# Some data in this file will be overwritten by `*-override.yml`. Please run `generate.sh` to update the corresponding files.

name:

on:

env:
  RUST_TOOLCHAIN: nightly-2022-03-09
  CACHE_KEY_SUFFIX: v20220309
  CARGO_TERM_COLOR: always
  RW_CI: true

jobs:
  frontend-check:
    name: frontend-check
    runs-on: ubuntu-latest
    steps:
      - name: Checkout
        uses: actions/checkout@v2
        with:
          fetch-depth: 0

      - name: Set up JDK 11
        uses: actions/setup-java@v2
        with:
          java-version: "11"
          distribution: "adopt"

      - name: Cache Gradle packages
        uses: actions/cache@v2
        with:
          path: |
            ~/.gradle/caches
            ~/.gradle/wrapper
          key: ${{ runner.os }}-gradle-${{ hashFiles('**/*.gradle*', '**/gradle-wrapper.properties') }}
          restore-keys: |
            ${{ runner.os }}-gradle-

      - name: Run java style check, tests, and build
        run: |
          make java_check java_coverage_report java_build

      - uses: actions/upload-artifact@v2
        with:
          name: risingwave-fe-runnable.jar
          if-no-files-found: error
          path: |
            java/pgserver/build/libs/risingwave-fe-runnable.jar

      - uses: codecov/codecov-action@v2
        with:
          token: ${{ secrets.CODECOV_TOKEN }}
          directory: java
          flags: java

  end-to-end-risedev:
    name: e2e-test-risedev
    needs:
      - compute-node-build
      - frontend-check
      - start-runner-a
    runs-on: ${{ needs.start-runner-a.outputs.label }} # run the job on the newly created runner
    container:
      image: public.ecr.aws/x5u3w5h6/risingwave-build-env:latest
      options: --security-opt seccomp=unconfined
    timeout-minutes: 20 # NOTE: Increase this number when we have more tests.
    steps:
      - name: Checkout
        uses: actions/checkout@v2
        with:
          fetch-depth: 0

      - name: Install rust toolchain
        uses: actions-rs/toolchain@v1
        with:
          toolchain: ${{ env.RUST_TOOLCHAIN }}
          components: rustfmt, clippy

      - name: Set up JDK 11
        uses: actions/setup-java@v2
        with:
          java-version: "11"
          distribution: "adopt"

      - uses: actions/download-artifact@v2
        name: Download compute-node binary
        with:
          name: compute-node
          path: ./.risingwave/bin

      - uses: actions/download-artifact@v2
        name: Download meta-node binary
        with:
          name: meta-node
          path: ./.risingwave/bin

      - uses: actions/download-artifact@v2
        name: Download rust frontend binary
        with:
          name: frontend-v2
          path: ./.risingwave/bin

      - uses: actions/download-artifact@v2
        name: Download frontend binary
        with:
          name: risingwave-fe-runnable.jar
          path: ./.risingwave/bin

      - uses: actions/download-artifact@v2
        name: Download playground binary
        with:
          name: risedev-playground
          path: ./rust/target/debug

      - name: Adjust permission
        run: |
          chmod +x ./.risingwave/bin/meta-node
          chmod +x ./.risingwave/bin/compute-node
          chmod +x ./.risingwave/bin/frontend-v2
          chmod +x ./rust/target/debug/risedev-playground

      - name: Install required components
        run: |
          apt-get update -yy -o Acquire::Retries=3
          apt-get install --upgrade -yy tmux postgresql -o Acquire::Retries=3

      - name: Generate RiseDev CI config
        run: |
          cp risedev-components.ci.env risedev-components.user.env

      - name: Download sqllogictest
        run: |
          wget ${URL} -O - | tar xz && mv ${BINARY} ${DIR}/${BINARY}
          chmod +x ${DIR}/${BINARY}
        env:
          URL: https://github.com/risinglightdb/sqllogictest-rs/releases/download/v0.3.0-pre-2/sqllogictest-linux-amd64.tar.gz
          DIR: /usr/local/bin
          BINARY: sqllogictest

      - name: Download cargo-make
        run: |
          curl -fL https://github.com/sagiegurari/cargo-make/releases/download/0.35.7/cargo-make-v0.35.7-x86_64-unknown-linux-musl.zip -o ~/cargo-make-v0.35.7-x86_64-unknown-linux-musl.zip
          unzip ~/cargo-make-v0.35.7-x86_64-unknown-linux-musl.zip -d ~
          mv ~/cargo-make-v0.35.7-x86_64-unknown-linux-musl ~/cargo-make

      - name: Prepare RiseDev playground
        run: ~/cargo-make/makers pre-start-playground

      # --- Tests ---
      #
      # Note: If you encounter timeout when running tests without introducing new ones,
      # please double check whether there is performance degradation. Only increase the timeout
      # if the degradation is reasonable or to be fixed soon.

      - name: e2e test streaming 3-node # Note: RiseDev cluster cannot be used to run e2e coverage unless we rebuild frontend in this workflow
        timeout-minutes: 2
        run: |
          ~/cargo-make/makers clean-data
          ~/cargo-make/makers ci-3node
<<<<<<< HEAD
          timeout 180s sqllogictest -p 4567 -d dev './e2e_test/streaming/**/*.slt'
=======
          sqllogictest -p 4567 -d dev './e2e_test/streaming/**/*.slt'
>>>>>>> 8ee40d85

      - name: Kill cluster
        run: |
          ~/cargo-make/makers k
          ~/cargo-make/makers logs
          ~/cargo-make/makers check-logs

      - name: e2e test rust frontend
        timeout-minutes: 1
        run: |
          ~/cargo-make/makers clean-data
          ~/cargo-make/makers ci-v2
          sqllogictest -p 4566 -d dev './e2e_test/v2/*.slt'

      - name: Kill cluster
        run: |
          ~/cargo-make/makers k
          ~/cargo-make/makers logs
          ~/cargo-make/makers check-logs

      - name: e2e test streaming 3-node w/o cache
        timeout-minutes: 2
        run: |
          ~/cargo-make/makers clean-data
          RW_NO_CACHE=1 ~/cargo-make/makers ci-3node
<<<<<<< HEAD
          timeout 180s sqllogictest -p 4567 -d dev './e2e_test/streaming/**/*.slt'
=======
          sqllogictest -p 4567 -d dev './e2e_test/streaming/**/*.slt'
>>>>>>> 8ee40d85

      - name: Kill cluster
        run: |
          ~/cargo-make/makers k
          ~/cargo-make/makers logs
          ~/cargo-make/makers check-logs

      - name: e2e test batch 3-node
        timeout-minutes: 2
        run: |
          ~/cargo-make/makers clean-data
          RW_IMPLICIT_FLUSH=1 ~/cargo-make/makers ci-3node
          sqllogictest -p 4567 -d dev --engine risingwave './e2e_test/batch/**/*.slt'

      - name: Kill cluster
        run: |
          ~/cargo-make/makers k
          ~/cargo-make/makers logs
          ~/cargo-make/makers check-logs

      # --- Post Tasks ---

      - name: Dump last 100 lines of logs on failure
        if: ${{ failure() }}
        run: ~/cargo-make/makers logs

      - uses: actions/upload-artifact@v2
        if: ${{ failure() }}
        name: Upload RiseDev logs on failure (You may find it in artifacts)
        with:
          path: .risingwave/log/
          name: risedev-logs

  end-to-end-source:
    name: e2e-test-source
    needs:
      - compute-node-build
      - frontend-check
    runs-on: ubuntu-latest
    timeout-minutes: 15 # NOTE: Increase this number when we have more tests.
    env:
      PG_PORT: 5432
      RW_PORT: 4567
    services:
      postgres:
        image: postgres
        ports:
          - 5432:5432
        env:
          POSTGRES_USER: postgres
          POSTGRES_PASSWORD: postgres
          POSTGRES_DB: postgres
    steps:
      - name: Checkout
        uses: actions/checkout@v2
        with:
          fetch-depth: 0

      - name: Log in to the Container registry
        uses: docker/login-action@f054a8b539a109f9f41c372932f1ae047eff08c9
        with:
          registry: ghcr.io
          username: ${{ secrets.GHCR_ACTOR }}
          password: ${{ secrets.WUTAO_PAT }}

      - name: Install required components
        run: |
          sudo apt-get update -yy -o Acquire::Retries=3
          sudo apt-get install --upgrade -yy tmux postgresql -o Acquire::Retries=3

      # For source testing.
      - name: Setup kafka cluster
        run: ./scripts/source/prepare_source.sh

      - name: Download sqllogictest
        run: |
          wget ${URL} -O - | tar xz && mv ${BINARY} ${DIR}/${BINARY}
          chmod +x ${DIR}/${BINARY}
        env:
          URL: https://github.com/risinglightdb/sqllogictest-rs/releases/download/v0.3.0-pre-2/sqllogictest-linux-amd64.tar.gz
          DIR: /usr/local/bin
          BINARY: sqllogictest

      - name: Download cargo-make
        run: |
          curl -fL https://github.com/sagiegurari/cargo-make/releases/download/0.35.7/cargo-make-v0.35.7-x86_64-unknown-linux-musl.zip -o ~/cargo-make-v0.35.7-x86_64-unknown-linux-musl.zip
          unzip ~/cargo-make-v0.35.7-x86_64-unknown-linux-musl.zip -d ~
          mv ~/cargo-make-v0.35.7-x86_64-unknown-linux-musl ~/cargo-make

      - uses: actions/download-artifact@v2
        name: Download compute-node binary
        with:
          name: compute-node
          path: ./.risingwave/bin

      - uses: actions/download-artifact@v2
        name: Download meta-node binary
        with:
          name: meta-node
          path: ./.risingwave/bin

      - uses: actions/download-artifact@v2
        name: Download frontend binary
        with:
          name: risingwave-fe-runnable.jar
          path: ./.risingwave/bin

      - uses: actions/download-artifact@v2
        name: Download playground binary
        with:
          name: risedev-playground
          path: ./rust/target/debug

      - uses: actions/download-artifact@v2
        name: Download risingwave_regress_test binary
        with:
          name: risingwave_regress_test
          path: ./rust/target/debug

      - name: Adjust permission
        run: |
          chmod +x ./.risingwave/bin/meta-node
          chmod +x ./.risingwave/bin/compute-node
          chmod +x ./rust/target/debug/risedev-playground
          chmod +x ./rust/target/debug/risingwave_regress_test

      - name: Run batch tests on Postgresql
        run: |
          timeout 10m sqllogictest -p ${{ env.PG_PORT }} './e2e_test/batch/**/*.slt'

      - name: Generate RiseDev CI config
        run: |
          cp risedev-components.ci.env risedev-components.user.env

      - name: Prepare RiseDev playground
        run: ~/cargo-make/makers pre-start-playground

      # --- Tests ---
      #
      # Note: If you encounter timeout when running tests without introducing new ones,
      # please double check whether there is performance degradation. Only increase the timeout
      # if the degradation is reasonable or to be fixed soon.

      # When running regress tests, do `FLUSH` implicitly after every insertion.
      - name: regress test batch 3-node
        run: |
          ~/cargo-make/makers clean-data
          RW_IMPLICIT_FLUSH=1 ~/cargo-make/makers ci-3node
          psql --version
          RUST_LOG=info cd rust && timeout 40s target/debug/risingwave_regress_test -h 127.0.0.1 \
            -p ${{ env.RW_PORT }} \
            --input `pwd`/tests/regress/data \
            --output `pwd`/tests/regress/output \
            --schedule `pwd`/tests/regress/data/schedule

      - name: Kill cluster
        run: |
          ~/cargo-make/makers k
          ~/cargo-make/makers logs
          # ~/cargo-make/makers check-logs # regression test is bound to produce errors, so we don't check logs

      - name: e2e test source
        run: |
          ~/cargo-make/makers clean-data
          ~/cargo-make/makers ci-1node
          timeout 5m sqllogictest -p ${{ env.RW_PORT }} -d dev './e2e_test/source/**/*.slt'

      - name: Kill cluster
        run: |
          ~/cargo-make/makers k
          ~/cargo-make/makers logs
          ~/cargo-make/makers check-logs

      - name: e2e test source 3-node
        run: |
          ~/cargo-make/makers clean-data
          ~/cargo-make/makers ci-3node
          timeout 5m sqllogictest -p ${{ env.RW_PORT }} -d dev './e2e_test/source_distributed/**/*.slt'

      - name: Kill cluster
        run: |
          ~/cargo-make/makers k
          ~/cargo-make/makers logs
          ~/cargo-make/makers check-logs

      # --- Post Tasks ---

      - name: Dump last 100 lines of logs on failure
        if: ${{ failure() }}
        run: ~/cargo-make/makers logs

      - uses: actions/upload-artifact@v2
        if: ${{ failure() }}
        name: Upload RiseDev logs on failure (You may find it in artifacts)
        with:
          path: .risingwave/log/
          name: risedev-logs-source

  # Start 2 runners (a/b) to run build and test in parallel.
  start-runner-a:
    name: ec2-start-a
    runs-on: ubuntu-latest
    outputs:
      label: ${{ steps.start-ec2-runner.outputs.label }}
      ec2-instance-id: ${{ steps.start-ec2-runner.outputs.ec2-instance-id }}
    steps:
      - name: Configure AWS Credentials
        uses: aws-actions/configure-aws-credentials@v1
        with:
          aws-access-key-id: ${{ secrets.AWS_ACCESS_KEY_ID }}
          aws-secret-access-key: ${{ secrets.AWS_SECRET_ACCESS_KEY }}
          aws-region: us-east-2
      - name: Start EC2 runner
        id: start-ec2-runner
        uses: machulav/ec2-github-runner@v2
        with:
          mode: start
          github-token: ${{ secrets.WUTAO_PAT }}
          ec2-image-id: ami-05a99cf0eb100c377 # github-actions (60gb gp3 ssd)
          ec2-instance-type: c5.4xlarge # 16 vCPU, 32 GB Memory, EBS
          subnet-id: subnet-59743123 # default
          security-group-id: sg-9ec32bfe # default (could have security issues)

  start-runner-b:
    name: ec2-start-b
    runs-on: ubuntu-latest
    outputs:
      label: ${{ steps.start-ec2-runner.outputs.label }}
      ec2-instance-id: ${{ steps.start-ec2-runner.outputs.ec2-instance-id }}
    steps:
      - name: Configure AWS Credentials
        uses: aws-actions/configure-aws-credentials@v1
        with:
          aws-access-key-id: ${{ secrets.AWS_ACCESS_KEY_ID }}
          aws-secret-access-key: ${{ secrets.AWS_SECRET_ACCESS_KEY }}
          aws-region: us-east-2
      - name: Start EC2 runner
        id: start-ec2-runner
        uses: machulav/ec2-github-runner@v2
        with:
          mode: start
          github-token: ${{ secrets.WUTAO_PAT }}
          ec2-image-id: ami-05a99cf0eb100c377 # github-actions (60gb gp3 ssd)
          ec2-instance-type: c5.4xlarge # 16 vCPU, 32 GB Memory, EBS
          subnet-id: subnet-59743123 # default
          security-group-id: sg-9ec32bfe # default (could have security issues)

  compute-node-build:
    needs: start-runner-a # required to start the main job when the runner is ready
    runs-on: ${{ needs.start-runner-a.outputs.label }} # run the job on the newly created runner
    container:
      image: public.ecr.aws/x5u3w5h6/risingwave-build-env:latest
      options: --security-opt seccomp=unconfined
    name: compute-node-build
    steps:
      - name: Checkout
        uses: actions/checkout@v2
        with:
          fetch-depth: 0

      - name: Install rust toolchain
        uses: actions-rs/toolchain@v1
        with:
          toolchain: ${{ env.RUST_TOOLCHAIN }}
          components: rustfmt, clippy

      - name: Cache Cargo home
        uses: actions/cache@v2
        id: cache
        with:
          path: |
            ~/.cargo/bin/
            ~/.cargo/registry/index/
            ~/.cargo/registry/cache/
            ~/.cargo/git/db/
          key: ${{ runner.os }}-cargo-${{ hashFiles('**/Cargo.lock') }}-${{ env.CACHE_KEY_SUFFIX }}-build

      - name: Install cargo-sort
        if: steps.cache.outputs.cache-hit != 'true'
        run: |
          cargo install cargo-sort

      - name: Run rust cargo-sort check
        run: |
          make rust_cargo_sort_check

      - name: Run rust format check
        run: |
          make rust_fmt_check

      - name: Run rust clippy check
        run: |
          # If new CI checks are added, the one with `--locked` must be run first.
          make rust_clippy_check_locked

      - name: Build compute-node and meta-node
        run: make rust_build

      - uses: actions/upload-artifact@v2
        with:
          name: compute-node
          if-no-files-found: error
          path: |
            rust/target/debug/compute-node

      - uses: actions/upload-artifact@v2
        with:
          name: meta-node
          if-no-files-found: error
          path: |
            rust/target/debug/meta-node

      - uses: actions/upload-artifact@v2
        with:
          name: frontend-v2
          if-no-files-found: error
          path: |
            rust/target/debug/frontend-v2

      - uses: actions/upload-artifact@v2
        with:
          name: risingwave_regress_test
          if-no-files-found: error
          path: |
            rust/target/debug/risingwave_regress_test

      - uses: actions/upload-artifact@v2
        with:
          name: risedev-playground
          if-no-files-found: error
          path: |
            rust/target/debug/risedev-playground

  compute-node-test:
    needs:
      - start-runner-b # required to start the main job when the runner is ready
    runs-on: ${{ needs.start-runner-b.outputs.label }} # run the job on the newly created runner
    container:
      image: public.ecr.aws/x5u3w5h6/risingwave-build-env:latest
      options: --security-opt seccomp=unconfined
    name: compute-node-test
    steps:
      - name: Checkout
        uses: actions/checkout@v2
        with:
          fetch-depth: 0

      - name: Install rust toolchain
        uses: actions-rs/toolchain@v1
        with:
          toolchain: ${{ env.RUST_TOOLCHAIN }}

      - name: Cache Cargo home
        uses: actions/cache@v2
        id: cache
        with:
          path: |
            ~/.cargo/bin/
            ~/.cargo/registry/index/
            ~/.cargo/registry/cache/
            ~/.cargo/git/db/
          key: ${{ runner.os }}-cargo-${{ hashFiles('**/Cargo.lock') }}-${{ env.CACHE_KEY_SUFFIX }}-test

      - name: Install cargo-tarpaulin
        if: steps.cache.outputs.cache-hit != 'true'
        run: |
          cargo install cargo-tarpaulin

      - name: Run rust test with coverage
        run: |
          make rust_test_with_coverage

      - uses: codecov/codecov-action@v2
        with:
          token: ${{ secrets.CODECOV_TOKEN }}
          directory: rust
          flags: rust

  misc-check:
    runs-on: ubuntu-latest
    name: misc-check
    steps:
      - name: Checkout
        uses: actions/checkout@v2
        with:
          fetch-depth: 0

      - name: Install required tools
        run: |
          wget https://github.com/mikefarah/yq/releases/download/${YQ_VERSION}/${BINARY}.tar.gz -O - | tar xz && sudo mv ${BINARY} /usr/bin/yq
          sudo apt install -y protobuf-compiler -o Acquire::Retries=3
          curl -sSL \
            https://github.com/uber/prototool/releases/download/v1.8.0/prototool-$(uname -s)-$(uname -m).tar.gz | \
            sudo tar -C /usr/local --strip-components 1 -xz
          curl -sSL \
            "https://github.com/bufbuild/buf/releases/download/v${BUF_VERSION}/buf-$(uname -s)-$(uname -m).tar.gz" | \
            sudo tar -xvzf - -C /usr/local --strip-components 1
        env:
          YQ_VERSION: v4.16.1
          BINARY: yq_linux_amd64
          BUF_VERSION: 1.0.0-rc6

      - name: Check CI workflows are up-to-date
        run: |
          ./.github/workflow-template/generate.sh --check

      - name: Run ShellCheck
        uses: ludeeus/action-shellcheck@master
        with:
          ignore_paths: java # we assume java folder has no script. gradle wrapper also won't pass shellcheck.

      - name: Check protobuf code format
        run: |
          prototool format -d
        working-directory: proto

      - name: Lint protobuf
        run: |
          buf lint
        working-directory: proto

  stop-runner-a:
    name: ec2-stop-a
    needs:
      - start-runner-a
      - compute-node-build
      - end-to-end-risedev
    runs-on: ubuntu-latest
    if: ${{ always() }} # required to stop the runner even if the error happened in the previous jobs
    steps:
      - name: Configure AWS credentials
        uses: aws-actions/configure-aws-credentials@v1
        with:
          aws-access-key-id: ${{ secrets.AWS_ACCESS_KEY_ID }}
          aws-secret-access-key: ${{ secrets.AWS_SECRET_ACCESS_KEY }}
          aws-region: us-east-2
      - name: Stop EC2 runner A
        uses: machulav/ec2-github-runner@v2
        with:
          mode: stop
          github-token: ${{ secrets.WUTAO_PAT }}
          label: ${{ needs.start-runner-a.outputs.label }}
          ec2-instance-id: ${{ needs.start-runner-a.outputs.ec2-instance-id }}
        if: ${{ always() }}

  stop-runner-b:
    name: ec2-stop-b
    needs:
      - start-runner-b
      - compute-node-test
      # The following workflows are not running on EC2, so we don't need to wait for it.
      # - frontend-check
      # - end-to-end
    runs-on: ubuntu-latest
    if: ${{ always() }} # required to stop the runner even if the error happened in the previous jobs
    steps:
      - name: Configure AWS credentials
        uses: aws-actions/configure-aws-credentials@v1
        with:
          aws-access-key-id: ${{ secrets.AWS_ACCESS_KEY_ID }}
          aws-secret-access-key: ${{ secrets.AWS_SECRET_ACCESS_KEY }}
          aws-region: us-east-2
      - name: Stop EC2 runner B
        uses: machulav/ec2-github-runner@v2
        with:
          mode: stop
          github-token: ${{ secrets.WUTAO_PAT }}
          label: ${{ needs.start-runner-b.outputs.label }}
          ec2-instance-id: ${{ needs.start-runner-b.outputs.ec2-instance-id }}
        if: ${{ always() }}<|MERGE_RESOLUTION|>--- conflicted
+++ resolved
@@ -153,15 +153,11 @@
       # if the degradation is reasonable or to be fixed soon.
 
       - name: e2e test streaming 3-node # Note: RiseDev cluster cannot be used to run e2e coverage unless we rebuild frontend in this workflow
-        timeout-minutes: 2
+        timeout-minutes: 3
         run: |
           ~/cargo-make/makers clean-data
           ~/cargo-make/makers ci-3node
-<<<<<<< HEAD
-          timeout 180s sqllogictest -p 4567 -d dev './e2e_test/streaming/**/*.slt'
-=======
           sqllogictest -p 4567 -d dev './e2e_test/streaming/**/*.slt'
->>>>>>> 8ee40d85
 
       - name: Kill cluster
         run: |
@@ -183,15 +179,11 @@
           ~/cargo-make/makers check-logs
 
       - name: e2e test streaming 3-node w/o cache
-        timeout-minutes: 2
+        timeout-minutes: 3
         run: |
           ~/cargo-make/makers clean-data
           RW_NO_CACHE=1 ~/cargo-make/makers ci-3node
-<<<<<<< HEAD
-          timeout 180s sqllogictest -p 4567 -d dev './e2e_test/streaming/**/*.slt'
-=======
           sqllogictest -p 4567 -d dev './e2e_test/streaming/**/*.slt'
->>>>>>> 8ee40d85
 
       - name: Kill cluster
         run: |
