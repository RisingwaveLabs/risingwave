--- conflicted
+++ resolved
@@ -931,7 +931,6 @@
                     ],
                 ),
                 panels.timeseries_row(
-<<<<<<< HEAD
                     "Actor Input Rows",
                     "",
                     [
@@ -962,10 +961,6 @@
                 panels.timeseries_bytes(
                     "Executor Cache Memory Usage",
                     "The operator-level memory usage statistics collected by each LRU cache",
-=======
-                    "Actor Input Row",
-                    "",
->>>>>>> 4daf6424
                     [
                         panels.target(
                             f"sum({metric('stream_memory_usage')}) by (table_id, desc)",
@@ -1165,7 +1160,6 @@
                     "",
                     [
                         panels.target(
-<<<<<<< HEAD
                             f"sum(rate({metric('stream_agg_chunk_lookup_miss_count')}[$__rate_interval])) by (table_id, fragment_id)",
                             "chunk-level cache miss - table {{table_id}} fragment {{fragment_id}}",
                         ),
@@ -1174,8 +1168,6 @@
                             "chunk-level total lookups - table {{table_id}} fragment {{fragment_id}}",
                         ),
                         panels.target_hidden(
-=======
->>>>>>> 4daf6424
                             f"rate({metric('stream_agg_chunk_lookup_miss_count')}[$__rate_interval])",
                             "chunk-level cache miss  - table {{table_id}} actor {{actor_id}}}",
                         ),
