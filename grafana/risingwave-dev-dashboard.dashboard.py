--- conflicted
+++ resolved
@@ -3254,13 +3254,8 @@
                     ],
                 ),
                 panels.timeseries_count(
-<<<<<<< HEAD
-                    "Move State Table Count",
-                    "The times of split_compaction_group occurs",
-=======
                     "Compaction Group Schedule",
                     "The times of move_state_table occurs",
->>>>>>> 97a32935
                     [
                         panels.target(
                             f"sum({table_metric('storage_split_compaction_group_count')}) by (group)",
@@ -3269,7 +3264,7 @@
 
                         panels.target(
                             f"sum({table_metric('storage_merge_compaction_group_count')}) by (group)",
-                            "merge_compaction_group_count cg-{{group}}",
+                            "merge compaction group cg{{group}}",
                         ),
                     ],
                 ),
