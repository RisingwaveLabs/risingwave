cargo-cache: &cargo-cache
  id: cache
  key: "v1-cache-{{ id }}-{{ runner.os }}-{{ checksum 'Cargo.lock' }}"
  restore-keys:
    - 'v1-cache-{{ id }}-{{ runner.os }}-'
    - 'v1-cache-{{ id }}-'
  backend: s3
  s3:
    bucket: ci-cache-bucket
  paths:
    - ".cargo/registry/index"
    - ".cargo/registry/cache"
    - ".cargo/git/db"

steps:
  - label: "build"
    command: "ci/scripts/build.sh -t ci-release -p ci-release"
    key: "build"
    plugins:
      - gencer/cache#v2.4.10: *cargo-cache
      - docker-compose#v4.9.0:
          run: rw-build-env
          config: ci/docker-compose.yml
          mount-buildkite-agent: true
    timeout_in_minutes: 20

  - label: "build other components"
    command: "ci/scripts/build-other.sh"
    key: "build-other"
    plugins:
      - seek-oss/aws-sm#v2.3.1:
          env:
            GITHUB_TOKEN: github-token
      - docker-compose#v4.9.0:
          run: rw-build-env
          config: ci/docker-compose.yml
          mount-buildkite-agent: true
          environment:
            - GITHUB_TOKEN
    timeout_in_minutes: 10

  - label: "build (deterministic simulation)"
    command: "ci/scripts/build-simulation.sh"
    key: "build-simulation"
    plugins:
      - gencer/cache#v2.4.10: *cargo-cache
      - docker-compose#v4.9.0:
          run: rw-build-env
          config: ci/docker-compose.yml
          mount-buildkite-agent: true
    timeout_in_minutes: 15
  
  - label: "docslt"
    command: "ci/scripts/docslt.sh"
    key: "docslt"
    plugins:
      - gencer/cache#v2.4.10: *cargo-cache
      - docker-compose#v4.9.0:
          run: rw-build-env
          config: ci/docker-compose.yml
          mount-buildkite-agent: true
    timeout_in_minutes: 10

  - label: "end-to-end test (release)"
    command: "ci/scripts/cron-e2e-test.sh -p ci-release"
    depends_on:
      - "build"
      - "docslt"
    plugins:
      - gencer/cache#v2.4.10: *cargo-cache
      - docker-compose#v4.9.0:
          run: rw-build-env
          config: ci/docker-compose.yml
          mount-buildkite-agent: true
      - ./ci/plugins/upload-failure-logs
    timeout_in_minutes: 60

  - label: "end-to-end source test (release)"
    command: "ci/scripts/e2e-source-test.sh -p ci-release"
    depends_on:
      - "build"
      - "build-other"
    plugins:
      - gencer/cache#v2.4.10: *cargo-cache
      - docker-compose#v4.9.0:
          run: source-test-env
          config: ci/docker-compose.yml
          mount-buildkite-agent: true
      - ./ci/plugins/upload-failure-logs
    timeout_in_minutes: 15

  - label: "fuzz test"
    command: "ci/scripts/cron-fuzz-test.sh -p ci-release"
    depends_on:
      - "build"
      - "build-simulation"
    plugins:
      - ./ci/plugins/swapfile
      - gencer/cache#v2.4.10: *cargo-cache
      - docker-compose#v4.9.0:
          run: rw-build-env
          config: ci/docker-compose.yml
          mount-buildkite-agent: true
      - ./ci/plugins/upload-failure-logs
    timeout_in_minutes: 15
    soft_fail: true

  - label: "unit test"
    command: "ci/scripts/unit-test.sh"
    plugins:
      - ./ci/plugins/swapfile
      - gencer/cache#v2.4.10: *cargo-cache
      - seek-oss/aws-sm#v2.3.1:
          env:
            CODECOV_TOKEN: my-codecov-token
      - docker-compose#v4.9.0:
          run: rw-build-env
          config: ci/docker-compose.yml
          environment:
            - CODECOV_TOKEN
    timeout_in_minutes: 12

  - label: "unit test (deterministic simulation)"
    command: "MADSIM_TEST_NUM=100 timeout 15m ci/scripts/deterministic-unit-test.sh"
    plugins:
      - gencer/cache#v2.4.10: *cargo-cache
      - docker-compose#v4.9.0:
          run: rw-build-env
          config: ci/docker-compose.yml
          mount-buildkite-agent: true
    timeout_in_minutes: 15

  - label: "scaling test (deterministic simulation)"
    command: "TEST_NUM=60 timeout 70m ci/scripts/deterministic-scale-test.sh"
    depends_on: "build-simulation"
    plugins:
      - gencer/cache#v2.4.10: *cargo-cache
      - docker-compose#v4.9.0:
          run: rw-build-env
          config: ci/docker-compose.yml
          mount-buildkite-agent: true
    timeout_in_minutes: 70

  - label: "end-to-end test (deterministic simulation)"
    command: "TEST_NUM=64 timeout 55m ci/scripts/deterministic-e2e-test.sh"
    depends_on: "build-simulation"
    plugins:
      - seek-oss/aws-sm#v2.3.1:
          env:
            GITHUB_TOKEN: github-token
      - gencer/cache#v2.4.10: *cargo-cache
      - docker-compose#v4.9.0:
          run: rw-build-env
          config: ci/docker-compose.yml
          mount-buildkite-agent: true
          environment:
            - GITHUB_TOKEN
      - ./ci/plugins/upload-failure-logs
    timeout_in_minutes: 60

  - label: "recovery test (deterministic simulation)"
    command: "TEST_NUM=12 KILL_RATE=1.0 timeout 55m ci/scripts/deterministic-recovery-test.sh"
    depends_on: "build-simulation"
    plugins:
      - gencer/cache#v2.4.10: *cargo-cache
      - docker-compose#v4.9.0:
          run: rw-build-env
          config: ci/docker-compose.yml
          mount-buildkite-agent: true
      - ./ci/plugins/upload-failure-logs
    timeout_in_minutes: 60

  - label: "misc check"
    command: "ci/scripts/misc-check.sh"
    plugins:
      - gencer/cache#v2.4.10: *cargo-cache
      - docker-compose#v4.9.0:
          run: rw-build-env
          config: ci/docker-compose.yml
      - shellcheck#v1.2.0:
          files: ./**/*.sh
    timeout_in_minutes: 5

  - label: "S3 source check on AWS (json parser)"
    command: "ci/scripts/s3-source-test.sh -p ci-release -s run"
    depends_on: build
    plugins:
      - seek-oss/aws-sm#v2.3.1:
          env:
            S3_SOURCE_TEST_CONF: ci_s3_source_test_aws
      - docker-compose#v4.9.0:
          run: rw-build-env
          config: ci/docker-compose.yml
          mount-buildkite-agent: true
          environment:
            - S3_SOURCE_TEST_CONF
    timeout_in_minutes: 20
    
  - label: "S3 source check on lyvecloud.seagate.com (json parser)"
    command: "ci/scripts/s3-source-test.sh -p ci-release -s run"
    depends_on: build
    plugins:
      - seek-oss/aws-sm#v2.3.1:
          env:
            S3_SOURCE_TEST_CONF: ci_s3_source_test_lyvecloud
      - docker-compose#v4.9.0:
          run: rw-build-env
          config: ci/docker-compose.yml
          mount-buildkite-agent: true
          environment:
            - S3_SOURCE_TEST_CONF
    timeout_in_minutes: 20

  - label: "S3 source check on AWS (csv parser)"
    command: "ci/scripts/s3-source-test.sh -p ci-release -s run_csv"
    depends_on: build
    plugins:
      - seek-oss/aws-sm#v2.3.1:
          env:
            S3_SOURCE_TEST_CONF: ci_s3_source_test_aws
      - docker-compose#v4.9.0:
          run: rw-build-env
          config: ci/docker-compose.yml
          mount-buildkite-agent: true
          environment:
            - S3_SOURCE_TEST_CONF
    timeout_in_minutes: 20

  - label: "S3 source on OpenDAL fs engine"
    command: "ci/scripts/s3-source-test-for-opendal-fs-engine.sh -p ci-release -s run"
    depends_on: build
    plugins:
      - seek-oss/aws-sm#v2.3.1:
          env:
            S3_SOURCE_TEST_CONF: ci_s3_source_test_aws
      - docker-compose#v4.9.0:
          run: rw-build-env
          config: ci/docker-compose.yml
          mount-buildkite-agent: true
          environment:
            - S3_SOURCE_TEST_CONF
<<<<<<< HEAD
    timeout_in_minutes: 20
    retry: *auto-retry  

  - label: "pulsar source check"
    command: "ci/scripts/pulsar-source-test.sh -p ci-release"
    depends_on:
      - build
      - build-other
    plugins:
      - seek-oss/aws-sm#v2.3.1:
          env:
            ASTRA_STREAMING_TEST_TOKEN: astra_streaming_test_token
            STREAMNATIVE_CLOUD_TEST_CONF: streamnative_cloud_test_conf
      - docker-compose#v4.9.0:
          run: rw-build-env
          config: ci/docker-compose.yml
          mount-buildkite-agent: true
          environment:
            - ASTRA_STREAMING_TEST_TOKEN
            - STREAMNATIVE_CLOUD_TEST_CONF
    timeout_in_minutes: 20
    retry: *auto-retry 
=======
    timeout_in_minutes: 20
>>>>>>> ff8de5c0
<|MERGE_RESOLUTION|>--- conflicted
+++ resolved
@@ -239,7 +239,6 @@
           mount-buildkite-agent: true
           environment:
             - S3_SOURCE_TEST_CONF
-<<<<<<< HEAD
     timeout_in_minutes: 20
     retry: *auto-retry  
 
@@ -261,7 +260,4 @@
             - ASTRA_STREAMING_TEST_TOKEN
             - STREAMNATIVE_CLOUD_TEST_CONF
     timeout_in_minutes: 20
-    retry: *auto-retry 
-=======
-    timeout_in_minutes: 20
->>>>>>> ff8de5c0
+    retry: *auto-retry 