cargo-cache: &cargo-cache
  id: cache
  key: "v1-cache-{{ id }}-{{ runner.os }}-{{ checksum 'Cargo.lock' }}"
  restore-keys:
    - "v1-cache-{{ id }}-{{ runner.os }}-"
    - "v1-cache-{{ id }}-"
  backend: s3
  s3:
    bucket: ci-cache-bucket
  paths:
    - ".cargo/registry/index"
    - ".cargo/registry/cache"
    - ".cargo/git/db"

auto-retry: &auto-retry
  automatic:
    - exit_status: -1 # Agent was lost
      limit: 2
    - exit_status: 255 # Forced agent shutdown
      limit: 2

steps:
  - label: "build (dev mode)"
    command: "ci/scripts/build.sh -t ci-dev -p ci-dev"
    key: "build-dev"
    plugins:
      - gencer/cache#v2.4.10: *cargo-cache
      - docker-compose#v3.9.0:
          run: rw-build-env
          config: ci/docker-compose.yml
          mount-buildkite-agent: true
    timeout_in_minutes: 10
    retry: *auto-retry

  - label: "build (release mode)"
    command: "ci/scripts/build.sh -t ci-release -p ci-release"
    key: "build-release"
    plugins:
      - gencer/cache#v2.4.10: *cargo-cache
      - docker-compose#v3.9.0:
          run: rw-build-env
          config: ci/docker-compose.yml
          mount-buildkite-agent: true
    timeout_in_minutes: 20
    retry: *auto-retry

  - label: "build other components"
    command: "ci/scripts/build-other.sh"
    key: "build-other"
    plugins:
      - seek-oss/aws-sm#v2.3.1:
          env:
            GITHUB_TOKEN: github-token
      - docker-compose#v3.9.0:
          run: rw-build-env
          config: ci/docker-compose.yml
          mount-buildkite-agent: true
          environment:
            - GITHUB_TOKEN
    timeout_in_minutes: 10
    retry: *auto-retry

  - label: "docslt"
    command: "ci/scripts/docslt.sh"
    key: "docslt"
    plugins:
      - gencer/cache#v2.4.10: *cargo-cache
      - docker-compose#v3.9.0:
          run: rw-build-env
          config: ci/docker-compose.yml
          mount-buildkite-agent: true
    timeout_in_minutes: 10
    retry: *auto-retry

  - label: "end-to-end test (dev mode)"
    command: "ci/scripts/e2e-test.sh -p ci-dev"
    depends_on:
      - "build-dev"
      - "docslt"
    plugins:
      - gencer/cache#v2.4.10: *cargo-cache
      - seek-oss/aws-sm#v2.3.1:
          env:
            BUILDKITE_ANALYTICS_TOKEN: buildkite-build-analytics-sqllogictest-token
      - docker-compose#v3.9.0:
          run: rw-build-env
          config: ci/docker-compose.yml
          mount-buildkite-agent: true
      - test-collector#v1.0.0:
          files: "*-junit.xml"
          format: "junit"
      - ./ci/plugins/upload-failure-logs
    timeout_in_minutes: 10
    retry: *auto-retry

  - label: "end-to-end test (release mode)"
    command: "ci/scripts/e2e-test.sh -p ci-release"
    depends_on:
      - "build-release"
      - "docslt"
    plugins:
      - gencer/cache#v2.4.10: *cargo-cache
      - seek-oss/aws-sm#v2.3.1:
          env:
            BUILDKITE_ANALYTICS_TOKEN: buildkite-build-analytics-sqllogictest-token
      - docker-compose#v3.9.0:
          run: rw-build-env
          config: ci/docker-compose.yml
          mount-buildkite-agent: true
      - test-collector#v1.0.0:
          files: "*-junit.xml"
          format: "junit"
      - ./ci/plugins/upload-failure-logs
    timeout_in_minutes: 10
    retry: *auto-retry

  - label: "end-to-end test (parallel) (dev mode)"
    command: "ci/scripts/e2e-test-parallel.sh -p ci-dev"
    depends_on:
      - "build-dev"
      - "docslt"
    plugins:
      - gencer/cache#v2.4.10: *cargo-cache
      - seek-oss/aws-sm#v2.3.1:
          env:
            BUILDKITE_ANALYTICS_TOKEN: buildkite-build-analytics-sqllogictest-token
      - docker-compose#v3.9.0:
          run: rw-build-env
          config: ci/docker-compose.yml
          mount-buildkite-agent: true
      - test-collector#v1.0.0:
          files: "*-junit.xml"
          format: "junit"
      - ./ci/plugins/upload-failure-logs
    timeout_in_minutes: 10
    retry: *auto-retry

  - label: "end-to-end test (parallel) (release mode)"
    command: "ci/scripts/e2e-test-parallel.sh -p ci-release"
    depends_on:
      - "build-release"
      - "docslt"
    plugins:
      - gencer/cache#v2.4.10: *cargo-cache
      - seek-oss/aws-sm#v2.3.1:
          env:
            BUILDKITE_ANALYTICS_TOKEN: buildkite-build-analytics-sqllogictest-token
      - docker-compose#v3.9.0:
          run: rw-build-env
          config: ci/docker-compose.yml
          mount-buildkite-agent: true
      - test-collector#v1.0.0:
          files: "*-junit.xml"
          format: "junit"
      - ./ci/plugins/upload-failure-logs
    timeout_in_minutes: 10
    retry: *auto-retry

  - label: "end-to-end test (parallel, in-memory) (release mode)"
    command: "ci/scripts/e2e-test-parallel-in-memory.sh -p ci-release"
    depends_on:
      - "build-release"
      - "docslt"
    plugins:
      - gencer/cache#v2.4.10: *cargo-cache
      - docker-compose#v3.9.0:
          run: rw-build-env
          config: ci/docker-compose.yml
          mount-buildkite-agent: true
      - ./ci/plugins/upload-failure-logs
    timeout_in_minutes: 10
    retry: *auto-retry

  - label: "end-to-end source test (release mode)"
    command: "ci/scripts/e2e-source-test.sh -p ci-release"
    depends_on:
      - "build-release"
      - "build-other"
    plugins:
      - gencer/cache#v2.4.10: *cargo-cache
      - docker-compose#v3.9.0:
          run: source-test-env
          config: ci/docker-compose.yml
          mount-buildkite-agent: true
      - ./ci/plugins/upload-failure-logs
    timeout_in_minutes: 5
    retry: *auto-retry

<<<<<<< HEAD
  - label: "end-to-end sink test (release mode)"
    command: "ci/scripts/e2e-sink-test.sh -p ci-release"
    depends_on:
      - "build-release"
      - "build-other"
    plugins:
      - gencer/cache#v2.4.10: *cargo-cache
      - docker-compose#v3.9.0:
          run: sink-test-env
          config: ci/docker-compose.yml
          mount-buildkite-agent: true
      - ./ci/plugins/upload-failure-logs
    timeout_in_minutes: 5
=======
  - label: "unit test"
    command: "ci/scripts/pr-unit-test.sh"
    plugins:
      - ./ci/plugins/swapfile
      - gencer/cache#v2.4.10: *cargo-cache
      - seek-oss/aws-sm#v2.3.1:
          env:
            CODECOV_TOKEN: my-codecov-token
      - docker-compose#v3.9.0:
          run: rw-build-env
          config: ci/docker-compose.yml
          environment:
            - CODECOV_TOKEN
    timeout_in_minutes: 15
>>>>>>> 8cb37050
    retry: *auto-retry

  - label: "release"
    command: "ci/scripts/release.sh"
    if: build.tag != null
    plugins:
      - seek-oss/aws-sm#v2.3.1:
          env:
            GITHUB_TOKEN: github-token
      - gencer/cache#v2.4.10: *cargo-cache
      - docker-compose#v3.9.0:
          run: release-env
          config: ci/docker-compose.yml
          mount-buildkite-agent: true
          environment:
            - GITHUB_TOKEN
            - BUILDKITE_TAG
    timeout_in_minutes: 60
    retry: *auto-retry

  - label: "release docker image: amd64"
    command: "ci/scripts/docker.sh"
    key: "build-amd64"
    if: build.tag != null
    env:
      PUSH: true
    plugins:
      - seek-oss/aws-sm#v2.3.1:
          env:
            GHCR_USERNAME: ghcr-username
            GHCR_TOKEN: ghcr-token
            DOCKER_TOKEN: docker-token
    timeout_in_minutes: 60
    retry: *auto-retry

  - label: "docker-build-push: aarch64"
    command: "ci/scripts/docker.sh"
    key: "build-aarch64"
    if: build.tag != null
    env:
      PUSH: true
    plugins:
      - seek-oss/aws-sm#v2.3.1:
          env:
            GHCR_USERNAME: ghcr-username
            GHCR_TOKEN: ghcr-token
            DOCKER_TOKEN: docker-token
    timeout_in_minutes: 60
    retry: *auto-retry
    agents:
      queue: "linux-arm64"

  - label: "multi arch image create push"
    command: "ci/scripts/multi-arch-docker.sh"
    if: build.tag != null
    depends_on:
      - "build-amd64"
      - "build-aarch64"
    plugins:
      - seek-oss/aws-sm#v2.3.1:
          env:
            GHCR_USERNAME: ghcr-username
            GHCR_TOKEN: ghcr-token
            DOCKER_TOKEN: docker-token
    timeout_in_minutes: 10
    retry: *auto-retry<|MERGE_RESOLUTION|>--- conflicted
+++ resolved
@@ -186,21 +186,6 @@
     timeout_in_minutes: 5
     retry: *auto-retry
 
-<<<<<<< HEAD
-  - label: "end-to-end sink test (release mode)"
-    command: "ci/scripts/e2e-sink-test.sh -p ci-release"
-    depends_on:
-      - "build-release"
-      - "build-other"
-    plugins:
-      - gencer/cache#v2.4.10: *cargo-cache
-      - docker-compose#v3.9.0:
-          run: sink-test-env
-          config: ci/docker-compose.yml
-          mount-buildkite-agent: true
-      - ./ci/plugins/upload-failure-logs
-    timeout_in_minutes: 5
-=======
   - label: "unit test"
     command: "ci/scripts/pr-unit-test.sh"
     plugins:
@@ -215,7 +200,21 @@
           environment:
             - CODECOV_TOKEN
     timeout_in_minutes: 15
->>>>>>> 8cb37050
+    retry: *auto-retry
+
+  - label: "end-to-end sink test (release mode)"
+    command: "ci/scripts/e2e-sink-test.sh -p ci-release"
+    depends_on:
+      - "build-release"
+      - "build-other"
+    plugins:
+      - gencer/cache#v2.4.10: *cargo-cache
+      - docker-compose#v3.9.0:
+          run: sink-test-env
+          config: ci/docker-compose.yml
+          mount-buildkite-agent: true
+      - ./ci/plugins/upload-failure-logs
+    timeout_in_minutes: 5
     retry: *auto-retry
 
   - label: "release"
