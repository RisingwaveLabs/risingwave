--- conflicted
+++ resolved
@@ -38,7 +38,6 @@
   run_sql "FLUSH;"
 }
 
-<<<<<<< HEAD
 cancel_stream_jobs() {
   ID=$(run_sql "select ddl_id from rw_catalog.rw_ddl_progress;" | tail -3 | head -1 | grep -E -o "[0-9]*")
   echo "CANCELLING STREAM_JOB: $ID"
@@ -283,36 +282,6 @@
    sqllogictest -d dev -h localhost -p 4566 "$COMMON_DIR/drop_table.slt"
 
    cargo make kill
-}
-
-main() {
-  set -euo pipefail
-  test_snapshot_and_upstream_read
-  test_background_ddl_recovery
-  test_background_ddl_cancel
-  test_foreground_ddl_no_recover
-  test_foreground_ddl_cancel
-  test_foreground_index_cancel
-  test_foreground_sink_cancel
-}
-
-=======
-basic() {
-  echo "--- e2e, test_backfill_basic"
-  cargo make ci-start ci-backfill
-  run_sql_file "$PARENT_PATH"/sql/backfill/create_base_table.sql
-
-  # Provide snapshot
-  run_sql_file "$PARENT_PATH"/sql/backfill/insert.sql
-  run_sql_file "$PARENT_PATH"/sql/backfill/insert.sql &
-  run_sql_file "$PARENT_PATH"/sql/backfill/create_mv.sql &
-
-  wait
-
-  run_sql_file "$PARENT_PATH"/sql/backfill/select.sql </dev/null
-
-  echo "--- Kill cluster"
-  cargo make kill
 }
 
 # Lots of upstream tombstone, backfill should still proceed.
@@ -348,9 +317,15 @@
 }
 
 main() {
-  basic
+  set -euo pipefail
+  test_snapshot_and_upstream_read
   test_backfill_tombstone
-}
-
->>>>>>> 12a5b2e2
+  test_background_ddl_recovery
+  test_background_ddl_cancel
+  test_foreground_ddl_no_recover
+  test_foreground_ddl_cancel
+  test_foreground_index_cancel
+  test_foreground_sink_cancel
+}
+
 main