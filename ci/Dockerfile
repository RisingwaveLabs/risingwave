#############################################################################################
#                                     !!! IMPORTANT !!!                                     #
# If you want to bump CI Docker image, please update BUILD_ENV_VERSION in build-ci-image.sh #
# and corresponding rw-build-env version in docker-compose.yml.                             #
#############################################################################################

FROM ubuntu:24.04 AS risingwave-build-env

ENV LANG en_US.utf8

# Use AWS ubuntu mirror
RUN sed -i 's|http://archive.ubuntu.com/ubuntu|http://us-east-2.ec2.archive.ubuntu.com/ubuntu/|g' /etc/apt/sources.list
RUN apt-get update -yy && \
    DEBIAN_FRONTEND=noninteractive apt-get -y install make build-essential cmake protobuf-compiler curl parallel python3 python3-pip python3-venv software-properties-common \
    openssl libssl-dev libsasl2-dev libcurl4-openssl-dev pkg-config bash openjdk-11-jdk wget unzip git tmux lld postgresql-client kcat netcat-openbsd mysql-client \
    maven zstd libzstd-dev locales \
    python3.12 python3.12-dev \
    && rm -rf /var/lib/{apt,dpkg,cache,log}/
ENV PYO3_PYTHON=python3.12

# Install nvm and zx
ENV NVM_DIR /root/.nvm
ENV NODE_VERSION 20.11.1
RUN curl -o- https://raw.githubusercontent.com/nvm-sh/nvm/v0.39.7/install.sh | bash \
  && . $NVM_DIR/nvm.sh \
  && nvm install $NODE_VERSION
ENV PATH $NVM_DIR/versions/node/v$NODE_VERSION/bin:$PATH
RUN npm install -g zx

SHELL ["/bin/bash", "-c"]

RUN mkdir -p /risingwave

WORKDIR /risingwave

COPY rust-toolchain rust-toolchain

RUN curl --proto '=https' --tlsv1.2 -sSf https://sh.rustup.rs | sh -s -- --no-modify-path --default-toolchain none -y

ENV PATH /root/.cargo/bin/:$PATH

RUN rustup show && \
    rustup default `rustup show active-toolchain | awk '{print $1}'` && \
    rustup component add rustfmt llvm-tools-preview clippy && \
    rustup target add wasm32-wasi

RUN curl -sSL "https://github.com/bufbuild/buf/releases/download/v1.29.0/buf-$(uname -s)-$(uname -m).tar.gz" | \
    tar -xvzf - -C /usr/local --strip-components 1

# install python dependencies
RUN pip3 install --break-system-packages pyarrow pytest

# Install poetry
RUN curl -sSL https://install.python-poetry.org | python3 -
<<<<<<< HEAD
# Install rpk
RUN if [ "$(uname -m)" = "amd64" ] || [ "$(uname -m)" = "x86_64" ]; then \
        curl -LO https://github.com/redpanda-data/redpanda/releases/latest/download/rpk-linux-amd64.zip && \
        unzip rpk-linux-amd64.zip -d ~/.local/bin/ && \
        rm rpk-linux-amd64.zip; \
    else \
        curl -LO https://github.com/redpanda-data/redpanda/releases/latest/download/rpk-linux-arm64.zip && \
        unzip rpk-linux-arm64.zip -d ~/.local/bin/ && \
        rm rpk-linux-arm64.zip; \
    fi
=======
>>>>>>> ffd41943
ENV PATH /root/.local/bin:$PATH

ENV CARGO_REGISTRIES_CRATES_IO_PROTOCOL=sparse

# install build tools
RUN curl -L --proto '=https' --tlsv1.2 -sSf https://raw.githubusercontent.com/cargo-bins/cargo-binstall/main/install-from-binstall-release.sh | bash
RUN cargo binstall -y --no-symlinks cargo-llvm-cov cargo-nextest cargo-hakari cargo-sort cargo-cache cargo-audit \
    cargo-make@0.37.9 \
    sqllogictest-bin@0.20.0 \
    sccache@0.7.4 \
    && cargo cache -a \
    && rm -rf "/root/.cargo/registry/index" \
    && rm -rf "/root/.cargo/registry/cache" \
    && rm -rf "/root/.cargo/git/db"
RUN cargo install cargo-dylint@2.6.0 dylint-link@2.6.0
RUN cargo uninstall cargo-binstall cargo-cache

# install risedev
COPY <<EOF /root/.cargo/bin/risedev
#!/usr/bin/env bash
set -e
cd "/risingwave"
./risedev "\$@"
EOF
RUN chmod +x /root/.cargo/bin/risedev<|MERGE_RESOLUTION|>--- conflicted
+++ resolved
@@ -43,6 +43,10 @@
     rustup default `rustup show active-toolchain | awk '{print $1}'` && \
     rustup component add rustfmt llvm-tools-preview clippy && \
     rustup target add wasm32-wasi
+RUN rustup show && \
+    rustup default `rustup show active-toolchain | awk '{print $1}'` && \
+    rustup component add rustfmt llvm-tools-preview clippy && \
+    rustup target add wasm32-wasi
 
 RUN curl -sSL "https://github.com/bufbuild/buf/releases/download/v1.29.0/buf-$(uname -s)-$(uname -m).tar.gz" | \
     tar -xvzf - -C /usr/local --strip-components 1
@@ -52,7 +56,6 @@
 
 # Install poetry
 RUN curl -sSL https://install.python-poetry.org | python3 -
-<<<<<<< HEAD
 # Install rpk
 RUN if [ "$(uname -m)" = "amd64" ] || [ "$(uname -m)" = "x86_64" ]; then \
         curl -LO https://github.com/redpanda-data/redpanda/releases/latest/download/rpk-linux-amd64.zip && \
@@ -63,8 +66,6 @@
         unzip rpk-linux-arm64.zip -d ~/.local/bin/ && \
         rm rpk-linux-arm64.zip; \
     fi
-=======
->>>>>>> ffd41943
 ENV PATH /root/.local/bin:$PATH
 
 ENV CARGO_REGISTRIES_CRATES_IO_PROTOCOL=sparse
