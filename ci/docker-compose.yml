version: "3.9"
services:
  db:
    image: postgres
    environment:
      - POSTGRES_USER=postgres
      - POSTGRES_PASSWORD=postgres
      - POSTGRES_INITDB_ARGS=--encoding=UTF-8 --lc-collate=C --lc-ctype=C
    ports:
      - '5432:5432'
    healthcheck:
      test: [ "CMD-SHELL", "pg_isready -U postgres" ]
      interval: 5s
      timeout: 5s
      retries: 5

  mysql:
    image: mysql:8.0
    ports:
      - "3306:3306"
    environment:
      - MYSQL_ROOT_PASSWORD=123456
      - MYSQL_USER=mysqluser
      - MYSQL_PASSWORD=mysqlpw
    healthcheck:
      test: [ "CMD-SHELL", "mysqladmin ping -h 127.0.0.1 -u root -p123456" ]
      interval: 5s
      timeout: 5s
      retries: 5

  zookeeper:
    image: confluentinc/cp-zookeeper
    ports:
      - "2181:2181"
    environment:
      ZOOKEEPER_CLIENT_PORT: 2181
      ZOOKEEPER_TICK_TIME: 2000
      ZOOKEEPER_SYNC_LIMIT: 2

  kafka:
    image: confluentinc/cp-kafka
    ports:
      - 29092:29092
    depends_on:
      - zookeeper
    environment:
      KAFKA_ZOOKEEPER_CONNECT: zookeeper:2181
      KAFKA_LISTENERS: INTERNAL://0.0.0.0:9092,OUTSIDE://0.0.0.0:29092
      KAFKA_ADVERTISED_LISTENERS: INTERNAL://kafka:9092,OUTSIDE://${HOST_IP}:29092
      KAFKA_LISTENER_SECURITY_PROTOCOL_MAP: INTERNAL:PLAINTEXT,OUTSIDE:PLAINTEXT
      KAFKA_INTER_BROKER_LISTENER_NAME: INTERNAL
    healthcheck:
      test: nc -z ${HOST_IP} 29092 || exit -1
      interval: 5s
      timeout: 10s
      retries: 5
  
  pubsub-emu:
    image: thekevjames/gcloud-pubsub-emulator:latest
    ports:
      - "5980:8681"

  source-test-env:
    image: public.ecr.aws/x5u3w5h6/rw-build-env:v20221123
    depends_on:
      - mysql
    volumes:
      - ..:/risingwave

  sink-test-env:
    image: public.ecr.aws/x5u3w5h6/rw-build-env:v20221123
    depends_on:
      - mysql
      - db
    volumes:
      - ..:/risingwave

  rw-build-env:
<<<<<<< HEAD
    image: public.ecr.aws/x5u3w5h6/rw-build-env:v20221208
=======
    image: public.ecr.aws/x5u3w5h6/rw-build-env:v20221123
>>>>>>> f4abbcd0
    volumes:
      - ..:/risingwave

  regress-test-env:
<<<<<<< HEAD
    image: public.ecr.aws/x5u3w5h6/rw-build-env:v20221208
=======
    image: public.ecr.aws/x5u3w5h6/rw-build-env:v20221123
>>>>>>> f4abbcd0
    depends_on:
      db:
        condition: service_healthy
    volumes:
      - ..:/risingwave

  benchmark-env:
<<<<<<< HEAD
    image: public.ecr.aws/x5u3w5h6/rw-build-env:v20221208
=======
    image: public.ecr.aws/x5u3w5h6/rw-build-env:v20221123
>>>>>>> f4abbcd0
    depends_on:
      - kafka
    volumes:
      - ..:/risingwave

  release-env:
    image: quay.io/pypa/manylinux2014_x86_64
    working_dir: /mnt
    volumes:
      - ..:/mnt<|MERGE_RESOLUTION|>--- conflicted
+++ resolved
@@ -61,14 +61,14 @@
       - "5980:8681"
 
   source-test-env:
-    image: public.ecr.aws/x5u3w5h6/rw-build-env:v20221123
+    image: public.ecr.aws/x5u3w5h6/rw-build-env:v20221208
     depends_on:
       - mysql
     volumes:
       - ..:/risingwave
 
   sink-test-env:
-    image: public.ecr.aws/x5u3w5h6/rw-build-env:v20221123
+    image: public.ecr.aws/x5u3w5h6/rw-build-env:v20221208
     depends_on:
       - mysql
       - db
@@ -76,20 +76,12 @@
       - ..:/risingwave
 
   rw-build-env:
-<<<<<<< HEAD
     image: public.ecr.aws/x5u3w5h6/rw-build-env:v20221208
-=======
-    image: public.ecr.aws/x5u3w5h6/rw-build-env:v20221123
->>>>>>> f4abbcd0
     volumes:
       - ..:/risingwave
 
   regress-test-env:
-<<<<<<< HEAD
     image: public.ecr.aws/x5u3w5h6/rw-build-env:v20221208
-=======
-    image: public.ecr.aws/x5u3w5h6/rw-build-env:v20221123
->>>>>>> f4abbcd0
     depends_on:
       db:
         condition: service_healthy
@@ -97,11 +89,7 @@
       - ..:/risingwave
 
   benchmark-env:
-<<<<<<< HEAD
     image: public.ecr.aws/x5u3w5h6/rw-build-env:v20221208
-=======
-    image: public.ecr.aws/x5u3w5h6/rw-build-env:v20221123
->>>>>>> f4abbcd0
     depends_on:
       - kafka
     volumes:
