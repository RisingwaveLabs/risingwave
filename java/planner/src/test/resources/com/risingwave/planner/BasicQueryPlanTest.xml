--- conflicted
+++ resolved
@@ -7,11 +7,7 @@
         </Resource>
         <Resource name="physical">
             <![CDATA[
-<<<<<<< HEAD
-RwBatchMaterializedViewScan(table=[[test_schema, t]], columns=[v1,v2,v3])
-=======
 RwBatchScan(table=[[test_schema, t]], columns=[v1,v2,v3])
->>>>>>> 691800db
 ]]>
         </Resource>
     </TestCase>
@@ -41,11 +37,7 @@
         <Resource name="physical">
             <![CDATA[
 RwBatchProject(v3=[$2], EXPR$1=[+($0, $1)], EXPR$2=[-($0, $1)], EXPR$3=[*($0, $1)], EXPR$4=[/($0, $1)])
-<<<<<<< HEAD
-  RwBatchMaterializedViewScan(table=[[test_schema, t]], columns=[v1,v2,v3])
-=======
-  RwBatchScan(table=[[test_schema, t]], columns=[v1,v2,v3])
->>>>>>> 691800db
+  RwBatchScan(table=[[test_schema, t]], columns=[v1,v2,v3])
             ]]>
         </Resource>
     </TestCase>
@@ -59,11 +51,7 @@
         <Resource name="physical">
             <![CDATA[
 RwBatchFilter(condition=[AND(>($0, 1), >($1, 1), >($2, 1))])
-<<<<<<< HEAD
-  RwBatchMaterializedViewScan(table=[[test_schema, t]], columns=[v1,v2,v3])
-=======
-  RwBatchScan(table=[[test_schema, t]], columns=[v1,v2,v3])
->>>>>>> 691800db
+  RwBatchScan(table=[[test_schema, t]], columns=[v1,v2,v3])
             ]]>
         </Resource>
         <Resource name="json" path="batch/basic/select_with_filter">
@@ -78,11 +66,7 @@
         <Resource name="physical">
             <![CDATA[
 RwBatchSortAgg(group=[{}], EXPR$0=[SUM($0)])
-<<<<<<< HEAD
-  RwBatchMaterializedViewScan(table=[[test_schema, t]], columns=[v3])
-=======
   RwBatchScan(table=[[test_schema, t]], columns=[v3])
->>>>>>> 691800db
 ]]>
         </Resource>
     </TestCase>
@@ -96,11 +80,7 @@
         <Resource name="physical">
             <![CDATA[
 RwBatchSortAgg(group=[{}], EXPR$0=[SUM($0)], EXPR$1=[SUM($1)], EXPR$2=[MAX($2)], EXPR$3=[MIN($0)])
-<<<<<<< HEAD
-  RwBatchMaterializedViewScan(table=[[test_schema, t]], columns=[v3,v2,v1])
-=======
   RwBatchScan(table=[[test_schema, t]], columns=[v3,v2,v1])
->>>>>>> 691800db
 ]]>
         </Resource>
     </TestCase>
@@ -115,11 +95,7 @@
             <![CDATA[
 RwBatchProject(EXPR$0=[$1], EXPR$1=[$2])
   RwBatchHashAgg(group=[{0}], EXPR$0=[SUM($0)], EXPR$1=[SUM($1)])
-<<<<<<< HEAD
-    RwBatchMaterializedViewScan(table=[[test_schema, t]], columns=[v1,v2])
-=======
     RwBatchScan(table=[[test_schema, t]], columns=[v1,v2])
->>>>>>> 691800db
 ]]>
         </Resource>
     </TestCase>
@@ -134,11 +110,7 @@
             <![CDATA[
 RwBatchSortAgg(group=[{}], EXPR$0=[SUM($0)], EXPR$1=[SUM($1)])
   RwBatchProject($f0=[+($0, $1)], $f1=[+($0, $2)])
-<<<<<<< HEAD
-    RwBatchMaterializedViewScan(table=[[test_schema, t]], columns=[v1,v2,v3])
-=======
     RwBatchScan(table=[[test_schema, t]], columns=[v1,v2,v3])
->>>>>>> 691800db
 ]]>
         </Resource>
     </TestCase>
@@ -152,11 +124,7 @@
         <Resource name="physical">
             <![CDATA[
 RwBatchSortAgg(group=[{}], EXPR$0=[SUM($0)], EXPR$1=[SUM($1)])
-<<<<<<< HEAD
-  RwBatchMaterializedViewScan(table=[[test_schema, t]], columns=[v1,v3])
-=======
   RwBatchScan(table=[[test_schema, t]], columns=[v1,v3])
->>>>>>> 691800db
 ]]>
         </Resource>
     </TestCase>
@@ -170,11 +138,7 @@
         <Resource name="physical">
             <![CDATA[
 RwBatchSortAgg(group=[{}], EXPR$0=[MIN($0)])
-<<<<<<< HEAD
-  RwBatchMaterializedViewScan(table=[[test_schema, t]], columns=[v1])
-=======
   RwBatchScan(table=[[test_schema, t]], columns=[v1])
->>>>>>> 691800db
 ]]>
         </Resource>
     </TestCase>
@@ -188,11 +152,7 @@
         <Resource name="physical">
             <![CDATA[
 RwBatchSortAgg(group=[{}], EXPR$0=[MAX($0)])
-<<<<<<< HEAD
-  RwBatchMaterializedViewScan(table=[[test_schema, t]], columns=[v1])
-=======
   RwBatchScan(table=[[test_schema, t]], columns=[v1])
->>>>>>> 691800db
 ]]>
         </Resource>
     </TestCase>
@@ -208,11 +168,7 @@
 RwBatchSortAgg(group=[{}], EXPR$0=[MAX($0)])
   RwBatchProject(v1=[$0])
     RwBatchFilter(condition=[>($1, 3)])
-<<<<<<< HEAD
-      RwBatchMaterializedViewScan(table=[[test_schema, t]], columns=[v1,v2])
-=======
       RwBatchScan(table=[[test_schema, t]], columns=[v1,v2])
->>>>>>> 691800db
             ]]>
         </Resource>
     </TestCase>
@@ -226,11 +182,7 @@
         <Resource name="physical">
             <![CDATA[
 RwBatchSortAgg(group=[{}], EXPR$0=[AVG($0)])
-<<<<<<< HEAD
-  RwBatchMaterializedViewScan(table=[[test_schema, t]], columns=[v2])
-=======
   RwBatchScan(table=[[test_schema, t]], columns=[v2])
->>>>>>> 691800db
 ]]>
         </Resource>
     </TestCase>
@@ -245,11 +197,7 @@
             <![CDATA[
 RwBatchProject(EXPR$0=[$1], v2=[$0])
   RwBatchHashAgg(group=[{0}], EXPR$0=[SUM($1)])
-<<<<<<< HEAD
-    RwBatchMaterializedViewScan(table=[[test_schema, t]], columns=[v2,v1])
-=======
     RwBatchScan(table=[[test_schema, t]], columns=[v2,v1])
->>>>>>> 691800db
 ]]>
         </Resource>
     </TestCase>
@@ -263,11 +211,7 @@
         <Resource name="physical">
             <![CDATA[
 RwBatchSort(sort0=[$0], dir0=[ASC])
-<<<<<<< HEAD
-  RwBatchMaterializedViewScan(table=[[test_schema, t]], columns=[v1,v2,v3])
-=======
-  RwBatchScan(table=[[test_schema, t]], columns=[v1,v2,v3])
->>>>>>> 691800db
+  RwBatchScan(table=[[test_schema, t]], columns=[v1,v2,v3])
 ]]>
         </Resource>>
         <Resource name="json" path="batch/basic/select_with_order_by">
@@ -283,11 +227,7 @@
         <Resource name="physical">
             <![CDATA[
 RwBatchSort(sort0=[$0], dir0=[ASC], fetch=[1])
-<<<<<<< HEAD
-  RwBatchMaterializedViewScan(table=[[test_schema, t]], columns=[v1,v2,v3])
-=======
-  RwBatchScan(table=[[test_schema, t]], columns=[v1,v2,v3])
->>>>>>> 691800db
+  RwBatchScan(table=[[test_schema, t]], columns=[v1,v2,v3])
 ]]>
         </Resource>>
         <Resource name="json" path="batch/basic/select_with_order_by_limit">
@@ -317,11 +257,7 @@
         <Resource name="physical">
             <![CDATA[
 RwBatchFilter(condition=[>=($0, CAST('1970-01-01'):DATE NOT NULL)])
-<<<<<<< HEAD
-  RwBatchMaterializedViewScan(table=[[test_schema, t2]], columns=[v1])
-=======
   RwBatchScan(table=[[test_schema, t2]], columns=[v1])
->>>>>>> 691800db
             ]]>
         </Resource>
     </TestCase>
@@ -334,13 +270,8 @@
         <Resource name="physical">
             <![CDATA[
 RwBatchNestedLoopJoin(condition=[>($0, $3)], joinType=[inner])
-<<<<<<< HEAD
-  RwBatchMaterializedViewScan(table=[[test_schema, t]], columns=[v1,v2,v3])
-  RwBatchMaterializedViewScan(table=[[test_schema, t3]], columns=[v1])
-=======
   RwBatchScan(table=[[test_schema, t]], columns=[v1,v2,v3])
   RwBatchScan(table=[[test_schema, t3]], columns=[v1])
->>>>>>> 691800db
 ]]>
         </Resource>
         <Resource name="json" path="batch/basic/nested_loop_join">
@@ -370,13 +301,8 @@
         <Resource name="physical">
             <![CDATA[
 RwBatchHashJoin(condition=[=($0, $3)], joinType=[inner])
-<<<<<<< HEAD
-  RwBatchMaterializedViewScan(table=[[test_schema, t]], columns=[v1,v2,v3])
-  RwBatchMaterializedViewScan(table=[[test_schema, t3]], columns=[v1])]]>
-=======
   RwBatchScan(table=[[test_schema, t]], columns=[v1,v2,v3])
   RwBatchScan(table=[[test_schema, t3]], columns=[v1])]]>
->>>>>>> 691800db
         </Resource>
         <Resource name="json" path="batch/basic/hash_inner_join">
         </Resource>
@@ -420,11 +346,7 @@
         <Resource name="plan">
             <![CDATA[
 RwBatchProject(EXPR$0=[ROUND($0, 4)])
-<<<<<<< HEAD
-  RwBatchMaterializedViewScan(table=[[test_schema, t5]], columns=[v1])
-=======
   RwBatchScan(table=[[test_schema, t5]], columns=[v1])
->>>>>>> 691800db
 ]]>
         </Resource>
         <Resource name="json" path="batch/basic/round_digit">
@@ -439,11 +361,7 @@
         <Resource name="plan">
             <![CDATA[
 RwBatchLimit(offset=[1], fetch=[1])
-<<<<<<< HEAD
-  RwBatchMaterializedViewScan(table=[[test_schema, t5]], columns=[v1])
-=======
   RwBatchScan(table=[[test_schema, t5]], columns=[v1])
->>>>>>> 691800db
 ]]>
         </Resource>
         <Resource name="json" path="batch/basic/limit">
@@ -474,11 +392,7 @@
             <![CDATA[
 RwBatchProject(v1=[$0])
   RwBatchSort(sort0=[$1], dir0=[ASC])
-<<<<<<< HEAD
-    RwBatchMaterializedViewScan(table=[[test_schema, t]], columns=[v1,v2])
-=======
     RwBatchScan(table=[[test_schema, t]], columns=[v1,v2])
->>>>>>> 691800db
 ]]>
         </Resource>
         <Resource name="distributed">
@@ -486,11 +400,7 @@
 RwBatchProject(v1=[$0])
   RwBatchExchange(distribution=[RwDistributionTrait{type=SINGLETON, keys=[]}], collation=[[1]])
     RwBatchSort(sort0=[$1], dir0=[ASC])
-<<<<<<< HEAD
-      RwBatchMaterializedViewScan(table=[[test_schema, t]], columns=[v1,v2])
-=======
       RwBatchScan(table=[[test_schema, t]], columns=[v1,v2])
->>>>>>> 691800db
 ]]>
         </Resource>
         <Resource name="json" path="batch/basic/select_less_with_sort_by">
