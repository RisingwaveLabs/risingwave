package com.risingwave.planner.rel.streaming;

import com.google.common.collect.ImmutableList;
import com.risingwave.catalog.ColumnDesc;
import com.risingwave.catalog.ColumnEncoding;
import com.risingwave.catalog.TableCatalog;
import com.risingwave.common.datatype.RisingWaveDataType;
import com.risingwave.proto.data.DataType;
import com.risingwave.proto.expr.InputRefExpr;
import com.risingwave.proto.plan.ColumnOrder;
import com.risingwave.proto.plan.OrderType;
import com.risingwave.proto.streaming.plan.MViewNode;
import com.risingwave.proto.streaming.plan.StreamNode;
import com.risingwave.rpc.Messages;
import java.util.ArrayList;
import java.util.HashSet;
import java.util.List;
import java.util.Set;
import javax.annotation.Nullable;
import org.apache.calcite.plan.RelOptCluster;
import org.apache.calcite.plan.RelTraitSet;
import org.apache.calcite.rel.RelCollation;
import org.apache.calcite.rel.RelFieldCollation;
import org.apache.calcite.rel.RelNode;
import org.apache.calcite.rel.RelWriter;
import org.apache.calcite.rel.SingleRel;
import org.apache.calcite.rex.RexInputRef;
import org.apache.calcite.sql.SqlIdentifier;
import org.apache.calcite.util.Pair;
import org.apache.commons.lang3.SerializationException;

/**
 * We need to explicitly specify a materialized view node in a streaming plan.
 *
 * <p>A sequential streaming plan (no parallel degree) roots with a materialized view node.
 */
public class RwStreamMaterializedView extends SingleRel implements RisingWaveStreamingRel {
  // TODO: define more attributes corresponding to TableCatalog.
  private TableCatalog.TableId tableId;

  private TableCatalog.TableId associatedTableId;

  private final SqlIdentifier name;

  private final ImmutableList<Integer> primaryKeyIndices;

  private final RelCollation collation;

  public RwStreamMaterializedView(
      RelOptCluster cluster,
      RelTraitSet traits,
      RelNode input,
      SqlIdentifier name,
      ImmutableList<Integer> primaryKeyIndices) {
    this(cluster, traits, input, name, primaryKeyIndices, null);
  }

  public RwStreamMaterializedView(
      RelOptCluster cluster,
      RelTraitSet traits,
      RelNode input,
      SqlIdentifier name,
      ImmutableList<Integer> primaryKeyIndices,
      @Nullable RelCollation relCollation) {
    super(cluster, traits, input);
    checkConvention();
    this.name = name;
    this.primaryKeyIndices = primaryKeyIndices;
    this.collation = relCollation;
  }

  public List<Integer> getPrimaryKeyIndices() {
    return this.primaryKeyIndices;
  }

  public RelCollation getCollation() {
    return collation;
  }

  private static void generateDependentTables(
      RelNode root, List<TableCatalog.TableId> dependencies) {
    if (root instanceof RwStreamTableSource) {
      dependencies.add(((RwStreamTableSource) root).getTableId());
    } else if (root instanceof RwStreamChain) {
      dependencies.add(((RwStreamChain) root).getTableId());
    }
    root.getInputs()
        .forEach(
            node -> {
              generateDependentTables(node, dependencies);
            });
  }

  public List<TableCatalog.TableId> getDependentTables() {
    List<TableCatalog.TableId> dependencies = new ArrayList<>();
    generateDependentTables(this, dependencies);
    return dependencies;
  }

  /**
   * Serialize to protobuf
   *
   * <p>We remark that we DO need to tell the backend about the sort keys, but we do NOT need to
   * tell the backend about the offset and fetch. These two properties should only be documented by
   * the frontend so that when the OLAP system query the MV, it can properly insert proper
   * executors/operators to enforce fetch/offset.
   */
  @Override
  public StreamNode serialize() {
    MViewNode.Builder materializedViewNodeBuilder = MViewNode.newBuilder();
<<<<<<< HEAD
    // Add columns.
    for (Pair<String, ColumnDesc> pair : this.getColumns()) {
      com.risingwave.proto.plan.ColumnDesc.Builder columnDescBuilder =
          com.risingwave.proto.plan.ColumnDesc.newBuilder();
      columnDescBuilder
          .setName(pair.getKey())
          .setColumnType(pair.getValue().getDataType().getProtobufType());
      materializedViewNodeBuilder.addColumnDescs(columnDescBuilder);
=======
    // Add column IDs (mocked)
    // FIXME: Column ID should be in the catalog
    for (int i = 0; i < this.getColumns().size(); i++) {
      materializedViewNodeBuilder.addColumnIds(i);
>>>>>>> 19612b51
    }
    // Set table ref id.
    materializedViewNodeBuilder.setTableRefId(Messages.getTableRefId(tableId));
    if (associatedTableId != null) {
      materializedViewNodeBuilder.setAssociatedTableRefId(
          Messages.getTableRefId(associatedTableId));
    }
    // Set column orders.
    // Sort key serialization starts. The column that is in primary key but not sort key should be
    // ordered by `Ascending`
    List<ColumnOrder> columnOrders = new ArrayList<ColumnOrder>();
    Set<Integer> columnAdded = new HashSet<Integer>();
    if (collation != null) {
      List<RelFieldCollation> rfc = collation.getFieldCollations();
      for (RelFieldCollation relFieldCollation : rfc) {
        RexInputRef inputRef =
            getCluster().getRexBuilder().makeInputRef(input, relFieldCollation.getFieldIndex());
        DataType returnType = ((RisingWaveDataType) inputRef.getType()).getProtobufType();
        columnAdded.add(inputRef.getIndex());
        InputRefExpr inputRefExpr =
            InputRefExpr.newBuilder().setColumnIdx(inputRef.getIndex()).build();
        RelFieldCollation.Direction dir = relFieldCollation.getDirection();
        OrderType orderType;
        if (dir == RelFieldCollation.Direction.ASCENDING) {
          orderType = OrderType.ASCENDING;
        } else if (dir == RelFieldCollation.Direction.DESCENDING) {
          orderType = OrderType.DESCENDING;
        } else {
          throw new SerializationException(String.format("%s direction not supported", dir));
        }
        ColumnOrder columnOrder =
            ColumnOrder.newBuilder()
                .setOrderType(orderType)
                .setInputRef(inputRefExpr)
                .setReturnType(returnType)
                .build();
        columnOrders.add(columnOrder);
      }
    }
    for (var primaryKeyIndex : this.getPrimaryKeyIndices()) {
      if (!columnAdded.contains(primaryKeyIndex)) {
        RexInputRef inputRef = getCluster().getRexBuilder().makeInputRef(input, primaryKeyIndex);
        DataType returnType = ((RisingWaveDataType) inputRef.getType()).getProtobufType();
        columnAdded.add(inputRef.getIndex());
        InputRefExpr inputRefExpr =
            InputRefExpr.newBuilder().setColumnIdx(inputRef.getIndex()).build();
        OrderType orderType = OrderType.ASCENDING;
        ColumnOrder columnOrder =
            ColumnOrder.newBuilder()
                .setOrderType(orderType)
                .setInputRef(inputRefExpr)
                .setReturnType(returnType)
                .build();
        columnOrders.add(columnOrder);
        columnAdded.add(primaryKeyIndex);
      }
    }
    materializedViewNodeBuilder.addAllColumnOrders(columnOrders);
    // Sort key serialization ends
    // Build and return.
    MViewNode materializedViewNode = materializedViewNodeBuilder.build();
    return StreamNode.newBuilder()
        .setMviewNode(materializedViewNode)
        .setIdentity(StreamingPlan.getCurrentNodeIdentity(this))
        .build();
  }

  public void setTableId(TableCatalog.TableId tableId) {
    // An ugly implementation to receive TableId from TableCatalog.
    this.tableId = tableId;
  }

  public void setAssociatedTableId(TableCatalog.TableId tableId) {
    this.associatedTableId = tableId;
  }

  public TableCatalog.TableId getAssociatedTableId() {
    return this.associatedTableId;
  }

  /** Explain */
  @Override
  public RelWriter explainTerms(RelWriter pw) {
    var writer = super.explainTerms(pw).item("name", name);
    if (collation != null) {
      writer = writer.item("collation", collation);
    }
    return writer;
  }

  /**
   * Return a list of column descriptions from the underlying expression. The column descriptions
   * can be used to generate metadata for storage.
   *
   * @return List of name->column description pairs.
   */
  public List<Pair<String, ColumnDesc>> getColumns() {
    List<Pair<String, ColumnDesc>> list = new ArrayList<>();
    var rowType = getRowType();
    for (int i = 0; i < rowType.getFieldCount(); i++) {
      var field = rowType.getFieldList().get(i);
      ColumnDesc columnDesc =
          new ColumnDesc((RisingWaveDataType) field.getType(), false, ColumnEncoding.RAW);
      list.add(Pair.of(field.getName(), columnDesc));
    }
    return list;
  }

  @Override
  public <T> RwStreamingRelVisitor.Result<T> accept(RwStreamingRelVisitor<T> visitor) {
    throw new UnsupportedOperationException();
  }
}<|MERGE_RESOLUTION|>--- conflicted
+++ resolved
@@ -108,21 +108,10 @@
   @Override
   public StreamNode serialize() {
     MViewNode.Builder materializedViewNodeBuilder = MViewNode.newBuilder();
-<<<<<<< HEAD
-    // Add columns.
-    for (Pair<String, ColumnDesc> pair : this.getColumns()) {
-      com.risingwave.proto.plan.ColumnDesc.Builder columnDescBuilder =
-          com.risingwave.proto.plan.ColumnDesc.newBuilder();
-      columnDescBuilder
-          .setName(pair.getKey())
-          .setColumnType(pair.getValue().getDataType().getProtobufType());
-      materializedViewNodeBuilder.addColumnDescs(columnDescBuilder);
-=======
     // Add column IDs (mocked)
     // FIXME: Column ID should be in the catalog
     for (int i = 0; i < this.getColumns().size(); i++) {
       materializedViewNodeBuilder.addColumnIds(i);
->>>>>>> 19612b51
     }
     // Set table ref id.
     materializedViewNodeBuilder.setTableRefId(Messages.getTableRefId(tableId));
