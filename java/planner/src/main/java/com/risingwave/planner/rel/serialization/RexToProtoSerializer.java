package com.risingwave.planner.rel.serialization;

import static java.util.Objects.requireNonNull;

import com.google.common.collect.ImmutableMap;
import com.google.protobuf.ByteString;
import com.risingwave.common.datatype.RisingWaveDataType;
import com.risingwave.common.exception.PgErrorCode;
import com.risingwave.common.exception.PgException;
import com.risingwave.proto.data.DataType;
import com.risingwave.proto.expr.ConstantValue;
import com.risingwave.proto.expr.ExprNode;
import com.risingwave.proto.expr.FunctionCall;
import com.risingwave.proto.expr.InputRefExpr;
import java.math.BigDecimal;
import java.nio.ByteBuffer;
import java.nio.ByteOrder;
import java.nio.charset.StandardCharsets;
import java.util.ArrayList;
import java.util.List;
import java.util.Optional;
import java.util.stream.Collectors;
import org.apache.calcite.rex.RexCall;
import org.apache.calcite.rex.RexInputRef;
import org.apache.calcite.rex.RexLiteral;
import org.apache.calcite.rex.RexVisitorImpl;
import org.apache.calcite.sql.SqlKind;
import org.apache.calcite.sql.type.SqlTypeName;
import org.apache.calcite.util.DateString;
import org.apache.calcite.util.NlsString;
import org.apache.calcite.util.TimeString;
import org.apache.calcite.util.TimestampString;
import org.apache.calcite.util.TimestampWithTimeZoneString;

/** Serialize Rex to protoExprNode */
public class RexToProtoSerializer extends RexVisitorImpl<ExprNode> {
  private static final String ROUND_FUNC_NAME = "ROUND";

  private static final ImmutableMap<SqlKind, ExprNode.Type> SQL_TO_FUNC_MAPPING =
      ImmutableMap.<SqlKind, ExprNode.Type>builder()
          .put(SqlKind.CAST, ExprNode.Type.CAST)
          .put(SqlKind.PLUS, ExprNode.Type.ADD)
          .put(SqlKind.MINUS, ExprNode.Type.SUBTRACT)
          .put(SqlKind.TIMES, ExprNode.Type.MULTIPLY)
          .put(SqlKind.DIVIDE, ExprNode.Type.DIVIDE)
          .put(SqlKind.MOD, ExprNode.Type.MODULUS)
          .put(SqlKind.EQUALS, ExprNode.Type.EQUAL)
          .put(SqlKind.NOT_EQUALS, ExprNode.Type.NOT_EQUAL)
          .put(SqlKind.LESS_THAN, ExprNode.Type.LESS_THAN)
          .put(SqlKind.LESS_THAN_OR_EQUAL, ExprNode.Type.LESS_THAN_OR_EQUAL)
          .put(SqlKind.GREATER_THAN, ExprNode.Type.GREATER_THAN)
          .put(SqlKind.GREATER_THAN_OR_EQUAL, ExprNode.Type.GREATER_THAN_OR_EQUAL)
          .put(SqlKind.AND, ExprNode.Type.AND)
          .put(SqlKind.OR, ExprNode.Type.OR)
          .put(SqlKind.NOT, ExprNode.Type.NOT)
          .put(SqlKind.EXTRACT, ExprNode.Type.EXTRACT)
          .put(SqlKind.CASE, ExprNode.Type.CASE)
          .put(SqlKind.IS_TRUE, ExprNode.Type.IS_TRUE)
          .put(SqlKind.IS_NOT_TRUE, ExprNode.Type.IS_NOT_TRUE)
          .put(SqlKind.IS_FALSE, ExprNode.Type.IS_FALSE)
          .put(SqlKind.IS_NOT_FALSE, ExprNode.Type.IS_NOT_FALSE)
          .put(SqlKind.IS_NULL, ExprNode.Type.IS_NULL)
          .put(SqlKind.IS_NOT_NULL, ExprNode.Type.IS_NOT_NULL)
          .put(SqlKind.LIKE, ExprNode.Type.LIKE)
          .build();
  private static final ImmutableMap<String, ExprNode.Type> STRING_TO_FUNC_MAPPING =
      ImmutableMap.<String, ExprNode.Type>builder()
          .put("REPLACE", ExprNode.Type.REPLACE)
          .put("SUBSTRING", ExprNode.Type.SUBSTR)
          .put("TRIM", ExprNode.Type.TRIM)
          .put("LTRIM", ExprNode.Type.LTRIM)
          .put("RTRIM", ExprNode.Type.RTRIM)
          .put("LENGTH", ExprNode.Type.LENGTH)
          .put("LIKE", ExprNode.Type.LIKE)
          .put("POSITION", ExprNode.Type.POSITION)
          .put("UPPER", ExprNode.Type.UPPER)
<<<<<<< HEAD
          .put("ASCII", ExprNode.Type.ASCII)
=======
          .put("LOWER", ExprNode.Type.LOWER)
>>>>>>> 40ea90b7
          .put("$STREAM_NULL_BY_ROW_COUNT", ExprNode.Type.STREAM_NULL_BY_ROW_COUNT)
          .put("PG_SLEEP", ExprNode.Type.PG_SLEEP)
          .put("BOOLNE", ExprNode.Type.NOT_EQUAL)
          .put("BOOLEQ", ExprNode.Type.EQUAL)
          .build();

  public RexToProtoSerializer() {
    super(true);
  }

  private static byte[] getBytesRepresentation(RexLiteral val, DataType dataType) {
    requireNonNull(val.getValue(), "val.value");
    ByteBuffer bb;
    switch (dataType.getTypeName()) {
      case BOOLEAN:
        {
          bb = ByteBuffer.allocate(1).order(ByteOrder.BIG_ENDIAN);
          bb.put(
              (byte)
                  (requireNonNull(
                          val.getValueAs(Boolean.class),
                          "RexLiteral return a null value in byte array serialization!")
                      ? 1
                      : 0));
          break;
        }
      case INT16:
        {
          bb = ByteBuffer.allocate(2).order(ByteOrder.BIG_ENDIAN);
          bb.putShort(
              requireNonNull(
                  val.getValueAs(Short.class),
                  "RexLiteral return a null value in byte array serialization!"));
          break;
        }
      case INT32:
        {
          bb = ByteBuffer.allocate(4).order(ByteOrder.BIG_ENDIAN);
          bb.putInt(
              requireNonNull(
                  val.getValueAs(Integer.class),
                  "RexLiteral return a null value in byte array serialization!"));
          break;
        }
      case INT64:
        {
          bb = ByteBuffer.allocate(8).order(ByteOrder.BIG_ENDIAN);
          bb.putLong(
              requireNonNull(
                  val.getValueAs(Long.class),
                  "RexLiteral return a null value in byte array serialization!"));
          break;
        }
      case FLOAT:
        {
          bb = ByteBuffer.allocate(4).order(ByteOrder.BIG_ENDIAN);
          bb.putFloat(
              requireNonNull(
                  val.getValueAs(Float.class),
                  "RexLiteral return a null value in byte array serialization!"));
          break;
        }
      case DOUBLE:
        {
          bb = ByteBuffer.allocate(8).order(ByteOrder.BIG_ENDIAN);
          bb.putDouble(
              requireNonNull(
                  val.getValueAs(Double.class),
                  "RexLiteral return a null value in byte array serialization!"));
          break;
        }
      case DECIMAL:
        {
          bb =
              ByteBuffer.wrap(
                  val.getValueAs(BigDecimal.class).toString().getBytes(StandardCharsets.UTF_8));
          break;
        }
      case CHAR:
      case VARCHAR:
        {
          bb =
              ByteBuffer.wrap(
                  val.getValueAs(NlsString.class).getValue().getBytes(StandardCharsets.UTF_8));
          break;
        }
      case DATE:
        {
          bb =
              ByteBuffer.wrap(
                  val.getValueAs(DateString.class).toString().getBytes(StandardCharsets.UTF_8));
          break;
        }
      case TIME:
        {
          bb =
              ByteBuffer.wrap(
                  val.getValueAs(TimeString.class).toString().getBytes(StandardCharsets.UTF_8));
          break;
        }
      case TIMESTAMP:
        {
          bb =
              ByteBuffer.wrap(
                  val.getValueAs(TimestampString.class)
                      .toString()
                      .getBytes(StandardCharsets.UTF_8));
          break;
        }
      case INTERVAL:
        {
          switch (dataType.getIntervalType()) {
            case YEAR_TO_MONTH:
            case MONTH:
            case YEAR:
              {
                bb = ByteBuffer.allocate(4).order(ByteOrder.BIG_ENDIAN);
                bb.putInt(
                    requireNonNull(
                        val.getValueAs(Integer.class),
                        "RexLiteral return a null value in byte array serialization!"));
                break;
              }
            case DAY_TO_HOUR:
            case DAY_TO_MINUTE:
            case DAY_TO_SECOND:
            case HOUR:
            case HOUR_TO_MINUTE:
            case HOUR_TO_SECOND:
            case MINUTE:
            case MINUTE_TO_SECOND:
            case SECOND:
            case DAY:
              {
                bb = ByteBuffer.allocate(8).order(ByteOrder.BIG_ENDIAN);
                bb.putLong(
                    requireNonNull(
                        val.getValueAs(Long.class),
                        "RexLiteral return a null value in byte array serialization!"));
                break;
              }
            default:
              throw new PgException(PgErrorCode.INTERNAL_ERROR, "Unsupported type: %s", dataType);
          }
          break;
        }
      case SYMBOL:
        {
          bb = ByteBuffer.wrap(val.getValue().toString().getBytes(StandardCharsets.UTF_8));
          break;
        }
      default:
        throw new PgException(PgErrorCode.INTERNAL_ERROR, "Unsupported type: %s", dataType);
    }
    return bb.array();
  }

  @Override
  public ExprNode visitLiteral(RexLiteral literal) {
    RisingWaveDataType dataType = (RisingWaveDataType) literal.getType();
    var sqlTypeName = dataType.getSqlTypeName();
    DataType protoDataType = dataType.getProtobufType();

    // Hack here. It's not elegant. FIXME: Should remove this after Constant Folding.
    // It is directly creating a cast expression instead of constant value expression
    // for literal like time/timestamp/date.
    if (sqlTypeName == SqlTypeName.DATE
        || sqlTypeName == SqlTypeName.TIME
        || sqlTypeName == SqlTypeName.TIMESTAMP
        || sqlTypeName == SqlTypeName.TIMESTAMP_WITH_LOCAL_TIME_ZONE) {
      var constExpr =
          makeConstantExpr(
              literal,
              DataType.newBuilder()
                  .setIsNullable(false)
                  .setTypeName(DataType.TypeName.CHAR)
                  .setPrecision(getPrecision(literal))
                  .build(),
              dataType.getProtobufType());
      var children = new ArrayList<ExprNode>();
      children.add(constExpr);
      var callExpr = makeFunctionCallExpr(children, protoDataType, ExprNode.Type.CAST);
      return callExpr;
    }
    var retExpr = makeConstantExpr(literal, protoDataType, protoDataType);
    return retExpr;
  }

  @Override
  public ExprNode visitInputRef(RexInputRef inputRef) {
    int columnIdx = inputRef.getIndex();
    DataType dataType = ((RisingWaveDataType) inputRef.getType()).getProtobufType();
    InputRefExpr inputRefExpr = InputRefExpr.newBuilder().setColumnIdx(columnIdx).build();
    return ExprNode.newBuilder()
        .setExprType(ExprNode.Type.INPUT_REF)
        .setReturnType(dataType)
        .setInputRef(inputRefExpr)
        .build();
  }

  @Override
  public ExprNode visitCall(RexCall call) {
    DataType protoDataType = ((RisingWaveDataType) call.getType()).getProtobufType();
    List<ExprNode> children =
        call.getOperands().stream()
            .map(rexNode -> rexNode.accept(this))
            .collect(Collectors.toList());
    return makeFunctionCallExpr(children, protoDataType, funcCallOf(call));
  }

  private static ExprNode.Type funcCallOf(SqlKind kind, String name) {
    if (kind == SqlKind.OTHER_FUNCTION) {
      return Optional.ofNullable(STRING_TO_FUNC_MAPPING.get(name))
          .orElseThrow(
              () ->
                  new PgException(
                      PgErrorCode.INTERNAL_ERROR, "Unmappable function call:" + " %s", name));
    }
    return Optional.ofNullable(SQL_TO_FUNC_MAPPING.get(kind))
        .orElseThrow(
            () ->
                new PgException(
                    PgErrorCode.INTERNAL_ERROR, "Unmappable function call:" + " %s", kind));
  }

  private static ExprNode.Type funcCallOf(RexCall call) {
    var operator = call.getOperator();

    if (operator.getName().equalsIgnoreCase(ROUND_FUNC_NAME)) {
      if (call.getOperands().size() > 1) {
        return ExprNode.Type.ROUND_DIGIT;
      } else {
        return ExprNode.Type.ROUND;
      }
    }

    return funcCallOf(operator.getKind(), operator.getName());
  }

  /**
   * Make a constant expression. Regularly, `returnProtoDataType` are the same with `protoDataType`.
   * But For type like date/time/timestamp/timestampz, in order to wrap a type cast here, use normal
   * type for get bytes representation and set return type to be `CHAR`.
   */
  private static ExprNode makeConstantExpr(
      RexLiteral literal, DataType returnProtoDataType, DataType protoDataType) {
    var nodeBuilder =
        ExprNode.newBuilder()
            .setExprType(ExprNode.Type.CONSTANT_VALUE)
            .setReturnType(returnProtoDataType);

    if (!literal.isNull()) {
      var constValue =
          ConstantValue.newBuilder()
              .setBody(
                  ByteString.copyFrom(
                      RexToProtoSerializer.getBytesRepresentation(literal, protoDataType)))
              .build();

      nodeBuilder.setConstant(constValue);
    }

    return nodeBuilder.build();
  }

  private static ExprNode makeBiFunctionCallExprNode(
      ExprNode left, ExprNode right, DataType protoDataType, ExprNode.Type exprType) {
    FunctionCall body = FunctionCall.newBuilder().addChildren(left).addChildren(right).build();
    return ExprNode.newBuilder()
        .setExprType(exprType)
        .setReturnType(protoDataType)
        .setFuncCall(body)
        .build();
  }

  private static ExprNode makeBiFunctionCallExprNode(
      List<ExprNode> children, DataType protoDataType, ExprNode.Type exprType) {
    return children.stream()
        .reduce(
            (ExprNode left, ExprNode right) ->
                makeBiFunctionCallExprNode(left, right, protoDataType, exprType))
        .orElseThrow(
            () ->
                new PgException(
                    PgErrorCode.INTERNAL_ERROR,
                    "%s function call: has %d children",
                    exprType.toString(),
                    children.size()));
  }

  private static ExprNode makeFunctionCallExpr(
      List<ExprNode> children, DataType protoDataType, ExprNode.Type exprType) {
    //  in the backend, each AND & OR expr will be processed in binary expression
    if (exprType == ExprNode.Type.AND || exprType == ExprNode.Type.OR) {
      return makeBiFunctionCallExprNode(children, protoDataType, exprType);
    }
    FunctionCall body = FunctionCall.newBuilder().addAllChildren(children).build();
    return ExprNode.newBuilder()
        .setExprType(exprType)
        .setReturnType(protoDataType)
        .setFuncCall(body)
        .build();
  }

  private static int getPrecision(RexLiteral literal) {
    RisingWaveDataType type = (RisingWaveDataType) literal.getType();
    var sqlTypeName = type.getSqlTypeName();
    if (sqlTypeName == SqlTypeName.DATE) {
      return requireNonNull(literal.getValueAs(DateString.class), "value").toString().length();
    } else if (sqlTypeName == SqlTypeName.TIME) {
      return requireNonNull(literal.getValueAs(TimeString.class), "value").toString().length();
    } else if (sqlTypeName == SqlTypeName.TIMESTAMP) {
      return requireNonNull(literal.getValueAs(TimestampString.class), "value").toString().length();
    } else if (sqlTypeName == SqlTypeName.TIMESTAMP_WITH_LOCAL_TIME_ZONE) {
      return requireNonNull(literal.getValueAs(TimestampWithTimeZoneString.class), "value")
          .toString()
          .length();
    } else {
      throw new RuntimeException(
          "Only support cast date/time/timestamp/timestampz " + "type in RexToProtoSerializer");
    }
  }
}<|MERGE_RESOLUTION|>--- conflicted
+++ resolved
@@ -74,11 +74,8 @@
           .put("LIKE", ExprNode.Type.LIKE)
           .put("POSITION", ExprNode.Type.POSITION)
           .put("UPPER", ExprNode.Type.UPPER)
-<<<<<<< HEAD
           .put("ASCII", ExprNode.Type.ASCII)
-=======
           .put("LOWER", ExprNode.Type.LOWER)
->>>>>>> 40ea90b7
           .put("$STREAM_NULL_BY_ROW_COUNT", ExprNode.Type.STREAM_NULL_BY_ROW_COUNT)
           .put("PG_SLEEP", ExprNode.Type.PG_SLEEP)
           .put("BOOLNE", ExprNode.Type.NOT_EQUAL)
