--- conflicted
+++ resolved
@@ -14,7 +14,6 @@
 
 package com.risingwave.functions;
 
-<<<<<<< HEAD
 import org.apache.arrow.memory.BufferAllocator;
 import org.apache.arrow.vector.*;
 import org.apache.arrow.vector.complex.ListVector;
@@ -23,8 +22,6 @@
 import org.apache.arrow.vector.types.pojo.*;
 
 import java.lang.invoke.MethodHandles;
-=======
->>>>>>> 7cd89c30
 import java.lang.reflect.InvocationTargetException;
 import java.lang.reflect.Method;
 import java.lang.reflect.ParameterizedType;
@@ -39,12 +36,6 @@
 import java.util.List;
 import java.util.function.Function;
 import java.util.stream.Collectors;
-import org.apache.arrow.memory.BufferAllocator;
-import org.apache.arrow.vector.*;
-import org.apache.arrow.vector.complex.ListVector;
-import org.apache.arrow.vector.complex.StructVector;
-import org.apache.arrow.vector.types.*;
-import org.apache.arrow.vector.types.pojo.*;
 
 class TypeUtils {
     /** Convert a string to an Arrow type. */
@@ -85,10 +76,9 @@
         } else if (typeStr.startsWith("STRUCT")) {
             // extract "STRUCT<INT, VARCHAR, ...>"
             var typeList = typeStr.substring(7, typeStr.length() - 1);
-            var fields =
-                    Arrays.stream(typeList.split(","))
-                            .map(s -> stringToField(s.trim(), ""))
-                            .collect(Collectors.toList());
+            var fields = Arrays.stream(typeList.split(","))
+                    .map(s -> stringToField(s.trim(), ""))
+                    .collect(Collectors.toList());
             return new Field(name, FieldType.nullable(new ArrowType.Struct()), fields);
         } else {
             throw new IllegalArgumentException("Unsupported type: " + typeStr);
@@ -99,8 +89,8 @@
      * Convert a Java class to an Arrow type.
      *
      * @param param The Java class.
-     * @param hint An optional DataTypeHint annotation.
-     * @param name The name of the field.
+     * @param hint  An optional DataTypeHint annotation.
+     * @param name  The name of the field.
      * @return The Arrow type.
      */
     static Field classToField(Class<?> param, DataTypeHint hint, String name) {
@@ -173,8 +163,7 @@
         if (!Iterator.class.isAssignableFrom(type)) {
             throw new IllegalArgumentException("Table function must return Iterator");
         }
-        var typeArguments =
-                ((ParameterizedType) method.getGenericReturnType()).getActualTypeArguments();
+        var typeArguments = ((ParameterizedType) method.getGenericReturnType()).getActualTypeArguments();
         type = (Class<?>) typeArguments[0];
         var rowIndex = Field.nullable("row_index", new ArrowType.Int(32, true));
         return new Schema(Arrays.asList(rowIndex, classToField(type, hint, "")));
@@ -372,7 +361,10 @@
         fieldVector.setValueCount(values.length);
     }
 
-    /** Return a function that converts the object get from input array to the correct type. */
+    /**
+     * Return a function that converts the object get from input array to the
+     * correct type.
+     */
     static Function<Object, Object> processFunc(Field field, Class<?> targetClass) {
         if (field.getType() instanceof ArrowType.Utf8 && targetClass == String.class) {
             // object is org.apache.arrow.vector.util.Text
@@ -394,15 +386,13 @@
             var subfield = field.getChildren().get(0);
             var subfunc = processFunc(subfield, targetClass.getComponentType());
             if (subfield.getType() instanceof ArrowType.Utf8) {
-                return obj ->
-                        obj == null
-                                ? null
-                                : ((List<?>) obj).stream().map(subfunc).toArray(String[]::new);
+                return obj -> obj == null
+                        ? null
+                        : ((List<?>) obj).stream().map(subfunc).toArray(String[]::new);
             } else if (subfield.getType() instanceof ArrowType.LargeUtf8) {
-                return obj ->
-                        obj == null
-                                ? null
-                                : ((List<?>) obj).stream().map(subfunc).toArray(String[]::new);
+                return obj -> obj == null
+                        ? null
+                        : ((List<?>) obj).stream().map(subfunc).toArray(String[]::new);
             }
             throw new IllegalArgumentException("Unsupported type: " + field.getType());
         } else if (field.getType() instanceof ArrowType.Struct) {
