--- conflicted
+++ resolved
@@ -43,20 +43,12 @@
         public void beginEpoch(long epoch) {}
 
         @Override
-<<<<<<< HEAD
-        public boolean write(Iterator<SinkRow> rows) {
-            if (!hasBegun) {
-                hasBegun = true;
-            }
-            this.inner.write(rows);
-            return false;
-=======
-        public void write(Iterable<SinkRow> rows) {
+        public boolean write(Iterable<SinkRow> rows) {
             if (!hasBegun) {
                 hasBegun = true;
             }
             this.inner.write(rows.iterator());
->>>>>>> e3c8649e
+            return false;
         }
 
         @Override
