/*
 * Copyright 2023 RisingWave Labs
 *
 * Licensed under the Apache License, Version 2.0 (the "License");
 * you may not use this file except in compliance with the License.
 * You may obtain a copy of the License at
 *
 *     http://www.apache.org/licenses/LICENSE-2.0
 *
 * Unless required by applicable law or agreed to in writing, software
 * distributed under the License is distributed on an "AS IS" BASIS,
 * WITHOUT WARRANTIES OR CONDITIONS OF ANY KIND, either express or implied.
 * See the License for the specific language governing permissions and
 * limitations under the License.
 */

package com.risingwave.connector;

import com.google.protobuf.ByteString;
import com.risingwave.connector.api.TableSchema;
import com.risingwave.connector.api.sink.SinkWriter;
import com.risingwave.java.utils.ObjectSerde;
import com.risingwave.proto.ConnectorServiceProto;
<<<<<<< HEAD
import java.util.Optional;

public abstract class IcebergSinkWriterBase implements SinkWriter {
    protected final TableSchema tableSchema;

    public IcebergSinkWriterBase(TableSchema tableSchema) {
        this.tableSchema = tableSchema;
=======
import java.util.Collections;
import org.apache.iceberg.FileFormat;
import org.apache.iceberg.Schema;
import org.apache.iceberg.Table;
import org.apache.iceberg.hadoop.HadoopCatalog;

public abstract class IcebergSinkWriterBase implements SinkWriter {
    protected final TableSchema tableSchema;
    protected final SinkCoordinator coordinator;
    protected final HadoopCatalog hadoopCatalog;
    protected final Table icebergTable;
    protected final Schema rowSchema;
    protected final FileFormat fileFormat;
    private long epoch;

    public IcebergSinkWriterBase(
            TableSchema tableSchema,
            Table icebergTable,
            HadoopCatalog hadoopCatalog,
            Schema rowSchema,
            FileFormat fileFormat) {
        this.tableSchema = tableSchema;
        this.coordinator = new IcebergSinkCoordinator(icebergTable);
        this.hadoopCatalog = hadoopCatalog;
        this.rowSchema = rowSchema;
        this.icebergTable = icebergTable;
        this.fileFormat = fileFormat;
>>>>>>> 00256da9
    }

    @Override
    public void beginEpoch(long epoch) {}

    protected abstract IcebergMetadata collectSinkMetadata();

    @Override
    public Optional<ConnectorServiceProto.SinkMetadata> barrier(boolean isCheckpoint) {
        if (isCheckpoint) {
            IcebergMetadata metadata = collectSinkMetadata();
            return Optional.of(
                    ConnectorServiceProto.SinkMetadata.newBuilder()
                            .setSerialized(
                                    ConnectorServiceProto.SinkMetadata.SerializedMetadata
                                            .newBuilder()
                                            .setMetadata(
                                                    ByteString.copyFrom(
                                                            ObjectSerde.serializeObject(metadata)))
                                            .build())
                            .build());
        } else {
            return Optional.empty();
        }
    }

    public HadoopCatalog getHadoopCatalog() {
        return this.hadoopCatalog;
    }

    public Table getIcebergTable() {
        return this.icebergTable;
    }
}<|MERGE_RESOLUTION|>--- conflicted
+++ resolved
@@ -21,16 +21,7 @@
 import com.risingwave.connector.api.sink.SinkWriter;
 import com.risingwave.java.utils.ObjectSerde;
 import com.risingwave.proto.ConnectorServiceProto;
-<<<<<<< HEAD
 import java.util.Optional;
-
-public abstract class IcebergSinkWriterBase implements SinkWriter {
-    protected final TableSchema tableSchema;
-
-    public IcebergSinkWriterBase(TableSchema tableSchema) {
-        this.tableSchema = tableSchema;
-=======
-import java.util.Collections;
 import org.apache.iceberg.FileFormat;
 import org.apache.iceberg.Schema;
 import org.apache.iceberg.Table;
@@ -38,12 +29,10 @@
 
 public abstract class IcebergSinkWriterBase implements SinkWriter {
     protected final TableSchema tableSchema;
-    protected final SinkCoordinator coordinator;
     protected final HadoopCatalog hadoopCatalog;
     protected final Table icebergTable;
     protected final Schema rowSchema;
     protected final FileFormat fileFormat;
-    private long epoch;
 
     public IcebergSinkWriterBase(
             TableSchema tableSchema,
@@ -52,12 +41,10 @@
             Schema rowSchema,
             FileFormat fileFormat) {
         this.tableSchema = tableSchema;
-        this.coordinator = new IcebergSinkCoordinator(icebergTable);
         this.hadoopCatalog = hadoopCatalog;
         this.rowSchema = rowSchema;
         this.icebergTable = icebergTable;
         this.fileFormat = fileFormat;
->>>>>>> 00256da9
     }
 
     @Override
