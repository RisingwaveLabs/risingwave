# Copyright 2023 RisingWave Labs
#
# Licensed under the Apache License, Version 2.0 (the "License");
# you may not use this file except in compliance with the License.
# You may obtain a copy of the License at
#
#     http://www.apache.org/licenses/LICENSE-2.0
#
# Unless required by applicable law or agreed to in writing, software
# distributed under the License is distributed on an "AS IS" BASIS,
# WITHOUT WARRANTIES OR CONDITIONS OF ANY KIND, either express or implied.
# See the License for the specific language governing permissions and
# limitations under the License.


import os
import argparse
import json
import grpc
import connector_service_pb2_grpc
import connector_service_pb2
import plan_common_pb2
import data_pb2
import psycopg2


def make_mock_schema():
    # todo
    schema = connector_service_pb2.TableSchema(
        columns=[
<<<<<<< HEAD
            plan_common_pb2.ColumnDesc(
                name="id", column_type=data_pb2.DataType(type_name=2)
            ),
            plan_common_pb2.ColumnDesc(
                name="name", column_type=data_pb2.DataType(type_name=7)
=======
            connector_service_pb2.TableSchema.Column(
                name="id", data_type=data_pb2.DataType(type_name=2)
            ),
            connector_service_pb2.TableSchema.Column(
                name="name", data_type=data_pb2.DataType(type_name=7)
>>>>>>> 376b0f99
            ),
        ],
        pk_indices=[0],
    )
    return schema


def make_mock_schema_stream_chunk():
    schema = connector_service_pb2.TableSchema(
        columns=[
<<<<<<< HEAD
            plan_common_pb2.ColumnDesc(
                name="v1", column_type=data_pb2.DataType(type_name=1)
            ),
            plan_common_pb2.ColumnDesc(
                name="v2", column_type=data_pb2.DataType(type_name=2)
            ),
            plan_common_pb2.ColumnDesc(
                name="v3", column_type=data_pb2.DataType(type_name=3)
            ),
            plan_common_pb2.ColumnDesc(
                name="v4", column_type=data_pb2.DataType(type_name=4)
            ),
            plan_common_pb2.ColumnDesc(
                name="v5", column_type=data_pb2.DataType(type_name=5)
            ),
            plan_common_pb2.ColumnDesc(
                name="v6", column_type=data_pb2.DataType(type_name=6)
            ),
            plan_common_pb2.ColumnDesc(
                name="v7", column_type=data_pb2.DataType(type_name=7)
=======
            connector_service_pb2.TableSchema.Column(
                name="v1", data_type=data_pb2.DataType(type_name=1)
            ),
            connector_service_pb2.TableSchema.Column(
                name="v2", data_type=data_pb2.DataType(type_name=2)
            ),
            connector_service_pb2.TableSchema.Column(
                name="v3", data_type=data_pb2.DataType(type_name=3)
            ),
            connector_service_pb2.TableSchema.Column(
                name="v4", data_type=data_pb2.DataType(type_name=4)
            ),
            connector_service_pb2.TableSchema.Column(
                name="v5", data_type=data_pb2.DataType(type_name=5)
            ),
            connector_service_pb2.TableSchema.Column(
                name="v6", data_type=data_pb2.DataType(type_name=6)
            ),
            connector_service_pb2.TableSchema.Column(
                name="v7", data_type=data_pb2.DataType(type_name=7)
>>>>>>> 376b0f99
            ),
        ],
        pk_indices=[0],
    )
    return schema


def load_input(input_file):
    with open(input_file, "r") as file:
        sink_input = json.load(file)
    return sink_input


def load_binary_input(input_file):
    with open(input_file, "rb") as file:
        sink_input = file.read()
    return sink_input


def load_json_payload(input_file):
    sink_input = load_input(input_file)
    payloads = []
    for batch in sink_input:
        row_ops = []
        for row in batch:
            row_ops.append(
<<<<<<< HEAD
                connector_service_pb2.SinkWriterRequest.WriteBatch.JsonPayload.RowOp(
=======
                connector_service_pb2.SinkStreamRequest.WriteBatch.JsonPayload.RowOp(
>>>>>>> 376b0f99
                    op_type=row["op_type"], line=str(row["line"])
                )
            )

        payloads.append(
            {
<<<<<<< HEAD
                "json_payload": connector_service_pb2.SinkWriterRequest.WriteBatch.JsonPayload(
=======
                "json_payload": connector_service_pb2.SinkStreamRequest.WriteBatch.JsonPayload(
>>>>>>> 376b0f99
                    row_ops=row_ops
                )
            }
        )
    return payloads


def load_stream_chunk_payload(input_file):
    payloads = []
    sink_input = load_binary_input(input_file)
    payloads.append(
        {
<<<<<<< HEAD
            "stream_chunk_payload": connector_service_pb2.SinkWriterRequest.WriteBatch.StreamChunkPayload(
=======
            "stream_chunk_payload": connector_service_pb2.SinkStreamRequest.WriteBatch.StreamChunkPayload(
>>>>>>> 376b0f99
                binary_data=sink_input
            )
        }
    )
    return payloads


def test_sink(prop, format, payload_input, table_schema):
    # read input, Add StartSink request
    request_list = [
<<<<<<< HEAD
        connector_service_pb2.SinkWriterRequest(
            start=connector_service_pb2.SinkWriterRequest.StartSink(
                format=format,
                sink_param=connector_service_pb2.SinkParam(
                    sink_id=0,
=======
        connector_service_pb2.SinkStreamRequest(
            start=connector_service_pb2.SinkStreamRequest.StartSink(
                format=format,
                sink_config=connector_service_pb2.SinkConfig(
                    connector_type=prop["connector"],
>>>>>>> 376b0f99
                    properties=prop,
                    table_schema=table_schema,
                ),
            )
        )
    ]
<<<<<<< HEAD

    response_count = 1
=======
>>>>>>> 376b0f99

    with grpc.insecure_channel("localhost:50051") as channel:
        stub = connector_service_pb2_grpc.ConnectorServiceStub(channel)
        epoch = 1
        batch_id = 1
        # construct request
        for payload in payload_input:
            request_list.append(
<<<<<<< HEAD
                connector_service_pb2.SinkWriterRequest(
                    begin_epoch=connector_service_pb2.SinkWriterRequest.BeginEpoch(
=======
                connector_service_pb2.SinkStreamRequest(
                    start_epoch=connector_service_pb2.SinkStreamRequest.StartEpoch(
>>>>>>> 376b0f99
                        epoch=epoch
                    )
                )
            )
            request_list.append(
<<<<<<< HEAD
                connector_service_pb2.SinkWriterRequest(
                    write_batch=connector_service_pb2.SinkWriterRequest.WriteBatch(
                        batch_id=batch_id, epoch=epoch, **payload
=======
                connector_service_pb2.SinkStreamRequest(
                    write=connector_service_pb2.SinkStreamRequest.WriteBatch(
                        batch_id=batch_id,
                        epoch=epoch,
                        **payload,
>>>>>>> 376b0f99
                    )
                )
            )

            request_list.append(
<<<<<<< HEAD
                connector_service_pb2.SinkWriterRequest(
                    barrier=connector_service_pb2.SinkWriterRequest.Barrier(
                        epoch=epoch, is_checkpoint=True
                    )
                )
            )
            response_count += 1
=======
                connector_service_pb2.SinkStreamRequest(
                    sync=connector_service_pb2.SinkStreamRequest.SyncBatch(epoch=epoch)
                )
            )
>>>>>>> 376b0f99
            epoch += 1
            batch_id += 1
        # send request
        response_iter = stub.SinkStream(iter(request_list))
        for req in request_list:
            print("REQUEST", req)
        for _ in range(response_count):
            try:
                print("RESPONSE OK:", next(response_iter))
            except Exception as e:
                print("Integration test failed: ", e)
                exit(1)


def validate_jdbc_sink(input_file):
    conn = psycopg2.connect(
        "dbname=test user=test password=connector host=localhost port=5432"
    )
    cur = conn.cursor()
    cur.execute("SELECT * FROM test")
    rows = cur.fetchall()
    expected = [list(row.values()) for batch in load_input(input_file) for row in batch]

    def convert(b):
        return [(item[1]["id"], item[1]["name"]) for item in b]

    expected = convert(expected)

    if len(rows) != len(expected):
        print(
            "Integration test failed: expected {} rows, but got {}".format(
                len(expected), len(rows)
            )
        )
        exit(1)
    for i in range(len(rows)):
        if len(rows[i]) != len(expected[i]):
            print(
                "Integration test failed: expected {} columns, but got {}".format(
                    len(expected[i]), len(rows[i])
                )
            )
            exit(1)
        for j in range(len(rows[i])):
            if rows[i][j] != expected[i][j]:
                print(
                    "Integration test failed: expected {} at row {}, column {}, but got {}".format(
                        expected[i][j], i, j, rows[i][j]
                    )
                )
                exit(1)


def test_file_sink(param):
    prop = {
        "connector": "file",
        "output.path": "/tmp/connector",
    }
    test_sink(prop, **param)


def test_jdbc_sink(input_file, param):
    prop = {
        "connector": "jdbc",
        "jdbc.url": "jdbc:postgresql://localhost:5432/test?user=test&password=connector",
        "table.name": "test",
        "type": "upsert",
    }
<<<<<<< HEAD
    file_name = input_file if use_json else input_binary_file
=======
>>>>>>> 376b0f99
    test_sink(prop, **param)
    # validate results
    validate_jdbc_sink(input_file)


def test_elasticsearch_sink(param):
    prop = {
        "connector": "elasticsearch-7",
        "url": "http://127.0.0.1:9200",
        "index": "test",
    }
    test_sink(prop, **param)


def test_iceberg_sink(param):
    prop = {
        "connector": "iceberg",
        "type": "append-only",
        "warehouse.path": "s3a://bucket",
        "s3.endpoint": "http://127.0.0.1:9000",
        "s3.access.key": "minioadmin",
        "s3.secret.key": "minioadmin",
        "database.name": "demo_db",
        "table.name": "demo_table",
    }
    test_sink(prop, **param)


def test_upsert_iceberg_sink(param):
    prop = {
        "connector": "iceberg",
        "type": "upsert",
        "warehouse.path": "s3a://bucket",
        "s3.endpoint": "http://127.0.0.1:9000",
        "s3.access.key": "minioadmin",
        "s3.secret.key": "minioadmin",
        "database.name": "demo_db",
        "table.name": "demo_table",
    }
    type = "iceberg"
    # need to make sure all ops as Insert
    test_sink(prop, **param)


def test_deltalake_sink(param):
    prop = {
        "connector": "deltalake",
        "location": "s3a://bucket/delta",
        "s3.access.key": "minioadmin",
        "s3.secret.key": "minioadmin",
        "s3.endpoint": "127.0.0.1:9000",
    }
    test_sink(prop, **param)


def test_stream_chunk_data_format(param):
    prop = {
        "connector": "file",
        "output.path": "/tmp/connector",
    }
    test_sink(prop, **param)


if __name__ == "__main__":
    parser = argparse.ArgumentParser(
        formatter_class=argparse.ArgumentDefaultsHelpFormatter
    )
    parser.add_argument("--file_sink", action="store_true", help="run file sink test")
    parser.add_argument("--jdbc_sink", action="store_true", help="run jdbc sink test")
<<<<<<< HEAD
    parser.add_argument(
        "--stream_chunk_format_test",
        action="store_true",
        help="run print stream chunk sink test",
    )
    parser.add_argument(
        "--iceberg_sink", action="store_true", help="run iceberg sink test"
    )
    parser.add_argument(
        "--upsert_iceberg_sink",
        action="store_true",
        help="run upsert iceberg sink test",
    )
    parser.add_argument(
        "--deltalake_sink", action="store_true", help="run deltalake sink test"
    )
    parser.add_argument(
        "--input_file", default="./data/sink_input.json", help="input data to run tests"
    )
    parser.add_argument(
        "--input_binary_file",
        default="./data/sink_input",
        help="input stream chunk data to run tests",
    )
    parser.add_argument(
=======
    parser.add_argument(
        "--stream_chunk_format_test",
        action="store_true",
        help="run print stream chunk sink test",
    )
    parser.add_argument(
        "--iceberg_sink", action="store_true", help="run iceberg sink test"
    )
    parser.add_argument(
        "--upsert_iceberg_sink",
        action="store_true",
        help="run upsert iceberg sink test",
    )
    parser.add_argument(
        "--deltalake_sink", action="store_true", help="run deltalake sink test"
    )
    parser.add_argument(
        "--input_file", default="./data/sink_input.json", help="input data to run tests"
    )
    parser.add_argument(
        "--input_binary_file",
        default="./data/sink_input",
        help="input stream chunk data to run tests",
    )
    parser.add_argument(
>>>>>>> 376b0f99
        "--es_sink", action="store_true", help="run elasticsearch sink test"
    )
    parser.add_argument(
        "--data_format_use_json", default=True, help="choose json or streamchunk"
    )
    args = parser.parse_args()
    use_json = args.data_format_use_json == True or args.data_format_use_json == "True"
    if use_json:
        payload = load_json_payload(args.input_file)
        format = connector_service_pb2.SinkPayloadFormat.JSON
    else:
        payload = load_stream_chunk_payload(args.input_binary_file)
        format = connector_service_pb2.SinkPayloadFormat.STREAM_CHUNK

    # stream chunk format
    if args.stream_chunk_format_test:
        param = {
            "format": format,
            "payload_input": payload,
            "table_schema": make_mock_schema_stream_chunk(),
        }
        test_stream_chunk_data_format(param)

    param = {
        "format": format,
        "payload_input": payload,
        "table_schema": make_mock_schema(),
    }

    if args.file_sink:
        test_file_sink(param)
    if args.jdbc_sink:
        test_jdbc_sink(args.input_file, param)
    if args.iceberg_sink:
        test_iceberg_sink(param)
    if args.deltalake_sink:
        test_deltalake_sink(param)
    if args.es_sink:
        test_elasticsearch_sink(param)

    # json format
    if args.upsert_iceberg_sink:
        test_upsert_iceberg_sink(param)<|MERGE_RESOLUTION|>--- conflicted
+++ resolved
@@ -28,19 +28,11 @@
     # todo
     schema = connector_service_pb2.TableSchema(
         columns=[
-<<<<<<< HEAD
             plan_common_pb2.ColumnDesc(
                 name="id", column_type=data_pb2.DataType(type_name=2)
             ),
             plan_common_pb2.ColumnDesc(
                 name="name", column_type=data_pb2.DataType(type_name=7)
-=======
-            connector_service_pb2.TableSchema.Column(
-                name="id", data_type=data_pb2.DataType(type_name=2)
-            ),
-            connector_service_pb2.TableSchema.Column(
-                name="name", data_type=data_pb2.DataType(type_name=7)
->>>>>>> 376b0f99
             ),
         ],
         pk_indices=[0],
@@ -51,7 +43,6 @@
 def make_mock_schema_stream_chunk():
     schema = connector_service_pb2.TableSchema(
         columns=[
-<<<<<<< HEAD
             plan_common_pb2.ColumnDesc(
                 name="v1", column_type=data_pb2.DataType(type_name=1)
             ),
@@ -72,28 +63,6 @@
             ),
             plan_common_pb2.ColumnDesc(
                 name="v7", column_type=data_pb2.DataType(type_name=7)
-=======
-            connector_service_pb2.TableSchema.Column(
-                name="v1", data_type=data_pb2.DataType(type_name=1)
-            ),
-            connector_service_pb2.TableSchema.Column(
-                name="v2", data_type=data_pb2.DataType(type_name=2)
-            ),
-            connector_service_pb2.TableSchema.Column(
-                name="v3", data_type=data_pb2.DataType(type_name=3)
-            ),
-            connector_service_pb2.TableSchema.Column(
-                name="v4", data_type=data_pb2.DataType(type_name=4)
-            ),
-            connector_service_pb2.TableSchema.Column(
-                name="v5", data_type=data_pb2.DataType(type_name=5)
-            ),
-            connector_service_pb2.TableSchema.Column(
-                name="v6", data_type=data_pb2.DataType(type_name=6)
-            ),
-            connector_service_pb2.TableSchema.Column(
-                name="v7", data_type=data_pb2.DataType(type_name=7)
->>>>>>> 376b0f99
             ),
         ],
         pk_indices=[0],
@@ -120,22 +89,14 @@
         row_ops = []
         for row in batch:
             row_ops.append(
-<<<<<<< HEAD
                 connector_service_pb2.SinkWriterRequest.WriteBatch.JsonPayload.RowOp(
-=======
-                connector_service_pb2.SinkStreamRequest.WriteBatch.JsonPayload.RowOp(
->>>>>>> 376b0f99
                     op_type=row["op_type"], line=str(row["line"])
                 )
             )
 
         payloads.append(
             {
-<<<<<<< HEAD
                 "json_payload": connector_service_pb2.SinkWriterRequest.WriteBatch.JsonPayload(
-=======
-                "json_payload": connector_service_pb2.SinkStreamRequest.WriteBatch.JsonPayload(
->>>>>>> 376b0f99
                     row_ops=row_ops
                 )
             }
@@ -148,11 +109,7 @@
     sink_input = load_binary_input(input_file)
     payloads.append(
         {
-<<<<<<< HEAD
             "stream_chunk_payload": connector_service_pb2.SinkWriterRequest.WriteBatch.StreamChunkPayload(
-=======
-            "stream_chunk_payload": connector_service_pb2.SinkStreamRequest.WriteBatch.StreamChunkPayload(
->>>>>>> 376b0f99
                 binary_data=sink_input
             )
         }
@@ -163,30 +120,19 @@
 def test_sink(prop, format, payload_input, table_schema):
     # read input, Add StartSink request
     request_list = [
-<<<<<<< HEAD
         connector_service_pb2.SinkWriterRequest(
             start=connector_service_pb2.SinkWriterRequest.StartSink(
                 format=format,
                 sink_param=connector_service_pb2.SinkParam(
                     sink_id=0,
-=======
-        connector_service_pb2.SinkStreamRequest(
-            start=connector_service_pb2.SinkStreamRequest.StartSink(
-                format=format,
-                sink_config=connector_service_pb2.SinkConfig(
-                    connector_type=prop["connector"],
->>>>>>> 376b0f99
                     properties=prop,
                     table_schema=table_schema,
                 ),
             )
         )
     ]
-<<<<<<< HEAD
 
     response_count = 1
-=======
->>>>>>> 376b0f99
 
     with grpc.insecure_channel("localhost:50051") as channel:
         stub = connector_service_pb2_grpc.ConnectorServiceStub(channel)
@@ -195,35 +141,21 @@
         # construct request
         for payload in payload_input:
             request_list.append(
-<<<<<<< HEAD
                 connector_service_pb2.SinkWriterRequest(
                     begin_epoch=connector_service_pb2.SinkWriterRequest.BeginEpoch(
-=======
-                connector_service_pb2.SinkStreamRequest(
-                    start_epoch=connector_service_pb2.SinkStreamRequest.StartEpoch(
->>>>>>> 376b0f99
                         epoch=epoch
                     )
                 )
             )
             request_list.append(
-<<<<<<< HEAD
                 connector_service_pb2.SinkWriterRequest(
                     write_batch=connector_service_pb2.SinkWriterRequest.WriteBatch(
                         batch_id=batch_id, epoch=epoch, **payload
-=======
-                connector_service_pb2.SinkStreamRequest(
-                    write=connector_service_pb2.SinkStreamRequest.WriteBatch(
-                        batch_id=batch_id,
-                        epoch=epoch,
-                        **payload,
->>>>>>> 376b0f99
                     )
                 )
             )
 
             request_list.append(
-<<<<<<< HEAD
                 connector_service_pb2.SinkWriterRequest(
                     barrier=connector_service_pb2.SinkWriterRequest.Barrier(
                         epoch=epoch, is_checkpoint=True
@@ -231,12 +163,6 @@
                 )
             )
             response_count += 1
-=======
-                connector_service_pb2.SinkStreamRequest(
-                    sync=connector_service_pb2.SinkStreamRequest.SyncBatch(epoch=epoch)
-                )
-            )
->>>>>>> 376b0f99
             epoch += 1
             batch_id += 1
         # send request
@@ -305,10 +231,6 @@
         "table.name": "test",
         "type": "upsert",
     }
-<<<<<<< HEAD
-    file_name = input_file if use_json else input_binary_file
-=======
->>>>>>> 376b0f99
     test_sink(prop, **param)
     # validate results
     validate_jdbc_sink(input_file)
@@ -378,7 +300,6 @@
     )
     parser.add_argument("--file_sink", action="store_true", help="run file sink test")
     parser.add_argument("--jdbc_sink", action="store_true", help="run jdbc sink test")
-<<<<<<< HEAD
     parser.add_argument(
         "--stream_chunk_format_test",
         action="store_true",
@@ -404,33 +325,6 @@
         help="input stream chunk data to run tests",
     )
     parser.add_argument(
-=======
-    parser.add_argument(
-        "--stream_chunk_format_test",
-        action="store_true",
-        help="run print stream chunk sink test",
-    )
-    parser.add_argument(
-        "--iceberg_sink", action="store_true", help="run iceberg sink test"
-    )
-    parser.add_argument(
-        "--upsert_iceberg_sink",
-        action="store_true",
-        help="run upsert iceberg sink test",
-    )
-    parser.add_argument(
-        "--deltalake_sink", action="store_true", help="run deltalake sink test"
-    )
-    parser.add_argument(
-        "--input_file", default="./data/sink_input.json", help="input data to run tests"
-    )
-    parser.add_argument(
-        "--input_binary_file",
-        default="./data/sink_input",
-        help="input stream chunk data to run tests",
-    )
-    parser.add_argument(
->>>>>>> 376b0f99
         "--es_sink", action="store_true", help="run elasticsearch sink test"
     )
     parser.add_argument(
