--- conflicted
+++ resolved
@@ -213,15 +213,12 @@
                 exit(1)
 
 
-<<<<<<< HEAD
 def test_print_sink(input_file):
     test_sink("print", {}, input_file)
 
 def test_print_stream_chunk_sink(input_file):
     test_sink_stream_chunk("print", {}, input_file)
 
-=======
->>>>>>> c7d39500
 def test_iceberg_sink(input_file):
     test_sink("iceberg",
               {"type":"append-only",
@@ -258,11 +255,8 @@
     parser = argparse.ArgumentParser(formatter_class=argparse.ArgumentDefaultsHelpFormatter)
     parser.add_argument('--file_sink', action='store_true', help="run file sink test")
     parser.add_argument('--jdbc_sink', action='store_true', help="run jdbc sink test")
-<<<<<<< HEAD
     parser.add_argument('--print_sink', action='store_true', help="run print sink test")
     parser.add_argument('--print_stream_chunk_sink', action='store_true', help="run print stream chunk sink test")
-=======
->>>>>>> c7d39500
     parser.add_argument('--iceberg_sink', action='store_true', help="run iceberg sink test")
     parser.add_argument('--upsert_iceberg_sink', action='store_true', help="run upsert iceberg sink test")
     parser.add_argument('--deltalake_sink', action='store_true', help="run deltalake sink test")
@@ -273,13 +267,10 @@
         test_file_sink(args.input_file)
     if args.jdbc_sink:
         test_jdbc_sink(args.input_file)
-<<<<<<< HEAD
     if args.print_sink:
         test_print_sink(args.input_file)
     if args.print_stream_chunk_sink:
         test_print_stream_chunk_sink(args.input_binary_file)
-=======
->>>>>>> c7d39500
     if args.iceberg_sink:
         test_iceberg_sink(args.input_file)
     if args.upsert_iceberg_sink:
