# RisingWave Connector Node

The RisingWave Connector Node is a connector service that bundles customizable external sinks, allowing you to easily connect to various data sources and sinks. It acts as a bridge between RisingWave and the external systems, enabling you to stream data bidirectionally between them.

## Up and running

To build the Connector Node, you will need to have Maven and Python 3 installed on your system. On Ubuntu, you can install these dependencies using the package manager:

```
sudo apt-get update
sudo apt-get install maven python3
```
To build the Connector Node, run the following command from the `risingwave/java` directory:

```
mvn clean package
```
If you meet problem, you can try the following to skip the unit test:

```
mvn clean package -DskipTests=true
```

To disable building the rust library, you can try the following:
```
mvn clean package -Dno-build-rust
```

This will create a `.tar.gz` file with the Connector Node and all its dependencies in the `risingwave/java/connector-node/assembly/target` directory. To run the Connector Node, execute the following command:

```
# unpack the tar file, the file name might vary depending on the version
cd assembly/target && tar xvf risingwave-connector-1.0.0.tar.gz 
# launch connector node service
java -classpath "./libs/*" com.risingwave.connector.ConnectorService
```

Currently, during the Maven build process, all the required shared libraries are built and added to the JAR file. These shared libraries can then be loaded directly from the Java code.

<<<<<<< HEAD
Here are some tips to follow:

If you encounter an error stating that the program cannot access the library, it may be due to merging new features or outdated documentation. In such cases, you will need to manually build the corresponding Java shared library file.

After building the shared library file, move it into the `java/connector-node/assembly/target directory`, make sure to specify the shared library path using the `-Djava.library.path=java/connector-node/assembly/target` flag. This tells Java where to find the required shared library files.

By following these steps, you should be able to resolve any issues related to accessing the shared libraries in your Java program.
=======
```
RISINGWAVE_ROOT=$(git rev-parse --show-toplevel)
CONNECTOR_ROOT=$JAVA_ROOT/connector-node
cd ${CONNECTOR_ROOT}/assembly/target && java -classpath "./libs/*" com.risingwave.connector.ConnectorService
```
>>>>>>> 890da24f

## Docker image
Alternatively, to build and run the Docker image, run the following command from the project's root directory:

```
docker build -t connector-node .
```

This will build the Docker image and tag it as connector-node.

To run the Connector Node in a Docker container, use the following command:

```
# The default listening port is 50051
docker run -it --rm -p 50051:50051 connector-node
```

## Integration test

To run the integration test, make sure you have Python 3 and Virtualenv installed. Additionally, you need to install PostgreSQL because sinking to PG is part of the test.

Navigate to the `python-client` directory and run the following command:

```
bash build-venv.sh
bash gen-stub.sh
python3 integration_tests.py
```

Or you can use conda and install the necessary package `grpcio grpcio-tools psycopg2 psycopg2-binary`. 

The connector service is the server and Python integration test is a client, which will send gRPC request and get response from the connector server. So when running integration_tests, remember to launch the connector service in advance. You can get the gRPC response and check messages or errors in client part. And check the detailed exception information on server side.

### JDBC test

We have integration tests that involve the use of several sinks, including file sink, jdbc sink, iceberg sink, and deltalake sink. If you wish to run these tests locally, you will need to configure both MinIO and PostgreSQL. 
Downloading and launching MinIO is a straightforward process. For PostgreSQL, I recommend launching it using Docker. When setting up PostgreSQL, please ensure that the values for `POSTGRES_PASSWORD`, `POSTGRES_DB`, and `POSTGRES_USER` match the corresponding settings in the `integration_tests.py` file.

```shell
# create postgress in docker
docker run --name my-postgres -e POSTGRES_PASSWORD=connector -e POSTGRES_DB=test -e POSTGRES_USER=test -d -p 5432:5432 postgres
# connect postgress
psql -h localhost -p 5432 -U test -d postgres
```
Also remember to create the database and tables in postgresql

```sql
# create table
CREATE TABLE test (id serial PRIMARY KEY, name VARCHAR (50) NOT NULL);
```

If you want to create a Sink to this pg instance, please check details at [here](https://www.risingwave.dev/docs/current/sink-to-postgres/). About how to launch rw in kubernetes, please check [here](https://github.com/risingwavelabs/risingwave-operator/blob/main/README.md).

By maintaining consistency between these configurations, you can ensure a smooth execution of the integration tests. Please check more details in `connector-node-integration.yml`.

Also, if you change the file in `src/java_binding`, remember to use `cargo fmt` and `cargo sort` to format the `Cargo.toml` file to pass the github ci check.

## Connect with RisingWave

Connector node is optional to running a RisingWave cluster. It is only on creating external sources and sinks that the connector node service will be automatically called.

Currently, the following external sources and sinks depends on the connector node:

### Sinks
- JDBC
- Iceberg

### Sources
- CDC

Creating a sink with external connectors above will check for the connector node service. If the service is not running, the creation will fail. 

```sql
CREATE SINK s1 FROM mv1 WITH (
    connector='jdbc',
    ...
);
```<|MERGE_RESOLUTION|>--- conflicted
+++ resolved
@@ -30,14 +30,13 @@
 
 ```
 # unpack the tar file, the file name might vary depending on the version
-cd assembly/target && tar xvf risingwave-connector-1.0.0.tar.gz 
+cd java/connector-node/assembly/target && tar xvf risingwave-connector-1.0.0.tar.gz 
 # launch connector node service
 java -classpath "./libs/*" com.risingwave.connector.ConnectorService
 ```
 
 Currently, during the Maven build process, all the required shared libraries are built and added to the JAR file. These shared libraries can then be loaded directly from the Java code.
 
-<<<<<<< HEAD
 Here are some tips to follow:
 
 If you encounter an error stating that the program cannot access the library, it may be due to merging new features or outdated documentation. In such cases, you will need to manually build the corresponding Java shared library file.
@@ -45,13 +44,6 @@
 After building the shared library file, move it into the `java/connector-node/assembly/target directory`, make sure to specify the shared library path using the `-Djava.library.path=java/connector-node/assembly/target` flag. This tells Java where to find the required shared library files.
 
 By following these steps, you should be able to resolve any issues related to accessing the shared libraries in your Java program.
-=======
-```
-RISINGWAVE_ROOT=$(git rev-parse --show-toplevel)
-CONNECTOR_ROOT=$JAVA_ROOT/connector-node
-cd ${CONNECTOR_ROOT}/assembly/target && java -classpath "./libs/*" com.risingwave.connector.ConnectorService
-```
->>>>>>> 890da24f
 
 ## Docker image
 Alternatively, to build and run the Docker image, run the following command from the project's root directory:
