// Copyright 2023 RisingWave Labs
//
// Licensed under the Apache License, Version 2.0 (the "License");
// you may not use this file except in compliance with the License.
// You may obtain a copy of the License at
//
//     http://www.apache.org/licenses/LICENSE-2.0
//
// Unless required by applicable law or agreed to in writing, software
// distributed under the License is distributed on an "AS IS" BASIS,
// WITHOUT WARRANTIES OR CONDITIONS OF ANY KIND, either express or implied.
// See the License for the specific language governing permissions and
// limitations under the License.

package com.risingwave.connector;

import static io.grpc.Status.INVALID_ARGUMENT;

import com.google.gson.Gson;
import com.risingwave.connector.api.TableSchema;
import com.risingwave.connector.api.sink.*;
import com.risingwave.proto.ConnectorServiceProto;
import com.risingwave.proto.ConnectorServiceProto.SinkStreamRequest.WriteBatch.JsonPayload;
import com.risingwave.proto.Data;
import java.io.ByteArrayInputStream;
import java.math.BigDecimal;
import java.sql.Date;
import java.sql.Time;
import java.sql.Timestamp;
import java.time.LocalDate;
<<<<<<< HEAD
=======
import java.util.Base64;
>>>>>>> 5ea2204e
import java.util.Map;

public class JsonDeserializer implements Deserializer {
    private final TableSchema tableSchema;

    public JsonDeserializer(TableSchema tableSchema) {
        this.tableSchema = tableSchema;
    }

    // Encoding here should be consistent with `datum_to_json_object()` in
    // src/connector/src/sink/mod.rs
    @Override
    public CloseableIterator<SinkRow> deserialize(
            ConnectorServiceProto.SinkStreamRequest.WriteBatch writeBatch) {
        if (!writeBatch.hasJsonPayload()) {
            throw INVALID_ARGUMENT
                    .withDescription("expected JsonPayload, got " + writeBatch.getPayloadCase())
                    .asRuntimeException();
        }
        JsonPayload jsonPayload = writeBatch.getJsonPayload();
        return new TrivialCloseIterator<>(
                jsonPayload.getRowOpsList().stream()
                        .map(
                                rowOp -> {
                                    Map columnValues =
                                            new Gson().fromJson(rowOp.getLine(), Map.class);
                                    Object[] values = new Object[columnValues.size()];
                                    for (String columnName : tableSchema.getColumnNames()) {
                                        if (!columnValues.containsKey(columnName)) {
                                            throw INVALID_ARGUMENT
                                                    .withDescription(
                                                            "column "
                                                                    + columnName
                                                                    + " not found in json")
                                                    .asRuntimeException();
                                        }
                                        Data.DataType.TypeName typeName =
                                                tableSchema.getColumnType(columnName);
                                        values[tableSchema.getColumnIndex(columnName)] =
                                                validateJsonDataTypes(
                                                        typeName, columnValues.get(columnName));
                                    }
                                    return (SinkRow) new ArraySinkRow(rowOp.getOpType(), values);
                                })
                        .iterator());
    }

    private static Long castLong(Object value) {
        if (value instanceof Integer) {
            return ((Integer) value).longValue();
        } else if (value instanceof Double) {
            double d = (Double) value;
            if (d % 1.0 != 0.0) {

                throw io.grpc.Status.INVALID_ARGUMENT
                        .withDescription(
                                "unable to cast into long from non-integer double value: " + d)
                        .asRuntimeException();
            }
            return ((Double) value).longValue();
        } else if (value instanceof Long) {
            return (Long) value;
        } else if (value instanceof Short) {
            return ((Short) value).longValue();
        } else if (value instanceof Float) {
            double f = (Float) value;
            if (f % 1.0 != 0.0) {

                throw io.grpc.Status.INVALID_ARGUMENT
                        .withDescription(
                                "unable to cast into long from non-integer float value: " + f)
                        .asRuntimeException();
            }
            return ((Float) value).longValue();
        } else {
            throw io.grpc.Status.INVALID_ARGUMENT
                    .withDescription("unable to cast into long from " + value.getClass())
                    .asRuntimeException();
        }
    }

    private static Double castDouble(Object value) {
        if (value instanceof Double) {
            return (Double) value;
        } else if (value instanceof Float) {
            return ((Float) value).doubleValue();
        } else {
            throw io.grpc.Status.INVALID_ARGUMENT
                    .withDescription("unable to cast into double from " + value.getClass())
                    .asRuntimeException();
        }
    }

    private static BigDecimal castDecimal(Object value) {
        if (value instanceof String) {
            // FIXME(eric): See `datum_to_json_object()` in src/connector/src/sink/mod.rs
            return new BigDecimal((String) value);
        } else if (value instanceof BigDecimal) {
            return (BigDecimal) value;
        } else {
            throw io.grpc.Status.INVALID_ARGUMENT
                    .withDescription("unable to cast into double from " + value.getClass())
                    .asRuntimeException();
        }
    }

    private static Time castTime(Object value) {
        try {
            Long milli = castLong(value);
            return new Time(milli);
        } catch (RuntimeException e) {
            throw io.grpc.Status.INVALID_ARGUMENT
                    .withDescription("unable to cast into time from " + value.getClass())
                    .asRuntimeException();
        }
    }

    private static Date castDate(Object value) {
        try {
<<<<<<< HEAD
            Long days = castLong(value);
            return Date.valueOf(LocalDate.of(1, 1, 1).plusDays(days - 1));
=======
            Long days = castLong(value) - 1;
            return Date.valueOf(LocalDate.of(1, 1, 1).plusDays(days));
>>>>>>> 5ea2204e
        } catch (RuntimeException e) {
            throw io.grpc.Status.INVALID_ARGUMENT
                    .withDescription("unable to cast into date from " + value.getClass())
                    .asRuntimeException();
        }
    }

    private static Object validateJsonDataTypes(Data.DataType.TypeName typeName, Object value) {
        // value might be null
        if (value == null) {
            return null;
        }
        switch (typeName) {
            case INT16:
                return castLong(value).shortValue();
            case INT32:
                return castLong(value).intValue();
            case INT64:
                return castLong(value);
            case VARCHAR:
                if (!(value instanceof String)) {
                    throw io.grpc.Status.INVALID_ARGUMENT
                            .withDescription("Expected string, got " + value.getClass())
                            .asRuntimeException();
                }
                return value;
            case DOUBLE:
                return castDouble(value);
            case FLOAT:
                return castDouble(value).floatValue();
            case DECIMAL:
                return castDecimal(value);
            case BOOLEAN:
                if (!(value instanceof Boolean)) {
                    throw io.grpc.Status.INVALID_ARGUMENT
                            .withDescription("Expected boolean, got " + value.getClass())
                            .asRuntimeException();
                }
                return value;
            case TIMESTAMP:
            case TIMESTAMPTZ:
                if (!(value instanceof String)) {
                    throw io.grpc.Status.INVALID_ARGUMENT
                            .withDescription(
                                    "Expected timestamp in string, got " + value.getClass())
                            .asRuntimeException();
                }
                return Timestamp.valueOf((String) value);
            case TIME:
                return castTime(value);
            case DATE:
                return castDate(value);
            case INTERVAL:
                if (!(value instanceof String)) {
                    throw io.grpc.Status.INVALID_ARGUMENT
                            .withDescription("Expected interval, got " + value.getClass())
                            .asRuntimeException();
                }
                return value;
            case JSONB:
                if (!(value instanceof String)) {
                    throw io.grpc.Status.INVALID_ARGUMENT
                            .withDescription("Expected jsonb, got " + value.getClass())
                            .asRuntimeException();
                }
                return value;
<<<<<<< HEAD
            case LIST:
                if (!(value instanceof java.util.ArrayList<?>)) {
                    throw io.grpc.Status.INVALID_ARGUMENT
                            .withDescription("Expected list, got " + value.getClass())
                            .asRuntimeException();
                }
                return value;
=======
            case BYTEA:
                if (!(value instanceof String)) {
                    throw io.grpc.Status.INVALID_ARGUMENT
                            .withDescription("Expected bytea, got " + value.getClass())
                            .asRuntimeException();
                }
                byte[] bytes = Base64.getDecoder().decode((String) value);
                return new ByteArrayInputStream(bytes);
>>>>>>> 5ea2204e
            default:
                throw io.grpc.Status.INVALID_ARGUMENT
                        .withDescription("unsupported type " + typeName)
                        .asRuntimeException();
        }
    }
}<|MERGE_RESOLUTION|>--- conflicted
+++ resolved
@@ -28,10 +28,7 @@
 import java.sql.Time;
 import java.sql.Timestamp;
 import java.time.LocalDate;
-<<<<<<< HEAD
-=======
 import java.util.Base64;
->>>>>>> 5ea2204e
 import java.util.Map;
 
 public class JsonDeserializer implements Deserializer {
@@ -151,13 +148,8 @@
 
     private static Date castDate(Object value) {
         try {
-<<<<<<< HEAD
-            Long days = castLong(value);
-            return Date.valueOf(LocalDate.of(1, 1, 1).plusDays(days - 1));
-=======
             Long days = castLong(value) - 1;
             return Date.valueOf(LocalDate.of(1, 1, 1).plusDays(days));
->>>>>>> 5ea2204e
         } catch (RuntimeException e) {
             throw io.grpc.Status.INVALID_ARGUMENT
                     .withDescription("unable to cast into date from " + value.getClass())
@@ -224,7 +216,14 @@
                             .asRuntimeException();
                 }
                 return value;
-<<<<<<< HEAD
+            case BYTEA:
+                if (!(value instanceof String)) {
+                    throw io.grpc.Status.INVALID_ARGUMENT
+                            .withDescription("Expected bytea, got " + value.getClass())
+                            .asRuntimeException();
+                }
+                byte[] bytes = Base64.getDecoder().decode((String) value);
+                return new ByteArrayInputStream(bytes);
             case LIST:
                 if (!(value instanceof java.util.ArrayList<?>)) {
                     throw io.grpc.Status.INVALID_ARGUMENT
@@ -232,16 +231,6 @@
                             .asRuntimeException();
                 }
                 return value;
-=======
-            case BYTEA:
-                if (!(value instanceof String)) {
-                    throw io.grpc.Status.INVALID_ARGUMENT
-                            .withDescription("Expected bytea, got " + value.getClass())
-                            .asRuntimeException();
-                }
-                byte[] bytes = Base64.getDecoder().decode((String) value);
-                return new ByteArrayInputStream(bytes);
->>>>>>> 5ea2204e
             default:
                 throw io.grpc.Status.INVALID_ARGUMENT
                         .withDescription("unsupported type " + typeName)
