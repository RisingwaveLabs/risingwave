// Copyright 2023 RisingWave Labs
//
// Licensed under the Apache License, Version 2.0 (the "License");
// you may not use this file except in compliance with the License.
// You may obtain a copy of the License at
//
//     http://www.apache.org/licenses/LICENSE-2.0
//
// Unless required by applicable law or agreed to in writing, software
// distributed under the License is distributed on an "AS IS" BASIS,
// WITHOUT WARRANTIES OR CONDITIONS OF ANY KIND, either express or implied.
// See the License for the specific language governing permissions and
// limitations under the License.

package com.risingwave.connector.source.core;

import com.risingwave.connector.cdc.debezium.internal.DebeziumOffset;
import com.risingwave.connector.cdc.debezium.internal.DebeziumOffsetSerializer;
import com.risingwave.proto.ConnectorServiceProto.CdcMessage;
import com.risingwave.proto.ConnectorServiceProto.GetEventStreamResponse;
import io.debezium.engine.ChangeEvent;
import io.debezium.engine.DebeziumEngine;
import java.io.IOException;
import java.nio.charset.StandardCharsets;
import java.util.HashMap;
import java.util.List;
import java.util.concurrent.BlockingQueue;
import org.apache.kafka.connect.json.JsonConverter;
import org.apache.kafka.connect.json.JsonConverterConfig;
import org.apache.kafka.connect.source.SourceRecord;
import org.apache.kafka.connect.storage.ConverterConfig;
import org.apache.kafka.connect.storage.ConverterType;
import org.slf4j.Logger;
import org.slf4j.LoggerFactory;

public class DbzCdcEventConsumer
        implements DebeziumEngine.ChangeConsumer<ChangeEvent<SourceRecord, SourceRecord>> {
    static final Logger LOG = LoggerFactory.getLogger(DbzCdcEventConsumer.class);

    private final BlockingQueue<GetEventStreamResponse> outputChannel;
    private final long sourceId;
    private final JsonConverter converter;
    private final String heartbeatTopicPrefix;

    DbzCdcEventConsumer(
            long sourceId,
            String heartbeatTopicPrefix,
            BlockingQueue<GetEventStreamResponse> store) {
        this.sourceId = sourceId;
        this.outputChannel = store;
        this.heartbeatTopicPrefix = heartbeatTopicPrefix;

        var jsonConverter = new JsonConverter();
        final HashMap<String, Object> configs = new HashMap<>(2);
        // only serialize the value part
        configs.put(ConverterConfig.TYPE_CONFIG, ConverterType.VALUE.getName());
        // include record schema
        configs.put(JsonConverterConfig.SCHEMAS_ENABLE_CONFIG, true);
        jsonConverter.configure(configs);
        this.converter = jsonConverter;
    }

    private boolean isHeartbeatEvent(SourceRecord record) {
        String topic = record.topic();
        return topic != null
                && heartbeatTopicPrefix != null
                && topic.startsWith(heartbeatTopicPrefix);
    }

    @Override
    public void handleBatch(
            List<ChangeEvent<SourceRecord, SourceRecord>> events,
            DebeziumEngine.RecordCommitter<ChangeEvent<SourceRecord, SourceRecord>> committer)
            throws InterruptedException {
        var respBuilder = GetEventStreamResponse.newBuilder();
        for (ChangeEvent<SourceRecord, SourceRecord> event : events) {
            var record = event.value();
            boolean isHeartbeat = isHeartbeatEvent(record);
            DebeziumOffset offset =
                    new DebeziumOffset(
                            record.sourcePartition(), record.sourceOffset(), isHeartbeat);
            // serialize the offset to a JSON, so that kernel doesn't need to
            // aware its layout
            String offsetStr = "";
            try {
                byte[] serialized = DebeziumOffsetSerializer.INSTANCE.serialize(offset);
                offsetStr = new String(serialized, StandardCharsets.UTF_8);
            } catch (IOException e) {
                LOG.warn("failed to serialize debezium offset", e);
            }

<<<<<<< HEAD
            // Topic naming conventions
            // - PG: serverName.schemaName.tableName
            // - MySQL: serverName.databaseName.tableName
            // We can extract the full table name from the topic
            var fullTableName = record.topic().substring(record.topic().indexOf('.') + 1);
            var message =
                    CdcMessage.newBuilder()
                            .setOffset(offsetStr)
                            .setFullTableName(fullTableName)
                            .setPartition(String.valueOf(sourceId))
                            .setPayload(new String(payload, StandardCharsets.UTF_8))
                            .build();
            LOG.debug("record => {}", message.getPayload());
            builder.addEvents(message);
            committer.markProcessed(event);
=======
            var msgBuilder =
                    CdcMessage.newBuilder()
                            .setOffset(offsetStr)
                            .setPartition(String.valueOf(sourceId));

            if (isHeartbeat) {
                var message = msgBuilder.build();
                LOG.debug("heartbeat => {}", message.getOffset());
                respBuilder.addEvents(message);
            } else {
                // ignore null record
                if (record.value() == null) {
                    committer.markProcessed(event);
                    continue;
                }
                byte[] payload =
                        converter.fromConnectData(
                                record.topic(), record.valueSchema(), record.value());

                msgBuilder.setPayload(new String(payload, StandardCharsets.UTF_8)).build();
                var message = msgBuilder.build();
                LOG.debug("record => {}", message.getPayload());

                respBuilder.addEvents(message);
                committer.markProcessed(event);
            }
>>>>>>> 41967d4f
        }

        // skip empty batch
        if (respBuilder.getEventsCount() > 0) {
            respBuilder.setSourceId(sourceId);
            var response = respBuilder.build();
            outputChannel.put(response);
        }

        committer.markBatchFinished();
    }

    @Override
    public boolean supportsTombstoneEvents() {
        return DebeziumEngine.ChangeConsumer.super.supportsTombstoneEvents();
    }

    public BlockingQueue<GetEventStreamResponse> getOutputChannel() {
        return this.outputChannel;
    }
}<|MERGE_RESOLUTION|>--- conflicted
+++ resolved
@@ -89,23 +89,6 @@
                 LOG.warn("failed to serialize debezium offset", e);
             }
 
-<<<<<<< HEAD
-            // Topic naming conventions
-            // - PG: serverName.schemaName.tableName
-            // - MySQL: serverName.databaseName.tableName
-            // We can extract the full table name from the topic
-            var fullTableName = record.topic().substring(record.topic().indexOf('.') + 1);
-            var message =
-                    CdcMessage.newBuilder()
-                            .setOffset(offsetStr)
-                            .setFullTableName(fullTableName)
-                            .setPartition(String.valueOf(sourceId))
-                            .setPayload(new String(payload, StandardCharsets.UTF_8))
-                            .build();
-            LOG.debug("record => {}", message.getPayload());
-            builder.addEvents(message);
-            committer.markProcessed(event);
-=======
             var msgBuilder =
                     CdcMessage.newBuilder()
                             .setOffset(offsetStr)
@@ -116,6 +99,13 @@
                 LOG.debug("heartbeat => {}", message.getOffset());
                 respBuilder.addEvents(message);
             } else {
+
+                // Topic naming conventions
+                // - PG: serverName.schemaName.tableName
+                // - MySQL: serverName.databaseName.tableName
+                // We can extract the full table name from the topic
+                var fullTableName = record.topic().substring(record.topic().indexOf('.') + 1);
+
                 // ignore null record
                 if (record.value() == null) {
                     committer.markProcessed(event);
@@ -125,14 +115,16 @@
                         converter.fromConnectData(
                                 record.topic(), record.valueSchema(), record.value());
 
-                msgBuilder.setPayload(new String(payload, StandardCharsets.UTF_8)).build();
+                msgBuilder
+                        .setFullTableName(fullTableName)
+                        .setPayload(new String(payload, StandardCharsets.UTF_8))
+                        .build();
                 var message = msgBuilder.build();
                 LOG.debug("record => {}", message.getPayload());
 
                 respBuilder.addEvents(message);
                 committer.markProcessed(event);
             }
->>>>>>> 41967d4f
         }
 
         // skip empty batch
