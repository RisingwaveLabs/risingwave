[workspace]
members = [
    "src/batch",
    "src/bench",
    "src/cmd",
    "src/cmd_all",
    "src/common",
    "src/common/common_service",
    "src/common/estimate_size",
    "src/common/fields-derive",
    "src/common/heap_profiling",
    "src/common/metrics",
    "src/compute",
    "src/connector",
    "src/connector/codec",
    "src/connector/with_options",
    "src/ctl",
    "src/dml",
    "src/error",
    "src/expr/core",
    "src/expr/impl",
    "src/expr/macro",
    "src/frontend",
    "src/frontend/macro",
    "src/frontend/planner_test",
    "src/java_binding",
    "src/jni_core",
    "src/license",
    "src/meta",
    "src/meta/dashboard",
    "src/meta/model_v2",
    "src/meta/model_v2/migration",
    "src/meta/node",
    "src/meta/service",
    "src/object_store",
    "src/prost",
    "src/prost/helpers",
    "src/risedevtool",
    "src/risedevtool/config",
    "src/rpc_client",
    "src/sqlparser",
    "src/storage",
    "src/storage/backup",
    "src/storage/compactor",
    "src/storage/hummock_sdk",
    "src/storage/hummock_test",
    "src/stream",
    "src/stream/spill_test",
    "src/test_runner",
    "src/tests/compaction_test",
    "src/tests/e2e_extended_mode",
    "src/tests/regress",
    "src/tests/simulation",
    "src/tests/sqlsmith",
    "src/tests/state_cleaning_test",
    "src/utils/delta_btree_map",
    "src/utils/futures_util",
    "src/utils/iter_util",
    "src/utils/local_stats_alloc",
    "src/utils/pgwire",
    "src/utils/resource_util",
    "src/utils/runtime",
    "src/utils/sync-point",
    "src/utils/variables",
    "src/utils/workspace-config",
    "src/workspace-hack",
]
exclude = ["e2e_test/udf/wasm", "lints"]
resolver = "2"

[workspace.package]
version = "1.11.0-alpha"
edition = "2021"
homepage = "https://github.com/risingwavelabs/risingwave"
keywords = ["sql", "database", "streaming"]
license = "Apache-2.0"
repository = "https://github.com/risingwavelabs/risingwave"

[workspace.dependencies]
foyer = { version = "0.10.1", features = ["nightly", "mtrace"] }
apache-avro = { git = "https://github.com/risingwavelabs/avro", rev = "25113ba88234a9ae23296e981d8302c290fdaa4b", features = [
    "snappy",
    "zstandard",
    "bzip",
    "xz",
] }
auto_enums = { version = "0.8", features = ["futures03", "tokio1"] }
await-tree = "0.2.1"
aws-config = { version = "1", default-features = false, features = [
    "behavior-version-latest",
    "rt-tokio",
    "rustls",
] }
aws-credential-types = { version = "1", default-features = false, features = [
    "hardcoded-credentials",
] }
aws-sdk-glue = "1"
aws-sdk-kinesis = { version = "1", default-features = false, features = [
    "rt-tokio",
    "rustls",
] }
aws-sdk-s3 = { version = "1", default-features = false, features = [
    "rt-tokio",
    "rustls",
] }
# To bump the version of aws-sdk-ec2, check the README of https://github.com/risingwavelabs/rw-aws-sdk-ec2
aws-sdk-ec2 = { package = "rw-aws-sdk-ec2", version = "1", default-features = false, features = [
    "rt-tokio",
    "rustls",
] }
aws-sdk-sqs = { version = "1", default-features = false, features = [
    "rt-tokio",
    "rustls",
] }
aws-smithy-http = "0.60"
aws-smithy-runtime-api = "1"
aws-smithy-runtime = "1"
aws-smithy-types = { version = "1", default-features = false, features = [
    "hyper-0-14-x", # required by aws sdk
] }
aws-endpoint = "0.60"
aws-types = "1"
axum = "=0.7.4" # TODO: 0.7.5+ does not work with current toolchain
etcd-client = { package = "madsim-etcd-client", version = "0.6" }
futures-async-stream = "0.2.9"
hytra = "0.1"
rdkafka = { package = "madsim-rdkafka", version = "0.4.1", features = [
    "cmake-build",
] }
hashbrown = { version = "0.14", features = ["ahash", "inline-more", "nightly"] }
criterion = { version = "0.5", features = ["async_futures"] }
<<<<<<< HEAD
tonic = { package = "madsim-tonic", version = "0.5.1" }
tonic-build = { package = "madsim-tonic-build", version = "0.5" }
otlp-embedded = { git = "https://github.com/risingwavelabs/otlp-embedded", rev = "e6cd165b9bc85783b42c106e99186b86b73e3507" }
prost = { version = "0.13" }
=======
tonic = { package = "madsim-tonic", version = "0.4.1" }
tonic-build = { package = "madsim-tonic-build", version = "0.4.2" }
otlp-embedded = { git = "https://github.com/risingwavelabs/otlp-embedded", rev = "492c244e0be91feb659c0cd48a624bbd96045a33" }
prost = { version = "0.12" }
prost-build = { version = "0.12" }
>>>>>>> fbb30ad2
icelake = { git = "https://github.com/icelake-io/icelake", rev = "07d53893d7788b4e41fc11efad8a6be828405c31", features = [
    "prometheus",
] }
arrow-array-iceberg = { package = "arrow-array", version = "52" }
arrow-schema-iceberg = { package = "arrow-schema", version = "52" }
arrow-buffer-iceberg = { package = "arrow-buffer", version = "52" }
arrow-cast-iceberg = { package = "arrow-cast", version = "52" }
# TODO
# After apache/iceberg-rust#411 is merged, we move to the upstream version.
iceberg = { git = "https://github.com/risingwavelabs/iceberg-rust.git", rev = "24bd5869f2779a8b9786b5a6e1f9723844f5a82c" }
iceberg-catalog-rest = { git = "https://github.com/risingwavelabs/iceberg-rust.git", rev = "24bd5869f2779a8b9786b5a6e1f9723844f5a82c" }
opendal = "0.47"
arrow-array = "50"
arrow-arith = "50"
arrow-cast = "50"
arrow-schema = "50"
arrow-buffer = "50"
arrow-flight = "50"
arrow-select = "50"
arrow-ord = "50"
arrow-row = "50"
arrow-udf-js = "0.3.1"
arrow-udf-wasm = { version = "0.2.2", features = ["build"] }
arrow-udf-python = "0.2"
arrow-udf-flight = "0.1"
arrow-array-deltalake = { package = "arrow-array", version = "48.0.1" }
arrow-buffer-deltalake = { package = "arrow-buffer", version = "48.0.1" }
arrow-cast-deltalake = { package = "arrow-cast", version = "48.0.1" }
arrow-schema-deltalake = { package = "arrow-schema", version = "48.0.1" }
clap = { version = "4", features = ["cargo", "derive", "env"] }
# Use a forked version which removes the dependencies on dynamo db to reduce
# compile time and binary size.
deltalake = { git = "https://github.com/risingwavelabs/delta-rs", rev = "5c2dccd4640490202ffe98adbd13b09cef8e007b", features = [
    "s3-no-concurrent-write",
    "gcs",
] }
itertools = "0.12.0"
jsonbb = "0.1.4"
lru = { git = "https://github.com/risingwavelabs/lru-rs.git", rev = "2682b85" }
parquet = { version = "52", features = ["async"] }
thiserror-ext = "0.1.2"
tikv-jemalloc-ctl = { git = "https://github.com/risingwavelabs/jemallocator.git", rev = "64a2d9" }
tikv-jemallocator = { git = "https://github.com/risingwavelabs/jemallocator.git", features = [
    "profiling",
    "stats",
], rev = "64a2d9" }
# TODO(http-bump): bump to use tonic 0.12 once minitrace-opentelemetry is updated
opentelemetry = "0.23"
opentelemetry-otlp = "0.16"
opentelemetry_sdk = { version = "0.23", default-features = false }
opentelemetry-semantic-conventions = "0.15"
parking_lot = { version = "0.12", features = [
    "arc_lock",
    "deadlock_detection",
] }
sea-orm = { version = "0.12.14", features = [
    "sqlx-mysql",
    "sqlx-postgres",
    "sqlx-sqlite",
    "runtime-tokio-native-tls",
] }
sqlx = "0.7"
tokio-stream = { git = "https://github.com/madsim-rs/tokio.git", rev = "0dd1055", features = ["net", "fs"] }
tokio-util = "0.7"
tracing-opentelemetry = "0.24"
rand = { version = "0.8", features = ["small_rng"] }
risingwave_backup = { path = "./src/storage/backup" }
risingwave_batch = { path = "./src/batch" }
risingwave_cmd = { path = "./src/cmd" }
risingwave_common = { path = "./src/common" }
risingwave_common_service = { path = "./src/common/common_service" }
risingwave_common_estimate_size = { path = "./src/common/estimate_size" }
risingwave_common_heap_profiling = { path = "./src/common/heap_profiling" }
risingwave_common_metrics = { path = "./src/common/metrics" }
risingwave_common_proc_macro = { path = "./src/common/proc_macro" }
risingwave_compactor = { path = "./src/storage/compactor" }
risingwave_compute = { path = "./src/compute" }
risingwave_ctl = { path = "./src/ctl" }
risingwave_connector = { path = "./src/connector" }
risingwave_connector_codec = { path = "./src/connector/codec" }
risingwave_dml = { path = "./src/dml" }
risingwave_error = { path = "./src/error" }
risingwave_expr = { path = "./src/expr/core" }
risingwave_expr_impl = { path = "./src/expr/impl" }
risingwave_frontend = { path = "./src/frontend" }
risingwave_hummock_sdk = { path = "./src/storage/hummock_sdk" }
risingwave_hummock_test = { path = "./src/storage/hummock_test" }
risingwave_hummock_trace = { path = "./src/storage/hummock_trace" }
risingwave_license = { path = "./src/license" }
risingwave_mem_table_spill_test = { path = "./src/stream/spill_test" }
risingwave_meta = { path = "./src/meta" }
risingwave_meta_dashboard = { path = "./src/meta/dashboard" }
risingwave_meta_service = { path = "./src/meta/service" }
risingwave_meta_model_migration = { path = "src/meta/model_v2/migration" }
risingwave_meta_model_v2 = { path = "./src/meta/model_v2" }
risingwave_meta_node = { path = "./src/meta/node" }
risingwave_object_store = { path = "./src/object_store" }
risingwave_pb = { path = "./src/prost" }
risingwave_rpc_client = { path = "./src/rpc_client" }
risingwave_rt = { path = "./src/utils/runtime" }
risingwave_sqlparser = { path = "./src/sqlparser" }
risingwave_sqlsmith = { path = "./src/tests/sqlsmith" }
risingwave_storage = { path = "./src/storage" }
risingwave_stream = { path = "./src/stream" }
risingwave_test_runner = { path = "./src/test_runner" }
risingwave_udf = { path = "./src/expr/udf" }
risingwave_variables = { path = "./src/utils/variables" }
risingwave_java_binding = { path = "./src/java_binding" }
risingwave_jni_core = { path = "src/jni_core" }
rw_futures_util = { path = "src/utils/futures_util" }
rw_resource_util = { path = "src/utils/resource_util" }
rw_iter_util = { path = "src/utils/iter_util" }

[workspace.lints.rust]
# `forbid` will also prevent the misuse of `#[allow(unused)]`
unused_must_use = "forbid"
future_incompatible = { level = "warn", priority = -1 }
nonstandard_style = { level = "warn", priority = -1 }
rust_2018_idioms = { level = "warn", priority = -1 }
# Backward compatibility is not important for an application.
async_fn_in_trait = "allow"
unexpected_cfgs = { level = "warn", check-cfg = [
    'cfg(madsim)',
    'cfg(coverage)',
    'cfg(dashboard_built)',
] }

[workspace.lints.clippy]
uninlined_format_args = "allow"
dbg_macro = "warn"
disallowed_methods = "warn"
disallowed_types = "warn"
doc_markdown = "warn"
explicit_into_iter_loop = "warn"
explicit_iter_loop = "warn"
inconsistent_struct_constructor = "warn"
unused_async = "warn"
map_flatten = "warn"
await_holding_lock = "warn"
# For private code, this is a little pedantic and not worth fixing.
# &Vec or &String is acceptable
ptr_arg = "allow"
# a little pedantic
get_first = "allow"
new_without_default = "allow"
# TODO: remove later https://github.com/rust-lang/rust-clippy/issues/12537
# duplicated_attributes = "allow"
# TODO: remove later https://github.com/rust-lang/rust-clippy/issues/12436
mixed_attributes_style = "allow"

[workspace.lints.rustdoc]
private_intra_doc_links = "allow"
# Explicit lints don't hurt, and sometimes rust-analyzer works better with explicit links.
redundant_explicit_links = "allow"

# Tweak built-in profiles and define custom profiles.
# See `docs/dev/src/build-and-run/profiles.md` for detailed information.
[profile.dev]
lto = "off"

[profile.release]
debug = "full"
incremental = true
split-debuginfo = "packed"
lto = "off"

[profile.production]
inherits = "release"
incremental = false
lto = "thin"

[profile.ci-release]
inherits = "release"
incremental = false
lto = "off"
debug = "line-tables-only"
split-debuginfo = "off"
debug-assertions = true
overflow-checks = true

[profile.ci-dev]
inherits = "dev"
incremental = false
debug = "line-tables-only"
[profile.ci-dev.package."*"] # external dependencies
opt-level = 1
[profile.ci-dev.package."tokio"]
opt-level = 3
[profile.ci-dev.package."await-tree"]
opt-level = 3
[profile.ci-dev.package."indextree"]
opt-level = 3

[profile.ci-sim]
inherits = "dev"
incremental = false
debug = "line-tables-only"
opt-level = 2

[patch.crates-io]
# Patch third-party crates for deterministic simulation.
quanta = { git = "https://github.com/madsim-rs/quanta.git", rev = "948bdc3" }
getrandom = { git = "https://github.com/madsim-rs/getrandom.git", rev = "e79a7ae" }
# Don't patch `tokio-stream`, but only use the madsim version for **direct** dependencies.
# Imagine an unpatched dependency depends on the original `tokio` and the patched `tokio-stream`.
# tokio-stream = { git = "https://github.com/madsim-rs/tokio.git", rev = "0dd1055" }
tokio-retry = { git = "https://github.com/madsim-rs/rust-tokio-retry.git", rev = "95e2fd3" }
tokio-postgres = { git = "https://github.com/madsim-rs/rust-postgres.git", rev = "ac00d88" }
futures-timer = { git = "https://github.com/madsim-rs/futures-timer.git", rev = "05b33b4" }
# patch to remove preserve_order from serde_json
bson = { git = "https://github.com/risingwavelabs/bson-rust", rev = "e5175ec" }

[workspace.metadata.dylint]
libraries = [{ path = "./lints" }]<|MERGE_RESOLUTION|>--- conflicted
+++ resolved
@@ -129,18 +129,11 @@
 ] }
 hashbrown = { version = "0.14", features = ["ahash", "inline-more", "nightly"] }
 criterion = { version = "0.5", features = ["async_futures"] }
-<<<<<<< HEAD
 tonic = { package = "madsim-tonic", version = "0.5.1" }
 tonic-build = { package = "madsim-tonic-build", version = "0.5" }
 otlp-embedded = { git = "https://github.com/risingwavelabs/otlp-embedded", rev = "e6cd165b9bc85783b42c106e99186b86b73e3507" }
 prost = { version = "0.13" }
-=======
-tonic = { package = "madsim-tonic", version = "0.4.1" }
-tonic-build = { package = "madsim-tonic-build", version = "0.4.2" }
-otlp-embedded = { git = "https://github.com/risingwavelabs/otlp-embedded", rev = "492c244e0be91feb659c0cd48a624bbd96045a33" }
-prost = { version = "0.12" }
-prost-build = { version = "0.12" }
->>>>>>> fbb30ad2
+prost-build = { version = "0.13" }
 icelake = { git = "https://github.com/icelake-io/icelake", rev = "07d53893d7788b4e41fc11efad8a6be828405c31", features = [
     "prometheus",
 ] }
