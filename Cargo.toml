--- conflicted
+++ resolved
@@ -26,11 +26,7 @@
   "src/storage/compactor",
   "src/storage/hummock_sdk",
   "src/storage/hummock_test",
-<<<<<<< HEAD
-  "src/storage/hummock_test/sync_point_unit_test",
   "src/storage/hummock_trace",
-=======
->>>>>>> 2653489d
   "src/stream",
   "src/test_runner",
   "src/tests/regress",
