[workspace]
members = [
  "scripts/source/prepare_ci_pubsub",
  "src/batch",
  "src/bench",
  "src/cmd",
  "src/cmd_all",
  "src/common",
  "src/common/common_service",
  "src/common/heap_profiling",
  "src/compute",
  "src/connector",
  "src/ctl",
  "src/error",
  "src/expr/core",
  "src/expr/impl",
  "src/expr/macro",
  "src/frontend",
  "src/frontend/planner_test",
  "src/java_binding",
  "src/jni_core",
  "src/meta",
  "src/meta/model_v2",
  "src/meta/model_v2/migration",
  "src/meta/node",
  "src/meta/service",
  "src/object_store",
  "src/prost",
  "src/prost/helpers",
  "src/risedevtool",
  "src/risedevtool/config",
  "src/rpc_client",
  "src/source",
  "src/sqlparser",
  "src/sqlparser/test_runner",
  "src/storage",
  "src/storage/backup",
  "src/storage/compactor",
  "src/storage/hummock_sdk",
  "src/storage/hummock_test",
  "src/stream",
  "src/stream/spill_test",
  "src/test_runner",
  "src/tests/compaction_test",
  "src/tests/e2e_extended_mode",
  "src/tests/regress",
  "src/tests/simulation",
  "src/tests/sqlsmith",
  "src/tests/state_cleaning_test",
  "src/udf",
  "src/utils/local_stats_alloc",
  "src/utils/pgwire",
  "src/utils/runtime",
  "src/utils/sync-point",
  "src/utils/variables",
  "src/utils/with_options",
  "src/utils/workspace-config",
  "src/workspace-hack",
]
exclude = ["lints"]
resolver = "2"

[workspace.package]
version = "1.3.0-alpha"
edition = "2021"
homepage = "https://github.com/risingwavelabs/risingwave"
keywords = ["sql", "database", "streaming"]
license = "Apache-2.0"
repository = "https://github.com/risingwavelabs/risingwave"

[workspace.dependencies]
await-tree = "0.1.1"
aws-config = { version = "1", default-features = false, features = [
  "behavior-version-latest",
  "rt-tokio",
  "rustls",
] }
aws-credential-types = { version = "1", default-features = false, features = [
  "hardcoded-credentials",
] }
aws-sdk-kinesis = { version = "1", default-features = false, features = [
  "rt-tokio",
  "rustls",
] }
aws-sdk-s3 = { version = "1", default-features = false, features = [
  "rt-tokio",
  "rustls",
] }
aws-sdk-ec2 = { version = "1", default-features = false, features = [
  "rt-tokio",
  "rustls",
] }
aws-sdk-sqs = { version = "1", default-features = false, features = [
  "rt-tokio",
  "rustls",
] }
aws-smithy-http = "0.60"
aws-smithy-runtime-api = "1"
aws-smithy-runtime = "1"
aws-smithy-types = { version = "1", default-features = false, features = [
  "hyper-0-14-x",
] }
aws-endpoint = "0.60"
aws-types = "1"
etcd-client = { package = "madsim-etcd-client", version = "0.4" }
futures-async-stream = "0.2.9"
hytra = "0.1"
rdkafka = { package = "madsim-rdkafka", version = "0.3.0", features = [
  "cmake-build",
] }
hashbrown = { version = "0.14.0", features = [
  "ahash",
  "inline-more",
  "nightly",
] }
criterion = { version = "0.5", features = ["async_futures"] }
tonic = { package = "madsim-tonic", version = "0.4.0" }
tonic-build = { package = "madsim-tonic-build", version = "0.4.2" }
prost = { version = "0.12" }
icelake = { git = "https://github.com/icelake-io/icelake", rev = "5cdcdffd24f4624a0a43f92c5f368988169a799b", features = [
  "prometheus",
] }
arrow-array = "49"
arrow-arith = "49"
arrow-cast = "49"
arrow-schema = "49"
arrow-buffer = "49"
arrow-flight = "49"
arrow-select = "49"
arrow-ord = "49"
arrow-row = "49"
<<<<<<< HEAD
arrow-array-deltalake = { package = "arrow-array", version = "48.0.1" }
arrow-buffer-deltalake = { package = "arrow-buffer", version = "48.0.1" }
arrow-cast-deltalake = { package = "arrow-cast", version = "48.0.1" }
arrow-schema-deltalake = { package = "arrow-schema", version = "48.0.1" }
deltalake = { git = "https://github.com/delta-io/delta-rs", rev = "72505449e9538371fe5fda35d545dbd662facd07", features = ["s3"] }
parquet = "49"
thiserror-ext = "0.0.8"
=======
thiserror-ext = "0.0.10"
>>>>>>> db2239dc
tikv-jemalloc-ctl = { git = "https://github.com/risingwavelabs/jemallocator.git", rev = "64a2d9" }
tikv-jemallocator = { git = "https://github.com/risingwavelabs/jemallocator.git", features = [
  "profiling",
  "stats",
], rev = "64a2d9" }

risingwave_backup = { path = "./src/storage/backup" }
risingwave_batch = { path = "./src/batch" }
risingwave_cmd = { path = "./src/cmd" }
risingwave_common = { path = "./src/common" }
risingwave_common_service = { path = "./src/common/common_service" }
risingwave_common_heap_profiling = { path = "./src/common/heap_profiling" }
risingwave_compactor = { path = "./src/storage/compactor" }
risingwave_compute = { path = "./src/compute" }
risingwave_ctl = { path = "./src/ctl" }
risingwave_connector = { path = "./src/connector" }
risingwave_error = { path = "./src/error" }
risingwave_expr = { path = "./src/expr/core" }
risingwave_expr_impl = { path = "./src/expr/impl" }
risingwave_frontend = { path = "./src/frontend" }
risingwave_hummock_sdk = { path = "./src/storage/hummock_sdk" }
risingwave_hummock_test = { path = "./src/storage/hummock_test" }
risingwave_hummock_trace = { path = "./src/storage/hummock_trace" }
risingwave_mem_table_spill_test = { path = "./src/stream/spill_test" }
risingwave_meta = { path = "./src/meta" }
risingwave_meta_service = { path = "./src/meta/service" }
risingwave_meta_model_migration = { path = "src/meta/model_v2/migration" }
risingwave_meta_model_v2 = { path = "./src/meta/model_v2" }
risingwave_meta_node = { path = "./src/meta/node" }
risingwave_object_store = { path = "./src/object_store" }
risingwave_pb = { path = "./src/prost" }
risingwave_rpc_client = { path = "./src/rpc_client" }
risingwave_rt = { path = "./src/utils/runtime" }
risingwave_source = { path = "./src/source" }
risingwave_sqlparser = { path = "./src/sqlparser" }
risingwave_sqlsmith = { path = "./src/tests/sqlsmith" }
risingwave_storage = { path = "./src/storage" }
risingwave_stream = { path = "./src/stream" }
risingwave_test_runner = { path = "./src/test_runner" }
risingwave_udf = { path = "./src/udf" }
risingwave_variables = { path = "./src/utils/variables" }
risingwave_java_binding = { path = "./src/java_binding" }
risingwave_jni_core = { path = "src/jni_core" }

[workspace.lints.rust]
# `forbid` will also prevent the misuse of `#[allow(unused)]`
unused_must_use = "forbid"
future_incompatible = "warn"
nonstandard_style = "warn"
rust_2018_idioms = "warn"
# Backward compatibility is not important for an application.
async_fn_in_trait = "allow"

[workspace.lints.clippy]
uninlined_format_args = "allow"
dbg_macro = "warn"
disallowed_methods = "warn"
disallowed_types = "warn"
doc_markdown = "warn"
explicit_into_iter_loop = "warn"
explicit_iter_loop = "warn"
inconsistent_struct_constructor = "warn"
unused_async = "warn"
map_flatten = "warn"
no_effect_underscore_binding = "warn"
await_holding_lock = "warn"

[workspace.lints.rustdoc]
private_intra_doc_links = "allow"
# Explicit lints don't hurt, and sometimes rust-analyzer works better with explicit links.
redundant_explicit_links = "allow"

[profile.dev]
lto = 'off'

[profile.release]
debug = "full"
split-debuginfo = "packed"
lto = "thin"

# The profile used for CI in main branch.
# This profile inherits from the release profile, but turns on some checks and assertions for us to
# better catch bugs in CI.
[profile.ci-release]
inherits = "release"
incremental = false
debug = "line-tables-only"
split-debuginfo = "off"
debug-assertions = true
overflow-checks = true

# The profile used for CI in pull requests.
# External dependencies are built with optimization enabled, while crates in this workspace are built
# with `dev` profile and full debug info. This is a trade-off between build time and e2e test time.
[profile.ci-dev]
inherits = "dev"
incremental = false
debug = "line-tables-only"
[profile.ci-dev.package."*"] # external dependencies
opt-level = 1
[profile.ci-dev.package."tokio"]
opt-level = 3
[profile.ci-dev.package."await-tree"]
opt-level = 3
[profile.ci-dev.package."indextree"]
opt-level = 3

# The profile used for deterministic simulation tests in CI.
# The simulator can only run single-threaded, so optimization is required to make the running time
# reasonable. The optimization level is customized to speed up the build.
[profile.ci-sim]
inherits = "dev"
opt-level = 2
incremental = false
debug = 1

[patch.crates-io]
# Patch third-party crates for deterministic simulation.
quanta = { git = "https://github.com/madsim-rs/quanta.git", rev = "948bdc3" }
getrandom = { git = "https://github.com/madsim-rs/getrandom.git", rev = "e79a7ae" }
tokio-stream = { git = "https://github.com/madsim-rs/tokio.git", rev = "fe39bb8e" }
tokio-retry = { git = "https://github.com/madsim-rs/rust-tokio-retry.git", rev = "95e2fd3" }
tokio-postgres = { git = "https://github.com/madsim-rs/rust-postgres.git", rev = "ac00d88" }
futures-timer = { git = "https://github.com/madsim-rs/futures-timer.git", rev = "05b33b4" }
# patch: unlimit 4MB message size for grpc client
etcd-client = { git = "https://github.com/risingwavelabs/etcd-client.git", rev = "4e84d40" }

[workspace.metadata.dylint]
libraries = [{ path = "./lints" }]<|MERGE_RESOLUTION|>--- conflicted
+++ resolved
@@ -129,17 +129,13 @@
 arrow-select = "49"
 arrow-ord = "49"
 arrow-row = "49"
-<<<<<<< HEAD
 arrow-array-deltalake = { package = "arrow-array", version = "48.0.1" }
 arrow-buffer-deltalake = { package = "arrow-buffer", version = "48.0.1" }
 arrow-cast-deltalake = { package = "arrow-cast", version = "48.0.1" }
 arrow-schema-deltalake = { package = "arrow-schema", version = "48.0.1" }
 deltalake = { git = "https://github.com/delta-io/delta-rs", rev = "72505449e9538371fe5fda35d545dbd662facd07", features = ["s3"] }
 parquet = "49"
-thiserror-ext = "0.0.8"
-=======
 thiserror-ext = "0.0.10"
->>>>>>> db2239dc
 tikv-jemalloc-ctl = { git = "https://github.com/risingwavelabs/jemallocator.git", rev = "64a2d9" }
 tikv-jemallocator = { git = "https://github.com/risingwavelabs/jemallocator.git", features = [
   "profiling",
