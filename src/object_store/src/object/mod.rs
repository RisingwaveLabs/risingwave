// Copyright 2023 RisingWave Labs
//
// Licensed under the Apache License, Version 2.0 (the "License");
// you may not use this file except in compliance with the License.
// You may obtain a copy of the License at
//
//     http://www.apache.org/licenses/LICENSE-2.0
//
// Unless required by applicable law or agreed to in writing, software
// distributed under the License is distributed on an "AS IS" BASIS,
// WITHOUT WARRANTIES OR CONDITIONS OF ANY KIND, either express or implied.
// See the License for the specific language governing permissions and
// limitations under the License.

use std::sync::Arc;

use bytes::Bytes;
use prometheus::HistogramTimer;
use tokio::io::{AsyncRead, AsyncReadExt};

pub mod mem;
pub use mem::*;

pub mod opendal_engine;
pub use opendal_engine::*;

pub mod s3;
use async_stack_trace::StackTrace;
pub use s3::*;

mod disk;
pub mod error;
pub mod object_metrics;

pub use error::*;
use object_metrics::ObjectStoreMetrics;

use crate::object::disk::DiskObjectStore;

pub const LOCAL_OBJECT_STORE_PATH_PREFIX: &str = "@local:";

pub type ObjectStoreRef = Arc<ObjectStoreImpl>;
pub type ObjectStreamingUploader = MonitoredStreamingUploader;

type BoxedStreamingUploader = Box<dyn StreamingUploader>;

#[derive(Debug)]
pub enum ObjectStorePath<'a> {
    Local(&'a str),
    Remote(&'a str),
}

impl ObjectStorePath<'_> {
    pub fn is_local(&self) -> bool {
        match self {
            ObjectStorePath::Local(_) => true,
            ObjectStorePath::Remote(_) => false,
        }
    }

    pub fn is_remote(&self) -> bool {
        !self.is_local()
    }

    pub fn as_str(&self) -> &str {
        match self {
            ObjectStorePath::Local(path) => path,
            ObjectStorePath::Remote(path) => path,
        }
    }
}

pub fn get_local_path(path: &str) -> String {
    LOCAL_OBJECT_STORE_PATH_PREFIX.to_string() + path
}

pub fn parse_object_store_path(path: &str) -> ObjectStorePath<'_> {
    match path.strip_prefix(LOCAL_OBJECT_STORE_PATH_PREFIX) {
        Some(path) => ObjectStorePath::Local(path),
        None => ObjectStorePath::Remote(path),
    }
}

/// Partitions a set of given paths into two vectors. The first vector contains all local paths, and
/// the second contains all remote paths.
pub fn partition_object_store_paths(paths: &[String]) -> (Vec<String>, Vec<String>) {
    // ToDo: Currently the result is a copy of the input. Would it be worth it to use an in-place
    //       partition instead?
    let mut vec_loc = vec![];
    let mut vec_rem = vec![];

    for path in paths {
        match path.strip_prefix(LOCAL_OBJECT_STORE_PATH_PREFIX) {
            Some(path) => vec_loc.push(path.to_string()),
            None => vec_rem.push(path.to_string()),
        };
    }

    (vec_loc, vec_rem)
}

#[derive(Debug, Copy, Clone)]
pub struct BlockLocation {
    pub offset: usize,
    pub size: usize,
}

#[derive(Debug, Clone, PartialEq)]
pub struct ObjectMetadata {
    // Full path
    pub key: String,
    // Seconds since unix epoch.
    pub last_modified: f64,
    pub total_size: usize,
}

impl BlockLocation {
    /// Generates the http bytes range specifier.
    pub fn byte_range_specifier(&self) -> Option<String> {
        Some(format!(
            "bytes={}-{}",
            self.offset,
            self.offset + self.size - 1
        ))
    }
}

#[async_trait::async_trait]
pub trait StreamingUploader: Send + Sync {
    async fn write_bytes(&mut self, data: Bytes) -> ObjectResult<()>;

    async fn finish(self: Box<Self>) -> ObjectResult<()>;

    fn get_memory_usage(&self) -> u64;
}

/// The implementation must be thread-safe.
#[async_trait::async_trait]
pub trait ObjectStore: Send + Sync {
    /// Get the key prefix for object
    fn get_object_prefix(&self, obj_id: u64) -> String;

    /// Uploads the object to `ObjectStore`.
    async fn upload(&self, path: &str, obj: Bytes) -> ObjectResult<()>;

    fn streaming_upload(&self, path: &str) -> ObjectResult<BoxedStreamingUploader>;

    /// If the `block_loc` is None, the whole object will be returned.
    /// If objects are PUT using a multipart upload, it’s a good practice to GET them in the same
    /// part sizes (or at least aligned to part boundaries) for best performance.
    /// <https://d1.awsstatic.com/whitepapers/AmazonS3BestPractices.pdf?stod_obj2>
    async fn read(&self, path: &str, block_loc: Option<BlockLocation>) -> ObjectResult<Bytes>;

    async fn readv(&self, path: &str, block_locs: &[BlockLocation]) -> ObjectResult<Vec<Bytes>>;

    /// Returns a stream reading the object specified in `path`. If given, the stream starts at the
    /// byte with index `start_pos` (0-based). As far as possible, the stream only loads the amount
    /// of data into memory that is read from the stream.
    async fn streaming_read(
        &self,
        path: &str,
        start_pos: Option<usize>,
    ) -> ObjectResult<Box<dyn AsyncRead + Unpin + Send + Sync>>;

    /// Obtains the object metadata.
    async fn metadata(&self, path: &str) -> ObjectResult<ObjectMetadata>;

    /// Deletes blob permanently.
    async fn delete(&self, path: &str) -> ObjectResult<()>;

    /// Deletes the objects with the given paths permanently from the storage. If an object
    /// specified in the request is not found, it will be considered as successfully deleted.
    async fn delete_objects(&self, paths: &[String]) -> ObjectResult<()>;

    fn monitored(self, metrics: Arc<ObjectStoreMetrics>) -> MonitoredObjectStore<Self>
    where
        Self: Sized,
    {
        MonitoredObjectStore::new(self, metrics)
    }

    async fn list(&self, prefix: &str) -> ObjectResult<Vec<ObjectMetadata>>;

    fn store_media_type(&self) -> &'static str;
}

pub enum ObjectStoreImpl {
    InMem(MonitoredObjectStore<InMemObjectStore>),
    Disk(MonitoredObjectStore<DiskObjectStore>),
    Opendal(MonitoredObjectStore<OpendalObjectStore>),
    S3(MonitoredObjectStore<S3ObjectStore>),
    S3Compatible(MonitoredObjectStore<S3ObjectStore>),
    Hybrid {
        local: Box<ObjectStoreImpl>,
        remote: Box<ObjectStoreImpl>,
    },
}

impl ObjectStoreImpl {
    pub fn hybrid(local: ObjectStoreImpl, remote: ObjectStoreImpl) -> Self {
        ObjectStoreImpl::Hybrid {
            local: Box::new(local),
            remote: Box::new(remote),
        }
    }
}

macro_rules! dispatch_async {
    ($object_store:expr, $method_name:ident $(, $args:expr)*) => {
        $object_store.$method_name($($args, )*).await
    }
}

macro_rules! dispatch_sync {
    ($object_store:expr, $method_name:ident $(, $args:expr)*) => {
        $object_store.$method_name($($args, )*)
    }
}

/// This macro routes the object store operation to the real implementation by the `ObjectStoreImpl`
/// enum type and the `path`.
///
/// For `path`, if the `path` starts with `LOCAL_OBJECT_STORE_PATH_PREFIX`, it indicates that the
/// operation should be performed on the local object store, and otherwise the operation should be
/// performed on remote object store.
macro_rules! object_store_impl_method_body {
    ($object_store:expr, $method_name:ident, $dispatch_macro:ident, $path:expr $(, $args:expr)*) => {
        {
            let path = parse_object_store_path($path);
            match $object_store {
                ObjectStoreImpl::InMem(in_mem) => {
                    assert!(path.is_remote(), "get local path in pure in-mem object store: {:?}", $path);
                    $dispatch_macro!(in_mem, $method_name, path.as_str() $(, $args)*)
                },
                ObjectStoreImpl::Disk(disk) => {
                    assert!(path.is_remote(), "get local path in pure disk object store: {:?}", $path);
                    $dispatch_macro!(disk, $method_name, path.as_str() $(, $args)*)
                },
                ObjectStoreImpl::Opendal(opendal) => {
                    assert!(path.is_remote(), "get local path in pure opendal object store engine: {:?}", $path);
                    $dispatch_macro!(opendal, $method_name, path.as_str() $(, $args)*)
                },
                ObjectStoreImpl::S3(s3) => {
                    assert!(path.is_remote(), "get local path in pure s3 object store: {:?}", $path);
                    $dispatch_macro!(s3, $method_name, path.as_str() $(, $args)*)
                },
                ObjectStoreImpl::S3Compatible(s3) => {
                    assert!(path.is_remote(), "get local path in pure s3 compatible object store: {:?}", $path);
                    $dispatch_macro!(s3, $method_name, path.as_str() $(, $args)*)
                },
                ObjectStoreImpl::Hybrid {
                    local: local,
                    remote: remote,
                } => {
                    match path {
                        ObjectStorePath::Local(_) => match local.as_ref() {
                            ObjectStoreImpl::InMem(in_mem) => $dispatch_macro!(in_mem, $method_name, path.as_str() $(, $args)*),
                            ObjectStoreImpl::Disk(disk) => $dispatch_macro!(disk, $method_name, path.as_str() $(, $args)*),
                            ObjectStoreImpl::Opendal(_) => unreachable!("Opendal object store cannot be used as local object store"),
                            ObjectStoreImpl::S3(_) => unreachable!("S3 cannot be used as local object store"),
                            ObjectStoreImpl::S3Compatible(_) => unreachable!("S3 compatible cannot be used as local object store"),
                            ObjectStoreImpl::Hybrid {..} => unreachable!("local object store of hybrid object store cannot be hybrid")
                        },
                        ObjectStorePath::Remote(_) => match remote.as_ref() {
                            ObjectStoreImpl::InMem(in_mem) => $dispatch_macro!(in_mem, $method_name, path.as_str() $(, $args)*),
                            ObjectStoreImpl::Disk(disk) => $dispatch_macro!(disk, $method_name, path.as_str() $(, $args)*),
                            ObjectStoreImpl::Opendal(opendal) => $dispatch_macro!(opendal, $method_name, path.as_str() $(, $args)*),
                            ObjectStoreImpl::S3(s3) => $dispatch_macro!(s3, $method_name, path.as_str() $(, $args)*),
                            ObjectStoreImpl::S3Compatible(s3_compatible) => $dispatch_macro!(s3_compatible, $method_name, path.as_str() $(, $args)*),
                            ObjectStoreImpl::Hybrid {..} => unreachable!("remote object store of hybrid object store cannot be hybrid")
                        },
                    }
                }
            }
        }
    };
}

/// This macro routes the object store operation to the real implementation by the `ObjectStoreImpl`
/// enum type and the `paths`. It is a modification of the macro above to work with a slice of
/// strings instead of just a single one.
///
/// If an entry in `paths` starts with `LOCAL_OBJECT_STORE_PATH_PREFIX`, it indicates that the
/// operation should be performed on the local object store, and otherwise the operation should be
/// performed on remote object store.
macro_rules! object_store_impl_method_body_slice {
    ($object_store:expr, $method_name:ident, $dispatch_macro:ident, $paths:expr $(, $args:expr)*) => {
        {
            let (paths_loc, paths_rem) = partition_object_store_paths($paths);
            match $object_store {
                ObjectStoreImpl::InMem(in_mem) => {
                    assert!(paths_loc.is_empty(), "get local path in pure in-mem object store: {:?}", $paths);
                    $dispatch_macro!(in_mem, $method_name, &paths_rem $(, $args)*)
                },
                ObjectStoreImpl::Disk(disk) => {
                    assert!(paths_loc.is_empty(), "get local path in pure disk object store: {:?}", $paths);
                    $dispatch_macro!(disk, $method_name, &paths_rem $(, $args)*)
                },
                ObjectStoreImpl::Opendal(opendal) => {
                    assert!(paths_loc.is_empty(), "get local path in pure opendal object store: {:?}", $paths);
                    $dispatch_macro!(opendal, $method_name, &paths_rem $(, $args)*)
                },
                ObjectStoreImpl::S3(s3) => {
                    assert!(paths_loc.is_empty(), "get local path in pure s3 object store: {:?}", $paths);
                    $dispatch_macro!(s3, $method_name, &paths_rem $(, $args)*)
                },
                ObjectStoreImpl::S3Compatible(s3) => {
                    assert!(paths_loc.is_empty(), "get local path in pure s3 compatible object store: {:?}", $paths);
                    $dispatch_macro!(s3, $method_name, &paths_rem $(, $args)*)
                },
                ObjectStoreImpl::Hybrid {
                    local: local,
                    remote: remote,
                } => {
                    // Process local paths.
                    match local.as_ref() {
                        ObjectStoreImpl::InMem(in_mem) =>  $dispatch_macro!(in_mem, $method_name, &paths_loc $(, $args)*),
                        ObjectStoreImpl::Disk(disk) =>  $dispatch_macro!(disk, $method_name, &paths_loc $(, $args)*),
                        ObjectStoreImpl::Opendal(_) => unreachable!("Opendal object store cannot be used as local object store"),
                        ObjectStoreImpl::S3(_) => unreachable!("S3 cannot be used as local object store"),
                        ObjectStoreImpl::S3Compatible(_) => unreachable!("S3 cannot be used as local object store"),
                        ObjectStoreImpl::Hybrid {..} => unreachable!("local object store of hybrid object store cannot be hybrid")
                    }?;

                    // Process remote paths.
                    match remote.as_ref() {
                        ObjectStoreImpl::InMem(in_mem) =>  $dispatch_macro!(in_mem, $method_name, &paths_rem $(, $args)*),
                        ObjectStoreImpl::Disk(disk) =>  $dispatch_macro!(disk, $method_name, &paths_rem $(, $args)*),
                        ObjectStoreImpl::Opendal(opendal) =>  $dispatch_macro!(opendal, $method_name, &paths_rem $(, $args)*),
                        ObjectStoreImpl::S3(s3) =>  $dispatch_macro!(s3, $method_name, &paths_rem $(, $args)*),
                        ObjectStoreImpl::S3Compatible(s3) =>  $dispatch_macro!(s3, $method_name, &paths_rem $(, $args)*),
                        ObjectStoreImpl::Hybrid {..} => unreachable!("remote object store of hybrid object store cannot be hybrid")
                    }
                }
            }
        }
    };
}

impl ObjectStoreImpl {
    pub async fn upload(&self, path: &str, obj: Bytes) -> ObjectResult<()> {
        object_store_impl_method_body!(self, upload, dispatch_async, path, obj)
    }

    pub fn streaming_upload(&self, path: &str) -> ObjectResult<MonitoredStreamingUploader> {
        object_store_impl_method_body!(self, streaming_upload, dispatch_sync, path)
    }

    pub async fn read(&self, path: &str, block_loc: Option<BlockLocation>) -> ObjectResult<Bytes> {
        object_store_impl_method_body!(self, read, dispatch_async, path, block_loc)
    }

    pub async fn readv(
        &self,
        path: &str,
        block_locs: &[BlockLocation],
    ) -> ObjectResult<Vec<Bytes>> {
        object_store_impl_method_body!(self, readv, dispatch_async, path, block_locs)
    }

    pub async fn metadata(&self, path: &str) -> ObjectResult<ObjectMetadata> {
        object_store_impl_method_body!(self, metadata, dispatch_async, path)
    }

    /// Returns a stream reading the object specified in `path`. If given, the stream starts at the
    /// byte with index `start_pos` (0-based). As far as possible, the stream only loads the amount
    /// of data into memory that is read from the stream.
    pub async fn streaming_read(
        &self,
        path: &str,
        start_loc: Option<usize>,
    ) -> ObjectResult<MonitoredStreamingReader> {
        object_store_impl_method_body!(self, streaming_read, dispatch_async, path, start_loc)
    }

    pub async fn delete(&self, path: &str) -> ObjectResult<()> {
        object_store_impl_method_body!(self, delete, dispatch_async, path)
    }

    /// Deletes the objects with the given paths permanently from the storage. If an object
    /// specified in the request is not found, it will be considered as successfully deleted.
    ///
    /// If a hybrid storage is used, the method will first attempt to delete objects in local
    /// storage. Only if that is successful, it will remove objects from remote storage.
    pub async fn delete_objects(&self, paths: &[String]) -> ObjectResult<()> {
        object_store_impl_method_body_slice!(self, delete_objects, dispatch_async, paths)
    }

    pub async fn list(&self, prefix: &str) -> ObjectResult<Vec<ObjectMetadata>> {
        object_store_impl_method_body!(self, list, dispatch_async, prefix)
    }

    pub fn get_object_prefix(&self, obj_id: u64, is_remote: bool) -> String {
        // FIXME: ObjectStoreImpl lacks flexibility for adding new interface to ObjectStore
        // trait. Macro object_store_impl_method_body routes to local or remote only depending on
        // the path
        match self {
            ObjectStoreImpl::InMem(store) => store.inner.get_object_prefix(obj_id),
            ObjectStoreImpl::Disk(store) => store.inner.get_object_prefix(obj_id),
            ObjectStoreImpl::Opendal(store) => store.inner.get_object_prefix(obj_id),
            ObjectStoreImpl::S3(store) => store.inner.get_object_prefix(obj_id),
            ObjectStoreImpl::S3Compatible(store) => store.inner.get_object_prefix(obj_id),
            ObjectStoreImpl::Hybrid { local, remote } => {
                if is_remote {
                    remote.get_object_prefix(obj_id, true)
                } else {
                    local.get_object_prefix(obj_id, false)
                }
            }
        }
    }
}

fn try_update_failure_metric<T>(
    metrics: &Arc<ObjectStoreMetrics>,
    result: &ObjectResult<T>,
    operation_type: &'static str,
) {
    if result.is_err() {
        metrics
            .failure_count
            .with_label_values(&[operation_type])
            .inc();
    }
}

/// `MonitoredStreamingUploader` will report the following metrics.
/// - `write_bytes`: The number of bytes uploaded from the uploader's creation to finish.
/// - `operation_size`:
///   - `streaming_upload_write_bytes`: The number of bytes written for each call to `write_bytes`.
///   - `streaming_upload`: Same as `write_bytes`.
/// - `operation_latency`:
///   - `streaming_upload_start`: The time spent creating the uploader.
///   - `streaming_upload_write_bytes`: The time spent on each call to `write_bytes`.
///   - `streaming_upload_finish`: The time spent calling `finish`.
/// - `failure_count`: `streaming_upload_start`, `streaming_upload_write_bytes`,
///   `streaming_upload_finish`
pub struct MonitoredStreamingUploader {
    inner: BoxedStreamingUploader,
    object_store_metrics: Arc<ObjectStoreMetrics>,
    /// Length of data uploaded with this uploader.
    operation_size: usize,
    media_type: &'static str,
}

impl MonitoredStreamingUploader {
    pub fn new(
        media_type: &'static str,
        handle: BoxedStreamingUploader,
        object_store_metrics: Arc<ObjectStoreMetrics>,
    ) -> Self {
        Self {
            inner: handle,
            object_store_metrics,
            operation_size: 0,
            media_type,
        }
    }
}

impl MonitoredStreamingUploader {
    pub async fn write_bytes(&mut self, data: Bytes) -> ObjectResult<()> {
        let operation_type = "streaming_upload_write_bytes";
        let data_len = data.len();
        self.object_store_metrics
            .write_bytes
            .inc_by(data.len() as u64);
        self.object_store_metrics
            .operation_size
            .with_label_values(&[operation_type])
            .observe(data_len as f64);
        let _timer = self
            .object_store_metrics
            .operation_latency
            .with_label_values(&[self.media_type, operation_type])
            .start_timer();
        self.operation_size += data_len;

        let ret = self.inner.write_bytes(data).await;

        try_update_failure_metric(&self.object_store_metrics, &ret, operation_type);
        ret
    }

    pub async fn finish(self) -> ObjectResult<()> {
        let operation_type = "streaming_upload_finish";
        self.object_store_metrics
            .operation_size
            .with_label_values(&["streaming_upload"])
            .observe(self.operation_size as f64);
        let _timer = self
            .object_store_metrics
            .operation_latency
            .with_label_values(&[self.media_type, operation_type])
            .start_timer();

        let ret = self.inner.finish().await;

        try_update_failure_metric(&self.object_store_metrics, &ret, operation_type);
        ret
    }

    pub fn get_memory_usage(&self) -> u64 {
        self.inner.get_memory_usage()
    }
}

type BoxedStreamingReader = Box<dyn AsyncRead + Unpin + Send + Sync>;
pub struct MonitoredStreamingReader {
    inner: BoxedStreamingReader,
    object_store_metrics: Arc<ObjectStoreMetrics>,
    operation_size: usize,
    media_type: &'static str,
    timer: Option<HistogramTimer>,
}

impl MonitoredStreamingReader {
    pub fn new(
        media_type: &'static str,
        handle: BoxedStreamingReader,
        object_store_metrics: Arc<ObjectStoreMetrics>,
    ) -> Self {
        let operation_type = "streaming_read";
        let timer = object_store_metrics
            .operation_latency
            .with_label_values(&[media_type, operation_type])
            .start_timer();
        Self {
            inner: handle,
            object_store_metrics,
            operation_size: 0,
            media_type,
            timer: Some(timer),
        }
    }

    pub async fn read_bytes(&mut self, buf: &mut [u8]) -> ObjectResult<usize> {
        let operation_type = "streaming_read_read_bytes";
        let data_len = buf.len();
        self.object_store_metrics.read_bytes.inc_by(data_len as u64);
        self.object_store_metrics
            .operation_size
            .with_label_values(&[operation_type])
            .observe(data_len as f64);
        let _timer = self
            .object_store_metrics
            .operation_latency
            .with_label_values(&[self.media_type, operation_type])
            .start_timer();
        self.operation_size += data_len;
        let ret =
            self.inner.read_exact(buf).await.map_err(|err| {
                ObjectError::internal(format!("read_bytes failed, error: {:?}", err))
            });
        try_update_failure_metric(&self.object_store_metrics, &ret, operation_type);
        ret
    }
}

impl Drop for MonitoredStreamingReader {
    fn drop(&mut self) {
        let operation_type = "streaming_read";
        self.object_store_metrics
            .operation_size
            .with_label_values(&[operation_type])
            .observe(self.operation_size as f64);
        self.timer.take().unwrap().observe_duration();
    }
}

pub struct MonitoredObjectStore<OS: ObjectStore> {
    inner: OS,
    object_store_metrics: Arc<ObjectStoreMetrics>,
}

/// Manually dispatch trait methods.
///
/// The metrics are updated in the following order:
/// - Write operations
///   - `write_bytes`
///   - `operation_size`
///   - start `operation_latency` timer
///   - `failure_count`
/// - Read operations
///   - start `operation_latency` timer
///   - `failure-count`
///   - `read_bytes`
///   - `operation_size`
/// - Other
///   - start `operation_latency` timer
///   - `failure-count`
impl<OS: ObjectStore> MonitoredObjectStore<OS> {
    pub fn new(store: OS, object_store_metrics: Arc<ObjectStoreMetrics>) -> Self {
        Self {
            inner: store,
            object_store_metrics,
        }
    }

    fn media_type(&self) -> &'static str {
        self.inner.store_media_type()
    }

    pub async fn upload(&self, path: &str, obj: Bytes) -> ObjectResult<()> {
        let operation_type = "upload";
        self.object_store_metrics
            .write_bytes
            .inc_by(obj.len() as u64);
        self.object_store_metrics
            .operation_size
            .with_label_values(&[operation_type])
            .observe(obj.len() as f64);
        let _timer = self
            .object_store_metrics
            .operation_latency
            .with_label_values(&[self.media_type(), operation_type])
            .start_timer();

        let ret = self
            .inner
            .upload(path, obj)
            .verbose_stack_trace("object_store_upload")
            .await;

        try_update_failure_metric(&self.object_store_metrics, &ret, operation_type);
        ret
    }

    pub fn streaming_upload(&self, path: &str) -> ObjectResult<MonitoredStreamingUploader> {
        let operation_type = "streaming_upload_start";
        let media_type = self.media_type();
        let _timer = self
            .object_store_metrics
            .operation_latency
            .with_label_values(&[media_type, operation_type])
            .start_timer();

        let handle_res = self.inner.streaming_upload(path);

        try_update_failure_metric(&self.object_store_metrics, &handle_res, operation_type);
        Ok(MonitoredStreamingUploader::new(
            media_type,
            handle_res?,
            self.object_store_metrics.clone(),
        ))
    }

    pub async fn read(&self, path: &str, block_loc: Option<BlockLocation>) -> ObjectResult<Bytes> {
        let operation_type = "read";
        let _timer = self
            .object_store_metrics
            .operation_latency
            .with_label_values(&[self.media_type(), operation_type])
            .start_timer();

        let res = self
            .inner
            .read(path, block_loc)
            .verbose_stack_trace("object_store_read")
            .await
            .map_err(|err| {
                ObjectError::internal(format!(
                    "read {:?} in block {:?} failed, error: {:?}",
                    path, block_loc, err
                ))
            });

        try_update_failure_metric(&self.object_store_metrics, &res, operation_type);

        let data = res?;
        self.object_store_metrics
            .read_bytes
            .inc_by(data.len() as u64);
        self.object_store_metrics
            .operation_size
            .with_label_values(&[operation_type])
            .observe(data.len() as f64);
        Ok(data)
    }

    pub async fn readv(
        &self,
        path: &str,
        block_locs: &[BlockLocation],
    ) -> ObjectResult<Vec<Bytes>> {
        let operation_type = "readv";
        let _timer = self
            .object_store_metrics
            .operation_latency
            .with_label_values(&[self.media_type(), operation_type])
            .start_timer();

        let res = self
            .inner
            .readv(path, block_locs)
            .verbose_stack_trace("object_store_readv")
            .await;

        try_update_failure_metric(&self.object_store_metrics, &res, operation_type);

        let data = res?;
        let data_len = data.iter().map(|block| block.len()).sum::<usize>() as u64;
        self.object_store_metrics.read_bytes.inc_by(data_len);
        self.object_store_metrics
            .operation_size
            .with_label_values(&[operation_type])
            .observe(data_len as f64);
        Ok(data)
    }

    /// Returns a stream reading the object specified in `path`. If given, the stream starts at the
    /// byte with index `start_pos` (0-based). As far as possible, the stream only loads the amount
    /// of data into memory that is read from the stream.
    async fn streaming_read(
        &self,
        path: &str,
        start_pos: Option<usize>,
    ) -> ObjectResult<MonitoredStreamingReader> {
        let operation_type = "streaming_read_start";
        let media_type = self.media_type();
        let _timer = self
            .object_store_metrics
            .operation_latency
            .with_label_values(&[media_type, operation_type])
            .start_timer();
        let ret = self.inner.streaming_read(path, start_pos).await;
        try_update_failure_metric(&self.object_store_metrics, &ret, operation_type);
        Ok(MonitoredStreamingReader::new(
            media_type,
            ret?,
            self.object_store_metrics.clone(),
        ))
    }

    pub async fn metadata(&self, path: &str) -> ObjectResult<ObjectMetadata> {
        let operation_type = "metadata";
        let _timer = self
            .object_store_metrics
            .operation_latency
            .with_label_values(&[self.media_type(), operation_type])
            .start_timer();

        let ret = self
            .inner
            .metadata(path)
            .verbose_stack_trace("object_store_metadata")
            .await;

        try_update_failure_metric(&self.object_store_metrics, &ret, operation_type);
        ret
    }

    pub async fn delete(&self, path: &str) -> ObjectResult<()> {
        let operation_type = "delete";
        let _timer = self
            .object_store_metrics
            .operation_latency
            .with_label_values(&[self.media_type(), operation_type])
            .start_timer();

        let ret = self
            .inner
            .delete(path)
            .verbose_stack_trace("object_store_delete")
            .await;

        try_update_failure_metric(&self.object_store_metrics, &ret, operation_type);
        ret
    }

    async fn delete_objects(&self, paths: &[String]) -> ObjectResult<()> {
        let operation_type = "delete_objects";
        let _timer = self
            .object_store_metrics
            .operation_latency
            .with_label_values(&[self.media_type(), operation_type])
            .start_timer();

        let ret = self
            .inner
            .delete_objects(paths)
            .verbose_stack_trace("object_store_delete_objects")
            .await;

        try_update_failure_metric(&self.object_store_metrics, &ret, operation_type);
        ret
    }

    pub async fn list(&self, prefix: &str) -> ObjectResult<Vec<ObjectMetadata>> {
        let operation_type = "list";
        let _timer = self
            .object_store_metrics
            .operation_latency
            .with_label_values(&[self.media_type(), operation_type])
            .start_timer();

        let ret = self
            .inner
            .list(prefix)
            .verbose_stack_trace("object_store_list")
            .await;

        try_update_failure_metric(&self.object_store_metrics, &ret, operation_type);
        ret
    }
}

pub async fn parse_remote_object_store(
    url: &str,
    metrics: Arc<ObjectStoreMetrics>,
    ident: &str,
) -> ObjectStoreImpl {
    match url {
        s3 if s3.starts_with("s3://") => ObjectStoreImpl::S3(
            S3ObjectStore::new(
                s3.strip_prefix("s3://").unwrap().to_string(),
                metrics.clone(),
            )
            .await
            .monitored(metrics),
        ),
        #[cfg(feature = "hdfs-backend")]
        hdfs if hdfs.starts_with("hdfs://") => {
            let hdfs = hdfs.strip_prefix("hdfs://").unwrap();
            let (namenode, root) = hdfs.split_once('@').unwrap();
            ObjectStoreImpl::Opendal(
                OpendalObjectStore::new_hdfs_engine(namenode.to_string(), root.to_string())
                    .unwrap()
                    .monitored(metrics),
            )
        }
<<<<<<< HEAD
        webhdfs if webhdfs.starts_with("webhdfs://") => {
            let webhdfs = webhdfs.strip_prefix("webhdfs://").unwrap();
            let (endpoint, root) = webhdfs.split_once('@').unwrap();
            ObjectStoreImpl::Opendal(
                OpendalObjectStore::new_webhdfs_engine(endpoint.to_string(), root.to_string())
=======
        gcs if gcs.starts_with("gcs://") => {
            let gcs = gcs.strip_prefix("gcs://").unwrap();
            let (bucket, root) = gcs.split_once('@').unwrap();
            ObjectStoreImpl::Opendal(
                OpendalObjectStore::new_gcs_engine(bucket.to_string(), root.to_string())
                    .unwrap()
                    .monitored(metrics),
            )
        }

        oss if oss.starts_with("oss://") => {
            let oss = oss.strip_prefix("oss://").unwrap();
            let (bucket, root) = oss.split_once('@').unwrap();
            ObjectStoreImpl::Opendal(
                OpendalObjectStore::new_oss_engine(bucket.to_string(), root.to_string())
>>>>>>> ede06b50
                    .unwrap()
                    .monitored(metrics),
            )
        }
        s3_compatible if s3_compatible.starts_with("s3-compatible://") => {
            ObjectStoreImpl::S3Compatible(
                S3ObjectStore::new_s3_compatible(
                    s3_compatible
                        .strip_prefix("s3-compatible://")
                        .unwrap()
                        .to_string(),
                    metrics.clone(),
                )
                .await
                .monitored(metrics),
            )
        }
        minio if minio.starts_with("minio://") => ObjectStoreImpl::S3(
            S3ObjectStore::with_minio(minio, metrics.clone())
                .await
                .monitored(metrics),
        ),
        disk if disk.starts_with("disk://") => ObjectStoreImpl::Disk(
            DiskObjectStore::new(disk.strip_prefix("disk://").unwrap()).monitored(metrics),
        ),
        "memory" => {
            tracing::warn!("You're using in-memory remote object store for {}. This should never be used in benchmarks and production environment.", ident);
            ObjectStoreImpl::InMem(InMemObjectStore::new().monitored(metrics))
        }
        "memory-shared" => {
            tracing::warn!("You're using shared in-memory remote object store for {}. This should never be used in benchmarks and production environment.", ident);
            ObjectStoreImpl::InMem(InMemObjectStore::shared().monitored(metrics))
        }
        other => {
            unimplemented!(
                "{} remote object store only supports s3, minio, disk, memory, and memory-shared for now.",
                other
            )
        }
    }
}

pub fn parse_local_object_store(url: &str, metrics: Arc<ObjectStoreMetrics>) -> ObjectStoreImpl {
    match url {
        disk if disk.starts_with("disk://") => ObjectStoreImpl::Disk(
            DiskObjectStore::new(disk.strip_prefix("disk://").unwrap()).monitored(metrics),
        ),
        temp_disk if temp_disk.starts_with("tempdisk") => {
            let path = tempfile::TempDir::new()
                .expect("should be able to create temp dir")
                .into_path()
                .to_str()
                .expect("should be able to convert to str")
                .to_owned();
            ObjectStoreImpl::Disk(DiskObjectStore::new(path.as_str()).monitored(metrics))
        }
        "memory" => {
            tracing::warn!("You're using Hummock in-memory local object store. This should never be used in benchmarks and production environment.");
            ObjectStoreImpl::InMem(InMemObjectStore::new().monitored(metrics))
        }
        #[cfg(feature = "hdfs-backend")]
        hdfs if hdfs.starts_with("hdfs://") => {
            let hdfs = hdfs.strip_prefix("hdfs://").unwrap();
            let (namenode, root) = hdfs.split_once('@').unwrap();
            ObjectStoreImpl::Opendal(
                OpendalObjectStore::new_hdfs_engine(namenode.to_string(), root.to_string())
                    .unwrap()
                    .monitored(metrics),
            )
        }
        gcs if gcs.starts_with("gcs://") => {
            let gcs = gcs.strip_prefix("gcs://").unwrap();
            let (bucket, root) = gcs.split_once('@').unwrap();
            ObjectStoreImpl::Opendal(
                OpendalObjectStore::new_gcs_engine(bucket.to_string(), root.to_string())
                    .unwrap()
                    .monitored(metrics),
            )
        }
        other => {
            unimplemented!(
                "{} Hummock only supports s3, minio, disk, and memory for now.",
                other
            )
        }
    }
}<|MERGE_RESOLUTION|>--- conflicted
+++ resolved
@@ -829,13 +829,6 @@
                     .monitored(metrics),
             )
         }
-<<<<<<< HEAD
-        webhdfs if webhdfs.starts_with("webhdfs://") => {
-            let webhdfs = webhdfs.strip_prefix("webhdfs://").unwrap();
-            let (endpoint, root) = webhdfs.split_once('@').unwrap();
-            ObjectStoreImpl::Opendal(
-                OpendalObjectStore::new_webhdfs_engine(endpoint.to_string(), root.to_string())
-=======
         gcs if gcs.starts_with("gcs://") => {
             let gcs = gcs.strip_prefix("gcs://").unwrap();
             let (bucket, root) = gcs.split_once('@').unwrap();
@@ -851,7 +844,15 @@
             let (bucket, root) = oss.split_once('@').unwrap();
             ObjectStoreImpl::Opendal(
                 OpendalObjectStore::new_oss_engine(bucket.to_string(), root.to_string())
->>>>>>> ede06b50
+                    .unwrap()
+                    .monitored(metrics),
+            )
+        }
+        webhdfs if webhdfs.starts_with("webhdfs://") => {
+            let webhdfs = webhdfs.strip_prefix("webhdfs://").unwrap();
+            let (endpoint, root) = webhdfs.split_once('@').unwrap();
+            ObjectStoreImpl::Opendal(
+                OpendalObjectStore::new_webhdfs_engine(endpoint.to_string(), root.to_string())
                     .unwrap()
                     .monitored(metrics),
             )
