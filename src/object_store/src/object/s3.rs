// Copyright 2023 RisingWave Labs
//
// Licensed under the Apache License, Version 2.0 (the "License");
// you may not use this file except in compliance with the License.
// You may obtain a copy of the License at
//
//     http://www.apache.org/licenses/LICENSE-2.0
//
// Unless required by applicable law or agreed to in writing, software
// distributed under the License is distributed on an "AS IS" BASIS,
// WITHOUT WARRANTIES OR CONDITIONS OF ANY KIND, either express or implied.
// See the License for the specific language governing permissions and
// limitations under the License.

use std::cmp;
use std::collections::VecDeque;
use std::ops::Range;
use std::pin::Pin;
use std::sync::Arc;
use std::task::{ready, Context, Poll};
use std::time::Duration;

use aws_sdk_s3::config::{Credentials, Region};
use aws_sdk_s3::operation::get_object::builders::GetObjectFluentBuilder;
use aws_sdk_s3::operation::get_object::GetObjectError;
use aws_sdk_s3::operation::list_objects_v2::ListObjectsV2Error;
use aws_sdk_s3::operation::upload_part::UploadPartOutput;
use aws_sdk_s3::primitives::{ByteStream, ByteStreamError};
use aws_sdk_s3::types::{
    AbortIncompleteMultipartUpload, BucketLifecycleConfiguration, CompletedMultipartUpload,
    CompletedPart, Delete, ExpirationStatus, LifecycleRule, LifecycleRuleFilter, ObjectIdentifier,
};
use aws_sdk_s3::Client;
use aws_smithy_http::futures_stream_adapter::FuturesStreamCompatByteStream;
use aws_smithy_runtime::client::http::hyper_014::HyperClientBuilder;
use aws_smithy_runtime_api::client::http::HttpClient;
use aws_smithy_runtime_api::client::result::SdkError;
use aws_smithy_types::body::SdkBody;
use aws_smithy_types::retry::RetryConfig;
use either::Either;
use fail::fail_point;
use futures::future::{try_join_all, BoxFuture, FutureExt};
use futures::{stream, Stream, StreamExt, TryStreamExt};
use hyper::Body;
use itertools::Itertools;
use risingwave_common::config::ObjectStoreConfig;
use risingwave_common::monitor::connection::monitor_connector;
use risingwave_common::range::RangeBoundsExt;
use tokio::task::JoinHandle;
use tokio_retry::strategy::{jitter, ExponentialBackoff};

use super::object_metrics::ObjectStoreMetrics;
use super::{
    BoxedStreamingUploader, Bytes, ObjectError, ObjectMetadata, ObjectRangeBounds, ObjectResult,
    ObjectStore, StreamingUploader,
};
use crate::object::{try_update_failure_metric, ObjectDataStream, ObjectMetadataIter};

type PartId = i32;

/// MinIO and S3 share the same minimum part ID and part size.
const MIN_PART_ID: PartId = 1;
/// The minimum number of bytes that is buffered before they are uploaded as a part.
/// Its value must be greater than the minimum part size of 5MiB.
///
/// Reference: <https://docs.aws.amazon.com/AmazonS3/latest/userguide/qfacts.html>
const S3_PART_SIZE: usize = 16 * 1024 * 1024;
// TODO: we should do some benchmark to determine the proper part size for MinIO
const MINIO_PART_SIZE: usize = 16 * 1024 * 1024;
/// The number of S3/MinIO bucket prefixes
const NUM_BUCKET_PREFIXES: u32 = 256;
/// Stop multipart uploads that don't complete within a specified number of days after being
/// initiated. (Day is the smallest granularity)
const S3_INCOMPLETE_MULTIPART_UPLOAD_RETENTION_DAYS: i32 = 1;

/// S3 multipart upload handle. The multipart upload is not initiated until the first part is
/// available for upload.
///
/// Reference: <https://docs.aws.amazon.com/AmazonS3/latest/userguide/mpuoverview.html>
pub struct S3StreamingUploader {
    client: Client,
    part_size: usize,
    bucket: String,
    /// The key of the object.
    key: String,
    /// The identifier of multipart upload task for S3.
    upload_id: Option<String>,
    /// Next part ID.
    next_part_id: PartId,
    /// Join handles for part uploads.
    join_handles: Vec<JoinHandle<ObjectResult<(PartId, UploadPartOutput)>>>,
    /// Buffer for data. It will store at least `part_size` bytes of data before wrapping itself
    /// into a stream and upload to object store as a part.
    buf: Vec<Bytes>,
    /// Length of the data that have not been uploaded to S3.
    not_uploaded_len: usize,
    /// To record metrics for uploading part.
    metrics: Arc<ObjectStoreMetrics>,
}

impl S3StreamingUploader {
    pub fn new(
        client: Client,
        bucket: String,
        part_size: usize,
        key: String,
        metrics: Arc<ObjectStoreMetrics>,
    ) -> S3StreamingUploader {
        Self {
            client,
            bucket,
            part_size,
            key,
            upload_id: None,
            next_part_id: MIN_PART_ID,
            join_handles: Default::default(),
            buf: Default::default(),
            not_uploaded_len: 0,
            metrics,
        }
    }

    async fn upload_next_part(&mut self) -> ObjectResult<()> {
        let operation_type = "s3_upload_part";

        // Lazily create multipart upload.
        if self.upload_id.is_none() {
            let resp = self
                .client
                .create_multipart_upload()
                .bucket(&self.bucket)
                .key(&self.key)
                .send()
                .await?;
            self.upload_id = Some(resp.upload_id.unwrap());
        }

        // Get the data to upload for the next part.
        let data = self.buf.drain(..).collect_vec();
        let len = self.not_uploaded_len;
        debug_assert_eq!(
            data.iter().map(|b| b.len()).sum::<usize>(),
            self.not_uploaded_len
        );

        // Update part id.
        let part_id = self.next_part_id;
        self.next_part_id += 1;

        // Clone the variables to be passed into the upload join handle.
        let client_cloned = self.client.clone();
        let bucket = self.bucket.clone();
        let key = self.key.clone();
        let upload_id = self.upload_id.clone().unwrap();

        let metrics = self.metrics.clone();
        metrics
            .operation_size
            .with_label_values(&[operation_type])
            .observe(len as f64);

        self.join_handles.push(tokio::spawn(async move {
            let _timer = metrics
                .operation_latency
                .with_label_values(&["s3", operation_type])
                .start_timer();
            let upload_output_res = client_cloned
                .upload_part()
                .bucket(bucket)
                .key(key)
                .upload_id(upload_id)
                .part_number(part_id)
                .body(get_upload_body(data))
                .content_length(len as i64)
                .send()
                .await
                .map_err(Into::into);
            try_update_failure_metric(&metrics, &upload_output_res, operation_type);
            Ok((part_id, upload_output_res?))
        }));

        Ok(())
    }

    async fn flush_multipart_and_complete(&mut self) -> ObjectResult<()> {
        if !self.buf.is_empty() {
            self.upload_next_part().await?;
        }

        // If any part fails to upload, abort the upload.
        let join_handles = self.join_handles.drain(..).collect_vec();

        let mut uploaded_parts = Vec::with_capacity(join_handles.len());
        for result in try_join_all(join_handles)
            .await
            .map_err(ObjectError::internal)?
        {
            uploaded_parts.push(result?);
        }

        let completed_parts = Some(
            uploaded_parts
                .iter()
                .map(|(part_id, output)| {
                    CompletedPart::builder()
                        .set_e_tag(output.e_tag.clone())
                        .set_part_number(Some(*part_id))
                        .build()
                })
                .collect_vec(),
        );

        self.client
            .complete_multipart_upload()
            .bucket(&self.bucket)
            .key(&self.key)
            .upload_id(self.upload_id.as_ref().unwrap())
            .multipart_upload(
                CompletedMultipartUpload::builder()
                    .set_parts(completed_parts)
                    .build(),
            )
            .send()
            .await?;

        Ok(())
    }

    async fn abort_multipart_upload(&self) -> ObjectResult<()> {
        self.client
            .abort_multipart_upload()
            .bucket(&self.bucket)
            .key(&self.key)
            .upload_id(self.upload_id.as_ref().unwrap())
            .send()
            .await?;
        Ok(())
    }
}

#[async_trait::async_trait]
impl StreamingUploader for S3StreamingUploader {
    async fn write_bytes(&mut self, data: Bytes) -> ObjectResult<()> {
        fail_point!("s3_write_bytes_err", |_| Err(ObjectError::internal(
            "s3 write bytes error"
        )));
        let data_len = data.len();
        self.not_uploaded_len += data_len;
        self.buf.push(data);

        if self.not_uploaded_len >= self.part_size {
            self.upload_next_part().await?;
            self.not_uploaded_len = 0;
        }
        Ok(())
    }

    /// If the multipart upload has not been initiated, we can use `PutObject` instead to save the
    /// `CreateMultipartUpload` and `CompleteMultipartUpload` requests. Otherwise flush the
    /// remaining data of the buffer to S3 as a new part.
    async fn finish(mut self: Box<Self>) -> ObjectResult<()> {
        fail_point!("s3_finish_streaming_upload_err", |_| Err(
            ObjectError::internal("s3 finish streaming upload error")
        ));

        if self.upload_id.is_none() {
            debug_assert!(self.join_handles.is_empty());
            if self.buf.is_empty() {
                debug_assert_eq!(self.not_uploaded_len, 0);
                Err(ObjectError::internal("upload empty object"))
            } else {
                self.client
                    .put_object()
                    .bucket(&self.bucket)
                    .body(get_upload_body(self.buf))
                    .content_length(self.not_uploaded_len as i64)
                    .key(&self.key)
                    .send()
                    .await?;
                Ok(())
            }
        } else if let Err(e) = self.flush_multipart_and_complete().await {
            tracing::warn!("Failed to upload object {}: {:?}", self.key, e);
            self.abort_multipart_upload().await?;
            Err(e)
        } else {
            Ok(())
        }
    }

    fn get_memory_usage(&self) -> u64 {
        self.part_size as u64
    }
}

fn get_upload_body(data: Vec<Bytes>) -> ByteStream {
    SdkBody::retryable(move || {
        Body::wrap_stream(stream::iter(data.clone().into_iter().map(ObjectResult::Ok))).into()
    })
    .into()
}

/// Object store with S3 backend
/// The full path to a file on S3 would be `s3://bucket/<data_directory>/prefix/file`
pub struct S3ObjectStore {
    client: Client,
    bucket: String,
    part_size: usize,
    /// For S3 specific metrics.
    metrics: Arc<ObjectStoreMetrics>,

    config: ObjectStoreConfig,
}

#[async_trait::async_trait]
impl ObjectStore for S3ObjectStore {
    fn get_object_prefix(&self, obj_id: u64) -> String {
        // Delegate to static method to avoid creating an `S3ObjectStore` in unit test.
        Self::get_object_prefix(obj_id)
    }

    async fn upload(&self, path: &str, obj: Bytes) -> ObjectResult<()> {
        fail_point!("s3_upload_err", |_| Err(ObjectError::internal(
            "s3 upload error"
        )));
        if obj.is_empty() {
            Err(ObjectError::internal("upload empty object"))
        } else {
            self.client
                .put_object()
                .bucket(&self.bucket)
                .body(ByteStream::from(obj))
                .key(path)
                .send()
                .await?;
            Ok(())
        }
    }

    async fn streaming_upload(&self, path: &str) -> ObjectResult<BoxedStreamingUploader> {
        fail_point!("s3_streaming_upload_err", |_| Err(ObjectError::internal(
            "s3 streaming upload error"
        )));
        Ok(Box::new(S3StreamingUploader::new(
            self.client.clone(),
            self.bucket.clone(),
            self.part_size,
            path.to_string(),
            self.metrics.clone(),
        )))
    }

    /// Amazon S3 doesn't support retrieving multiple ranges of data per GET request.
    async fn read(&self, path: &str, range: impl ObjectRangeBounds) -> ObjectResult<Bytes> {
        fail_point!("s3_read_err", |_| Err(ObjectError::internal(
            "s3 read error"
        )));

        // retry if occurs AWS EC2 HTTP timeout error.
        let val = tokio_retry::RetryIf::spawn(
            self.get_retry_strategy(),
            || async {
                match self.obj_store_request(path, range.clone()).send().await {
                    Ok(resp) => {
                        let val = resp
                            .body
                            .collect()
                            .await
                            .map_err(either::Right)?
                            .into_bytes();
                        Ok(val)
                    }
                    Err(err) => {
                        if let SdkError::DispatchFailure(e) = &err
                            && e.is_timeout()
                        {
                            self.metrics
                                .request_retry_count
                                .with_label_values(&["read"])
                                .inc();
                        }

                        Err(either::Left(err))
                    }
                }
            },
            Self::should_retry,
        )
        .await?;

        if let Some(len) = range.len()
            && len != val.len()
        {
            return Err(ObjectError::internal(format!(
                "mismatched size: expected {}, found {} when reading {} at {:?}",
                len,
                val.len(),
                path,
                range,
            )));
        }

        Ok(val)
    }

    async fn metadata(&self, path: &str) -> ObjectResult<ObjectMetadata> {
        fail_point!("s3_metadata_err", |_| Err(ObjectError::internal(
            "s3 metadata error"
        )));
        let resp = self
            .client
            .head_object()
            .bucket(&self.bucket)
            .key(path)
            .send()
            .await?;
        Ok(ObjectMetadata {
            key: path.to_owned(),
            last_modified: resp
                .last_modified()
                .expect("last_modified required")
                .as_secs_f64(),
            total_size: resp.content_length.unwrap_or_default() as usize,
        })
    }

    /// Returns a stream reading the object specified in `path`. If given, the stream starts at the
    /// byte with index `start_pos` (0-based). As far as possible, the stream only loads the amount
    /// of data into memory that is read from the stream.
    async fn streaming_read(
        &self,
        path: &str,
        range: Range<usize>,
    ) -> ObjectResult<ObjectDataStream> {
        fail_point!("s3_streaming_read_err", |_| Err(ObjectError::internal(
            "s3 streaming read error"
        )));

        // retry if occurs AWS EC2 HTTP timeout error.
        let resp = tokio_retry::RetryIf::spawn(
            self.get_retry_strategy(),
            || async {
                match self.obj_store_request(path, range.clone()).send().await {
                    Ok(resp) => Ok(resp),
                    Err(err) => {
                        if let SdkError::DispatchFailure(e) = &err
                            && e.is_timeout()
                        {
                            self.metrics
                                .request_retry_count
                                .with_label_values(&["streaming_read"])
                                .inc();
                        }

                        Err(either::Left(err))
                    }
                }
            },
            Self::should_retry,
        )
        .await?;
        let reader = FuturesStreamCompatByteStream::new(resp.body);

        Ok(Box::pin(
            reader
                .into_stream()
                .map(|item| item.map_err(ObjectError::from)),
        ))
    }

    /// Permanently deletes the whole object.
    /// According to Amazon S3, this will simply return Ok if the object does not exist.
    async fn delete(&self, path: &str) -> ObjectResult<()> {
        fail_point!("s3_delete_err", |_| Err(ObjectError::internal(
            "s3 delete error"
        )));
        self.client
            .delete_object()
            .bucket(&self.bucket)
            .key(path)
            .send()
            .await?;
        Ok(())
    }

    /// Deletes the objects with the given paths permanently from the storage. If an object
    /// specified in the request is not found, it will be considered as successfully deleted.
    ///
    /// Uses AWS' DeleteObjects API. See [AWS Docs](https://docs.aws.amazon.com/AmazonS3/latest/API/API_DeleteObjects.html) for more details.
    async fn delete_objects(&self, paths: &[String]) -> ObjectResult<()> {
        // AWS restricts the number of objects per request to 1000.
        const MAX_LEN: usize = 1000;

        // If needed, split given set into subsets of size with no more than `MAX_LEN` objects.
        for start_idx /* inclusive */ in (0..paths.len()).step_by(MAX_LEN) {
            let end_idx /* exclusive */ = cmp::min(paths.len(), start_idx + MAX_LEN);
            let slice = &paths[start_idx..end_idx];
            // Create identifiers from paths.
            let mut obj_ids = Vec::with_capacity(slice.len());
            for path in slice {
                obj_ids.push(ObjectIdentifier::builder().key(path).build().unwrap());
            }

            // Build and submit request to delete objects.
            let delete_builder = Delete::builder().set_objects(Some(obj_ids));
            let delete_output = self
                .client
                .delete_objects()
                .bucket(&self.bucket)
                .delete(delete_builder.build().unwrap()).send()
                .await?;

            // Check if there were errors.
            if !delete_output.errors().is_empty() {
                return Err(ObjectError::internal(format!("DeleteObjects request returned exception for some objects: {:?}", delete_output.errors())));
            }
        }

        Ok(())
    }

    async fn list(&self, prefix: &str) -> ObjectResult<ObjectMetadataIter> {
        Ok(Box::pin(S3ObjectIter::new(
            self.client.clone(),
            self.bucket.clone(),
            prefix.to_string(),
        )))
    }

    fn store_media_type(&self) -> &'static str {
        "s3"
    }

    fn recv_buffer_size(&self) -> usize {
        self.config
            .s3
            .object_store_recv_buffer_size
            .unwrap_or(1 << 21)
    }

    fn config(&self) -> Option<&ObjectStoreConfig> {
        Some(&self.config)
    }
}

impl S3ObjectStore {
    pub fn new_http_client(config: &ObjectStoreConfig) -> impl HttpClient {
        let mut http = hyper::client::HttpConnector::new();

        // connection config
        if let Some(keepalive_ms) = config.s3.object_store_keepalive_ms.as_ref() {
            http.set_keepalive(Some(Duration::from_millis(*keepalive_ms)));
        }

        if let Some(nodelay) = config.s3.object_store_nodelay.as_ref() {
            http.set_nodelay(*nodelay);
        }

        if let Some(recv_buffer_size) = config.s3.object_store_recv_buffer_size.as_ref() {
            http.set_recv_buffer_size(Some(*recv_buffer_size));
        }

        if let Some(send_buffer_size) = config.s3.object_store_send_buffer_size.as_ref() {
            http.set_send_buffer_size(Some(*send_buffer_size));
        }

        http.enforce_http(false);

        let conn = hyper_rustls::HttpsConnectorBuilder::new()
            .with_webpki_roots()
            .https_or_http()
            .enable_all_versions()
            .wrap_connector(http);

        let conn = monitor_connector(conn, "S3");

        HyperClientBuilder::new().build(conn)
    }

    /// Creates an S3 object store from environment variable.
    ///
    /// See [AWS Docs](https://docs.aws.amazon.com/sdk-for-rust/latest/dg/credentials.html) on how to provide credentials and region from env variable. If you are running compute-node on EC2, no configuration is required.
    pub async fn new_with_config(
        bucket: String,
        metrics: Arc<ObjectStoreMetrics>,
        config: ObjectStoreConfig,
    ) -> Self {
        let sdk_config_loader = aws_config::from_env()
            .retry_config(RetryConfig::standard().with_max_attempts(4))
            .http_client(Self::new_http_client(&config));

        // Retry 3 times if we get server-side errors or throttling errors
        let client = match std::env::var("RW_S3_ENDPOINT") {
            Ok(endpoint) => {
                // s3 compatible storage
                let is_force_path_style = match std::env::var("RW_IS_FORCE_PATH_STYLE") {
                    Ok(value) => value == "true",
                    Err(_) => false,
                };

                let sdk_config = sdk_config_loader.load().await;
                #[cfg(madsim)]
                let client = Client::new(&sdk_config);
                #[cfg(not(madsim))]
                let client = Client::from_conf(
                    aws_sdk_s3::config::Builder::from(&sdk_config)
                        .endpoint_url(endpoint)
                        .force_path_style(is_force_path_style)
                        .build(),
                );
                client
            }
            Err(_) => {
                // s3

                let sdk_config = sdk_config_loader.load().await;
                Client::new(&sdk_config)
            }
        };

        Self {
            client,
            bucket,
            part_size: S3_PART_SIZE,
            metrics,
            config,
        }
    }

    /// Creates a minio client. The server should be like `minio://key:secret@address:port/bucket`.
    pub async fn with_minio(server: &str, metrics: Arc<ObjectStoreMetrics>) -> Self {
        let server = server.strip_prefix("minio://").unwrap();
        let (access_key_id, rest) = server.split_once(':').unwrap();
        let (secret_access_key, mut rest) = rest.split_once('@').unwrap();
        let endpoint_prefix = if let Some(rest_stripped) = rest.strip_prefix("https://") {
            rest = rest_stripped;
            "https://"
        } else if let Some(rest_stripped) = rest.strip_prefix("http://") {
            rest = rest_stripped;
            "http://"
        } else {
            "http://"
        };
        let (address, bucket) = rest.split_once('/').unwrap();

        let s3_object_store_config = ObjectStoreConfig::default();
        #[cfg(madsim)]
        let builder = aws_sdk_s3::config::Builder::new().credentials_provider(
            Credentials::from_keys(access_key_id, secret_access_key, None),
        );
        #[cfg(not(madsim))]
<<<<<<< HEAD
        let builder = aws_sdk_s3::config::Builder::from(
            &aws_config::ConfigLoader::default()
                // FIXME: https://github.com/awslabs/aws-sdk-rust/issues/973
                .credentials_provider(Credentials::from_keys(
                    access_key_id,
                    secret_access_key,
                    None,
                ))
                .load()
                .await,
        )
        .force_path_style(true)
        .http_client(Self::new_http_client(&S3ObjectStoreConfig::default()))
        .behavior_version_latest();
=======
        let builder: aws_sdk_s3::config::Builder =
            aws_sdk_s3::config::Builder::from(&aws_config::ConfigLoader::default().load().await)
                .force_path_style(true)
                .http_client(Self::new_http_client(&s3_object_store_config));
>>>>>>> 14ee6937
        let config = builder
            .region(Region::new("custom"))
            .endpoint_url(format!("{}{}", endpoint_prefix, address))
            .build();
        let client = Client::from_conf(config);

        Self {
            client,
            bucket: bucket.to_string(),
            part_size: MINIO_PART_SIZE,
            metrics,
            config: s3_object_store_config,
        }
    }

    fn get_object_prefix(obj_id: u64) -> String {
        let prefix = crc32fast::hash(&obj_id.to_be_bytes()) % NUM_BUCKET_PREFIXES;
        let mut obj_prefix = prefix.to_string();
        obj_prefix.push('/');
        obj_prefix
    }

    /// Generates an HTTP GET request to download the object specified in `path`. If given,
    /// `start_pos` and `end_pos` specify the first and last byte to download, respectively. Both
    /// are inclusive and 0-based. For example, set `start_pos = 0` and `end_pos = 7` to download
    /// the first 8 bytes. If neither is given, the request will download the whole object.
    fn obj_store_request(
        &self,
        path: &str,
        range: impl ObjectRangeBounds,
    ) -> GetObjectFluentBuilder {
        let req = self.client.get_object().bucket(&self.bucket).key(path);
        if range.is_full() {
            return req;
        }

        let start = range.start().map(|v| v.to_string()).unwrap_or_default();
        let end = range.end().map(|v| (v - 1).to_string()).unwrap_or_default(); // included

        req.range(format!("bytes={}-{}", start, end))
    }

    // When multipart upload is aborted, if any part uploads are in progress, those part uploads
    // might or might not succeed. As a result, these parts will remain in the bucket and be
    // charged for part storage. Therefore, we need to configure the bucket to purge stale
    // parts.
    //
    /// Note: This configuration only works for S3. MinIO automatically enables this feature, and it
    /// is not configurable with S3 sdk. To verify that this feature is enabled, use `mc admin
    /// config get <alias> api`.
    ///
    /// Reference:
    /// - S3
    ///   - <https://docs.aws.amazon.com/AmazonS3/latest/API/API_AbortMultipartUpload.html>
    ///   - <https://docs.aws.amazon.com/AmazonS3/latest/userguide/mpu-abort-incomplete-mpu-lifecycle-config.html>
    /// - MinIO
    ///   - <https://github.com/minio/minio/issues/15681#issuecomment-1245126561>
    pub async fn configure_bucket_lifecycle(&self, data_directory: &str) -> bool {
        // Check if lifecycle is already configured to avoid overriding existing configuration.
        let bucket = self.bucket.as_str();
        let mut configured_rules = vec![];
        let get_config_result = self
            .client
            .get_bucket_lifecycle_configuration()
            .bucket(bucket)
            .send()
            .await;
        let mut is_expiration_configured = false;

        if let Ok(config) = &get_config_result {
            for rule in config.rules() {
                if rule.expiration().is_some() {
                    // When both of the conditions are met, it is considered that there is a risk of data deletion.
                    //
                    // 1. expiration status rule is enabled
                    // 2. (a) prefix filter is not set
                    // or (b) prefix filter is set to the data directory of RisingWave.
                    //
                    // P.S. 1 && (2a || 2b)
                    is_expiration_configured |= rule.status == ExpirationStatus::Enabled // 1
                    && match rule.filter().as_ref() {
                        // 2a
                        None => true,
                        // 2b
                        Some(LifecycleRuleFilter::Prefix(prefix))
                            if data_directory.starts_with(prefix) =>
                        {
                            true
                        }
                        _ => false,
                    };

                    if matches!(rule.status(), ExpirationStatus::Enabled)
                        && rule.abort_incomplete_multipart_upload().is_some()
                    {
                        configured_rules.push(rule);
                    }
                }
            }
        }

        if !configured_rules.is_empty() {
            tracing::info!(
                "S3 bucket {} has already configured AbortIncompleteMultipartUpload: {:?}",
                bucket,
                configured_rules,
            );
        } else {
            let bucket_lifecycle_rule = LifecycleRule::builder()
                .id("abort-incomplete-multipart-upload")
                .status(ExpirationStatus::Enabled)
                .filter(LifecycleRuleFilter::Prefix(String::new()))
                .abort_incomplete_multipart_upload(
                    AbortIncompleteMultipartUpload::builder()
                        .days_after_initiation(S3_INCOMPLETE_MULTIPART_UPLOAD_RETENTION_DAYS)
                        .build(),
                )
                .build()
                .unwrap();
            let bucket_lifecycle_config = BucketLifecycleConfiguration::builder()
                .rules(bucket_lifecycle_rule)
                .build()
                .unwrap();
            if self
                .client
                .put_bucket_lifecycle_configuration()
                .bucket(bucket)
                .lifecycle_configuration(bucket_lifecycle_config)
                .send()
                .await
                .is_ok()
            {
                tracing::info!(
                    "S3 bucket {:?} is configured to automatically purge abandoned MultipartUploads after {} days",
                    bucket,
                    S3_INCOMPLETE_MULTIPART_UPLOAD_RETENTION_DAYS,
                );
            } else {
                tracing::warn!("Failed to configure life cycle rule for S3 bucket: {:?}. It is recommended to configure it manually to avoid unnecessary storage cost.", bucket);
            }
        }
        if is_expiration_configured {
            tracing::info!(
                "S3 bucket {} has already configured the expiration for the lifecycle.",
                bucket,
            );
        }
        is_expiration_configured
    }

    #[inline(always)]
    fn should_retry(
        err: &Either<
            SdkError<GetObjectError, aws_smithy_runtime_api::http::Response<SdkBody>>,
            ByteStreamError,
        >,
    ) -> bool {
        match err {
            Either::Left(err) => {
                if let SdkError::DispatchFailure(e) = err {
                    if e.is_timeout() {
                        tracing::warn!(target: "http_timeout_retry", "{:?} occurs, trying to retry S3 get_object request.", e);
                        return true;
                    }
                }
            }
            Either::Right(_) => {
                // Unfortunately `ErrorKind` of `ByteStreamError` is not accessible.
                // Always returns true and relies on req_retry_max_attempts to avoid infinite loop.
                return true;
            }
        }

        false
    }

    #[inline(always)]
    fn get_retry_strategy(&self) -> impl Iterator<Item = Duration> {
        ExponentialBackoff::from_millis(self.config.s3.object_store_req_retry_interval_ms)
            .max_delay(Duration::from_millis(
                self.config.s3.object_store_req_retry_max_delay_ms,
            ))
            .take(self.config.s3.object_store_req_retry_max_attempts)
            .map(jitter)
    }
}
struct S3ObjectIter {
    buffer: VecDeque<ObjectMetadata>,
    client: Client,
    bucket: String,
    prefix: String,
    next_continuation_token: Option<String>,
    is_truncated: Option<bool>,
    #[allow(clippy::type_complexity)]
    send_future: Option<
        BoxFuture<
            'static,
            Result<
                (Vec<ObjectMetadata>, Option<String>, Option<bool>),
                SdkError<ListObjectsV2Error, aws_smithy_runtime_api::http::Response<SdkBody>>,
            >,
        >,
    >,
}

impl S3ObjectIter {
    fn new(client: Client, bucket: String, prefix: String) -> Self {
        Self {
            buffer: VecDeque::default(),
            client,
            bucket,
            prefix,
            next_continuation_token: None,
            is_truncated: Some(true),
            send_future: None,
        }
    }
}

impl Stream for S3ObjectIter {
    type Item = ObjectResult<ObjectMetadata>;

    fn poll_next(mut self: Pin<&mut Self>, cx: &mut Context<'_>) -> Poll<Option<Self::Item>> {
        if let Some(e) = self.buffer.pop_front() {
            return Poll::Ready(Some(Ok(e)));
        }
        if let Some(f) = self.send_future.as_mut() {
            return match ready!(f.poll_unpin(cx)) {
                Ok((more, next_continuation_token, is_truncated)) => {
                    self.next_continuation_token = next_continuation_token;
                    self.is_truncated = is_truncated;
                    self.buffer.extend(more);
                    self.send_future = None;
                    self.poll_next(cx)
                }
                Err(e) => {
                    self.send_future = None;
                    Poll::Ready(Some(Err(e.into())))
                }
            };
        }
        if !self.is_truncated.unwrap_or_default() {
            return Poll::Ready(None);
        }
        let mut request = self
            .client
            .list_objects_v2()
            .bucket(&self.bucket)
            .prefix(&self.prefix);
        if let Some(continuation_token) = self.next_continuation_token.as_ref() {
            request = request.continuation_token(continuation_token);
        }
        let f = async move {
            match request.send().await {
                Ok(r) => {
                    let more = r
                        .contents()
                        .iter()
                        .map(|obj| ObjectMetadata {
                            key: obj.key().expect("key required").to_owned(),
                            last_modified: obj
                                .last_modified()
                                .map(|l| l.as_secs_f64())
                                .unwrap_or(0f64),
                            total_size: obj.size().unwrap_or_default() as usize,
                        })
                        .collect_vec();
                    let is_truncated = r.is_truncated;
                    let next_continuation_token = r.next_continuation_token;
                    Ok((more, next_continuation_token, is_truncated))
                }
                Err(e) => Err(e),
            }
        };
        self.send_future = Some(Box::pin(f));
        self.poll_next(cx)
    }
}

impl
    From<
        Either<
            SdkError<GetObjectError, aws_smithy_runtime_api::http::Response<SdkBody>>,
            ByteStreamError,
        >,
    > for ObjectError
{
    fn from(
        e: Either<
            SdkError<GetObjectError, aws_smithy_runtime_api::http::Response<SdkBody>>,
            ByteStreamError,
        >,
    ) -> Self {
        match e {
            Either::Left(e) => e.into(),
            Either::Right(e) => e.into(),
        }
    }
}

#[cfg(test)]
#[cfg(not(madsim))]
mod tests {
    use crate::object::s3::NUM_BUCKET_PREFIXES;
    use crate::object::S3ObjectStore;

    fn get_hash_of_object(obj_id: u64) -> u32 {
        let crc_hash = crc32fast::hash(&obj_id.to_be_bytes());
        crc_hash % NUM_BUCKET_PREFIXES
    }

    #[tokio::test]
    async fn test_get_object_prefix() {
        for obj_id in 0..99999 {
            let hash = get_hash_of_object(obj_id);
            let prefix = S3ObjectStore::get_object_prefix(obj_id);
            assert_eq!(format!("{}/", hash), prefix);
        }

        let obj_prefix = String::default();
        let path = format!("{}/{}{}.data", "hummock_001", obj_prefix, 101);
        assert_eq!("hummock_001/101.data", path);
    }
}<|MERGE_RESOLUTION|>--- conflicted
+++ resolved
@@ -649,7 +649,6 @@
             Credentials::from_keys(access_key_id, secret_access_key, None),
         );
         #[cfg(not(madsim))]
-<<<<<<< HEAD
         let builder = aws_sdk_s3::config::Builder::from(
             &aws_config::ConfigLoader::default()
                 // FIXME: https://github.com/awslabs/aws-sdk-rust/issues/973
@@ -662,14 +661,8 @@
                 .await,
         )
         .force_path_style(true)
-        .http_client(Self::new_http_client(&S3ObjectStoreConfig::default()))
+        .http_client(Self::new_http_client(&s3_object_store_config))
         .behavior_version_latest();
-=======
-        let builder: aws_sdk_s3::config::Builder =
-            aws_sdk_s3::config::Builder::from(&aws_config::ConfigLoader::default().load().await)
-                .force_path_style(true)
-                .http_client(Self::new_http_client(&s3_object_store_config));
->>>>>>> 14ee6937
         let config = builder
             .region(Region::new("custom"))
             .endpoint_url(format!("{}{}", endpoint_prefix, address))
