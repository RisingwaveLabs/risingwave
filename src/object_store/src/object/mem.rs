--- conflicted
+++ resolved
@@ -50,11 +50,7 @@
         ));
         let obj = self.buf.freeze();
         if obj.is_empty() {
-<<<<<<< HEAD
-            Ok(())
-=======
             Err(ObjectError::internal("upload empty object"))
->>>>>>> 10f113c6
         } else {
             let metadata = get_obj_meta(&self.path, &obj)?;
             self.objects.lock().await.insert(self.path, (metadata, obj));
