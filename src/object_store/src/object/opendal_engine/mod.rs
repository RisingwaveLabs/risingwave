--- conflicted
+++ resolved
@@ -32,10 +32,5 @@
 
 pub mod fs;
 
-<<<<<<< HEAD
-pub mod fs;
-
-=======
->>>>>>> 975adeac
 // To make sure the the operation is consistent, we should specially set `atomic_write_dir` for fs, hdfs and webhdfs services.
 const ATOMIC_WRITE_DIR: &str = "atomic_write_dir/";