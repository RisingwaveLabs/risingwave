// Copyright 2024 RisingWave Labs
//
// Licensed under the Apache License, Version 2.0 (the "License");
// you may not use this file except in compliance with the License.
// You may obtain a copy of the License at
//
//     http://www.apache.org/licenses/LICENSE-2.0
//
// Unless required by applicable law or agreed to in writing, software
// distributed under the License is distributed on an "AS IS" BASIS,
// WITHOUT WARRANTIES OR CONDITIONS OF ANY KIND, either express or implied.
// See the License for the specific language governing permissions and
// limitations under the License.

pub mod opendal_object_store;
pub use opendal_object_store::*;

#[cfg(feature = "hdfs-backend")]
pub mod hdfs;
#[cfg(feature = "hdfs-backend")]
pub use hdfs::*;

pub mod webhdfs;

pub mod gcs;

pub mod obs;

pub mod azblob;
pub mod opendal_s3;
pub mod oss;
<<<<<<< HEAD
=======

pub mod fs;
>>>>>>> 0c329e9a

// To make sure the the operation is consistent, we should specially set `atomic_write_dir` for fs, hdfs and webhdfs services.
const ATOMIC_WRITE_DIR: &str = "atomic_write_dir/";<|MERGE_RESOLUTION|>--- conflicted
+++ resolved
@@ -29,11 +29,8 @@
 pub mod azblob;
 pub mod opendal_s3;
 pub mod oss;
-<<<<<<< HEAD
-=======
 
 pub mod fs;
->>>>>>> 0c329e9a
 
 // To make sure the the operation is consistent, we should specially set `atomic_write_dir` for fs, hdfs and webhdfs services.
 const ATOMIC_WRITE_DIR: &str = "atomic_write_dir/";