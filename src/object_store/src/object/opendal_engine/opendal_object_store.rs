--- conflicted
+++ resolved
@@ -38,12 +38,8 @@
     Memory,
     Hdfs,
     Gcs,
-<<<<<<< HEAD
-    OpendalS3,
     Minio,
-=======
     S3,
->>>>>>> 0c329e9a
     Obs,
     Oss,
     Webhdfs,
@@ -196,12 +192,8 @@
         match self.engine_type {
             EngineType::Memory => "Memory",
             EngineType::Hdfs => "Hdfs",
-<<<<<<< HEAD
-            EngineType::OpendalS3 => "OpendalS3",
             EngineType::Minio => "Minio",
-=======
             EngineType::S3 => "S3",
->>>>>>> 0c329e9a
             EngineType::Gcs => "Gcs",
             EngineType::Obs => "Obs",
             EngineType::Oss => "Oss",
