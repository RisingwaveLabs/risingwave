// Copyright 2023 RisingWave Labs
//
// Licensed under the Apache License, Version 2.0 (the "License");
// you may not use this file except in compliance with the License.
// You may obtain a copy of the License at
//
//     http://www.apache.org/licenses/LICENSE-2.0
//
// Unless required by applicable law or agreed to in writing, software
// distributed under the License is distributed on an "AS IS" BASIS,
// WITHOUT WARRANTIES OR CONDITIONS OF ANY KIND, either express or implied.
// See the License for the specific language governing permissions and
// limitations under the License.

use bytes::{BufMut, Bytes, BytesMut};
use fail::fail_point;
use futures::future::try_join_all;
use futures::StreamExt;
use itertools::Itertools;
use opendal::services::Memory;
use opendal::Operator;
use tokio::io::AsyncRead;

use crate::object::{
    BlockLocation, BoxedStreamingUploader, ObjectError, ObjectMetadata, ObjectResult, ObjectStore,
    StreamingUploader,
};

/// Opendal object storage.
#[derive(Clone)]
pub struct OpendalObjectStore {
    pub(crate) op: Operator,
    pub(crate) engine_type: EngineType,
}
#[derive(Clone)]
pub enum EngineType {
    Memory,
    Hdfs,
<<<<<<< HEAD
    Webhdfs,
=======
    Gcs,
    Oss,
>>>>>>> ede06b50
}

impl OpendalObjectStore {
    /// create opendal memory engine, used for unit tests.
    pub fn new_memory_engine() -> ObjectResult<Self> {
        // Create memory backend builder.
        let builder = Memory::default();

        let op: Operator = Operator::create(builder)?.finish();
        Ok(Self {
            op,
            engine_type: EngineType::Memory,
        })
    }
}

#[async_trait::async_trait]
impl ObjectStore for OpendalObjectStore {
    fn get_object_prefix(&self, _obj_id: u64) -> String {
        String::default()
    }

    async fn upload(&self, path: &str, obj: Bytes) -> ObjectResult<()> {
        if obj.is_empty() {
            Err(ObjectError::internal("upload empty object"))
        } else {
            self.op.object(path).write(obj).await?;
            Ok(())
        }
    }

    fn streaming_upload(&self, path: &str) -> ObjectResult<BoxedStreamingUploader> {
        Ok(Box::new(OpenDalStreamingUploader::new(
            self.op.clone(),
            path.to_string(),
        )))
    }

    async fn read(&self, path: &str, block: Option<BlockLocation>) -> ObjectResult<Bytes> {
        match block {
            Some(block) => {
                let range = block.offset as u64..(block.offset + block.size) as u64;
                let res = Bytes::from(self.op.object(path).range_read(range).await?);

                if block.size != res.len() {
                    Err(ObjectError::internal("bad block offset and size"))
                } else {
                    Ok(res)
                }
            }
            None => Ok(Bytes::from(self.op.object(path).read().await?)),
        }
    }

    async fn readv(&self, path: &str, block_locs: &[BlockLocation]) -> ObjectResult<Vec<Bytes>> {
        let futures = block_locs
            .iter()
            .map(|block_loc| self.read(path, Some(*block_loc)))
            .collect_vec();
        try_join_all(futures).await
    }

    /// Returns a stream reading the object specified in `path`. If given, the stream starts at the
    /// byte with index `start_pos` (0-based). As far as possible, the stream only loads the amount
    /// of data into memory that is read from the stream.
    async fn streaming_read(
        &self,
        path: &str,
        start_pos: Option<usize>,
    ) -> ObjectResult<Box<dyn AsyncRead + Unpin + Send + Sync>> {
        fail_point!("opendal_streaming_read_err", |_| Err(
            ObjectError::internal("opendal streaming read error")
        ));

        let reader = match start_pos {
            Some(start_position) => {
                self.op
                    .object(path)
                    .range_reader(start_position as u64..)
                    .await?
            }
            None => self.op.object(path).reader().await?,
        };

        Ok(Box::new(reader))
    }

    async fn metadata(&self, path: &str) -> ObjectResult<ObjectMetadata> {
        let opendal_metadata = self.op.object(path).metadata().await?;
        let key = path.to_string();
        let last_modified = match opendal_metadata.last_modified() {
            Some(t) => t.unix_timestamp() as f64,
            None => 0_f64,
        };

        let total_size = opendal_metadata.content_length() as usize;
        let metadata = ObjectMetadata {
            key,
            last_modified,
            total_size,
        };
        Ok(metadata)
    }

    async fn delete(&self, path: &str) -> ObjectResult<()> {
        self.op.object(path).delete().await?;
        Ok(())
    }

    /// Deletes the objects with the given paths permanently from the storage. If an object
    /// specified in the request is not found, it will be considered as successfully deleted.
    async fn delete_objects(&self, paths: &[String]) -> ObjectResult<()> {
        self.op.batch().remove(paths.to_vec()).await?;
        Ok(())
    }

    async fn list(&self, prefix: &str) -> ObjectResult<Vec<ObjectMetadata>> {
        let mut object_lister = self.op.object(prefix).list().await?;
        let mut metadata_list = vec![];
        while let Some(obj) = object_lister.next().await {
            let object = obj?;
            let key = prefix.to_string();
            let om = object.metadata().await?;

            let last_modified = match om.last_modified() {
                Some(t) => t.unix_timestamp() as f64,
                None => 0_f64,
            };

            let total_size = om.content_length() as usize;
            let metadata = ObjectMetadata {
                key,
                last_modified,
                total_size,
            };
            metadata_list.push(metadata);
        }
        Ok(metadata_list)
    }

    fn store_media_type(&self) -> &'static str {
        match self.engine_type {
            EngineType::Memory => "Memory",
            EngineType::Hdfs => "Hdfs",
<<<<<<< HEAD
            EngineType::Webhdfs => "Webhdfs",
=======
            EngineType::Gcs => "Gcs",
            EngineType::Oss => "Oss",
>>>>>>> ede06b50
        }
    }
}

/// Store multiple parts in a map, and concatenate them on finish.
pub struct OpenDalStreamingUploader {
    op: Operator,
    path: String,
    buffer: BytesMut,
}
impl OpenDalStreamingUploader {
    pub fn new(op: Operator, path: String) -> Self {
        Self {
            op,
            path,
            buffer: BytesMut::new(),
        }
    }
}
#[async_trait::async_trait]
impl StreamingUploader for OpenDalStreamingUploader {
    async fn write_bytes(&mut self, data: Bytes) -> ObjectResult<()> {
        self.buffer.put(data);
        Ok(())
    }

    async fn finish(mut self: Box<Self>) -> ObjectResult<()> {
        self.op.object(&self.path).write(self.buffer).await?;

        Ok(())
    }

    fn get_memory_usage(&self) -> u64 {
        self.buffer.capacity() as u64
    }
}

#[cfg(test)]
mod tests {
    use bytes::Bytes;

    use super::*;

    fn gen_test_payload() -> Vec<u8> {
        let mut ret = Vec::new();
        for i in 0..100000 {
            ret.extend(format!("{:05}", i).as_bytes());
        }
        ret
    }
    #[tokio::test]
    async fn test_memory_upload() {
        let block = Bytes::from("123456");
        let store = OpendalObjectStore::new_memory_engine().unwrap();
        store.upload("/abc", block).await.unwrap();

        // No such object.
        store
            .read("/ab", Some(BlockLocation { offset: 0, size: 3 }))
            .await
            .unwrap_err();

        let bytes = store
            .read("/abc", Some(BlockLocation { offset: 4, size: 2 }))
            .await
            .unwrap();
        assert_eq!(String::from_utf8(bytes.to_vec()).unwrap(), "56".to_string());

        // Overflow.
        store
            .read(
                "/abc",
                Some(BlockLocation {
                    offset: 4,
                    size: 40,
                }),
            )
            .await
            .unwrap_err();

        store.delete("/abc").await.unwrap();

        // No such object.
        store
            .read("/abc", Some(BlockLocation { offset: 0, size: 3 }))
            .await
            .unwrap_err();
    }

    #[tokio::test]
    async fn test_memory_metadata() {
        let block = Bytes::from("123456");
        let path = "/abc".to_string();
        let obj_store = OpendalObjectStore::new_memory_engine().unwrap();
        obj_store.upload("/abc", block).await.unwrap();

        let metadata = obj_store.metadata("/abc").await.unwrap();
        assert_eq!(metadata.total_size, 6);
        obj_store.delete(&path).await.unwrap();
    }

    #[tokio::test]
    async fn test_memory_delete_objects() {
        let block1 = Bytes::from("123456");
        let block2 = Bytes::from("987654");
        let store = OpendalObjectStore::new_memory_engine().unwrap();
        store.upload("abc", block1).await.unwrap();
        store.upload("/klm", block2).await.unwrap();

        assert_eq!(store.list("").await.unwrap().len(), 2);

        let str_list = [
            String::from("abc"),
            String::from("klm"),
            String::from("xyz"),
        ];

        store.delete_objects(&str_list).await.unwrap();

        assert_eq!(store.list("").await.unwrap().len(), 0);
    }

    #[tokio::test]
    async fn test_memory_read_multi_block() {
        let store = OpendalObjectStore::new_memory_engine().unwrap();
        let payload = gen_test_payload();
        store
            .upload("test.obj", Bytes::from(payload.clone()))
            .await
            .unwrap();
        let metadata = store.metadata("test.obj").await.unwrap();
        assert_eq!(payload.len(), metadata.total_size);
        let test_loc = vec![(0, 1000), (10000, 1000), (20000, 1000)];
        let read_data = store
            .readv(
                "test.obj",
                &test_loc
                    .iter()
                    .map(|(offset, size)| BlockLocation {
                        offset: *offset,
                        size: *size,
                    })
                    .collect_vec(),
            )
            .await
            .unwrap();
        assert_eq!(test_loc.len(), read_data.len());
        for (i, (offset, size)) in test_loc.iter().enumerate() {
            assert_eq!(&payload[*offset..(*offset + *size)], &read_data[i][..]);
        }
        store.delete("test.obj").await.unwrap();
    }

    #[tokio::test]
    async fn test_memory_streaming_upload() {
        let blocks = vec![Bytes::from("123"), Bytes::from("456"), Bytes::from("789")];
        let obj = Bytes::from("123456789");

        let store = OpendalObjectStore::new_memory_engine().unwrap();
        let mut uploader = store.streaming_upload("/temp").unwrap();

        for block in blocks {
            uploader.write_bytes(block).await.unwrap();
        }
        uploader.finish().await.unwrap();

        // Read whole object.
        let read_obj = store.read("/temp", None).await.unwrap();
        assert!(read_obj.eq(&obj));

        // Read part of the object.
        let read_obj = store
            .read("/temp", Some(BlockLocation { offset: 4, size: 2 }))
            .await
            .unwrap();
        assert_eq!(
            String::from_utf8(read_obj.to_vec()).unwrap(),
            "56".to_string()
        );
        store.delete("/temp").await.unwrap();
    }
}<|MERGE_RESOLUTION|>--- conflicted
+++ resolved
@@ -36,12 +36,9 @@
 pub enum EngineType {
     Memory,
     Hdfs,
-<<<<<<< HEAD
-    Webhdfs,
-=======
     Gcs,
     Oss,
->>>>>>> ede06b50
+    Webhdfs,
 }
 
 impl OpendalObjectStore {
@@ -186,12 +183,9 @@
         match self.engine_type {
             EngineType::Memory => "Memory",
             EngineType::Hdfs => "Hdfs",
-<<<<<<< HEAD
-            EngineType::Webhdfs => "Webhdfs",
-=======
             EngineType::Gcs => "Gcs",
             EngineType::Oss => "Oss",
->>>>>>> ede06b50
+            EngineType::Webhdfs => "Webhdfs",
         }
     }
 }
