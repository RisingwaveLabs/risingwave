// Copyright 2022 Singularity Data
//
// Licensed under the Apache License, Version 2.0 (the "License");
// you may not use this file except in compliance with the License.
// You may obtain a copy of the License at
//
// http://www.apache.org/licenses/LICENSE-2.0
//
// Unless required by applicable law or agreed to in writing, software
// distributed under the License is distributed on an "AS IS" BASIS,
// WITHOUT WARRANTIES OR CONDITIONS OF ANY KIND, either express or implied.
// See the License for the specific language governing permissions and
// limitations under the License.

#![feature(trait_alias)]
#![feature(binary_heap_drain_sorted)]
#![feature(generators)]
#![feature(type_alias_impl_trait)]
#![feature(let_chains)]
#![cfg_attr(coverage, feature(no_coverage))]

#[macro_use]
extern crate tracing;

pub mod rpc;
pub mod server;

use clap::clap_derive::ArgEnum;
use clap::Parser;
use serde::{Deserialize, Serialize};

#[derive(Debug, Clone, ArgEnum)]
pub enum AsyncStackTraceOption {
    Off,
    On,
    Verbose,
}

/// Command-line arguments for compute-node.
#[derive(Parser, Debug)]
pub struct ComputeNodeOpts {
    // TODO: rename to listen_address and separate out the port.
    #[clap(long, default_value = "127.0.0.1:5688")]
    pub host: String,

    // Optional, we will use listen_address if not specified.
    #[clap(long)]
    pub client_address: Option<String>,

    #[clap(long, default_value = "hummock+memory")]
    pub state_store: String,

    #[clap(long, default_value = "127.0.0.1:1222")]
    pub prometheus_listener_addr: String,

    /// Used for control the metrics level, similar to log level.
    /// 0 = close metrics
    /// >0 = open metrics
    #[clap(long, default_value = "0")]
    pub metrics_level: u32,

    #[clap(long, default_value = "http://127.0.0.1:5690")]
    pub meta_address: String,

    /// No given `config_path` means to use default config.
    #[clap(long, default_value = "")]
    pub config_path: String,

    /// Enable reporting tracing information to jaeger.
    #[clap(long)]
    pub enable_jaeger_tracing: bool,

    /// Enable async stack tracing for risectl.
    #[clap(long, arg_enum, default_value_t = AsyncStackTraceOption::Off)]
    pub async_stack_trace: AsyncStackTraceOption,

    /// Path to file cache data directory.
    /// Left empty to disable file cache.
    #[clap(long, default_value = "")]
    pub file_cache_dir: String,
<<<<<<< HEAD

    /// Enable managed lru cache, or use local lru cache.
    #[clap(long)]
    pub enable_managed_cache: bool,

    /// Endpoint of the connector node
    #[clap(long, default_value = "127.0.0.1:60061")]
    pub connector_node_addr: String,
=======
>>>>>>> b6b7680c
}

use std::future::Future;
use std::pin::Pin;

use risingwave_common::config::{BatchConfig, ServerConfig, StorageConfig, StreamingConfig};

use crate::server::compute_node_serve;

/// Start compute node
pub fn start(opts: ComputeNodeOpts) -> Pin<Box<dyn Future<Output = ()> + Send>> {
    // WARNING: don't change the function signature. Making it `async fn` will cause
    // slow compile in release mode.
    Box::pin(async move {
        tracing::info!("Compute node options: {:?}", opts);

        let listen_address = opts.host.parse().unwrap();
        tracing::info!("Server Listening at {}", listen_address);

        let client_address = opts
            .client_address
            .as_ref()
            .unwrap_or_else(|| {
                tracing::warn!("Client address is not specified, defaulting to host address");
                &opts.host
            })
            .parse()
            .unwrap();
        tracing::info!("Client address is {}", client_address);

        let (join_handle_vec, _shutdown_send) =
            compute_node_serve(listen_address, client_address, opts).await;

        for join_handle in join_handle_vec {
            join_handle.await.unwrap();
        }
    })
}

#[derive(Clone, Debug, Serialize, Deserialize, Default)]
#[serde(deny_unknown_fields)]
pub struct ComputeNodeConfig {
    // For connection
    #[serde(default)]
    pub server: ServerConfig,

    // Below for batch query.
    #[serde(default)]
    pub batch: BatchConfig,

    // Below for streaming.
    #[serde(default)]
    pub streaming: StreamingConfig,

    // Below for Hummock.
    #[serde(default)]
    pub storage: StorageConfig,
}<|MERGE_RESOLUTION|>--- conflicted
+++ resolved
@@ -78,17 +78,10 @@
     /// Left empty to disable file cache.
     #[clap(long, default_value = "")]
     pub file_cache_dir: String,
-<<<<<<< HEAD
-
-    /// Enable managed lru cache, or use local lru cache.
-    #[clap(long)]
-    pub enable_managed_cache: bool,
 
     /// Endpoint of the connector node
     #[clap(long, default_value = "127.0.0.1:60061")]
     pub connector_node_addr: String,
-=======
->>>>>>> b6b7680c
 }
 
 use std::future::Future;
