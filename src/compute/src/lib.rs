--- conflicted
+++ resolved
@@ -155,12 +155,8 @@
     // WARNING: don't change the function signature. Making it `async fn` will cause
     // slow compile in release mode.
     Box::pin(async move {
-<<<<<<< HEAD
-        tracing::info!("Compute node options: {:?}", opts);
+        tracing::info!("options: {:?}", opts);
         warn_future_deprecate_options(&opts);
-=======
-        tracing::info!("options: {:?}", opts);
->>>>>>> 5ffba377
         validate_opts(&opts);
 
         let listen_addr = opts.listen_addr.parse().unwrap();
