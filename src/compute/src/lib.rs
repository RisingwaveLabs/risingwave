--- conflicted
+++ resolved
@@ -67,13 +67,8 @@
     #[clap(long, env = "RW_CONFIG_PATH", default_value = "")]
     pub config_path: String,
 
-<<<<<<< HEAD
     /// Total available memory for the compute node in bytes. Used by both computing and storage.
-    #[clap(long, default_value_t = default_total_memory_bytes())]
-=======
-    /// Total available memory in bytes, used by LRU Manager
     #[clap(long, env = "RW_TOTAL_MEMORY_BYTES", default_value_t = default_total_memory_bytes())]
->>>>>>> 477e30de
     pub total_memory_bytes: usize,
 
     /// The parallelism that the compute node will register to the scheduler of the meta service.
