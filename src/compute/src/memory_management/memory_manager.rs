--- conflicted
+++ resolved
@@ -82,11 +82,7 @@
     /// Jemalloc is not supported on Windows, because of tikv-jemalloc's own reasons.
     /// See the comments for the macro `enable_jemalloc_on_linux!()`
     #[cfg(not(target_os = "linux"))]
-<<<<<<< HEAD
-    #[allow(clippy::unused_async)]
-=======
     #[expect(clippy::unused_async)]
->>>>>>> 5fcd33f3
     pub async fn run(self: Arc<Self>, _: Arc<BatchManager>, _: Arc<LocalStreamManager>) {}
 
     /// Memory manager will get memory usage from batch and streaming, and do some actions.
