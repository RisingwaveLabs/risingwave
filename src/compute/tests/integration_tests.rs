// Copyright 2022 Singularity Data
//
// Licensed under the Apache License, Version 2.0 (the "License");
// you may not use this file except in compliance with the License.
// You may obtain a copy of the License at
//
// http://www.apache.org/licenses/LICENSE-2.0
//
// Unless required by applicable law or agreed to in writing, software
// distributed under the License is distributed on an "AS IS" BASIS,
// WITHOUT WARRANTIES OR CONDITIONS OF ANY KIND, either express or implied.
// See the License for the specific language governing permissions and
// limitations under the License.

#![feature(generators)]
#![feature(proc_macro_hygiene, stmt_expr_attributes)]

use std::sync::Arc;

use futures::stream::StreamExt;
use futures_async_stream::try_stream;
use itertools::Itertools;
use maplit::{convert_args, hashmap};
use risingwave_batch::executor::{
    BoxedDataChunkStream, BoxedExecutor, DeleteExecutor, Executor as BatchExecutor, InsertExecutor,
    RowSeqScanExecutor, ScanRange,
};
use risingwave_common::array::{Array, DataChunk, F64Array, I64Array};
use risingwave_common::buffer::Bitmap;
use risingwave_common::catalog::{ColumnDesc, ColumnId, Field, Schema, TableId};
use risingwave_common::column_nonnull;
use risingwave_common::error::{Result, RwError};
use risingwave_common::row::OwnedRow;
use risingwave_common::test_prelude::DataChunkTestExt;
use risingwave_common::types::{DataType, IntoOrdered};
use risingwave_common::util::epoch::EpochPair;
use risingwave_common::util::sort_util::{OrderPair, OrderType};
<<<<<<< HEAD
use risingwave_pb::common::batch_query_epoch::Epoch;
use risingwave_pb::common::BatchQueryEpoch;
use risingwave_source::table_test_utils::create_table_source_desc_builder;
use risingwave_source::{TableSourceManager, TableSourceManagerRef};
=======
use risingwave_hummock_sdk::to_committed_batch_query_epoch;
use risingwave_pb::catalog::StreamSourceInfo;
use risingwave_pb::plan_common::RowFormatType as ProstRowFormatType;
use risingwave_source::connector_test_utils::create_source_desc_builder;
use risingwave_source::dml_manager::DmlManager;
>>>>>>> e1d7b38c
use risingwave_storage::memory::MemoryStateStore;
use risingwave_storage::panic_store::PanicStateStore;
use risingwave_storage::table::batch_table::storage_table::StorageTable;
use risingwave_stream::common::table::state_table::StateTable;
use risingwave_stream::error::StreamResult;
use risingwave_stream::executor::dml::DmlExecutor;
use risingwave_stream::executor::monitor::StreamingMetrics;
use risingwave_stream::executor::row_id_gen::RowIdGenExecutor;
use risingwave_stream::executor::source_executor_v2::SourceExecutorV2;
use risingwave_stream::executor::{
    ActorContext, Barrier, Executor, MaterializeExecutor, Message, PkIndices,
};
use tokio::sync::mpsc::unbounded_channel;

struct SingleChunkExecutor {
    chunk: Option<DataChunk>,
    schema: Schema,
    identity: String,
}

impl SingleChunkExecutor {
    pub fn new(chunk: DataChunk, schema: Schema) -> Self {
        Self {
            chunk: Some(chunk),
            schema,
            identity: "SingleChunkExecutor".to_string(),
        }
    }
}

impl BatchExecutor for SingleChunkExecutor {
    fn schema(&self) -> &Schema {
        &self.schema
    }

    fn identity(&self) -> &str {
        &self.identity
    }

    fn execute(self: Box<Self>) -> BoxedDataChunkStream {
        self.do_execute()
    }
}

impl SingleChunkExecutor {
    #[try_stream(boxed, ok = DataChunk, error = RwError)]
    async fn do_execute(self: Box<Self>) {
        yield self.chunk.unwrap()
    }
}

/// This test checks whether batch task and streaming task work together for `Table` creation,
/// insertion, deletion, and materialization.
#[tokio::test]
async fn test_table_materialize() -> StreamResult<()> {
    use risingwave_common::types::DataType;
<<<<<<< HEAD
    use risingwave_pb::common::batch_query_epoch::Epoch;
    use risingwave_stream::executor::state_table_handler::default_source_internal_table;
=======
>>>>>>> e1d7b38c

    let memory_state_store = MemoryStateStore::new();
    let dml_manager = Arc::new(DmlManager::default());
    let table_id = TableId::default();
    let schema = Schema {
        fields: vec![
            Field::unnamed(DataType::Int64),
            Field::unnamed(DataType::Float64),
        ],
    };
    let source_info = StreamSourceInfo {
        row_format: ProstRowFormatType::Json as i32,
        ..Default::default()
    };
    let properties = convert_args!(hashmap!(
        "connector" => "datagen",
        "fields.v1.min" => "1",
        "fields.v1.max" => "1000",
        "fields.v1.seed" => "12345",
    ));
    let pk_column_ids = vec![0];
    let row_id_index: usize = 0;
    let source_builder = create_source_desc_builder(
        &schema,
        pk_column_ids,
        Some(row_id_index as _),
        source_info,
        properties,
    );

    // Ensure the source exists.
    let source_desc = source_builder.build().await.unwrap();
    let get_schema = |column_ids: &[ColumnId]| {
        let mut fields = Vec::with_capacity(column_ids.len());
        for &column_id in column_ids {
            let column_desc = source_desc
                .columns
                .iter()
                .find(|c| c.column_id == column_id)
                .unwrap();
            fields.push(Field::unnamed(column_desc.data_type.clone()));
        }
        Schema::new(fields)
    };

    let all_column_ids = vec![ColumnId::from(0), ColumnId::from(1)];
    let all_schema = get_schema(&all_column_ids);
    let pk_indices = PkIndices::from([0]);
    let column_descs = all_column_ids
        .iter()
        .zip_eq(all_schema.fields.iter().cloned())
        .map(|(column_id, field)| ColumnDesc {
            data_type: field.data_type,
            column_id: *column_id,
            name: field.name,
            field_descs: vec![],
            type_name: "".to_string(),
        })
        .collect_vec();
    let (barrier_tx, barrier_rx) = unbounded_channel();
    let vnodes = Bitmap::from_bytes(&[0b11111111]);

    // Create a `SourceExecutor` to read the changes.
    let source_executor = SourceExecutorV2::<PanicStateStore>::new(
        ActorContext::create(0x3f3f3f),
        all_schema.clone(),
        pk_indices.clone(),
        None, // There is no external stream source.
        Arc::new(StreamingMetrics::unused()),
        barrier_rx,
        u64::MAX,
        1,
    );

    // Create a `DmlExecutor` to accept data change from users.
    let dml_executor = DmlExecutor::new(
        Box::new(source_executor),
        all_schema.clone(),
        pk_indices.clone(),
        2,
        dml_manager.clone(),
        table_id,
        column_descs.clone(),
    );

    let row_id_gen_executor = RowIdGenExecutor::new(
        Box::new(dml_executor),
        all_schema.clone(),
        pk_indices.clone(),
        3,
        row_id_index,
        vnodes,
    );

    // Create a `MaterializeExecutor` to write the changes to storage.
    let mut materialize = MaterializeExecutor::for_test(
        Box::new(row_id_gen_executor),
        memory_state_store.clone(),
        table_id,
        vec![OrderPair::new(0, OrderType::Ascending)],
        all_column_ids.clone(),
        4,
        None,
        0,
        false,
    )
    .await
    .boxed()
    .execute();

    // 1.
    // Test insertion
    //

    // Add some data using `InsertExecutor`. Assume we are inserting into the "mv".
    let chunk = DataChunk::from_pretty(
        "F
         1.14
         5.14",
    );
    let insert_inner: BoxedExecutor = Box::new(SingleChunkExecutor::new(
        chunk,
        get_schema(&[ColumnId::from(1)]),
    ));
    let insert = Box::new(InsertExecutor::new(
        table_id,
        dml_manager.clone(),
        insert_inner,
        1024,
        "InsertExecutor".to_string(),
        vec![], // ignore insertion order
        Some(row_id_index),
    ));

    tokio::spawn(async move {
        let mut stream = insert.execute();
        let _ = stream.next().await.unwrap()?;
        Ok::<_, RwError>(())
    });

    // Since we have not polled `Materialize`, we cannot scan anything from this table
    let table = StorageTable::for_test(
        memory_state_store.clone(),
        table_id,
        column_descs.clone(),
        vec![OrderType::Ascending],
        vec![0],
    );

    let scan = Box::new(RowSeqScanExecutor::new(
        table.clone(),
        vec![ScanRange::full()],
<<<<<<< HEAD
        BatchQueryEpoch {
            epoch: Some(Epoch::Committed(u64::MAX)),
        },
=======
        true,
        to_committed_batch_query_epoch(u64::MAX),
>>>>>>> e1d7b38c
        1024,
        "RowSeqExecutor2".to_string(),
        None,
    ));
    let mut stream = scan.execute();
    let result = stream.next().await;
    assert!(result.is_none());

    // Send a barrier to start materialized view.
    let curr_epoch = 1919;
    barrier_tx
        .send(Barrier::new_test_barrier(curr_epoch))
        .unwrap();

    assert!(matches!(
        materialize.next().await.unwrap()?,
        Message::Barrier(Barrier {
            epoch,
            mutation: None,
            ..
        }) if epoch.curr == curr_epoch
    ));

    // Poll `Materialize`, should output the same insertion stream chunk.
    let message = materialize.next().await.unwrap()?;
    let mut col_row_ids = vec![];
    match message {
        Message::Watermark(_) => {
            todo!("https://github.com/risingwavelabs/risingwave/issues/6042")
        }
        Message::Chunk(c) => {
            let col_row_id = c.columns()[0].array_ref().as_int64();
            col_row_ids.push(col_row_id.value_at(0).unwrap());
            col_row_ids.push(col_row_id.value_at(1).unwrap());

            let col_data = c.columns()[1].array_ref().as_float64();
            assert_eq!(col_data.value_at(0).unwrap(), 1.14.into_ordered());
            assert_eq!(col_data.value_at(1).unwrap(), 5.14.into_ordered());
        }
        Message::Barrier(_) => panic!(),
    }

    // Send a barrier and poll again, should write changes to storage.
    let curr_epoch = 1920;
    barrier_tx
        .send(Barrier::new_test_barrier(curr_epoch))
        .unwrap();

    assert!(matches!(
        materialize.next().await.unwrap()?,
        Message::Barrier(Barrier {
            epoch,
            mutation: None,
            ..
        }) if epoch.curr == curr_epoch
    ));

    // Scan the table again, we are able to get the data now!
    let scan = Box::new(RowSeqScanExecutor::new(
        table.clone(),
        vec![ScanRange::full()],
<<<<<<< HEAD
        BatchQueryEpoch {
            epoch: Some(Epoch::Committed(u64::MAX)),
        },
=======
        true,
        to_committed_batch_query_epoch(u64::MAX),
>>>>>>> e1d7b38c
        1024,
        "RowSeqScanExecutor2".to_string(),
        None,
    ));

    let mut stream = scan.execute();
    let result = stream.next().await.unwrap().unwrap();

    let col_data = result.columns()[1].array_ref().as_float64();
    assert_eq!(col_data.len(), 2);
    assert_eq!(col_data.value_at(0).unwrap(), 1.14.into_ordered());
    assert_eq!(col_data.value_at(1).unwrap(), 5.14.into_ordered());

    // 2.
    // Test deletion
    //

    // Delete some data using `DeleteExecutor`, assuming we are inserting into the "mv".
    let columns = vec![
        column_nonnull! { I64Array, [ col_row_ids[0]] }, // row id column
        column_nonnull! { F64Array, [1.14] },
    ];
    let chunk = DataChunk::new(columns.clone(), 1);
    let delete_inner: BoxedExecutor = Box::new(SingleChunkExecutor::new(chunk, all_schema.clone()));
    let delete = Box::new(DeleteExecutor::new(
        table_id,
        dml_manager.clone(),
        delete_inner,
        1024,
        "DeleteExecutor".to_string(),
    ));

    tokio::spawn(async move {
        let mut stream = delete.execute();
        let _ = stream.next().await.unwrap()?;
        Ok::<_, RwError>(())
    });

    // Poll `Materialize`, should output the same deletion stream chunk.
    let message = materialize.next().await.unwrap()?;
    match message {
        Message::Watermark(_) => {
            todo!("https://github.com/risingwavelabs/risingwave/issues/6042")
        }
        Message::Chunk(c) => {
            let col_row_id = c.columns()[0].array_ref().as_int64();
            assert_eq!(col_row_id.value_at(0).unwrap(), col_row_ids[0]);

            let col_data = c.columns()[1].array_ref().as_float64();
            assert_eq!(col_data.value_at(0).unwrap(), 1.14.into_ordered());
        }
        Message::Barrier(_) => panic!(),
    }

    // Send a barrier and poll again, should write changes to storage.
    barrier_tx
        .send(Barrier::new_test_barrier(curr_epoch + 1))
        .unwrap();

    assert!(matches!(
        materialize.next().await.unwrap()?,
        Message::Barrier(Barrier {
            epoch,
            mutation: None,
            ..
        }) if epoch.curr == curr_epoch + 1
    ));

    // Scan the table again, we are able to see the deletion now!
    let scan = Box::new(RowSeqScanExecutor::new(
        table,
        vec![ScanRange::full()],
<<<<<<< HEAD
        BatchQueryEpoch {
            epoch: Some(Epoch::Committed(u64::MAX)),
        },
=======
        true,
        to_committed_batch_query_epoch(u64::MAX),
>>>>>>> e1d7b38c
        1024,
        "RowSeqScanExecutor2".to_string(),
        None,
    ));

    let mut stream = scan.execute();
    let result = stream.next().await.unwrap().unwrap();
    let col_data = result.columns()[1].array_ref().as_float64();
    assert_eq!(col_data.len(), 1);
    assert_eq!(col_data.value_at(0).unwrap(), 5.14.into_ordered());

    Ok(())
}

#[tokio::test]
async fn test_row_seq_scan() -> Result<()> {
    // In this test we test if the memtable can be correctly scanned for K-V pair insertions.
    let memory_state_store = MemoryStateStore::new();

    let schema = Schema::new(vec![
        Field::unnamed(DataType::Int32), // pk
        Field::unnamed(DataType::Int32),
        Field::unnamed(DataType::Int64),
    ]);
    let _column_ids = vec![ColumnId::from(0), ColumnId::from(1), ColumnId::from(2)];

    let column_descs = vec![
        ColumnDesc::unnamed(ColumnId::from(0), schema[0].data_type.clone()),
        ColumnDesc::unnamed(ColumnId::from(1), schema[1].data_type.clone()),
        ColumnDesc::unnamed(ColumnId::from(2), schema[2].data_type.clone()),
    ];

    let mut state = StateTable::new_without_distribution(
        memory_state_store.clone(),
        TableId::from(0x42),
        column_descs.clone(),
        vec![OrderType::Ascending],
        vec![0_usize],
    )
    .await;
    let table = StorageTable::for_test(
        memory_state_store.clone(),
        TableId::from(0x42),
        column_descs.clone(),
        vec![OrderType::Ascending],
        vec![0],
    );

    let epoch = EpochPair::new_test_epoch(1);
    state.init_epoch(epoch);
    epoch.inc();
    state.insert(OwnedRow::new(vec![
        Some(1_i32.into()),
        Some(4_i32.into()),
        Some(7_i64.into()),
    ]));
    state.insert(OwnedRow::new(vec![
        Some(2_i32.into()),
        Some(5_i32.into()),
        Some(8_i64.into()),
    ]));
    state.commit_for_test(epoch.inc()).await.unwrap();

    let executor = Box::new(RowSeqScanExecutor::new(
        table,
        vec![ScanRange::full()],
<<<<<<< HEAD
        BatchQueryEpoch {
            epoch: Some(Epoch::Committed(u64::MAX)),
        },
=======
        true,
        to_committed_batch_query_epoch(u64::MAX),
>>>>>>> e1d7b38c
        1,
        "RowSeqScanExecutor2".to_string(),
        None,
    ));

    assert_eq!(executor.schema().fields().len(), 3);

    let mut stream = executor.execute();
    let res_chunk = stream.next().await.unwrap().unwrap();

    assert_eq!(res_chunk.dimension(), 3);
    assert_eq!(
        res_chunk
            .column_at(0)
            .array()
            .as_int32()
            .iter()
            .collect::<Vec<_>>(),
        vec![Some(1)]
    );
    assert_eq!(
        res_chunk
            .column_at(1)
            .array()
            .as_int32()
            .iter()
            .collect::<Vec<_>>(),
        vec![Some(4)]
    );

    let res_chunk2 = stream.next().await.unwrap().unwrap();
    assert_eq!(res_chunk2.dimension(), 3);
    assert_eq!(
        res_chunk2
            .column_at(0)
            .array()
            .as_int32()
            .iter()
            .collect::<Vec<_>>(),
        vec![Some(2)]
    );
    assert_eq!(
        res_chunk2
            .column_at(1)
            .array()
            .as_int32()
            .iter()
            .collect::<Vec<_>>(),
        vec![Some(5)]
    );
    Ok(())
}<|MERGE_RESOLUTION|>--- conflicted
+++ resolved
@@ -35,18 +35,11 @@
 use risingwave_common::types::{DataType, IntoOrdered};
 use risingwave_common::util::epoch::EpochPair;
 use risingwave_common::util::sort_util::{OrderPair, OrderType};
-<<<<<<< HEAD
-use risingwave_pb::common::batch_query_epoch::Epoch;
-use risingwave_pb::common::BatchQueryEpoch;
-use risingwave_source::table_test_utils::create_table_source_desc_builder;
-use risingwave_source::{TableSourceManager, TableSourceManagerRef};
-=======
 use risingwave_hummock_sdk::to_committed_batch_query_epoch;
 use risingwave_pb::catalog::StreamSourceInfo;
 use risingwave_pb::plan_common::RowFormatType as ProstRowFormatType;
 use risingwave_source::connector_test_utils::create_source_desc_builder;
 use risingwave_source::dml_manager::DmlManager;
->>>>>>> e1d7b38c
 use risingwave_storage::memory::MemoryStateStore;
 use risingwave_storage::panic_store::PanicStateStore;
 use risingwave_storage::table::batch_table::storage_table::StorageTable;
@@ -103,11 +96,6 @@
 #[tokio::test]
 async fn test_table_materialize() -> StreamResult<()> {
     use risingwave_common::types::DataType;
-<<<<<<< HEAD
-    use risingwave_pb::common::batch_query_epoch::Epoch;
-    use risingwave_stream::executor::state_table_handler::default_source_internal_table;
-=======
->>>>>>> e1d7b38c
 
     let memory_state_store = MemoryStateStore::new();
     let dml_manager = Arc::new(DmlManager::default());
@@ -260,14 +248,8 @@
     let scan = Box::new(RowSeqScanExecutor::new(
         table.clone(),
         vec![ScanRange::full()],
-<<<<<<< HEAD
-        BatchQueryEpoch {
-            epoch: Some(Epoch::Committed(u64::MAX)),
-        },
-=======
         true,
         to_committed_batch_query_epoch(u64::MAX),
->>>>>>> e1d7b38c
         1024,
         "RowSeqExecutor2".to_string(),
         None,
@@ -329,14 +311,8 @@
     let scan = Box::new(RowSeqScanExecutor::new(
         table.clone(),
         vec![ScanRange::full()],
-<<<<<<< HEAD
-        BatchQueryEpoch {
-            epoch: Some(Epoch::Committed(u64::MAX)),
-        },
-=======
         true,
         to_committed_batch_query_epoch(u64::MAX),
->>>>>>> e1d7b38c
         1024,
         "RowSeqScanExecutor2".to_string(),
         None,
@@ -409,14 +385,8 @@
     let scan = Box::new(RowSeqScanExecutor::new(
         table,
         vec![ScanRange::full()],
-<<<<<<< HEAD
-        BatchQueryEpoch {
-            epoch: Some(Epoch::Committed(u64::MAX)),
-        },
-=======
         true,
         to_committed_batch_query_epoch(u64::MAX),
->>>>>>> e1d7b38c
         1024,
         "RowSeqScanExecutor2".to_string(),
         None,
@@ -483,14 +453,8 @@
     let executor = Box::new(RowSeqScanExecutor::new(
         table,
         vec![ScanRange::full()],
-<<<<<<< HEAD
-        BatchQueryEpoch {
-            epoch: Some(Epoch::Committed(u64::MAX)),
-        },
-=======
         true,
         to_committed_batch_query_epoch(u64::MAX),
->>>>>>> e1d7b38c
         1,
         "RowSeqScanExecutor2".to_string(),
         None,
