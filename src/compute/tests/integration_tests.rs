// Copyright 2022 Singularity Data
//
// Licensed under the Apache License, Version 2.0 (the "License");
// you may not use this file except in compliance with the License.
// You may obtain a copy of the License at
//
// http://www.apache.org/licenses/LICENSE-2.0
//
// Unless required by applicable law or agreed to in writing, software
// distributed under the License is distributed on an "AS IS" BASIS,
// WITHOUT WARRANTIES OR CONDITIONS OF ANY KIND, either express or implied.
// See the License for the specific language governing permissions and
// limitations under the License.

#![feature(generators)]
#![feature(proc_macro_hygiene, stmt_expr_attributes)]

use std::sync::Arc;

use futures::stream::StreamExt;
use futures_async_stream::try_stream;
use itertools::Itertools;
use risingwave_batch::executor::monitor::BatchMetrics;
use risingwave_batch::executor::{
    BoxedDataChunkStream, BoxedExecutor, DeleteExecutor, Executor as BatchExecutor, InsertExecutor,
    RowSeqScanExecutor, ScanType,
};
use risingwave_common::array::{Array, DataChunk, F64Array, I64Array, Row};
use risingwave_common::catalog::{ColumnDesc, ColumnId, Field, OrderedColumnDesc, Schema, TableId};
use risingwave_common::column_nonnull;
use risingwave_common::error::{Result, RwError};
use risingwave_common::test_prelude::DataChunkTestExt;
use risingwave_common::types::{DataType, IntoOrdered};
use risingwave_common::util::sort_util::{OrderPair, OrderType};
use risingwave_pb::data::data_type::TypeName;
use risingwave_pb::plan_common::ColumnDesc as ProstColumnDesc;
use risingwave_source::{MemSourceManager, SourceManager};
use risingwave_storage::memory::MemoryStateStore;
use risingwave_storage::table::cell_based_table::CellBasedTable;
use risingwave_storage::table::state_table::StateTable;
use risingwave_storage::Keyspace;
use risingwave_stream::executor::monitor::StreamingMetrics;
use risingwave_stream::executor::{
    Barrier, Executor, MaterializeExecutor, Message, PkIndices, SourceExecutor,
};
use tokio::sync::mpsc::unbounded_channel;

struct SingleChunkExecutor {
    chunk: Option<DataChunk>,
    schema: Schema,
    identity: String,
}

impl SingleChunkExecutor {
    pub fn new(chunk: DataChunk, schema: Schema) -> Self {
        Self {
            chunk: Some(chunk),
            schema,
            identity: "SingleChunkExecutor".to_string(),
        }
    }
}

impl BatchExecutor for SingleChunkExecutor {
    fn schema(&self) -> &Schema {
        &self.schema
    }

    fn identity(&self) -> &str {
        &self.identity
    }

    fn execute(self: Box<Self>) -> BoxedDataChunkStream {
        self.do_execute()
    }
}

impl SingleChunkExecutor {
    #[try_stream(boxed, ok = DataChunk, error = RwError)]
    async fn do_execute(self: Box<Self>) {
        yield self.chunk.unwrap()
    }
}

/// This test checks whether batch task and streaming task work together for `TableV2` creation,
/// insertion, deletion, and materialization.
#[tokio::test]
async fn test_table_v2_materialize() -> Result<()> {
    use risingwave_pb::data::DataType;

    let memory_state_store = MemoryStateStore::new();
    let source_manager = Arc::new(MemSourceManager::default());
    let source_table_id = TableId::default();
    let table_columns: Vec<ColumnDesc> = vec![
        // row id
        ProstColumnDesc {
            column_type: Some(DataType {
                type_name: TypeName::Int64 as i32,
                ..Default::default()
            }),
            column_id: 0,
            ..Default::default()
        }
        .into(),
        // data
        ProstColumnDesc {
            column_type: Some(DataType {
                type_name: TypeName::Double as i32,
                ..Default::default()
            }),
            column_id: 1,
            ..Default::default()
        }
        .into(),
    ];
    source_manager.create_table_source(&source_table_id, table_columns)?;

    // Ensure the source exists
    let source_desc = source_manager.get_source(&source_table_id)?;
    let get_schema = |column_ids: &[ColumnId]| {
        let mut fields = Vec::with_capacity(column_ids.len());
        for &column_id in column_ids {
            let column_desc = source_desc
                .columns
                .iter()
                .find(|c| c.column_id == column_id)
                .unwrap();
            fields.push(Field::unnamed(column_desc.data_type.clone()));
        }
        Schema::new(fields)
    };

    // Create a `SourceExecutor` to read the changes
    let all_column_ids = vec![ColumnId::from(0), ColumnId::from(1)];
    let all_schema = get_schema(&all_column_ids);
    let (barrier_tx, barrier_rx) = unbounded_channel();
    let keyspace = Keyspace::table_root(MemoryStateStore::new(), &TableId::from(0x2333));
    let stream_source = SourceExecutor::new(
        0x3f3f3f,
        source_table_id,
        source_desc.clone(),
        keyspace,
        all_column_ids.clone(),
        all_schema.clone(),
        PkIndices::from([0]),
        barrier_rx,
        1,
        1,
        "SourceExecutor".to_string(),
        Arc::new(StreamingMetrics::unused()),
        u64::MAX,
    )?;

    // Create a `Materialize` to write the changes to storage
<<<<<<< HEAD
    let mut materialize = MaterializeExecutor::new(
=======
    let keyspace = Keyspace::table_root(memory_state_store.clone(), &source_table_id);
    let mut materialize = MaterializeExecutor::new_for_test(
>>>>>>> 00f54fa9
        Box::new(stream_source),
        memory_state_store.clone(),
        source_table_id,
        vec![OrderPair::new(0, OrderType::Ascending)],
        all_column_ids.clone(),
        2,
    )
    .boxed()
    .execute();

    // 1.
    // Test insertion
    //

    // Add some data using `InsertExecutor`, assuming we are inserting into the "mv"
    let chunk = DataChunk::from_pretty(
        "F
         1.14
         5.14",
    );
    let insert_inner: BoxedExecutor = Box::new(SingleChunkExecutor::new(chunk, all_schema.clone()));
    let insert = Box::new(InsertExecutor::new(
        source_table_id,
        source_manager.clone(),
        insert_inner,
    ));

    tokio::spawn(async move {
        let mut stream = insert.execute();
        let _ = stream.next().await.unwrap()?;
        Ok::<_, RwError>(())
    });

    let column_descs = all_column_ids
        .into_iter()
        .zip_eq(all_schema.fields.iter().cloned())
        .map(|(column_id, field)| ColumnDesc {
            data_type: field.data_type,
            column_id,
            name: field.name,
            field_descs: vec![],
            type_name: "".to_string(),
        })
        .collect_vec();

    // Since we have not polled `Materialize`, we cannot scan anything from this table
    let table = CellBasedTable::new_for_test(
        memory_state_store.clone(),
        source_table_id,
        column_descs.clone(),
        vec![OrderType::Ascending],
        vec![0],
    );

    let ordered_column_descs: Vec<OrderedColumnDesc> = column_descs
        .iter()
        .take(1)
        .map(|d| OrderedColumnDesc {
            column_desc: d.clone(),
            order: OrderType::Ascending,
        })
        .collect();

    let scan = Box::new(RowSeqScanExecutor::new(
        table.schema().clone(),
        ScanType::TableScan(
            table
                .batch_dedup_pk_iter(u64::MAX, &ordered_column_descs)
                .await?,
        ),
        1024,
        true,
        "RowSeqExecutor2".to_string(),
        Arc::new(BatchMetrics::unused()),
    ));
    let mut stream = scan.execute();
    let result = stream.next().await;

    assert!(result.is_none());
    // Send a barrier to start materialized view
    let curr_epoch = 1919;
    barrier_tx
        .send(Barrier::new_test_barrier(curr_epoch))
        .unwrap();

    assert!(matches!(
        materialize.next().await.unwrap()?,
        Message::Barrier(Barrier {
            epoch,
            mutation: None,
            ..
        }) if epoch.curr == curr_epoch
    ));

    // Poll `Materialize`, should output the same insertion stream chunk
    let message = materialize.next().await.unwrap()?;
    let mut col_row_ids = vec![];
    match message {
        Message::Chunk(c) => {
            let col_row_id = c.columns()[0].array_ref().as_int64();
            col_row_ids.push(col_row_id.value_at(0).unwrap());
            col_row_ids.push(col_row_id.value_at(1).unwrap());

            let col_data = c.columns()[1].array_ref().as_float64();
            assert_eq!(col_data.value_at(0).unwrap(), 1.14.into_ordered());
            assert_eq!(col_data.value_at(1).unwrap(), 5.14.into_ordered());
        }
        Message::Barrier(_) => panic!(),
    }

    // Send a barrier and poll again, should write changes to storage
    let curr_epoch = 1919;
    barrier_tx
        .send(Barrier::new_test_barrier(curr_epoch))
        .unwrap();

    assert!(matches!(
        materialize.next().await.unwrap()?,
        Message::Barrier(Barrier {
            epoch,
            mutation: None,
            ..
        }) if epoch.curr == curr_epoch
    ));

    // Scan the table again, we are able to get the data now!
    let scan = Box::new(RowSeqScanExecutor::new(
        table.schema().clone(),
        ScanType::TableScan(
            table
                .batch_dedup_pk_iter(u64::MAX, &ordered_column_descs)
                .await?,
        ),
        1024,
        true,
        "RowSeqScanExecutor2".to_string(),
        Arc::new(BatchMetrics::unused()),
    ));

    let mut stream = scan.execute();
    let result = stream.next().await.unwrap().unwrap();

    let col_data = result.columns()[1].array_ref().as_float64();
    assert_eq!(col_data.len(), 2);
    assert_eq!(col_data.value_at(0).unwrap(), 1.14.into_ordered());
    assert_eq!(col_data.value_at(1).unwrap(), 5.14.into_ordered());

    // 2.
    // Test deletion
    //

    // Delete some data using `DeleteExecutor`, assuming we are inserting into the "mv"
    let columns = vec![
        column_nonnull! { I64Array, [ col_row_ids[0]] }, // row id column
        column_nonnull! { F64Array, [1.14] },
    ];
    let chunk = DataChunk::new(columns.clone(), 1);
    let delete_inner: BoxedExecutor = Box::new(SingleChunkExecutor::new(chunk, all_schema.clone()));
    let delete = Box::new(DeleteExecutor::new(
        source_table_id,
        source_manager.clone(),
        delete_inner,
    ));

    tokio::spawn(async move {
        let mut stream = delete.execute();
        let _ = stream.next().await.unwrap()?;
        Ok::<_, RwError>(())
    });

    // Poll `Materialize`, should output the same deletion stream chunk
    let message = materialize.next().await.unwrap()?;
    match message {
        Message::Chunk(c) => {
            let col_row_id = c.columns()[0].array_ref().as_int64();
            assert_eq!(col_row_id.value_at(0).unwrap(), col_row_ids[0]);

            let col_data = c.columns()[1].array_ref().as_float64();
            assert_eq!(col_data.value_at(0).unwrap(), 1.14.into_ordered());
        }
        Message::Barrier(_) => panic!(),
    }

    // Send a barrier and poll again, should write changes to storage
    barrier_tx
        .send(Barrier::new_test_barrier(curr_epoch + 1))
        .unwrap();

    assert!(matches!(
        materialize.next().await.unwrap()?,
        Message::Barrier(Barrier {
            epoch,
            mutation: None,
            ..
        }) if epoch.curr == curr_epoch + 1
    ));

    // Scan the table again, we are able to see the deletion now!
    let scan = Box::new(RowSeqScanExecutor::new(
        table.schema().clone(),
        ScanType::TableScan(
            table
                .batch_dedup_pk_iter(u64::MAX, &ordered_column_descs)
                .await?,
        ),
        1024,
        true,
        "RowSeqScanExecutor2".to_string(),
        Arc::new(BatchMetrics::unused()),
    ));

    let mut stream = scan.execute();
    let result = stream.next().await.unwrap().unwrap();
    let col_data = result.columns()[1].array_ref().as_float64();
    assert_eq!(col_data.len(), 1);
    assert_eq!(col_data.value_at(0).unwrap(), 5.14.into_ordered());

    Ok(())
}

#[tokio::test]
async fn test_row_seq_scan() -> Result<()> {
    // In this test we test if the memtable can be correctly scanned for K-V pair insertions.
    let memory_state_store = MemoryStateStore::new();

    let schema = Schema::new(vec![
        Field::unnamed(DataType::Int32), // pk
        Field::unnamed(DataType::Int32),
        Field::unnamed(DataType::Int64),
    ]);
    let _column_ids = vec![ColumnId::from(0), ColumnId::from(1), ColumnId::from(2)];

    let column_descs = vec![
        ColumnDesc::unnamed(ColumnId::from(0), schema[0].data_type.clone()),
        ColumnDesc::unnamed(ColumnId::from(1), schema[1].data_type.clone()),
        ColumnDesc::unnamed(ColumnId::from(2), schema[2].data_type.clone()),
    ];

    let mut state = StateTable::new(
        memory_state_store.clone(),
        TableId::from(0x42),
        column_descs.clone(),
        vec![OrderType::Ascending],
        None,
        vec![0_usize],
    );
    let table = state.cell_based_table().clone();

    let epoch: u64 = 0;

    state
        .insert(Row(vec![
            Some(1_i32.into()),
            Some(4_i32.into()),
            Some(7_i64.into()),
        ]))
        .unwrap();
    state
        .insert(Row(vec![
            Some(2_i32.into()),
            Some(5_i32.into()),
            Some(8_i64.into()),
        ]))
        .unwrap();
    state.commit(epoch).await.unwrap();

    let pk_descs: Vec<OrderedColumnDesc> = column_descs
        .iter()
        .take(1)
        .map(|d| OrderedColumnDesc {
            column_desc: d.clone(),
            order: OrderType::Ascending,
        })
        .collect();

    let executor = Box::new(RowSeqScanExecutor::new(
        table.schema().clone(),
        ScanType::TableScan(
            table
                .batch_dedup_pk_iter(u64::MAX, &pk_descs)
                .await
                .unwrap(),
        ),
        1,
        true,
        "RowSeqScanExecutor2".to_string(),
        Arc::new(BatchMetrics::unused()),
    ));

    assert_eq!(executor.schema().fields().len(), 3);

    let mut stream = executor.execute();
    let res_chunk = stream.next().await.unwrap().unwrap();

    assert_eq!(res_chunk.dimension(), 3);
    assert_eq!(
        res_chunk
            .column_at(0)
            .array()
            .as_int32()
            .iter()
            .collect::<Vec<_>>(),
        vec![Some(1)]
    );
    assert_eq!(
        res_chunk
            .column_at(1)
            .array()
            .as_int32()
            .iter()
            .collect::<Vec<_>>(),
        vec![Some(4)]
    );

    let res_chunk2 = stream.next().await.unwrap().unwrap();
    assert_eq!(res_chunk2.dimension(), 3);
    assert_eq!(
        res_chunk2
            .column_at(0)
            .array()
            .as_int32()
            .iter()
            .collect::<Vec<_>>(),
        vec![Some(2)]
    );
    assert_eq!(
        res_chunk2
            .column_at(1)
            .array()
            .as_int32()
            .iter()
            .collect::<Vec<_>>(),
        vec![Some(5)]
    );
    Ok(())
}<|MERGE_RESOLUTION|>--- conflicted
+++ resolved
@@ -152,12 +152,8 @@
     )?;
 
     // Create a `Materialize` to write the changes to storage
-<<<<<<< HEAD
-    let mut materialize = MaterializeExecutor::new(
-=======
-    let keyspace = Keyspace::table_root(memory_state_store.clone(), &source_table_id);
+
     let mut materialize = MaterializeExecutor::new_for_test(
->>>>>>> 00f54fa9
         Box::new(stream_source),
         memory_state_store.clone(),
         source_table_id,
