// Copyright 2023 RisingWave Labs
//
// Licensed under the Apache License, Version 2.0 (the "License");
// you may not use this file except in compliance with the License.
// You may obtain a copy of the License at
//
//     http://www.apache.org/licenses/LICENSE-2.0
//
// Unless required by applicable law or agreed to in writing, software
// distributed under the License is distributed on an "AS IS" BASIS,
// WITHOUT WARRANTIES OR CONDITIONS OF ANY KIND, either express or implied.
// See the License for the specific language governing permissions and
// limitations under the License.

use std::collections::{BTreeMap, HashMap};
use std::sync::Arc;

use anyhow::{anyhow, Result};
use async_trait::async_trait;
use aws_sdk_s3::types::Object;
use bytes::Bytes;
use enum_as_inner::EnumAsInner;
use futures::stream::BoxStream;
use futures::Stream;
use itertools::Itertools;
use parking_lot::Mutex;
use risingwave_common::array::StreamChunk;
use risingwave_common::catalog::TableId;
use risingwave_common::error::{ErrorSuppressor, RwError};
use risingwave_common::metrics::GLOBAL_ERROR_METRICS;
use risingwave_common::types::{JsonbVal, Scalar};
use risingwave_pb::catalog::{PbSource, PbStreamSourceInfo};
use risingwave_pb::plan_common::ExternalTableDesc;
use risingwave_pb::source::ConnectorSplit;
use risingwave_rpc_client::ConnectorClient;
use serde::de::DeserializeOwned;

use super::cdc::DebeziumCdcMeta;
use super::datagen::DatagenMeta;
use super::filesystem::FsSplit;
use super::google_pubsub::GooglePubsubMeta;
use super::kafka::KafkaMeta;
use super::monitor::SourceMetrics;
use super::nexmark::source::message::NexmarkMeta;
use super::{GCS_CONNECTOR, OPENDAL_S3_CONNECTOR};
use crate::parser::ParserConfig;
pub(crate) use crate::source::common::CommonSplitReader;
use crate::source::filesystem::opendal_source::OpendalS3Properties;
use crate::source::filesystem::{FsPageItem, GcsProperties, S3Properties};
use crate::source::monitor::EnumeratorMetrics;
use crate::{
    dispatch_source_prop, dispatch_split_impl, for_all_sources, impl_connector_properties,
    impl_split, match_source_name_str,
};

const SPLIT_TYPE_FIELD: &str = "split_type";
const SPLIT_INFO_FIELD: &str = "split_info";
pub const UPSTREAM_SOURCE_KEY: &str = "connector";

pub trait TryFromHashmap: Sized {
    fn try_from_hashmap(props: HashMap<String, String>) -> Result<Self>;
}

pub trait SourceProperties: TryFromHashmap + Clone {
    const SOURCE_NAME: &'static str;
    type Split: SplitMetaData + TryFrom<SplitImpl, Error = anyhow::Error> + Into<SplitImpl>;
    type SplitEnumerator: SplitEnumerator<Properties = Self, Split = Self::Split>;
    type SplitReader: SplitReader<Split = Self::Split, Properties = Self>;

    fn init_from_pb_source(&mut self, _source: &PbSource) {}

    fn init_from_pb_cdc_table_desc(&mut self, _table_desc: &ExternalTableDesc) {}
}

impl<P: DeserializeOwned> TryFromHashmap for P {
    fn try_from_hashmap(props: HashMap<String, String>) -> Result<Self> {
        let json_value = serde_json::to_value(props).map_err(|e| anyhow!(e))?;
        serde_json::from_value::<P>(json_value).map_err(|e| anyhow!(e.to_string()))
    }
}

pub async fn create_split_reader<P: SourceProperties + std::fmt::Debug>(
    prop: P,
    splits: Vec<SplitImpl>,
    parser_config: ParserConfig,
    source_ctx: SourceContextRef,
    columns: Option<Vec<Column>>,
) -> Result<P::SplitReader> {
    let splits = splits.into_iter().map(P::Split::try_from).try_collect()?;
    P::SplitReader::new(prop, splits, parser_config, source_ctx, columns).await
}

/// [`SplitEnumerator`] fetches the split metadata from the external source service.
/// NOTE: It runs in the meta server, so probably it should be moved to the `meta` crate.
#[async_trait]
pub trait SplitEnumerator: Sized {
    type Split: SplitMetaData + Send;
    type Properties;

    async fn new(properties: Self::Properties, context: SourceEnumeratorContextRef)
        -> Result<Self>;
    async fn list_splits(&mut self) -> Result<Vec<Self::Split>>;
}

pub type SourceContextRef = Arc<SourceContext>;
pub type SourceEnumeratorContextRef = Arc<SourceEnumeratorContext>;

/// The max size of a chunk yielded by source stream.
pub const MAX_CHUNK_SIZE: usize = 1024;

#[derive(Debug, Clone)]
pub struct SourceCtrlOpts {
    // comes from developer::stream_chunk_size in stream scenario and developer::batch_chunk_size
    // in batch scenario
    pub chunk_size: usize,
}

impl Default for SourceCtrlOpts {
    fn default() -> Self {
        Self {
            chunk_size: MAX_CHUNK_SIZE,
        }
    }
}

#[derive(Debug, Default)]
pub struct SourceEnumeratorContext {
    pub info: SourceEnumeratorInfo,
    pub metrics: Arc<EnumeratorMetrics>,
    pub connector_client: Option<ConnectorClient>,
}

#[derive(Clone, Copy, Debug, Default)]
pub struct SourceEnumeratorInfo {
    pub source_id: u32,
}

#[derive(Debug, Default)]
pub struct SourceContext {
    pub connector_client: Option<ConnectorClient>,
    pub source_info: SourceInfo,
    pub metrics: Arc<SourceMetrics>,
    pub source_ctrl_opts: SourceCtrlOpts,
    error_suppressor: Option<Arc<Mutex<ErrorSuppressor>>>,
}
impl SourceContext {
    pub fn new(
        actor_id: u32,
        table_id: TableId,
        fragment_id: u32,
        metrics: Arc<SourceMetrics>,
        source_ctrl_opts: SourceCtrlOpts,
        connector_client: Option<ConnectorClient>,
    ) -> Self {
        Self {
            connector_client,
            source_info: SourceInfo {
                actor_id,
                source_id: table_id,
                fragment_id,
            },
            metrics,
            source_ctrl_opts,
            error_suppressor: None,
        }
    }

    pub fn new_with_suppressor(
        actor_id: u32,
        table_id: TableId,
        fragment_id: u32,
        metrics: Arc<SourceMetrics>,
        source_ctrl_opts: SourceCtrlOpts,
        connector_client: Option<ConnectorClient>,
        error_suppressor: Arc<Mutex<ErrorSuppressor>>,
    ) -> Self {
        let mut ctx = Self::new(
            actor_id,
            table_id,
            fragment_id,
            metrics,
            source_ctrl_opts,
            connector_client,
        );
        ctx.error_suppressor = Some(error_suppressor);
        ctx
    }

    pub(crate) fn report_user_source_error(&self, e: RwError) {
        if self.source_info.fragment_id == u32::MAX {
            return;
        }
        let mut err_str = e.inner().to_string();
        if let Some(suppressor) = &self.error_suppressor
            && suppressor.lock().suppress_error(&err_str)
        {
            err_str = format!(
                "error msg suppressed (due to per-actor error limit: {})",
                suppressor.lock().max()
            );
        }
        GLOBAL_ERROR_METRICS.user_source_error.report([
            "SourceError".to_owned(),
            // TODO(jon-chuang): add the error msg truncator to truncate these
            err_str,
            // Let's be a bit more specific for SourceExecutor
            "SourceExecutor".to_owned(),
            self.source_info.fragment_id.to_string(),
            self.source_info.source_id.table_id.to_string(),
        ]);
    }
}

#[derive(Clone, Copy, Debug, Default)]
pub struct SourceInfo {
    pub actor_id: u32,
    pub source_id: TableId,
    // There should be a 1-1 mapping between `source_id` & `fragment_id`
    pub fragment_id: u32,
}

#[derive(Clone, Copy, Debug, PartialEq, Eq, Default)]
pub enum SourceFormat {
    #[default]
    Invalid,
    Native,
    Debezium,
    DebeziumMongo,
    Maxwell,
    Canal,
    Upsert,
    Plain,
}

#[derive(Clone, Copy, Debug, PartialEq, Eq, Default)]
pub enum SourceEncode {
    #[default]
    Invalid,
    Native,
    Avro,
    Csv,
    Protobuf,
    Json,
    Bytes,
}

#[derive(Clone, Copy, Debug, PartialEq, Eq, Default)]
pub struct SourceStruct {
    pub format: SourceFormat,
    pub encode: SourceEncode,
}

impl SourceStruct {
    pub fn new(format: SourceFormat, encode: SourceEncode) -> Self {
        Self { format, encode }
    }
}

// Only return valid (format, encode)
pub fn extract_source_struct(info: &PbStreamSourceInfo) -> Result<SourceStruct> {
    use risingwave_pb::plan_common::{PbEncodeType, PbFormatType, RowFormatType};

    // old version meta.
    if let Ok(format) = info.get_row_format() {
        let (format, encode) = match format {
            RowFormatType::Json => (SourceFormat::Plain, SourceEncode::Json),
            RowFormatType::Protobuf => (SourceFormat::Plain, SourceEncode::Protobuf),
            RowFormatType::DebeziumJson => (SourceFormat::Debezium, SourceEncode::Json),
            RowFormatType::Avro => (SourceFormat::Plain, SourceEncode::Avro),
            RowFormatType::Maxwell => (SourceFormat::Maxwell, SourceEncode::Json),
            RowFormatType::CanalJson => (SourceFormat::Canal, SourceEncode::Json),
            RowFormatType::Csv => (SourceFormat::Plain, SourceEncode::Csv),
            RowFormatType::Native => (SourceFormat::Native, SourceEncode::Native),
            RowFormatType::DebeziumAvro => (SourceFormat::Debezium, SourceEncode::Avro),
            RowFormatType::UpsertJson => (SourceFormat::Upsert, SourceEncode::Json),
            RowFormatType::UpsertAvro => (SourceFormat::Upsert, SourceEncode::Avro),
            RowFormatType::DebeziumMongoJson => (SourceFormat::DebeziumMongo, SourceEncode::Json),
            RowFormatType::Bytes => (SourceFormat::Plain, SourceEncode::Bytes),
            RowFormatType::RowUnspecified => unreachable!(),
        };
        return Ok(SourceStruct::new(format, encode));
    }
    let source_format = info.get_format().map_err(|e| anyhow!("{e:?}"))?;
    let source_encode = info.get_row_encode().map_err(|e| anyhow!("{e:?}"))?;
    let (format, encode) = match (source_format, source_encode) {
        (PbFormatType::Plain, PbEncodeType::Json) => (SourceFormat::Plain, SourceEncode::Json),
        (PbFormatType::Plain, PbEncodeType::Protobuf) => {
            (SourceFormat::Plain, SourceEncode::Protobuf)
        }
        (PbFormatType::Debezium, PbEncodeType::Json) => {
            (SourceFormat::Debezium, SourceEncode::Json)
        }
        (PbFormatType::Plain, PbEncodeType::Avro) => (SourceFormat::Plain, SourceEncode::Avro),
        (PbFormatType::Maxwell, PbEncodeType::Json) => (SourceFormat::Maxwell, SourceEncode::Json),
        (PbFormatType::Canal, PbEncodeType::Json) => (SourceFormat::Canal, SourceEncode::Json),
        (PbFormatType::Plain, PbEncodeType::Csv) => (SourceFormat::Plain, SourceEncode::Csv),
        (PbFormatType::Native, PbEncodeType::Native) => {
            (SourceFormat::Native, SourceEncode::Native)
        }
        (PbFormatType::Debezium, PbEncodeType::Avro) => {
            (SourceFormat::Debezium, SourceEncode::Avro)
        }
        (PbFormatType::Upsert, PbEncodeType::Json) => (SourceFormat::Upsert, SourceEncode::Json),
        (PbFormatType::Upsert, PbEncodeType::Avro) => (SourceFormat::Upsert, SourceEncode::Avro),
        (PbFormatType::DebeziumMongo, PbEncodeType::Json) => {
            (SourceFormat::DebeziumMongo, SourceEncode::Json)
        }
        (PbFormatType::Plain, PbEncodeType::Bytes) => (SourceFormat::Plain, SourceEncode::Bytes),
        (format, encode) => {
            return Err(anyhow!(
                "Unsupported combination of format {:?} and encode {:?}",
                format,
                encode
            ));
        }
    };
    Ok(SourceStruct::new(format, encode))
}

pub type BoxSourceStream = BoxStream<'static, Result<Vec<SourceMessage>>>;

pub trait SourceWithStateStream =
    Stream<Item = Result<StreamChunkWithState, RwError>> + Send + 'static;
pub type BoxSourceWithStateStream = BoxStream<'static, Result<StreamChunkWithState, RwError>>;
pub type BoxTryStream<M> = BoxStream<'static, Result<M, RwError>>;

/// [`StreamChunkWithState`] returns stream chunk together with offset for each split. In the
/// current design, one connector source can have multiple split reader. The keys are unique
/// `split_id` and values are the latest offset for each split.
#[derive(Clone, Debug, PartialEq)]
pub struct StreamChunkWithState {
    pub chunk: StreamChunk,
    pub split_offset_mapping: Option<HashMap<SplitId, String>>,
}

/// The `split_offset_mapping` field is unused for the table source, so we implement `From` for it.
impl From<StreamChunk> for StreamChunkWithState {
    fn from(chunk: StreamChunk) -> Self {
        Self {
            chunk,
            split_offset_mapping: None,
        }
    }
}

/// [`SplitReader`] is a new abstraction of the external connector read interface which is
/// responsible for parsing, it is used to read messages from the outside and transform them into a
/// stream of parsed [`StreamChunk`]
#[async_trait]
pub trait SplitReader: Sized + Send {
    type Properties;
    type Split: SplitMetaData;

    async fn new(
        properties: Self::Properties,
        state: Vec<Self::Split>,
        parser_config: ParserConfig,
        source_ctx: SourceContextRef,
        columns: Option<Vec<Column>>,
    ) -> Result<Self>;

    fn into_stream(self) -> BoxSourceWithStateStream;
}

for_all_sources!(impl_connector_properties);

impl ConnectorProperties {
    pub fn is_new_fs_connector_b_tree_map(with_properties: &BTreeMap<String, String>) -> bool {
        with_properties
            .get(UPSTREAM_SOURCE_KEY)
            .map(|s| s.eq_ignore_ascii_case(OPENDAL_S3_CONNECTOR))
            .unwrap_or(false)
            || props
                .get(UPSTREAM_SOURCE_KEY)
                .map(|s| s.eq_ignore_ascii_case(GCS_CONNECTOR))
                .unwrap_or(false)
    }

    pub fn is_new_fs_connector_hash_map(with_properties: &HashMap<String, String>) -> bool {
        with_properties
            .get(UPSTREAM_SOURCE_KEY)
            .map(|s| s.eq_ignore_ascii_case(OPENDAL_S3_CONNECTOR))
            .unwrap_or(false)
<<<<<<< HEAD
            || props
                .get(UPSTREAM_SOURCE_KEY)
                .map(|s| s.eq_ignore_ascii_case(GCS_CONNECTOR))
                .unwrap_or(false)
=======
    }

    pub fn rewrite_upstream_source_key_hash_map(with_properties: &mut HashMap<String, String>) {
        let connector = with_properties.remove(UPSTREAM_SOURCE_KEY).unwrap();
        match connector.as_str() {
            S3_V2_CONNECTOR => {
                tracing::info!(
                    "using new fs source, rewrite connector from '{}' to '{}'",
                    S3_V2_CONNECTOR,
                    S3_CONNECTOR
                );
                with_properties.insert(UPSTREAM_SOURCE_KEY.to_string(), S3_CONNECTOR.to_string());
            }
            _ => {
                with_properties.insert(UPSTREAM_SOURCE_KEY.to_string(), connector);
            }
        }
>>>>>>> c253bd3d
    }
}

impl ConnectorProperties {
<<<<<<< HEAD
    pub fn extract(mut props: HashMap<String, String>) -> Result<Self> {
        if Self::is_new_fs_connector_hash_map(&props) {
            let connector = props
                .remove(UPSTREAM_SOURCE_KEY)
                .ok_or_else(|| anyhow!("Must specify 'connector' in WITH clause"))?;
            match connector.as_str() {
                "s3_v2" => {
                    let assume_role = props.get("s3.assume_role").cloned();
                    return Ok(ConnectorProperties::OpendalS3(Box::new(
                        OpendalS3Properties {
                            s3_properties: S3Properties::try_from_hashmap(props)?,
                            assume_role,
                        },
                    )));
                }
                "gcs" => {
                    return Ok(ConnectorProperties::Gcs(Box::new(
                        GcsProperties::try_from_hashmap(props)?,
                    )));
                }
                _ => {
                    unreachable!()
                }
            }
=======
    pub fn extract(mut with_properties: HashMap<String, String>) -> Result<Self> {
        if Self::is_new_fs_connector_hash_map(&with_properties) {
            _ = with_properties
                .remove(UPSTREAM_SOURCE_KEY)
                .ok_or_else(|| anyhow!("Must specify 'connector' in WITH clause"))?;
            return Ok(ConnectorProperties::S3(Box::new(
                S3Properties::try_from_hashmap(with_properties)?,
            )));
>>>>>>> c253bd3d
        }

        let connector = with_properties
            .remove(UPSTREAM_SOURCE_KEY)
            .ok_or_else(|| anyhow!("Must specify 'connector' in WITH clause"))?;
        match_source_name_str!(
            connector.to_lowercase().as_str(),
            PropType,
            PropType::try_from_hashmap(with_properties).map(ConnectorProperties::from),
            |other| Err(anyhow!("connector '{}' is not supported", other))
        )
    }

    pub fn enable_split_scale_in(&self) -> bool {
        // enable split scale in just for Kinesis
        matches!(self, ConnectorProperties::Kinesis(_))
    }

    pub fn init_from_pb_source(&mut self, source: &PbSource) {
        dispatch_source_prop!(self, prop, prop.init_from_pb_source(source))
    }

    pub fn init_from_pb_cdc_table_desc(&mut self, cdc_table_desc: &ExternalTableDesc) {
        dispatch_source_prop!(self, prop, prop.init_from_pb_cdc_table_desc(cdc_table_desc))
    }

    pub fn support_multiple_splits(&self) -> bool {
        matches!(self, ConnectorProperties::Kafka(_))
    }
}

for_all_sources!(impl_split);

impl From<&SplitImpl> for ConnectorSplit {
    fn from(split: &SplitImpl) -> Self {
        dispatch_split_impl!(split, inner, SourcePropType, {
            ConnectorSplit {
                split_type: String::from(SourcePropType::SOURCE_NAME),
                encoded_split: inner.encode_to_bytes().to_vec(),
            }
        })
    }
}

impl TryFrom<&ConnectorSplit> for SplitImpl {
    type Error = anyhow::Error;

    fn try_from(split: &ConnectorSplit) -> std::result::Result<Self, Self::Error> {
        match_source_name_str!(
            split.split_type.to_lowercase().as_str(),
            PropType,
            {
                <PropType as SourceProperties>::Split::restore_from_bytes(
                    split.encoded_split.as_ref(),
                )
                .map(Into::into)
            },
            |other| Err(anyhow!("connector '{}' is not supported", other))
        )
    }
}

// for the `FsSourceExecutor`
impl SplitImpl {
    #[allow(clippy::result_unit_err)]
    pub fn into_fs(self) -> Result<FsSplit, ()> {
        match self {
            Self::S3(split) => Ok(split),
            _ => Err(()),
        }
    }

    pub fn as_fs(&self) -> Option<&FsSplit> {
        match self {
            Self::S3(split) => Some(split),
            _ => None,
        }
    }
}

impl SplitImpl {
    fn restore_from_json_inner(split_type: &str, value: JsonbVal) -> Result<Self> {
        match_source_name_str!(
            split_type.to_lowercase().as_str(),
            PropType,
            <PropType as SourceProperties>::Split::restore_from_json(value).map(Into::into),
            |other| Err(anyhow!("connector '{}' is not supported", other))
        )
    }
}

impl SplitMetaData for SplitImpl {
    fn id(&self) -> SplitId {
        dispatch_split_impl!(self, inner, IgnoreType, inner.id())
    }

    fn encode_to_json(&self) -> JsonbVal {
        use serde_json::json;
        let inner = self.encode_to_json_inner().take();
        json!({ SPLIT_TYPE_FIELD: self.get_type(), SPLIT_INFO_FIELD: inner}).into()
    }

    fn restore_from_json(value: JsonbVal) -> Result<Self> {
        let mut value = value.take();
        let json_obj = value.as_object_mut().unwrap();
        let split_type = json_obj
            .remove(SPLIT_TYPE_FIELD)
            .unwrap()
            .as_str()
            .unwrap()
            .to_string();
        let inner_value = json_obj.remove(SPLIT_INFO_FIELD).unwrap();
        Self::restore_from_json_inner(&split_type, inner_value.into())
    }

    fn update_with_offset(&mut self, start_offset: String) -> Result<()> {
        dispatch_split_impl!(
            self,
            inner,
            IgnoreType,
            inner.update_with_offset(start_offset)
        )
    }
}

impl SplitImpl {
    pub fn get_type(&self) -> String {
        dispatch_split_impl!(self, _ignored, PropType, {
            PropType::SOURCE_NAME.to_string()
        })
    }

    pub fn update_in_place(&mut self, start_offset: String) -> Result<()> {
        dispatch_split_impl!(self, inner, IgnoreType, {
            inner.update_with_offset(start_offset)?
        });
        Ok(())
    }

    pub fn encode_to_json_inner(&self) -> JsonbVal {
        dispatch_split_impl!(self, inner, IgnoreType, inner.encode_to_json())
    }
}

pub type DataType = risingwave_common::types::DataType;

#[derive(Clone, Debug)]
pub struct Column {
    pub name: String,
    pub data_type: DataType,
    pub is_visible: bool,
}

/// Split id resides in every source message, use `Arc` to avoid copying.
pub type SplitId = Arc<str>;

/// The message pumped from the external source service.
/// The third-party message structs will eventually be transformed into this struct.
#[derive(Debug, Clone)]
pub struct SourceMessage {
    pub key: Option<Vec<u8>>,
    pub payload: Option<Vec<u8>>,
    pub offset: String, // TODO: use `Arc<str>`
    pub split_id: SplitId,
    pub meta: SourceMeta,
}

#[derive(Debug, Clone)]
pub enum SourceMeta {
    Kafka(KafkaMeta),
    Nexmark(NexmarkMeta),
    GooglePubsub(GooglePubsubMeta),
    Datagen(DatagenMeta),
    DebeziumCdc(DebeziumCdcMeta),
    // For the source that doesn't have meta data.
    Empty,
}

/// Implement Eq manually to ignore the `meta` field.
impl PartialEq for SourceMessage {
    fn eq(&self, other: &Self) -> bool {
        self.offset == other.offset
            && self.split_id == other.split_id
            && self.payload == other.payload
    }
}
impl Eq for SourceMessage {}

/// The metadata of a split.
pub trait SplitMetaData: Sized {
    fn id(&self) -> SplitId;
    fn encode_to_bytes(&self) -> Bytes {
        self.encode_to_json()
            .as_scalar_ref()
            .value_serialize()
            .into()
    }
    fn restore_from_bytes(bytes: &[u8]) -> Result<Self> {
        Self::restore_from_json(JsonbVal::value_deserialize(bytes).unwrap())
    }

    fn encode_to_json(&self) -> JsonbVal;
    fn restore_from_json(value: JsonbVal) -> Result<Self>;
    fn update_with_offset(&mut self, start_offset: String) -> anyhow::Result<()>;
}

/// [`ConnectorState`] maintains the consuming splits' info. In specific split readers,
/// `ConnectorState` cannot be [`None`] and contains one(for mq split readers) or many(for fs
/// split readers) [`SplitImpl`]. If no split is assigned to source executor, `ConnectorState` is
/// [`None`] and the created source stream will be a pending stream.
pub type ConnectorState = Option<Vec<SplitImpl>>;

#[derive(Debug, Clone, Default)]
pub struct FsFilterCtrlCtx;
pub type FsFilterCtrlCtxRef = Arc<FsFilterCtrlCtx>;

#[async_trait]
pub trait FsListInner: Sized {
    // fixme: better to implement as an Iterator, but the last page still have some contents
    async fn get_next_page<T: for<'a> From<&'a Object>>(&mut self) -> Result<(Vec<T>, bool)>;
    fn filter_policy(&self, ctx: &FsFilterCtrlCtx, page_num: usize, item: &FsPageItem) -> bool;
}

#[cfg(test)]
mod tests {
    use maplit::*;
    use nexmark::event::EventType;

    use super::*;
    use crate::source::cdc::{DebeziumCdcSplit, MySqlCdcSplit};
    use crate::source::kafka::KafkaSplit;

    #[test]
    fn test_split_impl_get_fn() -> Result<()> {
        let split = KafkaSplit::new(0, Some(0), Some(0), "demo".to_string());
        let split_impl = SplitImpl::Kafka(split.clone());
        let get_value = split_impl.into_kafka().unwrap();
        println!("{:?}", get_value);
        assert_eq!(split.encode_to_bytes(), get_value.encode_to_bytes());
        assert_eq!(split.encode_to_json(), get_value.encode_to_json());

        Ok(())
    }

    #[test]
    fn test_cdc_split_state() -> Result<()> {
        let offset_str = "{\"sourcePartition\":{\"server\":\"RW_CDC_mydb.products\"},\"sourceOffset\":{\"transaction_id\":null,\"ts_sec\":1670407377,\"file\":\"binlog.000001\",\"pos\":98587,\"row\":2,\"server_id\":1,\"event\":2}}";
        let mysql_split = MySqlCdcSplit::new(1001, offset_str.to_string());
        let split = DebeziumCdcSplit::new(Some(mysql_split), None);
        let split_impl = SplitImpl::MysqlCdc(split);
        let encoded_split = split_impl.encode_to_bytes();
        let restored_split_impl = SplitImpl::restore_from_bytes(encoded_split.as_ref())?;
        assert_eq!(
            split_impl.encode_to_bytes(),
            restored_split_impl.encode_to_bytes()
        );
        assert_eq!(
            split_impl.encode_to_json(),
            restored_split_impl.encode_to_json()
        );

        let encoded_split = split_impl.encode_to_json();
        let restored_split_impl = SplitImpl::restore_from_json(encoded_split)?;
        assert_eq!(
            split_impl.encode_to_bytes(),
            restored_split_impl.encode_to_bytes()
        );
        assert_eq!(
            split_impl.encode_to_json(),
            restored_split_impl.encode_to_json()
        );
        Ok(())
    }

    #[test]
    fn test_extract_nexmark_config() {
        let props: HashMap<String, String> = convert_args!(hashmap!(
            "connector" => "nexmark",
            "nexmark.table.type" => "Person",
            "nexmark.split.num" => "1",
        ));

        let props = ConnectorProperties::extract(props).unwrap();

        if let ConnectorProperties::Nexmark(props) = props {
            assert_eq!(props.table_type, Some(EventType::Person));
            assert_eq!(props.split_num, 1);
        } else {
            panic!("extract nexmark config failed");
        }
    }

    #[test]
    fn test_extract_kafka_config() {
        let props: HashMap<String, String> = convert_args!(hashmap!(
            "connector" => "kafka",
            "properties.bootstrap.server" => "b1,b2",
            "topic" => "test",
            "scan.startup.mode" => "earliest",
            "broker.rewrite.endpoints" => r#"{"b-1:9092":"dns-1", "b-2:9092":"dns-2"}"#,
        ));

        let props = ConnectorProperties::extract(props).unwrap();
        if let ConnectorProperties::Kafka(k) = props {
            assert!(k.common.broker_rewrite_map.is_some());
            println!("{:?}", k.common.broker_rewrite_map);
        } else {
            panic!("extract kafka config failed");
        }
    }

    #[test]
    fn test_extract_cdc_properties() {
        let user_props_mysql: HashMap<String, String> = convert_args!(hashmap!(
            "connector_node_addr" => "localhost",
            "connector" => "mysql-cdc",
            "database.hostname" => "127.0.0.1",
            "database.port" => "3306",
            "database.user" => "root",
            "database.password" => "123456",
            "database.name" => "mydb",
            "table.name" => "products",
        ));

        let user_props_postgres: HashMap<String, String> = convert_args!(hashmap!(
            "connector_node_addr" => "localhost",
            "connector" => "postgres-cdc",
            "database.hostname" => "127.0.0.1",
            "database.port" => "5432",
            "database.user" => "root",
            "database.password" => "654321",
            "schema.name" => "public",
            "database.name" => "mypgdb",
            "table.name" => "orders",
        ));

        let conn_props = ConnectorProperties::extract(user_props_mysql).unwrap();
        if let ConnectorProperties::MysqlCdc(c) = conn_props {
            assert_eq!(
                c.properties.get("connector_node_addr").unwrap(),
                "localhost"
            );
            assert_eq!(c.properties.get("database.hostname").unwrap(), "127.0.0.1");
            assert_eq!(c.properties.get("database.port").unwrap(), "3306");
            assert_eq!(c.properties.get("database.user").unwrap(), "root");
            assert_eq!(c.properties.get("database.password").unwrap(), "123456");
            assert_eq!(c.properties.get("database.name").unwrap(), "mydb");
            assert_eq!(c.properties.get("table.name").unwrap(), "products");
        } else {
            panic!("extract cdc config failed");
        }

        let conn_props = ConnectorProperties::extract(user_props_postgres).unwrap();
        if let ConnectorProperties::PostgresCdc(c) = conn_props {
            assert_eq!(
                c.properties.get("connector_node_addr").unwrap(),
                "localhost"
            );
            assert_eq!(c.properties.get("database.hostname").unwrap(), "127.0.0.1");
            assert_eq!(c.properties.get("database.port").unwrap(), "5432");
            assert_eq!(c.properties.get("database.user").unwrap(), "root");
            assert_eq!(c.properties.get("database.password").unwrap(), "654321");
            assert_eq!(c.properties.get("schema.name").unwrap(), "public");
            assert_eq!(c.properties.get("database.name").unwrap(), "mypgdb");
            assert_eq!(c.properties.get("table.name").unwrap(), "orders");
        } else {
            panic!("extract cdc config failed");
        }
    }
}<|MERGE_RESOLUTION|>--- conflicted
+++ resolved
@@ -42,7 +42,7 @@
 use super::kafka::KafkaMeta;
 use super::monitor::SourceMetrics;
 use super::nexmark::source::message::NexmarkMeta;
-use super::{GCS_CONNECTOR, OPENDAL_S3_CONNECTOR};
+use super::OPENDAL_S3_CONNECTOR;
 use crate::parser::ParserConfig;
 pub(crate) use crate::source::common::CommonSplitReader;
 use crate::source::filesystem::opendal_source::OpendalS3Properties;
@@ -370,10 +370,6 @@
             .get(UPSTREAM_SOURCE_KEY)
             .map(|s| s.eq_ignore_ascii_case(OPENDAL_S3_CONNECTOR))
             .unwrap_or(false)
-            || props
-                .get(UPSTREAM_SOURCE_KEY)
-                .map(|s| s.eq_ignore_ascii_case(GCS_CONNECTOR))
-                .unwrap_or(false)
     }
 
     pub fn is_new_fs_connector_hash_map(with_properties: &HashMap<String, String>) -> bool {
@@ -381,69 +377,34 @@
             .get(UPSTREAM_SOURCE_KEY)
             .map(|s| s.eq_ignore_ascii_case(OPENDAL_S3_CONNECTOR))
             .unwrap_or(false)
-<<<<<<< HEAD
-            || props
-                .get(UPSTREAM_SOURCE_KEY)
-                .map(|s| s.eq_ignore_ascii_case(GCS_CONNECTOR))
-                .unwrap_or(false)
-=======
-    }
-
-    pub fn rewrite_upstream_source_key_hash_map(with_properties: &mut HashMap<String, String>) {
-        let connector = with_properties.remove(UPSTREAM_SOURCE_KEY).unwrap();
-        match connector.as_str() {
-            S3_V2_CONNECTOR => {
-                tracing::info!(
-                    "using new fs source, rewrite connector from '{}' to '{}'",
-                    S3_V2_CONNECTOR,
-                    S3_CONNECTOR
-                );
-                with_properties.insert(UPSTREAM_SOURCE_KEY.to_string(), S3_CONNECTOR.to_string());
-            }
-            _ => {
-                with_properties.insert(UPSTREAM_SOURCE_KEY.to_string(), connector);
-            }
-        }
->>>>>>> c253bd3d
     }
 }
 
 impl ConnectorProperties {
-<<<<<<< HEAD
-    pub fn extract(mut props: HashMap<String, String>) -> Result<Self> {
-        if Self::is_new_fs_connector_hash_map(&props) {
-            let connector = props
+    pub fn extract(mut with_properties: HashMap<String, String>) -> Result<Self> {
+        if Self::is_new_fs_connector_hash_map(&with_properties) {
+            let connector = with_properties
                 .remove(UPSTREAM_SOURCE_KEY)
                 .ok_or_else(|| anyhow!("Must specify 'connector' in WITH clause"))?;
             match connector.as_str() {
                 "s3_v2" => {
-                    let assume_role = props.get("s3.assume_role").cloned();
+                    let assume_role = with_properties.get("s3.assume_role").cloned();
                     return Ok(ConnectorProperties::OpendalS3(Box::new(
                         OpendalS3Properties {
-                            s3_properties: S3Properties::try_from_hashmap(props)?,
+                            s3_properties: S3Properties::try_from_hashmap(with_properties)?,
                             assume_role,
                         },
                     )));
                 }
                 "gcs" => {
                     return Ok(ConnectorProperties::Gcs(Box::new(
-                        GcsProperties::try_from_hashmap(props)?,
+                        GcsProperties::try_from_hashmap(with_properties)?,
                     )));
                 }
                 _ => {
                     unreachable!()
                 }
             }
-=======
-    pub fn extract(mut with_properties: HashMap<String, String>) -> Result<Self> {
-        if Self::is_new_fs_connector_hash_map(&with_properties) {
-            _ = with_properties
-                .remove(UPSTREAM_SOURCE_KEY)
-                .ok_or_else(|| anyhow!("Must specify 'connector' in WITH clause"))?;
-            return Ok(ConnectorProperties::S3(Box::new(
-                S3Properties::try_from_hashmap(with_properties)?,
-            )));
->>>>>>> c253bd3d
         }
 
         let connector = with_properties
