--- conflicted
+++ resolved
@@ -592,7 +592,6 @@
             || matches!(self, ConnectorProperties::Azblob(_))
     }
 
-<<<<<<< HEAD
     /// Whether to enable strong schema for the source.
     pub fn enable_strong_schema(&self) -> bool {
         let ConnectorProperties::MongodbCdc(mongo) = self else {
@@ -603,7 +602,8 @@
             .properties
             .get(CDC_STRONG_SCHEMA_KEY)
             .map_or(false, |v| v == "true")
-=======
+    }
+
     pub async fn create_split_enumerator(
         self,
         context: crate::source::base::SourceEnumeratorContextRef,
@@ -638,7 +638,6 @@
             opt
         )
         .await)
->>>>>>> 47e36be6
     }
 }
 
