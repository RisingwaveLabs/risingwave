// Copyright 2023 RisingWave Labs
//
// Licensed under the Apache License, Version 2.0 (the "License");
// you may not use this file except in compliance with the License.
// You may obtain a copy of the License at
//
//     http://www.apache.org/licenses/LICENSE-2.0
//
// Unless required by applicable law or agreed to in writing, software
// distributed under the License is distributed on an "AS IS" BASIS,
// WITHOUT WARRANTIES OR CONDITIONS OF ANY KIND, either express or implied.
// See the License for the specific language governing permissions and
// limitations under the License.

use std::collections::HashMap;
use std::sync::Arc;

use anyhow::{anyhow, Result};
use async_trait::async_trait;
use bytes::Bytes;
use enum_as_inner::EnumAsInner;
use futures::stream::BoxStream;
use futures::Stream;
use itertools::Itertools;
use parking_lot::Mutex;
use risingwave_common::array::StreamChunk;
use risingwave_common::catalog::TableId;
use risingwave_common::error::{ErrorSuppressor, RwError};
use risingwave_common::types::{JsonbVal, Scalar};
use risingwave_pb::source::ConnectorSplit;
use risingwave_rpc_client::ConnectorClient;

use super::datagen::DatagenMeta;
use super::filesystem::{FsSplit, S3Properties, S3_CONNECTOR};
use super::google_pubsub::GooglePubsubMeta;
use super::kafka::KafkaMeta;
use super::monitor::SourceMetrics;
use super::nats::enumerator::NatsSplitEnumerator;
use super::nats::source::NatsSplitReader;
use super::nexmark::source::message::NexmarkMeta;
use crate::parser::ParserConfig;
use crate::source::cdc::{
    CdcProperties, Citus, DebeziumCdcSplit, Mysql, Postgres, CITUS_CDC_CONNECTOR,
    MYSQL_CDC_CONNECTOR, POSTGRES_CDC_CONNECTOR,
};
pub(crate) use crate::source::common::CommonSplitReader;
use crate::source::datagen::{DatagenProperties, DatagenSplit, DATAGEN_CONNECTOR};
use crate::source::google_pubsub::{PubsubProperties, PubsubSplit, GOOGLE_PUBSUB_CONNECTOR};
use crate::source::kafka::{KafkaProperties, KafkaSplit, KAFKA_CONNECTOR};
use crate::source::kinesis::split::KinesisSplit;
use crate::source::kinesis::{KinesisProperties, KINESIS_CONNECTOR};
use crate::source::monitor::EnumeratorMetrics;
<<<<<<< HEAD
use crate::source::nexmark::{NexmarkProperties, NexmarkSplit, NEXMARK_CONNECTOR};
use crate::source::pulsar::{PulsarProperties, PulsarSplit, PULSAR_CONNECTOR};
use crate::{impl_connector_properties, impl_split};
=======
use crate::source::nats::split::NatsSplit;
use crate::source::nats::{NatsProperties, NATS_CONNECTOR};
use crate::source::nexmark::source::reader::NexmarkSplitReader;
use crate::source::nexmark::{
    NexmarkProperties, NexmarkSplit, NexmarkSplitEnumerator, NEXMARK_CONNECTOR,
};
use crate::source::pulsar::source::reader::PulsarSplitReader;
use crate::source::pulsar::{
    PulsarProperties, PulsarSplit, PulsarSplitEnumerator, PULSAR_CONNECTOR,
};
use crate::{impl_connector_properties, impl_split, impl_split_enumerator, impl_split_reader};
>>>>>>> 8cdc90eb

const SPLIT_TYPE_FIELD: &str = "split_type";
const SPLIT_INFO_FIELD: &str = "split_info";

pub trait SourceProperties: Clone {
    const SOURCE_NAME: &'static str;
    type Split: SplitMetaData + TryFrom<SplitImpl, Error = anyhow::Error> + Into<SplitImpl>;
    type SplitEnumerator: SplitEnumerator<Properties = Self, Split = Self::Split>;
    type SplitReader: SplitReader<Split = Self::Split, Properties = Self>;
}

pub async fn create_split_reader<P: SourceProperties>(
    prop: P,
    splits: Vec<SplitImpl>,
    parser_config: ParserConfig,
    source_ctx: SourceContextRef,
    columns: Option<Vec<Column>>,
) -> Result<P::SplitReader> {
    let splits = splits.into_iter().map(P::Split::try_from).try_collect()?;
    P::SplitReader::new(prop, splits, parser_config, source_ctx, columns).await
}

/// [`SplitEnumerator`] fetches the split metadata from the external source service.
/// NOTE: It runs in the meta server, so probably it should be moved to the `meta` crate.
#[async_trait]
pub trait SplitEnumerator: Sized {
    type Split: SplitMetaData + Send;
    type Properties;

    async fn new(properties: Self::Properties, context: SourceEnumeratorContextRef)
        -> Result<Self>;
    async fn list_splits(&mut self) -> Result<Vec<Self::Split>>;
}

pub type SourceContextRef = Arc<SourceContext>;
pub type SourceEnumeratorContextRef = Arc<SourceEnumeratorContext>;

/// The max size of a chunk yielded by source stream.
pub const MAX_CHUNK_SIZE: usize = 1024;

#[derive(Debug, Clone)]
pub struct SourceCtrlOpts {
    // comes from developer::stream_chunk_size in stream scenario and developer::batch_chunk_size
    // in batch scenario
    pub chunk_size: usize,
}

impl Default for SourceCtrlOpts {
    fn default() -> Self {
        Self {
            chunk_size: MAX_CHUNK_SIZE,
        }
    }
}

#[derive(Debug, Default)]
pub struct SourceEnumeratorContext {
    pub info: SourceEnumeratorInfo,
    pub metrics: Arc<EnumeratorMetrics>,
    pub connector_client: Option<ConnectorClient>,
}

#[derive(Clone, Copy, Debug, Default)]
pub struct SourceEnumeratorInfo {
    pub source_id: u32,
}

#[derive(Debug, Default)]
pub struct SourceContext {
    pub connector_client: Option<ConnectorClient>,
    pub source_info: SourceInfo,
    pub metrics: Arc<SourceMetrics>,
    pub source_ctrl_opts: SourceCtrlOpts,
    error_suppressor: Option<Arc<Mutex<ErrorSuppressor>>>,
}
impl SourceContext {
    pub fn new(
        actor_id: u32,
        table_id: TableId,
        fragment_id: u32,
        metrics: Arc<SourceMetrics>,
        source_ctrl_opts: SourceCtrlOpts,
        connector_client: Option<ConnectorClient>,
    ) -> Self {
        Self {
            connector_client,
            source_info: SourceInfo {
                actor_id,
                source_id: table_id,
                fragment_id,
            },
            metrics,
            source_ctrl_opts,
            error_suppressor: None,
        }
    }

    pub fn new_with_suppressor(
        actor_id: u32,
        table_id: TableId,
        fragment_id: u32,
        metrics: Arc<SourceMetrics>,
        source_ctrl_opts: SourceCtrlOpts,
        connector_client: Option<ConnectorClient>,
        error_suppressor: Arc<Mutex<ErrorSuppressor>>,
    ) -> Self {
        let mut ctx = Self::new(
            actor_id,
            table_id,
            fragment_id,
            metrics,
            source_ctrl_opts,
            connector_client,
        );
        ctx.error_suppressor = Some(error_suppressor);
        ctx
    }

    pub(crate) fn report_user_source_error(&self, e: RwError) {
        if self.source_info.fragment_id == u32::MAX {
            return;
        }
        let mut err_str = e.inner().to_string();
        if let Some(suppressor) = &self.error_suppressor
            && suppressor.lock().suppress_error(&err_str)
        {
            err_str = format!(
                "error msg suppressed (due to per-actor error limit: {})",
                suppressor.lock().max()
            );
        }
        self.metrics
            .user_source_error_count
            .with_label_values(&[
                "SourceError",
                // TODO(jon-chuang): add the error msg truncator to truncate these
                &err_str,
                // Let's be a bit more specific for SourceExecutor
                "SourceExecutor",
                &self.source_info.fragment_id.to_string(),
                &self.source_info.source_id.table_id.to_string(),
            ])
            .inc();
    }
}

#[derive(Clone, Copy, Debug, Default)]
pub struct SourceInfo {
    pub actor_id: u32,
    pub source_id: TableId,
    // There should be a 1-1 mapping between `source_id` & `fragment_id`
    pub fragment_id: u32,
}

#[derive(Clone, Copy, Debug, PartialEq, Eq, Default)]
pub enum SourceFormat {
    #[default]
    Invalid,
    Native,
    Debezium,
    DebeziumMongo,
    Maxwell,
    Canal,
    Upsert,
    Plain,
}

#[derive(Clone, Copy, Debug, PartialEq, Eq, Default)]
pub enum SourceEncode {
    #[default]
    Invalid,
    Native,
    Avro,
    Csv,
    Protobuf,
    Json,
    Bytes,
}

#[derive(Clone, Copy, Debug, PartialEq, Eq, Default)]
pub struct SourceStruct {
    pub format: SourceFormat,
    pub encode: SourceEncode,
}

impl SourceStruct {
    pub fn new(format: SourceFormat, encode: SourceEncode) -> Self {
        Self { format, encode }
    }
}

pub type BoxSourceStream = BoxStream<'static, Result<Vec<SourceMessage>>>;

pub trait SourceWithStateStream =
    Stream<Item = Result<StreamChunkWithState, RwError>> + Send + 'static;
pub type BoxSourceWithStateStream = BoxStream<'static, Result<StreamChunkWithState, RwError>>;
pub type BoxTryStream<M> = BoxStream<'static, Result<M, RwError>>;

/// [`StreamChunkWithState`] returns stream chunk together with offset for each split. In the
/// current design, one connector source can have multiple split reader. The keys are unique
/// `split_id` and values are the latest offset for each split.
#[derive(Clone, Debug, PartialEq)]
pub struct StreamChunkWithState {
    pub chunk: StreamChunk,
    pub split_offset_mapping: Option<HashMap<SplitId, String>>,
}

/// The `split_offset_mapping` field is unused for the table source, so we implement `From` for it.
impl From<StreamChunk> for StreamChunkWithState {
    fn from(chunk: StreamChunk) -> Self {
        Self {
            chunk,
            split_offset_mapping: None,
        }
    }
}

/// [`SplitReader`] is a new abstraction of the external connector read interface which is
/// responsible for parsing, it is used to read messages from the outside and transform them into a
/// stream of parsed [`StreamChunk`]
#[async_trait]
pub trait SplitReader: Sized + Send {
    type Properties;
    type Split: SplitMetaData;

    async fn new(
        properties: Self::Properties,
        state: Vec<Self::Split>,
        parser_config: ParserConfig,
        source_ctx: SourceContextRef,
        columns: Option<Vec<Column>>,
    ) -> Result<Self>;

    fn into_stream(self) -> BoxSourceWithStateStream;
}

#[derive(Clone, Debug)]
pub enum ConnectorProperties {
    Kafka(Box<KafkaProperties>),
    Pulsar(Box<PulsarProperties>),
    Kinesis(Box<KinesisProperties>),
    Nexmark(Box<NexmarkProperties>),
    Datagen(Box<DatagenProperties>),
    S3(Box<S3Properties>),
    MysqlCdc(Box<CdcProperties<Mysql>>),
    PostgresCdc(Box<CdcProperties<Postgres>>),
    CitusCdc(Box<CdcProperties<Citus>>),
    GooglePubsub(Box<PubsubProperties>),
<<<<<<< HEAD
}

#[macro_export]
macro_rules! dispatch_source_prop {
    ($impl:expr, $source_prop:ident, $body:tt) => {{
        use $crate::source::base::ConnectorProperties;

        match $impl {
            ConnectorProperties::Kafka($source_prop) => $body,
            ConnectorProperties::Pulsar($source_prop) => $body,
            ConnectorProperties::Kinesis($source_prop) => $body,
            ConnectorProperties::Nexmark($source_prop) => $body,
            ConnectorProperties::Datagen($source_prop) => $body,
            ConnectorProperties::S3($source_prop) => $body,
            ConnectorProperties::MySqlCdc($source_prop) => $body,
            ConnectorProperties::PostgresCdc($source_prop) => $body,
            ConnectorProperties::CitusCdc($source_prop) => $body,
            ConnectorProperties::GooglePubsub($source_prop) => $body,
        }
    }};
=======
    Nats(Box<NatsProperties>),
    Dummy(Box<()>),
>>>>>>> 8cdc90eb
}

impl ConnectorProperties {
    pub fn support_multiple_splits(&self) -> bool {
        matches!(self, ConnectorProperties::Kafka(_))
    }
}

#[derive(Debug, Clone, EnumAsInner, PartialEq, Hash)]
pub enum SplitImpl {
    Kafka(KafkaSplit),
    Pulsar(PulsarSplit),
    Kinesis(KinesisSplit),
    Nexmark(NexmarkSplit),
    Datagen(DatagenSplit),
    GooglePubsub(PubsubSplit),
    MysqlCdc(DebeziumCdcSplit<Mysql>),
    PostgresCdc(DebeziumCdcSplit<Postgres>),
    CitusCdc(DebeziumCdcSplit<Citus>),
    Nats(NatsSplit),
    S3(FsSplit),
}

// for the `FsSourceExecutor`
impl SplitImpl {
    #[allow(clippy::result_unit_err)]
    pub fn into_fs(self) -> Result<FsSplit, ()> {
        match self {
            Self::S3(split) => Ok(split),
            _ => Err(()),
        }
    }

    pub fn as_fs(&self) -> Option<&FsSplit> {
        match self {
            Self::S3(split) => Some(split),
            _ => None,
        }
    }
}

<<<<<<< HEAD
=======
pub enum SplitReaderImpl {
    S3(Box<S3FileReader>),
    Dummy(Box<DummySplitReader>),
    Kinesis(Box<KinesisSplitReader>),
    Kafka(Box<KafkaSplitReader>),
    Nexmark(Box<NexmarkSplitReader>),
    Pulsar(Box<PulsarSplitReader>),
    Datagen(Box<DatagenSplitReader>),
    MysqlCdc(Box<CdcSplitReader<Mysql>>),
    PostgresCdc(Box<CdcSplitReader<Postgres>>),
    CitusCdc(Box<CdcSplitReader<Citus>>),
    GooglePubsub(Box<PubsubSplitReader>),
    Nats(Box<NatsSplitReader>),
}

pub enum SplitEnumeratorImpl {
    Kafka(KafkaSplitEnumerator),
    Pulsar(PulsarSplitEnumerator),
    Kinesis(KinesisSplitEnumerator),
    Nexmark(NexmarkSplitEnumerator),
    Datagen(DatagenSplitEnumerator),
    MysqlCdc(MysqlDebeziumSplitEnumerator),
    PostgresCdc(PostgresDebeziumSplitEnumerator),
    CitusCdc(CitusDebeziumSplitEnumerator),
    GooglePubsub(PubsubSplitEnumerator),
    S3(S3SplitEnumerator),
    Nats(NatsSplitEnumerator),
}

>>>>>>> 8cdc90eb
impl_connector_properties! {
    { Kafka, KAFKA_CONNECTOR },
    { Pulsar, PULSAR_CONNECTOR },
    { Kinesis, KINESIS_CONNECTOR },
    { Nexmark, NEXMARK_CONNECTOR },
    { Datagen, DATAGEN_CONNECTOR },
    { S3, S3_CONNECTOR },
    { GooglePubsub, GOOGLE_PUBSUB_CONNECTOR},
    { Nats, NATS_CONNECTOR }
}

<<<<<<< HEAD
=======
impl_split_enumerator! {
    { Kafka, KafkaSplitEnumerator },
    { Pulsar, PulsarSplitEnumerator },
    { Kinesis, KinesisSplitEnumerator },
    { Nexmark, NexmarkSplitEnumerator },
    { Datagen, DatagenSplitEnumerator },
    { MysqlCdc, DebeziumSplitEnumerator },
    { PostgresCdc, DebeziumSplitEnumerator },
    { CitusCdc, DebeziumSplitEnumerator },
    { GooglePubsub, PubsubSplitEnumerator},
    { S3, S3SplitEnumerator },
    { Nats, NatsSplitEnumerator }
}

>>>>>>> 8cdc90eb
impl_split! {
    { Kafka, KAFKA_CONNECTOR, KafkaSplit },
    { Pulsar, PULSAR_CONNECTOR, PulsarSplit },
    { Kinesis, KINESIS_CONNECTOR, KinesisSplit },
    { Nexmark, NEXMARK_CONNECTOR, NexmarkSplit },
    { Datagen, DATAGEN_CONNECTOR, DatagenSplit },
    { GooglePubsub, GOOGLE_PUBSUB_CONNECTOR, PubsubSplit },
    { MysqlCdc, MYSQL_CDC_CONNECTOR, DebeziumCdcSplit<Mysql> },
    { PostgresCdc, POSTGRES_CDC_CONNECTOR, DebeziumCdcSplit<Postgres> },
    { CitusCdc, CITUS_CDC_CONNECTOR, DebeziumCdcSplit<Citus> },
    { S3, S3_CONNECTOR, FsSplit },
    { Nats, NATS_CONNECTOR, NatsSplit }
}

<<<<<<< HEAD
=======
impl_split_reader! {
    { S3, S3FileReader },
    { Kafka, KafkaSplitReader },
    { Pulsar, PulsarSplitReader },
    { Kinesis, KinesisSplitReader },
    { Nexmark, NexmarkSplitReader },
    { Datagen, DatagenSplitReader },
    { MysqlCdc, CdcSplitReader},
    { PostgresCdc, CdcSplitReader},
    { CitusCdc, CdcSplitReader },
    { GooglePubsub, PubsubSplitReader },
    { Nats, NatsSplitReader },
    { Dummy, DummySplitReader }
}

>>>>>>> 8cdc90eb
pub type DataType = risingwave_common::types::DataType;

#[derive(Clone, Debug)]
pub struct Column {
    pub name: String,
    pub data_type: DataType,
    pub is_visible: bool,
}

/// Split id resides in every source message, use `Arc` to avoid copying.
pub type SplitId = Arc<str>;

/// The message pumped from the external source service.
/// The third-party message structs will eventually be transformed into this struct.
#[derive(Debug, Clone)]
pub struct SourceMessage {
    pub key: Option<Vec<u8>>,
    pub payload: Option<Vec<u8>>,
    pub offset: String,
    pub split_id: SplitId,
    pub meta: SourceMeta,
}

#[derive(Debug, Clone)]
pub enum SourceMeta {
    Kafka(KafkaMeta),
    Nexmark(NexmarkMeta),
    GooglePubsub(GooglePubsubMeta),
    Datagen(DatagenMeta),
    // For the source that doesn't have meta data.
    Empty,
}

/// Implement Eq manually to ignore the `meta` field.
impl PartialEq for SourceMessage {
    fn eq(&self, other: &Self) -> bool {
        self.offset == other.offset
            && self.split_id == other.split_id
            && self.payload == other.payload
    }
}
impl Eq for SourceMessage {}

/// The metadata of a split.
pub trait SplitMetaData: Sized {
    fn id(&self) -> SplitId;
    fn encode_to_bytes(&self) -> Bytes {
        self.encode_to_json()
            .as_scalar_ref()
            .value_serialize()
            .into()
    }
    fn restore_from_bytes(bytes: &[u8]) -> Result<Self> {
        Self::restore_from_json(JsonbVal::value_deserialize(bytes).unwrap())
    }

    fn encode_to_json(&self) -> JsonbVal;
    fn restore_from_json(value: JsonbVal) -> Result<Self>;
}

/// [`ConnectorState`] maintains the consuming splits' info. In specific split readers,
/// `ConnectorState` cannot be [`None`] and contains one(for mq split readers) or many(for fs
/// split readers) [`SplitImpl`]. If no split is assigned to source executor, `ConnectorState` is
/// [`None`] and [`DummySplitReader`] is up instead of other split readers.
pub type ConnectorState = Option<Vec<SplitImpl>>;

#[cfg(test)]
mod tests {
    use maplit::*;
    use nexmark::event::EventType;

    use super::*;
    use crate::source::cdc::MySqlCdcSplit;

    #[test]
    fn test_split_impl_get_fn() -> Result<()> {
        let split = KafkaSplit::new(0, Some(0), Some(0), "demo".to_string());
        let split_impl = SplitImpl::Kafka(split.clone());
        let get_value = split_impl.into_kafka().unwrap();
        println!("{:?}", get_value);
        assert_eq!(split.encode_to_bytes(), get_value.encode_to_bytes());
        assert_eq!(split.encode_to_json(), get_value.encode_to_json());

        Ok(())
    }

    #[test]
    fn test_cdc_split_state() -> Result<()> {
        let offset_str = "{\"sourcePartition\":{\"server\":\"RW_CDC_mydb.products\"},\"sourceOffset\":{\"transaction_id\":null,\"ts_sec\":1670407377,\"file\":\"binlog.000001\",\"pos\":98587,\"row\":2,\"server_id\":1,\"event\":2}}";
        let mysql_split = MySqlCdcSplit::new(1001, offset_str.to_string());
        let split = DebeziumCdcSplit::new(Some(mysql_split), None);
        let split_impl = SplitImpl::MysqlCdc(split);
        let encoded_split = split_impl.encode_to_bytes();
        let restored_split_impl = SplitImpl::restore_from_bytes(encoded_split.as_ref())?;
        assert_eq!(
            split_impl.encode_to_bytes(),
            restored_split_impl.encode_to_bytes()
        );
        assert_eq!(
            split_impl.encode_to_json(),
            restored_split_impl.encode_to_json()
        );

        let encoded_split = split_impl.encode_to_json();
        let restored_split_impl = SplitImpl::restore_from_json(encoded_split)?;
        assert_eq!(
            split_impl.encode_to_bytes(),
            restored_split_impl.encode_to_bytes()
        );
        assert_eq!(
            split_impl.encode_to_json(),
            restored_split_impl.encode_to_json()
        );
        Ok(())
    }

    #[test]
    fn test_extract_nexmark_config() {
        let props: HashMap<String, String> = convert_args!(hashmap!(
            "connector" => "nexmark",
            "nexmark.table.type" => "Person",
            "nexmark.split.num" => "1",
        ));

        let props = ConnectorProperties::extract(props).unwrap();

        if let ConnectorProperties::Nexmark(props) = props {
            assert_eq!(props.table_type, Some(EventType::Person));
            assert_eq!(props.split_num, 1);
        } else {
            panic!("extract nexmark config failed");
        }
    }

    #[test]
    fn test_extract_kafka_config() {
        let props: HashMap<String, String> = convert_args!(hashmap!(
            "connector" => "kafka",
            "properties.bootstrap.server" => "b1,b2",
            "topic" => "test",
            "scan.startup.mode" => "earliest",
            "broker.rewrite.endpoints" => r#"{"b-1:9092":"dns-1", "b-2:9092":"dns-2"}"#,
        ));

        let props = ConnectorProperties::extract(props).unwrap();
        if let ConnectorProperties::Kafka(k) = props {
            assert!(k.common.broker_rewrite_map.is_some());
            println!("{:?}", k.common.broker_rewrite_map);
        } else {
            panic!("extract kafka config failed");
        }
    }

    #[test]
    fn test_extract_cdc_properties() {
        let user_props_mysql: HashMap<String, String> = convert_args!(hashmap!(
            "connector_node_addr" => "localhost",
            "connector" => "mysql-cdc",
            "database.hostname" => "127.0.0.1",
            "database.port" => "3306",
            "database.user" => "root",
            "database.password" => "123456",
            "database.name" => "mydb",
            "table.name" => "products",
        ));

        let user_props_postgres: HashMap<String, String> = convert_args!(hashmap!(
            "connector_node_addr" => "localhost",
            "connector" => "postgres-cdc",
            "database.hostname" => "127.0.0.1",
            "database.port" => "5432",
            "database.user" => "root",
            "database.password" => "654321",
            "schema.name" => "public",
            "database.name" => "mypgdb",
            "table.name" => "orders",
        ));

        let conn_props = ConnectorProperties::extract(user_props_mysql).unwrap();
        if let ConnectorProperties::MysqlCdc(c) = conn_props {
            assert_eq!(c.props.get("connector_node_addr").unwrap(), "localhost");
            assert_eq!(c.props.get("database.hostname").unwrap(), "127.0.0.1");
            assert_eq!(c.props.get("database.port").unwrap(), "3306");
            assert_eq!(c.props.get("database.user").unwrap(), "root");
            assert_eq!(c.props.get("database.password").unwrap(), "123456");
            assert_eq!(c.props.get("database.name").unwrap(), "mydb");
            assert_eq!(c.props.get("table.name").unwrap(), "products");
        } else {
            panic!("extract cdc config failed");
        }

        let conn_props = ConnectorProperties::extract(user_props_postgres).unwrap();
        if let ConnectorProperties::PostgresCdc(c) = conn_props {
            assert_eq!(c.props.get("connector_node_addr").unwrap(), "localhost");
            assert_eq!(c.props.get("database.hostname").unwrap(), "127.0.0.1");
            assert_eq!(c.props.get("database.port").unwrap(), "5432");
            assert_eq!(c.props.get("database.user").unwrap(), "root");
            assert_eq!(c.props.get("database.password").unwrap(), "654321");
            assert_eq!(c.props.get("schema.name").unwrap(), "public");
            assert_eq!(c.props.get("database.name").unwrap(), "mypgdb");
            assert_eq!(c.props.get("table.name").unwrap(), "orders");
        } else {
            panic!("extract cdc config failed");
        }
    }
}<|MERGE_RESOLUTION|>--- conflicted
+++ resolved
@@ -35,8 +35,6 @@
 use super::google_pubsub::GooglePubsubMeta;
 use super::kafka::KafkaMeta;
 use super::monitor::SourceMetrics;
-use super::nats::enumerator::NatsSplitEnumerator;
-use super::nats::source::NatsSplitReader;
 use super::nexmark::source::message::NexmarkMeta;
 use crate::parser::ParserConfig;
 use crate::source::cdc::{
@@ -50,23 +48,11 @@
 use crate::source::kinesis::split::KinesisSplit;
 use crate::source::kinesis::{KinesisProperties, KINESIS_CONNECTOR};
 use crate::source::monitor::EnumeratorMetrics;
-<<<<<<< HEAD
+use crate::source::nats::source::NatsSplit;
+use crate::source::nats::{NatsProperties, NATS_CONNECTOR};
 use crate::source::nexmark::{NexmarkProperties, NexmarkSplit, NEXMARK_CONNECTOR};
 use crate::source::pulsar::{PulsarProperties, PulsarSplit, PULSAR_CONNECTOR};
 use crate::{impl_connector_properties, impl_split};
-=======
-use crate::source::nats::split::NatsSplit;
-use crate::source::nats::{NatsProperties, NATS_CONNECTOR};
-use crate::source::nexmark::source::reader::NexmarkSplitReader;
-use crate::source::nexmark::{
-    NexmarkProperties, NexmarkSplit, NexmarkSplitEnumerator, NEXMARK_CONNECTOR,
-};
-use crate::source::pulsar::source::reader::PulsarSplitReader;
-use crate::source::pulsar::{
-    PulsarProperties, PulsarSplit, PulsarSplitEnumerator, PULSAR_CONNECTOR,
-};
-use crate::{impl_connector_properties, impl_split, impl_split_enumerator, impl_split_reader};
->>>>>>> 8cdc90eb
 
 const SPLIT_TYPE_FIELD: &str = "split_type";
 const SPLIT_INFO_FIELD: &str = "split_info";
@@ -315,7 +301,7 @@
     PostgresCdc(Box<CdcProperties<Postgres>>),
     CitusCdc(Box<CdcProperties<Citus>>),
     GooglePubsub(Box<PubsubProperties>),
-<<<<<<< HEAD
+    Nats(Box<NatsProperties>),
 }
 
 #[macro_export]
@@ -330,16 +316,13 @@
             ConnectorProperties::Nexmark($source_prop) => $body,
             ConnectorProperties::Datagen($source_prop) => $body,
             ConnectorProperties::S3($source_prop) => $body,
-            ConnectorProperties::MySqlCdc($source_prop) => $body,
+            ConnectorProperties::MysqlCdc($source_prop) => $body,
             ConnectorProperties::PostgresCdc($source_prop) => $body,
             ConnectorProperties::CitusCdc($source_prop) => $body,
             ConnectorProperties::GooglePubsub($source_prop) => $body,
+            ConnectorProperties::Nats($source_prop) => $body,
         }
     }};
-=======
-    Nats(Box<NatsProperties>),
-    Dummy(Box<()>),
->>>>>>> 8cdc90eb
 }
 
 impl ConnectorProperties {
@@ -381,38 +364,6 @@
     }
 }
 
-<<<<<<< HEAD
-=======
-pub enum SplitReaderImpl {
-    S3(Box<S3FileReader>),
-    Dummy(Box<DummySplitReader>),
-    Kinesis(Box<KinesisSplitReader>),
-    Kafka(Box<KafkaSplitReader>),
-    Nexmark(Box<NexmarkSplitReader>),
-    Pulsar(Box<PulsarSplitReader>),
-    Datagen(Box<DatagenSplitReader>),
-    MysqlCdc(Box<CdcSplitReader<Mysql>>),
-    PostgresCdc(Box<CdcSplitReader<Postgres>>),
-    CitusCdc(Box<CdcSplitReader<Citus>>),
-    GooglePubsub(Box<PubsubSplitReader>),
-    Nats(Box<NatsSplitReader>),
-}
-
-pub enum SplitEnumeratorImpl {
-    Kafka(KafkaSplitEnumerator),
-    Pulsar(PulsarSplitEnumerator),
-    Kinesis(KinesisSplitEnumerator),
-    Nexmark(NexmarkSplitEnumerator),
-    Datagen(DatagenSplitEnumerator),
-    MysqlCdc(MysqlDebeziumSplitEnumerator),
-    PostgresCdc(PostgresDebeziumSplitEnumerator),
-    CitusCdc(CitusDebeziumSplitEnumerator),
-    GooglePubsub(PubsubSplitEnumerator),
-    S3(S3SplitEnumerator),
-    Nats(NatsSplitEnumerator),
-}
-
->>>>>>> 8cdc90eb
 impl_connector_properties! {
     { Kafka, KAFKA_CONNECTOR },
     { Pulsar, PULSAR_CONNECTOR },
@@ -424,23 +375,6 @@
     { Nats, NATS_CONNECTOR }
 }
 
-<<<<<<< HEAD
-=======
-impl_split_enumerator! {
-    { Kafka, KafkaSplitEnumerator },
-    { Pulsar, PulsarSplitEnumerator },
-    { Kinesis, KinesisSplitEnumerator },
-    { Nexmark, NexmarkSplitEnumerator },
-    { Datagen, DatagenSplitEnumerator },
-    { MysqlCdc, DebeziumSplitEnumerator },
-    { PostgresCdc, DebeziumSplitEnumerator },
-    { CitusCdc, DebeziumSplitEnumerator },
-    { GooglePubsub, PubsubSplitEnumerator},
-    { S3, S3SplitEnumerator },
-    { Nats, NatsSplitEnumerator }
-}
-
->>>>>>> 8cdc90eb
 impl_split! {
     { Kafka, KAFKA_CONNECTOR, KafkaSplit },
     { Pulsar, PULSAR_CONNECTOR, PulsarSplit },
@@ -455,24 +389,6 @@
     { Nats, NATS_CONNECTOR, NatsSplit }
 }
 
-<<<<<<< HEAD
-=======
-impl_split_reader! {
-    { S3, S3FileReader },
-    { Kafka, KafkaSplitReader },
-    { Pulsar, PulsarSplitReader },
-    { Kinesis, KinesisSplitReader },
-    { Nexmark, NexmarkSplitReader },
-    { Datagen, DatagenSplitReader },
-    { MysqlCdc, CdcSplitReader},
-    { PostgresCdc, CdcSplitReader},
-    { CitusCdc, CdcSplitReader },
-    { GooglePubsub, PubsubSplitReader },
-    { Nats, NatsSplitReader },
-    { Dummy, DummySplitReader }
-}
-
->>>>>>> 8cdc90eb
 pub type DataType = risingwave_common::types::DataType;
 
 #[derive(Clone, Debug)]
