// Copyright 2022 Singularity Data
//
// Licensed under the Apache License, Version 2.0 (the "License");
// you may not use this file except in compliance with the License.
// You may obtain a copy of the License at
//
// http://www.apache.org/licenses/LICENSE-2.0
//
// Unless required by applicable law or agreed to in writing, software
// distributed under the License is distributed on an "AS IS" BASIS,
// WITHOUT WARRANTIES OR CONDITIONS OF ANY KIND, either express or implied.
// See the License for the specific language governing permissions and
// limitations under the License.

use std::time::{Duration, SystemTime, UNIX_EPOCH};

use futures_async_stream::try_stream;
use risingwave_common::bail;

use crate::source::nexmark::config::NexmarkConfig;
use crate::source::nexmark::source::event::{Event, EventType};
use crate::source::nexmark::source::message::NexmarkMessage;
use crate::source::{SourceMessage, SplitId};

#[derive(Clone, Debug)]
pub struct NexmarkEventGenerator {
    pub events_so_far: u64,
    pub event_num: i64,
    pub config: NexmarkConfig,
    pub wall_clock_base_time: usize,
    pub split_index: i32,
    pub split_num: i32,
    pub split_id: SplitId,
    pub event_type: EventType,
    pub use_real_time: bool,
    pub min_event_gap_in_ns: u64,
    pub max_chunk_size: u64,
}

impl NexmarkEventGenerator {
    #[try_stream(ok = Vec<SourceMessage>, error = anyhow::Error)]
    pub async fn into_stream(mut self) {
        if self.split_num == 0 {
            bail!("NexmarkEventGenerator is not ready");
        }
<<<<<<< HEAD
        let mut res: Vec<SourceMessage> = vec![];
        let mut num_event = 0;
        let old_events_so_far = self.events_so_far;

        // Get unix timestamp in milliseconds
        let current_timestamp = if self.use_real_time {
            SystemTime::now()
                .duration_since(UNIX_EPOCH)
                .unwrap()
                .as_millis() as u64
        } else {
            0
        };

        if let Some(event) = self.last_event.take() {
            num_event += 1;
            res.push(NexmarkMessage::new(self.split_id.clone(), self.events_so_far, event).into());
        }

        while num_event < self.max_chunk_size {
            if self.event_num > 0 && self.events_so_far >= self.event_num as u64 {
                break;
=======
        let mut last_event = None;
        loop {
            let mut msgs: Vec<SourceMessage> = vec![];
            let old_events_so_far = self.events_so_far;

            // Get unix timestamp in milliseconds
            let current_timestamp_ms = if self.use_real_time {
                SystemTime::now()
                    .duration_since(UNIX_EPOCH)
                    .unwrap()
                    .as_millis() as u64
            } else {
                0
            };

            if let Some(event) = last_event.take() {
                msgs.push(
                    NexmarkMessage::new(self.split_id.clone(), self.events_so_far as u64, event)
                        .into(),
                );
>>>>>>> 0f0e6c5e
            }

            let mut finished = false;

            while (msgs.len() as u64) < self.max_chunk_size {
                if self.event_num > 0 && self.events_so_far >= self.event_num as u64 {
                    finished = true;
                    break;
                }

                let (event, new_wall_clock_base_time) = Event::new(
                    self.events_so_far as usize,
                    &self.config,
                    self.wall_clock_base_time,
                );

                self.wall_clock_base_time = new_wall_clock_base_time;
                self.events_so_far += 1;

                if event.event_type() != self.event_type
                    || self.events_so_far % self.split_num as u64 != self.split_index as u64
                {
                    continue;
                }

                // When the generated timestamp is larger then current timestamp, if its the first
                // event, sleep and continue. Otherwise, directly return.
                if self.use_real_time && current_timestamp_ms < new_wall_clock_base_time as u64 {
                    tokio::time::sleep(Duration::from_millis(
                        new_wall_clock_base_time as u64 - current_timestamp_ms,
                    ))
                    .await;

                    last_event = Some(event);
                    break;
                }

                msgs.push(
                    NexmarkMessage::new(self.split_id.clone(), self.events_so_far as u64, event)
                        .into(),
                );
            }

            if finished && msgs.is_empty() {
                break;
            } else {
                yield msgs;
            }

            if !self.use_real_time && self.min_event_gap_in_ns > 0 {
                tokio::time::sleep(Duration::from_nanos(
                    (self.events_so_far - old_events_so_far) as u64 * self.min_event_gap_in_ns,
                ))
                .await;
            }
<<<<<<< HEAD

            num_event += 1;
            res.push(NexmarkMessage::new(self.split_id.clone(), self.events_so_far, event).into());
        }

        if !self.use_real_time && self.min_event_gap_in_ns > 0 {
            tokio::time::sleep(std::time::Duration::from_nanos(
                (self.events_so_far - old_events_so_far) * self.min_event_gap_in_ns,
            ))
            .await;
=======
>>>>>>> 0f0e6c5e
        }

        tracing::debug!(?self.event_type, "nexmark generator finished");
    }
}<|MERGE_RESOLUTION|>--- conflicted
+++ resolved
@@ -43,30 +43,6 @@
         if self.split_num == 0 {
             bail!("NexmarkEventGenerator is not ready");
         }
-<<<<<<< HEAD
-        let mut res: Vec<SourceMessage> = vec![];
-        let mut num_event = 0;
-        let old_events_so_far = self.events_so_far;
-
-        // Get unix timestamp in milliseconds
-        let current_timestamp = if self.use_real_time {
-            SystemTime::now()
-                .duration_since(UNIX_EPOCH)
-                .unwrap()
-                .as_millis() as u64
-        } else {
-            0
-        };
-
-        if let Some(event) = self.last_event.take() {
-            num_event += 1;
-            res.push(NexmarkMessage::new(self.split_id.clone(), self.events_so_far, event).into());
-        }
-
-        while num_event < self.max_chunk_size {
-            if self.event_num > 0 && self.events_so_far >= self.event_num as u64 {
-                break;
-=======
         let mut last_event = None;
         loop {
             let mut msgs: Vec<SourceMessage> = vec![];
@@ -87,7 +63,6 @@
                     NexmarkMessage::new(self.split_id.clone(), self.events_so_far as u64, event)
                         .into(),
                 );
->>>>>>> 0f0e6c5e
             }
 
             let mut finished = false;
@@ -143,19 +118,6 @@
                 ))
                 .await;
             }
-<<<<<<< HEAD
-
-            num_event += 1;
-            res.push(NexmarkMessage::new(self.split_id.clone(), self.events_so_far, event).into());
-        }
-
-        if !self.use_real_time && self.min_event_gap_in_ns > 0 {
-            tokio::time::sleep(std::time::Duration::from_nanos(
-                (self.events_so_far - old_events_so_far) * self.min_event_gap_in_ns,
-            ))
-            .await;
-=======
->>>>>>> 0f0e6c5e
         }
 
         tracing::debug!(?self.event_type, "nexmark generator finished");
