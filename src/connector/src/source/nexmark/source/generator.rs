// Copyright 2022 Singularity Data
//
// Licensed under the Apache License, Version 2.0 (the "License");
// you may not use this file except in compliance with the License.
// You may obtain a copy of the License at
//
// http://www.apache.org/licenses/LICENSE-2.0
//
// Unless required by applicable law or agreed to in writing, software
// distributed under the License is distributed on an "AS IS" BASIS,
// WITHOUT WARRANTIES OR CONDITIONS OF ANY KIND, either express or implied.
// See the License for the specific language governing permissions and
// limitations under the License.

use std::time::{Duration, SystemTime, UNIX_EPOCH};

<<<<<<< HEAD
use anyhow::{Ok, Result};
use futures::future::pending;
=======
>>>>>>> 8111961a
use futures_async_stream::try_stream;
use risingwave_common::bail;

use crate::source::nexmark::config::NexmarkConfig;
use crate::source::nexmark::source::event::{Event, EventType};
use crate::source::nexmark::source::message::NexmarkMessage;
use crate::source::{SourceMessage, SplitId};

#[derive(Clone, Debug)]
pub struct NexmarkEventGenerator {
    pub events_so_far: u64,
    pub event_num: i64,
    pub config: NexmarkConfig,
    pub wall_clock_base_time: usize,
    pub split_index: i32,
    pub split_num: i32,
    pub split_id: SplitId,
    pub event_type: EventType,
    pub use_real_time: bool,
    pub min_event_gap_in_ns: u64,
    pub max_chunk_size: u64,
}

impl NexmarkEventGenerator {
    #[try_stream(ok = Vec<SourceMessage>, error = anyhow::Error)]
    pub async fn into_stream(mut self) {
<<<<<<< HEAD
        loop {
            let chunk = self.next().await?;
            if chunk.is_empty() {
                yield pending().await;
            } else {
                yield chunk;
            }
        }
    }

    pub async fn next(&mut self) -> Result<Vec<SourceMessage>> {
=======
>>>>>>> 8111961a
        if self.split_num == 0 {
            bail!("NexmarkEventGenerator is not ready");
        }
        let mut last_event = None;
        loop {
            let mut msgs: Vec<SourceMessage> = vec![];
            let mut num_event = 0;
            let old_events_so_far = self.events_so_far;

            // Get unix timestamp in milliseconds
            let current_timestamp_ms = if self.use_real_time {
                SystemTime::now()
                    .duration_since(UNIX_EPOCH)
                    .unwrap()
                    .as_millis() as u64
            } else {
                0
            };

            if let Some(event) = last_event.take() {
                num_event += 1;
                msgs.push(
                    NexmarkMessage::new(self.split_id.clone(), self.events_so_far as u64, event)
                        .into(),
                );
            }

            while num_event < self.max_chunk_size {
                if self.event_num > 0 && self.events_so_far >= self.event_num as u64 {
                    break;
                }

                let (event, new_wall_clock_base_time) = Event::new(
                    self.events_so_far as usize,
                    &self.config,
                    self.wall_clock_base_time,
                );

                self.wall_clock_base_time = new_wall_clock_base_time;
                self.events_so_far += 1;

                if event.event_type() != self.event_type
                    || self.events_so_far % self.split_num as u64 != self.split_index as u64
                {
                    continue;
                }

                // When the generated timestamp is larger then current timestamp, if its the first
                // event, sleep and continue. Otherwise, directly return.
                if self.use_real_time && current_timestamp_ms < new_wall_clock_base_time as u64 {
                    tokio::time::sleep(Duration::from_millis(
                        new_wall_clock_base_time as u64 - current_timestamp_ms,
                    ))
                    .await;

                    last_event = Some(event);
                    break;
                }

                num_event += 1;
                msgs.push(
                    NexmarkMessage::new(self.split_id.clone(), self.events_so_far as u64, event)
                        .into(),
                );
            }
            yield msgs;

            if !self.use_real_time && self.min_event_gap_in_ns > 0 {
                tokio::time::sleep(Duration::from_nanos(
                    (self.events_so_far - old_events_so_far) as u64 * self.min_event_gap_in_ns,
                ))
                .await;
            }
        }
    }
}<|MERGE_RESOLUTION|>--- conflicted
+++ resolved
@@ -14,11 +14,7 @@
 
 use std::time::{Duration, SystemTime, UNIX_EPOCH};
 
-<<<<<<< HEAD
-use anyhow::{Ok, Result};
 use futures::future::pending;
-=======
->>>>>>> 8111961a
 use futures_async_stream::try_stream;
 use risingwave_common::bail;
 
@@ -45,27 +41,12 @@
 impl NexmarkEventGenerator {
     #[try_stream(ok = Vec<SourceMessage>, error = anyhow::Error)]
     pub async fn into_stream(mut self) {
-<<<<<<< HEAD
-        loop {
-            let chunk = self.next().await?;
-            if chunk.is_empty() {
-                yield pending().await;
-            } else {
-                yield chunk;
-            }
-        }
-    }
-
-    pub async fn next(&mut self) -> Result<Vec<SourceMessage>> {
-=======
->>>>>>> 8111961a
         if self.split_num == 0 {
             bail!("NexmarkEventGenerator is not ready");
         }
         let mut last_event = None;
         loop {
             let mut msgs: Vec<SourceMessage> = vec![];
-            let mut num_event = 0;
             let old_events_so_far = self.events_so_far;
 
             // Get unix timestamp in milliseconds
@@ -79,15 +60,17 @@
             };
 
             if let Some(event) = last_event.take() {
-                num_event += 1;
                 msgs.push(
                     NexmarkMessage::new(self.split_id.clone(), self.events_so_far as u64, event)
                         .into(),
                 );
             }
 
-            while num_event < self.max_chunk_size {
+            let mut finished = false;
+
+            while (msgs.len() as u64) < self.max_chunk_size {
                 if self.event_num > 0 && self.events_so_far >= self.event_num as u64 {
+                    finished = true;
                     break;
                 }
 
@@ -118,13 +101,17 @@
                     break;
                 }
 
-                num_event += 1;
                 msgs.push(
                     NexmarkMessage::new(self.split_id.clone(), self.events_so_far as u64, event)
                         .into(),
                 );
             }
-            yield msgs;
+
+            if finished && msgs.is_empty() {
+                break;
+            } else {
+                yield msgs;
+            }
 
             if !self.use_real_time && self.min_event_gap_in_ns > 0 {
                 tokio::time::sleep(Duration::from_nanos(
@@ -133,5 +120,10 @@
                 .await;
             }
         }
+
+        // The connector assumes that the stream will never end, so if the `event_num` is hit, we
+        // pend the stream forever.
+        // TODO: should we allow the stream to finish?
+        let () = pending().await;
     }
 }