--- conflicted
+++ resolved
@@ -22,10 +22,7 @@
 use futures_async_stream::for_await;
 use iceberg::expr::Predicate as IcebergPredicate;
 use iceberg::scan::FileScanTask;
-<<<<<<< HEAD
-use iceberg::spec::{DataContentType, ManifestList, TableMetadataRef};
-=======
->>>>>>> 3b047f7d
+use iceberg::spec::{DataContentType, ManifestList};
 use iceberg::table::Table;
 use iceberg::Catalog;
 use itertools::Itertools;
@@ -173,20 +170,17 @@
 }
 
 impl IcebergSplit {
-<<<<<<< HEAD
-    pub fn empty(table_meta: TableMetadataRef, iceberg_scan_type: IcebergScanType) -> Self {
+    pub fn empty(iceberg_scan_type: IcebergScanType) -> Self {
         if let IcebergScanType::CountStar = iceberg_scan_type {
             Self {
                 split_id: 0,
                 snapshot_id: 0,
-                table_meta,
                 task: IcebergFileScanTask::new_count_star(0),
             }
         } else {
             Self {
                 split_id: 0,
                 snapshot_id: 0,
-                table_meta,
                 task: IcebergFileScanTask::new_scan_with_scan_type(
                     iceberg_scan_type,
                     vec![],
@@ -194,18 +188,6 @@
                     vec![],
                 ),
             }
-=======
-    pub fn empty(iceberg_scan_type: IcebergScanType) -> Self {
-        Self {
-            split_id: 0,
-            snapshot_id: 0,
-            task: IcebergFileScanTask::new_with_scan_type(
-                iceberg_scan_type,
-                vec![],
-                vec![],
-                vec![],
-            ),
->>>>>>> 3b047f7d
         }
     }
 }
@@ -323,12 +305,11 @@
             return Ok(vec![IcebergSplit::empty(iceberg_scan_type)]);
         }
         if let IcebergScanType::CountStar = iceberg_scan_type {
-            self.list_splits_batch_count_star(&table, table.metadata_ref(), snapshot_id.unwrap())
+            self.list_splits_batch_count_star(&table, snapshot_id.unwrap())
                 .await
         } else {
             self.list_splits_batch_scan(
                 &table,
-                table.metadata_ref(),
                 snapshot_id.unwrap(),
                 schema,
                 batch_parallelism,
@@ -342,7 +323,6 @@
     async fn list_splits_batch_scan(
         &self,
         table: &Table,
-        table_meta: TableMetadataRef,
         snapshot_id: i64,
         schema: Schema,
         batch_parallelism: usize,
@@ -406,12 +386,7 @@
                 |(index, ((data_file, equality_delete_file), position_delete_file))| IcebergSplit {
                     split_id: index as i64,
                     snapshot_id,
-<<<<<<< HEAD
-                    table_meta: table_meta.clone(),
                     task: IcebergFileScanTask::new_scan_with_scan_type(
-=======
-                    task: IcebergFileScanTask::new_with_scan_type(
->>>>>>> 3b047f7d
                         iceberg_scan_type,
                         data_file,
                         equality_delete_file,
@@ -431,7 +406,6 @@
     pub async fn list_splits_batch_count_star(
         &self,
         table: &Table,
-        table_meta: TableMetadataRef,
         snapshot_id: i64,
     ) -> ConnectorResult<Vec<IcebergSplit>> {
         let mut record_counts = 0;
@@ -460,7 +434,6 @@
         let split = IcebergSplit {
             split_id: 0,
             snapshot_id,
-            table_meta: table_meta.clone(),
             task: IcebergFileScanTask::new_count_star(record_counts),
         };
         Ok(vec![split])
