--- conflicted
+++ resolved
@@ -96,13 +96,8 @@
         self.split_id.to_string().into()
     }
 
-<<<<<<< HEAD
-    fn restore_from_json(value: JsonbVal) -> anyhow::Result<Self> {
+    fn restore_from_json(value: JsonbVal) -> ConnectorResult<Self> {
         serde_json::from_value(value.take()).map_err(|e| anyhow!(e))
-=======
-    fn restore_from_json(_value: JsonbVal) -> ConnectorResult<Self> {
-        unimplemented!()
->>>>>>> 5cda6dd6
     }
 
     fn encode_to_json(&self) -> JsonbVal {
@@ -127,23 +122,15 @@
     async fn new(
         properties: Self::Properties,
         _context: SourceEnumeratorContextRef,
-<<<<<<< HEAD
-    ) -> anyhow::Result<Self> {
+    ) -> ConnectorResult<Self> {
         let iceberg_config = properties.to_iceberg_config();
         Ok(Self {
             config: iceberg_config,
         })
     }
 
-    async fn list_splits(&mut self) -> anyhow::Result<Vec<Self::Split>> {
+    async fn list_splits(&mut self) -> ConnectorResult<Vec<Self::Split>> {
         // Iceberg source does not support streaming queries
-=======
-    ) -> ConnectorResult<Self> {
-        Ok(Self {})
-    }
-
-    async fn list_splits(&mut self) -> ConnectorResult<Vec<Self::Split>> {
->>>>>>> 5cda6dd6
         Ok(vec![])
     }
 }
