--- conflicted
+++ resolved
@@ -27,12 +27,8 @@
 };
 use iceberg::{Error, ErrorKind};
 use itertools::Itertools;
-<<<<<<< HEAD
-use opendal::{layers::{LoggingLayer, RetryLayer}, services::Azblob};
-=======
 use opendal::layers::{LoggingLayer, RetryLayer};
->>>>>>> 2f9b1d95
-use opendal::services::{Gcs, S3};
+use opendal::services::{Azblob, Gcs, S3};
 use opendal::Operator;
 use parquet::arrow::async_reader::AsyncFileReader;
 use parquet::arrow::{parquet_to_arrow_schema, ParquetRecordBatchStreamBuilder, ProjectionMask};
@@ -131,17 +127,9 @@
     Ok(op)
 }
 
-<<<<<<< HEAD
-pub fn new_gcs_operator(
-    credential: String,
-    service_account: String,
-    bucket: String,
-) -> ConnectorResult<Operator> {
+pub fn new_gcs_operator(credential: String, bucket: String) -> ConnectorResult<Operator> {
     // Create gcs builder.
-    let builder = Gcs::default()
-        .bucket(&bucket)
-        .credential(&credential)
-        .service_account(&service_account);
+    let builder = Gcs::default().bucket(&bucket).credential(&credential);
 
     let operator: Operator = Operator::new(builder)?
         .layer(LoggingLayer::default())
@@ -163,11 +151,6 @@
         .endpoint(&endpoint)
         .account_name(&account_name)
         .account_key(&account_key);
-=======
-pub fn new_gcs_operator(credential: String, bucket: String) -> ConnectorResult<Operator> {
-    // Create gcs builder.
-    let builder = Gcs::default().bucket(&bucket).credential(&credential);
->>>>>>> 2f9b1d95
 
     let operator: Operator = Operator::new(builder)?
         .layer(LoggingLayer::default())
@@ -180,10 +163,7 @@
 pub enum FileScanBackend {
     S3,
     Gcs,
-<<<<<<< HEAD
     Azblob,
-=======
->>>>>>> 2f9b1d95
 }
 
 pub fn extract_bucket_and_file_name(
@@ -203,10 +183,7 @@
     let prefix = match file_scan_backend {
         FileScanBackend::S3 => format!("s3://{}/", bucket),
         FileScanBackend::Gcs => format!("gcs://{}/", bucket),
-<<<<<<< HEAD
         FileScanBackend::Azblob => format!("azblob://{}/", bucket),
-=======
->>>>>>> 2f9b1d95
     };
     let file_name = location[prefix.len()..].to_string();
     Ok((bucket, file_name))
@@ -221,10 +198,7 @@
     let prefix = match file_scan_backend {
         FileScanBackend::S3 => format!("s3://{}/", bucket),
         FileScanBackend::Gcs => format!("gcs://{}/", bucket),
-<<<<<<< HEAD
         FileScanBackend::Azblob => format!("azblob://{}/", bucket),
-=======
->>>>>>> 2f9b1d95
     };
     if dir.starts_with(&prefix) {
         op.list(&file_name)
