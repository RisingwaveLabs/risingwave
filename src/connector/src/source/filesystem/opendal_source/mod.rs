// Copyright 2024 RisingWave Labs
//
// Licensed under the Apache License, Version 2.0 (the "License");
// you may not use this file except in compliance with the License.
// You may obtain a copy of the License at
//
//     http://www.apache.org/licenses/LICENSE-2.0
//
// Unless required by applicable law or agreed to in writing, software
// distributed under the License is distributed on an "AS IS" BASIS,
// WITHOUT WARRANTIES OR CONDITIONS OF ANY KIND, either express or implied.
// See the License for the specific language governing permissions and
// limitations under the License.

use std::collections::HashMap;

pub mod azblob_source;
pub mod gcs_source;
pub mod posix_fs_source;
pub mod s3_source;

use serde::Deserialize;
use serde_with::{serde_as, DisplayFromStr};
use with_options::WithOptions;
pub mod opendal_enumerator;
pub mod opendal_reader;

use self::opendal_enumerator::OpendalEnumerator;
use self::opendal_reader::OpendalReader;
use super::file_common::CompressionFormat;
pub use super::s3::S3PropertiesCommon;
use super::OpendalFsSplit;
use crate::error::ConnectorResult;
use crate::source::{SourceProperties, UnknownFields};

pub const AZBLOB_CONNECTOR: &str = "azblob";
pub const GCS_CONNECTOR: &str = "gcs";
// The new s3_v2 will use opendal.
pub const OPENDAL_S3_CONNECTOR: &str = "s3_v2";
pub const POSIX_FS_CONNECTOR: &str = "posix_fs";

<<<<<<< HEAD
#[serde_as]
#[derive(Clone, Debug, Deserialize, PartialEq, WithOptions)]
pub struct FsSourceCommon {
    #[serde(rename = "recursive_scan", default)]
    #[serde_as(as = "Option<DisplayFromStr>")]
    pub recursive_scan: Option<bool>,
=======
pub const DEFAULT_REFRESH_INTERVAL_SEC: u64 = 60;

#[serde_as]
#[derive(Clone, Debug, Deserialize, PartialEq, WithOptions)]
pub struct FsSourceCommon {
    #[serde(rename = "refresh.interval.sec")]
    #[serde_as(as = "Option<DisplayFromStr>")]
    pub refresh_interval_sec: Option<u64>,
>>>>>>> 6489e9ac
}

#[derive(Clone, Debug, Deserialize, PartialEq, WithOptions)]
pub struct GcsProperties {
    #[serde(rename = "gcs.bucket_name")]
    pub bucket_name: String,

    /// The base64 encoded credential key. If not set, ADC will be used.
    #[serde(rename = "gcs.credential")]
    pub credential: Option<String>,

    /// If credential/ADC is not set. The service account can be used to provide the credential info.
    #[serde(rename = "gcs.service_account", default)]
    pub service_account: Option<String>,

    #[serde(rename = "match_pattern", default)]
    pub match_pattern: Option<String>,

    #[serde(flatten)]
    pub fs_common: FsSourceCommon,

    #[serde(flatten)]
    pub unknown_fields: HashMap<String, String>,

    #[serde(rename = "compression_format", default = "Default::default")]
    pub compression_format: CompressionFormat,

    #[serde(flatten)]
    pub fs_common: FsSourceCommon,
}

impl UnknownFields for GcsProperties {
    fn unknown_fields(&self) -> HashMap<String, String> {
        self.unknown_fields.clone()
    }
}

impl SourceProperties for GcsProperties {
    type Split = OpendalFsSplit<OpendalGcs>;
    type SplitEnumerator = OpendalEnumerator<OpendalGcs>;
    type SplitReader = OpendalReader<OpendalGcs>;

    const SOURCE_NAME: &'static str = GCS_CONNECTOR;
}

pub trait OpendalSource: Send + Sync + 'static + Clone + PartialEq {
    type Properties: SourceProperties + Send + Sync;

    fn new_enumerator(properties: Self::Properties) -> ConnectorResult<OpendalEnumerator<Self>>;
}

#[derive(Debug, Clone, Copy, PartialEq, Eq)]
pub struct OpendalS3;

impl OpendalSource for OpendalS3 {
    type Properties = OpendalS3Properties;

    fn new_enumerator(properties: Self::Properties) -> ConnectorResult<OpendalEnumerator<Self>> {
        OpendalEnumerator::new_s3_source(properties.s3_properties, properties.assume_role)
    }
}

#[derive(Debug, Clone, Copy, PartialEq, Eq)]
pub struct OpendalGcs;

impl OpendalSource for OpendalGcs {
    type Properties = GcsProperties;

    fn new_enumerator(properties: Self::Properties) -> ConnectorResult<OpendalEnumerator<Self>> {
        OpendalEnumerator::new_gcs_source(properties)
    }
}

#[derive(Debug, Clone, Copy, PartialEq, Eq)]
pub struct OpendalPosixFs;

impl OpendalSource for OpendalPosixFs {
    type Properties = PosixFsProperties;

    fn new_enumerator(properties: Self::Properties) -> ConnectorResult<OpendalEnumerator<Self>> {
        OpendalEnumerator::new_posix_fs_source(properties)
    }
}

#[derive(Clone, Debug, Deserialize, PartialEq, with_options::WithOptions)]
pub struct OpendalS3Properties {
    #[serde(flatten)]
    pub s3_properties: S3PropertiesCommon,

    /// The following are only supported by `s3_v2` (opendal) source.
    #[serde(rename = "s3.assume_role", default)]
    pub assume_role: Option<String>,

    #[serde(flatten)]
    pub fs_common: FsSourceCommon,

    #[serde(flatten)]
    pub unknown_fields: HashMap<String, String>,

    #[serde(flatten)]
    pub fs_common: FsSourceCommon,
}

impl UnknownFields for OpendalS3Properties {
    fn unknown_fields(&self) -> HashMap<String, String> {
        self.unknown_fields.clone()
    }
}

impl SourceProperties for OpendalS3Properties {
    type Split = OpendalFsSplit<OpendalS3>;
    type SplitEnumerator = OpendalEnumerator<OpendalS3>;
    type SplitReader = OpendalReader<OpendalS3>;

    const SOURCE_NAME: &'static str = OPENDAL_S3_CONNECTOR;
}

#[derive(Clone, Debug, Deserialize, PartialEq, WithOptions)]
pub struct PosixFsProperties {
    /// The root directly of the files to search. The files will be searched recursively.
    #[serde(rename = "posix_fs.root")]
    pub root: String,

    /// The regex pattern to match files under root directory.
    #[serde(rename = "match_pattern", default)]
    pub match_pattern: Option<String>,

    #[serde(flatten)]
    pub fs_common: FsSourceCommon,

    #[serde(flatten)]
    pub unknown_fields: HashMap<String, String>,
    #[serde(rename = "compression_format", default = "Default::default")]
    pub compression_format: CompressionFormat,

    #[serde(flatten)]
    pub fs_common: FsSourceCommon,
}

impl UnknownFields for PosixFsProperties {
    fn unknown_fields(&self) -> HashMap<String, String> {
        self.unknown_fields.clone()
    }
}

impl SourceProperties for PosixFsProperties {
    type Split = OpendalFsSplit<OpendalPosixFs>;
    type SplitEnumerator = OpendalEnumerator<OpendalPosixFs>;
    type SplitReader = OpendalReader<OpendalPosixFs>;

    const SOURCE_NAME: &'static str = POSIX_FS_CONNECTOR;
}

#[derive(Clone, Debug, Deserialize, PartialEq, WithOptions)]
pub struct AzblobProperties {
    #[serde(rename = "azblob.container_name")]
    pub container_name: String,

    #[serde(rename = "azblob.credentials.account_name", default)]
    pub account_name: Option<String>,
    #[serde(rename = "azblob.credentials.account_key", default)]
    pub account_key: Option<String>,
    #[serde(rename = "azblob.endpoint_url")]
    pub endpoint_url: String,

    #[serde(rename = "match_pattern", default)]
    pub match_pattern: Option<String>,

    #[serde(flatten)]
    pub fs_common: FsSourceCommon,

    #[serde(flatten)]
    pub unknown_fields: HashMap<String, String>,

    #[serde(rename = "compression_format", default = "Default::default")]
    pub compression_format: CompressionFormat,
    #[serde(flatten)]
    pub fs_common: FsSourceCommon,
}

impl UnknownFields for AzblobProperties {
    fn unknown_fields(&self) -> HashMap<String, String> {
        self.unknown_fields.clone()
    }
}

impl SourceProperties for AzblobProperties {
    type Split = OpendalFsSplit<OpendalAzblob>;
    type SplitEnumerator = OpendalEnumerator<OpendalAzblob>;
    type SplitReader = OpendalReader<OpendalAzblob>;

    const SOURCE_NAME: &'static str = AZBLOB_CONNECTOR;
}

#[derive(Debug, Clone, Copy, PartialEq, Eq)]
pub struct OpendalAzblob;

impl OpendalSource for OpendalAzblob {
    type Properties = AzblobProperties;

    fn new_enumerator(properties: Self::Properties) -> ConnectorResult<OpendalEnumerator<Self>> {
        OpendalEnumerator::new_azblob_source(properties)
    }
}<|MERGE_RESOLUTION|>--- conflicted
+++ resolved
@@ -39,14 +39,6 @@
 pub const OPENDAL_S3_CONNECTOR: &str = "s3_v2";
 pub const POSIX_FS_CONNECTOR: &str = "posix_fs";
 
-<<<<<<< HEAD
-#[serde_as]
-#[derive(Clone, Debug, Deserialize, PartialEq, WithOptions)]
-pub struct FsSourceCommon {
-    #[serde(rename = "recursive_scan", default)]
-    #[serde_as(as = "Option<DisplayFromStr>")]
-    pub recursive_scan: Option<bool>,
-=======
 pub const DEFAULT_REFRESH_INTERVAL_SEC: u64 = 60;
 
 #[serde_as]
@@ -55,7 +47,10 @@
     #[serde(rename = "refresh.interval.sec")]
     #[serde_as(as = "Option<DisplayFromStr>")]
     pub refresh_interval_sec: Option<u64>,
->>>>>>> 6489e9ac
+
+    #[serde(rename = "recursive_scan", default)]
+    #[serde_as(as = "Option<DisplayFromStr>")]
+    pub recursive_scan: Option<bool>,
 }
 
 #[derive(Clone, Debug, Deserialize, PartialEq, WithOptions)]
@@ -82,9 +77,6 @@
 
     #[serde(rename = "compression_format", default = "Default::default")]
     pub compression_format: CompressionFormat,
-
-    #[serde(flatten)]
-    pub fs_common: FsSourceCommon,
 }
 
 impl UnknownFields for GcsProperties {
@@ -154,9 +146,6 @@
 
     #[serde(flatten)]
     pub unknown_fields: HashMap<String, String>,
-
-    #[serde(flatten)]
-    pub fs_common: FsSourceCommon,
 }
 
 impl UnknownFields for OpendalS3Properties {
@@ -190,9 +179,6 @@
     pub unknown_fields: HashMap<String, String>,
     #[serde(rename = "compression_format", default = "Default::default")]
     pub compression_format: CompressionFormat,
-
-    #[serde(flatten)]
-    pub fs_common: FsSourceCommon,
 }
 
 impl UnknownFields for PosixFsProperties {
@@ -232,8 +218,6 @@
 
     #[serde(rename = "compression_format", default = "Default::default")]
     pub compression_format: CompressionFormat,
-    #[serde(flatten)]
-    pub fs_common: FsSourceCommon,
 }
 
 impl UnknownFields for AzblobProperties {
