// Copyright 2023 RisingWave Labs
//
// Licensed under the Apache License, Version 2.0 (the "License");
// you may not use this file except in compliance with the License.
// You may obtain a copy of the License at
//
//     http://www.apache.org/licenses/LICENSE-2.0
//
// Unless required by applicable law or agreed to in writing, software
// distributed under the License is distributed on an "AS IS" BASIS,
// WITHOUT WARRANTIES OR CONDITIONS OF ANY KIND, either express or implied.
// See the License for the specific language governing permissions and
// limitations under the License.

use std::str::FromStr;

use anyhow::{anyhow, Result};
use async_trait::async_trait;
use futures::pin_mut;
use futures_async_stream::try_stream;
use jni::objects::{JObject, JValue};
use risingwave_common::util::addr::HostAddr;
use risingwave_jni_core::jvm_runtime::JVM;
use risingwave_jni_core::GetEventStreamJniSender;
use risingwave_pb::connector_service::GetEventStreamResponse;
use tokio::sync::mpsc;

use crate::parser::ParserConfig;
use crate::source::base::SourceMessage;
use crate::source::cdc::CdcProperties;
use crate::source::common::{into_chunk_stream, CommonSplitReader};
use crate::source::{
    BoxSourceWithStateStream, Column, SourceContextRef, SplitId, SplitImpl, SplitMetaData,
    SplitReader,
};

pub struct CdcSplitReader {
    source_id: u64,
    start_offset: Option<String>,
    // host address of worker node for a Citus cluster
    server_addr: Option<String>,
    conn_props: CdcProperties,

    split_id: SplitId,
    // whether the full snapshot phase is done
    snapshot_done: bool,
    parser_config: ParserConfig,
    source_ctx: SourceContextRef,
}

#[async_trait]
impl SplitReader for CdcSplitReader {
    type Properties = CdcProperties;

    #[allow(clippy::unused_async)]
    async fn new(
        conn_props: CdcProperties,
        splits: Vec<SplitImpl>,
        parser_config: ParserConfig,
        source_ctx: SourceContextRef,
        _columns: Option<Vec<Column>>,
    ) -> Result<Self> {
        assert_eq!(splits.len(), 1);
        let split = splits.into_iter().next().unwrap();
        let split_id = split.id();
        match split {
            SplitImpl::MySqlCdc(split) | SplitImpl::PostgresCdc(split) => Ok(Self {
                source_id: split.split_id() as u64,
                start_offset: split.start_offset().clone(),
                server_addr: None,
                conn_props,
                split_id,
                snapshot_done: split.snapshot_done(),
                parser_config,
                source_ctx,
            }),
            SplitImpl::CitusCdc(split) => Ok(Self {
                source_id: split.split_id() as u64,
                start_offset: split.start_offset().clone(),
                server_addr: split.server_addr().clone(),
                conn_props,
                split_id,
                snapshot_done: split.snapshot_done(),
                parser_config,
                source_ctx,
            }),

            _ => Err(anyhow!(
                "failed to create cdc split reader: invalid splis info"
            )),
        }
    }

    fn into_stream(self) -> BoxSourceWithStateStream {
        let parser_config = self.parser_config.clone();
        let source_context = self.source_ctx.clone();
        into_chunk_stream(self, parser_config, source_context)
    }
}

<<<<<<< HEAD
impl CdcSplitReader {
    /// RPC version which is deprecated
    #[try_stream(boxed, ok = Vec<SourceMessage>, error = anyhow::Error)]
    async fn into_data_stream_rpc_version(self) {
=======
impl CommonSplitReader for CdcSplitReader {
    #[try_stream(ok = Vec<SourceMessage>, error = anyhow::Error)]
    async fn into_data_stream(self) {
>>>>>>> 9ccdbe36
        let cdc_client = self.source_ctx.connector_client.clone().ok_or_else(|| {
            anyhow!("connector node endpoint not specified or unable to connect to connector node")
        })?;

        // rewrite the hostname and port for the split
        let mut properties = self.conn_props.props.clone();

        // For citus, we need to rewrite the table.name to capture sharding tables
        if self.server_addr.is_some() {
            let addr = self.server_addr.unwrap();
            let host_addr = HostAddr::from_str(&addr)
                .map_err(|err| anyhow!("invalid server address for cdc split. {}", err))?;
            properties.insert("hostname".to_string(), host_addr.host);
            properties.insert("port".to_string(), host_addr.port.to_string());
            // rewrite table name with suffix to capture all shards in the split
            let mut table_name = properties
                .remove("table.name")
                .ok_or_else(|| anyhow!("missing field 'table.name'"))?;
            table_name.push_str("_[0-9]+");
            properties.insert("table.name".into(), table_name);
        }

        let cdc_stream = cdc_client
            .start_source_stream(
                self.source_id,
                self.conn_props.get_source_type_pb()?,
                self.start_offset,
                properties,
                self.snapshot_done,
            )
            .await
            .inspect_err(|err| tracing::error!("connector node start stream error: {}", err))?;
        pin_mut!(cdc_stream);
        #[for_await]
        for event_res in cdc_stream {
            match event_res {
                Ok(GetEventStreamResponse { events, .. }) => {
                    if events.is_empty() {
                        continue;
                    }
                    let mut msgs = Vec::with_capacity(events.len());
                    for event in events {
                        msgs.push(SourceMessage::from(event));
                    }
                    yield msgs;
                }
                Err(e) => {
                    return Err(anyhow!(
                        "Cdc service error: code {}, msg {}",
                        e.code(),
                        e.message()
                    ))
                }
            }
        }
    }

    /// JNI version
    #[try_stream(boxed, ok = Vec<SourceMessage>, error = anyhow::Error)]
    async fn into_data_stream(self) {
        // rewrite the hostname and port for the split
        let mut properties = self.conn_props.props.clone();

        // For citus, we need to rewrite the table.name to capture sharding tables
        if self.server_addr.is_some() {
            let addr = self.server_addr.unwrap();
            let host_addr = HostAddr::from_str(&addr)
                .map_err(|err| anyhow!("invalid server address for cdc split. {}", err))?;
            properties.insert("hostname".to_string(), host_addr.host);
            properties.insert("port".to_string(), host_addr.port.to_string());
            // rewrite table name with suffix to capture all shards in the split
            let mut table_name = properties
                .remove("table.name")
                .ok_or_else(|| anyhow!("missing field 'table.name'"))?;
            table_name.push_str("_[0-9]+");
            properties.insert("table.name".into(), table_name);
        }

        let (tx, mut rx) = mpsc::channel(1024);

        let tx: Box<GetEventStreamJniSender> = Box::new(tx);

        let source_type = self.conn_props.get_source_type_pb()?;

        std::thread::spawn(move || {
            let mut env = JVM.attach_current_thread_as_daemon().unwrap();

            let st = env
                .call_static_method(
                    "com/risingwave/proto/ConnectorServiceProto$SourceType",
                    "forNumber",
                    "(I)Lcom/risingwave/proto/ConnectorServiceProto$SourceType;",
                    &[JValue::from(source_type as i32)],
                )
                .inspect_err(|e| tracing::error!("jni call error: {:?}", e))
                .unwrap();

            let st = env.call_static_method(
                "com/risingwave/connector/api/source/SourceTypeE",
                "valueOf",
                "(Lcom/risingwave/proto/ConnectorServiceProto$SourceType;)Lcom/risingwave/connector/api/source/SourceTypeE;",
                &[(&st).into()]
                )
                .inspect_err(|e| tracing::error!("jni call error: {:?}", e))
                .unwrap();

            let start_offset = match self.start_offset {
                Some(start_offset) => {
                    let start_offset = env.new_string(start_offset).unwrap();
                    env.call_method(start_offset, "toString", "()Ljava/lang/String;", &[])
                        .unwrap()
                }
                None => jni::objects::JValueGen::Object(JObject::null()),
            };

            let java_map = env.new_object("java/util/HashMap", "()V", &[]).unwrap();

            for (key, value) in &properties {
                let key = env.new_string(key.to_string()).unwrap();
                let value = env.new_string(value.to_string()).unwrap();
                let args = [JValue::Object(&key), JValue::Object(&value)];
                env.call_method(
                    &java_map,
                    "put",
                    "(Ljava/lang/Object;Ljava/lang/Object;)Ljava/lang/Object;",
                    &args,
                )
                .inspect_err(|e| tracing::error!("jni call error: {:?}", e))
                .unwrap();
            }

            let channel_ptr = Box::into_raw(tx) as i64;
            let channel_ptr = JValue::from(channel_ptr);

            let _ = env.call_static_method(
                "com/risingwave/connector/source/core/JniDbzSourceHandler",
                "runJniDbzSourceThread",
                "(Lcom/risingwave/connector/api/source/SourceTypeE;JLjava/lang/String;Ljava/util/Map;ZJ)V",
                &[(&st).into(), JValue::from(self.source_id as i64), (&start_offset).into(), JValue::Object(&java_map), JValue::from(self.snapshot_done), channel_ptr]
                )
                .inspect_err(|e| tracing::error!("jni call error: {:?}", e))
                .unwrap();
        });

        while let Some(GetEventStreamResponse { events, .. }) = rx.recv().await {
            tracing::debug!("receive events {:?}", events.len());
            if events.is_empty() {
                continue;
            }
            let mut msgs = Vec::with_capacity(events.len());
            for event in events {
                msgs.push(SourceMessage::from(event));
            }
            yield msgs;
        }
    }
}<|MERGE_RESOLUTION|>--- conflicted
+++ resolved
@@ -16,7 +16,6 @@
 
 use anyhow::{anyhow, Result};
 use async_trait::async_trait;
-use futures::pin_mut;
 use futures_async_stream::try_stream;
 use jni::objects::{JObject, JValue};
 use risingwave_common::util::addr::HostAddr;
@@ -98,74 +97,7 @@
     }
 }
 
-<<<<<<< HEAD
-impl CdcSplitReader {
-    /// RPC version which is deprecated
-    #[try_stream(boxed, ok = Vec<SourceMessage>, error = anyhow::Error)]
-    async fn into_data_stream_rpc_version(self) {
-=======
 impl CommonSplitReader for CdcSplitReader {
-    #[try_stream(ok = Vec<SourceMessage>, error = anyhow::Error)]
-    async fn into_data_stream(self) {
->>>>>>> 9ccdbe36
-        let cdc_client = self.source_ctx.connector_client.clone().ok_or_else(|| {
-            anyhow!("connector node endpoint not specified or unable to connect to connector node")
-        })?;
-
-        // rewrite the hostname and port for the split
-        let mut properties = self.conn_props.props.clone();
-
-        // For citus, we need to rewrite the table.name to capture sharding tables
-        if self.server_addr.is_some() {
-            let addr = self.server_addr.unwrap();
-            let host_addr = HostAddr::from_str(&addr)
-                .map_err(|err| anyhow!("invalid server address for cdc split. {}", err))?;
-            properties.insert("hostname".to_string(), host_addr.host);
-            properties.insert("port".to_string(), host_addr.port.to_string());
-            // rewrite table name with suffix to capture all shards in the split
-            let mut table_name = properties
-                .remove("table.name")
-                .ok_or_else(|| anyhow!("missing field 'table.name'"))?;
-            table_name.push_str("_[0-9]+");
-            properties.insert("table.name".into(), table_name);
-        }
-
-        let cdc_stream = cdc_client
-            .start_source_stream(
-                self.source_id,
-                self.conn_props.get_source_type_pb()?,
-                self.start_offset,
-                properties,
-                self.snapshot_done,
-            )
-            .await
-            .inspect_err(|err| tracing::error!("connector node start stream error: {}", err))?;
-        pin_mut!(cdc_stream);
-        #[for_await]
-        for event_res in cdc_stream {
-            match event_res {
-                Ok(GetEventStreamResponse { events, .. }) => {
-                    if events.is_empty() {
-                        continue;
-                    }
-                    let mut msgs = Vec::with_capacity(events.len());
-                    for event in events {
-                        msgs.push(SourceMessage::from(event));
-                    }
-                    yield msgs;
-                }
-                Err(e) => {
-                    return Err(anyhow!(
-                        "Cdc service error: code {}, msg {}",
-                        e.code(),
-                        e.message()
-                    ))
-                }
-            }
-        }
-    }
-
-    /// JNI version
     #[try_stream(boxed, ok = Vec<SourceMessage>, error = anyhow::Error)]
     async fn into_data_stream(self) {
         // rewrite the hostname and port for the split
