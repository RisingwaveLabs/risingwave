// Copyright 2024 RisingWave Labs
//
// Licensed under the Apache License, Version 2.0 (the "License");
// you may not use this file except in compliance with the License.
// You may obtain a copy of the License at
//
//     http://www.apache.org/licenses/LICENSE-2.0
//
// Unless required by applicable law or agreed to in writing, software
// distributed under the License is distributed on an "AS IS" BASIS,
// WITHOUT WARRANTIES OR CONDITIONS OF ANY KIND, either express or implied.
// See the License for the specific language governing permissions and
// limitations under the License.

use std::str::FromStr;

use anyhow::{anyhow, Context};
use async_trait::async_trait;
use futures_async_stream::try_stream;
use itertools::Itertools;
use prost::Message;
use risingwave_common::bail;
use risingwave_common::metrics::GLOBAL_ERROR_METRICS;
use risingwave_common::util::addr::HostAddr;
use risingwave_jni_core::jvm_runtime::JVM;
use risingwave_jni_core::{call_static_method, JniReceiverType, JniSenderType};
use risingwave_pb::connector_service::{GetEventStreamRequest, GetEventStreamResponse};
use thiserror_ext::AsReport;
use tokio::sync::mpsc;

use crate::error::{ConnectorError, ConnectorResult};
use crate::parser::ParserConfig;
use crate::source::base::SourceMessage;
use crate::source::cdc::{CdcProperties, CdcSourceType, CdcSourceTypeTrait, DebeziumCdcSplit};
use crate::source::{
    into_chunk_stream, BoxChunkSourceStream, Column, CommonSplitReader, SourceContextRef, SplitId,
    SplitMetaData, SplitReader,
};

pub struct CdcSplitReader<T: CdcSourceTypeTrait> {
    source_id: u64,
    start_offset: Option<String>,
    // host address of worker node for a Citus cluster
    server_addr: Option<String>,
    conn_props: CdcProperties<T>,

    split_id: SplitId,
    // whether the full snapshot phase is done
    snapshot_done: bool,
    parser_config: ParserConfig,
    source_ctx: SourceContextRef,
    rx: JniReceiverType<anyhow::Result<GetEventStreamResponse>>,
}

const DEFAULT_CHANNEL_SIZE: usize = 16;

#[async_trait]
impl<T: CdcSourceTypeTrait> SplitReader for CdcSplitReader<T> {
    type Properties = CdcProperties<T>;
    type Split = DebeziumCdcSplit<T>;

    #[allow(clippy::unused_async)]
    async fn new(
        conn_props: CdcProperties<T>,
        splits: Vec<DebeziumCdcSplit<T>>,
        parser_config: ParserConfig,
        source_ctx: SourceContextRef,
        _columns: Option<Vec<Column>>,
    ) -> ConnectorResult<Self> {
        assert_eq!(splits.len(), 1);
        let split = splits.into_iter().next().unwrap();
        let split_id = split.id();

        let mut properties = conn_props.properties.clone();

        let mut citus_server_addr = None;
        // For citus, we need to rewrite the `table.name` to capture sharding tables
        if matches!(T::source_type(), CdcSourceType::Citus)
            && let Some(ref citus_split) = split.citus_split
            && let Some(ref server_addr) = citus_split.server_addr
        {
            citus_server_addr = Some(server_addr.clone());
            let host_addr =
                HostAddr::from_str(server_addr).context("invalid server address for cdc split")?;
            properties.insert("hostname".to_string(), host_addr.host);
            properties.insert("port".to_string(), host_addr.port.to_string());
            // rewrite table name with suffix to capture all shards in the split
            let mut table_name = properties
                .remove("table.name")
                .ok_or_else(|| anyhow!("missing field 'table.name'"))?;
            table_name.push_str("_[0-9]+");
            properties.insert("table.name".into(), table_name);
        }

        let source_id = split.split_id() as u64;
        let source_type = conn_props.get_source_type_pb();
        let (mut tx, mut rx) = mpsc::channel(DEFAULT_CHANNEL_SIZE);

        let jvm = JVM.get_or_init()?;

        let get_event_stream_request = GetEventStreamRequest {
            source_id,
            source_type: source_type as _,
            start_offset: split.start_offset().clone().unwrap_or_default(),
            properties,
            snapshot_done: split.snapshot_done(),
            is_source_job: conn_props.is_cdc_source_job,
        };

        std::thread::spawn(move || {
            let result: anyhow::Result<_> = try {
                let env = jvm.attach_current_thread()?;
                let get_event_stream_request_bytes =
                    env.byte_array_from_slice(&Message::encode_to_vec(&get_event_stream_request))?;
                (env, get_event_stream_request_bytes)
            };

            let (mut env, get_event_stream_request_bytes) = match result {
                Ok(inner) => inner,
                Err(e) => {
                    let _ = tx
                        .blocking_send(Err(e.context("err before calling runJniDbzSourceThread")));
                    return;
                }
            };

            let result = call_static_method!(
                env,
                {com.risingwave.connector.source.core.JniDbzSourceHandler},
                {void runJniDbzSourceThread(byte[] getEventStreamRequestBytes, long channelPtr)},
                &get_event_stream_request_bytes,
                &mut tx as *mut JniSenderType<GetEventStreamResponse>
            );

            match result {
                Ok(_) => {
                    tracing::info!(?source_id, "end of jni call runJniDbzSourceThread");
                }
                Err(e) => {
                    tracing::error!(?source_id, error = %e.as_report(), "jni call error");
                }
            }
        });

        // wait for the handshake message
        if let Some(res) = rx.recv().await {
            let resp: GetEventStreamResponse = res?;
            let inited = match resp.control {
                Some(info) => info.handshake_ok,
                None => {
                    tracing::error!(?source_id, "handshake message not received. {:?}", resp);
                    false
                }
            };
            if !inited {
                bail!("failed to start cdc connector");
            }
        }
        tracing::info!(?source_id, "cdc connector started");

        match T::source_type() {
            CdcSourceType::Mysql | CdcSourceType::Postgres | CdcSourceType::Mongodb => Ok(Self {
                source_id: split.split_id() as u64,
                start_offset: split.start_offset().clone(),
                server_addr: None,
                conn_props,
                split_id,
                snapshot_done: split.snapshot_done(),
                parser_config,
                source_ctx,
                rx,
            }),
            CdcSourceType::Citus => Ok(Self {
                source_id: split.split_id() as u64,
                start_offset: split.start_offset().clone(),
                server_addr: citus_server_addr,
                conn_props,
                split_id,
                snapshot_done: split.snapshot_done(),
                parser_config,
                source_ctx,
                rx,
            }),
            CdcSourceType::Unspecified => {
                unreachable!();
            }
        }
    }

    fn into_stream(self) -> BoxChunkSourceStream {
        let parser_config = self.parser_config.clone();
        let source_context = self.source_ctx.clone();
        into_chunk_stream(self, parser_config, source_context)
    }
}

impl<T: CdcSourceTypeTrait> CommonSplitReader for CdcSplitReader<T> {
    #[try_stream(ok = Vec<SourceMessage>, error = ConnectorError)]
    async fn into_data_stream(self) {
        let source_type = T::source_type();
        let mut rx = self.rx;
        let source_id = self.source_id.to_string();
        let metrics = self.source_ctx.metrics.clone();

        while let Some(result) = rx.recv().await {
            match result {
                Ok(GetEventStreamResponse { events, .. }) => {
                    tracing::trace!("receive {} cdc events ", events.len());
                    metrics
                        .connector_source_rows_received
                        .with_label_values(&[source_type.as_str_name(), &source_id])
                        .inc_by(events.len() as u64);
                    let msgs = events.into_iter().map(SourceMessage::from).collect_vec();
                    yield msgs;
                }
                Err(e) => {
                    GLOBAL_ERROR_METRICS.user_source_error.report([
<<<<<<< HEAD
                        // TODO(eric): output ConnectorError's variant as label
                        "cdc_source".to_owned(),
                        source_id.clone(),
                        self.source_ctx.source_name.clone(),
                        self.source_ctx.fragment_id.to_string(),
=======
                        "cdc_source".to_owned(),
                        source_id.clone(),
                        self.source_ctx.source_info.source_name.clone(),
                        self.source_ctx.source_info.fragment_id.to_string(),
>>>>>>> d34d7af8
                    ]);
                    Err(e)?;
                }
            }
        }

        bail!("all senders are dropped");
    }
}<|MERGE_RESOLUTION|>--- conflicted
+++ resolved
@@ -215,18 +215,10 @@
                 }
                 Err(e) => {
                     GLOBAL_ERROR_METRICS.user_source_error.report([
-<<<<<<< HEAD
-                        // TODO(eric): output ConnectorError's variant as label
                         "cdc_source".to_owned(),
                         source_id.clone(),
                         self.source_ctx.source_name.clone(),
                         self.source_ctx.fragment_id.to_string(),
-=======
-                        "cdc_source".to_owned(),
-                        source_id.clone(),
-                        self.source_ctx.source_info.source_name.clone(),
-                        self.source_ctx.source_info.fragment_id.to_string(),
->>>>>>> d34d7af8
                     ]);
                     Err(e)?;
                 }
