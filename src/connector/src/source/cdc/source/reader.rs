--- conflicted
+++ resolved
@@ -121,7 +121,6 @@
             properties.insert("table.name".into(), table_name);
         }
 
-<<<<<<< HEAD
         let (tx, mut rx) = mpsc::channel(1024);
         let tx: Box<GetEventStreamJniSender> = Box::new(tx);
 
@@ -129,7 +128,7 @@
 
         let get_event_stream_request = GetEventStreamRequest {
             source_id: self.source_id,
-            source_type: self.conn_props.get_source_type_pb()? as _,
+            source_type: self.conn_props.get_source_type_pb() as _,
             start_offset: self.start_offset.unwrap_or_default(),
             properties,
             snapshot_done: self.snapshot_done,
@@ -170,39 +169,6 @@
             let mut msgs = Vec::with_capacity(events.len());
             for event in events {
                 msgs.push(SourceMessage::from(event));
-=======
-        let cdc_stream = cdc_client
-            .start_source_stream(
-                self.source_id,
-                self.conn_props.get_source_type_pb(),
-                self.start_offset,
-                properties,
-                self.snapshot_done,
-            )
-            .await
-            .inspect_err(|err| tracing::error!("connector node start stream error: {}", err))?;
-        pin_mut!(cdc_stream);
-        #[for_await]
-        for event_res in cdc_stream {
-            match event_res {
-                Ok(GetEventStreamResponse { events, .. }) => {
-                    if events.is_empty() {
-                        continue;
-                    }
-                    let mut msgs = Vec::with_capacity(events.len());
-                    for event in events {
-                        msgs.push(SourceMessage::from(event));
-                    }
-                    yield msgs;
-                }
-                Err(e) => {
-                    return Err(anyhow!(
-                        "Cdc service error: code {}, msg {}",
-                        e.code(),
-                        e.message()
-                    ))
-                }
->>>>>>> 8bd524bb
             }
             yield msgs;
         }
