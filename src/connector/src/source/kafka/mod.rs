--- conflicted
+++ resolved
@@ -58,7 +58,6 @@
     #[serde(rename = "properties.group.id", alias = "kafka.consumer.group")]
     pub consumer_group: Option<String>,
 
-<<<<<<< HEAD
     /// This parameter is used to tell KafkaSplitReader to produce `UpsertMessage`s, which
     /// combine both key and value fields of the Kafka message.
     /// TODO: Currently, `Option<bool>` can not be parsed here.
@@ -72,17 +71,11 @@
     )]
     pub sync_call_timeout: Duration,
 
-=======
->>>>>>> ae65abeb
     #[serde(flatten)]
     pub common: KafkaCommon,
 }
 
-<<<<<<< HEAD
 const fn default_kafka_sync_call_timeout() -> Duration {
     Duration::from_secs(1)
 }
-=======
-const KAFKA_SYNC_CALL_TIMEOUT: Duration = Duration::from_secs(1);
-const KAFKA_ISOLATION_LEVEL: &str = "read_committed";
->>>>>>> ae65abeb
+const KAFKA_ISOLATION_LEVEL: &str = "read_committed";