--- conflicted
+++ resolved
@@ -53,10 +53,6 @@
     rw_columns: Vec<SourceColumnDesc>,
 }
 
-<<<<<<< HEAD
-// confluent_wire_format, kafka only, subject-name: "${topic-name}-value"
-impl AvroParser {
-=======
 #[derive(Debug, Clone)]
 pub struct AvroParserConfig {
     schema: Arc<Schema>,
@@ -64,7 +60,6 @@
 }
 
 impl AvroParserConfig {
->>>>>>> e5004c33
     pub async fn new(
         props: &HashMap<String, String>,
         schema_location: &str,
@@ -302,26 +297,26 @@
                 millis / 1_000,
                 (millis % 1_000) as u32 * 1_000_000,
             )
-            .map_err(|e| {
-                let err_msg = format!(
-                    "avro parse error.wrong timestamp millis value {}, err {:?}",
-                    millis, e
-                );
-                RwError::from(InternalError(err_msg))
-            })?,
+                .map_err(|e| {
+                    let err_msg = format!(
+                        "avro parse error.wrong timestamp millis value {}, err {:?}",
+                        millis, e
+                    );
+                    RwError::from(InternalError(err_msg))
+                })?,
         ),
         Value::TimestampMicros(micros) => ScalarImpl::NaiveDateTime(
             NaiveDateTimeWrapper::with_secs_nsecs(
                 micros / 1_000_000,
                 (micros % 1_000_000) as u32 * 1_000,
             )
-            .map_err(|e| {
-                let err_msg = format!(
-                    "avro parse error.wrong timestamp micros value {}, err {:?}",
-                    micros, e
-                );
-                RwError::from(InternalError(err_msg))
-            })?,
+                .map_err(|e| {
+                    let err_msg = format!(
+                        "avro parse error.wrong timestamp micros value {}, err {:?}",
+                        micros, e
+                    );
+                    RwError::from(InternalError(err_msg))
+                })?,
         ),
         Value::Duration(duration) => {
             let months = u32::from(duration.months()) as i32;
@@ -497,7 +492,7 @@
                             millis / 1000,
                             (millis % 1000) as u32 * 1_000_000,
                         )
-                        .unwrap(),
+                            .unwrap(),
                     ));
                     assert_eq!(row[i], datetime);
                 }
@@ -507,7 +502,7 @@
                             micros / 1_000_000,
                             (micros % 1_000_000) as u32 * 1_000,
                         )
-                        .unwrap(),
+                            .unwrap(),
                     ));
                     assert_eq!(row[i], datetime);
                 }
@@ -691,13 +686,9 @@
         let conf = new_avro_conf_from_local("simple-schema.avsc")
             .await
             .unwrap();
-<<<<<<< HEAD
         let columns = avro_parser_rs.map_to_columns().unwrap();
         assert_eq!(columns.len(), 10);
         println!("{:?}", columns);
-=======
-        println!("{:?}", conf.map_to_columns().unwrap());
->>>>>>> e5004c33
     }
 
     #[tokio::test]
