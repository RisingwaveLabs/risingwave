--- conflicted
+++ resolved
@@ -119,16 +119,7 @@
         if avro_config.use_schema_registry {
             let client = Client::new(url, &avro_config.client_config)?;
             let resolver = ConfluentSchemaResolver::new(client);
-<<<<<<< HEAD
-
-            let (subject_key, subject_value) = get_subject_by_strategy(
-=======
-            let upsert_primary_key_column_name =
-                if enable_upsert && !avro_config.upsert_primary_key.is_empty() {
-                    Some(avro_config.upsert_primary_key.clone())
-                } else {
-                    None
-                };
+
             let subject_key = if enable_upsert {
                 Some(get_subject_by_strategy(
                     &avro_config.name_strategy,
@@ -145,7 +136,6 @@
                 None
             };
             let subject_value = get_subject_by_strategy(
->>>>>>> c171d4cb
                 &avro_config.name_strategy,
                 avro_config.topic.as_str(),
                 avro_config.record_name.as_deref(),
