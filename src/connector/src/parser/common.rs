// Copyright 2023 RisingWave Labs
//
// Licensed under the Apache License, Version 2.0 (the "License");
// you may not use this file except in compliance with the License.
// You may obtain a copy of the License at
//
//     http://www.apache.org/licenses/LICENSE-2.0
//
// Unless required by applicable law or agreed to in writing, software
// distributed under the License is distributed on an "AS IS" BASIS,
// WITHOUT WARRANTIES OR CONDITIONS OF ANY KIND, either express or implied.
// See the License for the specific language governing permissions and
// limitations under the License.

use std::borrow::Cow;
use std::str::FromStr;

use anyhow::{anyhow, Result};
use base64::Engine as _;
use risingwave_common::array::{ListValue, StructValue};
use risingwave_common::cast::{
    i64_to_timestamp, i64_to_timestamptz, str_to_bytea, str_to_date, str_to_time, str_to_timestamp,
    str_with_time_zone_to_timestamptz,
};
use risingwave_common::types::{
    DataType, Date, Datum, Decimal, Int256, Interval, JsonbVal, ScalarImpl, Time,
};
use risingwave_common::util::iter_util::ZipEqFast;
use simd_json::value::StaticNode;
use simd_json::{BorrowedValue, ValueAccess};

use crate::source::SourceFormat;
use crate::{ensure_i16, ensure_i32, ensure_i64, ensure_str, simd_json_ensure_float};
pub(crate) fn json_object_smart_get_value<'a, 'b>(
    v: &'b simd_json::BorrowedValue<'a>,
    key: Cow<'b, str>,
) -> Option<&'b BorrowedValue<'a>> {
    let obj = v.as_object()?;
    if obj.contains_key(key.as_ref()) {
        return obj.get(key.as_ref());
    }
    for (k, v) in obj {
        if k.eq_ignore_ascii_case(key.as_ref()) {
            return Some(v);
        }
    }
    None
}

fn do_parse_simd_json_value(
    format: &SourceFormat,
    dtype: &DataType,
    v: &BorrowedValue<'_>,
) -> Result<ScalarImpl> {
    let v = match dtype {
        DataType::Boolean => match v {
            BorrowedValue::Static(StaticNode::Bool(b)) => (*b).into(),
            // debezium converts bool to int, false -> 0, true -> 1, for mysql and postgres
            BorrowedValue::Static(v) => match v.as_i64() {
                Some(0i64) => ScalarImpl::Bool(false),
                Some(1i64) => ScalarImpl::Bool(true),
                _ => anyhow::bail!("expect bool, but found {v}"),
            },
            _ => anyhow::bail!("expect bool, but found {v}"),
        },
        DataType::Int16 => ensure_i16!(v, i16).into(),
        DataType::Int32 => ensure_i32!(v, i32).into(),
        DataType::Int64 => ensure_i64!(v, i64).into(),
        DataType::Int256 => Int256::from_str(ensure_str!(v, "quoted int256"))?.into(),
        DataType::Serial => anyhow::bail!("serial should not be parsed"),
        // when f32 overflows, the value is converted to `inf` which is inappropriate
        DataType::Float32 => {
            let scalar_val = ScalarImpl::Float32((simd_json_ensure_float!(v, f32) as f32).into());
            if let ScalarImpl::Float32(f) = scalar_val {
                if f.0.is_infinite() {
                    anyhow::bail!("{v} is out of range for type f32");
                }
            }
            scalar_val
        }
        DataType::Float64 => simd_json_ensure_float!(v, f64).into(),
        // FIXME: decimal should have more precision than f64
        DataType::Decimal => Decimal::try_from(simd_json_ensure_float!(v, Decimal))
            .map_err(|_| anyhow!("expect decimal"))?
            .into(),
        DataType::Varchar => ensure_str!(v, "varchar").to_string().into(),
<<<<<<< HEAD
        DataType::Bytea => match format {
            // debezium converts postgres bytea to base64 format
            SourceFormat::DebeziumJson => ScalarImpl::Bytea(
                base64::engine::general_purpose::STANDARD
                    .decode(ensure_str!(v, "bytea"))
                    .map_err(|e| anyhow!(e))?
                    .into(),
            ),
            _ => ScalarImpl::Bytea(ensure_str!(v, "bytea").to_string().as_bytes().into()),
        },
=======
        DataType::Bytea => {
            ScalarImpl::Bytea(str_to_bytea(ensure_str!(v, "bytea")).map_err(|e| anyhow!(e))?)
        }
>>>>>>> 1ccc7903
        DataType::Date => match v {
            BorrowedValue::String(s) => str_to_date(s).map_err(|e| anyhow!(e))?.into(),
            BorrowedValue::Static(_) => {
                // debezium converts date to i32 for mysql and postgres
                Date::with_days_since_unix_epoch(ensure_i32!(v, i32))?.into()
            }
            _ => anyhow::bail!("expect date, but found {v}"),
        },
        DataType::Time => {
            match v {
                BorrowedValue::String(s) => str_to_time(s).map_err(|e| anyhow!(e))?.into(),
                BorrowedValue::Static(_) => {
                    match format {
                        SourceFormat::DebeziumJson => {
                            // debezium converts time to i64 for mysql and postgres in microseconds
                            Time::with_micro(ensure_i64!(v, i64).try_into().map_err(|_| {
                                anyhow!("cannot cast i64 to time, value out of range")
                            })?)?
                            .into()
                        }
                        _ => Time::with_milli(ensure_i64!(v, i64).try_into().map_err(|_| {
                            anyhow!("cannot cast i64 to time, value out of range")
                        })?)?
                        .into(),
                    }
                }
                _ => anyhow::bail!("expect time, but found {v}"),
            }
        }
        DataType::Timestamp => match v {
            BorrowedValue::String(s) => str_to_timestamp(s).map_err(|e| anyhow!(e))?.into(),
            BorrowedValue::Static(_) => i64_to_timestamp(ensure_i64!(v, i64))
                .map_err(|e| anyhow!(e))?
                .into(),
            _ => anyhow::bail!("expect timestamp, but found {v}"),
        },
        DataType::Timestamptz => match v {
            BorrowedValue::String(s) => str_with_time_zone_to_timestamptz(s)
                .map_err(|e| anyhow!(e))?
                .into(),
            BorrowedValue::Static(_) => i64_to_timestamptz(ensure_i64!(v, i64))
                .map_err(|e| anyhow!(e))?
                .into(),
            _ => anyhow::bail!("expect timestamptz, but found {v}"),
        },
        DataType::Jsonb => {
            // jsonb will be output as a string in debezium format
            if *format == SourceFormat::DebeziumJson {
                ScalarImpl::Jsonb(JsonbVal::from_str(ensure_str!(v, "jsonb"))?)
            } else {
                let v: serde_json::Value = v.clone().try_into()?;
                #[expect(clippy::disallowed_methods)]
                ScalarImpl::Jsonb(JsonbVal::from_serde(v))
            }
        }
        DataType::Struct(struct_type_info) => {
            let fields: Vec<Option<ScalarImpl>> = struct_type_info
                .field_names
                .iter()
                .zip_eq_fast(struct_type_info.fields.iter())
                .map(|field| {
                    simd_json_parse_value(
                        format,
                        field.1,
                        json_object_smart_get_value(v, field.0.into()),
                    )
                })
                .collect::<Result<Vec<Datum>>>()?;
            ScalarImpl::Struct(StructValue::new(fields))
        }
        DataType::List(item_type) => {
            if let BorrowedValue::Array(values) = v {
                let values = values
                    .iter()
                    .map(|v| simd_json_parse_value(format, item_type, Some(v)))
                    .collect::<Result<Vec<Datum>>>()?;
                ScalarImpl::List(ListValue::new(values))
            } else {
                let err_msg = format!(
                    "json parse error.type incompatible, dtype {:?}, value {:?}",
                    dtype, v
                );
                return Err(anyhow!(err_msg));
            }
        }
        DataType::Interval => match format {
            SourceFormat::DebeziumJson => {
                ScalarImpl::Interval(Interval::from_iso_8601(ensure_str!(v, "interval"))?)
            }
            _ => unimplemented!(),
        },
    };
    Ok(v)
}

#[inline]
pub(crate) fn simd_json_parse_value(
    // column: &ColumnDesc,
    format: &SourceFormat,
    dtype: &DataType,
    value: Option<&BorrowedValue<'_>>,
) -> Result<Datum> {
    match value {
        None | Some(BorrowedValue::Static(StaticNode::Null)) => Ok(None),
        Some(v) => Ok(Some(do_parse_simd_json_value(format, dtype, v).map_err(
            |e| anyhow!("failed to parse type '{}' from json: {}", dtype, e),
        )?)),
    }
}<|MERGE_RESOLUTION|>--- conflicted
+++ resolved
@@ -84,7 +84,6 @@
             .map_err(|_| anyhow!("expect decimal"))?
             .into(),
         DataType::Varchar => ensure_str!(v, "varchar").to_string().into(),
-<<<<<<< HEAD
         DataType::Bytea => match format {
             // debezium converts postgres bytea to base64 format
             SourceFormat::DebeziumJson => ScalarImpl::Bytea(
@@ -93,13 +92,8 @@
                     .map_err(|e| anyhow!(e))?
                     .into(),
             ),
-            _ => ScalarImpl::Bytea(ensure_str!(v, "bytea").to_string().as_bytes().into()),
-        },
-=======
-        DataType::Bytea => {
-            ScalarImpl::Bytea(str_to_bytea(ensure_str!(v, "bytea")).map_err(|e| anyhow!(e))?)
-        }
->>>>>>> 1ccc7903
+            _ => ScalarImpl::Bytea(str_to_bytea(ensure_str!(v, "bytea")).map_err(|e| anyhow!(e))?),
+        },
         DataType::Date => match v {
             BorrowedValue::String(s) => str_to_date(s).map_err(|e| anyhow!(e))?.into(),
             BorrowedValue::Static(_) => {
