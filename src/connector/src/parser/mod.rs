--- conflicted
+++ resolved
@@ -69,12 +69,8 @@
 mod json_parser;
 mod maxwell;
 mod mysql;
-<<<<<<< HEAD
-mod plain_parser;
+pub mod plain_parser;
 mod postgres;
-=======
-pub mod plain_parser;
->>>>>>> 4f354b22
 mod protobuf;
 mod unified;
 mod upsert_parser;
