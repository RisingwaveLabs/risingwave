--- conflicted
+++ resolved
@@ -17,141 +17,4 @@
 mod operators;
 mod util;
 
-<<<<<<< HEAD
-pub use simd_json_parser::*;
-
-#[cfg(test)]
-mod tests {
-
-    use std::str::FromStr;
-
-    use risingwave_common::array::Op;
-    use risingwave_common::row::Row;
-    use risingwave_common::types::{DataType, Decimal, ScalarImpl, ToOwnedDatum};
-    use risingwave_expr::vector_op::cast::str_to_timestamp;
-
-    use super::*;
-    use crate::parser::SourceStreamChunkBuilder;
-    use crate::source::{ErrorReportingContext, SourceColumnDesc};
-
-    #[tokio::test]
-    async fn test_json_parser() {
-        let payload = br#"{"data":[{"id":"1","name":"mike","is_adult":"0","balance":"1500.62","reg_time":"2018-01-01 00:00:01","win_rate":"0.65"}],"database":"demo","es":1668673476000,"id":7,"isDdl":false,"mysqlType":{"id":"int","name":"varchar(40)","is_adult":"boolean","balance":"decimal(10,2)","reg_time":"timestamp","win_rate":"double"},"old":[{"balance":"1000.62"}],"pkNames":null,"sql":"","sqlType":{"id":4,"name":12,"is_adult":-6,"balance":3,"reg_time":93,"win_rate":8},"table":"demo","ts":1668673476732,"type":"UPDATE"}"#;
-
-        let descs = vec![
-            SourceColumnDesc::simple("ID", DataType::Int64, 0.into()),
-            SourceColumnDesc::simple("NAME", DataType::Varchar, 1.into()),
-            SourceColumnDesc::simple("is_adult", DataType::Boolean, 2.into()),
-            SourceColumnDesc::simple("balance", DataType::Decimal, 3.into()),
-            SourceColumnDesc::simple("reg_time", DataType::Timestamp, 4.into()),
-            SourceColumnDesc::simple("win_rate", DataType::Float64, 5.into()),
-        ];
-
-        let parser =
-            CanalJsonParser::new(descs.clone(), ErrorReportingContext::for_test()).unwrap();
-
-        let mut builder = SourceStreamChunkBuilder::with_capacity(descs, 2);
-
-        let writer = builder.row_writer();
-        parser.parse_inner(payload, writer).await.unwrap();
-
-        let chunk = builder.finish();
-
-        let mut rows = chunk.rows();
-
-        {
-            let (op, row) = rows.next().unwrap();
-            assert_eq!(op, Op::UpdateDelete);
-            assert_eq!(row.datum_at(0).to_owned_datum(), Some(ScalarImpl::Int64(1)));
-            assert_eq!(
-                row.datum_at(1).to_owned_datum(),
-                (Some(ScalarImpl::Utf8("mike".into())))
-            );
-            assert_eq!(
-                row.datum_at(2).to_owned_datum(),
-                (Some(ScalarImpl::Bool(false)))
-            );
-            assert_eq!(
-                row.datum_at(3).to_owned_datum(),
-                (Some(Decimal::from_str("1000.62").unwrap().into()))
-            );
-            assert_eq!(
-                row.datum_at(4).to_owned_datum(),
-                (Some(ScalarImpl::NaiveDateTime(
-                    str_to_timestamp("2018-01-01 00:00:01").unwrap()
-                )))
-            );
-            assert_eq!(
-                row.datum_at(5).to_owned_datum(),
-                (Some(ScalarImpl::Float64(0.65.into())))
-            );
-        }
-
-        {
-            let (op, row) = rows.next().unwrap();
-            assert_eq!(op, Op::UpdateInsert);
-            assert_eq!(row.datum_at(0).to_owned_datum(), Some(ScalarImpl::Int64(1)));
-            assert_eq!(
-                row.datum_at(1).to_owned_datum(),
-                (Some(ScalarImpl::Utf8("mike".into())))
-            );
-            assert_eq!(
-                row.datum_at(2).to_owned_datum(),
-                (Some(ScalarImpl::Bool(false)))
-            );
-            assert_eq!(
-                row.datum_at(3).to_owned_datum(),
-                (Some(Decimal::from_str("1500.62").unwrap().into()))
-            );
-            assert_eq!(
-                row.datum_at(4).to_owned_datum(),
-                (Some(ScalarImpl::NaiveDateTime(
-                    str_to_timestamp("2018-01-01 00:00:01").unwrap()
-                )))
-            );
-            assert_eq!(
-                row.datum_at(5).to_owned_datum(),
-                (Some(ScalarImpl::Float64(0.65.into())))
-            );
-        }
-    }
-
-    #[tokio::test]
-    async fn test_parse_multi_rows() {
-        let payload = br#"{"data": [{"v1": "1", "v2": "2"}, {"v1": "3", "v2": "4"}], "old": null, "mysqlType":{"v1": "int", "v2": "int"}, "sqlType":{"v1": 4, "v2": 4}, "database":"demo","es":1668673394000,"id":5,"isDdl":false, "table":"demo","ts":1668673394788,"type":"INSERT"}"#;
-
-        let descs = vec![
-            SourceColumnDesc::simple("v1", DataType::Int32, 0.into()),
-            SourceColumnDesc::simple("v2", DataType::Int32, 1.into()),
-        ];
-
-        let parser =
-            CanalJsonParser::new(descs.clone(), ErrorReportingContext::for_test()).unwrap();
-
-        let mut builder = SourceStreamChunkBuilder::with_capacity(descs, 2);
-
-        let writer = builder.row_writer();
-        parser.parse_inner(payload, writer).await.unwrap();
-
-        let chunk = builder.finish();
-
-        let mut rows = chunk.rows();
-
-        {
-            let (op, row) = rows.next().unwrap();
-            assert_eq!(op, Op::Insert);
-            assert_eq!(row.datum_at(0).to_owned_datum(), Some(ScalarImpl::Int32(1)));
-            assert_eq!(row.datum_at(1).to_owned_datum(), Some(ScalarImpl::Int32(2)));
-        }
-
-        {
-            let (op, row) = rows.next().unwrap();
-            assert_eq!(op, Op::Insert);
-            assert_eq!(row.datum_at(0).to_owned_datum(), Some(ScalarImpl::Int32(3)));
-            assert_eq!(row.datum_at(1).to_owned_datum(), Some(ScalarImpl::Int32(4)));
-        }
-    }
-}
-=======
-pub use simd_json_parser::*;
->>>>>>> d8198fa1
+pub use simd_json_parser::*;