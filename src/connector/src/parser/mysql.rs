// Copyright 2023 RisingWave Labs
//
// Licensed under the Apache License, Version 2.0 (the "License");
// you may not use this file except in compliance with the License.
// You may obtain a copy of the License at
//
//     http://www.apache.org/licenses/LICENSE-2.0
//
// Unless required by applicable law or agreed to in writing, software
// distributed under the License is distributed on an "AS IS" BASIS,
// WITHOUT WARRANTIES OR CONDITIONS OF ANY KIND, either express or implied.
// See the License for the specific language governing permissions and
// limitations under the License.

use std::sync::LazyLock;

use chrono::NaiveDate;
use mysql_async::Row as MysqlRow;
use risingwave_common::catalog::Schema;
<<<<<<< HEAD
=======
use risingwave_common::log::LogSuppresser;
>>>>>>> bb1a11e9
use risingwave_common::row::OwnedRow;
use risingwave_common::types::{
    DataType, Date, Decimal, JsonbVal, ScalarImpl, Time, Timestamp, Timestamptz,
};
use rust_decimal::Decimal as RustDecimal;

<<<<<<< HEAD
use crate::source::cdc::external::ConnectorResult;

pub fn mysql_row_to_owned_row(
    mysql_row: &mut MysqlRow,
    schema: &Schema,
) -> ConnectorResult<OwnedRow> {
=======
macro_rules! handle_data_type {
    ($row:expr, $i:expr, $name:expr, $type:ty) => {{
        let res = $row.take_opt::<Option<$type>, _>($i).unwrap_or(Ok(None));
        match res {
            Ok(val) => val.map(|v| ScalarImpl::from(v)),
            Err(err) => {
                tracing::error!("parse column `{}` fail: {}", $name, err);
                None
            }
        }
    }};
    ($row:expr, $i:expr, $name:expr, $type:ty, $rw_type:ty) => {{
        let res = $row.take_opt::<Option<$type>, _>($i).unwrap_or(Ok(None));
        match res {
            Ok(val) => val.map(|v| ScalarImpl::from(<$rw_type>::from(v))),
            Err(err) => {
                tracing::error!("parse column `{}` fail: {}", $name, err);
                None
            }
        }
    }};
}

pub fn mysql_row_to_datums(mysql_row: &mut MysqlRow, schema: &Schema) -> OwnedRow {
>>>>>>> bb1a11e9
    let mut datums = vec![];
    for i in 0..schema.fields.len() {
        let rw_field = &schema.fields[i];
        let name = rw_field.name.as_str();
        let datum = {
            match rw_field.data_type {
                DataType::Boolean => {
                    handle_data_type!(mysql_row, i, name, bool)
                }
                DataType::Int16 => {
                    handle_data_type!(mysql_row, i, name, i16)
                }
                DataType::Int32 => {
                    handle_data_type!(mysql_row, i, name, i32)
                }
                DataType::Int64 => {
                    handle_data_type!(mysql_row, i, name, i64)
                }
                DataType::Float32 => {
                    handle_data_type!(mysql_row, i, name, f32)
                }
                DataType::Float64 => {
                    handle_data_type!(mysql_row, i, name, f64)
                }
                DataType::Decimal => {
                    handle_data_type!(mysql_row, i, name, RustDecimal, Decimal)
                }
                DataType::Varchar => {
                    handle_data_type!(mysql_row, i, name, String)
                }
                DataType::Date => {
                    handle_data_type!(mysql_row, i, name, NaiveDate, Date)
                }
                DataType::Time => {
                    handle_data_type!(mysql_row, i, name, chrono::NaiveTime, Time)
                }
                DataType::Timestamp => {
                    handle_data_type!(mysql_row, i, name, chrono::NaiveDateTime, Timestamp)
                }
                DataType::Timestamptz => {
                    let res = mysql_row
                        .take_opt::<Option<chrono::NaiveDateTime>, _>(i)
                        .unwrap_or(Ok(None));
                    match res {
                        Ok(val) => val.map(|v| {
                            ScalarImpl::from(Timestamptz::from_micros(v.timestamp_micros()))
                        }),
                        Err(err) => {
                            tracing::error!("parse column `{}` fail: {}", name, err);
                            None
                        }
                    }
                }
                DataType::Bytea => {
                    let res = mysql_row
                        .take_opt::<Option<Vec<u8>>, _>(i)
                        .unwrap_or(Ok(None));
                    match res {
                        Ok(val) => val.map(|v| ScalarImpl::from(v.into_boxed_slice())),
                        Err(err) => {
                            tracing::error!("parse column `{}` fail: {}", name, err);
                            None
                        }
                    }
                }
                DataType::Jsonb => {
                    handle_data_type!(mysql_row, i, name, serde_json::Value, JsonbVal)
                }
                DataType::Interval
                | DataType::Struct(_)
                | DataType::List(_)
                | DataType::Int256
                | DataType::Serial => {
                    // Interval, Struct, List, Int256 are not supported
                    static LOG_SUPPERSSER: LazyLock<LogSuppresser> =
                        LazyLock::new(LogSuppresser::default);
                    if let Ok(suppressed_count) = LOG_SUPPERSSER.check() {
                        tracing::warn!(column = rw_field.name, ?rw_field.data_type, suppressed_count, "unsupported data type, set to null");
                    }
                    None
                }
            }
        };
        datums.push(datum);
    }
<<<<<<< HEAD
    Ok(OwnedRow::new(datums))
=======
    OwnedRow::new(datums)
>>>>>>> bb1a11e9
}

#[cfg(test)]
mod tests {

    use futures::pin_mut;
    use mysql_async::prelude::*;
    use mysql_async::Row as MySqlRow;
    use risingwave_common::catalog::{Field, Schema};
    use risingwave_common::row::Row;
    use risingwave_common::types::{DataType, ToText};
    use tokio_stream::StreamExt;

    use crate::parser::mysql_row_to_owned_row;

    // manual test case
    #[ignore]
    #[tokio::test]
    async fn test_convert_mysql_row_to_owned_row() {
        let pool = mysql_async::Pool::new("mysql://root:123456@localhost:8306/mydb");

        let t1schema = Schema::new(vec![
            Field::with_name(DataType::Int32, "v1"),
            Field::with_name(DataType::Int32, "v2"),
            Field::with_name(DataType::Timestamptz, "v3"),
        ]);

        let mut conn = pool.get_conn().await.unwrap();
        conn.exec_drop("SET time_zone = \"+08:00\"", ())
            .await
            .unwrap();

        let mut result_set = conn.query_iter("SELECT * FROM `t1m`").await.unwrap();
        let s = result_set.stream::<MySqlRow>().await.unwrap().unwrap();
        let row_stream = s.map(|row| {
            // convert mysql row into OwnedRow
            let mut mysql_row = row.unwrap();
<<<<<<< HEAD
            Ok::<_, anyhow::Error>(Some(
                mysql_row_to_owned_row(&mut mysql_row, &t1schema).unwrap(),
            ))
=======
            Ok::<_, anyhow::Error>(Some(mysql_row_to_datums(&mut mysql_row, &t1schema)))
>>>>>>> bb1a11e9
        });
        pin_mut!(row_stream);
        while let Some(row) = row_stream.next().await {
            if let Ok(ro) = row
                && ro.is_some()
            {
                let owned_row = ro.unwrap();
                let d = owned_row.datum_at(2);
                if let Some(scalar) = d {
                    let v = scalar.into_timestamptz();
                    println!("timestamp: {}", v.to_text());
                }
            }
        }
    }
}<|MERGE_RESOLUTION|>--- conflicted
+++ resolved
@@ -17,24 +17,13 @@
 use chrono::NaiveDate;
 use mysql_async::Row as MysqlRow;
 use risingwave_common::catalog::Schema;
-<<<<<<< HEAD
-=======
 use risingwave_common::log::LogSuppresser;
->>>>>>> bb1a11e9
 use risingwave_common::row::OwnedRow;
 use risingwave_common::types::{
     DataType, Date, Decimal, JsonbVal, ScalarImpl, Time, Timestamp, Timestamptz,
 };
 use rust_decimal::Decimal as RustDecimal;
 
-<<<<<<< HEAD
-use crate::source::cdc::external::ConnectorResult;
-
-pub fn mysql_row_to_owned_row(
-    mysql_row: &mut MysqlRow,
-    schema: &Schema,
-) -> ConnectorResult<OwnedRow> {
-=======
 macro_rules! handle_data_type {
     ($row:expr, $i:expr, $name:expr, $type:ty) => {{
         let res = $row.take_opt::<Option<$type>, _>($i).unwrap_or(Ok(None));
@@ -58,8 +47,7 @@
     }};
 }
 
-pub fn mysql_row_to_datums(mysql_row: &mut MysqlRow, schema: &Schema) -> OwnedRow {
->>>>>>> bb1a11e9
+pub fn mysql_row_to_owned_row(mysql_row: &mut MysqlRow, schema: &Schema) -> OwnedRow {
     let mut datums = vec![];
     for i in 0..schema.fields.len() {
         let rw_field = &schema.fields[i];
@@ -145,11 +133,7 @@
         };
         datums.push(datum);
     }
-<<<<<<< HEAD
-    Ok(OwnedRow::new(datums))
-=======
     OwnedRow::new(datums)
->>>>>>> bb1a11e9
 }
 
 #[cfg(test)]
@@ -187,13 +171,7 @@
         let row_stream = s.map(|row| {
             // convert mysql row into OwnedRow
             let mut mysql_row = row.unwrap();
-<<<<<<< HEAD
-            Ok::<_, anyhow::Error>(Some(
-                mysql_row_to_owned_row(&mut mysql_row, &t1schema).unwrap(),
-            ))
-=======
-            Ok::<_, anyhow::Error>(Some(mysql_row_to_datums(&mut mysql_row, &t1schema)))
->>>>>>> bb1a11e9
+            Ok::<_, anyhow::Error>(Some(mysql_row_to_owned_row(&mut mysql_row, &t1schema)))
         });
         pin_mut!(row_stream);
         while let Some(row) = row_stream.next().await {
