// Copyright 2023 RisingWave Labs
//
// Licensed under the Apache License, Version 2.0 (the "License");
// you may not use this file except in compliance with the License.
// You may obtain a copy of the License at
//
//     http://www.apache.org/licenses/LICENSE-2.0
//
// Unless required by applicable law or agreed to in writing, software
// distributed under the License is distributed on an "AS IS" BASIS,
// WITHOUT WARRANTIES OR CONDITIONS OF ANY KIND, either express or implied.
// See the License for the specific language governing permissions and
// limitations under the License.

pub use simd_json_parser::*;

mod avro_parser;
mod operators;
mod simd_json_parser;
<<<<<<< HEAD
pub use avro_parser::*;

#[cfg(test)]
mod test {

    use std::convert::TryInto;

    use risingwave_common::array::Op;
    use risingwave_common::catalog::ColumnId;
    use risingwave_common::row::{OwnedRow, Row};
    use risingwave_common::types::{DataType, ScalarImpl};

    use super::*;
    use crate::parser::{SourceColumnDesc, SourceStreamChunkBuilder};
    use crate::source::ErrorReportingContext;

    fn get_test_columns() -> Vec<SourceColumnDesc> {
        let descs = vec![
            SourceColumnDesc {
                name: "id".to_string(),
                data_type: DataType::Int32,
                column_id: ColumnId::from(0),
                is_row_id: false,
                is_meta: false,
                fields: vec![],
            },
            SourceColumnDesc {
                name: "name".to_string(),
                data_type: DataType::Varchar,
                column_id: ColumnId::from(1),
                is_row_id: false,
                is_meta: false,
                fields: vec![],
            },
            SourceColumnDesc {
                name: "description".to_string(),
                data_type: DataType::Varchar,
                column_id: ColumnId::from(2),
                is_row_id: false,
                is_meta: false,
                fields: vec![],
            },
            SourceColumnDesc {
                name: "weight".to_string(),
                data_type: DataType::Float64,
                column_id: ColumnId::from(3),
                is_row_id: false,
                is_meta: false,
                fields: vec![],
            },
        ];

        descs
    }

    async fn parse_one(
        parser: DebeziumJsonParser,
        columns: Vec<SourceColumnDesc>,
        payload: &[u8],
    ) -> Vec<(Op, OwnedRow)> {
        let mut builder = SourceStreamChunkBuilder::with_capacity(columns, 2);
        {
            let writer = builder.row_writer();
            parser.parse_inner(payload, writer).await.unwrap();
        }
        let chunk = builder.finish();
        chunk
            .rows()
            .map(|(op, row_ref)| (op, row_ref.into_owned_row()))
            .collect::<Vec<_>>()
    }

    #[tokio::test]
    async fn test_debezium_json_parser_read() {
        //     "before": null,
        //     "after": {
        //       "id": 101,
        //       "name": "scooter",
        //       "description": "Small 2-wheel scooter",
        //       "weight": 1.234
        //     },
        let data = br#"{"schema":{"type":"struct","fields":[{"type":"struct","fields":[{"type":"int32","optional":false,"field":"id"},{"type":"string","optional":false,"field":"name"},{"type":"string","optional":true,"field":"description"},{"type":"double","optional":true,"field":"weight"}],"optional":true,"name":"dbserver1.inventory.products.Value","field":"before"},{"type":"struct","fields":[{"type":"int32","optional":false,"field":"id"},{"type":"string","optional":false,"field":"name"},{"type":"string","optional":true,"field":"description"},{"type":"double","optional":true,"field":"weight"}],"optional":true,"name":"dbserver1.inventory.products.Value","field":"after"},{"type":"struct","fields":[{"type":"string","optional":false,"field":"version"},{"type":"string","optional":false,"field":"connector"},{"type":"string","optional":false,"field":"name"},{"type":"int64","optional":false,"field":"ts_ms"},{"type":"string","optional":true,"name":"io.debezium.data.Enum","version":1,"parameters":{"allowed":"true,last,false"},"default":"false","field":"snapshot"},{"type":"string","optional":false,"field":"db"},{"type":"string","optional":true,"field":"sequence"},{"type":"string","optional":true,"field":"table"},{"type":"int64","optional":false,"field":"server_id"},{"type":"string","optional":true,"field":"gtid"},{"type":"string","optional":false,"field":"file"},{"type":"int64","optional":false,"field":"pos"},{"type":"int32","optional":false,"field":"row"},{"type":"int64","optional":true,"field":"thread"},{"type":"string","optional":true,"field":"query"}],"optional":false,"name":"io.debezium.connector.mysql.Source","field":"source"},{"type":"string","optional":false,"field":"op"},{"type":"int64","optional":true,"field":"ts_ms"},{"type":"struct","fields":[{"type":"string","optional":false,"field":"id"},{"type":"int64","optional":false,"field":"total_order"},{"type":"int64","optional":false,"field":"data_collection_order"}],"optional":true,"field":"transaction"}],"optional":false,"name":"dbserver1.inventory.products.Envelope"},"payload":{"before":null,"after":{"id":101,"name":"scooter","description":"Small 2-wheel scooter","weight":1.234},"source":{"version":"1.7.1.Final","connector":"mysql","name":"dbserver1","ts_ms":1639547113601,"snapshot":"true","db":"inventory","sequence":null,"table":"products","server_id":0,"gtid":null,"file":"mysql-bin.000003","pos":156,"row":0,"thread":null,"query":null},"op":"r","ts_ms":1639547113602,"transaction":null}}"#;

        let columns = get_test_columns();

        let parser =
            DebeziumJsonParser::new(columns.clone(), ErrorReportingContext::for_test()).unwrap();

        let [(_op, row)]: [_; 1] = parse_one(parser, columns, data).await.try_into().unwrap();

        assert!(row[0].eq(&Some(ScalarImpl::Int32(101))));
        assert!(row[1].eq(&Some(ScalarImpl::Utf8("scooter".into()))));
        assert!(row[2].eq(&Some(ScalarImpl::Utf8("Small 2-wheel scooter".into()))));
        assert!(row[3].eq(&Some(ScalarImpl::Float64(1.234.into()))));
    }

    #[tokio::test]
    async fn test_debezium_json_parser_insert() {
        //     "before": null,
        //     "after": {
        //       "id": 102,
        //       "name": "car battery",
        //       "description": "12V car battery",
        //       "weight": 8.1
        //     },
        let data = br#"{"schema":{"type":"struct","fields":[{"type":"struct","fields":[{"type":"int32","optional":false,"field":"id"},{"type":"string","optional":false,"field":"name"},{"type":"string","optional":true,"field":"description"},{"type":"double","optional":true,"field":"weight"}],"optional":true,"name":"dbserver1.inventory.products.Value","field":"before"},{"type":"struct","fields":[{"type":"int32","optional":false,"field":"id"},{"type":"string","optional":false,"field":"name"},{"type":"string","optional":true,"field":"description"},{"type":"double","optional":true,"field":"weight"}],"optional":true,"name":"dbserver1.inventory.products.Value","field":"after"},{"type":"struct","fields":[{"type":"string","optional":false,"field":"version"},{"type":"string","optional":false,"field":"connector"},{"type":"string","optional":false,"field":"name"},{"type":"int64","optional":false,"field":"ts_ms"},{"type":"string","optional":true,"name":"io.debezium.data.Enum","version":1,"parameters":{"allowed":"true,last,false"},"default":"false","field":"snapshot"},{"type":"string","optional":false,"field":"db"},{"type":"string","optional":true,"field":"sequence"},{"type":"string","optional":true,"field":"table"},{"type":"int64","optional":false,"field":"server_id"},{"type":"string","optional":true,"field":"gtid"},{"type":"string","optional":false,"field":"file"},{"type":"int64","optional":false,"field":"pos"},{"type":"int32","optional":false,"field":"row"},{"type":"int64","optional":true,"field":"thread"},{"type":"string","optional":true,"field":"query"}],"optional":false,"name":"io.debezium.connector.mysql.Source","field":"source"},{"type":"string","optional":false,"field":"op"},{"type":"int64","optional":true,"field":"ts_ms"},{"type":"struct","fields":[{"type":"string","optional":false,"field":"id"},{"type":"int64","optional":false,"field":"total_order"},{"type":"int64","optional":false,"field":"data_collection_order"}],"optional":true,"field":"transaction"}],"optional":false,"name":"dbserver1.inventory.products.Envelope"},"payload":{"before":null,"after":{"id":102,"name":"car battery","description":"12V car battery","weight":8.1},"source":{"version":"1.7.1.Final","connector":"mysql","name":"dbserver1","ts_ms":1639551564000,"snapshot":"false","db":"inventory","sequence":null,"table":"products","server_id":223344,"gtid":null,"file":"mysql-bin.000003","pos":717,"row":0,"thread":null,"query":null},"op":"c","ts_ms":1639551564960,"transaction":null}}"#;

        let columns = get_test_columns();
        let parser =
            DebeziumJsonParser::new(columns.clone(), ErrorReportingContext::for_test()).unwrap();
        let [(op, row)]: [_; 1] = parse_one(parser, columns, data).await.try_into().unwrap();
        assert_eq!(op, Op::Insert);

        assert!(row[0].eq(&Some(ScalarImpl::Int32(102))));
        assert!(row[1].eq(&Some(ScalarImpl::Utf8("car battery".into()))));
        assert!(row[2].eq(&Some(ScalarImpl::Utf8("12V car battery".into()))));
        assert!(row[3].eq(&Some(ScalarImpl::Float64(8.1.into()))));
    }

    #[tokio::test]
    async fn test_debezium_json_parser_delete() {
        //     "before": {
        //       "id": 101,
        //       "name": "scooter",
        //       "description": "Small 2-wheel scooter",
        //       "weight": 1.234
        //     },
        //     "after": null,
        let data = br#"{"schema":{"type":"struct","fields":[{"type":"struct","fields":[{"type":"int32","optional":false,"field":"id"},{"type":"string","optional":false,"field":"name"},{"type":"string","optional":true,"field":"description"},{"type":"double","optional":true,"field":"weight"}],"optional":true,"name":"dbserver1.inventory.products.Value","field":"before"},{"type":"struct","fields":[{"type":"int32","optional":false,"field":"id"},{"type":"string","optional":false,"field":"name"},{"type":"string","optional":true,"field":"description"},{"type":"double","optional":true,"field":"weight"}],"optional":true,"name":"dbserver1.inventory.products.Value","field":"after"},{"type":"struct","fields":[{"type":"string","optional":false,"field":"version"},{"type":"string","optional":false,"field":"connector"},{"type":"string","optional":false,"field":"name"},{"type":"int64","optional":false,"field":"ts_ms"},{"type":"string","optional":true,"name":"io.debezium.data.Enum","version":1,"parameters":{"allowed":"true,last,false"},"default":"false","field":"snapshot"},{"type":"string","optional":false,"field":"db"},{"type":"string","optional":true,"field":"sequence"},{"type":"string","optional":true,"field":"table"},{"type":"int64","optional":false,"field":"server_id"},{"type":"string","optional":true,"field":"gtid"},{"type":"string","optional":false,"field":"file"},{"type":"int64","optional":false,"field":"pos"},{"type":"int32","optional":false,"field":"row"},{"type":"int64","optional":true,"field":"thread"},{"type":"string","optional":true,"field":"query"}],"optional":false,"name":"io.debezium.connector.mysql.Source","field":"source"},{"type":"string","optional":false,"field":"op"},{"type":"int64","optional":true,"field":"ts_ms"},{"type":"struct","fields":[{"type":"string","optional":false,"field":"id"},{"type":"int64","optional":false,"field":"total_order"},{"type":"int64","optional":false,"field":"data_collection_order"}],"optional":true,"field":"transaction"}],"optional":false,"name":"dbserver1.inventory.products.Envelope"},"payload":{"before":{"id":101,"name":"scooter","description":"Small 2-wheel scooter","weight":1.234},"after":null,"source":{"version":"1.7.1.Final","connector":"mysql","name":"dbserver1","ts_ms":1639551767000,"snapshot":"false","db":"inventory","sequence":null,"table":"products","server_id":223344,"gtid":null,"file":"mysql-bin.000003","pos":1045,"row":0,"thread":null,"query":null},"op":"d","ts_ms":1639551767775,"transaction":null}}"#;

        let columns = get_test_columns();
        let parser =
            DebeziumJsonParser::new(columns.clone(), ErrorReportingContext::for_test()).unwrap();
        let [(op, row)]: [_; 1] = parse_one(parser, columns, data).await.try_into().unwrap();

        assert_eq!(op, Op::Delete);

        assert!(row[0].eq(&Some(ScalarImpl::Int32(101))));
        assert!(row[1].eq(&Some(ScalarImpl::Utf8("scooter".into()))));
        assert!(row[2].eq(&Some(ScalarImpl::Utf8("Small 2-wheel scooter".into()))));
        assert!(row[3].eq(&Some(ScalarImpl::Float64(1.234.into()))));
    }

    #[tokio::test]
    async fn test_debezium_json_parser_update() {
        //     "before": {
        //       "id": 102,
        //       "name": "car battery",
        //       "description": "12V car battery",
        //       "weight": 8.1
        //     },
        //     "after": {
        //       "id": 102,
        //       "name": "car battery",
        //       "description": "24V car battery",
        //       "weight": 9.1
        //     },
        let data = br#"{"schema":{"type":"struct","fields":[{"type":"struct","fields":[{"type":"int32","optional":false,"field":"id"},{"type":"string","optional":false,"field":"name"},{"type":"string","optional":true,"field":"description"},{"type":"double","optional":true,"field":"weight"}],"optional":true,"name":"dbserver1.inventory.products.Value","field":"before"},{"type":"struct","fields":[{"type":"int32","optional":false,"field":"id"},{"type":"string","optional":false,"field":"name"},{"type":"string","optional":true,"field":"description"},{"type":"double","optional":true,"field":"weight"}],"optional":true,"name":"dbserver1.inventory.products.Value","field":"after"},{"type":"struct","fields":[{"type":"string","optional":false,"field":"version"},{"type":"string","optional":false,"field":"connector"},{"type":"string","optional":false,"field":"name"},{"type":"int64","optional":false,"field":"ts_ms"},{"type":"string","optional":true,"name":"io.debezium.data.Enum","version":1,"parameters":{"allowed":"true,last,false"},"default":"false","field":"snapshot"},{"type":"string","optional":false,"field":"db"},{"type":"string","optional":true,"field":"sequence"},{"type":"string","optional":true,"field":"table"},{"type":"int64","optional":false,"field":"server_id"},{"type":"string","optional":true,"field":"gtid"},{"type":"string","optional":false,"field":"file"},{"type":"int64","optional":false,"field":"pos"},{"type":"int32","optional":false,"field":"row"},{"type":"int64","optional":true,"field":"thread"},{"type":"string","optional":true,"field":"query"}],"optional":false,"name":"io.debezium.connector.mysql.Source","field":"source"},{"type":"string","optional":false,"field":"op"},{"type":"int64","optional":true,"field":"ts_ms"},{"type":"struct","fields":[{"type":"string","optional":false,"field":"id"},{"type":"int64","optional":false,"field":"total_order"},{"type":"int64","optional":false,"field":"data_collection_order"}],"optional":true,"field":"transaction"}],"optional":false,"name":"dbserver1.inventory.products.Envelope"},"payload":{"before":{"id":102,"name":"car battery","description":"12V car battery","weight":8.1},"after":{"id":102,"name":"car battery","description":"24V car battery","weight":9.1},"source":{"version":"1.7.1.Final","connector":"mysql","name":"dbserver1","ts_ms":1639551901000,"snapshot":"false","db":"inventory","sequence":null,"table":"products","server_id":223344,"gtid":null,"file":"mysql-bin.000003","pos":1382,"row":0,"thread":null,"query":null},"op":"u","ts_ms":1639551901165,"transaction":null}}"#;

        let columns = get_test_columns();

        let parser =
            DebeziumJsonParser::new(columns.clone(), ErrorReportingContext::for_test()).unwrap();
        let [(op1, row1), (op2, row2)]: [_; 2] =
            parse_one(parser, columns, data).await.try_into().unwrap();

        assert_eq!(op1, Op::UpdateDelete);
        assert_eq!(op2, Op::UpdateInsert);

        assert!(row1[0].eq(&Some(ScalarImpl::Int32(102))));
        assert!(row1[1].eq(&Some(ScalarImpl::Utf8("car battery".into()))));
        assert!(row1[2].eq(&Some(ScalarImpl::Utf8("12V car battery".into()))));
        assert!(row1[3].eq(&Some(ScalarImpl::Float64(8.1.into()))));

        assert!(row2[0].eq(&Some(ScalarImpl::Int32(102))));
        assert!(row2[1].eq(&Some(ScalarImpl::Utf8("car battery".into()))));
        assert!(row2[2].eq(&Some(ScalarImpl::Utf8("24V car battery".into()))));
        assert!(row2[3].eq(&Some(ScalarImpl::Float64(9.1.into()))));
    }

    #[tokio::test]
    async fn test_update_with_before_null() {
        // the test case it identical with test_debezium_json_parser_insert but op is 'u'
        //     "before": null,
        //     "after": {
        //       "id": 102,
        //       "name": "car battery",
        //       "description": "12V car battery",
        //       "weight": 8.1
        //     },
        let data = br#"{"schema":{"type":"struct","fields":[{"type":"struct","fields":[{"type":"int32","optional":false,"field":"id"},{"type":"string","optional":false,"field":"name"},{"type":"string","optional":true,"field":"description"},{"type":"double","optional":true,"field":"weight"}],"optional":true,"name":"dbserver1.inventory.products.Value","field":"before"},{"type":"struct","fields":[{"type":"int32","optional":false,"field":"id"},{"type":"string","optional":false,"field":"name"},{"type":"string","optional":true,"field":"description"},{"type":"double","optional":true,"field":"weight"}],"optional":true,"name":"dbserver1.inventory.products.Value","field":"after"},{"type":"struct","fields":[{"type":"string","optional":false,"field":"version"},{"type":"string","optional":false,"field":"connector"},{"type":"string","optional":false,"field":"name"},{"type":"int64","optional":false,"field":"ts_ms"},{"type":"string","optional":true,"name":"io.debezium.data.Enum","version":1,"parameters":{"allowed":"true,last,false"},"default":"false","field":"snapshot"},{"type":"string","optional":false,"field":"db"},{"type":"string","optional":true,"field":"sequence"},{"type":"string","optional":true,"field":"table"},{"type":"int64","optional":false,"field":"server_id"},{"type":"string","optional":true,"field":"gtid"},{"type":"string","optional":false,"field":"file"},{"type":"int64","optional":false,"field":"pos"},{"type":"int32","optional":false,"field":"row"},{"type":"int64","optional":true,"field":"thread"},{"type":"string","optional":true,"field":"query"}],"optional":false,"name":"io.debezium.connector.mysql.Source","field":"source"},{"type":"string","optional":false,"field":"op"},{"type":"int64","optional":true,"field":"ts_ms"},{"type":"struct","fields":[{"type":"string","optional":false,"field":"id"},{"type":"int64","optional":false,"field":"total_order"},{"type":"int64","optional":false,"field":"data_collection_order"}],"optional":true,"field":"transaction"}],"optional":false,"name":"dbserver1.inventory.products.Envelope"},"payload":{"before":null,"after":{"id":102,"name":"car battery","description":"12V car battery","weight":8.1},"source":{"version":"1.7.1.Final","connector":"mysql","name":"dbserver1","ts_ms":1639551564000,"snapshot":"false","db":"inventory","sequence":null,"table":"products","server_id":223344,"gtid":null,"file":"mysql-bin.000003","pos":717,"row":0,"thread":null,"query":null},"op":"u","ts_ms":1639551564960,"transaction":null}}"#;

        let columns = get_test_columns();
        let parser =
            DebeziumJsonParser::new(columns.clone(), ErrorReportingContext::for_test()).unwrap();

        let mut builder = SourceStreamChunkBuilder::with_capacity(columns, 2);
        let writer = builder.row_writer();
        if let Err(e) = parser.parse_inner(data, writer).await {
            println!("{:?}", e.to_string());
        } else {
            panic!("the test case is expected to be failed");
        }
    }
}
=======
pub use avro_parser::*;
>>>>>>> d8198fa1
<|MERGE_RESOLUTION|>--- conflicted
+++ resolved
@@ -17,212 +17,4 @@
 mod avro_parser;
 mod operators;
 mod simd_json_parser;
-<<<<<<< HEAD
-pub use avro_parser::*;
-
-#[cfg(test)]
-mod test {
-
-    use std::convert::TryInto;
-
-    use risingwave_common::array::Op;
-    use risingwave_common::catalog::ColumnId;
-    use risingwave_common::row::{OwnedRow, Row};
-    use risingwave_common::types::{DataType, ScalarImpl};
-
-    use super::*;
-    use crate::parser::{SourceColumnDesc, SourceStreamChunkBuilder};
-    use crate::source::ErrorReportingContext;
-
-    fn get_test_columns() -> Vec<SourceColumnDesc> {
-        let descs = vec![
-            SourceColumnDesc {
-                name: "id".to_string(),
-                data_type: DataType::Int32,
-                column_id: ColumnId::from(0),
-                is_row_id: false,
-                is_meta: false,
-                fields: vec![],
-            },
-            SourceColumnDesc {
-                name: "name".to_string(),
-                data_type: DataType::Varchar,
-                column_id: ColumnId::from(1),
-                is_row_id: false,
-                is_meta: false,
-                fields: vec![],
-            },
-            SourceColumnDesc {
-                name: "description".to_string(),
-                data_type: DataType::Varchar,
-                column_id: ColumnId::from(2),
-                is_row_id: false,
-                is_meta: false,
-                fields: vec![],
-            },
-            SourceColumnDesc {
-                name: "weight".to_string(),
-                data_type: DataType::Float64,
-                column_id: ColumnId::from(3),
-                is_row_id: false,
-                is_meta: false,
-                fields: vec![],
-            },
-        ];
-
-        descs
-    }
-
-    async fn parse_one(
-        parser: DebeziumJsonParser,
-        columns: Vec<SourceColumnDesc>,
-        payload: &[u8],
-    ) -> Vec<(Op, OwnedRow)> {
-        let mut builder = SourceStreamChunkBuilder::with_capacity(columns, 2);
-        {
-            let writer = builder.row_writer();
-            parser.parse_inner(payload, writer).await.unwrap();
-        }
-        let chunk = builder.finish();
-        chunk
-            .rows()
-            .map(|(op, row_ref)| (op, row_ref.into_owned_row()))
-            .collect::<Vec<_>>()
-    }
-
-    #[tokio::test]
-    async fn test_debezium_json_parser_read() {
-        //     "before": null,
-        //     "after": {
-        //       "id": 101,
-        //       "name": "scooter",
-        //       "description": "Small 2-wheel scooter",
-        //       "weight": 1.234
-        //     },
-        let data = br#"{"schema":{"type":"struct","fields":[{"type":"struct","fields":[{"type":"int32","optional":false,"field":"id"},{"type":"string","optional":false,"field":"name"},{"type":"string","optional":true,"field":"description"},{"type":"double","optional":true,"field":"weight"}],"optional":true,"name":"dbserver1.inventory.products.Value","field":"before"},{"type":"struct","fields":[{"type":"int32","optional":false,"field":"id"},{"type":"string","optional":false,"field":"name"},{"type":"string","optional":true,"field":"description"},{"type":"double","optional":true,"field":"weight"}],"optional":true,"name":"dbserver1.inventory.products.Value","field":"after"},{"type":"struct","fields":[{"type":"string","optional":false,"field":"version"},{"type":"string","optional":false,"field":"connector"},{"type":"string","optional":false,"field":"name"},{"type":"int64","optional":false,"field":"ts_ms"},{"type":"string","optional":true,"name":"io.debezium.data.Enum","version":1,"parameters":{"allowed":"true,last,false"},"default":"false","field":"snapshot"},{"type":"string","optional":false,"field":"db"},{"type":"string","optional":true,"field":"sequence"},{"type":"string","optional":true,"field":"table"},{"type":"int64","optional":false,"field":"server_id"},{"type":"string","optional":true,"field":"gtid"},{"type":"string","optional":false,"field":"file"},{"type":"int64","optional":false,"field":"pos"},{"type":"int32","optional":false,"field":"row"},{"type":"int64","optional":true,"field":"thread"},{"type":"string","optional":true,"field":"query"}],"optional":false,"name":"io.debezium.connector.mysql.Source","field":"source"},{"type":"string","optional":false,"field":"op"},{"type":"int64","optional":true,"field":"ts_ms"},{"type":"struct","fields":[{"type":"string","optional":false,"field":"id"},{"type":"int64","optional":false,"field":"total_order"},{"type":"int64","optional":false,"field":"data_collection_order"}],"optional":true,"field":"transaction"}],"optional":false,"name":"dbserver1.inventory.products.Envelope"},"payload":{"before":null,"after":{"id":101,"name":"scooter","description":"Small 2-wheel scooter","weight":1.234},"source":{"version":"1.7.1.Final","connector":"mysql","name":"dbserver1","ts_ms":1639547113601,"snapshot":"true","db":"inventory","sequence":null,"table":"products","server_id":0,"gtid":null,"file":"mysql-bin.000003","pos":156,"row":0,"thread":null,"query":null},"op":"r","ts_ms":1639547113602,"transaction":null}}"#;
-
-        let columns = get_test_columns();
-
-        let parser =
-            DebeziumJsonParser::new(columns.clone(), ErrorReportingContext::for_test()).unwrap();
-
-        let [(_op, row)]: [_; 1] = parse_one(parser, columns, data).await.try_into().unwrap();
-
-        assert!(row[0].eq(&Some(ScalarImpl::Int32(101))));
-        assert!(row[1].eq(&Some(ScalarImpl::Utf8("scooter".into()))));
-        assert!(row[2].eq(&Some(ScalarImpl::Utf8("Small 2-wheel scooter".into()))));
-        assert!(row[3].eq(&Some(ScalarImpl::Float64(1.234.into()))));
-    }
-
-    #[tokio::test]
-    async fn test_debezium_json_parser_insert() {
-        //     "before": null,
-        //     "after": {
-        //       "id": 102,
-        //       "name": "car battery",
-        //       "description": "12V car battery",
-        //       "weight": 8.1
-        //     },
-        let data = br#"{"schema":{"type":"struct","fields":[{"type":"struct","fields":[{"type":"int32","optional":false,"field":"id"},{"type":"string","optional":false,"field":"name"},{"type":"string","optional":true,"field":"description"},{"type":"double","optional":true,"field":"weight"}],"optional":true,"name":"dbserver1.inventory.products.Value","field":"before"},{"type":"struct","fields":[{"type":"int32","optional":false,"field":"id"},{"type":"string","optional":false,"field":"name"},{"type":"string","optional":true,"field":"description"},{"type":"double","optional":true,"field":"weight"}],"optional":true,"name":"dbserver1.inventory.products.Value","field":"after"},{"type":"struct","fields":[{"type":"string","optional":false,"field":"version"},{"type":"string","optional":false,"field":"connector"},{"type":"string","optional":false,"field":"name"},{"type":"int64","optional":false,"field":"ts_ms"},{"type":"string","optional":true,"name":"io.debezium.data.Enum","version":1,"parameters":{"allowed":"true,last,false"},"default":"false","field":"snapshot"},{"type":"string","optional":false,"field":"db"},{"type":"string","optional":true,"field":"sequence"},{"type":"string","optional":true,"field":"table"},{"type":"int64","optional":false,"field":"server_id"},{"type":"string","optional":true,"field":"gtid"},{"type":"string","optional":false,"field":"file"},{"type":"int64","optional":false,"field":"pos"},{"type":"int32","optional":false,"field":"row"},{"type":"int64","optional":true,"field":"thread"},{"type":"string","optional":true,"field":"query"}],"optional":false,"name":"io.debezium.connector.mysql.Source","field":"source"},{"type":"string","optional":false,"field":"op"},{"type":"int64","optional":true,"field":"ts_ms"},{"type":"struct","fields":[{"type":"string","optional":false,"field":"id"},{"type":"int64","optional":false,"field":"total_order"},{"type":"int64","optional":false,"field":"data_collection_order"}],"optional":true,"field":"transaction"}],"optional":false,"name":"dbserver1.inventory.products.Envelope"},"payload":{"before":null,"after":{"id":102,"name":"car battery","description":"12V car battery","weight":8.1},"source":{"version":"1.7.1.Final","connector":"mysql","name":"dbserver1","ts_ms":1639551564000,"snapshot":"false","db":"inventory","sequence":null,"table":"products","server_id":223344,"gtid":null,"file":"mysql-bin.000003","pos":717,"row":0,"thread":null,"query":null},"op":"c","ts_ms":1639551564960,"transaction":null}}"#;
-
-        let columns = get_test_columns();
-        let parser =
-            DebeziumJsonParser::new(columns.clone(), ErrorReportingContext::for_test()).unwrap();
-        let [(op, row)]: [_; 1] = parse_one(parser, columns, data).await.try_into().unwrap();
-        assert_eq!(op, Op::Insert);
-
-        assert!(row[0].eq(&Some(ScalarImpl::Int32(102))));
-        assert!(row[1].eq(&Some(ScalarImpl::Utf8("car battery".into()))));
-        assert!(row[2].eq(&Some(ScalarImpl::Utf8("12V car battery".into()))));
-        assert!(row[3].eq(&Some(ScalarImpl::Float64(8.1.into()))));
-    }
-
-    #[tokio::test]
-    async fn test_debezium_json_parser_delete() {
-        //     "before": {
-        //       "id": 101,
-        //       "name": "scooter",
-        //       "description": "Small 2-wheel scooter",
-        //       "weight": 1.234
-        //     },
-        //     "after": null,
-        let data = br#"{"schema":{"type":"struct","fields":[{"type":"struct","fields":[{"type":"int32","optional":false,"field":"id"},{"type":"string","optional":false,"field":"name"},{"type":"string","optional":true,"field":"description"},{"type":"double","optional":true,"field":"weight"}],"optional":true,"name":"dbserver1.inventory.products.Value","field":"before"},{"type":"struct","fields":[{"type":"int32","optional":false,"field":"id"},{"type":"string","optional":false,"field":"name"},{"type":"string","optional":true,"field":"description"},{"type":"double","optional":true,"field":"weight"}],"optional":true,"name":"dbserver1.inventory.products.Value","field":"after"},{"type":"struct","fields":[{"type":"string","optional":false,"field":"version"},{"type":"string","optional":false,"field":"connector"},{"type":"string","optional":false,"field":"name"},{"type":"int64","optional":false,"field":"ts_ms"},{"type":"string","optional":true,"name":"io.debezium.data.Enum","version":1,"parameters":{"allowed":"true,last,false"},"default":"false","field":"snapshot"},{"type":"string","optional":false,"field":"db"},{"type":"string","optional":true,"field":"sequence"},{"type":"string","optional":true,"field":"table"},{"type":"int64","optional":false,"field":"server_id"},{"type":"string","optional":true,"field":"gtid"},{"type":"string","optional":false,"field":"file"},{"type":"int64","optional":false,"field":"pos"},{"type":"int32","optional":false,"field":"row"},{"type":"int64","optional":true,"field":"thread"},{"type":"string","optional":true,"field":"query"}],"optional":false,"name":"io.debezium.connector.mysql.Source","field":"source"},{"type":"string","optional":false,"field":"op"},{"type":"int64","optional":true,"field":"ts_ms"},{"type":"struct","fields":[{"type":"string","optional":false,"field":"id"},{"type":"int64","optional":false,"field":"total_order"},{"type":"int64","optional":false,"field":"data_collection_order"}],"optional":true,"field":"transaction"}],"optional":false,"name":"dbserver1.inventory.products.Envelope"},"payload":{"before":{"id":101,"name":"scooter","description":"Small 2-wheel scooter","weight":1.234},"after":null,"source":{"version":"1.7.1.Final","connector":"mysql","name":"dbserver1","ts_ms":1639551767000,"snapshot":"false","db":"inventory","sequence":null,"table":"products","server_id":223344,"gtid":null,"file":"mysql-bin.000003","pos":1045,"row":0,"thread":null,"query":null},"op":"d","ts_ms":1639551767775,"transaction":null}}"#;
-
-        let columns = get_test_columns();
-        let parser =
-            DebeziumJsonParser::new(columns.clone(), ErrorReportingContext::for_test()).unwrap();
-        let [(op, row)]: [_; 1] = parse_one(parser, columns, data).await.try_into().unwrap();
-
-        assert_eq!(op, Op::Delete);
-
-        assert!(row[0].eq(&Some(ScalarImpl::Int32(101))));
-        assert!(row[1].eq(&Some(ScalarImpl::Utf8("scooter".into()))));
-        assert!(row[2].eq(&Some(ScalarImpl::Utf8("Small 2-wheel scooter".into()))));
-        assert!(row[3].eq(&Some(ScalarImpl::Float64(1.234.into()))));
-    }
-
-    #[tokio::test]
-    async fn test_debezium_json_parser_update() {
-        //     "before": {
-        //       "id": 102,
-        //       "name": "car battery",
-        //       "description": "12V car battery",
-        //       "weight": 8.1
-        //     },
-        //     "after": {
-        //       "id": 102,
-        //       "name": "car battery",
-        //       "description": "24V car battery",
-        //       "weight": 9.1
-        //     },
-        let data = br#"{"schema":{"type":"struct","fields":[{"type":"struct","fields":[{"type":"int32","optional":false,"field":"id"},{"type":"string","optional":false,"field":"name"},{"type":"string","optional":true,"field":"description"},{"type":"double","optional":true,"field":"weight"}],"optional":true,"name":"dbserver1.inventory.products.Value","field":"before"},{"type":"struct","fields":[{"type":"int32","optional":false,"field":"id"},{"type":"string","optional":false,"field":"name"},{"type":"string","optional":true,"field":"description"},{"type":"double","optional":true,"field":"weight"}],"optional":true,"name":"dbserver1.inventory.products.Value","field":"after"},{"type":"struct","fields":[{"type":"string","optional":false,"field":"version"},{"type":"string","optional":false,"field":"connector"},{"type":"string","optional":false,"field":"name"},{"type":"int64","optional":false,"field":"ts_ms"},{"type":"string","optional":true,"name":"io.debezium.data.Enum","version":1,"parameters":{"allowed":"true,last,false"},"default":"false","field":"snapshot"},{"type":"string","optional":false,"field":"db"},{"type":"string","optional":true,"field":"sequence"},{"type":"string","optional":true,"field":"table"},{"type":"int64","optional":false,"field":"server_id"},{"type":"string","optional":true,"field":"gtid"},{"type":"string","optional":false,"field":"file"},{"type":"int64","optional":false,"field":"pos"},{"type":"int32","optional":false,"field":"row"},{"type":"int64","optional":true,"field":"thread"},{"type":"string","optional":true,"field":"query"}],"optional":false,"name":"io.debezium.connector.mysql.Source","field":"source"},{"type":"string","optional":false,"field":"op"},{"type":"int64","optional":true,"field":"ts_ms"},{"type":"struct","fields":[{"type":"string","optional":false,"field":"id"},{"type":"int64","optional":false,"field":"total_order"},{"type":"int64","optional":false,"field":"data_collection_order"}],"optional":true,"field":"transaction"}],"optional":false,"name":"dbserver1.inventory.products.Envelope"},"payload":{"before":{"id":102,"name":"car battery","description":"12V car battery","weight":8.1},"after":{"id":102,"name":"car battery","description":"24V car battery","weight":9.1},"source":{"version":"1.7.1.Final","connector":"mysql","name":"dbserver1","ts_ms":1639551901000,"snapshot":"false","db":"inventory","sequence":null,"table":"products","server_id":223344,"gtid":null,"file":"mysql-bin.000003","pos":1382,"row":0,"thread":null,"query":null},"op":"u","ts_ms":1639551901165,"transaction":null}}"#;
-
-        let columns = get_test_columns();
-
-        let parser =
-            DebeziumJsonParser::new(columns.clone(), ErrorReportingContext::for_test()).unwrap();
-        let [(op1, row1), (op2, row2)]: [_; 2] =
-            parse_one(parser, columns, data).await.try_into().unwrap();
-
-        assert_eq!(op1, Op::UpdateDelete);
-        assert_eq!(op2, Op::UpdateInsert);
-
-        assert!(row1[0].eq(&Some(ScalarImpl::Int32(102))));
-        assert!(row1[1].eq(&Some(ScalarImpl::Utf8("car battery".into()))));
-        assert!(row1[2].eq(&Some(ScalarImpl::Utf8("12V car battery".into()))));
-        assert!(row1[3].eq(&Some(ScalarImpl::Float64(8.1.into()))));
-
-        assert!(row2[0].eq(&Some(ScalarImpl::Int32(102))));
-        assert!(row2[1].eq(&Some(ScalarImpl::Utf8("car battery".into()))));
-        assert!(row2[2].eq(&Some(ScalarImpl::Utf8("24V car battery".into()))));
-        assert!(row2[3].eq(&Some(ScalarImpl::Float64(9.1.into()))));
-    }
-
-    #[tokio::test]
-    async fn test_update_with_before_null() {
-        // the test case it identical with test_debezium_json_parser_insert but op is 'u'
-        //     "before": null,
-        //     "after": {
-        //       "id": 102,
-        //       "name": "car battery",
-        //       "description": "12V car battery",
-        //       "weight": 8.1
-        //     },
-        let data = br#"{"schema":{"type":"struct","fields":[{"type":"struct","fields":[{"type":"int32","optional":false,"field":"id"},{"type":"string","optional":false,"field":"name"},{"type":"string","optional":true,"field":"description"},{"type":"double","optional":true,"field":"weight"}],"optional":true,"name":"dbserver1.inventory.products.Value","field":"before"},{"type":"struct","fields":[{"type":"int32","optional":false,"field":"id"},{"type":"string","optional":false,"field":"name"},{"type":"string","optional":true,"field":"description"},{"type":"double","optional":true,"field":"weight"}],"optional":true,"name":"dbserver1.inventory.products.Value","field":"after"},{"type":"struct","fields":[{"type":"string","optional":false,"field":"version"},{"type":"string","optional":false,"field":"connector"},{"type":"string","optional":false,"field":"name"},{"type":"int64","optional":false,"field":"ts_ms"},{"type":"string","optional":true,"name":"io.debezium.data.Enum","version":1,"parameters":{"allowed":"true,last,false"},"default":"false","field":"snapshot"},{"type":"string","optional":false,"field":"db"},{"type":"string","optional":true,"field":"sequence"},{"type":"string","optional":true,"field":"table"},{"type":"int64","optional":false,"field":"server_id"},{"type":"string","optional":true,"field":"gtid"},{"type":"string","optional":false,"field":"file"},{"type":"int64","optional":false,"field":"pos"},{"type":"int32","optional":false,"field":"row"},{"type":"int64","optional":true,"field":"thread"},{"type":"string","optional":true,"field":"query"}],"optional":false,"name":"io.debezium.connector.mysql.Source","field":"source"},{"type":"string","optional":false,"field":"op"},{"type":"int64","optional":true,"field":"ts_ms"},{"type":"struct","fields":[{"type":"string","optional":false,"field":"id"},{"type":"int64","optional":false,"field":"total_order"},{"type":"int64","optional":false,"field":"data_collection_order"}],"optional":true,"field":"transaction"}],"optional":false,"name":"dbserver1.inventory.products.Envelope"},"payload":{"before":null,"after":{"id":102,"name":"car battery","description":"12V car battery","weight":8.1},"source":{"version":"1.7.1.Final","connector":"mysql","name":"dbserver1","ts_ms":1639551564000,"snapshot":"false","db":"inventory","sequence":null,"table":"products","server_id":223344,"gtid":null,"file":"mysql-bin.000003","pos":717,"row":0,"thread":null,"query":null},"op":"u","ts_ms":1639551564960,"transaction":null}}"#;
-
-        let columns = get_test_columns();
-        let parser =
-            DebeziumJsonParser::new(columns.clone(), ErrorReportingContext::for_test()).unwrap();
-
-        let mut builder = SourceStreamChunkBuilder::with_capacity(columns, 2);
-        let writer = builder.row_writer();
-        if let Err(e) = parser.parse_inner(data, writer).await {
-            println!("{:?}", e.to_string());
-        } else {
-            panic!("the test case is expected to be failed");
-        }
-    }
-}
-=======
-pub use avro_parser::*;
->>>>>>> d8198fa1
+pub use avro_parser::*;