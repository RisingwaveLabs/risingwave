--- conflicted
+++ resolved
@@ -18,19 +18,16 @@
 use risingwave_common::error::{Result, RwError};
 use simd_json::{BorrowedValue, Mutable, StaticNode};
 
-<<<<<<< HEAD
 use crate::impl_common_parser_logic;
 use crate::parser::unified::debezium::DebeziumAdapter;
 use crate::parser::unified::json::{JsonAccess, JsonParseOptions};
 use crate::parser::unified::util::apply_row_operation_on_stream_chunk_writer;
 use crate::parser::{SourceStreamChunkRowWriter, WriteGuard};
 use crate::source::{SourceColumnDesc, SourceContextRef};
-=======
 use super::operators::*;
 use crate::parser::common::{json_object_smart_get_value, simd_json_parse_value};
 use crate::parser::{ByteStreamSourceParser, SourceStreamChunkRowWriter, WriteGuard};
 use crate::source::{SourceColumnDesc, SourceContext, SourceContextRef, SourceFormat};
->>>>>>> 2f8d89a1
 
 const BEFORE: &str = "before";
 const AFTER: &str = "after";
@@ -68,7 +65,6 @@
         let mut event: BorrowedValue<'_> = simd_json::to_borrowed_value(&mut payload)
             .map_err(|e| RwError::from(ProtocolError(e.to_string())))?;
 
-<<<<<<< HEAD
         let payload = std::mem::take(event.get_mut("payload").ok_or_else(|| {
             RwError::from(ProtocolError("no payload in debezium event".to_owned()))
         })?);
@@ -78,93 +74,6 @@
         let row_op = DebeziumAdapter::new(accessor);
 
         apply_row_operation_on_stream_chunk_writer(row_op, &mut writer)
-=======
-        // Event can be configured with and without the "payload" field present.
-        // See https://github.com/risingwavelabs/risingwave/issues/10178
-        let payload = ensure_not_null(event.get("payload").unwrap_or(&event));
-        let op = payload.get(OP).and_then(|v| v.as_str()).ok_or_else(|| {
-            RwError::from(ProtocolError(
-                "op field not found in debezium json".to_owned(),
-            ))
-        })?;
-
-        let format = SourceFormat::DebeziumJson;
-        match op {
-            DEBEZIUM_UPDATE_OP => {
-                let before = payload.get(BEFORE).and_then(ensure_not_null).ok_or_else(|| {
-                    RwError::from(ProtocolError(
-                        "before is missing for updating event. If you are using postgres, you may want to try ALTER TABLE $TABLE_NAME REPLICA IDENTITY FULL;".to_string(),
-                    ))
-                })?;
-
-                let after = payload
-                    .get(AFTER)
-                    .and_then(ensure_not_null)
-                    .ok_or_else(|| {
-                        RwError::from(ProtocolError(
-                            "after is missing for updating event".to_string(),
-                        ))
-                    })?;
-
-                writer.update(|column| {
-                    let before = simd_json_parse_value(
-                        &format,
-                        &column.data_type,
-                        json_object_smart_get_value(before, (&column.name).into()),
-                    )?;
-                    let after = simd_json_parse_value(
-                        &format,
-                        &column.data_type,
-                        json_object_smart_get_value(after, (&column.name).into()),
-                    )?;
-
-                    Ok((before, after))
-                })
-            }
-            DEBEZIUM_CREATE_OP | DEBEZIUM_READ_OP => {
-                let after = payload
-                    .get(AFTER)
-                    .and_then(ensure_not_null)
-                    .ok_or_else(|| {
-                        RwError::from(ProtocolError(
-                            "after is missing for creating event".to_string(),
-                        ))
-                    })?;
-
-                writer.insert(|column| {
-                    simd_json_parse_value(
-                        &format,
-                        &column.data_type,
-                        json_object_smart_get_value(after, (&column.name).into()),
-                    )
-                    .map_err(Into::into)
-                })
-            }
-            DEBEZIUM_DELETE_OP => {
-                let before = payload
-                    .get(BEFORE)
-                    .and_then(ensure_not_null)
-                    .ok_or_else(|| {
-                        RwError::from(ProtocolError(
-                            "before is missing for delete event".to_string(),
-                        ))
-                    })?;
-
-                writer.delete(|column| {
-                    simd_json_parse_value(
-                        &format,
-                        &column.data_type,
-                        json_object_smart_get_value(before, (&column.name).into()),
-                    )
-                    .map_err(Into::into)
-                })
-            }
-            _ => Err(RwError::from(ProtocolError(format!(
-                "unknown debezium op: {}",
-                op
-            )))),
-        }
->>>>>>> 2f8d89a1
     }
 }
 
