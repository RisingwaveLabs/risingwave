// Copyright 2024 RisingWave Labs
//
// Licensed under the Apache License, Version 2.0 (the "License");
// you may not use this file except in compliance with the License.
// You may obtain a copy of the License at
//
//     http://www.apache.org/licenses/LICENSE-2.0
//
// Unless required by applicable law or agreed to in writing, software
// distributed under the License is distributed on an "AS IS" BASIS,
// WITHOUT WARRANTIES OR CONDITIONS OF ANY KIND, either express or implied.
// See the License for the specific language governing permissions and
// limitations under the License.

use std::fmt::Debug;

use anyhow::Context;
use risingwave_common::bail;
use risingwave_common::types::DataType;

<<<<<<< HEAD
use crate::parser::simd_json_parser::DebeziumMongoJsonAccessBuilder;
use crate::parser::unified::debezium::DebeziumChangeEvent;
=======
use crate::error::ConnectorResult;
use crate::only_parse_payload;
use crate::parser::unified::debezium::{DebeziumChangeEvent, MongoProjection};
use crate::parser::unified::json::{JsonAccess, JsonParseOptions};
>>>>>>> fb2b17c0
use crate::parser::unified::util::apply_row_operation_on_stream_chunk_writer;
use crate::parser::{
    AccessBuilderImpl, ByteStreamSourceParser, EncodingProperties, JsonProperties, ParserFormat,
    SourceStreamChunkRowWriter,
};
use crate::source::{SourceColumnDesc, SourceContext, SourceContextRef};

#[derive(Debug)]
pub struct DebeziumMongoJsonParser {
    pub(crate) rw_columns: Vec<SourceColumnDesc>,
    id_column: SourceColumnDesc,
    payload_column: SourceColumnDesc,
    source_ctx: SourceContextRef,
    key_builder: AccessBuilderImpl,
    payload_builder: AccessBuilderImpl,
}

fn build_accessor_builder(config: EncodingProperties) -> anyhow::Result<AccessBuilderImpl> {
    match config {
        EncodingProperties::MongoJson(_) => Ok(AccessBuilderImpl::DebeziumMongoJson(
            DebeziumMongoJsonAccessBuilder::new()?,
        )),
        _ => bail!("unsupported encoding for DEBEZIUM_MONGO format"),
    }
}

impl DebeziumMongoJsonParser {
    pub fn new(
        rw_columns: Vec<SourceColumnDesc>,
        source_ctx: SourceContextRef,
    ) -> ConnectorResult<Self> {
        let id_column = rw_columns
            .iter()
            .find(|desc| {
                desc.name == "_id"
                    && matches!(
                        desc.data_type,
                        DataType::Jsonb
                            | DataType::Varchar
                            | DataType::Int32
                            | DataType::Int64
                    )
            })
            .context("Debezium Mongo needs a `_id` column with supported types (Varchar Jsonb int32 int64) in table")?.clone();
        let payload_column = rw_columns
            .iter()
            .find(|desc| desc.name == "payload" && matches!(desc.data_type, DataType::Jsonb))
            .context("Debezium Mongo needs a `payload` column with supported types Jsonb in table")?
            .clone();

        // _rw_{connector}_file/partition & _rw_{connector}_offset are created automatically.
        if rw_columns.iter().filter(|desc| desc.is_visible()).count() != 2 {
            bail!("Debezium Mongo needs no more columns except `_id` and `payload` in table");
        }

        // encodings are fixed to MongoJson
        let key_builder =
            build_accessor_builder(EncodingProperties::MongoJson(JsonProperties::default()))?;
        let payload_builder =
            build_accessor_builder(EncodingProperties::MongoJson(JsonProperties::default()))?;

        Ok(Self {
            rw_columns,
            id_column,
            payload_column,
            source_ctx,
            key_builder,
            payload_builder,
        })
    }

    pub async fn parse_inner(
        &mut self,
        key: Option<Vec<u8>>,
        payload: Option<Vec<u8>>,
        mut writer: SourceStreamChunkRowWriter<'_>,
<<<<<<< HEAD
    ) -> anyhow::Result<()> {
        let key_accessor = match key {
            None => None,
            Some(data) => Some(self.key_builder.generate_accessor(data).await?),
        };
        let payload_accessor = match payload {
            None => None,
            Some(data) => Some(self.payload_builder.generate_accessor(data).await?),
=======
    ) -> ConnectorResult<()> {
        let mut event: BorrowedValue<'_> = simd_json::to_borrowed_value(&mut payload)
            .context("failed to parse debezium mongo json payload")?;

        // Event can be configured with and without the "payload" field present.
        // See https://github.com/risingwavelabs/risingwave/issues/10178
        let payload = if let Some(payload) = event.get_mut("payload") {
            std::mem::take(payload)
        } else {
            event
>>>>>>> fb2b17c0
        };

        let row_op = DebeziumChangeEvent::new_mongodb_event(key_accessor, payload_accessor);
        apply_row_operation_on_stream_chunk_writer(row_op, &mut writer).map_err(Into::into)
    }
}

impl ByteStreamSourceParser for DebeziumMongoJsonParser {
    fn columns(&self) -> &[SourceColumnDesc] {
        &self.rw_columns
    }

    fn source_ctx(&self) -> &SourceContext {
        &self.source_ctx
    }

    fn parser_format(&self) -> ParserFormat {
        ParserFormat::DebeziumMongo
    }

    async fn parse_one<'a>(
        &'a mut self,
        key: Option<Vec<u8>>,
        payload: Option<Vec<u8>>,
        writer: SourceStreamChunkRowWriter<'a>,
<<<<<<< HEAD
    ) -> anyhow::Result<()> {
        self.parse_inner(key, payload, writer).await
=======
    ) -> ConnectorResult<()> {
        only_parse_payload!(self, payload, writer)
>>>>>>> fb2b17c0
    }
}

#[cfg(test)]
mod tests {
    use risingwave_common::array::Op;
    use risingwave_common::catalog::ColumnId;
    use risingwave_common::row::Row;
    use risingwave_common::types::{ScalarImpl, ToOwnedDatum};

    use super::*;
    use crate::parser::unified::debezium::extract_bson_id;
    use crate::parser::SourceStreamChunkBuilder;
    #[test]
    fn test_parse_bson_value_id_int() {
        let data = r#"{"_id":{"$numberInt":"2345"}}"#;
        let pld: serde_json::Value = serde_json::from_str(data).unwrap();
        let a = extract_bson_id(&DataType::Int32, &pld).unwrap();
        assert_eq!(a, Some(ScalarImpl::Int32(2345)));
    }
    #[test]
    fn test_parse_bson_value_id_long() {
        let data = r#"{"_id":{"$numberLong":"22423434544"}}"#;
        let pld: serde_json::Value = serde_json::from_str(data).unwrap();

        let a = extract_bson_id(&DataType::Int64, &pld).unwrap();
        assert_eq!(a, Some(ScalarImpl::Int64(22423434544)));
    }

    #[test]
    fn test_parse_bson_value_id_oid() {
        let data = r#"{"_id":{"$oid":"5d505646cf6d4fe581014ab2"}}"#;
        let pld: serde_json::Value = serde_json::from_str(data).unwrap();
        let a = extract_bson_id(&DataType::Varchar, &pld).unwrap();
        assert_eq!(a, Some(ScalarImpl::Utf8("5d505646cf6d4fe581014ab2".into())));
    }

    #[tokio::test]
    async fn test_parse_delete_message() {
        let (key, payload) = (
            // key
            br#"{"schema":null,"payload":{"id":"{\"$oid\": \"65bc9fb6c485f419a7a877fe\"}"}}"#.to_vec(),
            // payload
            br#"{"schema":null,"payload":{"before":null,"after":null,"updateDescription":null,"source":{"version":"2.4.2.Final","connector":"mongodb","name":"RW_CDC_3001","ts_ms":1706968217000,"snapshot":"false","db":"dev","sequence":null,"rs":"rs0","collection":"test","ord":2,"lsid":null,"txnNumber":null,"wallTime":null},"op":"d","ts_ms":1706968217377,"transaction":null}}"#.to_vec()
        );

        let columns = vec![
            SourceColumnDesc::simple("_id", DataType::Varchar, ColumnId::from(0)),
            SourceColumnDesc::simple("payload", DataType::Jsonb, ColumnId::from(1)),
        ];
        let mut parser = DebeziumMongoJsonParser::new(columns.clone(), Default::default()).unwrap();
        let mut builder = SourceStreamChunkBuilder::with_capacity(columns.clone(), 3);
        let writer = builder.row_writer();
        parser
            .parse_inner(Some(key), Some(payload), writer)
            .await
            .unwrap();
        let chunk = builder.finish();
        let mut rows = chunk.rows();

        let (op, row) = rows.next().unwrap();
        assert_eq!(op, Op::Delete);
        // oid
        assert_eq!(
            row.datum_at(0).to_owned_datum(),
            (Some(ScalarImpl::Utf8("65bc9fb6c485f419a7a877fe".into())))
        );

        // payload should be null
        assert_eq!(row.datum_at(1).to_owned_datum(), None);
    }

    #[tokio::test]
    async fn test_long_id() {
        let input = vec![
            // data with payload and schema field
            br#"{"schema":{"type":"struct","fields":[{"type":"string","optional":true,"name":"io.debezium.data.Json","version":1,"field":"before"},{"type":"string","optional":true,"name":"io.debezium.data.Json","version":1,"field":"after"},{"type":"string","optional":true,"name":"io.debezium.data.Json","version":1,"field":"patch"},{"type":"string","optional":true,"name":"io.debezium.data.Json","version":1,"field":"filter"},{"type":"struct","fields":[{"type":"array","items":{"type":"string","optional":false},"optional":true,"field":"removedFields"},{"type":"string","optional":true,"name":"io.debezium.data.Json","version":1,"field":"updatedFields"},{"type":"array","items":{"type":"struct","fields":[{"type":"string","optional":false,"field":"field"},{"type":"int32","optional":false,"field":"size"}],"optional":false,"name":"io.debezium.connector.mongodb.changestream.truncatedarray","version":1},"optional":true,"field":"truncatedArrays"}],"optional":true,"name":"io.debezium.connector.mongodb.changestream.updatedescription","version":1,"field":"updateDescription"},{"type":"struct","fields":[{"type":"string","optional":false,"field":"version"},{"type":"string","optional":false,"field":"connector"},{"type":"string","optional":false,"field":"name"},{"type":"int64","optional":false,"field":"ts_ms"},{"type":"string","optional":true,"name":"io.debezium.data.Enum","version":1,"parameters":{"allowed":"true,last,false,incremental"},"default":"false","field":"snapshot"},{"type":"string","optional":false,"field":"db"},{"type":"string","optional":true,"field":"sequence"},{"type":"string","optional":false,"field":"rs"},{"type":"string","optional":false,"field":"collection"},{"type":"int32","optional":false,"field":"ord"},{"type":"string","optional":true,"field":"lsid"},{"type":"int64","optional":true,"field":"txnNumber"}],"optional":false,"name":"io.debezium.connector.mongo.Source","field":"source"},{"type":"string","optional":true,"field":"op"},{"type":"int64","optional":true,"field":"ts_ms"},{"type":"struct","fields":[{"type":"string","optional":false,"field":"id"},{"type":"int64","optional":false,"field":"total_order"},{"type":"int64","optional":false,"field":"data_collection_order"}],"optional":true,"name":"event.block","version":1,"field":"transaction"}],"optional":false,"name":"dbserver1.inventory.customers.Envelope"},"payload":{"before":null,"after":"{\"_id\": {\"$numberLong\": \"1004\"},\"first_name\": \"Anne\",\"last_name\": \"Kretchmar\",\"email\": \"annek@noanswer.org\"}","patch":null,"filter":null,"updateDescription":null,"source":{"version":"2.1.4.Final","connector":"mongodb","name":"dbserver1","ts_ms":1681879044000,"snapshot":"last","db":"inventory","sequence":null,"rs":"rs0","collection":"customers","ord":1,"lsid":null,"txnNumber":null},"op":"r","ts_ms":1681879054736,"transaction":null}}"#.to_vec(),
            // data without payload and schema field
            br#"{"before":null,"after":"{\"_id\": {\"$numberLong\": \"1004\"},\"first_name\": \"Anne\",\"last_name\": \"Kretchmar\",\"email\": \"annek@noanswer.org\"}","patch":null,"filter":null,"updateDescription":null,"source":{"version":"2.1.4.Final","connector":"mongodb","name":"dbserver1","ts_ms":1681879044000,"snapshot":"last","db":"inventory","sequence":null,"rs":"rs0","collection":"customers","ord":1,"lsid":null,"txnNumber":null},"op":"r","ts_ms":1681879054736,"transaction":null}"#.to_vec()];

        let columns = vec![
            SourceColumnDesc::simple("_id", DataType::Int64, ColumnId::from(0)),
            SourceColumnDesc::simple("payload", DataType::Jsonb, ColumnId::from(1)),
        ];
        for data in input {
            let mut parser =
                DebeziumMongoJsonParser::new(columns.clone(), Default::default()).unwrap();

            let mut builder = SourceStreamChunkBuilder::with_capacity(columns.clone(), 3);

            let writer = builder.row_writer();
            parser.parse_inner(None, Some(data), writer).await.unwrap();
            let chunk = builder.finish();
            let mut rows = chunk.rows();
            let (op, row) = rows.next().unwrap();
            assert_eq!(op, Op::Insert);

            assert_eq!(
            row.datum_at(1).to_owned_datum(),
            (Some(ScalarImpl::Jsonb(
                serde_json::json!({"_id": {"$numberLong": "1004"},"first_name": "Anne","last_name": "Kretchmar","email": "annek@noanswer.org"}).into()
            )))
        );
            assert_eq!(
                row.datum_at(0).to_owned_datum(),
                (Some(ScalarImpl::Int64(1004)))
            );
        }
    }
}<|MERGE_RESOLUTION|>--- conflicted
+++ resolved
@@ -18,15 +18,9 @@
 use risingwave_common::bail;
 use risingwave_common::types::DataType;
 
-<<<<<<< HEAD
+use crate::error::ConnectorResult;
 use crate::parser::simd_json_parser::DebeziumMongoJsonAccessBuilder;
 use crate::parser::unified::debezium::DebeziumChangeEvent;
-=======
-use crate::error::ConnectorResult;
-use crate::only_parse_payload;
-use crate::parser::unified::debezium::{DebeziumChangeEvent, MongoProjection};
-use crate::parser::unified::json::{JsonAccess, JsonParseOptions};
->>>>>>> fb2b17c0
 use crate::parser::unified::util::apply_row_operation_on_stream_chunk_writer;
 use crate::parser::{
     AccessBuilderImpl, ByteStreamSourceParser, EncodingProperties, JsonProperties, ParserFormat,
@@ -103,8 +97,7 @@
         key: Option<Vec<u8>>,
         payload: Option<Vec<u8>>,
         mut writer: SourceStreamChunkRowWriter<'_>,
-<<<<<<< HEAD
-    ) -> anyhow::Result<()> {
+    ) -> ConnectorResult<()> {
         let key_accessor = match key {
             None => None,
             Some(data) => Some(self.key_builder.generate_accessor(data).await?),
@@ -112,18 +105,6 @@
         let payload_accessor = match payload {
             None => None,
             Some(data) => Some(self.payload_builder.generate_accessor(data).await?),
-=======
-    ) -> ConnectorResult<()> {
-        let mut event: BorrowedValue<'_> = simd_json::to_borrowed_value(&mut payload)
-            .context("failed to parse debezium mongo json payload")?;
-
-        // Event can be configured with and without the "payload" field present.
-        // See https://github.com/risingwavelabs/risingwave/issues/10178
-        let payload = if let Some(payload) = event.get_mut("payload") {
-            std::mem::take(payload)
-        } else {
-            event
->>>>>>> fb2b17c0
         };
 
         let row_op = DebeziumChangeEvent::new_mongodb_event(key_accessor, payload_accessor);
@@ -149,13 +130,8 @@
         key: Option<Vec<u8>>,
         payload: Option<Vec<u8>>,
         writer: SourceStreamChunkRowWriter<'a>,
-<<<<<<< HEAD
-    ) -> anyhow::Result<()> {
+    ) -> ConnectorResult<()> {
         self.parse_inner(key, payload, writer).await
-=======
-    ) -> ConnectorResult<()> {
-        only_parse_payload!(self, payload, writer)
->>>>>>> fb2b17c0
     }
 }
 
