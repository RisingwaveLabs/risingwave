--- conflicted
+++ resolved
@@ -31,14 +31,11 @@
 impl ProtobufAccess {
     pub fn new(message: DynamicMessage) -> Self {
         Self { message }
-<<<<<<< HEAD
-=======
     }
 
     #[cfg(test)]
     pub fn descriptor(&self) -> prost_reflect::MessageDescriptor {
         self.message.descriptor()
->>>>>>> b9ac1ac1
     }
 }
 
@@ -59,17 +56,10 @@
             })?;
 
         match self.message.get_field(&field_desc) {
-<<<<<<< HEAD
-            Cow::Borrowed(value) => from_protobuf_value(&field_desc, value),
-
-            // `Owned` variant occurs only if there's no such field and the default value is returned.
-            Cow::Owned(value) => from_protobuf_value(&field_desc, &value)
-=======
             Cow::Borrowed(value) => from_protobuf_value(&field_desc, value, type_expected),
 
             // `Owned` variant occurs only if there's no such field and the default value is returned.
             Cow::Owned(value) => from_protobuf_value(&field_desc, &value, type_expected)
->>>>>>> b9ac1ac1
                 // enforce `Owned` variant to avoid returning a reference to a temporary value
                 .map(|d| d.to_owned_datum().into()),
         }
