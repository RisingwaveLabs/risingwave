// Copyright 2024 RisingWave Labs
//
// Licensed under the Apache License, Version 2.0 (the "License");
// you may not use this file except in compliance with the License.
// You may obtain a copy of the License at
//
//     http://www.apache.org/licenses/LICENSE-2.0
//
// Unless required by applicable law or agreed to in writing, software
// distributed under the License is distributed on an "AS IS" BASIS,
// WITHOUT WARRANTIES OR CONDITIONS OF ANY KIND, either express or implied.
// See the License for the specific language governing permissions and
// limitations under the License.

mod jni_catalog;
mod mock_catalog;
mod storage_catalog;
use std::collections::HashMap;
use std::sync::Arc;

use ::iceberg::io::{S3_ACCESS_KEY_ID, S3_ENDPOINT, S3_REGION, S3_SECRET_ACCESS_KEY};
use ::iceberg::spec::TableMetadata;
use ::iceberg::table::Table;
use ::iceberg::{Catalog, TableIdent};
use anyhow::{anyhow, Context};
use iceberg::io::GCS_CREDENTIALS_JSON;
use iceberg_catalog_glue::{AWS_ACCESS_KEY_ID, AWS_REGION_NAME, AWS_SECRET_ACCESS_KEY};
use risingwave_common::bail;
use serde_derive::Deserialize;
use serde_with::serde_as;
use url::Url;
use with_options::WithOptions;

use crate::connector_common::iceberg::storage_catalog::StorageCatalogConfig;
use crate::deserialize_optional_bool_from_string;
use crate::error::ConnectorResult;

#[serde_as]
#[derive(Debug, Clone, PartialEq, Eq, Deserialize, WithOptions)]
pub struct IcebergCommon {
    // Catalog type supported by iceberg, such as "storage", "rest".
    // If not set, we use "storage" as default.
    #[serde(rename = "catalog.type")]
    pub catalog_type: Option<String>,
    #[serde(rename = "s3.region")]
    pub region: Option<String>,
    #[serde(rename = "s3.endpoint")]
    pub endpoint: Option<String>,
    #[serde(rename = "s3.access.key")]
    pub access_key: Option<String>,
    #[serde(rename = "s3.secret.key")]
    pub secret_key: Option<String>,

    #[serde(rename = "gcs.credential")]
    pub gcs_credential: Option<String>,

    /// Path of iceberg warehouse, only applicable in storage catalog.
    #[serde(rename = "warehouse.path")]
    pub warehouse_path: Option<String>,
    /// Catalog name, can be omitted for storage catalog, but
    /// must be set for other catalogs.
    #[serde(rename = "catalog.name")]
    pub catalog_name: Option<String>,
    /// URI of iceberg catalog, only applicable in rest catalog.
    #[serde(rename = "catalog.uri")]
    pub catalog_uri: Option<String>,
    #[serde(rename = "database.name")]
    pub database_name: Option<String>,
    /// Full name of table, must include schema name.
    #[serde(rename = "table.name")]
    pub table_name: String,
    /// Credential for accessing iceberg catalog, only applicable in rest catalog.
    /// A credential to exchange for a token in the OAuth2 client credentials flow.
    #[serde(rename = "catalog.credential")]
    pub credential: Option<String>,
    /// token for accessing iceberg catalog, only applicable in rest catalog.
    /// A Bearer token which will be used for interaction with the server.
    #[serde(rename = "catalog.token")]
    pub token: Option<String>,
    /// `oauth2-server-uri` for accessing iceberg catalog, only applicable in rest catalog.
    /// Token endpoint URI to fetch token from if the Rest Catalog is not the authorization server.
    #[serde(rename = "catalog.oauth2-server-uri")]
    pub oauth2_server_uri: Option<String>,
    /// scope for accessing iceberg catalog, only applicable in rest catalog.
    /// Additional scope for OAuth2.
    #[serde(rename = "catalog.scope")]
    pub scope: Option<String>,

    #[serde(
        rename = "s3.path.style.access",
        default,
        deserialize_with = "deserialize_optional_bool_from_string"
    )]
    pub path_style_access: Option<bool>,
    /// enable config load currently is used by iceberg engine, so it only support jdbc catalog.
    #[serde(default, deserialize_with = "deserialize_optional_bool_from_string")]
    pub enable_config_load: Option<bool>,
}

impl IcebergCommon {
    pub fn catalog_type(&self) -> &str {
        self.catalog_type.as_deref().unwrap_or("storage")
    }

    pub fn catalog_name(&self) -> String {
        self.catalog_name
            .as_ref()
            .map(|s| s.to_string())
            .unwrap_or_else(|| "risingwave".to_owned())
    }

    /// For both V1 and V2.
    fn build_jni_catalog_configs(
        &self,
        java_catalog_props: &HashMap<String, String>,
    ) -> ConnectorResult<(HashMap<String, String>, HashMap<String, String>)> {
        let mut iceberg_configs = HashMap::new();

        let file_io_props = {
            let catalog_type = self.catalog_type().to_owned();

            if let Some(region) = &self.region {
                // iceberg-rust
                iceberg_configs.insert(S3_REGION.to_owned(), region.clone());
            }

            if let Some(endpoint) = &self.endpoint {
                // iceberg-rust
                iceberg_configs.insert(S3_ENDPOINT.to_owned(), endpoint.clone());
            }

            // iceberg-rust
            if let Some(access_key) = &self.access_key {
                iceberg_configs.insert(S3_ACCESS_KEY_ID.to_owned(), access_key.clone());
            }
            if let Some(secret_key) = &self.secret_key {
                iceberg_configs.insert(S3_SECRET_ACCESS_KEY.to_owned(), secret_key.clone());
            }
            if let Some(gcs_credential) = &self.gcs_credential {
                iceberg_configs.insert(
                    format!("iceberg.table.io.{}", GCS_CREDENTIALS_JSON),
                    gcs_credential.clone(),
                );
            }

            match &self.warehouse_path {
                Some(warehouse_path) => {
                    let (bucket, _) = {
                        let url = Url::parse(warehouse_path);
                        if url.is_err() && catalog_type == "rest" {
                            // If the warehouse path is not a valid URL, it could be a warehouse name in rest catalog
                            // so we allow it to pass here.
                            (None, None)
                        } else {
                            let url = url.with_context(|| {
                                format!("Invalid warehouse path: {}", warehouse_path)
                            })?;
                            let bucket = url
                                .host_str()
                                .with_context(|| {
                                    format!(
                                        "Invalid s3 path: {}, bucket is missing",
                                        warehouse_path
                                    )
                                })?
                                .to_owned();
                            let root = url.path().trim_start_matches('/').to_owned();
                            (Some(bucket), Some(root))
                        }
                    };

                    if let Some(bucket) = bucket {
                        iceberg_configs.insert("iceberg.table.io.bucket".to_owned(), bucket);
                    }
                }
                None => {
                    if catalog_type != "rest" {
                        bail!("`warehouse.path` must be set in {} catalog", &catalog_type);
                    }
                }
            }
            let enable_config_load = self.enable_config_load.unwrap_or(false);
            iceberg_configs.insert(
<<<<<<< HEAD
                // TODO: disable_config_load is outdated.
                "iceberg.table.io.disable_config_load".to_owned(),
=======
                // TODO: `disable_config_load` is outdated.
                "disable_config_load".to_owned(),
>>>>>>> b1a5c58b
                (!enable_config_load).to_string(),
            );

            iceberg_configs
        };

        // Prepare jni configs, for details please see https://iceberg.apache.org/docs/latest/aws/
        let mut java_catalog_configs = HashMap::new();
        {
            if let Some(uri) = self.catalog_uri.as_deref() {
                java_catalog_configs.insert("uri".to_owned(), uri.to_owned());
            }

            if let Some(warehouse_path) = &self.warehouse_path {
                java_catalog_configs.insert("warehouse".to_owned(), warehouse_path.clone());
            }
            java_catalog_configs.extend(java_catalog_props.clone());

            // Currently we only support s3, so let's set it to s3
            java_catalog_configs.insert(
                "io-impl".to_owned(),
                "org.apache.iceberg.aws.s3.S3FileIO".to_owned(),
            );

            // suppress log of S3FileIO like: Unclosed S3FileIO instance created by...
            java_catalog_configs.insert("init-creation-stacktrace".to_owned(), "false".to_owned());

            if let Some(region) = &self.region {
                java_catalog_configs.insert("client.region".to_owned(), region.clone());
            }
            if let Some(endpoint) = &self.endpoint {
                java_catalog_configs.insert("s3.endpoint".to_owned(), endpoint.clone());
            }

            if let Some(access_key) = &self.access_key {
                java_catalog_configs.insert("s3.access-key-id".to_owned(), access_key.clone());
            }
            if let Some(secret_key) = &self.secret_key {
                java_catalog_configs.insert("s3.secret-access-key".to_owned(), secret_key.clone());
            }

            if let Some(path_style_access) = self.path_style_access {
                java_catalog_configs.insert(
                    "s3.path-style-access".to_owned(),
                    path_style_access.to_string(),
                );
            }

            match self.catalog_type.as_deref() {
                Some("rest") => {
                    if let Some(credential) = &self.credential {
                        java_catalog_configs.insert("credential".to_owned(), credential.clone());
                    }
                    if let Some(token) = &self.token {
                        java_catalog_configs.insert("token".to_owned(), token.clone());
                    }
                    if let Some(oauth2_server_uri) = &self.oauth2_server_uri {
                        java_catalog_configs
                            .insert("oauth2-server-uri".to_owned(), oauth2_server_uri.clone());
                    }
                    if let Some(scope) = &self.scope {
                        java_catalog_configs.insert("scope".to_owned(), scope.clone());
                    }
                }
                Some("glue") => {
                    java_catalog_configs.insert(
                        "client.credentials-provider".to_owned(),
                        "com.risingwave.connector.catalog.GlueCredentialProvider".to_owned(),
                    );
                    // Use S3 ak/sk and region as glue ak/sk and region by default.
                    // TODO: use different ak/sk and region for s3 and glue.
                    if let Some(access_key) = &self.access_key {
                        java_catalog_configs.insert(
                            "client.credentials-provider.glue.access-key-id".to_owned(),
                            access_key.clone(),
                        );
                    }
                    if let Some(secret_key) = &self.secret_key {
                        java_catalog_configs.insert(
                            "client.credentials-provider.glue.secret-access-key".to_owned(),
                            secret_key.clone(),
                        );
                    }
                    if let Some(region) = &self.region {
                        java_catalog_configs.insert("client.region".to_owned(), region.clone());
                        java_catalog_configs.insert(
                            "glue.endpoint".to_owned(),
                            format!("https://glue.{}.amazonaws.com", region),
                        );
                    }
                }
                _ => {}
            }
        }

        Ok((file_io_props, java_catalog_configs))
    }
}

impl IcebergCommon {
    pub fn full_table_name(&self) -> ConnectorResult<TableIdent> {
        let ret = if let Some(database_name) = &self.database_name {
            TableIdent::from_strs(vec![database_name, &self.table_name])
        } else {
            TableIdent::from_strs(vec![&self.table_name])
        };

        Ok(ret.context("Failed to create table identifier")?)
    }

    /// TODO: remove the arguments and put them into `IcebergCommon`. Currently the handling in source and sink are different, so pass them separately to be safer.
    pub async fn create_catalog(
        &self,
        java_catalog_props: &HashMap<String, String>,
    ) -> ConnectorResult<Arc<dyn Catalog>> {
        match self.catalog_type() {
            "storage" => {
                // check gcs credential or s3 access key and secret key
                let config = if self.gcs_credential.is_none() {
                    StorageCatalogConfig::S3(
                        storage_catalog::StorageCatalogS3Config::builder()
                            .warehouse(self.warehouse_path.clone().ok_or_else(|| {
                                anyhow!("`warehouse.path` must be set in storage catalog")
                            })?)
                            .access_key(self.access_key.clone().ok_or_else(|| {
                                anyhow!("`s3.access.key` must be set in storage catalog")
                            })?)
                            .secret_key(self.secret_key.clone().ok_or_else(|| {
                                anyhow!("`s3.secret.key` must be set in storage catalog")
                            })?)
                            .region(self.region.clone())
                            .endpoint(self.endpoint.clone())
                            .build(),
                    )
                } else {
                    StorageCatalogConfig::GCS(
                        storage_catalog::StorageCatalogGCSConfig::builder()
                            .warehouse(self.warehouse_path.clone().ok_or_else(|| {
                                anyhow!("`warehouse.path` must be set in storage catalog")
                            })?)
                            .credential(self.gcs_credential.clone().ok_or_else(|| {
                                anyhow!("`gcs.gcs_credential` must be set in storage catalog")
                            })?)
                            .build(),
                    )
                };

                let catalog = storage_catalog::StorageCatalog::new(config)?;
                Ok(Arc::new(catalog))
            }
            "rest_rust" => {
                let mut iceberg_configs = HashMap::new();
                if let Some(region) = &self.region {
                    iceberg_configs.insert(S3_REGION.to_owned(), region.clone());
                }
                if let Some(endpoint) = &self.endpoint {
                    iceberg_configs.insert(S3_ENDPOINT.to_owned(), endpoint.clone());
                }
                if let Some(access_key) = &self.access_key {
                    iceberg_configs.insert(S3_ACCESS_KEY_ID.to_owned(), access_key.clone());
                }
                if let Some(secret_key) = &self.secret_key {
                    iceberg_configs.insert(S3_SECRET_ACCESS_KEY.to_owned(), secret_key.clone());
                }
                if let Some(credential) = &self.credential {
                    iceberg_configs.insert("credential".to_owned(), credential.clone());
                }
                if let Some(token) = &self.token {
                    iceberg_configs.insert("token".to_owned(), token.clone());
                }
                if let Some(oauth2_server_uri) = &self.oauth2_server_uri {
                    iceberg_configs
                        .insert("oauth2-server-uri".to_owned(), oauth2_server_uri.clone());
                }
                if let Some(scope) = &self.scope {
                    iceberg_configs.insert("scope".to_owned(), scope.clone());
                }

                let config_builder =
                    iceberg_catalog_rest::RestCatalogConfig::builder()
                        .uri(self.catalog_uri.clone().with_context(|| {
                            "`catalog.uri` must be set in rest catalog".to_owned()
                        })?)
                        .props(iceberg_configs);

                let config = match &self.warehouse_path {
                    Some(warehouse_path) => {
                        config_builder.warehouse(warehouse_path.clone()).build()
                    }
                    None => config_builder.build(),
                };
                let catalog = iceberg_catalog_rest::RestCatalog::new(config);
                Ok(Arc::new(catalog))
            }
            "glue" => {
                let mut iceberg_configs = HashMap::new();
                // glue
                if let Some(region) = &self.region {
                    iceberg_configs.insert(AWS_REGION_NAME.to_owned(), region.clone());
                }
                if let Some(access_key) = &self.access_key {
                    iceberg_configs.insert(AWS_ACCESS_KEY_ID.to_owned(), access_key.clone());
                }
                if let Some(secret_key) = &self.secret_key {
                    iceberg_configs.insert(AWS_SECRET_ACCESS_KEY.to_owned(), secret_key.clone());
                }
                // s3
                if let Some(region) = &self.region {
                    iceberg_configs.insert(S3_REGION.to_owned(), region.clone());
                }
                if let Some(endpoint) = &self.endpoint {
                    iceberg_configs.insert(S3_ENDPOINT.to_owned(), endpoint.clone());
                }
                if let Some(access_key) = &self.access_key {
                    iceberg_configs.insert(S3_ACCESS_KEY_ID.to_owned(), access_key.clone());
                }
                if let Some(secret_key) = &self.secret_key {
                    iceberg_configs.insert(S3_SECRET_ACCESS_KEY.to_owned(), secret_key.clone());
                }
                let config_builder =
                    iceberg_catalog_glue::GlueCatalogConfig::builder()
                        .warehouse(self.warehouse_path.clone().ok_or_else(|| {
                            anyhow!("`warehouse.path` must be set in glue catalog")
                        })?)
                        .props(iceberg_configs);
                let config = if let Some(uri) = self.catalog_uri.as_deref() {
                    config_builder.uri(uri.to_owned()).build()
                } else {
                    config_builder.build()
                };
                let catalog = iceberg_catalog_glue::GlueCatalog::new(config).await?;
                Ok(Arc::new(catalog))
            }
            catalog_type
                if catalog_type == "hive" || catalog_type == "jdbc" || catalog_type == "rest" =>
            {
                // Create java catalog
                let (file_io_props, java_catalog_props) =
                    self.build_jni_catalog_configs(java_catalog_props)?;
                let catalog_impl = match catalog_type {
                    "hive" => "org.apache.iceberg.hive.HiveCatalog",
                    "jdbc" => "org.apache.iceberg.jdbc.JdbcCatalog",
                    "rest" => "org.apache.iceberg.rest.RESTCatalog",
                    _ => unreachable!(),
                };

                jni_catalog::JniCatalog::build_catalog(
                    file_io_props,
                    self.catalog_name(),
                    catalog_impl,
                    java_catalog_props,
                )
            }
            "mock" => Ok(Arc::new(mock_catalog::MockCatalog {})),
            _ => {
                bail!(
                    "Unsupported catalog type: {}, only support `storage`, `rest`, `hive`, `jdbc`, `glue`",
                    self.catalog_type()
                )
            }
        }
    }

    /// TODO: remove the arguments and put them into `IcebergCommon`. Currently the handling in source and sink are different, so pass them separately to be safer.
    pub async fn load_table(
        &self,
        java_catalog_props: &HashMap<String, String>,
    ) -> ConnectorResult<Table> {
        let catalog = self
            .create_catalog(java_catalog_props)
            .await
            .context("Unable to load iceberg catalog")?;

        let table_id = self
            .full_table_name()
            .context("Unable to parse table name")?;

        catalog.load_table(&table_id).await.map_err(Into::into)
    }

    pub async fn load_table_with_metadata(
        &self,
        metadata: TableMetadata,
        java_catalog_props: &HashMap<String, String>,
    ) -> ConnectorResult<Table> {
        match self.catalog_type() {
            "storage" => {
                // check gcs credential or s3 access key and secret key
                let config = if self.gcs_credential.is_none() {
                    StorageCatalogConfig::S3(
                        storage_catalog::StorageCatalogS3Config::builder()
                            .warehouse(self.warehouse_path.clone().ok_or_else(|| {
                                anyhow!("`warehouse.path` must be set in storage catalog")
                            })?)
                            .access_key(self.access_key.clone().ok_or_else(|| {
                                anyhow!("`s3.access.key` must be set in storage catalog")
                            })?)
                            .secret_key(self.secret_key.clone().ok_or_else(|| {
                                anyhow!("`s3.secret.key` must be set in storage catalog")
                            })?)
                            .region(self.region.clone())
                            .endpoint(self.endpoint.clone())
                            .build(),
                    )
                } else {
                    StorageCatalogConfig::GCS(
                        storage_catalog::StorageCatalogGCSConfig::builder()
                            .warehouse(self.warehouse_path.clone().ok_or_else(|| {
                                anyhow!("`warehouse.path` must be set in storage catalog")
                            })?)
                            .credential(self.gcs_credential.clone().ok_or_else(|| {
                                anyhow!("`gcs.gcs_credential` must be set in storage catalog")
                            })?)
                            .build(),
                    )
                };
                let storage_catalog = storage_catalog::StorageCatalog::new(config)?;

                let table_id = self
                    .full_table_name()
                    .context("Unable to parse table name")?;

                Ok(Table::builder()
                    .metadata(metadata)
                    .identifier(table_id)
                    .file_io(storage_catalog.file_io().clone())
                    // Only support readonly table for storage catalog now.
                    .readonly(true)
                    .build()?)
            }
            _ => self.load_table(java_catalog_props).await,
        }
    }
}<|MERGE_RESOLUTION|>--- conflicted
+++ resolved
@@ -181,13 +181,8 @@
             }
             let enable_config_load = self.enable_config_load.unwrap_or(false);
             iceberg_configs.insert(
-<<<<<<< HEAD
-                // TODO: disable_config_load is outdated.
-                "iceberg.table.io.disable_config_load".to_owned(),
-=======
                 // TODO: `disable_config_load` is outdated.
                 "disable_config_load".to_owned(),
->>>>>>> b1a5c58b
                 (!enable_config_load).to_string(),
             );
 
