--- conflicted
+++ resolved
@@ -42,12 +42,9 @@
     url::ParseError => "failed to parse url",
     serde_json::Error => "failed to parse json",
     csv::Error => "failed to parse csv",
-<<<<<<< HEAD
     ArrayError => transparent,
 
-=======
     uuid::Error => transparent, // believed to be self-explanatory
->>>>>>> 496d3a3e
 
     // Connector errors
     opendal::Error => transparent, // believed to be self-explanatory
