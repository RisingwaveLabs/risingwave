// Copyright 2023 RisingWave Labs
//
// Licensed under the Apache License, Version 2.0 (the "License");
// you may not use this file except in compliance with the License.
// You may obtain a copy of the License at
//
//     http://www.apache.org/licenses/LICENSE-2.0
//
// Unless required by applicable law or agreed to in writing, software
// distributed under the License is distributed on an "AS IS" BASIS,
// WITHOUT WARRANTIES OR CONDITIONS OF ANY KIND, either express or implied.
// See the License for the specific language governing permissions and
// limitations under the License.

pub mod catalog;
pub mod clickhouse;
<<<<<<< HEAD
pub mod coordinate;
=======
>>>>>>> 97df4b96
pub mod iceberg;
pub mod kafka;
pub mod kinesis;
pub mod redis;
pub mod remote;
pub mod utils;

use std::collections::HashMap;

use ::clickhouse::error::Error as ClickHouseError;
use anyhow::anyhow;
use async_trait::async_trait;
use enum_as_inner::EnumAsInner;
use risingwave_common::array::StreamChunk;
use risingwave_common::buffer::Bitmap;
use risingwave_common::catalog::{ColumnDesc, Field, Schema};
use risingwave_common::error::{anyhow_error, ErrorCode, RwError};
use risingwave_pb::catalog::PbSinkType;
use risingwave_pb::connector_service::{PbSinkParam, SinkMetadata, TableSchema};
use risingwave_rpc_client::error::RpcError;
use risingwave_rpc_client::{ConnectorClient, MetaClient};
use thiserror::Error;
pub use tracing;

use self::catalog::SinkType;
use self::clickhouse::{ClickHouseConfig, ClickHouseSink};
use self::iceberg::{IcebergSink, ICEBERG_SINK};
use crate::sink::catalog::{SinkCatalog, SinkId};
use crate::sink::clickhouse::CLICKHOUSE_SINK;
<<<<<<< HEAD
use crate::sink::iceberg::{IcebergConfig, ICEBERG_SINK};
=======
use crate::sink::iceberg::IcebergConfig;
>>>>>>> 97df4b96
use crate::sink::kafka::{KafkaConfig, KafkaSink, KAFKA_SINK};
use crate::sink::kinesis::{KinesisSink, KinesisSinkConfig, KINESIS_SINK};
use crate::sink::redis::{RedisConfig, RedisSink};
use crate::sink::remote::{CoordinatedRemoteSink, RemoteConfig, RemoteSink};
use crate::ConnectorParams;

pub const DOWNSTREAM_SINK_KEY: &str = "connector";
pub const SINK_TYPE_OPTION: &str = "type";
pub const SINK_TYPE_APPEND_ONLY: &str = "append-only";
pub const SINK_TYPE_DEBEZIUM: &str = "debezium";
pub const SINK_TYPE_UPSERT: &str = "upsert";
pub const SINK_USER_FORCE_APPEND_ONLY_OPTION: &str = "force_append_only";

#[derive(Debug, Clone)]
pub struct SinkParam {
    pub sink_id: SinkId,
    pub properties: HashMap<String, String>,
    pub columns: Vec<ColumnDesc>,
    pub pk_indices: Vec<usize>,
    pub sink_type: SinkType,
}

impl SinkParam {
    pub fn from_proto(pb_param: PbSinkParam) -> Self {
        let table_schema = pb_param.table_schema.expect("should contain table schema");
        Self {
            sink_id: SinkId::from(pb_param.sink_id),
            properties: pb_param.properties,
            columns: table_schema.columns.iter().map(ColumnDesc::from).collect(),
            pk_indices: table_schema
                .pk_indices
                .iter()
                .map(|i| *i as usize)
                .collect(),
            sink_type: SinkType::from_proto(
                PbSinkType::from_i32(pb_param.sink_type).expect("should be able to convert"),
            ),
        }
    }

    pub fn to_proto(&self) -> PbSinkParam {
        PbSinkParam {
            sink_id: self.sink_id.sink_id,
            properties: self.properties.clone(),
            table_schema: Some(TableSchema {
                columns: self.columns.iter().map(|col| col.to_protobuf()).collect(),
                pk_indices: self.pk_indices.iter().map(|i| *i as u32).collect(),
            }),
            sink_type: self.sink_type.to_proto().into(),
        }
    }

    pub fn schema(&self) -> Schema {
        Schema {
            fields: self.columns.iter().map(Field::from).collect(),
        }
    }
}

impl From<SinkCatalog> for SinkParam {
    fn from(sink_catalog: SinkCatalog) -> Self {
        let columns = sink_catalog
            .visible_columns()
            .map(|col| col.column_desc.clone())
            .collect();
        Self {
            sink_id: sink_catalog.id,
            properties: sink_catalog.properties,
            columns,
            pk_indices: sink_catalog.downstream_pk,
            sink_type: sink_catalog.sink_type,
        }
    }
}

#[derive(Clone, Default)]
pub struct SinkWriterParam {
    pub connector_params: ConnectorParams,
    pub executor_id: u64,
    pub vnode_bitmap: Option<Bitmap>,
    pub meta_client: Option<MetaClient>,
}

#[async_trait]
pub trait Sink {
    type Writer: SinkWriter;
    type Coordinator: SinkCommitCoordinator;

    async fn validate(&self, client: Option<ConnectorClient>) -> Result<()>;
    async fn new_writer(&self, writer_param: SinkWriterParam) -> Result<Self::Writer>;
    async fn new_coordinator(
        &self,
        _connector_client: Option<ConnectorClient>,
    ) -> Result<Self::Coordinator> {
        Err(SinkError::Coordinator(anyhow!("no coordinator")))
    }
}

#[async_trait]
pub trait SinkWriter: Send + 'static {
    type CommitMetadata: Send = ();
    /// Begin a new epoch
    async fn begin_epoch(&mut self, epoch: u64) -> Result<()>;

    /// Write a stream chunk to sink
    async fn write_batch(&mut self, chunk: StreamChunk) -> Result<()>;

    /// Receive a barrier and mark the end of current epoch. When `is_checkpoint` is true, the sink
    /// writer should commit the current epoch.
    async fn barrier(&mut self, is_checkpoint: bool) -> Result<Self::CommitMetadata>;

    /// Clean up
    async fn abort(&mut self) -> Result<()>;

    /// Update the vnode bitmap of current sink writer
    async fn update_vnode_bitmap(&mut self, vnode_bitmap: Bitmap) -> Result<()>;
}

#[async_trait]
// An old version of SinkWriter for backward compatibility
pub trait SinkWriterV1: Send + 'static {
    async fn write_batch(&mut self, chunk: StreamChunk) -> Result<()>;

    // the following interface is for transactions, if not supported, return Ok(())
    // start a transaction with epoch number. Note that epoch number should be increasing.
    async fn begin_epoch(&mut self, epoch: u64) -> Result<()>;

    // commits the current transaction and marks all messages in the transaction success.
    async fn commit(&mut self) -> Result<()>;

    // aborts the current transaction because some error happens. we should rollback to the last
    // commit point.
    async fn abort(&mut self) -> Result<()>;
}

pub struct SinkWriterV1Adapter<W: SinkWriterV1> {
    is_empty: bool,
    epoch: u64,
    inner: W,
}

impl<W: SinkWriterV1> SinkWriterV1Adapter<W> {
    pub(crate) fn new(inner: W) -> Self {
        Self {
            inner,
            is_empty: true,
            epoch: u64::MIN,
        }
    }
}

#[async_trait]
impl<W: SinkWriterV1> SinkWriter for SinkWriterV1Adapter<W> {
    async fn begin_epoch(&mut self, epoch: u64) -> Result<()> {
        self.epoch = epoch;
        Ok(())
    }

    async fn write_batch(&mut self, chunk: StreamChunk) -> Result<()> {
        if self.is_empty {
            self.is_empty = false;
            self.inner.begin_epoch(self.epoch).await?;
        }
        self.inner.write_batch(chunk).await
    }

    async fn barrier(&mut self, is_checkpoint: bool) -> Result<()> {
        if is_checkpoint {
            if !self.is_empty {
                self.inner.commit().await?
            }
            self.is_empty = true;
        }
        Ok(())
    }

    async fn abort(&mut self) -> Result<()> {
        self.inner.abort().await
    }

    async fn update_vnode_bitmap(&mut self, _vnode_bitmap: Bitmap) -> Result<()> {
        Ok(())
    }
}

#[async_trait]
pub trait SinkCommitCoordinator {
    /// Initialize the sink committer coordinator
    async fn init(&mut self) -> Result<()>;
    /// After collecting the metadata from each sink writer, a coordinator will call `commit` with
    /// the set of metadata. The metadata is serialized into bytes, because the metadata is expected
    /// to be passed between different gRPC node, so in this general trait, the metadata is
    /// serialized bytes.
    async fn commit(&mut self, epoch: u64, metadata: Vec<SinkMetadata>) -> Result<()>;
}

pub struct DummySinkCommitCoordinator;

#[async_trait]
impl SinkCommitCoordinator for DummySinkCommitCoordinator {
    async fn init(&mut self) -> Result<()> {
        Ok(())
    }

    async fn commit(&mut self, _epoch: u64, _metadata: Vec<SinkMetadata>) -> Result<()> {
        Ok(())
    }
}

#[derive(Clone, Debug, EnumAsInner)]
pub enum SinkConfig {
    Redis(RedisConfig),
    Kafka(Box<KafkaConfig>),
    Remote(RemoteConfig),
    Kinesis(Box<KinesisSinkConfig>),
    Iceberg(IcebergConfig),
    BlackHole,
    ClickHouse(Box<ClickHouseConfig>),
}

pub const BLACKHOLE_SINK: &str = "blackhole";

#[derive(Debug)]
pub struct BlackHoleSink;

#[async_trait]
impl Sink for BlackHoleSink {
    type Coordinator = DummySinkCommitCoordinator;
    type Writer = Self;

    async fn new_writer(&self, _writer_env: SinkWriterParam) -> Result<Self::Writer> {
        Ok(Self)
    }

    async fn validate(&self, _client: Option<ConnectorClient>) -> Result<()> {
        Ok(())
    }
}

#[async_trait]
impl SinkWriter for BlackHoleSink {
    async fn write_batch(&mut self, _chunk: StreamChunk) -> Result<()> {
        Ok(())
    }

    async fn begin_epoch(&mut self, _epoch: u64) -> Result<()> {
        Ok(())
    }

    async fn abort(&mut self) -> Result<()> {
        Ok(())
    }

    async fn barrier(&mut self, _is_checkpoint: bool) -> Result<()> {
        Ok(())
    }

    async fn update_vnode_bitmap(&mut self, _vnode_bitmap: Bitmap) -> Result<()> {
        Ok(())
    }
}

impl SinkConfig {
    pub fn from_hashmap(mut properties: HashMap<String, String>) -> Result<Self> {
        const CONNECTOR_TYPE_KEY: &str = "connector";
        const CONNECTION_NAME_KEY: &str = "connection.name";
        const PRIVATE_LINK_TARGET_KEY: &str = "privatelink.targets";

        // remove privatelink related properties if any
        properties.remove(PRIVATE_LINK_TARGET_KEY);
        properties.remove(CONNECTION_NAME_KEY);

        let sink_type = properties
            .get(CONNECTOR_TYPE_KEY)
            .ok_or_else(|| SinkError::Config(anyhow!("missing config: {}", CONNECTOR_TYPE_KEY)))?;
        match sink_type.to_lowercase().as_str() {
            KAFKA_SINK => Ok(SinkConfig::Kafka(Box::new(KafkaConfig::from_hashmap(
                properties,
            )?))),
            KINESIS_SINK => Ok(SinkConfig::Kinesis(Box::new(
                KinesisSinkConfig::from_hashmap(properties)?,
            ))),
            CLICKHOUSE_SINK => Ok(SinkConfig::ClickHouse(Box::new(
                ClickHouseConfig::from_hashmap(properties)?,
            ))),
            BLACKHOLE_SINK => Ok(SinkConfig::BlackHole),
            ICEBERG_SINK => Ok(SinkConfig::Iceberg(IcebergConfig::from_hashmap(
                properties,
            )?)),
            _ => Ok(SinkConfig::Remote(RemoteConfig::from_hashmap(properties)?)),
        }
    }
}

pub async fn build_sink(param: SinkParam) -> Result<SinkImpl> {
    let config = SinkConfig::from_hashmap(param.properties.clone())?;
    SinkImpl::new(config, param).await
}

#[derive(Debug)]
pub enum SinkImpl {
    Redis(RedisSink),
    Kafka(KafkaSink),
    Remote(RemoteSink),
    BlackHole(BlackHoleSink),
    Kinesis(KinesisSink),
    ClickHouse(ClickHouseSink),
<<<<<<< HEAD
    Iceberg(CoordinatedRemoteSink),
=======
    Iceberg(IcebergSink),
>>>>>>> 97df4b96
}

impl SinkImpl {
    pub fn get_connector(&self) -> &'static str {
        match self {
            SinkImpl::Kafka(_) => "kafka",
            SinkImpl::Redis(_) => "redis",
            SinkImpl::Remote(_) => "remote",
            SinkImpl::BlackHole(_) => "blackhole",
            SinkImpl::Kinesis(_) => "kinesis",
            SinkImpl::ClickHouse(_) => "clickhouse",
            SinkImpl::Iceberg(_) => "iceberg",
        }
    }
}

#[macro_export]
macro_rules! dispatch_sink {
    ($impl:expr, $sink:ident, $body:tt) => {{
        use $crate::sink::SinkImpl;

        match $impl {
            SinkImpl::Redis($sink) => $body,
            SinkImpl::Kafka($sink) => $body,
            SinkImpl::Remote($sink) => $body,
            SinkImpl::BlackHole($sink) => $body,
            SinkImpl::Kinesis($sink) => $body,
            SinkImpl::ClickHouse($sink) => $body,
            SinkImpl::Iceberg($sink) => $body,
        }
    }};
}

impl SinkImpl {
    pub async fn new(cfg: SinkConfig, param: SinkParam) -> Result<Self> {
        Ok(match cfg {
            SinkConfig::Redis(cfg) => SinkImpl::Redis(RedisSink::new(cfg, param.schema())?),
            SinkConfig::Kafka(cfg) => SinkImpl::Kafka(KafkaSink::new(
                *cfg,
                param.schema(),
                param.pk_indices,
                param.sink_type.is_append_only(),
            )),
            SinkConfig::Kinesis(cfg) => SinkImpl::Kinesis(KinesisSink::new(
                *cfg,
                param.schema(),
                param.pk_indices,
                param.sink_type.is_append_only(),
            )),
            SinkConfig::Remote(cfg) => SinkImpl::Remote(RemoteSink::new(cfg, param)),
            SinkConfig::BlackHole => SinkImpl::BlackHole(BlackHoleSink),
            SinkConfig::ClickHouse(cfg) => SinkImpl::ClickHouse(ClickHouseSink::new(
                *cfg,
                param.schema(),
                param.pk_indices,
                param.sink_type.is_append_only(),
            )?),
            SinkConfig::Iceberg(cfg) => {
<<<<<<< HEAD
                SinkImpl::Iceberg(CoordinatedRemoteSink(RemoteSink::new(cfg, param)))
=======
                SinkImpl::Iceberg(IcebergSink::new(cfg, param.schema()).await?)
>>>>>>> 97df4b96
            }
        })
    }
}

pub type Result<T> = std::result::Result<T, SinkError>;

#[derive(Error, Debug)]
pub enum SinkError {
    #[error("Kafka error: {0}")]
    Kafka(#[from] rdkafka::error::KafkaError),
    #[error("Kinesis error: {0}")]
    Kinesis(anyhow::Error),
    #[error("Remote sink error: {0}")]
    Remote(anyhow::Error),
    #[error("Json parse error: {0}")]
    JsonParse(String),
    #[error("Iceberg error: {0}")]
    Iceberg(String),
    #[error("config error: {0}")]
    Config(#[from] anyhow::Error),
    #[error("coordinator error: {0}")]
    Coordinator(anyhow::Error),
    #[error("ClickHouse error: {0}")]
    ClickHouse(String),
}

impl From<RpcError> for SinkError {
    fn from(value: RpcError) -> Self {
        SinkError::Remote(anyhow_error!("{}", value))
    }
}

impl From<ClickHouseError> for SinkError {
    fn from(value: ClickHouseError) -> Self {
        SinkError::ClickHouse(format!("{}", value))
    }
}

impl From<SinkError> for RwError {
    fn from(e: SinkError) -> Self {
        ErrorCode::SinkError(Box::new(e)).into()
    }
}<|MERGE_RESOLUTION|>--- conflicted
+++ resolved
@@ -14,10 +14,7 @@
 
 pub mod catalog;
 pub mod clickhouse;
-<<<<<<< HEAD
 pub mod coordinate;
-=======
->>>>>>> 97df4b96
 pub mod iceberg;
 pub mod kafka;
 pub mod kinesis;
@@ -44,14 +41,10 @@
 
 use self::catalog::SinkType;
 use self::clickhouse::{ClickHouseConfig, ClickHouseSink};
-use self::iceberg::{IcebergSink, ICEBERG_SINK};
+use self::iceberg::{IcebergSink, ICEBERG_SINK, REMOTE_ICEBERG_SINK};
 use crate::sink::catalog::{SinkCatalog, SinkId};
 use crate::sink::clickhouse::CLICKHOUSE_SINK;
-<<<<<<< HEAD
-use crate::sink::iceberg::{IcebergConfig, ICEBERG_SINK};
-=======
-use crate::sink::iceberg::IcebergConfig;
->>>>>>> 97df4b96
+use crate::sink::iceberg::{IcebergConfig, RemoteIcebergConfig, RemoteIcebergSink};
 use crate::sink::kafka::{KafkaConfig, KafkaSink, KAFKA_SINK};
 use crate::sink::kinesis::{KinesisSink, KinesisSinkConfig, KINESIS_SINK};
 use crate::sink::redis::{RedisConfig, RedisSink};
@@ -268,6 +261,7 @@
     Remote(RemoteConfig),
     Kinesis(Box<KinesisSinkConfig>),
     Iceberg(IcebergConfig),
+    RemoteIceberg(RemoteIcebergConfig),
     BlackHole,
     ClickHouse(Box<ClickHouseConfig>),
 }
@@ -338,6 +332,9 @@
                 ClickHouseConfig::from_hashmap(properties)?,
             ))),
             BLACKHOLE_SINK => Ok(SinkConfig::BlackHole),
+            REMOTE_ICEBERG_SINK => Ok(SinkConfig::RemoteIceberg(
+                RemoteIcebergConfig::from_hashmap(properties)?,
+            )),
             ICEBERG_SINK => Ok(SinkConfig::Iceberg(IcebergConfig::from_hashmap(
                 properties,
             )?)),
@@ -359,11 +356,8 @@
     BlackHole(BlackHoleSink),
     Kinesis(KinesisSink),
     ClickHouse(ClickHouseSink),
-<<<<<<< HEAD
-    Iceberg(CoordinatedRemoteSink),
-=======
     Iceberg(IcebergSink),
->>>>>>> 97df4b96
+    RemoteIceberg(RemoteIcebergSink),
 }
 
 impl SinkImpl {
@@ -376,6 +370,7 @@
             SinkImpl::Kinesis(_) => "kinesis",
             SinkImpl::ClickHouse(_) => "clickhouse",
             SinkImpl::Iceberg(_) => "iceberg",
+            SinkImpl::RemoteIceberg(_) => "iceberg",
         }
     }
 }
@@ -393,6 +388,7 @@
             SinkImpl::Kinesis($sink) => $body,
             SinkImpl::ClickHouse($sink) => $body,
             SinkImpl::Iceberg($sink) => $body,
+            SinkImpl::RemoteIceberg($sink) => $body,
         }
     }};
 }
@@ -422,11 +418,10 @@
                 param.sink_type.is_append_only(),
             )?),
             SinkConfig::Iceberg(cfg) => {
-<<<<<<< HEAD
-                SinkImpl::Iceberg(CoordinatedRemoteSink(RemoteSink::new(cfg, param)))
-=======
                 SinkImpl::Iceberg(IcebergSink::new(cfg, param.schema()).await?)
->>>>>>> 97df4b96
+            }
+            SinkConfig::RemoteIceberg(cfg) => {
+                SinkImpl::RemoteIceberg(CoordinatedRemoteSink(RemoteSink::new(cfg, param)))
             }
         })
     }
