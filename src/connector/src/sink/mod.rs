// Copyright 2023 RisingWave Labs
//
// Licensed under the Apache License, Version 2.0 (the "License");
// you may not use this file except in compliance with the License.
// You may obtain a copy of the License at
//
//     http://www.apache.org/licenses/LICENSE-2.0
//
// Unless required by applicable law or agreed to in writing, software
// distributed under the License is distributed on an "AS IS" BASIS,
// WITHOUT WARRANTIES OR CONDITIONS OF ANY KIND, either express or implied.
// See the License for the specific language governing permissions and
// limitations under the License.

pub mod boxed;
pub mod catalog;
pub mod clickhouse;
pub mod coordinate;
pub mod doris;
pub mod doris_connector;
pub mod encoder;
pub mod formatter;
pub mod iceberg;
pub mod kafka;
pub mod kinesis;
pub mod nats;
pub mod pulsar;
pub mod redis;
pub mod remote;
pub mod test_sink;
pub mod utils;

use std::collections::HashMap;
use std::sync::Arc;

use ::clickhouse::error::Error as ClickHouseError;
use anyhow::anyhow;
use async_trait::async_trait;
use risingwave_common::array::StreamChunk;
use risingwave_common::buffer::Bitmap;
use risingwave_common::catalog::{ColumnDesc, Field, Schema};
use risingwave_common::error::{anyhow_error, ErrorCode, RwError};
use risingwave_pb::catalog::PbSinkType;
use risingwave_pb::connector_service::{PbSinkParam, SinkMetadata, TableSchema};
use risingwave_rpc_client::error::RpcError;
use risingwave_rpc_client::{ConnectorClient, MetaClient};
use thiserror::Error;
pub use tracing;

use self::catalog::SinkType;
<<<<<<< HEAD
=======
use self::clickhouse::{ClickHouseConfig, ClickHouseSink};
use self::doris::{DorisConfig, DorisSink};
>>>>>>> d842cfa3
use self::encoder::SerTo;
use self::formatter::SinkFormatter;
use crate::sink::catalog::{SinkCatalog, SinkId};
<<<<<<< HEAD
pub use crate::sink::clickhouse::ClickHouseSink;
pub use crate::sink::iceberg::{IcebergSink, RemoteIcebergSink};
pub use crate::sink::kafka::KafkaSink;
pub use crate::sink::kinesis::KinesisSink;
pub use crate::sink::nats::NatsSink;
pub use crate::sink::pulsar::PulsarSink;
pub use crate::sink::redis::RedisSink;
pub use crate::sink::remote::{CassandraSink, DeltaLakeSink, ElasticSearchSink, JdbcSink};
pub use crate::sink::test_sink::TestSink;
=======
use crate::sink::clickhouse::CLICKHOUSE_SINK;
use crate::sink::doris::DORIS_SINK;
use crate::sink::iceberg::{IcebergConfig, RemoteIcebergConfig, RemoteIcebergSink};
use crate::sink::kafka::{KafkaConfig, KafkaSink, KAFKA_SINK};
use crate::sink::kinesis::{KinesisSink, KinesisSinkConfig, KINESIS_SINK};
use crate::sink::nats::{NatsConfig, NatsSink, NATS_SINK};
use crate::sink::pulsar::PULSAR_SINK;
use crate::sink::redis::{RedisConfig, RedisSink};
use crate::sink::remote::{CoordinatedRemoteSink, RemoteConfig, RemoteSink};
#[cfg(any(test, madsim))]
use crate::sink::test_sink::{build_test_sink, TEST_SINK_NAME};
>>>>>>> d842cfa3
use crate::ConnectorParams;

#[macro_export]
macro_rules! for_all_sinks {
    ($macro:path $(, $arg:tt)*) => {
        $macro! {
            {
                { Redis, $crate::sink::RedisSink },
                { Kafka, $crate::sink::KafkaSink },
                { Pulsar, $crate::sink::PulsarSink },
                { BlackHole, $crate::sink::BlackHoleSink },
                { Kinesis, $crate::sink::KinesisSink },
                { ClickHouse, $crate::sink::ClickHouseSink },
                { Iceberg, $crate::sink::IcebergSink },
                { Nats, $crate::sink::NatsSink },
                { RemoteIceberg, $crate::sink::RemoteIcebergSink },
                { Jdbc, $crate::sink::JdbcSink },
                { DeltaLake, $crate::sink::DeltaLakeSink },
                { ElasticSearch, $crate::sink::ElasticSearchSink },
                { Cassandra, $crate::sink::CassandraSink },
                { Test, $crate::sink::TestSink }
            }
            $(,$arg)*
        }
    };
}

#[macro_export]
macro_rules! dispatch_sink {
    ({$({$variant_name:ident, $sink_type:ty}),*}, $impl:tt, $sink:tt, $body:tt) => {{
        use $crate::sink::SinkImpl;

        match $impl {
            $(
                SinkImpl::$variant_name($sink) => $body,
            )*
        }
    }};
    ($impl:expr, $sink:ident, $body:expr) => {{
        $crate::for_all_sinks! {$crate::dispatch_sink, {$impl}, $sink, {$body}}
    }};
}

#[macro_export]
macro_rules! match_sink_name_str {
    ({$({$variant_name:ident, $sink_type:ty}),*}, $name_str:tt, $type_name:ident, $body:tt, $on_other_closure:tt) => {
        match $name_str {
            $(
                <$sink_type>::SINK_NAME => {
                    type $type_name = $sink_type;
                    {
                        $body
                    }
                },
            )*
            other => ($on_other_closure)(other),
        }
    };
    ($name_str:expr, $type_name:ident, $body:expr, $on_other_closure:expr) => {{
        $crate::for_all_sinks! {$crate::match_sink_name_str, {$name_str}, $type_name, {$body}, {$on_other_closure}}
    }};
}

pub const DOWNSTREAM_SINK_KEY: &str = "connector";
pub const SINK_TYPE_OPTION: &str = "type";
pub const SINK_TYPE_APPEND_ONLY: &str = "append-only";
pub const SINK_TYPE_DEBEZIUM: &str = "debezium";
pub const SINK_TYPE_UPSERT: &str = "upsert";
pub const SINK_USER_FORCE_APPEND_ONLY_OPTION: &str = "force_append_only";

#[derive(Debug, Clone, PartialEq, Eq)]
pub struct SinkParam {
    pub sink_id: SinkId,
    pub properties: HashMap<String, String>,
    pub columns: Vec<ColumnDesc>,
    pub downstream_pk: Vec<usize>,
    pub sink_type: SinkType,
    pub db_name: String,
    pub sink_from_name: String,
}

impl SinkParam {
    pub fn from_proto(pb_param: PbSinkParam) -> Self {
        let table_schema = pb_param.table_schema.expect("should contain table schema");
        Self {
            sink_id: SinkId::from(pb_param.sink_id),
            properties: pb_param.properties,
            columns: table_schema.columns.iter().map(ColumnDesc::from).collect(),
            downstream_pk: table_schema
                .pk_indices
                .iter()
                .map(|i| *i as usize)
                .collect(),
            sink_type: SinkType::from_proto(
                PbSinkType::from_i32(pb_param.sink_type).expect("should be able to convert"),
            ),
            db_name: pb_param.db_name,
            sink_from_name: pb_param.sink_from_name,
        }
    }

    pub fn to_proto(&self) -> PbSinkParam {
        PbSinkParam {
            sink_id: self.sink_id.sink_id,
            properties: self.properties.clone(),
            table_schema: Some(TableSchema {
                columns: self.columns.iter().map(|col| col.to_protobuf()).collect(),
                pk_indices: self.downstream_pk.iter().map(|i| *i as u32).collect(),
            }),
            sink_type: self.sink_type.to_proto().into(),
            db_name: self.db_name.clone(),
            sink_from_name: self.sink_from_name.clone(),
        }
    }

    pub fn schema(&self) -> Schema {
        Schema {
            fields: self.columns.iter().map(Field::from).collect(),
        }
    }
}

impl From<SinkCatalog> for SinkParam {
    fn from(sink_catalog: SinkCatalog) -> Self {
        let columns = sink_catalog
            .visible_columns()
            .map(|col| col.column_desc.clone())
            .collect();
        Self {
            sink_id: sink_catalog.id,
            properties: sink_catalog.properties,
            columns,
            downstream_pk: sink_catalog.downstream_pk,
            sink_type: sink_catalog.sink_type,
            db_name: sink_catalog.db_name,
            sink_from_name: sink_catalog.sink_from_name,
        }
    }
}

#[derive(Clone, Default)]
pub struct SinkWriterParam {
    pub connector_params: ConnectorParams,
    pub executor_id: u64,
    pub vnode_bitmap: Option<Bitmap>,
    pub meta_client: Option<MetaClient>,
}

pub trait Sink: TryFrom<SinkParam, Error = SinkError> {
    const SINK_NAME: &'static str;
    type Writer: SinkWriter<CommitMetadata = ()>;
    type Coordinator: SinkCommitCoordinator;

    async fn validate(&self) -> Result<()>;
    async fn new_writer(&self, writer_param: SinkWriterParam) -> Result<Self::Writer>;
    #[expect(clippy::unused_async)]
    async fn new_coordinator(
        &self,
        _connector_client: Option<ConnectorClient>,
    ) -> Result<Self::Coordinator> {
        Err(SinkError::Coordinator(anyhow!("no coordinator")))
    }
}

#[async_trait]
pub trait SinkWriter: Send + 'static {
    type CommitMetadata: Send = ();
    /// Begin a new epoch
    async fn begin_epoch(&mut self, epoch: u64) -> Result<()>;

    /// Write a stream chunk to sink
    async fn write_batch(&mut self, chunk: StreamChunk) -> Result<()>;

    /// Receive a barrier and mark the end of current epoch. When `is_checkpoint` is true, the sink
    /// writer should commit the current epoch.
    async fn barrier(&mut self, is_checkpoint: bool) -> Result<Self::CommitMetadata>;

    /// Clean up
    async fn abort(&mut self) -> Result<()> {
        Ok(())
    }

    /// Update the vnode bitmap of current sink writer
    async fn update_vnode_bitmap(&mut self, _vnode_bitmap: Arc<Bitmap>) -> Result<()> {
        Ok(())
    }
}

#[async_trait]
// An old version of SinkWriter for backward compatibility
pub trait SinkWriterV1: Send + 'static {
    async fn write_batch(&mut self, chunk: StreamChunk) -> Result<()>;

    // the following interface is for transactions, if not supported, return Ok(())
    // start a transaction with epoch number. Note that epoch number should be increasing.
    async fn begin_epoch(&mut self, epoch: u64) -> Result<()>;

    // commits the current transaction and marks all messages in the transaction success.
    async fn commit(&mut self) -> Result<()>;

    // aborts the current transaction because some error happens. we should rollback to the last
    // commit point.
    async fn abort(&mut self) -> Result<()>;
}

/// A free-form sink that may output in multiple formats and encodings. Examples include kafka,
/// kinesis, nats and redis.
///
/// The implementor specifies required key & value type (likely string or bytes), as well as how to
/// write a single pair. The provided `write_chunk` method would handle the interaction with a
/// `SinkFormatter`.
///
/// Currently kafka takes `&mut self` while kinesis takes `&self`. So we use `&mut self` in trait
/// but implement it for `&Kinesis`. This allows us to hold `&mut &Kinesis` and `&Kinesis`
/// simultaneously, preventing the schema clone issue propagating from kafka to kinesis.
pub trait FormattedSink {
    type K;
    type V;
    async fn write_one(&mut self, k: Option<Self::K>, v: Option<Self::V>) -> Result<()>;

    async fn write_chunk<F: SinkFormatter>(
        &mut self,
        chunk: StreamChunk,
        formatter: F,
    ) -> Result<()>
    where
        F::K: SerTo<Self::K>,
        F::V: SerTo<Self::V>,
    {
        for r in formatter.format_chunk(&chunk) {
            let (event_key_object, event_object) = r?;

            self.write_one(
                event_key_object.map(SerTo::ser_to).transpose()?,
                event_object.map(SerTo::ser_to).transpose()?,
            )
            .await?;
        }

        Ok(())
    }
}

pub struct SinkWriterV1Adapter<W: SinkWriterV1> {
    is_empty: bool,
    epoch: u64,
    inner: W,
}

impl<W: SinkWriterV1> SinkWriterV1Adapter<W> {
    pub(crate) fn new(inner: W) -> Self {
        Self {
            inner,
            is_empty: true,
            epoch: u64::MIN,
        }
    }
}

#[async_trait]
impl<W: SinkWriterV1> SinkWriter for SinkWriterV1Adapter<W> {
    async fn begin_epoch(&mut self, epoch: u64) -> Result<()> {
        self.epoch = epoch;
        Ok(())
    }

    async fn write_batch(&mut self, chunk: StreamChunk) -> Result<()> {
        if self.is_empty {
            self.is_empty = false;
            self.inner.begin_epoch(self.epoch).await?;
        }
        self.inner.write_batch(chunk).await
    }

    async fn barrier(&mut self, is_checkpoint: bool) -> Result<()> {
        if is_checkpoint {
            if !self.is_empty {
                self.inner.commit().await?
            }
            self.is_empty = true;
        }
        Ok(())
    }

    async fn abort(&mut self) -> Result<()> {
        self.inner.abort().await
    }
}

#[async_trait]
pub trait SinkCommitCoordinator {
    /// Initialize the sink committer coordinator
    async fn init(&mut self) -> Result<()>;
    /// After collecting the metadata from each sink writer, a coordinator will call `commit` with
    /// the set of metadata. The metadata is serialized into bytes, because the metadata is expected
    /// to be passed between different gRPC node, so in this general trait, the metadata is
    /// serialized bytes.
    async fn commit(&mut self, epoch: u64, metadata: Vec<SinkMetadata>) -> Result<()>;
}

pub struct DummySinkCommitCoordinator;

#[async_trait]
impl SinkCommitCoordinator for DummySinkCommitCoordinator {
    async fn init(&mut self) -> Result<()> {
        Ok(())
    }

    async fn commit(&mut self, _epoch: u64, _metadata: Vec<SinkMetadata>) -> Result<()> {
        Ok(())
    }
}

<<<<<<< HEAD
=======
#[derive(Clone, Debug, EnumAsInner)]
pub enum SinkConfig {
    Redis(RedisConfig),
    Kafka(Box<KafkaConfig>),
    Remote(RemoteConfig),
    Kinesis(Box<KinesisSinkConfig>),
    Iceberg(IcebergConfig),
    RemoteIceberg(RemoteIcebergConfig),
    Pulsar(PulsarConfig),
    BlackHole,
    ClickHouse(Box<ClickHouseConfig>),
    Doris(Box<DorisConfig>),
    Nats(NatsConfig),
    #[cfg(any(test, madsim))]
    Test,
}

>>>>>>> d842cfa3
pub const BLACKHOLE_SINK: &str = "blackhole";

#[derive(Debug)]
pub struct BlackHoleSink;

impl TryFrom<SinkParam> for BlackHoleSink {
    type Error = SinkError;

    fn try_from(_value: SinkParam) -> std::result::Result<Self, Self::Error> {
        Ok(Self)
    }
}

impl Sink for BlackHoleSink {
    type Coordinator = DummySinkCommitCoordinator;
    type Writer = Self;

    const SINK_NAME: &'static str = BLACKHOLE_SINK;

    async fn new_writer(&self, _writer_env: SinkWriterParam) -> Result<Self::Writer> {
        Ok(Self)
    }

    async fn validate(&self) -> Result<()> {
        Ok(())
    }
}

#[async_trait]
impl SinkWriter for BlackHoleSink {
    async fn write_batch(&mut self, _chunk: StreamChunk) -> Result<()> {
        Ok(())
    }

    async fn begin_epoch(&mut self, _epoch: u64) -> Result<()> {
        Ok(())
    }

    async fn barrier(&mut self, _is_checkpoint: bool) -> Result<()> {
        Ok(())
    }
}

impl SinkImpl {
    pub fn new(mut param: SinkParam) -> Result<Self> {
        const CONNECTOR_TYPE_KEY: &str = "connector";
        const CONNECTION_NAME_KEY: &str = "connection.name";
        const PRIVATE_LINK_TARGET_KEY: &str = "privatelink.targets";

        // remove privatelink related properties if any
        param.properties.remove(PRIVATE_LINK_TARGET_KEY);
        param.properties.remove(CONNECTION_NAME_KEY);

        let sink_type = param
            .properties
            .get(CONNECTOR_TYPE_KEY)
            .ok_or_else(|| SinkError::Config(anyhow!("missing config: {}", CONNECTOR_TYPE_KEY)))?;
<<<<<<< HEAD
        match_sink_name_str!(
            sink_type.to_lowercase().as_str(),
            SinkType,
            Ok(SinkType::try_from(param)?.into()),
            |other| {
                Err(SinkError::Config(anyhow!(
                    "unsupported sink connector {}",
                    other
                )))
            }
        )
=======
        match sink_type.to_lowercase().as_str() {
            KAFKA_SINK => Ok(SinkConfig::Kafka(Box::new(KafkaConfig::from_hashmap(
                properties,
            )?))),
            KINESIS_SINK => Ok(SinkConfig::Kinesis(Box::new(
                KinesisSinkConfig::from_hashmap(properties)?,
            ))),
            CLICKHOUSE_SINK => Ok(SinkConfig::ClickHouse(Box::new(
                ClickHouseConfig::from_hashmap(properties)?,
            ))),
            DORIS_SINK => Ok(SinkConfig::Doris(Box::new(DorisConfig::from_hashmap(
                properties,
            )?))),
            BLACKHOLE_SINK => Ok(SinkConfig::BlackHole),
            PULSAR_SINK => Ok(SinkConfig::Pulsar(PulsarConfig::from_hashmap(properties)?)),
            REMOTE_ICEBERG_SINK => Ok(SinkConfig::RemoteIceberg(
                RemoteIcebergConfig::from_hashmap(properties)?,
            )),
            ICEBERG_SINK => Ok(SinkConfig::Iceberg(IcebergConfig::from_hashmap(
                properties,
            )?)),
            NATS_SINK => Ok(SinkConfig::Nats(NatsConfig::from_hashmap(properties)?)),
            // Only in test or deterministic test, test sink is enabled.
            #[cfg(any(test, madsim))]
            TEST_SINK_NAME => Ok(SinkConfig::Test),
            _ => Ok(SinkConfig::Remote(RemoteConfig::from_hashmap(properties)?)),
        }
>>>>>>> d842cfa3
    }
}

pub fn build_sink(param: SinkParam) -> Result<SinkImpl> {
    SinkImpl::new(param)
}

<<<<<<< HEAD
macro_rules! def_sink_impl {
    () => {
        $crate::for_all_sinks! { def_sink_impl }
    };
    ({ $({ $variant_name:ident, $sink_type:ty }),* }) => {
        #[derive(Debug)]
        pub enum SinkImpl {
            $(
                $variant_name($sink_type),
            )*
=======
#[derive(Debug)]
pub enum SinkImpl {
    Redis(RedisSink),
    Kafka(KafkaSink),
    Remote(RemoteSink),
    Pulsar(PulsarSink),
    BlackHole(BlackHoleSink),
    Kinesis(KinesisSink),
    ClickHouse(ClickHouseSink),
    Doris(DorisSink),
    Iceberg(IcebergSink),
    Nats(NatsSink),
    RemoteIceberg(RemoteIcebergSink),
    TestSink(BoxSink),
}

impl SinkImpl {
    pub fn get_connector(&self) -> &'static str {
        match self {
            SinkImpl::Kafka(_) => "kafka",
            SinkImpl::Redis(_) => "redis",
            SinkImpl::Remote(_) => "remote",
            SinkImpl::Pulsar(_) => "pulsar",
            SinkImpl::BlackHole(_) => "blackhole",
            SinkImpl::Kinesis(_) => "kinesis",
            SinkImpl::ClickHouse(_) => "clickhouse",
            SinkImpl::Iceberg(_) => "iceberg",
            SinkImpl::Nats(_) => "nats",
            SinkImpl::RemoteIceberg(_) => "iceberg_java",
            SinkImpl::TestSink(_) => "test",
            SinkImpl::Doris(_) => "doris",
>>>>>>> d842cfa3
        }

<<<<<<< HEAD
        $(
            impl From<$sink_type> for SinkImpl {
                fn from(sink: $sink_type) -> SinkImpl {
                    SinkImpl::$variant_name(sink)
                }
            }
        )*
    };
=======
#[macro_export]
macro_rules! dispatch_sink {
    ($impl:expr, $sink:ident, $body:tt) => {{
        use $crate::sink::SinkImpl;

        match $impl {
            SinkImpl::Redis($sink) => $body,
            SinkImpl::Kafka($sink) => $body,
            SinkImpl::Remote($sink) => $body,
            SinkImpl::Pulsar($sink) => $body,
            SinkImpl::BlackHole($sink) => $body,
            SinkImpl::Kinesis($sink) => $body,
            SinkImpl::ClickHouse($sink) => $body,
            SinkImpl::Doris($sink) => $body,
            SinkImpl::Iceberg($sink) => $body,
            SinkImpl::Nats($sink) => $body,
            SinkImpl::RemoteIceberg($sink) => $body,
            SinkImpl::TestSink($sink) => $body,
        }
    }};
>>>>>>> d842cfa3
}

def_sink_impl!();

impl SinkImpl {
<<<<<<< HEAD
    pub fn get_connector(&self) -> &'static str {
        fn get_name<S: Sink>(_: &S) -> &'static str {
            S::SINK_NAME
        }
        dispatch_sink!(self, sink, get_name(sink))
=======
    pub fn new(cfg: SinkConfig, param: SinkParam) -> Result<Self> {
        Ok(match cfg {
            SinkConfig::Redis(cfg) => SinkImpl::Redis(RedisSink::new(cfg, param.schema())?),
            SinkConfig::Kafka(cfg) => SinkImpl::Kafka(KafkaSink::new(*cfg, param)),
            SinkConfig::Kinesis(cfg) => SinkImpl::Kinesis(KinesisSink::new(*cfg, param)),
            SinkConfig::Remote(cfg) => SinkImpl::Remote(RemoteSink::new(cfg, param)),
            SinkConfig::Pulsar(cfg) => SinkImpl::Pulsar(PulsarSink::new(cfg, param)),
            SinkConfig::BlackHole => SinkImpl::BlackHole(BlackHoleSink),
            SinkConfig::ClickHouse(cfg) => SinkImpl::ClickHouse(ClickHouseSink::new(
                *cfg,
                param.schema(),
                param.downstream_pk,
                param.sink_type.is_append_only(),
            )?),
            SinkConfig::Iceberg(cfg) => SinkImpl::Iceberg(IcebergSink::new(cfg, param)?),
            SinkConfig::Nats(cfg) => SinkImpl::Nats(NatsSink::new(
                cfg,
                param.schema(),
                param.sink_type.is_append_only(),
            )),
            SinkConfig::RemoteIceberg(cfg) => {
                SinkImpl::RemoteIceberg(CoordinatedRemoteSink(RemoteSink::new(cfg, param)))
            }
            #[cfg(any(test, madsim))]
            SinkConfig::Test => SinkImpl::TestSink(build_test_sink(param)?),
            SinkConfig::Doris(cfg) => SinkImpl::Doris(DorisSink::new(
                *cfg,
                param.schema(),
                param.downstream_pk,
                param.sink_type.is_append_only(),
            )?),
        })
>>>>>>> d842cfa3
    }
}

pub type Result<T> = std::result::Result<T, SinkError>;

#[derive(Error, Debug)]
pub enum SinkError {
    #[error("Kafka error: {0}")]
    Kafka(#[from] rdkafka::error::KafkaError),
    #[error("Kinesis error: {0}")]
    Kinesis(anyhow::Error),
    #[error("Remote sink error: {0}")]
    Remote(anyhow::Error),
    #[error("Json parse error: {0}")]
    JsonParse(String),
    #[error("Iceberg error: {0}")]
    Iceberg(anyhow::Error),
    #[error("config error: {0}")]
    Config(#[from] anyhow::Error),
    #[error("coordinator error: {0}")]
    Coordinator(anyhow::Error),
    #[error("ClickHouse error: {0}")]
    ClickHouse(String),
    #[error("Nats error: {0}")]
    Nats(anyhow::Error),
    #[error("Doris http error: {0}")]
    Http(anyhow::Error),
    #[error("Doris error: {0}")]
    Doris(String),
    #[error("Pulsar error: {0}")]
    Pulsar(anyhow::Error),
    #[error("Internal error: {0}")]
    Internal(anyhow::Error),
}

impl From<RpcError> for SinkError {
    fn from(value: RpcError) -> Self {
        SinkError::Remote(anyhow_error!("{}", value))
    }
}

impl From<ClickHouseError> for SinkError {
    fn from(value: ClickHouseError) -> Self {
        SinkError::ClickHouse(format!("{}", value))
    }
}

impl From<SinkError> for RwError {
    fn from(e: SinkError) -> Self {
        ErrorCode::SinkError(Box::new(e)).into()
    }
}<|MERGE_RESOLUTION|>--- conflicted
+++ resolved
@@ -48,15 +48,9 @@
 pub use tracing;
 
 use self::catalog::SinkType;
-<<<<<<< HEAD
-=======
-use self::clickhouse::{ClickHouseConfig, ClickHouseSink};
-use self::doris::{DorisConfig, DorisSink};
->>>>>>> d842cfa3
 use self::encoder::SerTo;
 use self::formatter::SinkFormatter;
 use crate::sink::catalog::{SinkCatalog, SinkId};
-<<<<<<< HEAD
 pub use crate::sink::clickhouse::ClickHouseSink;
 pub use crate::sink::iceberg::{IcebergSink, RemoteIcebergSink};
 pub use crate::sink::kafka::KafkaSink;
@@ -66,19 +60,6 @@
 pub use crate::sink::redis::RedisSink;
 pub use crate::sink::remote::{CassandraSink, DeltaLakeSink, ElasticSearchSink, JdbcSink};
 pub use crate::sink::test_sink::TestSink;
-=======
-use crate::sink::clickhouse::CLICKHOUSE_SINK;
-use crate::sink::doris::DORIS_SINK;
-use crate::sink::iceberg::{IcebergConfig, RemoteIcebergConfig, RemoteIcebergSink};
-use crate::sink::kafka::{KafkaConfig, KafkaSink, KAFKA_SINK};
-use crate::sink::kinesis::{KinesisSink, KinesisSinkConfig, KINESIS_SINK};
-use crate::sink::nats::{NatsConfig, NatsSink, NATS_SINK};
-use crate::sink::pulsar::PULSAR_SINK;
-use crate::sink::redis::{RedisConfig, RedisSink};
-use crate::sink::remote::{CoordinatedRemoteSink, RemoteConfig, RemoteSink};
-#[cfg(any(test, madsim))]
-use crate::sink::test_sink::{build_test_sink, TEST_SINK_NAME};
->>>>>>> d842cfa3
 use crate::ConnectorParams;
 
 #[macro_export]
@@ -99,6 +80,7 @@
                 { DeltaLake, $crate::sink::DeltaLakeSink },
                 { ElasticSearch, $crate::sink::ElasticSearchSink },
                 { Cassandra, $crate::sink::CassandraSink },
+                { Doris, $crate::sink::doris::DorisSink },
                 { Test, $crate::sink::TestSink }
             }
             $(,$arg)*
@@ -392,26 +374,6 @@
     }
 }
 
-<<<<<<< HEAD
-=======
-#[derive(Clone, Debug, EnumAsInner)]
-pub enum SinkConfig {
-    Redis(RedisConfig),
-    Kafka(Box<KafkaConfig>),
-    Remote(RemoteConfig),
-    Kinesis(Box<KinesisSinkConfig>),
-    Iceberg(IcebergConfig),
-    RemoteIceberg(RemoteIcebergConfig),
-    Pulsar(PulsarConfig),
-    BlackHole,
-    ClickHouse(Box<ClickHouseConfig>),
-    Doris(Box<DorisConfig>),
-    Nats(NatsConfig),
-    #[cfg(any(test, madsim))]
-    Test,
-}
-
->>>>>>> d842cfa3
 pub const BLACKHOLE_SINK: &str = "blackhole";
 
 #[derive(Debug)]
@@ -469,7 +431,6 @@
             .properties
             .get(CONNECTOR_TYPE_KEY)
             .ok_or_else(|| SinkError::Config(anyhow!("missing config: {}", CONNECTOR_TYPE_KEY)))?;
-<<<<<<< HEAD
         match_sink_name_str!(
             sink_type.to_lowercase().as_str(),
             SinkType,
@@ -481,35 +442,6 @@
                 )))
             }
         )
-=======
-        match sink_type.to_lowercase().as_str() {
-            KAFKA_SINK => Ok(SinkConfig::Kafka(Box::new(KafkaConfig::from_hashmap(
-                properties,
-            )?))),
-            KINESIS_SINK => Ok(SinkConfig::Kinesis(Box::new(
-                KinesisSinkConfig::from_hashmap(properties)?,
-            ))),
-            CLICKHOUSE_SINK => Ok(SinkConfig::ClickHouse(Box::new(
-                ClickHouseConfig::from_hashmap(properties)?,
-            ))),
-            DORIS_SINK => Ok(SinkConfig::Doris(Box::new(DorisConfig::from_hashmap(
-                properties,
-            )?))),
-            BLACKHOLE_SINK => Ok(SinkConfig::BlackHole),
-            PULSAR_SINK => Ok(SinkConfig::Pulsar(PulsarConfig::from_hashmap(properties)?)),
-            REMOTE_ICEBERG_SINK => Ok(SinkConfig::RemoteIceberg(
-                RemoteIcebergConfig::from_hashmap(properties)?,
-            )),
-            ICEBERG_SINK => Ok(SinkConfig::Iceberg(IcebergConfig::from_hashmap(
-                properties,
-            )?)),
-            NATS_SINK => Ok(SinkConfig::Nats(NatsConfig::from_hashmap(properties)?)),
-            // Only in test or deterministic test, test sink is enabled.
-            #[cfg(any(test, madsim))]
-            TEST_SINK_NAME => Ok(SinkConfig::Test),
-            _ => Ok(SinkConfig::Remote(RemoteConfig::from_hashmap(properties)?)),
-        }
->>>>>>> d842cfa3
     }
 }
 
@@ -517,7 +449,6 @@
     SinkImpl::new(param)
 }
 
-<<<<<<< HEAD
 macro_rules! def_sink_impl {
     () => {
         $crate::for_all_sinks! { def_sink_impl }
@@ -528,42 +459,8 @@
             $(
                 $variant_name($sink_type),
             )*
-=======
-#[derive(Debug)]
-pub enum SinkImpl {
-    Redis(RedisSink),
-    Kafka(KafkaSink),
-    Remote(RemoteSink),
-    Pulsar(PulsarSink),
-    BlackHole(BlackHoleSink),
-    Kinesis(KinesisSink),
-    ClickHouse(ClickHouseSink),
-    Doris(DorisSink),
-    Iceberg(IcebergSink),
-    Nats(NatsSink),
-    RemoteIceberg(RemoteIcebergSink),
-    TestSink(BoxSink),
-}
-
-impl SinkImpl {
-    pub fn get_connector(&self) -> &'static str {
-        match self {
-            SinkImpl::Kafka(_) => "kafka",
-            SinkImpl::Redis(_) => "redis",
-            SinkImpl::Remote(_) => "remote",
-            SinkImpl::Pulsar(_) => "pulsar",
-            SinkImpl::BlackHole(_) => "blackhole",
-            SinkImpl::Kinesis(_) => "kinesis",
-            SinkImpl::ClickHouse(_) => "clickhouse",
-            SinkImpl::Iceberg(_) => "iceberg",
-            SinkImpl::Nats(_) => "nats",
-            SinkImpl::RemoteIceberg(_) => "iceberg_java",
-            SinkImpl::TestSink(_) => "test",
-            SinkImpl::Doris(_) => "doris",
->>>>>>> d842cfa3
-        }
-
-<<<<<<< HEAD
+        }
+
         $(
             impl From<$sink_type> for SinkImpl {
                 fn from(sink: $sink_type) -> SinkImpl {
@@ -572,73 +469,16 @@
             }
         )*
     };
-=======
-#[macro_export]
-macro_rules! dispatch_sink {
-    ($impl:expr, $sink:ident, $body:tt) => {{
-        use $crate::sink::SinkImpl;
-
-        match $impl {
-            SinkImpl::Redis($sink) => $body,
-            SinkImpl::Kafka($sink) => $body,
-            SinkImpl::Remote($sink) => $body,
-            SinkImpl::Pulsar($sink) => $body,
-            SinkImpl::BlackHole($sink) => $body,
-            SinkImpl::Kinesis($sink) => $body,
-            SinkImpl::ClickHouse($sink) => $body,
-            SinkImpl::Doris($sink) => $body,
-            SinkImpl::Iceberg($sink) => $body,
-            SinkImpl::Nats($sink) => $body,
-            SinkImpl::RemoteIceberg($sink) => $body,
-            SinkImpl::TestSink($sink) => $body,
-        }
-    }};
->>>>>>> d842cfa3
 }
 
 def_sink_impl!();
 
 impl SinkImpl {
-<<<<<<< HEAD
     pub fn get_connector(&self) -> &'static str {
         fn get_name<S: Sink>(_: &S) -> &'static str {
             S::SINK_NAME
         }
         dispatch_sink!(self, sink, get_name(sink))
-=======
-    pub fn new(cfg: SinkConfig, param: SinkParam) -> Result<Self> {
-        Ok(match cfg {
-            SinkConfig::Redis(cfg) => SinkImpl::Redis(RedisSink::new(cfg, param.schema())?),
-            SinkConfig::Kafka(cfg) => SinkImpl::Kafka(KafkaSink::new(*cfg, param)),
-            SinkConfig::Kinesis(cfg) => SinkImpl::Kinesis(KinesisSink::new(*cfg, param)),
-            SinkConfig::Remote(cfg) => SinkImpl::Remote(RemoteSink::new(cfg, param)),
-            SinkConfig::Pulsar(cfg) => SinkImpl::Pulsar(PulsarSink::new(cfg, param)),
-            SinkConfig::BlackHole => SinkImpl::BlackHole(BlackHoleSink),
-            SinkConfig::ClickHouse(cfg) => SinkImpl::ClickHouse(ClickHouseSink::new(
-                *cfg,
-                param.schema(),
-                param.downstream_pk,
-                param.sink_type.is_append_only(),
-            )?),
-            SinkConfig::Iceberg(cfg) => SinkImpl::Iceberg(IcebergSink::new(cfg, param)?),
-            SinkConfig::Nats(cfg) => SinkImpl::Nats(NatsSink::new(
-                cfg,
-                param.schema(),
-                param.sink_type.is_append_only(),
-            )),
-            SinkConfig::RemoteIceberg(cfg) => {
-                SinkImpl::RemoteIceberg(CoordinatedRemoteSink(RemoteSink::new(cfg, param)))
-            }
-            #[cfg(any(test, madsim))]
-            SinkConfig::Test => SinkImpl::TestSink(build_test_sink(param)?),
-            SinkConfig::Doris(cfg) => SinkImpl::Doris(DorisSink::new(
-                *cfg,
-                param.schema(),
-                param.downstream_pk,
-                param.sink_type.is_append_only(),
-            )?),
-        })
->>>>>>> d842cfa3
     }
 }
 
