// Copyright 2022 Singularity Data
//
// Licensed under the Apache License, Version 2.0 (the "License");
// you may not use this file except in compliance with the License.
// You may obtain a copy of the License at
//
// http://www.apache.org/licenses/LICENSE-2.0
//
// Unless required by applicable law or agreed to in writing, software
// distributed under the License is distributed on an "AS IS" BASIS,
// WITHOUT WARRANTIES OR CONDITIONS OF ANY KIND, either express or implied.
// See the License for the specific language governing permissions and
// limitations under the License.

pub mod console;
pub mod kafka;
pub mod redis;
pub mod remote;

use std::collections::HashMap;

use ::redis::RedisError;
use async_trait::async_trait;
use enum_as_inner::EnumAsInner;
use risingwave_common::array::StreamChunk;
use risingwave_common::catalog::Schema;
use risingwave_common::error::{ErrorCode, RwError};
use risingwave_rpc_client::error::RpcError;
use serde::{Deserialize, Serialize};
use thiserror::Error;
pub use tracing;

use crate::sink::console::{ConsoleConfig, ConsoleSink, CONSOLE_SINK};
use crate::sink::kafka::{KafkaConfig, KafkaSink, KAFKA_SINK};
<<<<<<< HEAD
pub use crate::sink::mysql::{MySqlConfig, MySqlSink, MYSQL_SINK};
use crate::sink::redis::{RedisConfig, RedisSink, REDIS_SINK};
=======
use crate::sink::redis::{RedisConfig, RedisSink};
>>>>>>> 829df13b
use crate::sink::remote::{RemoteConfig, RemoteSink};
use crate::ConnectorParams;

#[async_trait]
pub trait Sink {
    async fn write_batch(&mut self, chunk: StreamChunk) -> Result<()>;

    // the following interface is for transactions, if not supported, return Ok(())
    // start a transaction with epoch number. Note that epoch number should be increasing.
    async fn begin_epoch(&mut self, epoch: u64) -> Result<()>;

    // commits the current transaction and marks all messages in the transaction success.
    async fn commit(&mut self) -> Result<()>;

    // aborts the current transaction because some error happens. we should rollback to the last
    // commit point.
    async fn abort(&mut self) -> Result<()>;
}

#[derive(Clone, Debug, EnumAsInner)]
pub enum SinkConfig {
    Redis(RedisConfig),
    Kafka(KafkaConfig),
    Remote(RemoteConfig),
    Console(ConsoleConfig),
    BlackHole,
}

#[derive(Clone, Debug, EnumAsInner, Serialize, Deserialize)]
pub enum SinkState {
    Kafka,
    Redis,
    Console,
    Remote,
    Blackhole,
}

pub const BLACKHOLE_SINK: &str = "blackhole";

impl SinkConfig {
    pub fn from_hashmap(properties: HashMap<String, String>) -> Result<Self> {
        const SINK_TYPE_KEY: &str = "connector";
        let sink_type = properties
            .get(SINK_TYPE_KEY)
            .ok_or_else(|| SinkError::Config(format!("missing config: {}", SINK_TYPE_KEY)))?;
        match sink_type.to_lowercase().as_str() {
            KAFKA_SINK => Ok(SinkConfig::Kafka(KafkaConfig::from_hashmap(properties)?)),
<<<<<<< HEAD
            REDIS_SINK => Ok(SinkConfig::Redis(RedisConfig::from_hashmap(properties)?)),
            MYSQL_SINK => Ok(SinkConfig::Mysql(MySqlConfig::from_hashmap(properties)?)),
=======
>>>>>>> 829df13b
            CONSOLE_SINK => Ok(SinkConfig::Console(ConsoleConfig::from_hashmap(
                properties,
            )?)),
            BLACKHOLE_SINK => Ok(SinkConfig::BlackHole),
            _ => Ok(SinkConfig::Remote(RemoteConfig::from_hashmap(properties)?)),
        }
    }

    pub fn get_connector(&self) -> &'static str {
        match self {
            SinkConfig::Kafka(_) => "kafka",
            SinkConfig::Redis(_) => "redis",
            SinkConfig::Remote(_) => "remote",
            SinkConfig::Console(_) => "console",
            SinkConfig::BlackHole => "blackhole",
        }
    }
}

#[derive(Debug)]
pub enum SinkImpl {
    Redis(Box<RedisSink>),
    Kafka(Box<KafkaSink>),
    Remote(Box<RemoteSink>),
    Console(Box<ConsoleSink>),
    Blackhole,
}

impl SinkImpl {
    pub async fn new(
        cfg: SinkConfig,
        schema: Schema,
        pk_indices: Vec<usize>,
        connector_params: ConnectorParams,
    ) -> Result<Self> {
        Ok(match cfg {
<<<<<<< HEAD
            SinkConfig::Mysql(cfg) => SinkImpl::MySql(Box::new(MySqlSink::new(cfg, schema).await?)),
            SinkConfig::Redis(cfg) => {
                SinkImpl::Redis(Box::new(RedisSink::new(cfg, schema, pk_indices)?))
            }
=======
            SinkConfig::Redis(cfg) => SinkImpl::Redis(Box::new(RedisSink::new(cfg, schema)?)),
>>>>>>> 829df13b
            SinkConfig::Kafka(cfg) => SinkImpl::Kafka(Box::new(KafkaSink::new(cfg, schema).await?)),
            SinkConfig::Console(cfg) => SinkImpl::Console(Box::new(ConsoleSink::new(cfg, schema)?)),
            SinkConfig::Remote(cfg) => SinkImpl::Remote(Box::new(
                RemoteSink::new(cfg, schema, pk_indices, connector_params).await?,
            )),
            SinkConfig::BlackHole => SinkImpl::Blackhole,
        })
    }
}

#[async_trait]
impl Sink for SinkImpl {
    async fn write_batch(&mut self, chunk: StreamChunk) -> Result<()> {
        match self {
            SinkImpl::Redis(sink) => sink.write_batch(chunk).await,
            SinkImpl::Kafka(sink) => sink.write_batch(chunk).await,
            SinkImpl::Remote(sink) => sink.write_batch(chunk).await,
            SinkImpl::Console(sink) => sink.write_batch(chunk).await,
            SinkImpl::Blackhole => Ok(()),
        }
    }

    async fn begin_epoch(&mut self, epoch: u64) -> Result<()> {
        match self {
            SinkImpl::Redis(sink) => sink.begin_epoch(epoch).await,
            SinkImpl::Kafka(sink) => sink.begin_epoch(epoch).await,
            SinkImpl::Remote(sink) => sink.begin_epoch(epoch).await,
            SinkImpl::Console(sink) => sink.begin_epoch(epoch).await,
            SinkImpl::Blackhole => Ok(()),
        }
    }

    async fn commit(&mut self) -> Result<()> {
        match self {
            SinkImpl::Redis(sink) => sink.commit().await,
            SinkImpl::Kafka(sink) => sink.commit().await,
            SinkImpl::Remote(sink) => sink.commit().await,
            SinkImpl::Console(sink) => sink.commit().await,
            SinkImpl::Blackhole => Ok(()),
        }
    }

    async fn abort(&mut self) -> Result<()> {
        match self {
            SinkImpl::Redis(sink) => sink.abort().await,
            SinkImpl::Kafka(sink) => sink.abort().await,
            SinkImpl::Remote(sink) => sink.abort().await,
            SinkImpl::Console(sink) => sink.abort().await,
            SinkImpl::Blackhole => Ok(()),
        }
    }
}

pub type Result<T> = std::result::Result<T, SinkError>;

#[derive(Error, Debug)]
pub enum SinkError {
    #[error("MySql error: {0}")]
    MySql(String),
    #[error("MySql inner error: {0}")]
    MySqlInner(#[from] mysql_async::Error),
    #[error("Kafka error: {0}")]
    Kafka(#[from] rdkafka::error::KafkaError),
    #[error("Redis error: {0}")]
    Redis(String),
    #[error("Redis inner error: {0}")]
    RedisInner(#[from] RedisError),
    #[error("Remote sink error: {0}")]
    Remote(String),
    #[error("Json parse error: {0}")]
    JsonParse(String),
    #[error("config error: {0}")]
    Config(String),
}

impl From<RpcError> for SinkError {
    fn from(value: RpcError) -> Self {
        SinkError::Remote(format!("{:?}", value))
    }
}

impl From<SinkError> for RwError {
    fn from(e: SinkError) -> Self {
        ErrorCode::SinkError(Box::new(e)).into()
    }
}<|MERGE_RESOLUTION|>--- conflicted
+++ resolved
@@ -32,12 +32,7 @@
 
 use crate::sink::console::{ConsoleConfig, ConsoleSink, CONSOLE_SINK};
 use crate::sink::kafka::{KafkaConfig, KafkaSink, KAFKA_SINK};
-<<<<<<< HEAD
-pub use crate::sink::mysql::{MySqlConfig, MySqlSink, MYSQL_SINK};
 use crate::sink::redis::{RedisConfig, RedisSink, REDIS_SINK};
-=======
-use crate::sink::redis::{RedisConfig, RedisSink};
->>>>>>> 829df13b
 use crate::sink::remote::{RemoteConfig, RemoteSink};
 use crate::ConnectorParams;
 
@@ -85,11 +80,7 @@
             .ok_or_else(|| SinkError::Config(format!("missing config: {}", SINK_TYPE_KEY)))?;
         match sink_type.to_lowercase().as_str() {
             KAFKA_SINK => Ok(SinkConfig::Kafka(KafkaConfig::from_hashmap(properties)?)),
-<<<<<<< HEAD
             REDIS_SINK => Ok(SinkConfig::Redis(RedisConfig::from_hashmap(properties)?)),
-            MYSQL_SINK => Ok(SinkConfig::Mysql(MySqlConfig::from_hashmap(properties)?)),
-=======
->>>>>>> 829df13b
             CONSOLE_SINK => Ok(SinkConfig::Console(ConsoleConfig::from_hashmap(
                 properties,
             )?)),
@@ -126,15 +117,10 @@
         connector_params: ConnectorParams,
     ) -> Result<Self> {
         Ok(match cfg {
-<<<<<<< HEAD
-            SinkConfig::Mysql(cfg) => SinkImpl::MySql(Box::new(MySqlSink::new(cfg, schema).await?)),
+            SinkConfig::Kafka(cfg) => SinkImpl::Kafka(Box::new(KafkaSink::new(cfg, schema).await?)),
             SinkConfig::Redis(cfg) => {
                 SinkImpl::Redis(Box::new(RedisSink::new(cfg, schema, pk_indices)?))
             }
-=======
-            SinkConfig::Redis(cfg) => SinkImpl::Redis(Box::new(RedisSink::new(cfg, schema)?)),
->>>>>>> 829df13b
-            SinkConfig::Kafka(cfg) => SinkImpl::Kafka(Box::new(KafkaSink::new(cfg, schema).await?)),
             SinkConfig::Console(cfg) => SinkImpl::Console(Box::new(ConsoleSink::new(cfg, schema)?)),
             SinkConfig::Remote(cfg) => SinkImpl::Remote(Box::new(
                 RemoteSink::new(cfg, schema, pk_indices, connector_params).await?,
@@ -191,10 +177,6 @@
 
 #[derive(Error, Debug)]
 pub enum SinkError {
-    #[error("MySql error: {0}")]
-    MySql(String),
-    #[error("MySql inner error: {0}")]
-    MySqlInner(#[from] mysql_async::Error),
     #[error("Kafka error: {0}")]
     Kafka(#[from] rdkafka::error::KafkaError),
     #[error("Redis error: {0}")]
