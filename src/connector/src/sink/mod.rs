--- conflicted
+++ resolved
@@ -517,13 +517,10 @@
     ClickHouse(String),
     #[error("Nats error: {0}")]
     Nats(anyhow::Error),
-<<<<<<< HEAD
+    #[error("Pulsar error: {0}")]
+    Pulsar(anyhow::Error),
     #[error("Internal error: {0}")]
     Internal(anyhow::Error),
-=======
-    #[error("Pulsar error: {0}")]
-    Pulsar(anyhow::Error),
->>>>>>> 7177a3ec
 }
 
 impl From<RpcError> for SinkError {
