// Copyright 2023 RisingWave Labs
//
// Licensed under the Apache License, Version 2.0 (the "License");
// you may not use this file except in compliance with the License.
// You may obtain a copy of the License at
//
//     http://www.apache.org/licenses/LICENSE-2.0
//
// Unless required by applicable law or agreed to in writing, software
// distributed under the License is distributed on an "AS IS" BASIS,
// WITHOUT WARRANTIES OR CONDITIONS OF ANY KIND, either express or implied.
// See the License for the specific language governing permissions and
// limitations under the License.

pub mod catalog;
pub mod kafka;
pub mod kinesis;
pub mod redis;
pub mod remote;
pub mod utils;

use std::collections::{HashMap, HashSet};

use anyhow::anyhow;
use async_trait::async_trait;
use bytes::Bytes;
use enum_as_inner::EnumAsInner;
<<<<<<< HEAD
use itertools::Itertools;
use risingwave_common::array::{ArrayError, ArrayResult, RowRef, StreamChunk};
=======
use risingwave_common::array::StreamChunk;
>>>>>>> 6a45b3b5
use risingwave_common::buffer::Bitmap;
use risingwave_common::catalog::{ColumnDesc, Field, Schema};
use risingwave_common::error::{ErrorCode, RwError};
<<<<<<< HEAD
use risingwave_common::row::Row;
use risingwave_common::types::{DataType, DatumRef, ScalarRefImpl, ToText};
use risingwave_common::util::iter_util::{ZipEqDebug, ZipEqFast};
use risingwave_pb::catalog::PbSinkType;
use risingwave_pb::connector_service::sink_writer_to_coordinator_msg::{
    CommitRequest, StartCoordinationRequest,
};
use risingwave_pb::connector_service::{
    sink_writer_to_coordinator_msg, PbBuildSinkParam, SinkCoordinatorToWriterMsg,
    SinkWriterToCoordinatorMsg,
};
use risingwave_rpc_client::error::RpcError;
use risingwave_rpc_client::{MetaClient, SinkCoordinationRpcClient};
use serde_json::{json, Map, Value};
=======
use risingwave_pb::catalog::PbSinkType;
use risingwave_pb::connector_service::{PbSinkParam, TableSchema};
use risingwave_rpc_client::error::RpcError;
use risingwave_rpc_client::ConnectorClient;
>>>>>>> 6a45b3b5
use thiserror::Error;
use tokio::sync::mpsc::{unbounded_channel, UnboundedSender};
use tokio_stream::wrappers::UnboundedReceiverStream;
use tokio_stream::StreamExt;
use tonic::{Request, Streaming};
pub use tracing;
use tracing::info;

use self::catalog::SinkType;
use crate::sink::catalog::{SinkCatalog, SinkId};
use crate::sink::kafka::{KafkaConfig, KafkaSink, KAFKA_SINK};
use crate::sink::kinesis::{KinesisSink, KinesisSinkConfig, KINESIS_SINK};
use crate::sink::redis::{RedisConfig, RedisSink};
use crate::sink::remote::{RemoteConfig, RemoteSink};
use crate::ConnectorParams;

pub const DOWNSTREAM_SINK_KEY: &str = "connector";
pub const SINK_TYPE_OPTION: &str = "type";
pub const SINK_TYPE_APPEND_ONLY: &str = "append-only";
pub const SINK_TYPE_DEBEZIUM: &str = "debezium";
pub const SINK_TYPE_UPSERT: &str = "upsert";
pub const SINK_USER_FORCE_APPEND_ONLY_OPTION: &str = "force_append_only";

<<<<<<< HEAD
#[derive(Default)]
=======
#[derive(Debug, Clone)]
pub struct SinkParam {
    pub sink_id: SinkId,
    pub properties: HashMap<String, String>,
    pub columns: Vec<ColumnDesc>,
    pub pk_indices: Vec<usize>,
    pub sink_type: SinkType,
}

impl SinkParam {
    pub fn from_proto(pb_param: PbSinkParam) -> Self {
        let table_schema = pb_param.table_schema.expect("should contain table schema");
        Self {
            sink_id: SinkId::from(pb_param.sink_id),
            properties: pb_param.properties,
            columns: table_schema.columns.iter().map(ColumnDesc::from).collect(),
            pk_indices: table_schema
                .pk_indices
                .iter()
                .map(|i| *i as usize)
                .collect(),
            sink_type: SinkType::from_proto(
                PbSinkType::from_i32(pb_param.sink_type).expect("should be able to convert"),
            ),
        }
    }

    pub fn to_proto(&self) -> PbSinkParam {
        PbSinkParam {
            sink_id: self.sink_id.sink_id,
            properties: self.properties.clone(),
            table_schema: Some(TableSchema {
                columns: self.columns.iter().map(|col| col.to_protobuf()).collect(),
                pk_indices: self.pk_indices.iter().map(|i| *i as u32).collect(),
            }),
            sink_type: self.sink_type.to_proto().into(),
        }
    }

    pub fn schema(&self) -> Schema {
        Schema {
            fields: self.columns.iter().map(Field::from).collect(),
        }
    }
}

impl From<SinkCatalog> for SinkParam {
    fn from(sink_catalog: SinkCatalog) -> Self {
        let columns = sink_catalog
            .visible_columns()
            .map(|col| col.column_desc.clone())
            .collect();
        Self {
            sink_id: sink_catalog.id,
            properties: sink_catalog.properties,
            columns,
            pk_indices: sink_catalog.downstream_pk,
            sink_type: sink_catalog.sink_type,
        }
    }
}

#[derive(Clone)]
>>>>>>> 6a45b3b5
pub struct SinkWriterParam {
    pub connector_params: ConnectorParams,
    pub executor_id: u64,
    pub vnode_bitmap: Option<Bitmap>,
    pub meta_client: Option<MetaClient>,
}

#[async_trait]
pub trait Sink {
    type Writer: SinkWriter;
    type Coordinator: SinkCommitCoordinator;

    async fn validate(&self, client: Option<ConnectorClient>) -> Result<()>;
    async fn new_writer(&self, writer_param: SinkWriterParam) -> Result<Self::Writer>;
    async fn new_coordinator(
        &self,
        _connector_rpc_endpoint: Option<String>,
    ) -> Result<Self::Coordinator> {
        Err(SinkError::Coordinator(anyhow!("no coordinator")))
    }
}

#[async_trait]
pub trait SinkWriter: Send {
    /// Begin a new epoch
    async fn begin_epoch(&mut self, epoch: u64) -> Result<()>;

    /// Write a stream chunk to sink
    async fn write_batch(&mut self, chunk: StreamChunk) -> Result<()>;

    /// Receive a barrier and mark the end of current epoch. When `is_checkpoint` is true, the sink
    /// writer should commit the current epoch.
    async fn barrier(&mut self, is_checkpoint: bool) -> Result<()>;

    /// Clean up
    async fn abort(&mut self) -> Result<()>;

    /// Update the vnode bitmap of current sink writer
    async fn update_vnode_bitmap(&mut self, vnode_bitmap: Bitmap) -> Result<()>;
}

#[async_trait]
// An old version of SinkWriter for backward compatibility
pub trait SinkWriterV1: Send {
    async fn write_batch(&mut self, chunk: StreamChunk) -> Result<()>;

    // the following interface is for transactions, if not supported, return Ok(())
    // start a transaction with epoch number. Note that epoch number should be increasing.
    async fn begin_epoch(&mut self, epoch: u64) -> Result<()>;

    // commits the current transaction and marks all messages in the transaction success.
    async fn commit(&mut self) -> Result<()>;

    // aborts the current transaction because some error happens. we should rollback to the last
    // commit point.
    async fn abort(&mut self) -> Result<()>;
}

pub struct SinkWriterV1Adapter<W: SinkWriterV1> {
    is_empty: bool,
    epoch: u64,
    inner: W,
}

impl<W: SinkWriterV1> SinkWriterV1Adapter<W> {
    pub(crate) fn new(inner: W) -> Self {
        Self {
            inner,
            is_empty: true,
            epoch: u64::MIN,
        }
    }
}

#[async_trait]
impl<W: SinkWriterV1> SinkWriter for SinkWriterV1Adapter<W> {
    async fn begin_epoch(&mut self, epoch: u64) -> Result<()> {
        self.epoch = epoch;
        Ok(())
    }

    async fn write_batch(&mut self, chunk: StreamChunk) -> Result<()> {
        if self.is_empty {
            self.is_empty = false;
            self.inner.begin_epoch(self.epoch).await?;
        }
        self.inner.write_batch(chunk).await
    }

    async fn barrier(&mut self, is_checkpoint: bool) -> Result<()> {
        if is_checkpoint {
            if !self.is_empty {
                self.inner.commit().await?
            }
            self.is_empty = true;
        }
        Ok(())
    }

    async fn abort(&mut self) -> Result<()> {
        self.inner.abort().await
    }

    async fn update_vnode_bitmap(&mut self, _vnode_bitmap: Bitmap) -> Result<()> {
        Ok(())
    }
}

#[async_trait]
pub trait SinkCommitCoordinator {
    /// Initialize the sink committer coordinator
    async fn init(&mut self) -> Result<()>;
    /// After collecting the metadata from each sink writer, a coordinator will call `commit` with
    /// the set of metadata. The metadata is serialized into bytes, because the metadata is expected
    /// to be passed between different gRPC node, so in this general trait, the metadata is
    /// serialized bytes.
    async fn commit(&mut self, epoch: u64, metadata: Vec<Bytes>) -> Result<()>;
}

pub struct DummySinkCommitCoordinator;

#[async_trait]
impl SinkCommitCoordinator for DummySinkCommitCoordinator {
    async fn init(&mut self) -> Result<()> {
        Ok(())
    }

    async fn commit(&mut self, _epoch: u64, _metadata: Vec<Bytes>) -> Result<()> {
        Ok(())
    }
}

#[derive(Clone, Debug, EnumAsInner)]
pub enum SinkConfig {
    Redis(RedisConfig),
    Kafka(Box<KafkaConfig>),
    Remote(RemoteConfig),
    Kinesis(Box<KinesisSinkConfig>),
    // For dev test purpose. Should be removed before merging to main
    CoordinatorTest(HashMap<String, String>),
    BlackHole,
}

pub const BLACKHOLE_SINK: &str = "blackhole";

#[derive(Debug)]
pub struct BlackHoleSink;

#[async_trait]
impl Sink for BlackHoleSink {
    type Coordinator = DummySinkCommitCoordinator;
    type Writer = Self;

    async fn new_writer(&self, _writer_env: SinkWriterParam) -> Result<Self::Writer> {
        Ok(Self)
    }

    async fn validate(&self, _client: Option<ConnectorClient>) -> Result<()> {
        Ok(())
    }
}

#[async_trait]
impl SinkWriter for BlackHoleSink {
    async fn write_batch(&mut self, _chunk: StreamChunk) -> Result<()> {
        Ok(())
    }

    async fn begin_epoch(&mut self, _epoch: u64) -> Result<()> {
        Ok(())
    }

    async fn abort(&mut self) -> Result<()> {
        Ok(())
    }

    async fn barrier(&mut self, _is_checkpoint: bool) -> Result<()> {
        Ok(())
    }

    async fn update_vnode_bitmap(&mut self, _vnode_bitmap: Bitmap) -> Result<()> {
        Ok(())
    }
}

impl SinkConfig {
    pub fn from_hashmap(mut properties: HashMap<String, String>) -> Result<Self> {
        const CONNECTOR_TYPE_KEY: &str = "connector";
        const CONNECTION_NAME_KEY: &str = "connection.name";
        const PRIVATE_LINK_TARGET_KEY: &str = "privatelink.targets";

        // remove privatelink related properties if any
        properties.remove(PRIVATE_LINK_TARGET_KEY);
        properties.remove(CONNECTION_NAME_KEY);

        let sink_type = properties
            .get(CONNECTOR_TYPE_KEY)
            .ok_or_else(|| SinkError::Config(anyhow!("missing config: {}", CONNECTOR_TYPE_KEY)))?;
        match sink_type.to_lowercase().as_str() {
            KAFKA_SINK => Ok(SinkConfig::Kafka(Box::new(KafkaConfig::from_hashmap(
                properties,
            )?))),
            KINESIS_SINK => Ok(SinkConfig::Kinesis(Box::new(
                KinesisSinkConfig::from_hashmap(properties)?,
            ))),
            BLACKHOLE_SINK => Ok(SinkConfig::BlackHole),
            "coordinator" => Ok(SinkConfig::CoordinatorTest(properties)),
            _ => Ok(SinkConfig::Remote(RemoteConfig::from_hashmap(properties)?)),
        }
    }
<<<<<<< HEAD

    pub fn get_connector(&self) -> &'static str {
        match self {
            SinkConfig::Kafka(_) => "kafka",
            SinkConfig::Redis(_) => "redis",
            SinkConfig::Remote(_) => "remote",
            SinkConfig::BlackHole => "blackhole",
            SinkConfig::Kinesis(_) => "kinesis",
            SinkConfig::CoordinatorTest(_) => "",
        }
    }
}

#[derive(Eq, PartialEq, Debug, Clone)]
pub struct BuildSinkParam {
    pub sink_id: SinkId,
    pub properties: HashMap<String, String>,
    pub columns: Vec<ColumnCatalog>,
    pub pk_indices: Vec<usize>,
    pub sink_type: SinkType,
}

impl BuildSinkParam {
    pub fn from_proto(param: PbBuildSinkParam) -> Self {
        Self {
            sink_id: SinkId::from(param.sink_id),
            properties: param.properties,
            columns: param
                .columns
                .into_iter()
                .map(ColumnCatalog::from)
                .collect_vec(),
            pk_indices: param
                .pk_indices
                .into_iter()
                .map(|i| i as usize)
                .collect_vec(),
            sink_type: SinkType::from_proto(PbSinkType::from_i32(param.sink_type).unwrap()),
        }
    }

    fn to_proto(&self) -> PbBuildSinkParam {
        PbBuildSinkParam {
            sink_id: self.sink_id.sink_id,
            properties: self.properties.clone(),
            columns: self.columns.iter().map(|col| col.to_protobuf()).collect(),
            pk_indices: self.pk_indices.iter().map(|i| *i as u32).collect(),
            sink_type: self.sink_type.to_proto().into(),
        }
    }
=======
>>>>>>> 6a45b3b5
}

pub fn build_sink(param: SinkParam) -> Result<SinkImpl> {
    let config = SinkConfig::from_hashmap(param.properties.clone())?;
    SinkImpl::new(config, param)
}

#[async_trait]
pub trait CoordinatedSinkWriter {
    /// Begin a new epoch
    async fn start_write(&mut self, epoch: u64) -> Result<()>;

    /// Write a stream chunk to sink
    async fn write_batch(&mut self, chunk: StreamChunk) -> Result<()>;

    /// Receive a barrier and mark the end of current epoch. When `is_checkpoint` is true, the sink
    /// writer should commit the current epoch.
    async fn commit(&mut self) -> Result<Bytes>;

    /// Clean up
    async fn abort(&mut self) -> Result<()>;
}

#[derive(Debug)]
pub struct CoordinatorTestSink(BuildSinkParam);

pub struct CoordinatorTestSinkCoordinator;

#[async_trait]
impl Sink for CoordinatorTestSink {
    type Coordinator = CoordinatorTestSinkCoordinator;
    type Writer = CoordinatorTestSinkWriter;

    async fn validate(&self, _connector_rpc_endpoint: Option<String>) -> Result<()> {
        Ok(())
    }

    async fn new_writer(&self, writer_param: SinkWriterParam) -> Result<Self::Writer> {
        use risingwave_common::hash::VnodeBitmapExt;
        let vnodes: HashSet<_> = writer_param
            .vnode_bitmap
            .clone()
            .unwrap()
            .iter_vnodes()
            .collect();
        info!("vnodes: {}, {:?}", vnodes.len(), vnodes);
        let mut client = writer_param
            .meta_client
            .expect("should have meta client at runtime")
            .sink_coordinate_client()
            .await;
        let (tx, rx) = unbounded_channel();
        tx.send(SinkWriterToCoordinatorMsg {
            msg: Some(sink_writer_to_coordinator_msg::Msg::StartRequest(
                StartCoordinationRequest {
                    vnode_bitmap: Some(writer_param.vnode_bitmap.unwrap().to_protobuf()),
                    param: Some(self.0.to_proto()),
                },
            )),
        })
        .unwrap();
        let response_stream = client
            .coordinate(Request::new(UnboundedReceiverStream::new(rx)))
            .await
            .unwrap()
            .into_inner();
        Ok(CoordinatorTestSinkWriter {
            client,
            request_sender: tx,
            response_stream,
            epoch: 0,
        })
    }

    async fn new_coordinator(
        &self,
        _connector_rpc_endpoint: Option<String>,
    ) -> Result<Self::Coordinator> {
        info!("create sink coordinator");
        Ok(CoordinatorTestSinkCoordinator)
    }
}

pub struct CoordinatorTestSinkWriter {
    epoch: u64,
    client: SinkCoordinationRpcClient,
    request_sender: UnboundedSender<SinkWriterToCoordinatorMsg>,
    response_stream: Streaming<SinkCoordinatorToWriterMsg>,
}

#[async_trait]
impl SinkWriter for CoordinatorTestSinkWriter {
    async fn begin_epoch(&mut self, epoch: u64) -> Result<()> {
        self.epoch = epoch;
        Ok(())
    }

    async fn write_batch(&mut self, _chunk: StreamChunk) -> Result<()> {
        Ok(())
    }

    async fn barrier(&mut self, is_checkpoint: bool) -> Result<()> {
        if is_checkpoint {
            info!("writer commit at {}", self.epoch);
            self.request_sender
                .send(SinkWriterToCoordinatorMsg {
                    msg: Some(sink_writer_to_coordinator_msg::Msg::CommitRequest(
                        CommitRequest {
                            metadata: Vec::from("hello"),
                            epoch: self.epoch,
                        },
                    )),
                })
                .unwrap();
            info!(
                "commit response: {:?}",
                self.response_stream.next().await.unwrap().unwrap()
            );
        }
        Ok(())
    }

    async fn abort(&mut self) -> Result<()> {
        Ok(())
    }

    async fn update_vnode_bitmap(&mut self, _vnode_bitmap: Bitmap) -> Result<()> {
        Ok(())
    }
}

#[async_trait]
impl SinkCommitCoordinator for CoordinatorTestSinkCoordinator {
    async fn init(&mut self) -> Result<()> {
        Ok(())
    }

    async fn commit(&mut self, epoch: u64, metadata: Vec<Bytes>) -> Result<()> {
        info!("commit at {}", epoch);
        for (i, m) in metadata.into_iter().enumerate() {
            info!(
                "commit metadata {} {:?}",
                i,
                String::from_utf8(m.to_vec()).unwrap()
            );
        }
        Ok(())
    }
}

#[derive(Debug)]
pub enum SinkImpl {
    Redis(RedisSink),
    Kafka(KafkaSink),
    Remote(RemoteSink),
    BlackHole(BlackHoleSink),
    Kinesis(KinesisSink),
    CoordinatorTest(CoordinatorTestSink),
}

impl SinkImpl {
    pub fn get_connector(&self) -> &'static str {
        match self {
            SinkImpl::Kafka(_) => "kafka",
            SinkImpl::Redis(_) => "redis",
            SinkImpl::Remote(_) => "remote",
            SinkImpl::BlackHole(_) => "blackhole",
            SinkImpl::Kinesis(_) => "kinesis",
        }
    }
}

#[macro_export]
macro_rules! dispatch_sink {
    ($impl:expr, $sink:ident, $body:tt) => {{
        use $crate::sink::SinkImpl;

        match $impl {
            SinkImpl::Redis($sink) => $body,
            SinkImpl::Kafka($sink) => $body,
            SinkImpl::Remote($sink) => $body,
            SinkImpl::BlackHole($sink) => $body,
            SinkImpl::Kinesis($sink) => $body,
            SinkImpl::CoordinatorTest($sink) => $body,
        }
    }};
}

impl SinkImpl {
    pub fn new(cfg: SinkConfig, param: SinkParam) -> Result<Self> {
        Ok(match cfg {
            SinkConfig::Redis(cfg) => SinkImpl::Redis(RedisSink::new(cfg, param.schema())?),
            SinkConfig::Kafka(cfg) => SinkImpl::Kafka(KafkaSink::new(
                *cfg,
                param.schema(),
                param.pk_indices,
                param.sink_type.is_append_only(),
            )),
            SinkConfig::Kinesis(cfg) => SinkImpl::Kinesis(KinesisSink::new(
                *cfg,
                param.schema(),
                param.pk_indices,
                param.sink_type.is_append_only(),
            )),
            SinkConfig::Remote(cfg) => SinkImpl::Remote(RemoteSink::new(cfg, param)),
            SinkConfig::BlackHole => SinkImpl::BlackHole(BlackHoleSink),
            SinkConfig::CoordinatorTest(prop) => {
                SinkImpl::CoordinatorTest(CoordinatorTestSink(BuildSinkParam {
                    sink_id,
                    properties: prop,
                    columns: vec![],
                    pk_indices,
                    sink_type,
                }))
            }
        })
    }
}

pub type Result<T> = std::result::Result<T, SinkError>;

#[derive(Error, Debug)]
pub enum SinkError {
    #[error("Kafka error: {0}")]
    Kafka(#[from] rdkafka::error::KafkaError),
    #[error("Kinesis error: {0}")]
    Kinesis(anyhow::Error),
    #[error("Remote sink error: {0}")]
    Remote(String),
    #[error("Json parse error: {0}")]
    JsonParse(String),
    #[error("config error: {0}")]
    Config(#[from] anyhow::Error),
    #[error("coordinator error: {0}")]
    Coordinator(anyhow::Error),
}

impl From<RpcError> for SinkError {
    fn from(value: RpcError) -> Self {
        SinkError::Remote(format!("{}", value))
    }
}

impl From<SinkError> for RwError {
    fn from(e: SinkError) -> Self {
        ErrorCode::SinkError(Box::new(e)).into()
    }
}<|MERGE_RESOLUTION|>--- conflicted
+++ resolved
@@ -25,36 +25,20 @@
 use async_trait::async_trait;
 use bytes::Bytes;
 use enum_as_inner::EnumAsInner;
-<<<<<<< HEAD
-use itertools::Itertools;
-use risingwave_common::array::{ArrayError, ArrayResult, RowRef, StreamChunk};
-=======
 use risingwave_common::array::StreamChunk;
->>>>>>> 6a45b3b5
 use risingwave_common::buffer::Bitmap;
 use risingwave_common::catalog::{ColumnDesc, Field, Schema};
 use risingwave_common::error::{ErrorCode, RwError};
-<<<<<<< HEAD
-use risingwave_common::row::Row;
-use risingwave_common::types::{DataType, DatumRef, ScalarRefImpl, ToText};
-use risingwave_common::util::iter_util::{ZipEqDebug, ZipEqFast};
 use risingwave_pb::catalog::PbSinkType;
 use risingwave_pb::connector_service::sink_writer_to_coordinator_msg::{
     CommitRequest, StartCoordinationRequest,
 };
 use risingwave_pb::connector_service::{
-    sink_writer_to_coordinator_msg, PbBuildSinkParam, SinkCoordinatorToWriterMsg,
-    SinkWriterToCoordinatorMsg,
+    sink_writer_to_coordinator_msg, PbSinkParam, SinkCoordinatorToWriterMsg,
+    SinkWriterToCoordinatorMsg, TableSchema,
 };
 use risingwave_rpc_client::error::RpcError;
-use risingwave_rpc_client::{MetaClient, SinkCoordinationRpcClient};
-use serde_json::{json, Map, Value};
-=======
-use risingwave_pb::catalog::PbSinkType;
-use risingwave_pb::connector_service::{PbSinkParam, TableSchema};
-use risingwave_rpc_client::error::RpcError;
-use risingwave_rpc_client::ConnectorClient;
->>>>>>> 6a45b3b5
+use risingwave_rpc_client::{ConnectorClient, MetaClient, SinkCoordinationRpcClient};
 use thiserror::Error;
 use tokio::sync::mpsc::{unbounded_channel, UnboundedSender};
 use tokio_stream::wrappers::UnboundedReceiverStream;
@@ -78,9 +62,6 @@
 pub const SINK_TYPE_UPSERT: &str = "upsert";
 pub const SINK_USER_FORCE_APPEND_ONLY_OPTION: &str = "force_append_only";
 
-<<<<<<< HEAD
-#[derive(Default)]
-=======
 #[derive(Debug, Clone)]
 pub struct SinkParam {
     pub sink_id: SinkId,
@@ -143,8 +124,7 @@
     }
 }
 
-#[derive(Clone)]
->>>>>>> 6a45b3b5
+#[derive(Clone, Default)]
 pub struct SinkWriterParam {
     pub connector_params: ConnectorParams,
     pub executor_id: u64,
@@ -284,7 +264,7 @@
     Remote(RemoteConfig),
     Kinesis(Box<KinesisSinkConfig>),
     // For dev test purpose. Should be removed before merging to main
-    CoordinatorTest(HashMap<String, String>),
+    CoordinatorTest,
     BlackHole,
 }
 
@@ -351,63 +331,10 @@
                 KinesisSinkConfig::from_hashmap(properties)?,
             ))),
             BLACKHOLE_SINK => Ok(SinkConfig::BlackHole),
-            "coordinator" => Ok(SinkConfig::CoordinatorTest(properties)),
+            "coordinator" => Ok(SinkConfig::CoordinatorTest),
             _ => Ok(SinkConfig::Remote(RemoteConfig::from_hashmap(properties)?)),
         }
     }
-<<<<<<< HEAD
-
-    pub fn get_connector(&self) -> &'static str {
-        match self {
-            SinkConfig::Kafka(_) => "kafka",
-            SinkConfig::Redis(_) => "redis",
-            SinkConfig::Remote(_) => "remote",
-            SinkConfig::BlackHole => "blackhole",
-            SinkConfig::Kinesis(_) => "kinesis",
-            SinkConfig::CoordinatorTest(_) => "",
-        }
-    }
-}
-
-#[derive(Eq, PartialEq, Debug, Clone)]
-pub struct BuildSinkParam {
-    pub sink_id: SinkId,
-    pub properties: HashMap<String, String>,
-    pub columns: Vec<ColumnCatalog>,
-    pub pk_indices: Vec<usize>,
-    pub sink_type: SinkType,
-}
-
-impl BuildSinkParam {
-    pub fn from_proto(param: PbBuildSinkParam) -> Self {
-        Self {
-            sink_id: SinkId::from(param.sink_id),
-            properties: param.properties,
-            columns: param
-                .columns
-                .into_iter()
-                .map(ColumnCatalog::from)
-                .collect_vec(),
-            pk_indices: param
-                .pk_indices
-                .into_iter()
-                .map(|i| i as usize)
-                .collect_vec(),
-            sink_type: SinkType::from_proto(PbSinkType::from_i32(param.sink_type).unwrap()),
-        }
-    }
-
-    fn to_proto(&self) -> PbBuildSinkParam {
-        PbBuildSinkParam {
-            sink_id: self.sink_id.sink_id,
-            properties: self.properties.clone(),
-            columns: self.columns.iter().map(|col| col.to_protobuf()).collect(),
-            pk_indices: self.pk_indices.iter().map(|i| *i as u32).collect(),
-            sink_type: self.sink_type.to_proto().into(),
-        }
-    }
-=======
->>>>>>> 6a45b3b5
 }
 
 pub fn build_sink(param: SinkParam) -> Result<SinkImpl> {
@@ -432,7 +359,7 @@
 }
 
 #[derive(Debug)]
-pub struct CoordinatorTestSink(BuildSinkParam);
+pub struct CoordinatorTestSink(SinkParam);
 
 pub struct CoordinatorTestSinkCoordinator;
 
@@ -441,7 +368,7 @@
     type Coordinator = CoordinatorTestSinkCoordinator;
     type Writer = CoordinatorTestSinkWriter;
 
-    async fn validate(&self, _connector_rpc_endpoint: Option<String>) -> Result<()> {
+    async fn validate(&self, _client: Option<ConnectorClient>) -> Result<()> {
         Ok(())
     }
 
@@ -576,6 +503,7 @@
             SinkImpl::Remote(_) => "remote",
             SinkImpl::BlackHole(_) => "blackhole",
             SinkImpl::Kinesis(_) => "kinesis",
+            SinkImpl::CoordinatorTest(_) => "",
         }
     }
 }
@@ -614,15 +542,7 @@
             )),
             SinkConfig::Remote(cfg) => SinkImpl::Remote(RemoteSink::new(cfg, param)),
             SinkConfig::BlackHole => SinkImpl::BlackHole(BlackHoleSink),
-            SinkConfig::CoordinatorTest(prop) => {
-                SinkImpl::CoordinatorTest(CoordinatorTestSink(BuildSinkParam {
-                    sink_id,
-                    properties: prop,
-                    columns: vec![],
-                    pk_indices,
-                    sink_type,
-                }))
-            }
+            SinkConfig::CoordinatorTest => SinkImpl::CoordinatorTest(CoordinatorTestSink(param)),
         })
     }
 }
