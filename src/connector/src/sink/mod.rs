--- conflicted
+++ resolved
@@ -29,11 +29,7 @@
 pub mod pulsar;
 pub mod redis;
 pub mod remote;
-<<<<<<< HEAD
 pub mod starrocks;
-#[cfg(any(test, madsim))]
-=======
->>>>>>> 0126304d
 pub mod test_sink;
 pub mod utils;
 pub mod writer;
@@ -56,33 +52,9 @@
 pub use tracing;
 
 use self::catalog::SinkType;
-<<<<<<< HEAD
-use self::clickhouse::{ClickHouseConfig, ClickHouseSink};
-use self::doris::{DorisConfig, DorisSink};
-use self::encoder::SerTo;
-use self::formatter::SinkFormatter;
-use self::iceberg::{IcebergSink, ICEBERG_SINK, REMOTE_ICEBERG_SINK};
-use self::pulsar::{PulsarConfig, PulsarSink};
-use self::starrocks::{StarrocksConfig, StarrocksSink};
-use crate::sink::boxed::BoxSink;
-use crate::sink::catalog::{SinkCatalog, SinkId};
-use crate::sink::clickhouse::CLICKHOUSE_SINK;
-use crate::sink::doris::DORIS_SINK;
-use crate::sink::iceberg::{IcebergConfig, RemoteIcebergConfig, RemoteIcebergSink};
-use crate::sink::kafka::{KafkaConfig, KafkaSink, KAFKA_SINK};
-use crate::sink::kinesis::{KinesisSink, KinesisSinkConfig, KINESIS_SINK};
-use crate::sink::nats::{NatsConfig, NatsSink, NATS_SINK};
-use crate::sink::pulsar::PULSAR_SINK;
-use crate::sink::redis::{RedisConfig, RedisSink};
-use crate::sink::remote::{CoordinatedRemoteSink, RemoteConfig, RemoteSink};
-use crate::sink::starrocks::STARROCKS_SINK;
-#[cfg(any(test, madsim))]
-use crate::sink::test_sink::{build_test_sink, TEST_SINK_NAME};
-=======
 use crate::sink::catalog::{SinkCatalog, SinkId};
 use crate::sink::log_store::LogReader;
 use crate::sink::writer::SinkWriter;
->>>>>>> 0126304d
 use crate::ConnectorParams;
 
 #[macro_export]
@@ -296,66 +268,8 @@
     }
 }
 
-<<<<<<< HEAD
-#[derive(Clone, Debug, EnumAsInner)]
-pub enum SinkConfig {
-    Redis(RedisConfig),
-    Kafka(Box<KafkaConfig>),
-    Remote(RemoteConfig),
-    Kinesis(Box<KinesisSinkConfig>),
-    Iceberg(IcebergConfig),
-    RemoteIceberg(RemoteIcebergConfig),
-    Pulsar(PulsarConfig),
-    BlackHole,
-    ClickHouse(Box<ClickHouseConfig>),
-    Doris(Box<DorisConfig>),
-    Starrocks(Box<StarrocksConfig>),
-    Nats(NatsConfig),
-    #[cfg(any(test, madsim))]
-    Test,
-}
-
-pub const BLACKHOLE_SINK: &str = "blackhole";
-
-#[derive(Debug)]
-pub struct BlackHoleSink;
-
-#[async_trait]
-impl Sink for BlackHoleSink {
-    type Coordinator = DummySinkCommitCoordinator;
-    type Writer = Self;
-
-    async fn new_writer(&self, _writer_env: SinkWriterParam) -> Result<Self::Writer> {
-        Ok(Self)
-    }
-
-    async fn validate(&self) -> Result<()> {
-        Ok(())
-    }
-}
-
-#[async_trait]
-impl SinkWriter for BlackHoleSink {
-    async fn write_batch(&mut self, _chunk: StreamChunk) -> Result<()> {
-        Ok(())
-    }
-
-    async fn begin_epoch(&mut self, _epoch: u64) -> Result<()> {
-        Ok(())
-    }
-
-    async fn barrier(&mut self, _is_checkpoint: bool) -> Result<()> {
-        Ok(())
-    }
-}
-
-impl SinkConfig {
-    pub fn from_hashmap(mut properties: HashMap<String, String>) -> Result<Self> {
-        const CONNECTOR_TYPE_KEY: &str = "connector";
-=======
 impl SinkImpl {
     pub fn new(mut param: SinkParam) -> Result<Self> {
->>>>>>> 0126304d
         const CONNECTION_NAME_KEY: &str = "connection.name";
         const PRIVATE_LINK_TARGET_KEY: &str = "privatelink.targets";
 
@@ -367,38 +281,6 @@
             .properties
             .get(CONNECTOR_TYPE_KEY)
             .ok_or_else(|| SinkError::Config(anyhow!("missing config: {}", CONNECTOR_TYPE_KEY)))?;
-<<<<<<< HEAD
-        match sink_type.to_lowercase().as_str() {
-            KAFKA_SINK => Ok(SinkConfig::Kafka(Box::new(KafkaConfig::from_hashmap(
-                properties,
-            )?))),
-            KINESIS_SINK => Ok(SinkConfig::Kinesis(Box::new(
-                KinesisSinkConfig::from_hashmap(properties)?,
-            ))),
-            CLICKHOUSE_SINK => Ok(SinkConfig::ClickHouse(Box::new(
-                ClickHouseConfig::from_hashmap(properties)?,
-            ))),
-            DORIS_SINK => Ok(SinkConfig::Doris(Box::new(DorisConfig::from_hashmap(
-                properties,
-            )?))),
-            STARROCKS_SINK => Ok(SinkConfig::Starrocks(Box::new(
-                StarrocksConfig::from_hashmap(properties)?,
-            ))),
-            BLACKHOLE_SINK => Ok(SinkConfig::BlackHole),
-            PULSAR_SINK => Ok(SinkConfig::Pulsar(PulsarConfig::from_hashmap(properties)?)),
-            REMOTE_ICEBERG_SINK => Ok(SinkConfig::RemoteIceberg(
-                RemoteIcebergConfig::from_hashmap(properties)?,
-            )),
-            ICEBERG_SINK => Ok(SinkConfig::Iceberg(IcebergConfig::from_hashmap(
-                properties,
-            )?)),
-            NATS_SINK => Ok(SinkConfig::Nats(NatsConfig::from_hashmap(properties)?)),
-            // Only in test or deterministic test, test sink is enabled.
-            #[cfg(any(test, madsim))]
-            TEST_SINK_NAME => Ok(SinkConfig::Test),
-            _ => Ok(SinkConfig::Remote(RemoteConfig::from_hashmap(properties)?)),
-        }
-=======
         match_sink_name_str!(
             sink_type.to_lowercase().as_str(),
             SinkType,
@@ -410,73 +292,10 @@
                 )))
             }
         )
->>>>>>> 0126304d
     }
 }
 
 pub fn build_sink(param: SinkParam) -> Result<SinkImpl> {
-<<<<<<< HEAD
-    let config = SinkConfig::from_hashmap(param.properties.clone())?;
-    SinkImpl::new(config, param)
-}
-
-#[derive(Debug)]
-pub enum SinkImpl {
-    Redis(RedisSink),
-    Kafka(KafkaSink),
-    Remote(RemoteSink),
-    Pulsar(PulsarSink),
-    BlackHole(BlackHoleSink),
-    Kinesis(KinesisSink),
-    ClickHouse(ClickHouseSink),
-    Doris(DorisSink),
-    Starrocks(StarrocksSink),
-    Iceberg(IcebergSink),
-    Nats(NatsSink),
-    RemoteIceberg(RemoteIcebergSink),
-    TestSink(BoxSink),
-}
-
-impl SinkImpl {
-    pub fn get_connector(&self) -> &'static str {
-        match self {
-            SinkImpl::Kafka(_) => "kafka",
-            SinkImpl::Redis(_) => "redis",
-            SinkImpl::Remote(_) => "remote",
-            SinkImpl::Pulsar(_) => "pulsar",
-            SinkImpl::BlackHole(_) => "blackhole",
-            SinkImpl::Kinesis(_) => "kinesis",
-            SinkImpl::ClickHouse(_) => "clickhouse",
-            SinkImpl::Iceberg(_) => "iceberg",
-            SinkImpl::Nats(_) => "nats",
-            SinkImpl::RemoteIceberg(_) => "iceberg_java",
-            SinkImpl::TestSink(_) => "test",
-            SinkImpl::Doris(_) => "doris",
-            SinkImpl::Starrocks(_) => "starrocks",
-        }
-    }
-}
-
-#[macro_export]
-macro_rules! dispatch_sink {
-    ($impl:expr, $sink:ident, $body:tt) => {{
-        use $crate::sink::SinkImpl;
-
-        match $impl {
-            SinkImpl::Redis($sink) => $body,
-            SinkImpl::Kafka($sink) => $body,
-            SinkImpl::Remote($sink) => $body,
-            SinkImpl::Pulsar($sink) => $body,
-            SinkImpl::BlackHole($sink) => $body,
-            SinkImpl::Kinesis($sink) => $body,
-            SinkImpl::ClickHouse($sink) => $body,
-            SinkImpl::Doris($sink) => $body,
-            SinkImpl::Starrocks($sink) => $body,
-            SinkImpl::Iceberg($sink) => $body,
-            SinkImpl::Nats($sink) => $body,
-            SinkImpl::RemoteIceberg($sink) => $body,
-            SinkImpl::TestSink($sink) => $body,
-=======
     SinkImpl::new(param)
 }
 
@@ -490,7 +309,6 @@
             $(
                 $variant_name($sink_type),
             )*
->>>>>>> 0126304d
         }
 
         $(
@@ -499,27 +317,8 @@
                     SinkImpl::$variant_name(sink)
                 }
             }
-<<<<<<< HEAD
-            #[cfg(any(test, madsim))]
-            SinkConfig::Test => SinkImpl::TestSink(build_test_sink(param)?),
-            SinkConfig::Doris(cfg) => SinkImpl::Doris(DorisSink::new(
-                *cfg,
-                param.schema(),
-                param.downstream_pk,
-                param.sink_type.is_append_only(),
-            )?),
-            SinkConfig::Starrocks(cfg) => SinkImpl::Starrocks(StarrocksSink::new(
-                *cfg,
-                param.schema(),
-                param.downstream_pk,
-                param.sink_type.is_append_only(),
-            )?),
-        })
-    }
-=======
         )*
     };
->>>>>>> 0126304d
 }
 
 def_sink_impl!();
