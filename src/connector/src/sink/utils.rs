--- conflicted
+++ resolved
@@ -265,7 +265,6 @@
     }
 
     Ok(records)
-<<<<<<< HEAD
 }
 
 pub fn doris_rows_to_json(
@@ -281,53 +280,4 @@
     );
     let map = encoder.encode(row)?;
     Ok(map)
-}
-#[derive(Debug, Clone, Default)]
-pub struct UpsertAdapterOpts {}
-
-#[try_stream(ok = (Option<Value>, Option<Value>), error = SinkError)]
-pub async fn gen_upsert_message_stream<'a>(
-    chunk: StreamChunk,
-    _opts: UpsertAdapterOpts,
-    key_encoder: JsonEncoder<'a>,
-    val_encoder: JsonEncoder<'a>,
-) {
-    for (op, row) in chunk.rows() {
-        let event_key_object = Some(Value::Object(key_encoder.encode(row)?));
-
-        let event_object = match op {
-            Op::Insert => Some(Value::Object(val_encoder.encode(row)?)),
-            Op::Delete => Some(Value::Null),
-            Op::UpdateDelete => {
-                // upsert semantic does not require update delete event
-                continue;
-            }
-            Op::UpdateInsert => Some(Value::Object(val_encoder.encode(row)?)),
-        };
-
-        yield (event_key_object, event_object);
-    }
-}
-
-#[derive(Debug, Clone, Default)]
-pub struct AppendOnlyAdapterOpts {}
-
-#[try_stream(ok = (Option<Value>, Option<Value>), error = SinkError)]
-pub async fn gen_append_only_message_stream<'a>(
-    chunk: StreamChunk,
-    _opts: AppendOnlyAdapterOpts,
-    key_encoder: JsonEncoder<'a>,
-    val_encoder: JsonEncoder<'a>,
-) {
-    for (op, row) in chunk.rows() {
-        if op != Op::Insert {
-            continue;
-        }
-        let event_key_object = Some(Value::Object(key_encoder.encode(row)?));
-        let event_object = Some(Value::Object(val_encoder.encode(row)?));
-
-        yield (event_key_object, event_object);
-    }
-=======
->>>>>>> 1877aed2
 }