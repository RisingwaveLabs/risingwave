// Copyright 2023 RisingWave Labs
//
// Licensed under the Apache License, Version 2.0 (the "License");
// you may not use this file except in compliance with the License.
// You may obtain a copy of the License at
//
//     http://www.apache.org/licenses/LICENSE-2.0
//
// Unless required by applicable law or agreed to in writing, software
// distributed under the License is distributed on an "AS IS" BASIS,
// WITHOUT WARRANTIES OR CONDITIONS OF ANY KIND, either express or implied.
// See the License for the specific language governing permissions and
// limitations under the License.

use std::collections::{HashMap, HashSet};

use anyhow::anyhow;
use async_trait::async_trait;
use redis::{Connection, Pipeline};
use regex::Regex;
use risingwave_common::array::StreamChunk;
<<<<<<< HEAD
use risingwave_common::catalog::Schema;
use risingwave_rpc_client::ConnectorClient;
use serde_derive::Deserialize;
use serde_with::serde_as;

use super::encoder::template::TemplateEncoder;
use super::encoder::{JsonEncoder, TimestampHandlingMode};
use super::formatter::{AppendOnlyFormatter, UpsertFormatter};
use super::{
    FormattedSink, SinkError, SinkParam, SINK_TYPE_APPEND_ONLY, SINK_TYPE_OPTION, SINK_TYPE_UPSERT,
};
use crate::common::RedisCommon;
use crate::sink::{DummySinkCommitCoordinator, Result, Sink, SinkWriter, SinkWriterParam};
=======

use crate::sink::writer::LogSinkerOf;
use crate::sink::{
    DummySinkCommitCoordinator, Result, Sink, SinkError, SinkParam, SinkWriter, SinkWriterParam,
};
>>>>>>> 0126304d

pub const REDIS_SINK: &str = "redis";

#[serde_as]
#[derive(Clone, Debug, Deserialize)]
pub struct RedisConfig {
    #[serde(flatten)]
    pub common: RedisCommon,

    pub r#type: String, // accept "append-only" or "upsert"
}

impl RedisConfig {
    pub fn from_hashmap(properties: HashMap<String, String>) -> Result<Self> {
        let config =
            serde_json::from_value::<RedisConfig>(serde_json::to_value(properties).unwrap())
                .map_err(|e| SinkError::Config(anyhow!(e)))?;
        if config.r#type != SINK_TYPE_APPEND_ONLY && config.r#type != SINK_TYPE_UPSERT {
            return Err(SinkError::Config(anyhow!(
                "`{}` must be {}, or {}",
                SINK_TYPE_OPTION,
                SINK_TYPE_APPEND_ONLY,
                SINK_TYPE_UPSERT
            )));
        }
        Ok(config)
    }
}

#[derive(Debug)]
pub struct RedisSink {
    config: RedisConfig,
    schema: Schema,
    is_append_only: bool,
    pk_indices: Vec<usize>,
}

<<<<<<< HEAD
impl RedisSink {
    pub fn new(config: RedisConfig, param: SinkParam) -> Result<Self> {
        if param.downstream_pk.is_empty() {
            return Err(SinkError::Config(anyhow!(
                "Redis Sink Primary Key must be specified."
            )));
        }
        Ok(Self {
            config,
            schema: param.schema(),
            is_append_only: param.sink_type.is_append_only(),
            pk_indices: param.downstream_pk,
        })
    }
}

fn check_string_format(format: &str, set: &HashSet<String>) -> Result<()> {
    let re = Regex::new(r"\{([^}]*)\}").unwrap();
    if !re.is_match(format) {
        return Err(SinkError::Redis(
            "Can't find {} in key_format or value_format".to_string(),
        ));
    }
    for capture in re.captures_iter(format) {
        if let Some(inner_content) = capture.get(1) && !set.contains(inner_content.as_str()){
            return Err(SinkError::Redis(format!("Can't find field({:?}) in key_format or value_format",inner_content.as_str())))
        }
    }
    Ok(())
}

#[async_trait]
=======
impl TryFrom<SinkParam> for RedisSink {
    type Error = SinkError;

    fn try_from(_param: SinkParam) -> std::result::Result<Self, Self::Error> {
        todo!()
    }
}

>>>>>>> 0126304d
impl Sink for RedisSink {
    type Coordinator = DummySinkCommitCoordinator;
    type LogSinker = LogSinkerOf<RedisSinkWriter>;

    const SINK_NAME: &'static str = "redis";

<<<<<<< HEAD
    async fn new_writer(&self, _writer_env: SinkWriterParam) -> Result<Self::Writer> {
        Ok(RedisSinkWriter::new(
            self.config.clone(),
            self.schema.clone(),
            self.pk_indices.clone(),
            self.is_append_only,
        )?)
    }

    async fn validate(&self, _client: Option<ConnectorClient>) -> Result<()> {
        let client = self.config.common.build_client()?;
        client.get_connection()?;
        let all_set: HashSet<String> = self
            .schema
            .fields()
            .iter()
            .map(|f| f.name.clone())
            .collect();
        let pk_set: HashSet<String> = self
            .schema
            .fields()
            .iter()
            .enumerate()
            .filter(|(k, _)| self.pk_indices.contains(k))
            .map(|(_, v)| v.name.clone())
            .collect();
        match (
            &self.config.common.key_format,
            &self.config.common.value_format,
        ) {
            (Some(key_format), Some(value_format)) => {
                check_string_format(key_format, &pk_set)?;
                check_string_format(value_format, &all_set)?;
            }
            (Some(key_format), None) => {
                check_string_format(key_format, &pk_set)?;
            }
            (None, Some(value_format)) => {
                check_string_format(value_format, &all_set)?;
            }
            (None, None) => {}
        };
        Ok(())
    }
}

impl FormattedSink for Pipeline {
    type K = String;
    type V = String;

    async fn write_one(&mut self, k: Option<Self::K>, v: Option<Self::V>) -> Result<()> {
        let k = k.unwrap();
        match v {
            Some(v) => self.set(k, v),
            None => self.del(k),
        };
        Ok(())
=======
    async fn new_log_sinker(&self, _writer_env: SinkWriterParam) -> Result<Self::LogSinker> {
        todo!()
    }

    async fn validate(&self) -> Result<()> {
        todo!()
>>>>>>> 0126304d
    }
}
pub struct RedisSinkWriter {
    // connection to redis, one per executor
    conn: Option<Connection>,
    // the command pipeline for write-commit
    pipe: Pipeline,
    kv_format: (Option<String>, Option<String>),
    epoch: u64,
    schema: Schema,
    is_append_only: bool,
    pk_indices: Vec<usize>,
}
impl RedisSinkWriter {
    pub fn new(
        config: RedisConfig,
        schema: Schema,
        pk_indices: Vec<usize>,
        is_append_only: bool,
    ) -> Result<Self> {
        let client = config.common.build_client()?;
        let conn = Some(client.get_connection()?);
        let pipe = redis::pipe();

        Ok(Self {
            schema,
            pk_indices,
            is_append_only,
            conn,
            pipe,
            epoch: 0,
            kv_format: (config.common.key_format, config.common.value_format),
        })
    }

    #[cfg(test)]
    pub fn mock(
        schema: Schema,
        pk_indices: Vec<usize>,
        is_append_only: bool,
        kv_format: (Option<String>, Option<String>),
    ) -> Result<Self> {
        let conn = None;
        let pipe = redis::pipe();
        Ok(Self {
            schema,
            pk_indices,
            is_append_only,
            conn,
            pipe,
            epoch: 0,
            kv_format,
        })
    }

    async fn append_only(&mut self, chunk: StreamChunk) -> Result<()> {
        match &self.kv_format {
            (Some(k), Some(v)) => {
                let key_encoder = TemplateEncoder::new(&self.schema, Some(&self.pk_indices), k);
                let val_encoder = TemplateEncoder::new(&self.schema, None, v);
                let a = AppendOnlyFormatter::new(key_encoder, val_encoder);
                self.pipe.write_chunk(chunk, a).await
            }
            (None, None) => {
                let key_encoder = JsonEncoder::new(
                    &self.schema,
                    Some(&self.pk_indices),
                    TimestampHandlingMode::Milli,
                );
                let val_encoder =
                    JsonEncoder::new(&self.schema, None, TimestampHandlingMode::Milli);
                let a = AppendOnlyFormatter::new(key_encoder, val_encoder);
                self.pipe.write_chunk(chunk, a).await
            }
            (None, Some(v)) => {
                let key_encoder = JsonEncoder::new(
                    &self.schema,
                    Some(&self.pk_indices),
                    TimestampHandlingMode::Milli,
                );
                let val_encoder = TemplateEncoder::new(&self.schema, None, v);
                let a = AppendOnlyFormatter::new(key_encoder, val_encoder);
                self.pipe.write_chunk(chunk, a).await
            }
            (Some(k), None) => {
                let key_encoder = TemplateEncoder::new(&self.schema, Some(&self.pk_indices), k);
                let val_encoder =
                    JsonEncoder::new(&self.schema, None, TimestampHandlingMode::Milli);
                let a = AppendOnlyFormatter::new(key_encoder, val_encoder);
                self.pipe.write_chunk(chunk, a).await
            }
        }
    }

    async fn upsert(&mut self, chunk: StreamChunk) -> Result<()> {
        match &self.kv_format {
            (Some(k), Some(v)) => {
                let key_encoder = TemplateEncoder::new(&self.schema, Some(&self.pk_indices), k);
                let val_encoder = TemplateEncoder::new(&self.schema, None, v);
                let a = UpsertFormatter::new(key_encoder, val_encoder);
                self.pipe.write_chunk(chunk, a).await
            }
            (None, None) => {
                let key_encoder = JsonEncoder::new(
                    &self.schema,
                    Some(&self.pk_indices),
                    TimestampHandlingMode::Milli,
                );
                let val_encoder =
                    JsonEncoder::new(&self.schema, None, TimestampHandlingMode::Milli);
                let a = UpsertFormatter::new(key_encoder, val_encoder);
                self.pipe.write_chunk(chunk, a).await
            }
            (None, Some(v)) => {
                let key_encoder = JsonEncoder::new(
                    &self.schema,
                    Some(&self.pk_indices),
                    TimestampHandlingMode::Milli,
                );
                let val_encoder = TemplateEncoder::new(&self.schema, None, v);
                let a = UpsertFormatter::new(key_encoder, val_encoder);
                self.pipe.write_chunk(chunk, a).await
            }
            (Some(k), None) => {
                let key_encoder = TemplateEncoder::new(&self.schema, Some(&self.pk_indices), k);
                let val_encoder =
                    JsonEncoder::new(&self.schema, None, TimestampHandlingMode::Milli);
                let a = UpsertFormatter::new(key_encoder, val_encoder);
                self.pipe.write_chunk(chunk, a).await
            }
        }
    }
}

#[async_trait]
impl SinkWriter for RedisSinkWriter {
    async fn write_batch(&mut self, chunk: StreamChunk) -> Result<()> {
        if self.is_append_only {
            self.append_only(chunk).await
        } else {
            self.upsert(chunk).await
        }
    }

    async fn begin_epoch(&mut self, epoch: u64) -> Result<()> {
        self.epoch = epoch;
        Ok(())
    }

    async fn abort(&mut self) -> Result<()> {
        self.pipe.clear();
        Ok(())
    }

    async fn barrier(&mut self, is_checkpoint: bool) -> Result<()> {
        if is_checkpoint {
            self.pipe.query(&mut self.conn.as_mut().unwrap())?;
            self.pipe.clear();
        }
        Ok(())
    }
}

#[cfg(test)]
mod test {
    use rdkafka::message::FromBytes;
    use risingwave_common::array::{Array, I32Array, Op, StreamChunk, Utf8Array};
    use risingwave_common::catalog::{Field, Schema};
    use risingwave_common::types::DataType;
    use risingwave_common::util::iter_util::ZipEqDebug;

    use super::*;

    #[tokio::test]
    async fn test_write() {
        let schema = Schema::new(vec![
            Field {
                data_type: DataType::Int32,
                name: "id".to_string(),
                sub_fields: vec![],
                type_name: "string".to_string(),
            },
            Field {
                data_type: DataType::Varchar,
                name: "name".to_string(),
                sub_fields: vec![],
                type_name: "string".to_string(),
            },
        ]);

        let mut redis_sink_writer =
            RedisSinkWriter::mock(schema, vec![0], true, (None, None)).unwrap();

        let chunk_a = StreamChunk::new(
            vec![Op::Insert, Op::Insert, Op::Insert],
            vec![
                I32Array::from_iter(vec![1, 2, 3]).into_ref(),
                Utf8Array::from_iter(vec!["Alice", "Bob", "Clare"]).into_ref(),
            ],
            None,
        );

        redis_sink_writer
            .write_batch(chunk_a)
            .await
            .expect("failed to write batch");
        let expected_a =
            vec![
            (0, "*3\r\n$3\r\nSET\r\n$8\r\n{\"id\":1}\r\n$23\r\n{\"id\":1,\"name\":\"Alice\"}\r\n"),
            (1, "*3\r\n$3\r\nSET\r\n$8\r\n{\"id\":2}\r\n$21\r\n{\"id\":2,\"name\":\"Bob\"}\r\n"),
            (2, "*3\r\n$3\r\nSET\r\n$8\r\n{\"id\":3}\r\n$23\r\n{\"id\":3,\"name\":\"Clare\"}\r\n"),
        ];

        redis_sink_writer
            .pipe
            .cmd_iter()
            .enumerate()
            .zip_eq_debug(expected_a.clone())
            .for_each(|((i, cmd), (exp_i, exp_cmd))| {
                if exp_i == i {
                    assert_eq!(exp_cmd, str::from_bytes(&cmd.get_packed_command()).unwrap())
                }
            });
    }

    #[tokio::test]
    async fn test_format_write() {
        let schema = Schema::new(vec![
            Field {
                data_type: DataType::Int32,
                name: "id".to_string(),
                sub_fields: vec![],
                type_name: "string".to_string(),
            },
            Field {
                data_type: DataType::Varchar,
                name: "name".to_string(),
                sub_fields: vec![],
                type_name: "string".to_string(),
            },
        ]);

        let mut redis_sink_writer = RedisSinkWriter::mock(
            schema,
            vec![0],
            true,
            (
                Some("key-{id}".to_string()),
                Some("values:{id:{id},name:{name}}".to_string()),
            ),
        )
        .unwrap();

        let chunk_a = StreamChunk::new(
            vec![Op::Insert, Op::Insert, Op::Insert],
            vec![
                I32Array::from_iter(vec![1, 2, 3]).into_ref(),
                Utf8Array::from_iter(vec!["Alice", "Bob", "Clare"]).into_ref(),
            ],
            None,
        );

        redis_sink_writer
            .write_batch(chunk_a)
            .await
            .expect("failed to write batch");
        let expected_a = vec![
            (
                0,
                "*3\r\n$3\r\nSET\r\n$5\r\nkey-1\r\n$24\r\nvalues:{id:1,name:Alice}\r\n",
            ),
            (
                1,
                "*3\r\n$3\r\nSET\r\n$5\r\nkey-2\r\n$22\r\nvalues:{id:2,name:Bob}\r\n",
            ),
            (
                2,
                "*3\r\n$3\r\nSET\r\n$5\r\nkey-3\r\n$24\r\nvalues:{id:3,name:Clare}\r\n",
            ),
        ];

        redis_sink_writer
            .pipe
            .cmd_iter()
            .enumerate()
            .zip_eq_debug(expected_a.clone())
            .for_each(|((i, cmd), (exp_i, exp_cmd))| {
                if exp_i == i {
                    assert_eq!(exp_cmd, str::from_bytes(&cmd.get_packed_command()).unwrap())
                }
            });
    }
}<|MERGE_RESOLUTION|>--- conflicted
+++ resolved
@@ -19,27 +19,17 @@
 use redis::{Connection, Pipeline};
 use regex::Regex;
 use risingwave_common::array::StreamChunk;
-<<<<<<< HEAD
 use risingwave_common::catalog::Schema;
-use risingwave_rpc_client::ConnectorClient;
 use serde_derive::Deserialize;
 use serde_with::serde_as;
 
-use super::encoder::template::TemplateEncoder;
-use super::encoder::{JsonEncoder, TimestampHandlingMode};
-use super::formatter::{AppendOnlyFormatter, UpsertFormatter};
-use super::{
-    FormattedSink, SinkError, SinkParam, SINK_TYPE_APPEND_ONLY, SINK_TYPE_OPTION, SINK_TYPE_UPSERT,
-};
+use super::formatter::SinkFormatterImpl;
+use super::writer::FormattedSink;
+use super::{SinkError, SinkParam, SINK_TYPE_APPEND_ONLY, SINK_TYPE_OPTION, SINK_TYPE_UPSERT};
 use crate::common::RedisCommon;
+use crate::dispatch_sink_formatter_impl;
+use crate::sink::writer::{LogSinkerOf, SinkWriterExt};
 use crate::sink::{DummySinkCommitCoordinator, Result, Sink, SinkWriter, SinkWriterParam};
-=======
-
-use crate::sink::writer::LogSinkerOf;
-use crate::sink::{
-    DummySinkCommitCoordinator, Result, Sink, SinkError, SinkParam, SinkWriter, SinkWriterParam,
-};
->>>>>>> 0126304d
 
 pub const REDIS_SINK: &str = "redis";
 
@@ -77,14 +67,32 @@
     pk_indices: Vec<usize>,
 }
 
-<<<<<<< HEAD
-impl RedisSink {
-    pub fn new(config: RedisConfig, param: SinkParam) -> Result<Self> {
+fn check_string_format(format: &str, set: &HashSet<String>) -> Result<()> {
+    let re = Regex::new(r"\{([^}]*)\}").unwrap();
+    if !re.is_match(format) {
+        return Err(SinkError::Redis(
+            "Can't find {} in key_format or value_format".to_string(),
+        ));
+    }
+    for capture in re.captures_iter(format) {
+        if let Some(inner_content) = capture.get(1) && !set.contains(inner_content.as_str()){
+            return Err(SinkError::Redis(format!("Can't find field({:?}) in key_format or value_format",inner_content.as_str())))
+        }
+    }
+    Ok(())
+}
+
+#[async_trait]
+impl TryFrom<SinkParam> for RedisSink {
+    type Error = SinkError;
+
+    fn try_from(param: SinkParam) -> std::result::Result<Self, Self::Error> {
         if param.downstream_pk.is_empty() {
             return Err(SinkError::Config(anyhow!(
                 "Redis Sink Primary Key must be specified."
             )));
         }
+        let config = RedisConfig::from_hashmap(param.properties.clone())?;
         Ok(Self {
             config,
             schema: param.schema(),
@@ -94,49 +102,23 @@
     }
 }
 
-fn check_string_format(format: &str, set: &HashSet<String>) -> Result<()> {
-    let re = Regex::new(r"\{([^}]*)\}").unwrap();
-    if !re.is_match(format) {
-        return Err(SinkError::Redis(
-            "Can't find {} in key_format or value_format".to_string(),
-        ));
-    }
-    for capture in re.captures_iter(format) {
-        if let Some(inner_content) = capture.get(1) && !set.contains(inner_content.as_str()){
-            return Err(SinkError::Redis(format!("Can't find field({:?}) in key_format or value_format",inner_content.as_str())))
-        }
-    }
-    Ok(())
-}
-
-#[async_trait]
-=======
-impl TryFrom<SinkParam> for RedisSink {
-    type Error = SinkError;
-
-    fn try_from(_param: SinkParam) -> std::result::Result<Self, Self::Error> {
-        todo!()
-    }
-}
-
->>>>>>> 0126304d
 impl Sink for RedisSink {
     type Coordinator = DummySinkCommitCoordinator;
     type LogSinker = LogSinkerOf<RedisSinkWriter>;
 
     const SINK_NAME: &'static str = "redis";
 
-<<<<<<< HEAD
-    async fn new_writer(&self, _writer_env: SinkWriterParam) -> Result<Self::Writer> {
+    async fn new_log_sinker(&self, writer_param: SinkWriterParam) -> Result<Self::LogSinker> {
         Ok(RedisSinkWriter::new(
             self.config.clone(),
             self.schema.clone(),
             self.pk_indices.clone(),
             self.is_append_only,
-        )?)
-    }
-
-    async fn validate(&self, _client: Option<ConnectorClient>) -> Result<()> {
+        )?
+        .into_log_sinker(writer_param.sink_metrics))
+    }
+
+    async fn validate(&self) -> Result<()> {
         let client = self.config.common.build_client()?;
         client.get_connection()?;
         let all_set: HashSet<String> = self
@@ -173,38 +155,57 @@
     }
 }
 
-impl FormattedSink for Pipeline {
-    type K = String;
-    type V = String;
-
-    async fn write_one(&mut self, k: Option<Self::K>, v: Option<Self::V>) -> Result<()> {
-        let k = k.unwrap();
-        match v {
-            Some(v) => self.set(k, v),
-            None => self.del(k),
-        };
-        Ok(())
-=======
-    async fn new_log_sinker(&self, _writer_env: SinkWriterParam) -> Result<Self::LogSinker> {
-        todo!()
-    }
-
-    async fn validate(&self) -> Result<()> {
-        todo!()
->>>>>>> 0126304d
-    }
-}
 pub struct RedisSinkWriter {
+    epoch: u64,
+    schema: Schema,
+    is_append_only: bool,
+    pk_indices: Vec<usize>,
+    formatter: SinkFormatterImpl,
+    payload_writer: RedisSinkPayloadWriter,
+}
+
+struct RedisSinkPayloadWriter {
     // connection to redis, one per executor
     conn: Option<Connection>,
     // the command pipeline for write-commit
     pipe: Pipeline,
-    kv_format: (Option<String>, Option<String>),
-    epoch: u64,
-    schema: Schema,
-    is_append_only: bool,
-    pk_indices: Vec<usize>,
-}
+}
+impl RedisSinkPayloadWriter {
+    pub fn new(config: RedisConfig) -> Result<Self> {
+        let client = config.common.build_client()?;
+        let conn = Some(client.get_connection()?);
+        let pipe = redis::pipe();
+        Ok(Self { conn, pipe })
+    }
+
+    #[cfg(test)]
+    pub fn mock() -> Self {
+        let conn = None;
+        let pipe = redis::pipe();
+        Self { conn, pipe }
+    }
+
+    pub fn commit(&mut self) -> Result<()> {
+        self.pipe.query(&mut self.conn.as_mut().unwrap())?;
+        self.pipe.clear();
+        Ok(())
+    }
+}
+
+impl FormattedSink for RedisSinkPayloadWriter {
+    type K = String;
+    type V = Vec<u8>;
+
+    async fn write_one(&mut self, k: Option<Self::K>, v: Option<Self::V>) -> Result<()> {
+        let k = k.unwrap();
+        match v {
+            Some(v) => self.pipe.set(k, v),
+            None => self.pipe.del(k),
+        };
+        Ok(())
+    }
+}
+
 impl RedisSinkWriter {
     pub fn new(
         config: RedisConfig,
@@ -212,18 +213,22 @@
         pk_indices: Vec<usize>,
         is_append_only: bool,
     ) -> Result<Self> {
-        let client = config.common.build_client()?;
-        let conn = Some(client.get_connection()?);
-        let pipe = redis::pipe();
+        let payload_writer = RedisSinkPayloadWriter::new(config.clone())?;
+        let formatter = SinkFormatterImpl::new_with_redis(
+            schema.clone(),
+            pk_indices.clone(),
+            is_append_only,
+            config.common.key_format,
+            config.common.value_format,
+        )?;
 
         Ok(Self {
             schema,
             pk_indices,
             is_append_only,
-            conn,
-            pipe,
             epoch: 0,
-            kv_format: (config.common.key_format, config.common.value_format),
+            formatter,
+            payload_writer,
         })
     }
 
@@ -232,108 +237,33 @@
         schema: Schema,
         pk_indices: Vec<usize>,
         is_append_only: bool,
-        kv_format: (Option<String>, Option<String>),
+        key_format: Option<String>,
+        value_format: Option<String>,
     ) -> Result<Self> {
-        let conn = None;
-        let pipe = redis::pipe();
+        let formatter = SinkFormatterImpl::new_with_redis(
+            schema.clone(),
+            pk_indices.clone(),
+            is_append_only,
+            key_format,
+            value_format,
+        )?;
         Ok(Self {
             schema,
             pk_indices,
             is_append_only,
-            conn,
-            pipe,
             epoch: 0,
-            kv_format,
+            formatter,
+            payload_writer: RedisSinkPayloadWriter::mock(),
         })
-    }
-
-    async fn append_only(&mut self, chunk: StreamChunk) -> Result<()> {
-        match &self.kv_format {
-            (Some(k), Some(v)) => {
-                let key_encoder = TemplateEncoder::new(&self.schema, Some(&self.pk_indices), k);
-                let val_encoder = TemplateEncoder::new(&self.schema, None, v);
-                let a = AppendOnlyFormatter::new(key_encoder, val_encoder);
-                self.pipe.write_chunk(chunk, a).await
-            }
-            (None, None) => {
-                let key_encoder = JsonEncoder::new(
-                    &self.schema,
-                    Some(&self.pk_indices),
-                    TimestampHandlingMode::Milli,
-                );
-                let val_encoder =
-                    JsonEncoder::new(&self.schema, None, TimestampHandlingMode::Milli);
-                let a = AppendOnlyFormatter::new(key_encoder, val_encoder);
-                self.pipe.write_chunk(chunk, a).await
-            }
-            (None, Some(v)) => {
-                let key_encoder = JsonEncoder::new(
-                    &self.schema,
-                    Some(&self.pk_indices),
-                    TimestampHandlingMode::Milli,
-                );
-                let val_encoder = TemplateEncoder::new(&self.schema, None, v);
-                let a = AppendOnlyFormatter::new(key_encoder, val_encoder);
-                self.pipe.write_chunk(chunk, a).await
-            }
-            (Some(k), None) => {
-                let key_encoder = TemplateEncoder::new(&self.schema, Some(&self.pk_indices), k);
-                let val_encoder =
-                    JsonEncoder::new(&self.schema, None, TimestampHandlingMode::Milli);
-                let a = AppendOnlyFormatter::new(key_encoder, val_encoder);
-                self.pipe.write_chunk(chunk, a).await
-            }
-        }
-    }
-
-    async fn upsert(&mut self, chunk: StreamChunk) -> Result<()> {
-        match &self.kv_format {
-            (Some(k), Some(v)) => {
-                let key_encoder = TemplateEncoder::new(&self.schema, Some(&self.pk_indices), k);
-                let val_encoder = TemplateEncoder::new(&self.schema, None, v);
-                let a = UpsertFormatter::new(key_encoder, val_encoder);
-                self.pipe.write_chunk(chunk, a).await
-            }
-            (None, None) => {
-                let key_encoder = JsonEncoder::new(
-                    &self.schema,
-                    Some(&self.pk_indices),
-                    TimestampHandlingMode::Milli,
-                );
-                let val_encoder =
-                    JsonEncoder::new(&self.schema, None, TimestampHandlingMode::Milli);
-                let a = UpsertFormatter::new(key_encoder, val_encoder);
-                self.pipe.write_chunk(chunk, a).await
-            }
-            (None, Some(v)) => {
-                let key_encoder = JsonEncoder::new(
-                    &self.schema,
-                    Some(&self.pk_indices),
-                    TimestampHandlingMode::Milli,
-                );
-                let val_encoder = TemplateEncoder::new(&self.schema, None, v);
-                let a = UpsertFormatter::new(key_encoder, val_encoder);
-                self.pipe.write_chunk(chunk, a).await
-            }
-            (Some(k), None) => {
-                let key_encoder = TemplateEncoder::new(&self.schema, Some(&self.pk_indices), k);
-                let val_encoder =
-                    JsonEncoder::new(&self.schema, None, TimestampHandlingMode::Milli);
-                let a = UpsertFormatter::new(key_encoder, val_encoder);
-                self.pipe.write_chunk(chunk, a).await
-            }
-        }
     }
 }
 
 #[async_trait]
 impl SinkWriter for RedisSinkWriter {
     async fn write_batch(&mut self, chunk: StreamChunk) -> Result<()> {
-        if self.is_append_only {
-            self.append_only(chunk).await
-        } else {
-            self.upsert(chunk).await
-        }
+        dispatch_sink_formatter_impl!(&self.formatter, formatter, {
+            self.payload_writer.write_chunk(chunk, formatter).await
+        })
     }
 
     async fn begin_epoch(&mut self, epoch: u64) -> Result<()> {
@@ -341,15 +271,9 @@
         Ok(())
     }
 
-    async fn abort(&mut self) -> Result<()> {
-        self.pipe.clear();
-        Ok(())
-    }
-
     async fn barrier(&mut self, is_checkpoint: bool) -> Result<()> {
         if is_checkpoint {
-            self.pipe.query(&mut self.conn.as_mut().unwrap())?;
-            self.pipe.clear();
+            self.payload_writer.commit()?;
         }
         Ok(())
     }
@@ -383,7 +307,7 @@
         ]);
 
         let mut redis_sink_writer =
-            RedisSinkWriter::mock(schema, vec![0], true, (None, None)).unwrap();
+            RedisSinkWriter::mock(schema, vec![0], true, None, None).unwrap();
 
         let chunk_a = StreamChunk::new(
             vec![Op::Insert, Op::Insert, Op::Insert],
@@ -391,7 +315,6 @@
                 I32Array::from_iter(vec![1, 2, 3]).into_ref(),
                 Utf8Array::from_iter(vec!["Alice", "Bob", "Clare"]).into_ref(),
             ],
-            None,
         );
 
         redis_sink_writer
@@ -406,6 +329,7 @@
         ];
 
         redis_sink_writer
+            .payload_writer
             .pipe
             .cmd_iter()
             .enumerate()
@@ -438,10 +362,8 @@
             schema,
             vec![0],
             true,
-            (
-                Some("key-{id}".to_string()),
-                Some("values:{id:{id},name:{name}}".to_string()),
-            ),
+            Some("key-{id}".to_string()),
+            Some("values:{id:{id},name:{name}}".to_string()),
         )
         .unwrap();
 
@@ -451,7 +373,6 @@
                 I32Array::from_iter(vec![1, 2, 3]).into_ref(),
                 Utf8Array::from_iter(vec!["Alice", "Bob", "Clare"]).into_ref(),
             ],
-            None,
         );
 
         redis_sink_writer
@@ -474,6 +395,7 @@
         ];
 
         redis_sink_writer
+            .payload_writer
             .pipe
             .cmd_iter()
             .enumerate()
