// Copyright 2023 RisingWave Labs
//
// Licensed under the Apache License, Version 2.0 (the "License");
// you may not use this file except in compliance with the License.
// You may obtain a copy of the License at
//
//     http://www.apache.org/licenses/LICENSE-2.0
//
// Unless required by applicable law or agreed to in writing, software
// distributed under the License is distributed on an "AS IS" BASIS,
// WITHOUT WARRANTIES OR CONDITIONS OF ANY KIND, either express or implied.
// See the License for the specific language governing permissions and
// limitations under the License.
use core::fmt::Debug;
use std::collections::HashMap;

use anyhow::anyhow;
use async_nats::jetstream::context::Context;
use risingwave_common::array::StreamChunk;
use risingwave_common::catalog::Schema;
use risingwave_common::error::anyhow_error;
use serde_derive::Deserialize;
use serde_with::serde_as;
use tokio_retry::strategy::{jitter, ExponentialBackoff};
use tokio_retry::Retry;

use super::utils::chunk_to_json;
use super::{DummySinkCommitCoordinator, SinkWriter, SinkWriterParam};
use crate::common::NatsCommon;
use crate::sink::{Result, Sink, SinkError, SinkParam, SINK_TYPE_APPEND_ONLY};

pub const NATS_SINK: &str = "nats";

#[serde_as]
#[derive(Clone, Debug, Deserialize)]
pub struct NatsConfig {
    #[serde(flatten)]
    pub common: NatsCommon,
    // accept "append-only"
    pub r#type: String,
}

#[derive(Clone, Debug)]
pub struct NatsSink {
    pub config: NatsConfig,
    schema: Schema,
    is_append_only: bool,
}

// sink write
pub struct NatsSinkWriter {
    pub config: NatsConfig,
    context: Context,
    schema: Schema,
}

/// Basic data types for use with the nats interface
impl NatsConfig {
    pub fn from_hashmap(values: HashMap<String, String>) -> Result<Self> {
        let config = serde_json::from_value::<NatsConfig>(serde_json::to_value(values).unwrap())
            .map_err(|e| SinkError::Config(anyhow!(e)))?;
        if config.r#type != SINK_TYPE_APPEND_ONLY {
            Err(SinkError::Config(anyhow!(
                "Nats sink only support append-only mode"
            )))
        } else {
            Ok(config)
        }
    }
}

impl TryFrom<SinkParam> for NatsSink {
    type Error = SinkError;

    fn try_from(param: SinkParam) -> std::result::Result<Self, Self::Error> {
        let schema = param.schema();
        let config = NatsConfig::from_hashmap(param.properties)?;
        Ok(Self {
            config,
            schema,
            is_append_only: param.sink_type.is_append_only(),
        })
    }
}

impl Sink for NatsSink {
    type Coordinator = DummySinkCommitCoordinator;
    type Writer = NatsSinkWriter;

<<<<<<< HEAD
    const SINK_NAME: &'static str = NATS_SINK;

    async fn validate(&self, _client: Option<ConnectorClient>) -> Result<()> {
=======
    async fn validate(&self) -> Result<()> {
>>>>>>> d842cfa3
        if !self.is_append_only {
            return Err(SinkError::Nats(anyhow!(
                "Nats sink only support append-only mode"
            )));
        }
        match self.config.common.build_client().await {
            Ok(_client) => {}
            Err(error) => {
                return Err(SinkError::Nats(anyhow_error!(
                    "validate nats sink error: {:?}",
                    error
                )));
            }
        }
        Ok(())
    }

    async fn new_writer(&self, _writer_env: SinkWriterParam) -> Result<Self::Writer> {
        NatsSinkWriter::new(self.config.clone(), self.schema.clone()).await
    }
}

impl NatsSinkWriter {
    pub async fn new(config: NatsConfig, schema: Schema) -> Result<Self> {
        let context = config
            .common
            .build_context()
            .await
            .map_err(|e| SinkError::Nats(anyhow_error!("nats sink error: {:?}", e)))?;
        Ok::<_, SinkError>(Self {
            config: config.clone(),
            context,
            schema: schema.clone(),
        })
    }

    async fn append_only(&mut self, chunk: StreamChunk) -> Result<()> {
        Retry::spawn(
            ExponentialBackoff::from_millis(100).map(jitter).take(3),
            || async {
                let data = chunk_to_json(chunk.clone(), &self.schema).unwrap();
                for item in data {
                    self.context
                        .publish(self.config.common.subject.clone(), item.into())
                        .await
                        .map_err(|e| SinkError::Nats(anyhow_error!("nats sink error: {:?}", e)))?;
                }
                Ok::<_, SinkError>(())
            },
        )
        .await
        .map_err(|e| SinkError::Nats(anyhow_error!("nats sink error: {:?}", e)))
    }
}

#[async_trait::async_trait]
impl SinkWriter for NatsSinkWriter {
    async fn write_batch(&mut self, chunk: StreamChunk) -> Result<()> {
        self.append_only(chunk).await
    }

    async fn begin_epoch(&mut self, _epoch_id: u64) -> Result<()> {
        Ok(())
    }

    async fn barrier(&mut self, _is_checkpoint: bool) -> Result<()> {
        Ok(())
    }
}<|MERGE_RESOLUTION|>--- conflicted
+++ resolved
@@ -87,13 +87,9 @@
     type Coordinator = DummySinkCommitCoordinator;
     type Writer = NatsSinkWriter;
 
-<<<<<<< HEAD
     const SINK_NAME: &'static str = NATS_SINK;
 
-    async fn validate(&self, _client: Option<ConnectorClient>) -> Result<()> {
-=======
     async fn validate(&self) -> Result<()> {
->>>>>>> d842cfa3
         if !self.is_append_only {
             return Err(SinkError::Nats(anyhow!(
                 "Nats sink only support append-only mode"
