// Copyright 2023 RisingWave Labs
//
// Licensed under the Apache License, Version 2.0 (the "License");
// you may not use this file except in compliance with the License.
// You may obtain a copy of the License at
//
//     http://www.apache.org/licenses/LICENSE-2.0
//
// Unless required by applicable law or agreed to in writing, software
// distributed under the License is distributed on an "AS IS" BASIS,
// WITHOUT WARRANTIES OR CONDITIONS OF ANY KIND, either express or implied.
// See the License for the specific language governing permissions and
// limitations under the License.
use core::fmt::Debug;
use std::collections::HashMap;

use anyhow::anyhow;
use async_nats::jetstream::context::Context;
use risingwave_common::array::StreamChunk;
use risingwave_common::catalog::Schema;
use risingwave_common::error::anyhow_error;
use serde_derive::Deserialize;
use serde_with::serde_as;
use tokio_retry::strategy::{jitter, ExponentialBackoff};
use tokio_retry::Retry;

use super::utils::chunk_to_json;
use super::{DummySinkCommitCoordinator, SinkWriter, SinkWriterParam};
use crate::common::NatsCommon;
<<<<<<< HEAD
use crate::sink::writer::{LogSinkerOf, SinkWriterExt};
use crate::sink::{Result, Sink, SinkError, SINK_TYPE_APPEND_ONLY};
=======
use crate::sink::encoder::{JsonEncoder, TimestampHandlingMode};
use crate::sink::{Result, Sink, SinkError, SinkParam, SINK_TYPE_APPEND_ONLY};
>>>>>>> c855fbf7

pub const NATS_SINK: &str = "nats";

#[serde_as]
#[derive(Clone, Debug, Deserialize)]
pub struct NatsConfig {
    #[serde(flatten)]
    pub common: NatsCommon,
    // accept "append-only"
    pub r#type: String,
}

#[derive(Clone, Debug)]
pub struct NatsSink {
    pub config: NatsConfig,
    schema: Schema,
    is_append_only: bool,
}

// sink write
pub struct NatsSinkWriter {
    pub config: NatsConfig,
    context: Context,
    schema: Schema,
    json_encoder: JsonEncoder,
}

/// Basic data types for use with the nats interface
impl NatsConfig {
    pub fn from_hashmap(values: HashMap<String, String>) -> Result<Self> {
        let config = serde_json::from_value::<NatsConfig>(serde_json::to_value(values).unwrap())
            .map_err(|e| SinkError::Config(anyhow!(e)))?;
        if config.r#type != SINK_TYPE_APPEND_ONLY {
            Err(SinkError::Config(anyhow!(
                "Nats sink only support append-only mode"
            )))
        } else {
            Ok(config)
        }
    }
}

impl TryFrom<SinkParam> for NatsSink {
    type Error = SinkError;

    fn try_from(param: SinkParam) -> std::result::Result<Self, Self::Error> {
        let schema = param.schema();
        let config = NatsConfig::from_hashmap(param.properties)?;
        Ok(Self {
            config,
            schema,
            is_append_only: param.sink_type.is_append_only(),
        })
    }
}

impl Sink for NatsSink {
    type Coordinator = DummySinkCommitCoordinator;
    type LogSinker = LogSinkerOf<NatsSinkWriter>;

    const SINK_NAME: &'static str = NATS_SINK;

    async fn validate(&self) -> Result<()> {
        if !self.is_append_only {
            return Err(SinkError::Nats(anyhow!(
                "Nats sink only support append-only mode"
            )));
        }
        match self.config.common.build_client().await {
            Ok(_client) => {}
            Err(error) => {
                return Err(SinkError::Nats(anyhow_error!(
                    "validate nats sink error: {:?}",
                    error
                )));
            }
        }
        Ok(())
    }

<<<<<<< HEAD
    async fn new_log_sinker(&self, writer_param: SinkWriterParam) -> Result<Self::LogSinker> {
        Ok(
            NatsSinkWriter::new(self.config.clone(), self.schema.clone())
                .await?
                .into_log_sinker(writer_param.sink_metrics),
        )
=======
    async fn new_writer(&self, _writer_env: SinkWriterParam) -> Result<Self::Writer> {
        NatsSinkWriter::new(self.config.clone(), self.schema.clone()).await
>>>>>>> c855fbf7
    }
}

impl NatsSinkWriter {
    pub async fn new(config: NatsConfig, schema: Schema) -> Result<Self> {
        let context = config
            .common
            .build_context()
            .await
            .map_err(|e| SinkError::Nats(anyhow_error!("nats sink error: {:?}", e)))?;
        Ok::<_, SinkError>(Self {
            config: config.clone(),
            context,
            schema: schema.clone(),
            json_encoder: JsonEncoder::new(schema, None, TimestampHandlingMode::Milli),
        })
    }

    async fn append_only(&mut self, chunk: StreamChunk) -> Result<()> {
        Retry::spawn(
            ExponentialBackoff::from_millis(100).map(jitter).take(3),
            || async {
                let data = chunk_to_json(chunk.clone(), &self.json_encoder).unwrap();
                for item in data {
                    self.context
                        .publish(self.config.common.subject.clone(), item.into())
                        .await
                        .map_err(|e| SinkError::Nats(anyhow_error!("nats sink error: {:?}", e)))?;
                }
                Ok::<_, SinkError>(())
            },
        )
        .await
        .map_err(|e| SinkError::Nats(anyhow_error!("nats sink error: {:?}", e)))
    }
}

#[async_trait::async_trait]
impl SinkWriter for NatsSinkWriter {
    async fn write_batch(&mut self, chunk: StreamChunk) -> Result<()> {
        self.append_only(chunk).await
    }

    async fn begin_epoch(&mut self, _epoch_id: u64) -> Result<()> {
        Ok(())
    }

    async fn barrier(&mut self, _is_checkpoint: bool) -> Result<()> {
        Ok(())
    }
}<|MERGE_RESOLUTION|>--- conflicted
+++ resolved
@@ -27,13 +27,9 @@
 use super::utils::chunk_to_json;
 use super::{DummySinkCommitCoordinator, SinkWriter, SinkWriterParam};
 use crate::common::NatsCommon;
-<<<<<<< HEAD
+use crate::sink::encoder::{JsonEncoder, TimestampHandlingMode};
 use crate::sink::writer::{LogSinkerOf, SinkWriterExt};
-use crate::sink::{Result, Sink, SinkError, SINK_TYPE_APPEND_ONLY};
-=======
-use crate::sink::encoder::{JsonEncoder, TimestampHandlingMode};
 use crate::sink::{Result, Sink, SinkError, SinkParam, SINK_TYPE_APPEND_ONLY};
->>>>>>> c855fbf7
 
 pub const NATS_SINK: &str = "nats";
 
@@ -114,17 +110,12 @@
         Ok(())
     }
 
-<<<<<<< HEAD
     async fn new_log_sinker(&self, writer_param: SinkWriterParam) -> Result<Self::LogSinker> {
         Ok(
             NatsSinkWriter::new(self.config.clone(), self.schema.clone())
                 .await?
                 .into_log_sinker(writer_param.sink_metrics),
         )
-=======
-    async fn new_writer(&self, _writer_env: SinkWriterParam) -> Result<Self::Writer> {
-        NatsSinkWriter::new(self.config.clone(), self.schema.clone()).await
->>>>>>> c855fbf7
     }
 }
 
