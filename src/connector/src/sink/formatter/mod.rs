--- conflicted
+++ resolved
@@ -27,12 +27,8 @@
 pub use upsert::UpsertFormatter;
 
 use super::catalog::{SinkEncode, SinkFormat, SinkFormatDesc};
-<<<<<<< HEAD
+use super::encoder::KafkaConnectParams;
 use crate::sink::encoder::{JsonEncoder, ProtoEncoder, TimestampHandlingMode};
-=======
-use super::encoder::KafkaConnectParams;
-use crate::sink::encoder::{JsonEncoder, TimestampHandlingMode};
->>>>>>> 495ab39d
 
 /// Transforms a `StreamChunk` into a sequence of key-value pairs according a specific format,
 /// for example append-only, upsert or debezium.
@@ -132,15 +128,11 @@
                 )))
             }
             SinkFormat::Upsert => {
-<<<<<<< HEAD
                 if format_desc.encode != SinkEncode::Json {
                     return err_unsupported();
                 }
 
-                let key_encoder = JsonEncoder::new(
-=======
                 let mut key_encoder = JsonEncoder::new(
->>>>>>> 495ab39d
                     schema.clone(),
                     Some(pk_indices),
                     TimestampHandlingMode::Milli,
