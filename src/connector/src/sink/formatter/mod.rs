--- conflicted
+++ resolved
@@ -264,173 +264,6 @@
             },
             pk_indices,
         };
-<<<<<<< HEAD
-        let timestamptz_mode = TimestamptzHandlingMode::from_options(&format_desc.options)?;
-        let message_key_text_encode = format_desc
-            .key_encode
-            .as_ref()
-            .map(|encode| matches!(encode, SinkEncode::Text))
-            .unwrap_or(false);
-        if message_key_text_encode && pk_indices.len() != 1 {
-            return Err(SinkError::Config(anyhow!(
-                "Only one primary key column is supported for text key encoding"
-            )));
-        }
-
-        match format_desc.format {
-            SinkFormat::AppendOnly => {
-                let key_encoder = (!pk_indices.is_empty()).then(|| {
-                    JsonEncoder::new(
-                        schema.clone(),
-                        Some(pk_indices.clone()),
-                        DateHandlingMode::FromCe,
-                        TimestampHandlingMode::Milli,
-                        timestamptz_mode,
-                        TimeHandlingMode::Milli,
-                    )
-                });
-
-                match (message_key_text_encode, &format_desc.encode) {
-                    (false, SinkEncode::Json) => {
-                        let val_encoder = JsonEncoder::new(
-                            schema,
-                            None,
-                            DateHandlingMode::FromCe,
-                            TimestampHandlingMode::Milli,
-                            timestamptz_mode,
-                            TimeHandlingMode::Milli,
-                        );
-                        let formatter = AppendOnlyFormatter::new(key_encoder, val_encoder);
-                        Ok(SinkFormatterImpl::AppendOnlyJson(formatter))
-                    }
-                    (true, SinkEncode::Json) => {
-                        let key_encoder =
-                            TextEncoder::new(schema.clone(), Some(pk_indices.clone()));
-                        let val_encoder = JsonEncoder::new(
-                            schema,
-                            None,
-                            DateHandlingMode::FromCe,
-                            TimestampHandlingMode::Milli,
-                            timestamptz_mode,
-                            TimeHandlingMode::Milli,
-                        );
-                        Ok(SinkFormatterImpl::AppendOnlyTextJson(
-                            AppendOnlyFormatter::new(Some(key_encoder), val_encoder),
-                        ))
-                    }
-                    (false, SinkEncode::Protobuf) => {
-                        // By passing `None` as `aws_auth_props`, reading from `s3://` not supported yet.
-                        let (descriptor, sid) = crate::schema::protobuf::fetch_descriptor(
-                            &format_desc.options,
-                            topic,
-                            None,
-                        )
-                        .await
-                        .map_err(|e| SinkError::Config(anyhow!(e)))?;
-                        let header = match sid {
-                            None => ProtoHeader::None,
-                            Some(sid) => ProtoHeader::ConfluentSchemaRegistry(sid),
-                        };
-                        let val_encoder = ProtoEncoder::new(schema, None, descriptor, header)?;
-                        let formatter = AppendOnlyFormatter::new(key_encoder, val_encoder);
-                        Ok(SinkFormatterImpl::AppendOnlyProto(formatter))
-                    }
-                    (true, SinkEncode::Protobuf) => {
-                        let key_encoder =
-                            TextEncoder::new(schema.clone(), Some(pk_indices.clone()));
-                        // By passing `None` as `aws_auth_props`, reading from `s3://` not supported yet.
-                        let (descriptor, sid) = crate::schema::protobuf::fetch_descriptor(
-                            &format_desc.options,
-                            topic,
-                            None,
-                        )
-                        .await
-                        .map_err(|e| SinkError::Config(anyhow!(e)))?;
-                        let header = match sid {
-                            None => ProtoHeader::None,
-                            Some(sid) => ProtoHeader::ConfluentSchemaRegistry(sid),
-                        };
-                        let val_encoder = ProtoEncoder::new(schema, None, descriptor, header)?;
-                        Ok(SinkFormatterImpl::AppendOnlyTextProto(
-                            AppendOnlyFormatter::new(Some(key_encoder), val_encoder),
-                        ))
-                    }
-                    (_, SinkEncode::Avro) => err_unsupported(),
-                    (false, SinkEncode::Template) => {
-                        let key_format = format_desc.options.get(KEY_FORMAT).ok_or_else(|| {
-                            SinkError::Config(anyhow!(
-                                "Cannot find 'key_format',please set it or use JSON"
-                            ))
-                        })?;
-                        let value_format =
-                            format_desc.options.get(VALUE_FORMAT).ok_or_else(|| {
-                                SinkError::Config(anyhow!(
-                                    "Cannot find 'redis_value_format',please set it or use JSON"
-                                ))
-                            })?;
-                        let key_encoder = TemplateEncoder::new(
-                            schema.clone(),
-                            Some(pk_indices),
-                            key_format.clone(),
-                        );
-                        let val_encoder = TemplateEncoder::new(schema, None, value_format.clone());
-                        Ok(SinkFormatterImpl::AppendOnlyTemplate(
-                            AppendOnlyFormatter::new(Some(key_encoder), val_encoder),
-                        ))
-                    }
-                    (true, SinkEncode::Template) => {
-                        let key_encoder =
-                            TextEncoder::new(schema.clone(), Some(pk_indices.clone()));
-                        let value_format =
-                            format_desc.options.get(VALUE_FORMAT).ok_or_else(|| {
-                                SinkError::Config(anyhow!(
-                                    "Cannot find 'redis_value_format',please set it or use JSON"
-                                ))
-                            })?;
-                        let val_encoder = TemplateEncoder::new(schema, None, value_format.clone());
-                        Ok(SinkFormatterImpl::AppendOnlyTextTemplate(
-                            AppendOnlyFormatter::new(Some(key_encoder), val_encoder),
-                        ))
-                    }
-                    (_, ref encode) => Err(SinkError::Config(anyhow!(
-                        "Unsupported encode for append-only: {:?}",
-                        encode
-                    ))),
-                }
-            }
-            SinkFormat::Debezium => {
-                if format_desc.encode != SinkEncode::Json {
-                    return err_unsupported();
-                }
-
-                Ok(SinkFormatterImpl::DebeziumJson(DebeziumJsonFormatter::new(
-                    schema,
-                    pk_indices,
-                    db_name,
-                    sink_from_name,
-                    DebeziumAdapterOpts::default(),
-                )))
-            }
-            SinkFormat::Upsert => {
-                match (message_key_text_encode, &format_desc.encode) {
-                    (false, SinkEncode::Json) => {
-                        let mut key_encoder = JsonEncoder::new(
-                            schema.clone(),
-                            Some(pk_indices),
-                            DateHandlingMode::FromCe,
-                            TimestampHandlingMode::Milli,
-                            timestamptz_mode,
-                            TimeHandlingMode::Milli,
-                        );
-                        let mut val_encoder = JsonEncoder::new(
-                            schema,
-                            None,
-                            DateHandlingMode::FromCe,
-                            TimestampHandlingMode::Milli,
-                            timestamptz_mode,
-                            TimeHandlingMode::Milli,
-                        );
-=======
 
         // When defining `SinkFormatterImpl` we already linked each variant (eg `AppendOnlyJson`) to
         // an instantiation (eg `AppendOnlyFormatter<JsonEncoder, JsonEncoder>`) that implements the
@@ -438,7 +271,6 @@
         //
         // Here we just need to match a `(format, encode)` to a variant, and rustc shall be able to
         // find the corresponding instantiation.
->>>>>>> 3a1e2591
 
         // However,
         //   `Impl::AppendOnlyJson(FormatterBuild::build(p).await?)`
@@ -447,127 +279,6 @@
             T::build(p).await
         }
 
-<<<<<<< HEAD
-                        // Initialize the upsert_stream
-                        let formatter = UpsertFormatter::new(key_encoder, val_encoder);
-                        Ok(SinkFormatterImpl::UpsertJson(formatter))
-                    }
-                    (true, SinkEncode::Json) => {
-                        let key_encoder =
-                            TextEncoder::new(schema.clone(), Some(pk_indices.clone()));
-                        let mut val_encoder = JsonEncoder::new(
-                            schema,
-                            None,
-                            DateHandlingMode::FromCe,
-                            TimestampHandlingMode::Milli,
-                            timestamptz_mode,
-                            TimeHandlingMode::Milli,
-                        );
-
-                        if let Some(s) = format_desc.options.get("schemas.enable") {
-                            match s.to_lowercase().parse::<bool>() {
-                                Ok(true) => {
-                                    let kafka_connect = KafkaConnectParams {
-                                        schema_name: format!("{}.{}", db_name, sink_from_name),
-                                    };
-                                    val_encoder = val_encoder.with_kafka_connect(kafka_connect);
-                                }
-                                Ok(false) => {}
-                                _ => {
-                                    return Err(SinkError::Config(anyhow!(
-                                        "schemas.enable is expected to be `true` or `false`, got {}",
-                                        s
-                                    )));
-                                }
-                            }
-                        };
-                        Ok(SinkFormatterImpl::UpsertTextJson(UpsertFormatter::new(
-                            key_encoder,
-                            val_encoder,
-                        )))
-                    }
-                    (false, SinkEncode::Template) => {
-                        let key_format = format_desc.options.get(KEY_FORMAT).ok_or_else(|| {
-                            SinkError::Config(anyhow!(
-                                "Cannot find 'key_format',please set it or use JSON"
-                            ))
-                        })?;
-                        let value_format =
-                            format_desc.options.get(VALUE_FORMAT).ok_or_else(|| {
-                                SinkError::Config(anyhow!(
-                                    "Cannot find 'redis_value_format',please set it or use JSON"
-                                ))
-                            })?;
-                        let key_encoder = TemplateEncoder::new(
-                            schema.clone(),
-                            Some(pk_indices),
-                            key_format.clone(),
-                        );
-                        let val_encoder = TemplateEncoder::new(schema, None, value_format.clone());
-                        Ok(SinkFormatterImpl::UpsertTemplate(UpsertFormatter::new(
-                            key_encoder,
-                            val_encoder,
-                        )))
-                    }
-                    (true, SinkEncode::Template) => {
-                        let key_encoder =
-                            TextEncoder::new(schema.clone(), Some(pk_indices.clone()));
-                        let value_format =
-                            format_desc.options.get(VALUE_FORMAT).ok_or_else(|| {
-                                SinkError::Config(anyhow!(
-                                    "Cannot find 'redis_value_format',please set it or use JSON"
-                                ))
-                            })?;
-                        let val_encoder = TemplateEncoder::new(schema, None, value_format.clone());
-                        Ok(SinkFormatterImpl::UpsertTextTemplate(UpsertFormatter::new(
-                            key_encoder,
-                            val_encoder,
-                        )))
-                    }
-                    (false, SinkEncode::Avro) => {
-                        let (key_schema, val_schema) =
-                            crate::schema::avro::fetch_schema(&format_desc.options, topic)
-                                .await
-                                .map_err(|e| SinkError::Config(anyhow!(e)))?;
-                        let key_encoder = AvroEncoder::new(
-                            schema.clone(),
-                            Some(pk_indices),
-                            key_schema.schema,
-                            AvroHeader::ConfluentSchemaRegistry(key_schema.id),
-                        )?;
-                        let val_encoder = AvroEncoder::new(
-                            schema.clone(),
-                            None,
-                            val_schema.schema,
-                            AvroHeader::ConfluentSchemaRegistry(val_schema.id),
-                        )?;
-                        let formatter = UpsertFormatter::new(key_encoder, val_encoder);
-                        Ok(SinkFormatterImpl::UpsertAvro(formatter))
-                    }
-                    (true, SinkEncode::Avro) => {
-                        let key_encoder =
-                            TextEncoder::new(schema.clone(), Some(pk_indices.clone()));
-                        let (_, val_schema) =
-                            crate::schema::avro::fetch_schema(&format_desc.options, topic)
-                                .await
-                                .map_err(|e| SinkError::Config(anyhow!(e)))?;
-                        let val_encoder = AvroEncoder::new(
-                            schema.clone(),
-                            None,
-                            val_schema.schema,
-                            AvroHeader::ConfluentSchemaRegistry(val_schema.id),
-                        )?;
-                        let formatter = UpsertFormatter::new(key_encoder, val_encoder);
-                        Ok(SinkFormatterImpl::UpsertTextAvro(formatter))
-                    }
-                    (_, SinkEncode::Protobuf) => err_unsupported(),
-
-                    (_, ref encode) => Err(SinkError::Config(anyhow!(
-                        "Unsupported encode for upsert: {:?}",
-                        encode
-                    ))),
-                }
-=======
         Ok(match (&format_desc.format, &format_desc.encode) {
             (F::AppendOnly, E::Json) => Impl::AppendOnlyJson(build(p).await?),
             (F::AppendOnly, E::Protobuf) => Impl::AppendOnlyProto(build(p).await?),
@@ -584,7 +295,6 @@
                     format_desc.format,
                     format_desc.encode,
                 )));
->>>>>>> 3a1e2591
             }
         })
     }
