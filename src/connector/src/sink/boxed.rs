--- conflicted
+++ resolved
@@ -20,30 +20,10 @@
 use risingwave_common::buffer::Bitmap;
 use risingwave_pb::connector_service::SinkMetadata;
 
-<<<<<<< HEAD
-use crate::sink::writer::{LogSinkerOf, SinkWriter};
-use crate::sink::{Sink, SinkCommitCoordinator, SinkWriterParam};
-
-pub type BoxWriter<CM> = Box<dyn SinkWriter<CommitMetadata = CM> + Send + 'static>;
-pub type BoxCoordinator = Box<dyn SinkCommitCoordinator + Send + 'static>;
-pub type BoxSink = Box<
-    dyn Sink<LogSinker = LogSinkerOf<BoxWriter<()>>, Coordinator = BoxCoordinator>
-        + Send
-        + Sync
-        + 'static,
->;
-
-impl Debug for BoxSink {
-    fn fmt(&self, f: &mut Formatter<'_>) -> std::fmt::Result {
-        f.write_str("BoxSink")
-    }
-}
-=======
 use crate::sink::{SinkCommitCoordinator, SinkWriter};
 
 pub type BoxWriter<CM> = Box<dyn SinkWriter<CommitMetadata = CM> + Send + 'static>;
 pub type BoxCoordinator = Box<dyn SinkCommitCoordinator + Send + 'static>;
->>>>>>> c855fbf7
 
 #[async_trait]
 impl<CM: 'static + Send> SinkWriter for BoxWriter<CM> {
@@ -79,31 +59,4 @@
     async fn commit(&mut self, epoch: u64, metadata: Vec<SinkMetadata>) -> crate::sink::Result<()> {
         self.deref_mut().commit(epoch, metadata).await
     }
-<<<<<<< HEAD
-}
-
-#[async_trait]
-impl Sink for BoxSink {
-    type Coordinator = BoxCoordinator;
-    type LogSinker = LogSinkerOf<BoxWriter<()>>;
-
-    async fn validate(&self, client: Option<ConnectorClient>) -> crate::sink::Result<()> {
-        self.deref().validate(client).await
-    }
-
-    async fn new_log_sinker(
-        &self,
-        writer_param: SinkWriterParam,
-    ) -> crate::sink::Result<Self::LogSinker> {
-        self.deref().new_log_sinker(writer_param).await
-    }
-
-    async fn new_coordinator(
-        &self,
-        connector_client: Option<ConnectorClient>,
-    ) -> crate::sink::Result<Self::Coordinator> {
-        self.deref().new_coordinator(connector_client).await
-    }
-=======
->>>>>>> c855fbf7
 }