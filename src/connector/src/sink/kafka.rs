--- conflicted
+++ resolved
@@ -346,7 +346,6 @@
     }
 }
 
-<<<<<<< HEAD
 trait DeliveryFutureTrait = Future<Output = <DeliveryFuture as Future>::Output> + Unpin + 'static;
 
 enum KafkaDeliveryFutureManagerItem<F> {
@@ -413,18 +412,6 @@
         }
         self.items
             .push_back((epoch, KafkaDeliveryFutureManagerItem::Barrier));
-    }
-
-    async fn await_one_delivery(&mut self) -> Result<()> {
-        for (_, item) in self.items.iter_mut().rev() {
-            if let KafkaDeliveryFutureManagerItem::Chunk {futures, ..} = item && !futures.is_empty() {
-                let delivery_future = futures.pop_front().expect("have checked non-empty");
-                return map_future_result(delivery_future.await).map_err(SinkError::Kafka);
-            } else {
-                continue;
-            }
-        }
-        Ok(())
     }
 
     fn start_write_chunk(
@@ -471,8 +458,14 @@
 
 impl<'a, F: DeliveryFutureTrait> KafkaDeliveryFutureManagerAddFuture<'a, F> {
     async fn add_future(&mut self, future: F) -> Result<()> {
-        if self.0.future_count == self.0.max_future_count {
-            self.0.await_one_delivery().await?;
+        while self.0.future_count >= self.0.max_future_count {
+            tracing::warn!(
+                "Number of records being delivered ({}) >= expected kafka producer queue size ({}).
+                This indicates the default value of queue.buffering.max.messages has changed.",
+                self.0.future_count,
+                self.0.max_future_count,
+            );
+            self.await_one_delivery().await?;
         }
         match self.0.items.back_mut() {
             Some((_, KafkaDeliveryFutureManagerItem::Chunk { futures, .. })) => {
@@ -482,6 +475,19 @@
             }
             _ => unreachable!("should add future only after add a new chunk"),
         }
+    }
+
+    async fn await_one_delivery(&mut self) -> Result<()> {
+        for (_, item) in self.0.items.iter_mut().rev() {
+            if let KafkaDeliveryFutureManagerItem::Chunk {futures, ..} = item && !futures.is_empty() {
+                let delivery_future = futures.pop_front().expect("have checked non-empty");
+                self.0.future_count -= 1;
+                return map_future_result(delivery_future.await).map_err(SinkError::Kafka);
+            } else {
+                continue;
+            }
+        }
+        Ok(())
     }
 }
 
@@ -535,9 +541,6 @@
     }
 }
 
-/// The delivery buffer queue size
-=======
->>>>>>> dc6865cb
 /// When the `DeliveryFuture` the current `future_delivery_buffer`
 /// is buffering is greater than `queue_buffering_max_messages` * `KAFKA_WRITER_MAX_QUEUE_SIZE_RATIO`,
 /// then enforcing commit once
@@ -586,11 +589,20 @@
             // Generate the producer
             c.create_with_context(producer_ctx).await?
         };
+
+        let max_delivery_buffer_size = (config
+            .rdkafka_properties
+            .queue_buffering_max_messages
+            .as_ref()
+            .cloned()
+            .unwrap_or(KAFKA_WRITER_MAX_QUEUE_SIZE) as f32
+            * KAFKA_WRITER_MAX_QUEUE_SIZE_RATIO) as usize;
+
         Ok(KafkaLogSinker {
             formatter,
             inner,
             config: config.clone(),
-            future_manager: KafkaDeliveryFutureManager::new(KAFKA_WRITER_MAX_QUEUE_SIZE),
+            future_manager: KafkaDeliveryFutureManager::new(max_delivery_buffer_size),
         })
     }
 }
@@ -607,40 +619,10 @@
 
         let mut ret = Ok(());
 
-        let max_delivery_buffer_size = (self
-            .config
-            .rdkafka_properties
-            .queue_buffering_max_messages
-            .as_ref()
-            .cloned()
-            .unwrap_or(KAFKA_WRITER_MAX_QUEUE_SIZE) as f32
-            * KAFKA_WRITER_MAX_QUEUE_SIZE_RATIO) as usize;
-
         for i in 0..self.config.max_retry_num {
             match self.inner.send_result(record) {
                 Ok(delivery_future) => {
-<<<<<<< HEAD
                     self.add_future.add_future(delivery_future).await?;
-=======
-                    // First check if the current length is
-                    // greater than the preset limit
-                    while self.future_delivery_buffer.len() >= max_delivery_buffer_size {
-                        tracing::warn!(
-                            "Number of records being delivered ({}) >= expected kafka producer queue size ({}).
-                            This indicates the default value of queue.buffering.max.messages has changed.",
-                            self.future_delivery_buffer.len(),
-                            max_delivery_buffer_size
-                        );
-                        Self::map_future_result(
-                            self.future_delivery_buffer
-                                .pop_front()
-                                .expect("Expect the future not to be None")
-                                .await,
-                        )?;
-                    }
-
-                    self.future_delivery_buffer.push_back(delivery_future);
->>>>>>> dc6865cb
                     success_flag = true;
                     break;
                 }
@@ -658,15 +640,10 @@
                         KafkaError::MessageProduction(RDKafkaErrorCode::QueueFull) => {
                             tracing::warn!(
                                 "Producer queue full. Delivery future buffer size={}. Await and retry #{}",
-                                self.future_delivery_buffer.len(),
+                                self.add_future.0.future_count,
                                 i
                             );
-                            Self::map_future_result(
-                                self.future_delivery_buffer
-                                    .pop_front()
-                                    .expect("Expect the future not to be None")
-                                    .await,
-                            )?;
+                            self.add_future.await_one_delivery().await?;
                             continue;
                         }
                         _ => return Err(e.into()),
