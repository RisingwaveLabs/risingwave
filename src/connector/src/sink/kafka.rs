--- conflicted
+++ resolved
@@ -509,13 +509,8 @@
 }
 
 impl KafkaTransactionConductor {
-<<<<<<< HEAD
-    async fn new(config: KafkaConfig) -> Result<Self> {
+    async fn new(mut config: KafkaConfig) -> Result<Self> {
         let inner: ThreadedProducer<PrivateLinkProducerContext> = {
-=======
-    async fn new(mut config: KafkaConfig) -> Result<Self> {
-        let inner: ThreadedProducer<DefaultProducerContext> = {
->>>>>>> 1e9c917c
             let mut c = ClientConfig::new();
             config.common.set_security_properties(&mut c);
             c.set("bootstrap.servers", &config.common.brokers)
