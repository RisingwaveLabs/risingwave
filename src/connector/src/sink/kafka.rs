// Copyright 2023 RisingWave Labs
//
// Licensed under the Apache License, Version 2.0 (the "License");
// you may not use this file except in compliance with the License.
// You may obtain a copy of the License at
//
//     http://www.apache.org/licenses/LICENSE-2.0
//
// Unless required by applicable law or agreed to in writing, software
// distributed under the License is distributed on an "AS IS" BASIS,
// WITHOUT WARRANTIES OR CONDITIONS OF ANY KIND, either express or implied.
// See the License for the specific language governing permissions and
// limitations under the License.

use std::collections::HashMap;
use std::fmt::Debug;
use std::sync::Arc;
use std::time::{Duration, SystemTime, UNIX_EPOCH};

use anyhow::anyhow;
use futures_async_stream::for_await;
use rdkafka::error::{KafkaError, KafkaResult};
use rdkafka::message::ToBytes;
use rdkafka::producer::{DeliveryFuture, FutureProducer, FutureRecord};
use rdkafka::types::RDKafkaErrorCode;
use rdkafka::ClientConfig;
use risingwave_common::array::StreamChunk;
use risingwave_common::catalog::Schema;
use risingwave_rpc_client::ConnectorClient;
use serde_derive::{Deserialize, Serialize};
use serde_json::Value;
use serde_with::{serde_as, DisplayFromStr};

use super::{
    Sink, SinkError, SinkParam, SINK_TYPE_APPEND_ONLY, SINK_TYPE_DEBEZIUM, SINK_TYPE_OPTION,
    SINK_TYPE_UPSERT,
};
use crate::common::KafkaCommon;
use crate::sink::utils::{
    gen_append_only_message_stream, gen_debezium_message_stream, gen_upsert_message_stream,
    AppendOnlyAdapterOpts, DebeziumAdapterOpts, UpsertAdapterOpts,
};
use crate::sink::{
    DummySinkCommitCoordinator, Result, SinkWriterParam, SinkWriterV1, SinkWriterV1Adapter,
};
use crate::source::kafka::{KafkaProperties, KafkaSplitEnumerator, PrivateLinkProducerContext};
use crate::source::{SourceEnumeratorContext, SplitEnumerator};
use crate::{
    deserialize_bool_from_string, deserialize_duration_from_string, deserialize_u32_from_string,
};

pub const KAFKA_SINK: &str = "kafka";

const fn _default_timeout() -> Duration {
    Duration::from_secs(5)
}

const fn _default_max_retries() -> u32 {
    3
}

const fn _default_retry_backoff() -> Duration {
    Duration::from_millis(100)
}

const fn _default_use_transaction() -> bool {
    false
}

const fn _default_force_append_only() -> bool {
    false
}

#[serde_as]
#[derive(Debug, Clone, Serialize, Deserialize)]
pub struct RdKafkaPropertiesProducer {
    /// Maximum number of messages allowed on the producer queue. This queue is shared by all
    /// topics and partitions. A value of 0 disables this limit.
    #[serde(rename = "properties.queue.buffering.max.messages")]
    #[serde_as(as = "Option<DisplayFromStr>")]
    pub queue_buffering_max_messages: Option<usize>,

    /// Maximum total message size sum allowed on the producer queue. This queue is shared by all
    /// topics and partitions. This property has higher priority than queue.buffering.max.messages.
    #[serde(rename = "properties.queue.buffering.max.kbytes")]
    #[serde_as(as = "Option<DisplayFromStr>")]
    queue_buffering_max_kbytes: Option<usize>,

    /// Delay in milliseconds to wait for messages in the producer queue to accumulate before
    /// constructing message batches (MessageSets) to transmit to brokers. A higher value allows
    /// larger and more effective (less overhead, improved compression) batches of messages to
    /// accumulate at the expense of increased message delivery latency.
    #[serde(rename = "properties.queue.buffering.max.ms")]
    #[serde_as(as = "Option<DisplayFromStr>")]
    queue_buffering_max_ms: Option<f64>,

    /// When set to true, the producer will ensure that messages are successfully produced exactly
    /// once and in the original produce order. The following configuration properties are adjusted
    /// automatically (if not modified by the user) when idempotence is enabled:
    /// max.in.flight.requests.per.connection=5 (must be less than or equal to 5),
    /// retries=INT32_MAX (must be greater than 0), acks=all, queuing.strategy=fifo. Producer
    /// will fail if user-supplied configuration is incompatible.
    #[serde(rename = "properties.enable.idempotence")]
    #[serde_as(as = "Option<DisplayFromStr>")]
    enable_idempotence: Option<bool>,

    /// How many times to retry sending a failing Message.
    #[serde(rename = "properties.message.send.max.retries")]
    #[serde_as(as = "Option<DisplayFromStr>")]
    message_send_max_retries: Option<usize>,

    /// The backoff time in milliseconds before retrying a protocol request.
    #[serde(rename = "properties.retry.backoff.ms")]
    #[serde_as(as = "Option<DisplayFromStr>")]
    retry_backoff_ms: Option<usize>,

    /// Maximum number of messages batched in one MessageSet
    #[serde(rename = "properties.batch.num.messages")]
    #[serde_as(as = "Option<DisplayFromStr>")]
    batch_num_messages: Option<usize>,

    /// Maximum size (in bytes) of all messages batched in one MessageSet, including protocol
    /// framing overhead. This limit is applied after the first message has been added to the
    /// batch, regardless of the first message's size, this is to ensure that messages that exceed
    /// batch.size are produced.
    #[serde(rename = "properties.batch.size")]
    #[serde_as(as = "Option<DisplayFromStr>")]
    batch_size: Option<usize>,
}

impl RdKafkaPropertiesProducer {
    pub(crate) fn set_client(&self, c: &mut rdkafka::ClientConfig) {
        if let Some(v) = self.queue_buffering_max_messages {
            c.set("queue.buffering.max.messages", v.to_string());
        }
        if let Some(v) = self.queue_buffering_max_kbytes {
            c.set("queue.buffering.max.kbytes", v.to_string());
        }
        if let Some(v) = self.queue_buffering_max_ms {
            c.set("queue.buffering.max.ms", v.to_string());
        }
        if let Some(v) = self.enable_idempotence {
            c.set("enable.idempotence", v.to_string());
        }
        if let Some(v) = self.message_send_max_retries {
            c.set("message.send.max.retries", v.to_string());
        }
        if let Some(v) = self.retry_backoff_ms {
            c.set("retry.backoff.ms", v.to_string());
        }
        if let Some(v) = self.batch_num_messages {
            c.set("batch.num.messages", v.to_string());
        }
        if let Some(v) = self.batch_size {
            c.set("batch.size", v.to_string());
        }
    }
}

#[serde_as]
#[derive(Debug, Clone, Deserialize)]
pub struct KafkaConfig {
    #[serde(skip_serializing)]
    pub connector: String, // Must be "kafka" here.

    // #[serde(rename = "connection.name")]
    // pub connection: String,
    #[serde(flatten)]
    pub common: KafkaCommon,

    pub r#type: String, // accept "append-only", "debezium", or "upsert"

    #[serde(
        default = "_default_force_append_only",
        deserialize_with = "deserialize_bool_from_string"
    )]
    pub force_append_only: bool,

    #[serde(
        rename = "properties.timeout",
        default = "_default_timeout",
        deserialize_with = "deserialize_duration_from_string"
    )]
    pub timeout: Duration,

    #[serde(
        rename = "properties.retry.max",
        default = "_default_max_retries",
        deserialize_with = "deserialize_u32_from_string"
    )]
    pub max_retry_num: u32,

    #[serde(
        rename = "properties.retry.interval",
        default = "_default_retry_backoff",
        deserialize_with = "deserialize_duration_from_string"
    )]
    pub retry_interval: Duration,

    #[serde(
        default = "_default_use_transaction",
        deserialize_with = "deserialize_bool_from_string"
    )]
    pub use_transaction: bool,

    /// We have parsed the primary key for an upsert kafka sink into a `usize` vector representing
    /// the indices of the pk columns in the frontend, so we simply store the primary key here
    /// as a string.
    pub primary_key: Option<String>,

    #[serde(flatten)]
    pub rdkafka_properties: RdKafkaPropertiesProducer,
}

impl KafkaConfig {
    pub fn from_hashmap(values: HashMap<String, String>) -> Result<Self> {
        let config = serde_json::from_value::<KafkaConfig>(serde_json::to_value(values).unwrap())
            .map_err(|e| SinkError::Config(anyhow!(e)))?;

        if config.r#type != SINK_TYPE_APPEND_ONLY
            && config.r#type != SINK_TYPE_DEBEZIUM
            && config.r#type != SINK_TYPE_UPSERT
        {
            return Err(SinkError::Config(anyhow!(
                "`{}` must be {}, {}, or {}",
                SINK_TYPE_OPTION,
                SINK_TYPE_APPEND_ONLY,
                SINK_TYPE_DEBEZIUM,
                SINK_TYPE_UPSERT
            )));
        }
        Ok(config)
    }

    pub(crate) fn set_client(&self, c: &mut rdkafka::ClientConfig) {
        self.common.set_client(c);
        self.rdkafka_properties.set_client(c);

        tracing::info!("kafka client starts with: {:?}", c);
    }
}

impl From<KafkaConfig> for KafkaProperties {
    fn from(val: KafkaConfig) -> Self {
        KafkaProperties {
            bytes_per_second: None,
            max_num_messages: None,
            scan_startup_mode: None,
            time_offset: None,
            consumer_group: None,
            upsert: None,
            common: val.common,
            rdkafka_properties: Default::default(),
        }
    }
}

#[derive(Debug)]
pub struct KafkaSink {
    pub config: KafkaConfig,
    schema: Schema,
    pk_indices: Vec<usize>,
    is_append_only: bool,
    db_name: String,
    sink_from_name: String,
}

impl KafkaSink {
    pub fn new(config: KafkaConfig, param: SinkParam) -> Self {
        Self {
            config,
            schema: param.schema(),
            pk_indices: param.pk_indices,
            is_append_only: param.sink_type.is_append_only(),
            db_name: param.db_name,
            sink_from_name: param.sink_from_name,
        }
    }
}

#[async_trait::async_trait]
impl Sink for KafkaSink {
    type Coordinator = DummySinkCommitCoordinator;
    type Writer = SinkWriterV1Adapter<KafkaSinkWriter>;

    async fn new_writer(&self, writer_param: SinkWriterParam) -> Result<Self::Writer> {
        Ok(SinkWriterV1Adapter::new(
            KafkaSinkWriter::new(
                self.config.clone(),
                self.schema.clone(),
                self.pk_indices.clone(),
                self.is_append_only,
                self.db_name.clone(),
                self.sink_from_name.clone(),
                format!("sink-{:?}", writer_param.executor_id),
            )
            .await?,
        ))
    }

    async fn validate(&self, _client: Option<ConnectorClient>) -> Result<()> {
        // For upsert Kafka sink, the primary key must be defined.
        if !self.is_append_only && self.pk_indices.is_empty() {
            return Err(SinkError::Config(anyhow!(
                "primary key not defined for {} kafka sink (please define in `primary_key` field)",
                self.config.r#type
            )));
        }

        // Try Kafka connection.
        // There is no such interface for kafka producer to validate a connection
        // use enumerator to validate broker reachability and existence of topic
        let mut ticker = KafkaSplitEnumerator::new(
            KafkaProperties::from(self.config.clone()),
            Arc::new(SourceEnumeratorContext::default()),
        )
        .await?;
        _ = ticker.list_splits().await?;
        Ok(())
    }
}

#[derive(Debug, Clone, PartialEq, enum_as_inner::EnumAsInner)]
enum KafkaSinkState {
    Init,
    // State running with epoch.
    Running(u64),
}

/// The delivery buffer queue size
/// When the `DeliveryFuture` the current `future_delivery_buffer`
/// is buffering is greater than this size, then enforcing commit once
const KAFKA_WRITER_MAX_QUEUE_SIZE: usize = 10;

pub struct KafkaSinkWriter {
    pub config: KafkaConfig,
    pub inner: FutureProducer<PrivateLinkProducerContext>,
    identifier: String,
    state: KafkaSinkState,
    schema: Schema,
    pk_indices: Vec<usize>,
    is_append_only: bool,
<<<<<<< HEAD
    future_delivery_buffer: Vec<DeliveryFuture>,
=======
    db_name: String,
    sink_from_name: String,
>>>>>>> 999b9d26
}

impl KafkaSinkWriter {
    pub async fn new(
        mut config: KafkaConfig,
        schema: Schema,
        pk_indices: Vec<usize>,
        is_append_only: bool,
        db_name: String,
        sink_from_name: String,
        identifier: String,
    ) -> Result<Self> {
        let inner: FutureProducer<PrivateLinkProducerContext> = {
            let mut c = ClientConfig::new();

            // KafkaConfig configuration
            config.common.set_security_properties(&mut c);
            config.set_client(&mut c);

            // ClientConfig configuration
            c.set("bootstrap.servers", &config.common.brokers)
                .set("message.timeout.ms", "5000");
            // Note that we will not use transaction during sinking, thus set it to false
            config.use_transaction = false;

            // Create the producer context, will be used to create the producer
            let producer_ctx = PrivateLinkProducerContext::new(
                config.common.broker_rewrite_map.clone(),
                // fixme: enable kafka native metrics for sink
                None,
                None,
            )?;

            // Generate the producer
            c.create_with_context(producer_ctx).await?
        };

        Ok(KafkaSinkWriter {
            config: config.clone(),
            inner,
            identifier,
            state: KafkaSinkState::Init,
            schema,
            pk_indices,
            is_append_only,
<<<<<<< HEAD
            future_delivery_buffer: Vec::new(),
=======
            db_name,
            sink_from_name,
>>>>>>> 999b9d26
        })
    }

    /// The wrapper function for the actual `FutureProducer::send_result`
    /// Just for better error handling purpose
    #[expect(clippy::unused_async)]
    async fn send_result_inner<'a, K, P>(
        &'a self,
        record: FutureRecord<'a, K, P>,
    ) -> core::result::Result<DeliveryFuture, (KafkaError, FutureRecord<'a, K, P>)>
    where
        K: ToBytes + ?Sized,
        P: ToBytes + ?Sized,
    {
        self.inner.send_result(record)
    }

    /// The actual `send_result` function, will be called when the `KafkaSinkWriter` needs to sink
    /// messages
    async fn send_result<'a, K, P>(
        &'a mut self,
        mut record: FutureRecord<'a, K, P>,
    ) -> KafkaResult<()>
    where
        K: ToBytes + ?Sized,
        P: ToBytes + ?Sized,
    {
        // The error to be returned
        let mut err = KafkaError::Canceled;

        // First take the ownership of the exist buffer
        let mut future_buffer = std::mem::take(&mut self.future_delivery_buffer);

        // Sanity check
        debug_assert!(
            self.future_delivery_buffer.is_empty(),
            "future delivery buffer must be empty"
        );

        // The flag represents whether to commit
        // This will happen when the size of buffering futures
        // is greater than preset limit
        let mut commit_flag = false;

        // To make borrow checker happy :)
        let mut push_flag = false;

        for _ in 0..self.config.max_retry_num {
            match self.send_result_inner(record).await {
                // Add the future to the buffer
                Ok(delivery_future) => {
                    // Push the future into the buffer
                    future_buffer.push(delivery_future);
                    push_flag = true;

                    // First see if the size is greater than the limit
                    if future_buffer.len() > KAFKA_WRITER_MAX_QUEUE_SIZE {
                        commit_flag = true;
                        break;
                    }
                    break;
                }
                // The enqueue buffer is full, `send_result` will immediately return
                // We can retry for another round after sleeping for sometime
                Err((e, rec)) => {
                    err = e;
                    record = rec;
                    match err {
                        KafkaError::MessageProduction(RDKafkaErrorCode::QueueFull) => {
                            tokio::time::sleep(self.config.retry_interval).await;
                            continue;
                        }
                        _ => break,
                    }
                }
            }
        }

        if commit_flag {
            // Give the buffer back to the origin
            std::mem::swap(&mut future_buffer, &mut self.future_delivery_buffer);

            // Sanity check
            debug_assert!(
                future_buffer.is_empty(),
                "future buffer must be empty after swapping"
            );

            match self.commit().await {
                // FIXME: Is this error handling enough?
                Ok(_) => return Ok(()),
                Err(_) => return Err(err),
            }
        }

        if push_flag {
            // Indicates success
            std::mem::swap(&mut future_buffer, &mut self.future_delivery_buffer);

            // Sanity check
            debug_assert!(
                future_buffer.is_empty(),
                "future buffer must be empty after swapping"
            );

            return Ok(());
        }

        Err(err)
    }

    async fn write_json_objects(
        &mut self,
        event_key_object: Option<Value>,
        event_object: Option<Value>,
    ) -> Result<()> {
        let topic = self.config.common.topic.clone();
        // here we assume the key part always exists and value part is optional.
        // if value is None, we will skip the payload part.
        let key_str = event_key_object.unwrap().to_string();
        let mut record = FutureRecord::<[u8], [u8]>::to(topic.as_str()).key(key_str.as_bytes());
        let payload;
        if let Some(value) = event_object {
            payload = value.to_string();
            record = record.payload(payload.as_bytes());
        }
        // Send the data but not wait it to finish sinking
        // Will join all `DeliveryFuture` during commit
        self.send_result(record).await?;
        Ok(())
    }

    async fn commit(&mut self) -> Result<()> {
        // Get the ownership first
        // The buffer will automatically become an empty vector
        let delivery_futures = std::mem::take(&mut self.future_delivery_buffer);

        // Sanity check
        debug_assert!(
            self.future_delivery_buffer.is_empty(),
            "The buffer must be empty"
        );

        // Commit all together
        // FIXME: At present we could not retry, do we actually need to?
        for delivery_future in delivery_futures {
            match delivery_future.await {
                Ok(delivery_future_result) => match delivery_future_result {
                    // Successfully sent the record
                    // Will return the partition and offset of the message (i32, i64)
                    Ok(_) => continue,
                    // If the message failed to be delivered. (i.e., flush)
                    // The error & the copy of the original message will be returned
                    // i.e., (KafkaError, OwnedMessage)
                    // We will just stop the loop, and return the error
                    // The sink executor will back to the latest checkpoint
                    Err((k_err, _msg)) => return Err(SinkError::Kafka(k_err)),
                },
                // This represents the producer is dropped
                // before the delivery status is received
                // Return `KafkaError::Canceled`
                Err(_) => return Err(SinkError::Kafka(KafkaError::Canceled)),
            }
        }

        Ok(())
    }

    async fn debezium_update(&mut self, chunk: StreamChunk, ts_ms: u64) -> Result<()> {
        let schema = self.schema.clone();
        let pk_indices = self.pk_indices.clone();

        // Initialize the dbz_stream
        let dbz_stream = gen_debezium_message_stream(
            &schema,
            &pk_indices,
            chunk,
            ts_ms,
            DebeziumAdapterOpts::default(),
            &self.db_name,
            &self.sink_from_name,
        );

        #[for_await]
        for msg in dbz_stream {
            let (event_key_object, event_object) = msg?;
            self.write_json_objects(event_key_object, event_object)
                .await?;
        }
        Ok(())
    }

    async fn upsert(&mut self, chunk: StreamChunk) -> Result<()> {
        let schema = self.schema.clone();
        let pk_indices = self.pk_indices.clone();

        // Initialize the upsert_stream
        let upsert_stream =
            gen_upsert_message_stream(&schema, &pk_indices, chunk, UpsertAdapterOpts::default());

        #[for_await]
        for msg in upsert_stream {
            let (event_key_object, event_object) = msg?;
            self.write_json_objects(event_key_object, event_object)
                .await?;
        }
        Ok(())
    }

    async fn append_only(&mut self, chunk: StreamChunk) -> Result<()> {
        let schema = self.schema.clone();
        let pk_indices = self.pk_indices.clone();

        // Initialize the append_only_stream
        let append_only_stream = gen_append_only_message_stream(
            &schema,
            &pk_indices,
            chunk,
            AppendOnlyAdapterOpts::default(),
        );

        #[for_await]
        for msg in append_only_stream {
            let (event_key_object, event_object) = msg?;
            self.write_json_objects(event_key_object, event_object)
                .await?;
        }
        Ok(())
    }
}

#[async_trait::async_trait]
impl SinkWriterV1 for KafkaSinkWriter {
    async fn write_batch(&mut self, chunk: StreamChunk) -> Result<()> {
        if self.is_append_only {
            // Append-only
            self.append_only(chunk).await
        } else {
            // Debezium
            if self.config.r#type == SINK_TYPE_DEBEZIUM {
                self.debezium_update(
                    chunk,
                    SystemTime::now()
                        .duration_since(UNIX_EPOCH)
                        .unwrap()
                        .as_millis() as u64,
                )
                .await
            } else {
                // Upsert
                self.upsert(chunk).await
            }
        }
    }

    /// ---------------------------------------------------------------------------------------
    /// Note: The following functions are just to satisfy `SinkWriterV1` trait                |
    /// We do not need transaction-related functionality for sink executor, return Ok(())     |
    /// ---------------------------------------------------------------------------------------
    // Note that epoch 0 is reserved for initializing, so we should not use epoch 0 for
    // transaction.
    async fn begin_epoch(&mut self, _epoch: u64) -> Result<()> {
        Ok(())
    }

    async fn commit(&mut self) -> Result<()> {
        // Group delivery (await the `FutureRecord`) here
        self.commit().await?;
        Ok(())
    }

    async fn abort(&mut self) -> Result<()> {
        Ok(())
    }
}

#[cfg(test)]
mod test {
    use maplit::hashmap;
    use risingwave_common::catalog::Field;
    use risingwave_common::test_prelude::StreamChunkTestExt;
    use risingwave_common::types::DataType;

    use super::*;
    use crate::sink::utils::*;

    #[test]
    fn parse_rdkafka_props() {
        let props: HashMap<String, String> = hashmap! {
            // basic
            "connector".to_string() => "kafka".to_string(),
            "properties.bootstrap.server".to_string() => "localhost:9092".to_string(),
            "topic".to_string() => "test".to_string(),
            "type".to_string() => "append-only".to_string(),
            // RdKafkaPropertiesCommon
            "properties.message.max.bytes".to_string() => "12345".to_string(),
            "properties.receive.message.max.bytes".to_string() => "54321".to_string(),
            // RdKafkaPropertiesProducer
            "properties.queue.buffering.max.messages".to_string() => "114514".to_string(),
            "properties.queue.buffering.max.kbytes".to_string() => "114514".to_string(),
            "properties.queue.buffering.max.ms".to_string() => "114.514".to_string(),
            "properties.enable.idempotence".to_string() => "false".to_string(),
            "properties.message.send.max.retries".to_string() => "114514".to_string(),
            "properties.retry.backoff.ms".to_string() => "114514".to_string(),
            "properties.batch.num.messages".to_string() => "114514".to_string(),
            "properties.batch.size".to_string() => "114514".to_string(),
        };
        let c = KafkaConfig::from_hashmap(props).unwrap();
        assert_eq!(
            c.rdkafka_properties.queue_buffering_max_ms,
            Some(114.514f64)
        );

        let props: HashMap<String, String> = hashmap! {
            // basic
            "connector".to_string() => "kafka".to_string(),
            "properties.bootstrap.server".to_string() => "localhost:9092".to_string(),
            "topic".to_string() => "test".to_string(),
            "type".to_string() => "append-only".to_string(),

            "properties.enable.idempotence".to_string() => "True".to_string(), // can only be 'true' or 'false'
        };
        assert!(KafkaConfig::from_hashmap(props).is_err());

        let props: HashMap<String, String> = hashmap! {
            // basic
            "connector".to_string() => "kafka".to_string(),
            "properties.bootstrap.server".to_string() => "localhost:9092".to_string(),
            "topic".to_string() => "test".to_string(),
            "type".to_string() => "append-only".to_string(),
            "properties.queue.buffering.max.kbytes".to_string() => "-114514".to_string(), // usize cannot be negative
        };
        assert!(KafkaConfig::from_hashmap(props).is_err());
    }

    #[test]
    fn parse_kafka_config() {
        let properties: HashMap<String, String> = hashmap! {
            "connector".to_string() => "kafka".to_string(),
            "properties.bootstrap.server".to_string() => "localhost:9092".to_string(),
            "topic".to_string() => "test".to_string(),
            "type".to_string() => "append-only".to_string(),
            "force_append_only".to_string() => "true".to_string(),
            "use_transaction".to_string() => "False".to_string(),
            "properties.security.protocol".to_string() => "SASL".to_string(),
            "properties.sasl.mechanism".to_string() => "SASL".to_string(),
            "properties.sasl.username".to_string() => "test".to_string(),
            "properties.sasl.password".to_string() => "test".to_string(),
            "properties.timeout".to_string() => "10s".to_string(),
            "properties.retry.max".to_string() => "20".to_string(),
            "properties.retry.interval".to_string() => "500ms".to_string(),
        };
        let config = KafkaConfig::from_hashmap(properties).unwrap();
        assert_eq!(config.common.brokers, "localhost:9092");
        assert_eq!(config.common.topic, "test");
        assert_eq!(config.r#type, "append-only");
        assert!(config.force_append_only);
        assert!(!config.use_transaction);
        assert_eq!(config.timeout, Duration::from_secs(10));
        assert_eq!(config.max_retry_num, 20);
        assert_eq!(config.retry_interval, Duration::from_millis(500));

        // Optional fields eliminated.
        let properties: HashMap<String, String> = hashmap! {
            "connector".to_string() => "kafka".to_string(),
            "properties.bootstrap.server".to_string() => "localhost:9092".to_string(),
            "topic".to_string() => "test".to_string(),
            "type".to_string() => "upsert".to_string(),
        };
        let config = KafkaConfig::from_hashmap(properties).unwrap();
        assert!(!config.force_append_only);
        assert!(!config.use_transaction);
        assert_eq!(config.timeout, Duration::from_secs(5));
        assert_eq!(config.max_retry_num, 3);
        assert_eq!(config.retry_interval, Duration::from_millis(100));

        // Invalid u32 input.
        let properties: HashMap<String, String> = hashmap! {
            "connector".to_string() => "kafka".to_string(),
            "properties.bootstrap.server".to_string() => "localhost:9092".to_string(),
            "topic".to_string() => "test".to_string(),
            "type".to_string() => "upsert".to_string(),
            "properties.retry.max".to_string() => "-20".to_string(),  // error!
        };
        assert!(KafkaConfig::from_hashmap(properties).is_err());

        // Invalid bool input.
        let properties: HashMap<String, String> = hashmap! {
            "connector".to_string() => "kafka".to_string(),
            "properties.bootstrap.server".to_string() => "localhost:9092".to_string(),
            "topic".to_string() => "test".to_string(),
            "type".to_string() => "upsert".to_string(),
            "force_append_only".to_string() => "yes".to_string(),  // error!
        };
        assert!(KafkaConfig::from_hashmap(properties).is_err());

        // Invalid duration input.
        let properties: HashMap<String, String> = hashmap! {
            "connector".to_string() => "kafka".to_string(),
            "properties.bootstrap.server".to_string() => "localhost:9092".to_string(),
            "topic".to_string() => "test".to_string(),
            "type".to_string() => "upsert".to_string(),
            "properties.retry.interval".to_string() => "500minutes".to_string(),  // error!
        };
        assert!(KafkaConfig::from_hashmap(properties).is_err());
    }

    /// Note: Please enable the kafka by running `./risedev configure` before commenting #[ignore]
    /// to run the test, also remember to modify `risedev.yml`
    #[ignore]
    #[tokio::test]
    async fn test_kafka_producer() -> Result<()> {
        // Create a dummy kafka properties
        let properties = hashmap! {
            "connector".to_string() => "kafka".to_string(),
            "properties.bootstrap.server".to_string() => "localhost:29092".to_string(),
            "type".to_string() => "append-only".to_string(),
            "topic".to_string() => "test_topic".to_string(),
        };

        // Create a table with two columns (| id : INT32 | v2 : VARCHAR |) here
        let schema = Schema::new(vec![
            Field {
                data_type: DataType::Int32,
                name: "id".into(),
                sub_fields: vec![],
                type_name: "".into(),
            },
            Field {
                data_type: DataType::Varchar,
                name: "v2".into(),
                sub_fields: vec![],
                type_name: "".into(),
            },
        ]);

        // We do not specify primary key for this schema
        let pk_indices = vec![];
        let kafka_config = KafkaConfig::from_hashmap(properties)?;

        // Create the actual sink writer to Kafka
        let mut sink = KafkaSinkWriter::new(
            kafka_config.clone(),
            schema,
            pk_indices,
            true,
            "test_sink_1".to_string(),
            "test_db".into(),
            "test_table".into(),
        )
        .await
        .unwrap();

        for i in 0..10 {
            let mut fail_flag = false;
            sink.begin_epoch(i).await?;
            println!("epoch: {}", i);
            for j in 0..100 {
                match sink
                    .send_result(
                        FutureRecord::to(kafka_config.common.topic.as_str())
                            .payload(format!("value-{}", j).as_bytes())
                            .key(format!("dummy_key_for_epoch-{}", i).as_bytes()),
                    )
                    .await
                {
                    Ok(_) => {}
                    Err(e) => {
                        fail_flag = true;
                        println!("{:?}", e);
                        sink.abort().await?;
                    }
                };
            }
            if !fail_flag {
                sink.commit().await?;
                println!("commit success");
            }
        }

        Ok(())
    }

    #[test]
    fn test_chunk_to_json() -> Result<()> {
        let chunk = StreamChunk::from_pretty(
            " i   f   {i,f}
            + 0 0.0 {0,0.0}
            + 1 1.0 {1,1.0}
            + 2 2.0 {2,2.0}
            + 3 3.0 {3,3.0}
            + 4 4.0 {4,4.0}
            + 5 5.0 {5,5.0}
            + 6 6.0 {6,6.0}
            + 7 7.0 {7,7.0}
            + 8 8.0 {8,8.0}
            + 9 9.0 {9,9.0}",
        );

        let schema = Schema::new(vec![
            Field {
                data_type: DataType::Int32,
                name: "v1".into(),
                sub_fields: vec![],
                type_name: "".into(),
            },
            Field {
                data_type: DataType::Float32,
                name: "v2".into(),
                sub_fields: vec![],
                type_name: "".into(),
            },
            Field {
                data_type: DataType::new_struct(
                    vec![DataType::Int32, DataType::Float32],
                    vec!["v4".to_string(), "v5".to_string()],
                ),
                name: "v3".into(),
                sub_fields: vec![
                    Field {
                        data_type: DataType::Int32,
                        name: "v4".into(),
                        sub_fields: vec![],
                        type_name: "".into(),
                    },
                    Field {
                        data_type: DataType::Float32,
                        name: "v5".into(),
                        sub_fields: vec![],
                        type_name: "".into(),
                    },
                ],
                type_name: "".into(),
            },
        ]);

        let json_chunk = chunk_to_json(chunk, &schema).unwrap();
        let schema_json = schema_to_json(&schema, "test_db", "test_table");
        assert_eq!(schema_json, serde_json::from_str::<Value>("{\"fields\":[{\"field\":\"before\",\"fields\":[{\"field\":\"v1\",\"optional\":true,\"type\":\"int32\"},{\"field\":\"v2\",\"optional\":true,\"type\":\"float\"},{\"field\":\"v3\",\"optional\":true,\"type\":\"string\"}],\"name\":\"RisingWave.test_db.test_table.Key\",\"optional\":true,\"type\":\"struct\"},{\"field\":\"after\",\"fields\":[{\"field\":\"v1\",\"optional\":true,\"type\":\"int32\"},{\"field\":\"v2\",\"optional\":true,\"type\":\"float\"},{\"field\":\"v3\",\"optional\":true,\"type\":\"string\"}],\"name\":\"RisingWave.test_db.test_table.Key\",\"optional\":true,\"type\":\"struct\"},{\"field\":\"source\",\"fields\":[{\"field\":\"db\",\"optional\":false,\"type\":\"string\"},{\"field\":\"table\",\"optional\":true,\"type\":\"string\"}],\"name\":\"RisingWave.test_db.test_table.Source\",\"optional\":false,\"type\":\"struct\"},{\"field\":\"op\",\"optional\":false,\"type\":\"string\"},{\"field\":\"ts_ms\",\"optional\":false,\"type\":\"int64\"}],\"name\":\"RisingWave.test_db.test_table.Envelope\",\"optional\":false,\"type\":\"struct\"}").unwrap());
        assert_eq!(
            serde_json::from_str::<Value>(&json_chunk[0]).unwrap(),
            serde_json::from_str::<Value>("{\"v1\":0,\"v2\":0.0,\"v3\":{\"v4\":0,\"v5\":0.0}}")
                .unwrap()
        );

        Ok(())
    }
}<|MERGE_RESOLUTION|>--- conflicted
+++ resolved
@@ -340,12 +340,9 @@
     schema: Schema,
     pk_indices: Vec<usize>,
     is_append_only: bool,
-<<<<<<< HEAD
     future_delivery_buffer: Vec<DeliveryFuture>,
-=======
     db_name: String,
     sink_from_name: String,
->>>>>>> 999b9d26
 }
 
 impl KafkaSinkWriter {
@@ -391,12 +388,9 @@
             schema,
             pk_indices,
             is_append_only,
-<<<<<<< HEAD
             future_delivery_buffer: Vec::new(),
-=======
             db_name,
             sink_from_name,
->>>>>>> 999b9d26
         })
     }
 
