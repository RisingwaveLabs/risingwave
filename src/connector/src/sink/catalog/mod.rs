// Copyright 2023 RisingWave Labs
//
// Licensed under the Apache License, Version 2.0 (the "License");
// you may not use this file except in compliance with the License.
// You may obtain a copy of the License at
//
//     http://www.apache.org/licenses/LICENSE-2.0
//
// Unless required by applicable law or agreed to in writing, software
// distributed under the License is distributed on an "AS IS" BASIS,
// WITHOUT WARRANTIES OR CONDITIONS OF ANY KIND, either express or implied.
// See the License for the specific language governing permissions and
// limitations under the License.

pub mod desc;

use std::collections::HashMap;

use itertools::Itertools;
<<<<<<< HEAD
use risingwave_common::catalog::{
    ColumnCatalog, DatabaseId, Field, Schema, SchemaId, TableId, UserId,
};
use risingwave_common::util::sort_util::OrderPair;
=======
use risingwave_common::catalog::{ColumnCatalog, DatabaseId, SchemaId, TableId, UserId};
use risingwave_common::util::sort_util::ColumnOrder;
>>>>>>> 8d0e8691
use risingwave_pb::catalog::{Sink as ProstSink, SinkType as ProstSinkType};

#[derive(Clone, Copy, Debug, Default, Hash, PartialOrd, PartialEq, Eq)]
pub struct SinkId {
    pub sink_id: u32,
}

impl SinkId {
    pub const fn new(sink_id: u32) -> Self {
        SinkId { sink_id }
    }

    /// Sometimes the id field is filled later, we use this value for better debugging.
    pub const fn placeholder() -> Self {
        SinkId {
            sink_id: u32::MAX - 1,
        }
    }

    pub fn sink_id(&self) -> u32 {
        self.sink_id
    }
}

impl From<u32> for SinkId {
    fn from(id: u32) -> Self {
        Self::new(id)
    }
}
impl From<SinkId> for u32 {
    fn from(id: SinkId) -> Self {
        id.sink_id
    }
}

#[derive(Clone, Copy, Debug, PartialEq, Eq, Hash)]
pub enum SinkType {
    /// The data written into the sink connector can only be INSERT. No UPDATE or DELETE is
    /// allowed.
    AppendOnly,
    /// The input of the sink operator can be INSERT, UPDATE, or DELETE, but it must drop any
    /// UPDATE or DELETE and write only INSERT into the sink connector.
    ForceAppendOnly,
    /// The data written into the sink connector can be INSERT, UPDATE, or DELETE.
    Upsert,
}

impl SinkType {
    pub fn is_append_only(&self) -> bool {
        self == &Self::AppendOnly || self == &Self::ForceAppendOnly
    }

    pub fn is_upsert(&self) -> bool {
        self == &Self::Upsert
    }

    pub fn to_proto(self) -> ProstSinkType {
        match self {
            SinkType::AppendOnly => ProstSinkType::AppendOnly,
            SinkType::ForceAppendOnly => ProstSinkType::ForceAppendOnly,
            SinkType::Upsert => ProstSinkType::Upsert,
        }
    }

    pub fn from_proto(pb: ProstSinkType) -> Self {
        match pb {
            ProstSinkType::AppendOnly => SinkType::AppendOnly,
            ProstSinkType::ForceAppendOnly => SinkType::ForceAppendOnly,
            ProstSinkType::Upsert => SinkType::Upsert,
            ProstSinkType::Unspecified => unreachable!(),
        }
    }
}

#[derive(Clone, Debug)]
pub struct SinkCatalog {
    /// Id of the sink.
    pub id: SinkId,

    /// Schema of the sink.
    pub schema_id: SchemaId,

    /// Database of the sink.
    pub database_id: DatabaseId,

    /// Name of the sink.
    pub name: String,

    /// The full `CREATE SINK` definition of the sink.
    pub definition: String,

    /// All columns of the sink. Note that this is NOT sorted by columnId in the vector.
    pub columns: Vec<ColumnCatalog>,

    /// Primiary keys of the sink (connector). Now the sink does not care about a field's
    /// order (ASC/DESC).
    pub pk: Vec<ColumnOrder>,

    /// Primary key indices of the corresponding sink operator's output.
    pub stream_key: Vec<usize>,

    /// Distribution key indices of the sink. For example, if `distribution_key = [1, 2]`, then the
    /// distribution keys will be `columns[1]` and `columns[2]`.
    pub distribution_key: Vec<usize>,

    /// The properties of the sink.
    pub properties: HashMap<String, String>,

    /// Owner of the sink.
    pub owner: UserId,

    // Relations on which the sink depends.
    pub dependent_relations: Vec<TableId>,

    // The append-only behavior of the physical sink connector. Frontend will determine `sink_type`
    // based on both its own derivation on the append-only attribute and other user-specified
    // options in `properties`.
    pub sink_type: SinkType,
}

impl SinkCatalog {
    pub fn to_proto(&self) -> ProstSink {
        ProstSink {
            id: self.id.into(),
            schema_id: self.schema_id.schema_id,
            database_id: self.database_id.database_id,
            name: self.name.clone(),
            definition: self.definition.clone(),
            columns: self.columns.iter().map(|c| c.to_protobuf()).collect_vec(),
            pk: self.pk.iter().map(|o| o.to_protobuf()).collect(),
            stream_key: self.stream_key.iter().map(|idx| *idx as i32).collect_vec(),
            dependent_relations: self
                .dependent_relations
                .iter()
                .map(|id| id.table_id)
                .collect_vec(),
            distribution_key: self
                .distribution_key
                .iter()
                .map(|k| *k as i32)
                .collect_vec(),
            owner: self.owner.into(),
            properties: self.properties.clone(),
            sink_type: self.sink_type.to_proto() as i32,
        }
    }

    pub fn schema(&self) -> Schema {
        let fields = self
            .columns
            .iter()
            .map(|column| Field::from(column.column_desc.clone()))
            .collect_vec();
        Schema { fields }
    }

    pub fn pk_indices(&self) -> Vec<usize> {
        self.pk.iter().map(|k| k.column_idx).collect_vec()
    }
}

impl From<ProstSink> for SinkCatalog {
    fn from(pb: ProstSink) -> Self {
        let sink_type = pb.get_sink_type().unwrap();
        SinkCatalog {
            id: pb.id.into(),
            name: pb.name.clone(),
            schema_id: pb.schema_id.into(),
            database_id: pb.database_id.into(),
            definition: pb.definition.clone(),
            columns: pb
                .columns
                .into_iter()
                .map(ColumnCatalog::from)
                .collect_vec(),
            pk: pb.pk.iter().map(ColumnOrder::from_protobuf).collect_vec(),
            stream_key: pb.stream_key.iter().map(|k| *k as _).collect_vec(),
            distribution_key: pb.distribution_key.iter().map(|k| *k as _).collect_vec(),
            properties: pb.properties.clone(),
            owner: pb.owner.into(),
            dependent_relations: pb
                .dependent_relations
                .into_iter()
                .map(TableId::from)
                .collect_vec(),
            sink_type: SinkType::from_proto(sink_type),
        }
    }
}

impl From<&ProstSink> for SinkCatalog {
    fn from(pb: &ProstSink) -> Self {
        pb.clone().into()
    }
}<|MERGE_RESOLUTION|>--- conflicted
+++ resolved
@@ -17,15 +17,10 @@
 use std::collections::HashMap;
 
 use itertools::Itertools;
-<<<<<<< HEAD
 use risingwave_common::catalog::{
     ColumnCatalog, DatabaseId, Field, Schema, SchemaId, TableId, UserId,
 };
-use risingwave_common::util::sort_util::OrderPair;
-=======
-use risingwave_common::catalog::{ColumnCatalog, DatabaseId, SchemaId, TableId, UserId};
 use risingwave_common::util::sort_util::ColumnOrder;
->>>>>>> 8d0e8691
 use risingwave_pb::catalog::{Sink as ProstSink, SinkType as ProstSinkType};
 
 #[derive(Clone, Copy, Debug, Default, Hash, PartialOrd, PartialEq, Eq)]
@@ -183,7 +178,7 @@
     }
 
     pub fn pk_indices(&self) -> Vec<usize> {
-        self.pk.iter().map(|k| k.column_idx).collect_vec()
+        self.pk.iter().map(|k| k.column_index).collect_vec()
     }
 }
 
