// Copyright 2024 RisingWave Labs
//
// Licensed under the Apache License, Version 2.0 (the "License");
// you may not use this file except in compliance with the License.
// You may obtain a copy of the License at
//
//     http://www.apache.org/licenses/LICENSE-2.0
//
// Unless required by applicable law or agreed to in writing, software
// distributed under the License is distributed on an "AS IS" BASIS,
// WITHOUT WARRANTIES OR CONDITIONS OF ANY KIND, either express or implied.
// See the License for the specific language governing permissions and
// limitations under the License.

use std::collections::{BTreeMap, HashMap};

use itertools::Itertools;
use risingwave_common::catalog::{
    ColumnCatalog, ConnectionId, CreateType, DatabaseId, SchemaId, TableId, UserId,
};
use risingwave_common::util::sort_util::ColumnOrder;
use risingwave_pb::stream_plan::PbSinkDesc;

use super::{SinkCatalog, SinkFormatDesc, SinkId, SinkType};

#[derive(Debug, Clone, PartialEq, Eq, Hash)]
pub struct SinkDesc {
    /// Id of the sink. For debug now.
    pub id: SinkId,

    /// Name of the sink. For debug now.
    pub name: String,

    /// Full SQL definition of the sink. For debug now.
    pub definition: String,

    /// All columns of the sink. Note that this is NOT sorted by columnId in the vector.
    pub columns: Vec<ColumnCatalog>,

    /// Primiary keys of the sink. Derived by the frontend.
    pub plan_pk: Vec<ColumnOrder>,

    /// User-defined primary key indices for upsert sink.
    pub downstream_pk: Vec<usize>,

    /// Distribution key indices of the sink. For example, if `distribution_key = [1, 2]`, then the
    /// distribution keys will be `columns[1]` and `columns[2]`.
    pub distribution_key: Vec<usize>,

    /// The properties of the sink.
    pub properties: BTreeMap<String, String>,

    // The append-only behavior of the physical sink connector. Frontend will determine `sink_type`
    // based on both its own derivation on the append-only attribute and other user-specified
    // options in `properties`.
    pub sink_type: SinkType,

    // The format and encode of the sink.
    pub format_desc: Option<SinkFormatDesc>,

    /// Name of the database
    pub db_name: String,

    /// Name of the "table" field for Debezium. If the sink is from table or mv,
    /// it is the name of table/mv. Otherwise, it is the name of the sink.
    pub sink_from_name: String,

    /// Id of the target table for sink into table.
    pub target_table: Option<TableId>,

    /// See the same name field in `SinkWriterParam`.
    pub extra_partition_col_idx: Option<usize>,

    /// Whether the sink job should run in foreground or background.
    pub create_type: CreateType,
}

impl SinkDesc {
    pub fn into_catalog(
        self,
        schema_id: SchemaId,
        database_id: DatabaseId,
        owner: UserId,
        connection_id: Option<ConnectionId>,
        dependent_relations: Vec<TableId>,
        secret_ref: HashMap<String, u32>,
    ) -> SinkCatalog {
        SinkCatalog {
            id: self.id,
            schema_id,
            database_id,
            name: self.name,
            definition: self.definition,
            columns: self.columns,
            plan_pk: self.plan_pk,
            downstream_pk: self.downstream_pk,
            distribution_key: self.distribution_key,
            owner,
            dependent_relations,
            properties: self.properties.into_iter().collect(),
            sink_type: self.sink_type,
            format_desc: self.format_desc,
            connection_id,
            created_at_epoch: None,
            initialized_at_epoch: None,
            db_name: self.db_name,
            sink_from_name: self.sink_from_name,
            target_table: self.target_table,
            created_at_cluster_version: None,
            initialized_at_cluster_version: None,
<<<<<<< HEAD
            create_type: CreateType::Foreground,
            secret_ref,
=======
            create_type: self.create_type,
>>>>>>> a365c037
        }
    }

    pub fn to_proto(&self) -> PbSinkDesc {
        PbSinkDesc {
            id: self.id.sink_id,
            name: self.name.clone(),
            definition: self.definition.clone(),
            column_catalogs: self
                .columns
                .iter()
                .map(|column| column.to_protobuf())
                .collect_vec(),
            plan_pk: self.plan_pk.iter().map(|k| k.to_protobuf()).collect_vec(),
            downstream_pk: self.downstream_pk.iter().map(|idx| *idx as _).collect_vec(),
            distribution_key: self.distribution_key.iter().map(|k| *k as _).collect_vec(),
            properties: self.properties.clone().into_iter().collect(),
            sink_type: self.sink_type.to_proto() as i32,
            format_desc: self.format_desc.as_ref().map(|f| f.to_proto()),
            db_name: self.db_name.clone(),
            sink_from_name: self.sink_from_name.clone(),
            target_table: self.target_table.map(|table_id| table_id.table_id()),
            extra_partition_col_idx: self.extra_partition_col_idx.map(|idx| idx as u64),
        }
    }
}<|MERGE_RESOLUTION|>--- conflicted
+++ resolved
@@ -108,12 +108,8 @@
             target_table: self.target_table,
             created_at_cluster_version: None,
             initialized_at_cluster_version: None,
-<<<<<<< HEAD
-            create_type: CreateType::Foreground,
+            create_type: self.create_type,
             secret_ref,
-=======
-            create_type: self.create_type,
->>>>>>> a365c037
         }
     }
 
