--- conflicted
+++ resolved
@@ -40,12 +40,8 @@
 };
 use crate::deserialize_bool_from_string;
 use crate::sink::coordinate::CoordinatedSinkWriter;
-<<<<<<< HEAD
-use crate::sink::remote::{CoordinatedRemoteSink, RemoteConfig};
+use crate::sink::remote::{CoordinatedRemoteSink, RemoteSinkTrait};
 use crate::sink::writer::{LogSinkerOf, SinkWriter, SinkWriterExt};
-=======
-use crate::sink::remote::{CoordinatedRemoteSink, RemoteSinkTrait};
->>>>>>> c855fbf7
 use crate::sink::{Result, SinkCommitCoordinator, SinkParam};
 
 /// This iceberg sink is WIP. When it ready, we will change this name to "iceberg".
@@ -281,7 +277,7 @@
                 .map_err(|err| SinkError::Iceberg(anyhow!(err)))?,
             table,
         };
-        CoordinatedSinkWriter::new(
+        Ok(CoordinatedSinkWriter::new(
             writer_param
                 .meta_client
                 .expect("should have meta client")
@@ -295,12 +291,8 @@
             })?,
             inner,
         )
-<<<<<<< HEAD
         .await?
         .into_log_sinker(writer_param.sink_metrics))
-=======
-        .await
->>>>>>> c855fbf7
     }
 
     async fn new_coordinator(
