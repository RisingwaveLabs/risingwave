--- conflicted
+++ resolved
@@ -76,39 +76,7 @@
     pub async fn create_deltalake_client(&self) -> Result<DeltaTable> {
         let table = match Self::get_table_url(&self.location)? {
             DeltaTableUrl::S3(s3_path) => {
-<<<<<<< HEAD
                 let storage_options = self.build_delta_lake_config_for_aws().await?;
-=======
-                let mut storage_options = HashMap::new();
-                storage_options.insert(
-                    AWS_ACCESS_KEY_ID.to_owned(),
-                    self.s3_access_key.clone().ok_or_else(|| {
-                        SinkError::Config(anyhow!("s3.access.key is required with aws s3"))
-                    })?,
-                );
-                storage_options.insert(
-                    AWS_SECRET_ACCESS_KEY.to_owned(),
-                    self.s3_secret_key.clone().ok_or_else(|| {
-                        SinkError::Config(anyhow!("s3.secret.key is required with aws s3"))
-                    })?,
-                );
-                if self.s3_endpoint.is_none() && self.s3_region.is_none() {
-                    return Err(SinkError::Config(anyhow!(
-                        "s3.endpoint and s3.region need to be filled with at least one"
-                    )));
-                }
-                storage_options.insert(
-                    AWS_REGION.to_owned(),
-                    self.s3_region
-                        .clone()
-                        .unwrap_or_else(|| DEFAULT_REGION.to_owned()),
-                );
-                if let Some(s3_endpoint) = &self.s3_endpoint {
-                    storage_options.insert(AWS_ENDPOINT_URL.to_owned(), s3_endpoint.clone());
-                }
-                storage_options.insert(AWS_ALLOW_HTTP.to_owned(), "true".to_owned());
-                storage_options.insert(AWS_S3_ALLOW_UNSAFE_RENAME.to_owned(), "true".to_owned());
->>>>>>> 94ccd00b
                 deltalake::aws::register_handlers(None);
                 deltalake::open_table_with_storage_options(s3_path.clone(), storage_options).await?
             }
@@ -147,8 +115,8 @@
 
     async fn build_delta_lake_config_for_aws(&self) -> Result<HashMap<String, String>> {
         let mut storage_options = HashMap::new();
-        storage_options.insert(AWS_ALLOW_HTTP.to_string(), "true".to_string());
-        storage_options.insert(AWS_S3_ALLOW_UNSAFE_RENAME.to_string(), "true".to_string());
+        storage_options.insert(AWS_ALLOW_HTTP.to_owned(), "true".to_owned());
+        storage_options.insert(AWS_S3_ALLOW_UNSAFE_RENAME.to_owned(), "true".to_owned());
         let sdk_config = self.aws_auth_props.build_config().await?;
         let credentials = sdk_config
             .credentials_provider()
@@ -164,12 +132,12 @@
         let region = sdk_config.region();
         let endpoint = sdk_config.endpoint_url();
         storage_options.insert(
-            AWS_ACCESS_KEY_ID.to_string(),
-            credentials.access_key_id().to_string(),
+            AWS_ACCESS_KEY_ID.to_owned(),
+            credentials.access_key_id().to_owned(),
         );
         storage_options.insert(
-            AWS_SECRET_ACCESS_KEY.to_string(),
-            credentials.secret_access_key().to_string(),
+            AWS_SECRET_ACCESS_KEY.to_owned(),
+            credentials.secret_access_key().to_owned(),
         );
         if endpoint.is_none() && region.is_none() {
             return Err(SinkError::Config(anyhow!(
@@ -177,14 +145,14 @@
             )));
         }
         storage_options.insert(
-            AWS_REGION.to_string(),
+            AWS_REGION.to_owned(),
             region
-                .map(|r| r.as_ref().to_string())
+                .map(|r| r.as_ref().to_owned())
                 .clone()
-                .unwrap_or_else(|| DEFAULT_REGION.to_string()),
+                .unwrap_or_else(|| DEFAULT_REGION.to_owned()),
         );
         if let Some(s3_endpoint) = endpoint {
-            storage_options.insert(AWS_ENDPOINT_URL.to_string(), s3_endpoint.to_string());
+            storage_options.insert(AWS_ENDPOINT_URL.to_owned(), s3_endpoint.to_owned());
         }
         Ok(storage_options)
     }
@@ -316,7 +284,7 @@
         _ => {
             return Err(SinkError::DeltaLake(anyhow!(
                 "deltalake cannot support type {:?}",
-                rw_data_type.to_string()
+                rw_data_type.to_owned()
             )))
         }
     };
