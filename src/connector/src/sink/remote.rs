// Copyright 2023 RisingWave Labs
//
// Licensed under the Apache License, Version 2.0 (the "License");
// you may not use this file except in compliance with the License.
// You may obtain a copy of the License at
//
//     http://www.apache.org/licenses/LICENSE-2.0
//
// Unless required by applicable law or agreed to in writing, software
// distributed under the License is distributed on an "AS IS" BASIS,
// WITHOUT WARRANTIES OR CONDITIONS OF ANY KIND, either express or implied.
// See the License for the specific language governing permissions and
// limitations under the License.

use std::collections::HashMap;

use anyhow::anyhow;
use async_trait::async_trait;
use futures::StreamExt;
use itertools::Itertools;
use prost::Message;
use risingwave_common::array::StreamChunk;
use risingwave_common::catalog::Schema;
use risingwave_common::types::DataType;
use risingwave_pb::connector_service::sink_writer_request::write_batch::json_payload::RowOp;
use risingwave_pb::connector_service::sink_writer_request::write_batch::{
    JsonPayload, Payload, StreamChunkPayload,
};
#[cfg(test)]
use risingwave_pb::connector_service::SinkWriterRequest;
use risingwave_pb::connector_service::{SinkPayloadFormat, SinkWriterResponse};
use risingwave_rpc_client::{ConnectorClient, SinkWriterStreamHandle};
#[cfg(test)]
use tokio::sync::mpsc::Sender;
use tokio::sync::mpsc::UnboundedReceiver;
use tonic::{Status, Streaming};
use tracing::error;

use crate::sink::utils::{record_to_json, TimestampHandlingMode};
use crate::sink::{
    DummySinkCommitCoordinator, Result, Sink, SinkError, SinkParam, SinkWriterParam, SinkWriterV1,
    SinkWriterV1Adapter,
};
use crate::ConnectorParams;

pub const VALID_REMOTE_SINKS: [&str; 4] = ["jdbc", "iceberg", "deltalake", "elasticsearch-7"];

pub fn is_valid_remote_sink(connector_type: &str) -> bool {
    VALID_REMOTE_SINKS.contains(&connector_type)
}

#[derive(Clone, Debug)]
pub struct RemoteConfig {
    pub connector_type: String,
    pub properties: HashMap<String, String>,
}

impl RemoteConfig {
    pub fn from_hashmap(values: HashMap<String, String>) -> Result<Self> {
        let connector_type = values
            .get("connector")
            .expect("sink type must be specified")
            .to_string();

        if !is_valid_remote_sink(connector_type.as_str()) {
            return Err(SinkError::Config(anyhow!(
                "invalid connector type: {connector_type}"
            )));
        }

        Ok(RemoteConfig {
            connector_type,
            properties: values,
        })
    }
}

#[derive(Debug)]
pub struct RemoteSink {
    config: RemoteConfig,
    param: SinkParam,
}

impl RemoteSink {
    pub fn new(config: RemoteConfig, param: SinkParam) -> Self {
        Self { config, param }
    }
}

#[async_trait]
impl Sink for RemoteSink {
    type Coordinator = DummySinkCommitCoordinator;
    type Writer = SinkWriterV1Adapter<RemoteSinkWriter>;

    async fn new_writer(&self, writer_param: SinkWriterParam) -> Result<Self::Writer> {
        Ok(SinkWriterV1Adapter::new(
            RemoteSinkWriter::new(
                self.config.clone(),
                self.param.clone(),
                writer_param.connector_params,
            )
            .await?,
        ))
    }

    async fn validate(&self, client: Option<ConnectorClient>) -> Result<()> {
        // FIXME: support struct and array in stream sink
        self.param.columns.iter().map(|col| {
            if matches!(
                col.data_type,
                DataType::Int16
                    | DataType::Int32
                    | DataType::Int64
                    | DataType::Float32
                    | DataType::Float64
                    | DataType::Boolean
                    | DataType::Decimal
                    | DataType::Timestamp
                    | DataType::Timestamptz
                    | DataType::Varchar
                    | DataType::Date
                    | DataType::Time
                    | DataType::Interval
                    | DataType::Jsonb
                    | DataType::Bytea
                    | DataType::List(_)
            ) {
                Ok(())
            } else {
                Err(SinkError::Remote(format!(
                    "remote sink supports Int16, Int32, Int64, Float32, Float64, Boolean, Decimal, Time, Date, Interval, Jsonb, Timestamp, Timestamptz, List, Bytea and Varchar, got {:?}: {:?}",
                    col.name,
                    col.data_type,
                )))
            }
        }).try_collect()?;

        let client = client.ok_or(SinkError::Remote(
            "connector node endpoint not specified or unable to connect to connector node"
                .to_string(),
        ))?;

        // We validate a remote sink's accessibility as well as the pk.
        client
            .validate_sink_properties(self.param.to_proto())
            .await
            .map_err(SinkError::from)
    }
}

#[derive(Debug)]
enum ResponseStreamImpl {
    Grpc(Streaming<SinkWriterResponse>),
    Receiver(UnboundedReceiver<SinkWriterResponse>),
}

impl ResponseStreamImpl {
    pub async fn next(&mut self) -> Result<SinkWriterResponse> {
        match self {
            ResponseStreamImpl::Grpc(ref mut response) => response
                .next()
                .await
                .unwrap_or_else(|| Err(Status::cancelled("response stream closed unexpectedly")))
                .map_err(|e| SinkError::Remote(e.message().to_string())),
            ResponseStreamImpl::Receiver(ref mut receiver) => {
                receiver.recv().await.ok_or_else(|| {
                    SinkError::Remote("response stream closed unexpectedly".to_string())
                })
            }
        }
    }
}

#[derive(Debug)]
pub struct RemoteSinkWriter {
    pub connector_type: String,
    properties: HashMap<String, String>,
    epoch: Option<u64>,
    batch_id: u64,
    schema: Schema,
    payload_format: SinkPayloadFormat,
    stream_handle: SinkWriterStreamHandle,
}

impl RemoteSinkWriter {
    pub async fn new(
        config: RemoteConfig,
        param: SinkParam,
        connector_params: ConnectorParams,
    ) -> Result<Self> {
        let client = connector_params.connector_client.ok_or(SinkError::Remote(
            "connector node endpoint not specified or unable to connect to connector node"
                .to_string(),
        ))?;
        let stream_handle = client
            .start_sink_writer_stream(param.to_proto(), connector_params.sink_payload_format)
            .await
            .inspect_err(|e| {
                error!(
                    "failed to start sink stream for connector `{}`: {:?}",
                    &config.connector_type, e
                )
            })?;
        tracing::info!(
            "{:?} sink stream started with properties: {:?}",
            &config.connector_type,
            &config.properties
        );

        Ok(RemoteSinkWriter {
            connector_type: config.connector_type,
            properties: config.properties,
            epoch: None,
            batch_id: 0,
            schema: param.schema(),
            stream_handle,
            payload_format: connector_params.sink_payload_format,
        })
    }

    #[cfg(test)]
    fn for_test(
        response_receiver: UnboundedReceiver<std::result::Result<SinkWriterResponse, Status>>,
        request_sender: Sender<SinkWriterRequest>,
    ) -> Self {
        use risingwave_common::catalog::Field;
        let properties = HashMap::from([("output.path".to_string(), "/tmp/rw".to_string())]);

        let schema = Schema::new(vec![
            Field {
                data_type: DataType::Int32,
                name: "id".into(),
                sub_fields: vec![],
                type_name: "".into(),
            },
            Field {
                data_type: DataType::Varchar,
                name: "name".into(),
                sub_fields: vec![],
                type_name: "".into(),
            },
        ]);

        use tokio_stream::wrappers::UnboundedReceiverStream;

        let stream_handle = SinkWriterStreamHandle::new(
            request_sender,
            UnboundedReceiverStream::new(response_receiver).boxed(),
        );

        Self {
            connector_type: "file".to_string(),
            properties,
            epoch: None,
            batch_id: 0,
            schema,
            stream_handle,
            payload_format: SinkPayloadFormat::Json,
        }
    }
}

#[async_trait]
impl SinkWriterV1 for RemoteSinkWriter {
    async fn write_batch(&mut self, chunk: StreamChunk) -> Result<()> {
        let payload = match self.payload_format {
            SinkPayloadFormat::Json => {
                let mut row_ops = vec![];
                for (op, row_ref) in chunk.rows() {
                    let map = record_to_json(
                        row_ref,
                        &self.schema.fields,
                        TimestampHandlingMode::String,
                    )?;
                    let row_op = RowOp {
                        op_type: op.to_protobuf() as i32,
                        line: serde_json::to_string(&map)
                            .map_err(|e| SinkError::Remote(format!("{:?}", e)))?,
                    };

                    row_ops.push(row_op);
                }
                Payload::JsonPayload(JsonPayload { row_ops })
            }
            SinkPayloadFormat::StreamChunk => {
                let prost_stream_chunk = chunk.to_protobuf();
                let binary_data = Message::encode_to_vec(&prost_stream_chunk);
                Payload::StreamChunkPayload(StreamChunkPayload { binary_data })
            }
            SinkPayloadFormat::FormatUnspecified => {
                unreachable!("should specify sink payload format")
            }
        };

        let epoch = self.epoch.ok_or_else(|| {
            SinkError::Remote("epoch has not been initialize, call `begin_epoch`".to_string())
        })?;
        let batch_id = self.batch_id;
        self.stream_handle
            .write_batch(epoch, batch_id, payload)
            .await?;
        self.batch_id += 1;
        Ok(())
    }

    async fn begin_epoch(&mut self, epoch: u64) -> Result<()> {
        self.stream_handle.start_epoch(epoch).await?;
        self.epoch = Some(epoch);
        Ok(())
    }

    async fn commit(&mut self) -> Result<()> {
        let epoch = self.epoch.ok_or_else(|| {
            SinkError::Remote("epoch has not been initialize, call `begin_epoch`".to_string())
        })?;
        self.stream_handle.commit(epoch).await?;
        Ok(())
    }

    async fn abort(&mut self) -> Result<()> {
        Ok(())
    }
}

#[cfg(test)]
mod test {
    use std::time::Duration;

    use risingwave_common::array::StreamChunk;
    use risingwave_common::test_prelude::StreamChunkTestExt;
<<<<<<< HEAD
    use risingwave_pb::connector_service::sink_writer_request::write_batch::Payload;
    use risingwave_pb::connector_service::sink_writer_request::{Barrier, Request};
    use risingwave_pb::connector_service::sink_writer_response::{Response, SyncResponse};
    use risingwave_pb::connector_service::{SinkWriterRequest, SinkWriterResponse};
=======
    use risingwave_pb::connector_service::sink_response::{
        Response, StartEpochResponse, SyncResponse, WriteResponse,
    };
    use risingwave_pb::connector_service::sink_stream_request::write_batch::Payload;
    use risingwave_pb::connector_service::sink_stream_request::{Request, SyncBatch};
    use risingwave_pb::connector_service::{SinkResponse, SinkStreamRequest};
>>>>>>> 1d27d018
    use risingwave_pb::data;
    use tokio::sync::mpsc;

    use crate::sink::remote::RemoteSinkWriter;
    use crate::sink::SinkWriterV1;

    #[tokio::test]
    async fn test_epoch_check() {
        let (request_sender, mut request_recv) = mpsc::channel(16);
        let (_, resp_recv) = mpsc::unbounded_channel();

        let mut sink = RemoteSinkWriter::for_test(resp_recv, request_sender);
        let chunk = StreamChunk::from_pretty(
            " i T
            + 1 Ripper
        ",
        );

        // test epoch check
        assert!(
            tokio::time::timeout(Duration::from_secs(10), sink.commit())
                .await
                .expect("test failed: should not commit without epoch")
                .is_err(),
            "test failed: no epoch check for commit()"
        );
        assert!(
            request_recv.try_recv().is_err(),
            "test failed: unchecked epoch before request"
        );

        assert!(
            tokio::time::timeout(Duration::from_secs(1), sink.write_batch(chunk))
                .await
                .expect("test failed: should not write without epoch")
                .is_err(),
            "test failed: no epoch check for write_batch()"
        );
        assert!(
            request_recv.try_recv().is_err(),
            "test failed: unchecked epoch before request"
        );
    }

    #[tokio::test]
    async fn test_remote_sink() {
        let (request_sender, mut request_receiver) = mpsc::channel(16);
        let (response_sender, response_receiver) = mpsc::unbounded_channel();
        let mut sink = RemoteSinkWriter::for_test(response_receiver, request_sender);

        let chunk_a = StreamChunk::from_pretty(
            " i T
            + 1 Alice
            + 2 Bob
            + 3 Clare
        ",
        );
        let chunk_b = StreamChunk::from_pretty(
            " i T
            + 4 David
            + 5 Eve
            + 6 Frank
        ",
        );

        // test write batch
        response_sender
            .send(Ok(SinkResponse {
                response: Some(Response::StartEpoch(StartEpochResponse { epoch: 2022 })),
            }))
            .expect("test failed: failed to start epoch");
        sink.begin_epoch(2022).await.unwrap();
        assert_eq!(sink.epoch, Some(2022));

        request_receiver
            .recv()
            .await
            .expect("test failed: failed to construct start_epoch request");

        response_sender
            .send(Ok(SinkResponse {
                response: Some(Response::Write(WriteResponse {
                    epoch: 2022,
                    batch_id: 0,
                })),
            }))
            .expect("test failed: failed to start epoch");
        sink.write_batch(chunk_a.clone()).await.unwrap();
        assert_eq!(sink.epoch, Some(2022));
        assert_eq!(sink.batch_id, 1);
        match request_receiver.recv().await {
            Some(SinkWriterRequest {
                request: Some(Request::WriteBatch(write)),
            }) => {
                assert_eq!(write.epoch, 2022);
                assert_eq!(write.batch_id, 0);
                match write.payload.unwrap() {
                    Payload::JsonPayload(json) => {
                        let row_0 = json.row_ops.get(0).unwrap();
                        assert_eq!(row_0.line, "{\"id\":1,\"name\":\"Alice\"}");
                        assert_eq!(row_0.op_type, data::Op::Insert as i32);
                        let row_1 = json.row_ops.get(1).unwrap();
                        assert_eq!(row_1.line, "{\"id\":2,\"name\":\"Bob\"}");
                        assert_eq!(row_1.op_type, data::Op::Insert as i32);
                        let row_2 = json.row_ops.get(2).unwrap();
                        assert_eq!(row_2.line, "{\"id\":3,\"name\":\"Clare\"}");
                        assert_eq!(row_2.op_type, data::Op::Insert as i32);
                    }
                    _ => unreachable!("should be json payload"),
                }
            }
            _ => panic!("test failed: failed to construct write request"),
        }

        // test commit
        response_sender
            .send(Ok(SinkWriterResponse {
                response: Some(Response::Sync(SyncResponse { epoch: 2022 })),
            }))
            .expect("test failed: failed to sync epoch");
        sink.commit().await.unwrap();
        let commit_request = request_receiver.recv().await.unwrap();
        match commit_request.request {
            Some(Request::Barrier(Barrier {
                epoch,
                is_checkpoint: true,
            })) => {
                assert_eq!(epoch, 2022);
            }
            _ => panic!("test failed: failed to construct sync request "),
        }

        // begin another epoch
        response_sender
            .send(Ok(SinkResponse {
                response: Some(Response::StartEpoch(StartEpochResponse { epoch: 2023 })),
            }))
            .expect("test failed: failed to start epoch");
        sink.begin_epoch(2023).await.unwrap();
        // simply keep the channel empty since we've tested begin_epoch
        let _ = request_receiver.recv().await.unwrap();
        assert_eq!(sink.epoch, Some(2023));

        // test another write
        response_sender
            .send(Ok(SinkResponse {
                response: Some(Response::Write(WriteResponse {
                    epoch: 2022,
                    batch_id: 1,
                })),
            }))
            .expect("test failed: failed to start epoch");
        sink.write_batch(chunk_b.clone()).await.unwrap();
        assert_eq!(sink.epoch, Some(2023));
        assert_eq!(sink.batch_id, 2);
        match request_receiver.recv().await {
            Some(SinkWriterRequest {
                request: Some(Request::WriteBatch(write)),
            }) => {
                assert_eq!(write.epoch, 2023);
                assert_eq!(write.batch_id, 1);
                match write.payload.unwrap() {
                    Payload::JsonPayload(json) => {
                        let row_0 = json.row_ops.get(0).unwrap();
                        assert_eq!(row_0.line, "{\"id\":4,\"name\":\"David\"}");
                        assert_eq!(row_0.op_type, data::Op::Insert as i32);
                        let row_1 = json.row_ops.get(1).unwrap();
                        assert_eq!(row_1.line, "{\"id\":5,\"name\":\"Eve\"}");
                        assert_eq!(row_1.op_type, data::Op::Insert as i32);
                        let row_2 = json.row_ops.get(2).unwrap();
                        assert_eq!(row_2.line, "{\"id\":6,\"name\":\"Frank\"}");
                        assert_eq!(row_2.op_type, data::Op::Insert as i32);
                    }
                    _ => unreachable!("should be json payload"),
                }
            }
            _ => panic!("test failed: failed to construct write request"),
        }
    }
}<|MERGE_RESOLUTION|>--- conflicted
+++ resolved
@@ -328,19 +328,10 @@
 
     use risingwave_common::array::StreamChunk;
     use risingwave_common::test_prelude::StreamChunkTestExt;
-<<<<<<< HEAD
     use risingwave_pb::connector_service::sink_writer_request::write_batch::Payload;
     use risingwave_pb::connector_service::sink_writer_request::{Barrier, Request};
     use risingwave_pb::connector_service::sink_writer_response::{Response, SyncResponse};
     use risingwave_pb::connector_service::{SinkWriterRequest, SinkWriterResponse};
-=======
-    use risingwave_pb::connector_service::sink_response::{
-        Response, StartEpochResponse, SyncResponse, WriteResponse,
-    };
-    use risingwave_pb::connector_service::sink_stream_request::write_batch::Payload;
-    use risingwave_pb::connector_service::sink_stream_request::{Request, SyncBatch};
-    use risingwave_pb::connector_service::{SinkResponse, SinkStreamRequest};
->>>>>>> 1d27d018
     use risingwave_pb::data;
     use tokio::sync::mpsc;
 
@@ -407,11 +398,6 @@
         );
 
         // test write batch
-        response_sender
-            .send(Ok(SinkResponse {
-                response: Some(Response::StartEpoch(StartEpochResponse { epoch: 2022 })),
-            }))
-            .expect("test failed: failed to start epoch");
         sink.begin_epoch(2022).await.unwrap();
         assert_eq!(sink.epoch, Some(2022));
 
@@ -420,14 +406,6 @@
             .await
             .expect("test failed: failed to construct start_epoch request");
 
-        response_sender
-            .send(Ok(SinkResponse {
-                response: Some(Response::Write(WriteResponse {
-                    epoch: 2022,
-                    batch_id: 0,
-                })),
-            }))
-            .expect("test failed: failed to start epoch");
         sink.write_batch(chunk_a.clone()).await.unwrap();
         assert_eq!(sink.epoch, Some(2022));
         assert_eq!(sink.batch_id, 1);
@@ -474,25 +452,12 @@
         }
 
         // begin another epoch
-        response_sender
-            .send(Ok(SinkResponse {
-                response: Some(Response::StartEpoch(StartEpochResponse { epoch: 2023 })),
-            }))
-            .expect("test failed: failed to start epoch");
         sink.begin_epoch(2023).await.unwrap();
         // simply keep the channel empty since we've tested begin_epoch
         let _ = request_receiver.recv().await.unwrap();
         assert_eq!(sink.epoch, Some(2023));
 
         // test another write
-        response_sender
-            .send(Ok(SinkResponse {
-                response: Some(Response::Write(WriteResponse {
-                    epoch: 2022,
-                    batch_id: 1,
-                })),
-            }))
-            .expect("test failed: failed to start epoch");
         sink.write_batch(chunk_b.clone()).await.unwrap();
         assert_eq!(sink.epoch, Some(2023));
         assert_eq!(sink.batch_id, 2);
