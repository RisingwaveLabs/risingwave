--- conflicted
+++ resolved
@@ -208,11 +208,8 @@
                     | DataType::Time
                     | DataType::Interval
                     | DataType::Jsonb
-<<<<<<< HEAD
+                    | DataType::Bytea
                     | DataType::List(_)
-=======
-                    | DataType::Bytea
->>>>>>> 5ea2204e
             ) {
                 Ok( Column {
                     name: column.column_desc.name.clone(),
@@ -220,11 +217,7 @@
                 })
                 } else {
                     Err(SinkError::Remote(format!(
-<<<<<<< HEAD
-                        "remote sink supports Int16, Int32, Int64, Float32, Float64, Boolean, Decimal, Time, Date, Interval, Jsonb, List, Timestamp and Varchar, got {:?}: {:?}",
-=======
-                        "remote sink supports Int16, Int32, Int64, Float32, Float64, Boolean, Decimal, Time, Date, Interval, Jsonb, Timestamp, Bytea and Varchar, got {:?}: {:?}",
->>>>>>> 5ea2204e
+                        "remote sink supports Int16, Int32, Int64, Float32, Float64, Boolean, Decimal, Time, Date, Interval, Jsonb, List, Bytea, Timestamp and Varchar, got {:?}: {:?}",
                         column.column_desc.name,
                         column.column_desc.data_type
                     )))
