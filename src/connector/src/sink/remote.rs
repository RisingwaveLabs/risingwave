// Copyright 2023 RisingWave Labs
//
// Licensed under the Apache License, Version 2.0 (the "License");
// you may not use this file except in compliance with the License.
// You may obtain a copy of the License at
//
//     http://www.apache.org/licenses/LICENSE-2.0
//
// Unless required by applicable law or agreed to in writing, software
// distributed under the License is distributed on an "AS IS" BASIS,
// WITHOUT WARRANTIES OR CONDITIONS OF ANY KIND, either express or implied.
// See the License for the specific language governing permissions and
// limitations under the License.

use std::collections::HashMap;
use std::marker::PhantomData;
use std::ops::Deref;

use anyhow::anyhow;
use async_trait::async_trait;
use itertools::Itertools;
use jni::objects::{JByteArray, JValue, JValueOwned};
use prost::Message;
use risingwave_common::array::StreamChunk;
use risingwave_common::error::anyhow_error;
use risingwave_common::types::DataType;
use risingwave_jni_core::jvm_runtime::JVM;
use risingwave_pb::connector_service::sink_writer_stream_request::write_batch::json_payload::RowOp;
use risingwave_pb::connector_service::sink_writer_stream_request::write_batch::{
    JsonPayload, Payload, StreamChunkPayload,
};
use risingwave_pb::connector_service::sink_writer_stream_response::CommitResponse;
use risingwave_pb::connector_service::{
    SinkMetadata, SinkPayloadFormat, ValidateSinkRequest, ValidateSinkResponse,
};
#[cfg(test)]
use risingwave_pb::connector_service::{SinkWriterStreamRequest, SinkWriterStreamResponse};
use risingwave_rpc_client::{ConnectorClient, SinkCoordinatorStreamHandle, SinkWriterStreamHandle};
#[cfg(test)]
use tokio::sync::mpsc::{Sender, UnboundedReceiver};
#[cfg(test)]
use tonic::Status;
use tracing::{error, warn};

use super::encoder::{JsonEncoder, RowEncoder};
use crate::sink::coordinate::CoordinatedSinkWriter;
<<<<<<< HEAD
use crate::sink::encoder::TimestampHandlingMode;
use crate::sink::iceberg::REMOTE_ICEBERG_SINK;
use crate::sink::writer::{LogSinkerOf, SinkWriter, SinkWriterExt};
=======
>>>>>>> c855fbf7
use crate::sink::SinkError::Remote;
use crate::sink::{
    DummySinkCommitCoordinator, Result, Sink, SinkCommitCoordinator, SinkError, SinkParam,
    SinkWriterParam,
};
use crate::ConnectorParams;

macro_rules! def_remote_sink {
    () => {
        def_remote_sink! {
            { ElasticSearch, ElasticSearchSink, "elasticsearch" },
            { Cassandra, CassandraSink, "cassandra" },
            { Jdbc, JdbcSink, "jdbc" },
            { DeltaLake, DeltaLakeSink, "deltalake" }
        }
    };
    ($({ $variant_name:ident, $sink_type_name:ident, $sink_name:expr }),*) => {
        $(
            #[derive(Debug)]
            pub struct $variant_name;
            impl RemoteSinkTrait for $variant_name {
                const SINK_NAME: &'static str = $sink_name;
            }
            pub type $sink_type_name = RemoteSink<$variant_name>;
        )*
    };
}

def_remote_sink!();

pub trait RemoteSinkTrait: Send + Sync + 'static {
    const SINK_NAME: &'static str;
}

#[derive(Debug)]
pub struct RemoteSink<R: RemoteSinkTrait> {
    param: SinkParam,
    _phantom: PhantomData<R>,
}

impl<R: RemoteSinkTrait> TryFrom<SinkParam> for RemoteSink<R> {
    type Error = SinkError;

    fn try_from(param: SinkParam) -> std::result::Result<Self, Self::Error> {
        Ok(Self {
            param,
            _phantom: PhantomData,
        })
    }
}

impl<R: RemoteSinkTrait> Sink for RemoteSink<R> {
    type Coordinator = DummySinkCommitCoordinator;
<<<<<<< HEAD
    type LogSinker = LogSinkerOf<RemoteSinkWriter>;

    async fn new_log_sinker(&self, writer_param: SinkWriterParam) -> Result<Self::LogSinker> {
        Ok(RemoteSinkWriter::new(
            self.config.clone(),
            self.param.clone(),
            writer_param.connector_params,
        )
        .await?
        .into_log_sinker(writer_param.sink_metrics))
=======
    type Writer = RemoteSinkWriter<R>;

    const SINK_NAME: &'static str = R::SINK_NAME;

    async fn new_writer(&self, writer_param: SinkWriterParam) -> Result<Self::Writer> {
        RemoteSinkWriter::new(self.param.clone(), writer_param.connector_params).await
>>>>>>> c855fbf7
    }

    async fn validate(&self) -> Result<()> {
        // FIXME: support struct and array in stream sink
        self.param.columns.iter().map(|col| {
            if matches!(
                col.data_type,
                DataType::Int16
                    | DataType::Int32
                    | DataType::Int64
                    | DataType::Float32
                    | DataType::Float64
                    | DataType::Boolean
                    | DataType::Decimal
                    | DataType::Timestamp
                    | DataType::Timestamptz
                    | DataType::Varchar
                    | DataType::Date
                    | DataType::Time
                    | DataType::Interval
                    | DataType::Jsonb
                    | DataType::Bytea
                    | DataType::List(_)
            ) {
                Ok(())
            } else {
                Err(SinkError::Remote(anyhow_error!(
                    "remote sink supports Int16, Int32, Int64, Float32, Float64, Boolean, Decimal, Time, Date, Interval, Jsonb, Timestamp, Timestamptz, List, Bytea and Varchar, got {:?}: {:?}",
                    col.name,
                    col.data_type,
                )))
            }
        }).try_collect()?;

        let mut env = JVM
            .as_ref()
            .map_err(|err| SinkError::Internal(err.into()))?
            .attach_current_thread()
            .map_err(|err| SinkError::Internal(err.into()))?;
        let validate_sink_request = ValidateSinkRequest {
            sink_param: Some(self.param.to_proto()),
        };
        let validate_sink_request_bytes = env
            .byte_array_from_slice(&Message::encode_to_vec(&validate_sink_request))
            .map_err(|err| SinkError::Internal(err.into()))?;

        let response = env
            .call_static_method(
                "com/risingwave/connector/JniSinkValidationHandler",
                "validate",
                "([B)[B",
                &[JValue::Object(&validate_sink_request_bytes)],
            )
            .map_err(|err| SinkError::Internal(err.into()))?;

        let validate_sink_response_bytes = match response {
            JValueOwned::Object(o) => unsafe { JByteArray::from_raw(o.into_raw()) },
            _ => unreachable!(),
        };

        let validate_sink_response: ValidateSinkResponse = Message::decode(
            risingwave_jni_core::to_guarded_slice(&validate_sink_response_bytes, &mut env)
                .map_err(|err| SinkError::Internal(err.into()))?
                .deref(),
        )
        .map_err(|err| SinkError::Internal(err.into()))?;

        validate_sink_response.error.map_or_else(
            || Ok(()), // If there is no error message, return Ok here.
            |err| {
                Err(SinkError::Remote(anyhow!(format!(
                    "sink cannot pass validation: {}",
                    err.error_message
                ))))
            },
        )
    }
}

#[derive(Debug)]
pub struct CoordinatedRemoteSink<R: RemoteSinkTrait>(pub RemoteSink<R>);

<<<<<<< HEAD
#[async_trait]
impl Sink for CoordinatedRemoteSink {
    type Coordinator = RemoteCoordinator;
    type LogSinker = LogSinkerOf<CoordinatedSinkWriter<CoordinatedRemoteSinkWriter>>;
=======
impl<R: RemoteSinkTrait> TryFrom<SinkParam> for CoordinatedRemoteSink<R> {
    type Error = SinkError;
>>>>>>> c855fbf7

    fn try_from(param: SinkParam) -> std::result::Result<Self, Self::Error> {
        RemoteSink::try_from(param).map(Self)
    }
}

impl<R: RemoteSinkTrait> Sink for CoordinatedRemoteSink<R> {
    type Coordinator = RemoteCoordinator<R>;
    type Writer = CoordinatedSinkWriter<CoordinatedRemoteSinkWriter<R>>;

    const SINK_NAME: &'static str = R::SINK_NAME;

    async fn validate(&self) -> Result<()> {
        self.0.validate().await
    }

<<<<<<< HEAD
    async fn new_log_sinker(&self, writer_param: SinkWriterParam) -> Result<Self::LogSinker> {
        Ok(CoordinatedSinkWriter::new(
=======
    async fn new_writer(&self, writer_param: SinkWriterParam) -> Result<Self::Writer> {
        CoordinatedSinkWriter::new(
>>>>>>> c855fbf7
            writer_param
                .meta_client
                .expect("should have meta client")
                .sink_coordinate_client()
                .await,
            self.0.param.clone(),
            writer_param.vnode_bitmap.ok_or_else(|| {
                SinkError::Remote(anyhow_error!(
                    "sink needs coordination should not have singleton input"
                ))
            })?,
            CoordinatedRemoteSinkWriter::new(self.0.param.clone(), writer_param.connector_params)
                .await?,
        )
<<<<<<< HEAD
        .await?
        .into_log_sinker(writer_param.sink_metrics))
=======
        .await
>>>>>>> c855fbf7
    }

    async fn new_coordinator(
        &self,
        connector_client: Option<ConnectorClient>,
    ) -> Result<Self::Coordinator> {
        RemoteCoordinator::new(
            connector_client
                .ok_or_else(|| Remote(anyhow_error!("no connector client specified")))?,
            self.0.param.clone(),
        )
        .await
    }
}

pub type RemoteSinkWriter<R> = RemoteSinkWriterInner<(), R>;
pub type CoordinatedRemoteSinkWriter<R> = RemoteSinkWriterInner<Option<SinkMetadata>, R>;

pub struct RemoteSinkWriterInner<SM, R: RemoteSinkTrait> {
    properties: HashMap<String, String>,
    epoch: Option<u64>,
    batch_id: u64,
    payload_format: SinkPayloadFormat,
    stream_handle: SinkWriterStreamHandle,
    json_encoder: JsonEncoder,
    _phantom: PhantomData<(SM, R)>,
}

impl<SM, R: RemoteSinkTrait> RemoteSinkWriterInner<SM, R> {
    pub async fn new(param: SinkParam, connector_params: ConnectorParams) -> Result<Self> {
        let client = connector_params.connector_client.ok_or_else(|| {
            SinkError::Remote(anyhow_error!(
                "connector node endpoint not specified or unable to connect to connector node"
            ))
        })?;
        let stream_handle = client
            .start_sink_writer_stream(param.to_proto(), connector_params.sink_payload_format)
            .await
            .inspect_err(|e| {
                error!(
                    "failed to start sink stream for connector `{}`: {:?}",
                    R::SINK_NAME,
                    e
                )
            })?;
        tracing::trace!(
            "{:?} sink stream started with properties: {:?}",
            R::SINK_NAME,
            &param.properties
        );

        let schema = param.schema();

        Ok(Self {
            properties: param.properties,
            epoch: None,
            batch_id: 0,
            stream_handle,
            payload_format: connector_params.sink_payload_format,
            json_encoder: JsonEncoder::new(schema, None, TimestampHandlingMode::String),
            _phantom: PhantomData,
        })
    }

    #[cfg(test)]
    fn for_test(
        response_receiver: UnboundedReceiver<std::result::Result<SinkWriterStreamResponse, Status>>,
        request_sender: Sender<SinkWriterStreamRequest>,
    ) -> RemoteSinkWriter<R> {
        use risingwave_common::catalog::{Field, Schema};
        let properties = HashMap::from([("output.path".to_string(), "/tmp/rw".to_string())]);

        let schema = Schema::new(vec![
            Field {
                data_type: DataType::Int32,
                name: "id".into(),
                sub_fields: vec![],
                type_name: "".into(),
            },
            Field {
                data_type: DataType::Varchar,
                name: "name".into(),
                sub_fields: vec![],
                type_name: "".into(),
            },
        ]);

        use futures::StreamExt;
        use tokio_stream::wrappers::UnboundedReceiverStream;

        let stream_handle = SinkWriterStreamHandle::for_test(
            request_sender,
            UnboundedReceiverStream::new(response_receiver).boxed(),
        );

        RemoteSinkWriter {
            properties,
            epoch: None,
            batch_id: 0,
            json_encoder: JsonEncoder::new(schema, None, TimestampHandlingMode::String),
            stream_handle,
            payload_format: SinkPayloadFormat::Json,
            _phantom: PhantomData,
        }
    }
}

trait HandleBarrierResponse {
    type SinkMetadata: Send;
    fn handle_commit_response(rsp: CommitResponse) -> Result<Self::SinkMetadata>;
    fn non_checkpoint_return_value() -> Self::SinkMetadata;
}

impl<R: RemoteSinkTrait> HandleBarrierResponse for RemoteSinkWriter<R> {
    type SinkMetadata = ();

    fn handle_commit_response(rsp: CommitResponse) -> Result<Self::SinkMetadata> {
        if rsp.metadata.is_some() {
            warn!("get metadata in commit response for non-coordinated remote sink writer");
        }
        Ok(())
    }

    fn non_checkpoint_return_value() -> Self::SinkMetadata {}
}

impl<R: RemoteSinkTrait> HandleBarrierResponse for CoordinatedRemoteSinkWriter<R> {
    type SinkMetadata = Option<SinkMetadata>;

    fn handle_commit_response(rsp: CommitResponse) -> Result<Self::SinkMetadata> {
        rsp.metadata
            .ok_or_else(|| {
                SinkError::Remote(anyhow_error!(
                    "get none metadata in commit response for coordinated sink writer"
                ))
            })
            .map(Some)
    }

    fn non_checkpoint_return_value() -> Self::SinkMetadata {
        None
    }
}

#[async_trait]
impl<SM: Send + 'static, R: RemoteSinkTrait> SinkWriter for RemoteSinkWriterInner<SM, R>
where
    Self: HandleBarrierResponse<SinkMetadata = SM>,
{
    type CommitMetadata = SM;

    async fn write_batch(&mut self, chunk: StreamChunk) -> Result<()> {
        let payload = match self.payload_format {
            SinkPayloadFormat::Json => {
                let mut row_ops = Vec::with_capacity(chunk.cardinality());
                for (op, row_ref) in chunk.rows() {
                    let map = self.json_encoder.encode(row_ref)?;
                    let row_op = RowOp {
                        op_type: op.to_protobuf() as i32,
                        line: serde_json::to_string(&map)
                            .map_err(|e| SinkError::Remote(anyhow_error!("{:?}", e)))?,
                    };

                    row_ops.push(row_op);
                }
                Payload::JsonPayload(JsonPayload { row_ops })
            }
            SinkPayloadFormat::StreamChunk => {
                let prost_stream_chunk = chunk.to_protobuf();
                let binary_data = Message::encode_to_vec(&prost_stream_chunk);
                Payload::StreamChunkPayload(StreamChunkPayload { binary_data })
            }
            SinkPayloadFormat::FormatUnspecified => {
                unreachable!("should specify sink payload format")
            }
        };

        let epoch = self.epoch.ok_or_else(|| {
            SinkError::Remote(anyhow_error!(
                "epoch has not been initialize, call `begin_epoch`"
            ))
        })?;
        let batch_id = self.batch_id;
        self.stream_handle
            .write_batch(epoch, batch_id, payload)
            .await?;
        self.batch_id += 1;
        Ok(())
    }

    async fn begin_epoch(&mut self, epoch: u64) -> Result<()> {
        self.stream_handle.start_epoch(epoch).await?;
        self.epoch = Some(epoch);
        Ok(())
    }

    async fn barrier(&mut self, is_checkpoint: bool) -> Result<SM> {
        let epoch = self.epoch.ok_or_else(|| {
            SinkError::Remote(anyhow_error!(
                "epoch has not been initialize, call `begin_epoch`"
            ))
        })?;
        if is_checkpoint {
            // TODO: add metrics to measure commit time
            let rsp = self.stream_handle.commit(epoch).await?;
            Ok(<Self as HandleBarrierResponse>::handle_commit_response(
                rsp,
            )?)
        } else {
            self.stream_handle.barrier(epoch).await?;
            Ok(<Self as HandleBarrierResponse>::non_checkpoint_return_value())
        }
    }
}

pub struct RemoteCoordinator<R: RemoteSinkTrait> {
    stream_handle: SinkCoordinatorStreamHandle,
    _phantom: PhantomData<R>,
}

impl<R: RemoteSinkTrait> RemoteCoordinator<R> {
    pub async fn new(client: ConnectorClient, param: SinkParam) -> Result<Self> {
        let stream_handle = client
            .start_sink_coordinator_stream(param.to_proto())
            .await?;
        Ok(RemoteCoordinator {
            stream_handle,
            _phantom: PhantomData,
        })
    }
}

#[async_trait]
impl<R: RemoteSinkTrait> SinkCommitCoordinator for RemoteCoordinator<R> {
    async fn init(&mut self) -> Result<()> {
        Ok(())
    }

    async fn commit(&mut self, epoch: u64, metadata: Vec<SinkMetadata>) -> Result<()> {
        Ok(self.stream_handle.commit(epoch, metadata).await?)
    }
}

#[cfg(test)]
mod test {
    use std::time::Duration;

    use risingwave_common::array::StreamChunk;
    use risingwave_common::test_prelude::StreamChunkTestExt;
    use risingwave_pb::connector_service::sink_writer_stream_request::write_batch::Payload;
    use risingwave_pb::connector_service::sink_writer_stream_request::{Barrier, Request};
    use risingwave_pb::connector_service::sink_writer_stream_response::{CommitResponse, Response};
    use risingwave_pb::connector_service::{SinkWriterStreamRequest, SinkWriterStreamResponse};
    use risingwave_pb::data;
    use tokio::sync::mpsc;

    use crate::sink::remote::{RemoteSinkTrait, RemoteSinkWriter};
    use crate::sink::SinkWriter;

    struct TestRemote;
    impl RemoteSinkTrait for TestRemote {
        const SINK_NAME: &'static str = "test-remote";
    }

    #[tokio::test]
    async fn test_epoch_check() {
        let (request_sender, mut request_recv) = mpsc::channel(16);
        let (_, resp_recv) = mpsc::unbounded_channel();

        let mut sink = <RemoteSinkWriter<TestRemote>>::for_test(resp_recv, request_sender);
        let chunk = StreamChunk::from_pretty(
            " i T
            + 1 Ripper
        ",
        );

        // test epoch check
        assert!(
            tokio::time::timeout(Duration::from_secs(10), sink.barrier(true))
                .await
                .expect("test failed: should not commit without epoch")
                .is_err(),
            "test failed: no epoch check for commit()"
        );
        assert!(
            request_recv.try_recv().is_err(),
            "test failed: unchecked epoch before request"
        );

        assert!(
            tokio::time::timeout(Duration::from_secs(1), sink.write_batch(chunk))
                .await
                .expect("test failed: should not write without epoch")
                .is_err(),
            "test failed: no epoch check for write_batch()"
        );
        assert!(
            request_recv.try_recv().is_err(),
            "test failed: unchecked epoch before request"
        );
    }

    #[tokio::test]
    async fn test_remote_sink() {
        let (request_sender, mut request_receiver) = mpsc::channel(16);
        let (response_sender, response_receiver) = mpsc::unbounded_channel();
        let mut sink = <RemoteSinkWriter<TestRemote>>::for_test(response_receiver, request_sender);

        let chunk_a = StreamChunk::from_pretty(
            " i T
            + 1 Alice
            + 2 Bob
            + 3 Clare
        ",
        );
        let chunk_b = StreamChunk::from_pretty(
            " i T
            + 4 David
            + 5 Eve
            + 6 Frank
        ",
        );

        // test write batch
        sink.begin_epoch(2022).await.unwrap();
        assert_eq!(sink.epoch, Some(2022));

        request_receiver
            .recv()
            .await
            .expect("test failed: failed to construct start_epoch request");

        sink.write_batch(chunk_a.clone()).await.unwrap();
        assert_eq!(sink.epoch, Some(2022));
        assert_eq!(sink.batch_id, 1);
        match request_receiver.recv().await {
            Some(SinkWriterStreamRequest {
                request: Some(Request::WriteBatch(write)),
            }) => {
                assert_eq!(write.epoch, 2022);
                assert_eq!(write.batch_id, 0);
                match write.payload.unwrap() {
                    Payload::JsonPayload(json) => {
                        let row_0 = json.row_ops.get(0).unwrap();
                        assert_eq!(row_0.line, "{\"id\":1,\"name\":\"Alice\"}");
                        assert_eq!(row_0.op_type, data::Op::Insert as i32);
                        let row_1 = json.row_ops.get(1).unwrap();
                        assert_eq!(row_1.line, "{\"id\":2,\"name\":\"Bob\"}");
                        assert_eq!(row_1.op_type, data::Op::Insert as i32);
                        let row_2 = json.row_ops.get(2).unwrap();
                        assert_eq!(row_2.line, "{\"id\":3,\"name\":\"Clare\"}");
                        assert_eq!(row_2.op_type, data::Op::Insert as i32);
                    }
                    _ => unreachable!("should be json payload"),
                }
            }
            _ => panic!("test failed: failed to construct write request"),
        }

        // test commit
        response_sender
            .send(Ok(SinkWriterStreamResponse {
                response: Some(Response::Commit(CommitResponse {
                    epoch: 2022,
                    metadata: None,
                })),
            }))
            .expect("test failed: failed to sync epoch");
        sink.barrier(true).await.unwrap();
        let commit_request = request_receiver.recv().await.unwrap();
        match commit_request.request {
            Some(Request::Barrier(Barrier {
                epoch,
                is_checkpoint: true,
            })) => {
                assert_eq!(epoch, 2022);
            }
            _ => panic!("test failed: failed to construct sync request "),
        }

        // begin another epoch
        sink.begin_epoch(2023).await.unwrap();
        // simply keep the channel empty since we've tested begin_epoch
        let _ = request_receiver.recv().await.unwrap();
        assert_eq!(sink.epoch, Some(2023));

        // test another write
        sink.write_batch(chunk_b.clone()).await.unwrap();
        assert_eq!(sink.epoch, Some(2023));
        assert_eq!(sink.batch_id, 2);
        match request_receiver.recv().await {
            Some(SinkWriterStreamRequest {
                request: Some(Request::WriteBatch(write)),
            }) => {
                assert_eq!(write.epoch, 2023);
                assert_eq!(write.batch_id, 1);
                match write.payload.unwrap() {
                    Payload::JsonPayload(json) => {
                        let row_0 = json.row_ops.get(0).unwrap();
                        assert_eq!(row_0.line, "{\"id\":4,\"name\":\"David\"}");
                        assert_eq!(row_0.op_type, data::Op::Insert as i32);
                        let row_1 = json.row_ops.get(1).unwrap();
                        assert_eq!(row_1.line, "{\"id\":5,\"name\":\"Eve\"}");
                        assert_eq!(row_1.op_type, data::Op::Insert as i32);
                        let row_2 = json.row_ops.get(2).unwrap();
                        assert_eq!(row_2.line, "{\"id\":6,\"name\":\"Frank\"}");
                        assert_eq!(row_2.op_type, data::Op::Insert as i32);
                    }
                    _ => unreachable!("should be json payload"),
                }
            }
            _ => panic!("test failed: failed to construct write request"),
        }
    }
}<|MERGE_RESOLUTION|>--- conflicted
+++ resolved
@@ -44,12 +44,8 @@
 
 use super::encoder::{JsonEncoder, RowEncoder};
 use crate::sink::coordinate::CoordinatedSinkWriter;
-<<<<<<< HEAD
 use crate::sink::encoder::TimestampHandlingMode;
-use crate::sink::iceberg::REMOTE_ICEBERG_SINK;
 use crate::sink::writer::{LogSinkerOf, SinkWriter, SinkWriterExt};
-=======
->>>>>>> c855fbf7
 use crate::sink::SinkError::Remote;
 use crate::sink::{
     DummySinkCommitCoordinator, Result, Sink, SinkCommitCoordinator, SinkError, SinkParam,
@@ -103,25 +99,16 @@
 
 impl<R: RemoteSinkTrait> Sink for RemoteSink<R> {
     type Coordinator = DummySinkCommitCoordinator;
-<<<<<<< HEAD
-    type LogSinker = LogSinkerOf<RemoteSinkWriter>;
+    type LogSinker = LogSinkerOf<RemoteSinkWriter<R>>;
+
+    const SINK_NAME: &'static str = R::SINK_NAME;
 
     async fn new_log_sinker(&self, writer_param: SinkWriterParam) -> Result<Self::LogSinker> {
-        Ok(RemoteSinkWriter::new(
-            self.config.clone(),
-            self.param.clone(),
-            writer_param.connector_params,
+        Ok(
+            RemoteSinkWriter::new(self.param.clone(), writer_param.connector_params)
+                .await?
+                .into_log_sinker(writer_param.sink_metrics),
         )
-        .await?
-        .into_log_sinker(writer_param.sink_metrics))
-=======
-    type Writer = RemoteSinkWriter<R>;
-
-    const SINK_NAME: &'static str = R::SINK_NAME;
-
-    async fn new_writer(&self, writer_param: SinkWriterParam) -> Result<Self::Writer> {
-        RemoteSinkWriter::new(self.param.clone(), writer_param.connector_params).await
->>>>>>> c855fbf7
     }
 
     async fn validate(&self) -> Result<()> {
@@ -204,15 +191,8 @@
 #[derive(Debug)]
 pub struct CoordinatedRemoteSink<R: RemoteSinkTrait>(pub RemoteSink<R>);
 
-<<<<<<< HEAD
-#[async_trait]
-impl Sink for CoordinatedRemoteSink {
-    type Coordinator = RemoteCoordinator;
-    type LogSinker = LogSinkerOf<CoordinatedSinkWriter<CoordinatedRemoteSinkWriter>>;
-=======
 impl<R: RemoteSinkTrait> TryFrom<SinkParam> for CoordinatedRemoteSink<R> {
     type Error = SinkError;
->>>>>>> c855fbf7
 
     fn try_from(param: SinkParam) -> std::result::Result<Self, Self::Error> {
         RemoteSink::try_from(param).map(Self)
@@ -221,7 +201,7 @@
 
 impl<R: RemoteSinkTrait> Sink for CoordinatedRemoteSink<R> {
     type Coordinator = RemoteCoordinator<R>;
-    type Writer = CoordinatedSinkWriter<CoordinatedRemoteSinkWriter<R>>;
+    type LogSinker = LogSinkerOf<CoordinatedSinkWriter<CoordinatedRemoteSinkWriter<R>>>;
 
     const SINK_NAME: &'static str = R::SINK_NAME;
 
@@ -229,13 +209,8 @@
         self.0.validate().await
     }
 
-<<<<<<< HEAD
     async fn new_log_sinker(&self, writer_param: SinkWriterParam) -> Result<Self::LogSinker> {
         Ok(CoordinatedSinkWriter::new(
-=======
-    async fn new_writer(&self, writer_param: SinkWriterParam) -> Result<Self::Writer> {
-        CoordinatedSinkWriter::new(
->>>>>>> c855fbf7
             writer_param
                 .meta_client
                 .expect("should have meta client")
@@ -250,12 +225,8 @@
             CoordinatedRemoteSinkWriter::new(self.0.param.clone(), writer_param.connector_params)
                 .await?,
         )
-<<<<<<< HEAD
         .await?
         .into_log_sinker(writer_param.sink_metrics))
-=======
-        .await
->>>>>>> c855fbf7
     }
 
     async fn new_coordinator(
