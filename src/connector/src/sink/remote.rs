--- conflicted
+++ resolved
@@ -49,18 +49,8 @@
 };
 use crate::ConnectorParams;
 
-<<<<<<< HEAD
-pub const VALID_REMOTE_SINKS: [&str; 5] = [
-    "jdbc",
-    "iceberg",
-    "deltalake",
-    "elasticsearch-7",
-    "cassandra",
-];
-=======
-pub const VALID_REMOTE_SINKS: [&str; 4] =
-    ["jdbc", REMOTE_ICEBERG_SINK, "deltalake", "elasticsearch-7"];
->>>>>>> c49e49d6
+pub const VALID_REMOTE_SINKS: [&str; 5] =
+    ["jdbc", REMOTE_ICEBERG_SINK, "deltalake", "elasticsearch-7", "cassandra"];
 
 pub fn is_valid_remote_sink(connector_type: &str) -> bool {
     VALID_REMOTE_SINKS.contains(&connector_type)
