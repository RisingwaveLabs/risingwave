--- conflicted
+++ resolved
@@ -218,11 +218,7 @@
                 })
                 } else {
                     Err(SinkError::Remote(format!(
-<<<<<<< HEAD
-                        "remote sink supports Int16, Int32, Int64, Float32, Float64, Boolean, Decimal, Time, Date, Interval, Jsonb, List, Bytea, Timestamp and Varchar, got {:?}: {:?}",
-=======
-                        "remote sink supports Int16, Int32, Int64, Float32, Float64, Boolean, Decimal, Time, Date, Interval, Jsonb, Timestamp, Timestamptz, Bytea and Varchar, got {:?}: {:?}",
->>>>>>> 1897aefa
+                        "remote sink supports Int16, Int32, Int64, Float32, Float64, Boolean, Decimal, Time, Date, Interval, Jsonb, Timestamp, Timestamptz, List, Bytea and Varchar, got {:?}: {:?}",
                         column.column_desc.name,
                         column.column_desc.data_type
                     )))
