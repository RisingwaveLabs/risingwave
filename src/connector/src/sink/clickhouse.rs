--- conflicted
+++ resolved
@@ -179,13 +179,9 @@
     type Coordinator = DummySinkCommitCoordinator;
     type Writer = ClickHouseSinkWriter;
 
-<<<<<<< HEAD
     const SINK_NAME: &'static str = CLICKHOUSE_SINK;
 
-    async fn validate(&self, _client: Option<ConnectorClient>) -> Result<()> {
-=======
     async fn validate(&self) -> Result<()> {
->>>>>>> d842cfa3
         // For upsert clickhouse sink, the primary key must be defined.
         if !self.is_append_only && self.pk_indices.is_empty() {
             return Err(SinkError::Config(anyhow!(
