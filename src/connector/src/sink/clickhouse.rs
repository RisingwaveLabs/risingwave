--- conflicted
+++ resolved
@@ -88,7 +88,6 @@
     ReplicatedCollapsingMergeTree(String),
     ReplicatedVersionedCollapsingMergeTree(String),
     ReplicatedGraphiteMergeTree,
-<<<<<<< HEAD
     SharedMergeTree,
     SharedReplacingMergeTree(Option<String>),
     SharedSummingMergeTree,
@@ -96,9 +95,7 @@
     SharedCollapsingMergeTree(String),
     SharedVersionedCollapsingMergeTree(String),
     SharedGraphiteMergeTree,
-=======
     Null,
->>>>>>> fc50ac8b
 }
 impl ClickHouseEngine {
     pub fn is_collapsing_engine(&self) -> bool {
