--- conflicted
+++ resolved
@@ -16,11 +16,7 @@
 use std::time::Duration;
 
 use anyhow::anyhow;
-<<<<<<< HEAD
 use clickhouse::{Client as ClickHouseClient, Row as ClickHouseRow};
-=======
-use clickhouse::{Client, Client as ClickHouseClient, Row as ClickHouseRow};
->>>>>>> a6773506
 use itertools::Itertools;
 use risingwave_common::array::{Op, StreamChunk};
 use risingwave_common::catalog::Schema;
@@ -36,9 +32,8 @@
 use crate::sink::{
     Result, Sink, SinkError, SinkParam, SINK_TYPE_APPEND_ONLY, SINK_TYPE_OPTION, SINK_TYPE_UPSERT,
 };
-const VERSIONED_COLLAPSING_MERGE_TREE: &str = "VersionedCollapsingMergeTree";
-const COLLAPSING_MERGE_TREE: &str = "CollapsingMergeTree";
-const QUERY_ENGIN: &str =
+
+const QUERY_ENGINE: &str =
     "select distinct ?fields from system.tables where database = ? and table = ?";
 const QUERY_COLUMN: &str =
     "select distinct ?fields from system.columns where database = ? and table = ? order by ?";
@@ -59,6 +54,75 @@
     pub table: String,
 }
 
+#[allow(clippy::enum_variant_names)]
+#[derive(Debug)]
+enum ClickHouseEngine {
+    MergeTree,
+    ReplacingMergeTree,
+    SummingMergeTree,
+    AggregatingMergeTree,
+    CollapsingMergeTree(String),
+    VersionedCollapsingMergeTree(String),
+    GraphiteMergeTree,
+}
+impl ClickHouseEngine {
+    pub fn is_collapsing_engine(&self) -> bool {
+        matches!(
+            self,
+            ClickHouseEngine::CollapsingMergeTree(_)
+                | ClickHouseEngine::VersionedCollapsingMergeTree(_)
+        )
+    }
+
+    pub fn get_sign_name(&self) -> Option<String> {
+        match self {
+            ClickHouseEngine::CollapsingMergeTree(sign_name) => Some(sign_name.to_string()),
+            ClickHouseEngine::VersionedCollapsingMergeTree(sign_name) => {
+                Some(sign_name.to_string())
+            }
+            _ => None,
+        }
+    }
+
+    pub fn form_query_engine(engine_name: &ClickhouseQueryEngine) -> Result<Self> {
+        match engine_name.engine.as_str() {
+            "MergeTree" => Ok(ClickHouseEngine::MergeTree),
+            "ReplacingMergeTree" => Ok(ClickHouseEngine::ReplacingMergeTree),
+            "SummingMergeTree" => Ok(ClickHouseEngine::SummingMergeTree),
+            "AggregatingMergeTree" => Ok(ClickHouseEngine::AggregatingMergeTree),
+            "VersionedCollapsingMergeTree" => {
+                let sign_name = engine_name
+                    .create_table_query
+                    .split("VersionedCollapsingMergeTree(")
+                    .last()
+                    .ok_or_else(|| SinkError::ClickHouse("must have last".to_string()))?
+                    .split(',')
+                    .next()
+                    .ok_or_else(|| SinkError::ClickHouse("must have next".to_string()))?
+                    .to_string();
+                Ok(ClickHouseEngine::VersionedCollapsingMergeTree(sign_name))
+            }
+            "CollapsingMergeTree" => {
+                let sign_name = engine_name
+                    .create_table_query
+                    .split("CollapsingMergeTree(")
+                    .last()
+                    .ok_or_else(|| SinkError::ClickHouse("must have last".to_string()))?
+                    .split(')')
+                    .next()
+                    .ok_or_else(|| SinkError::ClickHouse("must have next".to_string()))?
+                    .to_string();
+                Ok(ClickHouseEngine::CollapsingMergeTree(sign_name))
+            }
+            "GraphiteMergeTree" => Ok(ClickHouseEngine::GraphiteMergeTree),
+            _ => Err(SinkError::ClickHouse(format!(
+                "Cannot find clickhouse engine {:?}",
+                engine_name.engine
+            ))),
+        }
+    }
+}
+
 const POOL_IDLE_TIMEOUT: Duration = Duration::from_secs(5);
 
 impl ClickHouseCommon {
@@ -263,14 +327,12 @@
         // check reachability
         let client = self.config.common.build_client()?;
 
-        let (clickhouse_column, sign_name) =
-            query_column_engin_from_ck(client, &self.config).await?;
-
-        if !self.is_append_only && sign_name.is_none() {
-            return Err(SinkError::ClickHouse(format!(
-                "If you want to use upsert, please modify your engine is {} or {} in ClickHouse",
-                VERSIONED_COLLAPSING_MERGE_TREE, COLLAPSING_MERGE_TREE
-            )));
+        let (clickhouse_column, clickhouse_engine) =
+            query_column_engine_from_ck(client, &self.config).await?;
+
+        if !self.is_append_only && !clickhouse_engine.is_collapsing_engine() {
+            return Err(SinkError::ClickHouse(
+                "If you want to use upsert, please modify your engine is `VersionedCollapsingMergeTree` or `CollapsingMergeTree` in ClickHouse".to_owned()));
         }
 
         self.check_column_name_and_type(&clickhouse_column)?;
@@ -299,8 +361,8 @@
     is_append_only: bool,
     // Save some features of the clickhouse column type
     column_correct_vec: Vec<ClickHouseSchemaFeature>,
-    clickhouse_fields_name: Vec<String>,
-    is_collapsing_engine: bool,
+    rw_fields_name_after_calibration: Vec<String>,
+    clickhouse_engine: ClickHouseEngine,
 }
 #[derive(Debug)]
 struct ClickHouseSchemaFeature {
@@ -320,20 +382,20 @@
     ) -> Result<Self> {
         let client = config.common.build_client()?;
 
-        let (clickhouse_column, sign_name) =
-            query_column_engin_from_ck(client.clone(), &config).await?;
+        let (clickhouse_column, clickhouse_engine) =
+            query_column_engine_from_ck(client.clone(), &config).await?;
 
         let column_correct_vec: Result<Vec<ClickHouseSchemaFeature>> = clickhouse_column
             .iter()
             .map(Self::build_column_correct_vec)
             .collect();
-        let mut clickhouse_fields_name = build_fields_name_type_from_schema(&schema)?
+        let mut rw_fields_name_after_calibration = build_fields_name_type_from_schema(&schema)?
             .iter()
             .map(|(a, _)| a.clone())
             .collect_vec();
 
-        if let Some(sign) = sign_name.clone() {
-            clickhouse_fields_name.push(sign);
+        if let Some(sign) = clickhouse_engine.get_sign_name() {
+            rw_fields_name_after_calibration.push(sign);
         }
         Ok(Self {
             config,
@@ -342,8 +404,8 @@
             client,
             is_append_only,
             column_correct_vec: column_correct_vec?,
-            clickhouse_fields_name,
-            is_collapsing_engine: sign_name.is_some(),
+            rw_fields_name_after_calibration,
+            clickhouse_engine,
         })
     }
 
@@ -404,45 +466,10 @@
         })
     }
 
-    async fn append_only(&mut self, chunk: StreamChunk) -> Result<()> {
+    async fn write(&mut self, chunk: StreamChunk) -> Result<()> {
         let mut insert = self.client.insert_with_fields_name(
             &self.config.common.table,
-            self.clickhouse_fields_name.clone(),
-        )?;
-        for (op, row) in chunk.rows() {
-            if op != Op::Insert {
-                tracing::warn!(
-                    "append only click house sink receive an {:?} which will be ignored.",
-                    op
-                );
-                continue;
-            }
-            let mut clickhouse_filed_vec = vec![];
-            for (index, data) in row.iter().enumerate() {
-                clickhouse_filed_vec.extend(ClickHouseFieldWithNull::from_scalar_ref(
-                    data,
-                    &self.column_correct_vec,
-                    index,
-                )?);
-            }
-            if self.is_collapsing_engine {
-                clickhouse_filed_vec.push(ClickHouseFieldWithNull::WithoutSome(
-                    ClickHouseField::Int8(-1),
-                ));
-            }
-            let clickhouse_column = ClickHouseColumn {
-                row: clickhouse_filed_vec,
-            };
-            insert.write(&clickhouse_column).await?;
-        }
-        insert.end().await?;
-        Ok(())
-    }
-
-    async fn upsert(&mut self, chunk: StreamChunk) -> Result<()> {
-        let mut insert = self.client.insert_with_fields_name(
-            &self.config.common.table,
-            self.clickhouse_fields_name.clone(),
+            self.rw_fields_name_after_calibration.clone(),
         )?;
         for (op, row) in chunk.rows() {
             let mut clickhouse_filed_vec = vec![];
@@ -454,18 +481,23 @@
                 )?);
             }
             match op {
-                Op::Insert => clickhouse_filed_vec.push(ClickHouseFieldWithNull::WithoutSome(
-                    ClickHouseField::Int8(1),
-                )),
-                Op::Delete => clickhouse_filed_vec.push(ClickHouseFieldWithNull::WithoutSome(
-                    ClickHouseField::Int8(-1),
-                )),
-                Op::UpdateDelete => clickhouse_filed_vec.push(
-                    ClickHouseFieldWithNull::WithoutSome(ClickHouseField::Int8(-1)),
-                ),
-                Op::UpdateInsert => clickhouse_filed_vec.push(
-                    ClickHouseFieldWithNull::WithoutSome(ClickHouseField::Int8(1)),
-                ),
+                Op::Insert | Op::UpdateInsert => {
+                    if self.clickhouse_engine.is_collapsing_engine() {
+                        clickhouse_filed_vec.push(ClickHouseFieldWithNull::WithoutSome(
+                            ClickHouseField::Int8(1),
+                        ));
+                    }
+                }
+                Op::Delete | Op::UpdateDelete => {
+                    if !self.clickhouse_engine.is_collapsing_engine() {
+                        return Err(SinkError::ClickHouse(format!(
+                            "Clickhouse engine don't support upsert",
+                        )));
+                    }
+                    clickhouse_filed_vec.push(ClickHouseFieldWithNull::WithoutSome(
+                        ClickHouseField::Int8(-1),
+                    ))
+                }
             }
             let clickhouse_column = ClickHouseColumn {
                 row: clickhouse_filed_vec,
@@ -480,11 +512,7 @@
 #[async_trait::async_trait]
 impl SinkWriter for ClickHouseSinkWriter {
     async fn write_batch(&mut self, chunk: StreamChunk) -> Result<()> {
-        if self.is_append_only {
-            self.append_only(chunk).await
-        } else {
-            self.upsert(chunk).await
-        }
+        self.write(chunk).await
     }
 
     async fn begin_epoch(&mut self, _epoch: u64) -> Result<()> {
@@ -505,24 +533,24 @@
 }
 
 #[derive(ClickHouseRow, Deserialize)]
-struct SystemEngine {
+struct ClickhouseQueryEngine {
     name: String,
     engine: String,
     create_table_query: String,
 }
 
-async fn query_column_engin_from_ck(
+async fn query_column_engine_from_ck(
     client: ClickHouseClient,
     config: &ClickHouseConfig,
-) -> Result<(Vec<SystemColumn>, Option<String>)> {
-    let query_engine = QUERY_ENGIN;
+) -> Result<(Vec<SystemColumn>, ClickHouseEngine)> {
+    let query_engine = QUERY_ENGINE;
     let query_column = QUERY_COLUMN;
 
     let clickhouse_engine = client
         .query(query_engine)
         .bind(config.common.database.clone())
         .bind(config.common.table.clone())
-        .fetch_all::<SystemEngine>()
+        .fetch_all::<ClickhouseQueryEngine>()
         .await?;
     let mut clickhouse_column = client
         .query(query_column)
@@ -538,43 +566,12 @@
         )));
     }
 
-    let SystemEngine {
-        name: _,
-        engine,
-        create_table_query,
-    } = &clickhouse_engine.get(0).unwrap();
-    tracing::info!("Clickhouse engine is {:?}", engine);
-
-    let mut sign_name = None;
-    if engine.eq(VERSIONED_COLLAPSING_MERGE_TREE) {
-        sign_name = Some(
-            create_table_query
-                .split("VersionedCollapsingMergeTree(")
-                .last()
-                .ok_or_else(|| SinkError::ClickHouse("must have last".to_string()))?
-                .split(',')
-                .next()
-                .ok_or_else(|| SinkError::ClickHouse("must have next".to_string()))?
-                .to_string(),
-        );
-    }
-    if engine.eq(COLLAPSING_MERGE_TREE) {
-        sign_name = Some(
-            create_table_query
-                .split("CollapsingMergeTree(")
-                .last()
-                .ok_or_else(|| SinkError::ClickHouse("must have last".to_string()))?
-                .split(')')
-                .next()
-                .ok_or_else(|| SinkError::ClickHouse("must have next".to_string()))?
-                .to_string(),
-        );
-    }
-
-    if let Some(sign) = &sign_name {
+    let clickhouse_engine = ClickHouseEngine::form_query_engine(clickhouse_engine.get(0).unwrap())?;
+
+    if let Some(sign) = &clickhouse_engine.get_sign_name() {
         clickhouse_column.retain(|a| sign.ne(&a.name))
     }
-    Ok((clickhouse_column, sign_name))
+    Ok((clickhouse_column, clickhouse_engine))
 }
 
 /// Serialize this structure to simulate the `struct` call clickhouse interface
