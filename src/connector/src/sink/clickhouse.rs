--- conflicted
+++ resolved
@@ -384,7 +384,6 @@
                 }
                 Op::UpdateDelete => continue,
                 Op::UpdateInsert => {
-<<<<<<< HEAD
                     let (update_pk_names, update_pk_data) = get_pk_names_and_data(row, index)?;
                     let mut clickhouse_update_filed_vec = vec![];
                     for (index, data) in row.iter().enumerate() {
@@ -414,18 +413,6 @@
                     );
                     update
                         .update_fields(clickhouse_update_filed_vec, update_pk_data)
-=======
-                    let pk = Self::build_ck_fields(row.datum_at(pk_index), accuracy_time)?
-                        .ok_or_else(|| SinkError::ClickHouse("pk can not be none".to_string()))?;
-                    let fields_vec = self.build_update_fields(row, accuracy_time)?;
-                    self.client
-                        .update(
-                            &self.config.common.table,
-                            pk_name_0,
-                            field_names_update.clone(),
-                        )
-                        .update_fields(fields_vec, pk)
->>>>>>> 0bdde0e9
                         .await?;
                 }
             }
