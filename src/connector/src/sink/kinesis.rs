// Copyright 2023 RisingWave Labs
//
// Licensed under the Apache License, Version 2.0 (the "License");
// you may not use this file except in compliance with the License.
// You may obtain a copy of the License at
//
//     http://www.apache.org/licenses/LICENSE-2.0
//
// Unless required by applicable law or agreed to in writing, software
// distributed under the License is distributed on an "AS IS" BASIS,
// WITHOUT WARRANTIES OR CONDITIONS OF ANY KIND, either express or implied.
// See the License for the specific language governing permissions and
// limitations under the License.

use std::collections::HashMap;
use std::time::{SystemTime, UNIX_EPOCH};

use anyhow::anyhow;
use aws_sdk_kinesis::error::DisplayErrorContext;
use aws_sdk_kinesis::operation::put_record::PutRecordOutput;
use aws_sdk_kinesis::primitives::Blob;
use aws_sdk_kinesis::Client as KinesisClient;
use risingwave_common::array::StreamChunk;
use risingwave_common::catalog::Schema;
use serde_derive::Deserialize;
use serde_with::serde_as;
use tokio_retry::strategy::{jitter, ExponentialBackoff};
use tokio_retry::Retry;

use super::formatter::{
    AppendOnlyFormatter, DebeziumAdapterOpts, DebeziumJsonFormatter, UpsertFormatter,
};
use super::{FormattedSink, SinkParam};
use crate::common::KinesisCommon;
use crate::sink::encoder::{JsonEncoder, TimestampHandlingMode};
use crate::sink::{
    DummySinkCommitCoordinator, Result, Sink, SinkError, SinkWriter, SinkWriterParam,
    SINK_TYPE_APPEND_ONLY, SINK_TYPE_DEBEZIUM, SINK_TYPE_OPTION, SINK_TYPE_UPSERT,
};

pub const KINESIS_SINK: &str = "kinesis";

#[derive(Clone, Debug)]
pub struct KinesisSink {
    pub config: KinesisSinkConfig,
    schema: Schema,
    pk_indices: Vec<usize>,
    is_append_only: bool,
    db_name: String,
    sink_from_name: String,
}

impl TryFrom<SinkParam> for KinesisSink {
    type Error = SinkError;

    fn try_from(param: SinkParam) -> std::result::Result<Self, Self::Error> {
        let schema = param.schema();
        let config = KinesisSinkConfig::from_hashmap(param.properties)?;
        Ok(Self {
            config,
            schema,
            pk_indices: param.downstream_pk,
            is_append_only: param.sink_type.is_append_only(),
            db_name: param.db_name,
            sink_from_name: param.sink_from_name,
        })
    }
}

impl Sink for KinesisSink {
    type Coordinator = DummySinkCommitCoordinator;
    type Writer = KinesisSinkWriter;

<<<<<<< HEAD
    const SINK_NAME: &'static str = KINESIS_SINK;

    async fn validate(&self, _client: Option<ConnectorClient>) -> Result<()> {
=======
    async fn validate(&self) -> Result<()> {
>>>>>>> d842cfa3
        // For upsert Kafka sink, the primary key must be defined.
        if !self.is_append_only && self.pk_indices.is_empty() {
            return Err(SinkError::Config(anyhow!(
                "primary key not defined for {} kafka sink (please define in `primary_key` field)",
                self.config.r#type
            )));
        }

        // check reachability
        let client = self.config.common.build_client().await?;
        client
            .list_shards()
            .stream_name(&self.config.common.stream_name)
            .send()
            .await
            .map_err(|e| {
                tracing::warn!("failed to list shards: {}", DisplayErrorContext(&e));
                SinkError::Kinesis(anyhow!("failed to list shards: {}", DisplayErrorContext(e)))
            })?;
        Ok(())
    }

    async fn new_writer(&self, _writer_env: SinkWriterParam) -> Result<Self::Writer> {
        KinesisSinkWriter::new(
            self.config.clone(),
            self.schema.clone(),
            self.pk_indices.clone(),
            self.is_append_only,
            self.db_name.clone(),
            self.sink_from_name.clone(),
        )
        .await
    }
}

#[serde_as]
#[derive(Clone, Debug, Deserialize)]
pub struct KinesisSinkConfig {
    #[serde(flatten)]
    pub common: KinesisCommon,

    pub r#type: String, // accept "append-only", "debezium", or "upsert"
}

impl KinesisSinkConfig {
    pub fn from_hashmap(properties: HashMap<String, String>) -> Result<Self> {
        let config =
            serde_json::from_value::<KinesisSinkConfig>(serde_json::to_value(properties).unwrap())
                .map_err(|e| SinkError::Config(anyhow!(e)))?;
        if config.r#type != SINK_TYPE_APPEND_ONLY
            && config.r#type != SINK_TYPE_DEBEZIUM
            && config.r#type != SINK_TYPE_UPSERT
        {
            return Err(SinkError::Config(anyhow!(
                "`{}` must be {}, {}, or {}",
                SINK_TYPE_OPTION,
                SINK_TYPE_APPEND_ONLY,
                SINK_TYPE_DEBEZIUM,
                SINK_TYPE_UPSERT
            )));
        }
        Ok(config)
    }
}

#[derive(Debug)]
pub struct KinesisSinkWriter {
    pub config: KinesisSinkConfig,
    schema: Schema,
    pk_indices: Vec<usize>,
    client: KinesisClient,
    is_append_only: bool,
    db_name: String,
    sink_from_name: String,
}

impl KinesisSinkWriter {
    pub async fn new(
        config: KinesisSinkConfig,
        schema: Schema,
        pk_indices: Vec<usize>,
        is_append_only: bool,
        db_name: String,
        sink_from_name: String,
    ) -> Result<Self> {
        let client = config
            .common
            .build_client()
            .await
            .map_err(SinkError::Kinesis)?;
        Ok(Self {
            config,
            schema,
            pk_indices,
            client,
            is_append_only,
            db_name,
            sink_from_name,
        })
    }

    async fn put_record(&self, key: &str, payload: Vec<u8>) -> Result<PutRecordOutput> {
        let payload = Blob::new(payload);
        // todo: switch to put_records() for batching
        Retry::spawn(
            ExponentialBackoff::from_millis(100).map(jitter).take(3),
            || async {
                self.client
                    .put_record()
                    .stream_name(&self.config.common.stream_name)
                    .partition_key(key)
                    .data(payload.clone())
                    .send()
                    .await
            },
        )
        .await
        .map_err(|e| {
            tracing::warn!(
                "failed to put record: {} to {}",
                DisplayErrorContext(&e),
                self.config.common.stream_name
            );
            SinkError::Kinesis(anyhow!(
                "failed to put record: {} to {}",
                DisplayErrorContext(e),
                self.config.common.stream_name
            ))
        })
    }

    async fn upsert(mut self: &Self, chunk: StreamChunk) -> Result<()> {
        let key_encoder = JsonEncoder::new(
            &self.schema,
            Some(&self.pk_indices),
            TimestampHandlingMode::Milli,
        );
        let val_encoder = JsonEncoder::new(&self.schema, None, TimestampHandlingMode::Milli);
        let f = UpsertFormatter::new(key_encoder, val_encoder);
        self.write_chunk(chunk, f).await
    }

    async fn append_only(mut self: &Self, chunk: StreamChunk) -> Result<()> {
        let key_encoder = JsonEncoder::new(
            &self.schema,
            Some(&self.pk_indices),
            TimestampHandlingMode::Milli,
        );
        let val_encoder = JsonEncoder::new(&self.schema, None, TimestampHandlingMode::Milli);
        let f = AppendOnlyFormatter::new(key_encoder, val_encoder);
        self.write_chunk(chunk, f).await
    }

    async fn debezium_update(mut self: &Self, chunk: StreamChunk, ts_ms: u64) -> Result<()> {
        let f = DebeziumJsonFormatter::new(
            &self.schema,
            &self.pk_indices,
            &self.db_name,
            &self.sink_from_name,
            DebeziumAdapterOpts::default(),
            ts_ms,
        );

        self.write_chunk(chunk, f).await
    }
}

impl FormattedSink for &KinesisSinkWriter {
    type K = String;
    type V = Vec<u8>;

    async fn write_one(&mut self, k: Option<Self::K>, v: Option<Self::V>) -> Result<()> {
        self.put_record(&k.unwrap(), v.unwrap_or_default())
            .await
            .map(|_| ())
    }
}

#[async_trait::async_trait]
impl SinkWriter for KinesisSinkWriter {
    async fn write_batch(&mut self, chunk: StreamChunk) -> Result<()> {
        if self.is_append_only {
            self.append_only(chunk).await
        } else if self.config.r#type == SINK_TYPE_DEBEZIUM {
            self.debezium_update(
                chunk,
                SystemTime::now()
                    .duration_since(UNIX_EPOCH)
                    .unwrap()
                    .as_millis() as u64,
            )
            .await
        } else if self.config.r#type == SINK_TYPE_UPSERT {
            self.upsert(chunk).await
        } else {
            unreachable!()
        }
    }

    async fn begin_epoch(&mut self, _epoch: u64) -> Result<()> {
        // Kinesis offers no transactional guarantees, so we do nothing here.
        Ok(())
    }

    async fn barrier(&mut self, _is_checkpoint: bool) -> Result<()> {
        Ok(())
    }
}<|MERGE_RESOLUTION|>--- conflicted
+++ resolved
@@ -71,13 +71,9 @@
     type Coordinator = DummySinkCommitCoordinator;
     type Writer = KinesisSinkWriter;
 
-<<<<<<< HEAD
     const SINK_NAME: &'static str = KINESIS_SINK;
 
-    async fn validate(&self, _client: Option<ConnectorClient>) -> Result<()> {
-=======
     async fn validate(&self) -> Result<()> {
->>>>>>> d842cfa3
         // For upsert Kafka sink, the primary key must be defined.
         if !self.is_append_only && self.pk_indices.is_empty() {
             return Err(SinkError::Config(anyhow!(
