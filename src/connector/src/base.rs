// Copyright 2022 Singularity Data
//
// Licensed under the Apache License, Version 2.0 (the "License");
// you may not use this file except in compliance with the License.
// You may obtain a copy of the License at
//
// http://www.apache.org/licenses/LICENSE-2.0
//
// Unless required by applicable law or agreed to in writing, software
// distributed under the License is distributed on an "AS IS" BASIS,
// WITHOUT WARRANTIES OR CONDITIONS OF ANY KIND, either express or implied.
// See the License for the specific language governing permissions and
// limitations under the License.

use std::collections::HashMap;

use anyhow::{anyhow, Result};
use async_trait::async_trait;
use bytes::Bytes;
use itertools::Itertools;
use serde::{Deserialize, Serialize};

use crate::dummy_connector::DummySplitReader;
use crate::kafka::source::KafkaSplitReader;
use crate::kinesis::source::reader::KinesisSplitReader;
<<<<<<< HEAD
use crate::kinesis::split::KinesisOffset;
use crate::pulsar::split::PulsarOffset;
=======
use crate::nexmark::source::reader::NexmarkSplitReader;
>>>>>>> 0193870a

pub enum SourceOffset {
    Number(i64),
    String(String),
}

use crate::kafka::enumerator::KafkaSplitEnumerator;
use crate::kafka::KafkaSplit;
use crate::kinesis::split::KinesisSplit;
use crate::nexmark::{NexmarkSplit, NexmarkSplitEnumerator};
use crate::pulsar::{PulsarSplit, PulsarSplitEnumerator};
use crate::utils::AnyhowProperties;
use crate::{kafka, kinesis, nexmark, pulsar, Properties};

const KAFKA_SOURCE: &str = "kafka";
const KINESIS_SOURCE: &str = "kinesis";
const PULSAR_SOURCE: &str = "pulsar";
const NEXMARK_SOURCE: &str = "nexmark";

/// The message pumped from the external source service.
/// The third-party message structs will eventually be transformed into this struct.
#[derive(Debug, Clone, Eq, PartialEq, Serialize, Deserialize)]
pub struct SourceMessage {
    pub payload: Option<Bytes>,
    pub offset: String,
    pub split_id: String,
}

/// The metadata of a split.
pub trait SplitMetaData: Sized {
    fn id(&self) -> String;
    fn to_json_bytes(&self) -> Bytes;
    fn restore_from_bytes(bytes: &[u8]) -> Result<Self>;
}

/// The persistent state of the connector.
#[derive(Debug, Clone, Serialize, Deserialize)]
pub struct ConnectorState {
    pub identifier: Bytes,
    pub start_offset: String,
    pub end_offset: String,
}

impl ConnectorState {
    pub fn from_hashmap(state: HashMap<String, String>) -> Vec<Self> {
        if state.is_empty() {
            return vec![];
        }
        let mut connector_states: Vec<Self> = Vec::with_capacity(state.len());
        for (split, offset) in state {
            connector_states.push(Self {
                identifier: Bytes::from(split),
                start_offset: offset.clone(),
                end_offset: "".to_string(),
            })
        }
        connector_states
    }
}

impl From<SplitImpl> for ConnectorState {
    fn from(split: SplitImpl) -> Self {
        match split {
            SplitImpl::Kafka(kafka) => Self {
                identifier: Bytes::from(kafka.partition.to_string()),
                start_offset: kafka.start_offset.unwrap().to_string(),
                end_offset: if let Some(end_offset) = kafka.stop_offset {
                    end_offset.to_string()
                } else {
                    "".to_string()
                },
            },
            SplitImpl::Kinesis(kinesis) => Self {
                identifier: Bytes::from(kinesis.shard_id),
                start_offset: match kinesis.start_position {
                    KinesisOffset::SequenceNumber(s) => s,
                    _ => "".to_string(),
                },
                end_offset: match kinesis.end_position {
                    KinesisOffset::SequenceNumber(s) => s,
                    _ => "".to_string(),
                },
            },
            SplitImpl::Pulsar(pulsar) => Self {
                identifier: Bytes::from(pulsar.sub_topic),
                start_offset: match pulsar.start_offset {
                    PulsarOffset::MessageID(id) => id.to_string(),
                    _ => "".to_string(),
                },
                end_offset: match pulsar.stop_offset {
                    PulsarOffset::MessageID(id) => id.to_string(),
                    _ => "".to_string(),
                },
            },
        }
    }
}

impl SplitMetaData for ConnectorState {
    fn id(&self) -> String {
        String::from_utf8(self.identifier.to_vec()).unwrap()
    }

    fn to_json_bytes(&self) -> Bytes {
        Bytes::from(serde_json::to_string(self).unwrap())
    }

    fn restore_from_bytes(bytes: &[u8]) -> Result<Self> {
        serde_json::from_slice(bytes).map_err(|e| anyhow!(e))
    }
}

#[derive(Debug, Clone)]
pub enum ConnectorStateV2 {
    // ConnectorState should change to Vec<ConnectorState> because there can be multiple readers
    // in a source executor
    State(ConnectorState),
    Splits(Vec<SplitImpl>),
    None,
}

#[async_trait]
pub trait SplitReader {
    async fn next(&mut self) -> Result<Option<Vec<SourceMessage>>>;
    /// `state` is used to recover from the formerly persisted state.
    /// If the reader is newly created via CREATE SOURCE, the state will be none.
    async fn new(properties: Properties, state: ConnectorStateV2) -> Result<Self>
    where
        Self: Sized;
}

pub enum SplitReaderImpl {
    Kafka(KafkaSplitReader),
    Kinesis(KinesisSplitReader),
<<<<<<< HEAD
    Dummy(DummySplitReader),
=======
    Nexmark(NexmarkSplitReader),
>>>>>>> 0193870a
}

impl SplitReaderImpl {
    pub async fn next(&mut self) -> Result<Option<Vec<SourceMessage>>> {
        match self {
            Self::Kafka(r) => r.next().await,
            Self::Kinesis(r) => r.next().await,
<<<<<<< HEAD
            Self::Dummy(r) => r.next().await,
=======
            Self::Nexmark(r) => r.next().await,
>>>>>>> 0193870a
        }
    }

    pub async fn create(config: Properties, state: ConnectorStateV2) -> Result<Self> {
        if let ConnectorStateV2::Splits(s) = &state {
            if s.is_empty() {
                return Ok(Self::Dummy(DummySplitReader {}));
            }
        }

        let upstream_type = config.get_connector_type()?;
        let connector = match upstream_type.as_str() {
            KAFKA_SOURCE => Self::Kafka(KafkaSplitReader::new(config, state).await?),
            KINESIS_SOURCE => Self::Kinesis(KinesisSplitReader::new(config, state).await?),
            NEXMARK_SOURCE => Self::Nexmark(NexmarkSplitReader::new(config, state).await?),
            _other => {
                todo!()
            }
        };
        Ok(connector)
    }
}

/// `SplitEnumerator` fetches the split metadata from the external source service.
/// NOTE: It runs in the meta server, so probably it should be moved to the `meta` crate.
#[async_trait]
pub trait SplitEnumerator {
    type Split: SplitMetaData + Send + Sync;
    async fn list_splits(&mut self) -> Result<Vec<Self::Split>>;
}

pub enum SplitEnumeratorImpl {
    Kafka(kafka::enumerator::KafkaSplitEnumerator),
    Pulsar(pulsar::enumerator::PulsarSplitEnumerator),
    Kinesis(kinesis::enumerator::client::KinesisSplitEnumerator),
    Nexmark(nexmark::enumerator::NexmarkSplitEnumerator),
}

#[derive(Debug, Clone, Serialize, Deserialize)]
pub enum SplitImpl {
    Kafka(kafka::KafkaSplit),
    Pulsar(pulsar::PulsarSplit),
    Kinesis(kinesis::split::KinesisSplit),
    Nexmark(nexmark::NexmarkSplit),
}

const PULSAR_SPLIT_TYPE: &str = "pulsar";
const S3_SPLIT_TYPE: &str = "s3";
const KINESIS_SPLIT_TYPE: &str = "kinesis";
const KAFKA_SPLIT_TYPE: &str = "kafka";
const NEXMARK_SPLIT_TYPE: &str = "nexmark";

impl SplitImpl {
    pub fn id(&self) -> String {
        match self {
            SplitImpl::Kafka(k) => k.id(),
            SplitImpl::Pulsar(p) => p.id(),
            SplitImpl::Kinesis(k) => k.id(),
            SplitImpl::Nexmark(n) => n.id(),
        }
    }

    pub fn to_json_bytes(&self) -> Bytes {
        match self {
<<<<<<< HEAD
            SplitImpl::Kafka(k) => k.to_json_bytes(),
            SplitImpl::Pulsar(p) => p.to_json_bytes(),
            SplitImpl::Kinesis(k) => k.to_json_bytes(),
=======
            SplitImpl::Kafka(k) => k.to_string(),
            SplitImpl::Pulsar(p) => p.to_string(),
            SplitImpl::Kinesis(k) => k.to_string(),
            SplitImpl::Nexmark(n) => n.to_string(),
>>>>>>> 0193870a
        }
    }

    pub fn get_type(&self) -> String {
        match self {
            SplitImpl::Kafka(_) => KAFKA_SPLIT_TYPE,
            SplitImpl::Pulsar(_) => PULSAR_SPLIT_TYPE,
            SplitImpl::Kinesis(_) => PULSAR_SPLIT_TYPE,
            SplitImpl::Nexmark(_) => NEXMARK_SPLIT_TYPE,
        }
        .to_string()
    }

    pub fn restore_from_bytes(split_type: String, bytes: &[u8]) -> Result<Self> {
        match split_type.as_str() {
            KAFKA_SPLIT_TYPE => KafkaSplit::restore_from_bytes(bytes).map(SplitImpl::Kafka),
            PULSAR_SPLIT_TYPE => PulsarSplit::restore_from_bytes(bytes).map(SplitImpl::Pulsar),
            KINESIS_SPLIT_TYPE => KinesisSplit::restore_from_bytes(bytes).map(SplitImpl::Kinesis),
            NEXMARK_SPLIT_TYPE => NexmarkSplit::restore_from_bytes(bytes).map(SplitImpl::Nexmark),
            other => Err(anyhow!("split type {} not supported", other)),
        }
    }
}

impl SplitEnumeratorImpl {
    pub async fn list_splits(&mut self) -> Result<Vec<SplitImpl>> {
        match self {
            SplitEnumeratorImpl::Kafka(k) => k
                .list_splits()
                .await
                .map(|ss| ss.into_iter().map(SplitImpl::Kafka).collect_vec()),
            SplitEnumeratorImpl::Pulsar(p) => p
                .list_splits()
                .await
                .map(|ss| ss.into_iter().map(SplitImpl::Pulsar).collect_vec()),
            SplitEnumeratorImpl::Kinesis(k) => k
                .list_splits()
                .await
                .map(|ss| ss.into_iter().map(SplitImpl::Kinesis).collect_vec()),
            SplitEnumeratorImpl::Nexmark(k) => k
                .list_splits()
                .await
                .map(|ss| ss.into_iter().map(SplitImpl::Nexmark).collect_vec()),
        }
    }

    pub fn create(properties: &AnyhowProperties) -> Result<SplitEnumeratorImpl> {
        let source_type = properties.get_connector_type()?;
        match source_type.as_str() {
            KAFKA_SOURCE => KafkaSplitEnumerator::new(properties).map(SplitEnumeratorImpl::Kafka),
            PULSAR_SOURCE => {
                PulsarSplitEnumerator::new(properties).map(SplitEnumeratorImpl::Pulsar)
            }
            KINESIS_SOURCE => todo!(),
            NEXMARK_SOURCE => {
                NexmarkSplitEnumerator::new(properties).map(SplitEnumeratorImpl::Nexmark)
            }
            _ => Err(anyhow!("unsupported source type: {}", source_type)),
        }
    }
}<|MERGE_RESOLUTION|>--- conflicted
+++ resolved
@@ -23,12 +23,9 @@
 use crate::dummy_connector::DummySplitReader;
 use crate::kafka::source::KafkaSplitReader;
 use crate::kinesis::source::reader::KinesisSplitReader;
-<<<<<<< HEAD
 use crate::kinesis::split::KinesisOffset;
+use crate::nexmark::source::reader::NexmarkSplitReader;
 use crate::pulsar::split::PulsarOffset;
-=======
-use crate::nexmark::source::reader::NexmarkSplitReader;
->>>>>>> 0193870a
 
 pub enum SourceOffset {
     Number(i64),
@@ -123,6 +120,14 @@
                     _ => "".to_string(),
                 },
             },
+            SplitImpl::Nexmark(nex_mark) => Self {
+                identifier: Bytes::from(nex_mark.id()),
+                start_offset: match nex_mark.start_offset {
+                    Some(s) => s.to_string(),
+                    _ => "".to_string(),
+                },
+                end_offset: "".to_string(),
+            },
         }
     }
 }
@@ -163,11 +168,8 @@
 pub enum SplitReaderImpl {
     Kafka(KafkaSplitReader),
     Kinesis(KinesisSplitReader),
-<<<<<<< HEAD
     Dummy(DummySplitReader),
-=======
     Nexmark(NexmarkSplitReader),
->>>>>>> 0193870a
 }
 
 impl SplitReaderImpl {
@@ -175,11 +177,8 @@
         match self {
             Self::Kafka(r) => r.next().await,
             Self::Kinesis(r) => r.next().await,
-<<<<<<< HEAD
             Self::Dummy(r) => r.next().await,
-=======
             Self::Nexmark(r) => r.next().await,
->>>>>>> 0193870a
         }
     }
 
@@ -244,16 +243,10 @@
 
     pub fn to_json_bytes(&self) -> Bytes {
         match self {
-<<<<<<< HEAD
             SplitImpl::Kafka(k) => k.to_json_bytes(),
             SplitImpl::Pulsar(p) => p.to_json_bytes(),
             SplitImpl::Kinesis(k) => k.to_json_bytes(),
-=======
-            SplitImpl::Kafka(k) => k.to_string(),
-            SplitImpl::Pulsar(p) => p.to_string(),
-            SplitImpl::Kinesis(k) => k.to_string(),
-            SplitImpl::Nexmark(n) => n.to_string(),
->>>>>>> 0193870a
+            SplitImpl::Nexmark(n) => n.to_json_bytes(),
         }
     }
 
