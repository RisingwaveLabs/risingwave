--- conflicted
+++ resolved
@@ -845,16 +845,13 @@
     comments: The following are only supported by `s3_v2` (opendal) source.
     required: false
     default: Default::default
-<<<<<<< HEAD
   - name: recursive_scan
     field_type: bool
     required: false
     default: Default::default
-=======
   - name: refresh.interval.sec
     field_type: u64
     required: false
->>>>>>> 6489e9ac
 PosixFsProperties:
   fields:
   - name: posix_fs.root
