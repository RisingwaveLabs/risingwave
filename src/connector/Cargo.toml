--- conflicted
+++ resolved
@@ -25,12 +25,8 @@
 arrow-row = { workspace = true }
 arrow-schema = { workspace = true }
 arrow-select = { workspace = true }
-<<<<<<< HEAD
 assert_matches = "1"
-async-nats = "0.33"
-=======
 async-nats = "0.34"
->>>>>>> bc4f7662
 async-trait = "0.1"
 auto_enums = { version = "0.8", features = ["futures03"] }
 auto_impl = "1"
