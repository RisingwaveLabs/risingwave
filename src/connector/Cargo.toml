[package]
name = "risingwave_connector"
version = { workspace = true }
edition = { workspace = true }
homepage = { workspace = true }
keywords = { workspace = true }
license = { workspace = true }
repository = { workspace = true }

[dependencies]
anyhow = "1"
apache-avro = { workspace = true }
assert_matches = "1"
async-compression = { version = "0.4.5", features = ["gzip", "tokio"] }
async-nats = "0.38"
async-trait = "0.1"
auto_enums = { workspace = true }
auto_impl = "1"
await-tree = { workspace = true }
aws-config = { workspace = true }
aws-credential-types = { workspace = true }
aws-msk-iam-sasl-signer = "1.0.0"
aws-sdk-dynamodb = "1"
aws-sdk-glue = { workspace = true }
aws-sdk-kinesis = { workspace = true }
aws-sdk-s3 = { workspace = true }
aws-smithy-http = { workspace = true }
aws-smithy-runtime-api = { workspace = true }
aws-smithy-types = { workspace = true }
aws-smithy-types-convert = { version = "0.60.1", features = ["convert-chrono"] }
aws-types = { workspace = true }
base64 = "0.22"
byteorder = "1"
bytes = { version = "1", features = ["serde"] }
cfg-or-panic = "0.2"
chrono = { version = "0.4", default-features = false, features = [
    "clock",
    "std",
] }
clickhouse = { git = "https://github.com/risingwavelabs/clickhouse.rs", rev = "d38c8b6391af098b724c114e5a4746aedab6ab8e", features = [
    "time",
] }
csv = "1.3"
deltalake = { workspace = true }
duration-str = "0.11.2"
easy-ext = "1"
either = "1"
elasticsearch = { version = "8.15.0-alpha.1", features = ["rustls-tls"] }
enum-as-inner = "0.6"
futures = { version = "0.3", default-features = false, features = ["alloc"] }
futures-async-stream = { workspace = true }
gcp-bigquery-client = "0.18.0"
glob = "0.3"
google-cloud-bigquery = { version = "0.13.0", features = ["auth"] }
google-cloud-gax = "0.19.0"
google-cloud-googleapis = { version = "0.15", features = ["pubsub", "bigquery"] }
google-cloud-pubsub = "0.29"
<<<<<<< HEAD
=======
governor = { version = "0.6", default-features = false, features = [
  "std",
  "dashmap",
  "jitter",
] }
http = "0.2"
>>>>>>> 001ac816
iceberg = { workspace = true }
iceberg-catalog-glue = { workspace = true }
iceberg-catalog-rest = { workspace = true }
icelake = { workspace = true }
indexmap = { version = "2.7.0", features = ["serde"] }
itertools = { workspace = true }
jni = { version = "0.21.1", features = ["invocation"] }
maplit = "1.0.2"
moka = { version = "0.12.8", features = ["future"] }
mongodb = { version = "2.8.2", features = ["tokio-runtime"] }
mysql_async = { workspace = true }
mysql_common = { version = "0.32", default-features = false, features = [
    "chrono",
] }
nexmark = { version = "0.2", features = ["serde"] }
num-bigint = "0.4"
opendal = { workspace = true, features = [
    "executors-tokio",
    "services-azblob",
    "services-fs",
    "services-gcs",
    "services-memory",
    "services-s3",
    "services-webhdfs",
] }
opensearch = { version = "2.3.0", features = ["rustls-tls"] }
openssl = "0.10"
parking_lot = { workspace = true }
parquet = { workspace = true }
paste = "1"
pg_bigdecimal = { git = "https://github.com/risingwavelabs/rust-pg_bigdecimal", rev = "0b7893d88894ca082b4525f94f812da034486f7c" }
postgres-openssl = "0.5.0"
prometheus = { version = "0.13", features = ["process"] }
prost = { workspace = true, features = ["no-recursion-limit"] }
prost-reflect = { version = "0.14", features = ["serde"] }
prost-types = "0.13"
pulsar = { version = "6.3", default-features = false, features = [
    "tokio-runtime",
    "telemetry",
    "auth-oauth2",
    "lz4",
    "zstd",
] }
rdkafka = { workspace = true, features = [
    "cmake-build",
    "ssl",
    "gssapi",
    "zstd",
] }
redis = { version = "0.25", features = ["aio", "tokio-comp", "async-std-comp","cluster-async"] }
regex = "1.4"
reqwest = { version = "0.12.2", features = ["json", "stream"] }
risingwave_common = { workspace = true }
risingwave_common_estimate_size = { workspace = true }
risingwave_connector_codec = { workspace = true }
risingwave_jni_core = { workspace = true }
risingwave_pb = { workspace = true }
risingwave_rpc_client = { workspace = true }
rumqttc = { version = "0.24.0", features = ["url"] }
rust_decimal = "1"
rustls-native-certs = "0.8"
rustls-pemfile = "2"
rustls-pki-types = "1"
rw_futures_util = { workspace = true }
sea-schema = { version = "0.16", default-features = false, features = [
    "discovery",
    "sqlx-postgres",
    "sqlx-mysql",
] }
serde = { version = "1", features = ["derive", "rc"] }
serde_derive = "1"
serde_json = "1"
serde_with = { version = "3", features = ["json"] }
simd-json = { version = "0.14.2", features = ["hints"] }
smallvec = "1"
sqlx = { workspace = true }
strum = "0.26"
strum_macros = "0.26"
tempfile = "3"
thiserror = "1"

thiserror-ext = { workspace = true }
# To easiy get the type_name and impl IntoSql for rust_decimal, we fork the crate.
# Another reason is that we are planning to refactor their IntoSql trait to allow specifying the type to convert.
tiberius = { git = "https://github.com/risingwavelabs/tiberius.git", rev = "f834f2deeb9e2fb08afaf73865f330cf31a3876a", default-features = false, features = [
    "chrono",
    "sql-browser-tokio",
    "rustls",
    "rust_decimal",
    "bigdecimal",
    "tds73",
    "time",
] }
time = "0.3.30"
tokio = { version = "0.2", package = "madsim-tokio", features = [
    "rt",
    "rt-multi-thread",
    "sync",
    "macros",
    "time",
    "signal",
    "fs",
] }
tokio-postgres = { version = "0.7", features = ["with-uuid-1"] }
tokio-retry = "0.3"
tokio-stream = { workspace = true }
tokio-util = { workspace = true, features = ["codec", "io"] }
tonic = { workspace = true }
tracing = "0.1"
typed-builder = "^0.20"
url = "2"
urlencoding = "2"
uuid = { version = "1", features = ["v4", "fast-rng"] }
with_options = { path = "./with_options" }
yup-oauth2 = "8.3"

[target.'cfg(not(madsim))'.dependencies]
workspace-hack = { path = "../workspace-hack" }

[dev-dependencies]
assert_matches = "1"
criterion = { workspace = true, features = ["async_tokio", "async"] }
deltalake = { workspace = true }
expect-test = "1"
fs-err = "3"
paste = "1"
pretty_assertions = "1"
proc-macro2 = "1.0"
quote = "1"
rand = { workspace = true }
serde = { version = "1", features = ["derive"] }
serde_yaml = "0.9"
syn = { version = "2", features = ["full"] }
tempfile = "3"
tracing-subscriber = "0.3"
tracing-test = "0.2"
walkdir = "2"

[[bench]]
name = "debezium_json_parser"
harness = false

[[bench]]
name = "nexmark_integration"
harness = false

[[bench]]
name = "json_parser_case_insensitive"
harness = false

[[bench]]
name = "json_vs_plain_parser"
harness = false

[lints]
workspace = true<|MERGE_RESOLUTION|>--- conflicted
+++ resolved
@@ -55,15 +55,11 @@
 google-cloud-gax = "0.19.0"
 google-cloud-googleapis = { version = "0.15", features = ["pubsub", "bigquery"] }
 google-cloud-pubsub = "0.29"
-<<<<<<< HEAD
-=======
 governor = { version = "0.6", default-features = false, features = [
   "std",
   "dashmap",
   "jitter",
 ] }
-http = "0.2"
->>>>>>> 001ac816
 iceberg = { workspace = true }
 iceberg-catalog-glue = { workspace = true }
 iceberg-catalog-rest = { workspace = true }
