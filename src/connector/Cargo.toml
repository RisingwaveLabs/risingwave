[package]
name = "risingwave_connector"
version = { workspace = true }
edition = { workspace = true }
homepage = { workspace = true }
keywords = { workspace = true }
license = { workspace = true }
repository = { workspace = true }

[package.metadata.cargo-machete]
ignored = ["workspace-hack"]

[package.metadata.cargo-udeps.ignore]
normal = ["workspace-hack"]

[dependencies]
anyhow = "1"
apache-avro = { git = "https://github.com/risingwavelabs/avro", rev = "5349b0c7b35940d117397edbd314ca9087cdb892", features = [
    "snappy",
    "zstandard",
    "bzip",
    "xz",
] }
arrow-array = { workspace = true }
arrow-row = { workspace = true }
arrow-schema = { workspace = true }
arrow-select = { workspace = true }
assert_matches = "1"
async-nats = "0.35"
async-trait = "0.1"
auto_enums = { workspace = true }
auto_impl = "1"
await-tree = { workspace = true }
aws-config = { workspace = true }
aws-credential-types = { workspace = true }
aws-msk-iam-sasl-signer = "1.0.0"
aws-sdk-dynamodb = "1"
aws-sdk-kinesis = { workspace = true }
aws-sdk-s3 = { workspace = true }
aws-smithy-http = { workspace = true }
aws-smithy-runtime-api = { workspace = true }
aws-smithy-types = { workspace = true }
aws-smithy-types-convert = { version = "0.60.1", features = ["convert-chrono"] }
aws-types = { workspace = true }
base64 = "0.22"
byteorder = "1"
bytes = { version = "1", features = ["serde"] }
cfg-or-panic = "0.2"
chrono = { version = "0.4", default-features = false, features = [
    "clock",
    "std",
] }
clickhouse = { git = "https://github.com/risingwavelabs/clickhouse.rs", rev = "d38c8b6391af098b724c114e5a4746aedab6ab8e", features = [
    "time",
] }
csv = "1.3"
deltalake = { workspace = true }
duration-str = "0.10.0"
easy-ext = "1"
enum-as-inner = "0.6"
futures = { version = "0.3", default-features = false, features = ["alloc"] }
futures-async-stream = { workspace = true }
gcp-bigquery-client = "0.18.0"
glob = "0.3"
google-cloud-bigquery = { version = "0.9.0", features = ["auth"] }
google-cloud-gax = "0.17.0"
google-cloud-googleapis = { version = "0.13", features = ["pubsub", "bigquery"] }
google-cloud-pubsub = "0.25"
http = "0.2"
icelake = { workspace = true }
indexmap = { version = "1.9.3", features = ["serde"] }
itertools = { workspace = true }
jni = { version = "0.21.1", features = ["invocation"] }
jsonbb = { workspace = true }
jsonwebtoken = "9.2.0"
jst = { package = 'jsonschema-transpiler', git = "https://github.com/mozilla/jsonschema-transpiler", rev = "c1a89d720d118843d8bcca51084deb0ed223e4b4" }
maplit = "1.0.2"
moka = { version = "0.12", features = ["future"] }
mysql_async = { version = "0.34", default-features = false, features = [
    "default",
] }
mysql_common = { version = "0.32", default-features = false, features = [
    "chrono",
] }
nexmark = { version = "0.2", features = ["serde"] }
num-bigint = "0.4"
opendal = "0.45"
openssl = "0.10"
parking_lot = { workspace = true }
paste = "1"
pg_bigdecimal = { git = "https://github.com/risingwavelabs/rust-pg_bigdecimal", rev = "0b7893d88894ca082b4525f94f812da034486f7c" }
postgres-openssl = "0.5.0"
prometheus = { version = "0.13", features = ["process"] }
prost = { version = "0.12", features = ["no-recursion-limit"] }
prost-reflect = "0.13"
prost-types = "0.12"
protobuf-native = "0.2.2"
pulsar = { version = "6.3", default-features = false, features = [
    "tokio-runtime",
    "telemetry",
    "auth-oauth2",
    "lz4",
    "zstd",
] }
rdkafka = { workspace = true, features = [
    "cmake-build",
    "ssl",
    "gssapi",
    "zstd",
] }
redis = { version = "0.25", features = ["aio", "tokio-comp", "async-std-comp","cluster-async"] }
regex = "1.4"
reqwest = { version = "0.12.2", features = ["json", "stream"] }
risingwave_common = { workspace = true }
risingwave_common_estimate_size = { workspace = true }
risingwave_connector_codec = { workspace = true }
risingwave_jni_core = { workspace = true }
risingwave_object_store = { workspace = true }
risingwave_pb = { workspace = true }
risingwave_rpc_client = { workspace = true }
rumqttc = { version = "0.24.0", features = ["url"] }
rust_decimal = "1"
rustls-native-certs = "0.7"
rustls-pemfile = "2"
rustls-pki-types = "1"
rw_futures_util = { workspace = true }
sea-schema = { version = "0.14", features = ["default", "sqlx-postgres", "sqlx-mysql"] }
serde = { version = "1", features = ["derive", "rc"] }
serde_derive = "1"
serde_json = "1"
serde_with = { version = "3", features = ["json"] }
<<<<<<< HEAD
simd-json = "0.13.3"
sqlx = { workspace = true }
=======
simd-json = { version = "0.13.3", features = ["hints"] }
>>>>>>> 3eaf2fb3
strum = "0.26"
strum_macros = "0.26"
tempfile = "3"
thiserror = "1"
thiserror-ext = { workspace = true }
time = "0.3.30"
tokio = { version = "0.2", package = "madsim-tokio", features = [
    "rt",
    "rt-multi-thread",
    "sync",
    "macros",
    "time",
    "signal",
    "fs",
] }
tokio-postgres = { version = "0.7", features = ["with-uuid-1"] }
tokio-retry = "0.3"
tokio-stream = "0.1"
tokio-util = { version = "0.7", features = ["codec", "io"] }
tonic = { workspace = true }
tracing = "0.1"
url = "2"
urlencoding = "2"
uuid = { version = "1", features = ["v4", "fast-rng"] }
with_options = { path = "./with_options" }
yup-oauth2 = "8.3"

[target.'cfg(not(madsim))'.dependencies]
workspace-hack = { path = "../workspace-hack" }

[dev-dependencies]
assert_matches = "1"
criterion = { workspace = true, features = ["async_tokio", "async"] }
deltalake = { workspace = true, features = ["datafusion"] }
expect-test = "1"
paste = "1"
pretty_assertions = "1"
quote = "1"
rand = { workspace = true }
serde = { version = "1", features = ["derive"] }
serde_yaml = "0.9"
syn = { version = "1", features = ["full"] }
tempfile = "3"
tracing-subscriber = "0.3"
tracing-test = "0.2"
walkdir = "2"

[build-dependencies]
prost-build = "0.12"
protobuf-src = "1"

[[bench]]
name = "debezium_json_parser"
harness = false

[[bench]]
name = "nexmark_integration"
harness = false

[[bench]]
name = "json_parser_case_insensitive"
harness = false

[[bench]]
name = "json_vs_plain_parser"
harness = false

[lints]
workspace = true<|MERGE_RESOLUTION|>--- conflicted
+++ resolved
@@ -129,12 +129,8 @@
 serde_derive = "1"
 serde_json = "1"
 serde_with = { version = "3", features = ["json"] }
-<<<<<<< HEAD
-simd-json = "0.13.3"
+simd-json = { version = "0.13.3", features = ["hints"] }
 sqlx = { workspace = true }
-=======
-simd-json = { version = "0.13.3", features = ["hints"] }
->>>>>>> 3eaf2fb3
 strum = "0.26"
 strum_macros = "0.26"
 tempfile = "3"
