--- conflicted
+++ resolved
@@ -180,13 +180,10 @@
             .with_target("console_subscriber", Level::WARN)
             .with_target("reqwest", Level::WARN)
             .with_target("sled", Level::INFO)
-<<<<<<< HEAD
             .with_target("cranelift", Level::INFO)
-            .with_target("wasmtime", Level::INFO);
-=======
+            .with_target("wasmtime", Level::INFO)
             // Expose hyper connection socket addr log.
             .with_target("hyper::client::connect::http", Level::DEBUG);
->>>>>>> aa9dcac9
 
         // For all other crates, apply default level depending on the deployment and `debug_assertions` flag.
         let default_level = match deployment {
