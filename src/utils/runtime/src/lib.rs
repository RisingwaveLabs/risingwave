--- conflicted
+++ resolved
@@ -21,8 +21,9 @@
 use std::time::Duration;
 
 use futures::Future;
+use risingwave_common::metrics::CustomLayer;
 use tracing::Level;
-use tracing_subscriber::filter::{Directive, LevelFilter, Targets};
+use tracing_subscriber::filter::{Directive, Targets};
 use tracing_subscriber::layer::SubscriberExt;
 use tracing_subscriber::prelude::*;
 use tracing_subscriber::{filter, EnvFilter};
@@ -139,7 +140,7 @@
 ///   `RUST_LOG="info,risingwave_stream=info,risingwave_batch=info,risingwave_storage=info"`
 /// * `RW_QUERY_LOG_PATH`: the path to generate query log. If set, [`ENABLE_QUERY_LOG_FILE`] is
 ///   turned on.
-pub fn init_risingwave_logger(settings: LoggerSettings) {
+pub fn init_risingwave_logger(settings: LoggerSettings, registry: prometheus::Registry) {
     let mut layers = vec![];
 
     // fmt layer (formatting and logging to stdout)
@@ -157,12 +158,7 @@
             .with_target("aws_sdk_ec2", Level::INFO)
             .with_target("aws_sdk_s3", Level::INFO)
             .with_target("aws_config", Level::WARN)
-<<<<<<< HEAD
             .with_target("aws_smithy_client", Level::DEBUG)
-=======
-            .with_target("aws_smithy_types", Level::INFO)
-            .with_target("aws_credential_types", LevelFilter::INFO)
->>>>>>> cb7d24f7
             // Only enable WARN and ERROR for 3rd-party crates
             .with_target("aws_endpoint", Level::WARN)
             .with_target("hyper", Level::WARN)
@@ -273,18 +269,6 @@
         .with_timer(tracing_subscriber::fmt::time::UtcTime::rfc_3339())
         .with_thread_names(true)
         .with_thread_ids(true)
-        .with_filter(filter::Targets::new().with_target("aws_smithy_client", Level::DEBUG));
-    layers.push(layer.boxed());
-
-    // s3 sdk retry
-    let layer = tracing_subscriber::fmt::layer()
-        .with_ansi(false)
-        .with_level(false)
-        .with_file(false)
-        .with_target(false)
-        .with_timer(tracing_subscriber::fmt::time::UtcTime::rfc_3339())
-        .with_thread_names(true)
-        .with_thread_ids(true)
         .with_filter(filter::Targets::new().with_target("http_timout_retry", Level::DEBUG));
     layers.push(layer.boxed());
 
@@ -309,13 +293,9 @@
                 });
         });
     };
-
+    layers.push(Box::new(CustomLayer::new(registry)));
     tracing_subscriber::registry().with(layers).init();
-    let collector = tracing_subscriber::fmt()
-    // filter spans/events with level TRACE or higher.
-    .with_max_level(Level::DEBUG)
-    // build but do not install the subscriber.
-    .finish();
+
     // TODO: add file-appender tracing subscriber in the future
 }
 
