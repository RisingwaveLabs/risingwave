--- conflicted
+++ resolved
@@ -344,11 +344,7 @@
                 | StatementType::DELETE_RETURNING
                 | StatementType::UPDATE_RETURNING
                 | StatementType::CANCEL_COMMAND
-<<<<<<< HEAD
-                | StatementType::FETCH
-=======
                 | StatementType::FETCH_CURSOR
->>>>>>> f975030a
         )
     }
 
