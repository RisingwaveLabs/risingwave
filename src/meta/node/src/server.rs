--- conflicted
+++ resolved
@@ -222,13 +222,7 @@
             let id = address_info.advertise_addr.clone();
             let conn = meta_store_sql.conn.clone();
             let election_client: ElectionClientRef = match conn.get_database_backend() {
-<<<<<<< HEAD
-                DbBackend::Sqlite => Arc::new(DummyElectionClient::new(
-                    address_info.advertise_addr.clone(),
-                )),
-=======
                 DbBackend::Sqlite => Arc::new(DummyElectionClient::new(id)),
->>>>>>> ee4d9e79
                 DbBackend::Postgres => {
                     Arc::new(SqlBackendElectionClient::new(id, PostgresDriver::new(conn)))
                 }
