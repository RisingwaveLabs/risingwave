// Copyright 2024 RisingWave Labs
//
// Licensed under the Apache License, Version 2.0 (the "License");
// you may not use this file except in compliance with the License.
// You may obtain a copy of the License at
//
//     http://www.apache.org/licenses/LICENSE-2.0
//
// Unless required by applicable law or agreed to in writing, software
// distributed under the License is distributed on an "AS IS" BASIS,
// WITHOUT WARRANTIES OR CONDITIONS OF ANY KIND, either express or implied.
// See the License for the specific language governing permissions and
// limitations under the License.

use std::collections::{HashMap, HashSet};

use itertools::Itertools;
use risingwave_common::catalog::TableId;
use risingwave_common::hash::VnodeCountCompat;
use risingwave_connector::source::SplitMetaData;
use risingwave_meta::manager::{LocalNotification, MetadataManager};
use risingwave_meta::model;
use risingwave_meta::model::ActorId;
use risingwave_meta::stream::{SourceManagerRunningInfo, ThrottleConfig};
use risingwave_meta_model_v2::{SourceId, StreamingParallelism};
use risingwave_pb::meta::cancel_creating_jobs_request::Jobs;
use risingwave_pb::meta::list_actor_splits_response::FragmentType;
use risingwave_pb::meta::list_table_fragments_response::{
    ActorInfo, FragmentInfo, TableFragmentInfo,
};
use risingwave_pb::meta::stream_manager_service_server::StreamManagerService;
use risingwave_pb::meta::table_fragments::actor_status::PbActorState;
use risingwave_pb::meta::table_fragments::fragment::PbFragmentDistributionType;
use risingwave_pb::meta::table_fragments::PbState;
use risingwave_pb::meta::*;
use tonic::{Request, Response, Status};

use crate::barrier::{BarrierScheduler, Command};
use crate::manager::MetaSrvEnv;
use crate::stream::GlobalStreamManagerRef;

pub type TonicResponse<T> = Result<Response<T>, Status>;

#[derive(Clone)]
pub struct StreamServiceImpl {
    env: MetaSrvEnv,
    barrier_scheduler: BarrierScheduler,
    stream_manager: GlobalStreamManagerRef,
    metadata_manager: MetadataManager,
}

impl StreamServiceImpl {
    pub fn new(
        env: MetaSrvEnv,
        barrier_scheduler: BarrierScheduler,
        stream_manager: GlobalStreamManagerRef,
        metadata_manager: MetadataManager,
    ) -> Self {
        StreamServiceImpl {
            env,
            barrier_scheduler,
            stream_manager,
            metadata_manager,
        }
    }
}

#[async_trait::async_trait]
impl StreamManagerService for StreamServiceImpl {
    #[cfg_attr(coverage, coverage(off))]
    async fn flush(&self, request: Request<FlushRequest>) -> TonicResponse<FlushResponse> {
        self.env.idle_manager().record_activity();
        let req = request.into_inner();

        let version_id = self.barrier_scheduler.flush(req.checkpoint).await?;
        Ok(Response::new(FlushResponse {
            status: None,
            hummock_version_id: version_id.to_u64(),
        }))
    }

    #[cfg_attr(coverage, coverage(off))]
    async fn pause(&self, _: Request<PauseRequest>) -> Result<Response<PauseResponse>, Status> {
        self.barrier_scheduler
            .run_command(Command::pause(PausedReason::Manual))
            .await?;
        Ok(Response::new(PauseResponse {}))
    }

    #[cfg_attr(coverage, coverage(off))]
    async fn resume(&self, _: Request<ResumeRequest>) -> Result<Response<ResumeResponse>, Status> {
        self.barrier_scheduler
            .run_command(Command::resume(PausedReason::Manual))
            .await?;
        Ok(Response::new(ResumeResponse {}))
    }

    #[cfg_attr(coverage, coverage(off))]
    async fn apply_throttle(
        &self,
        request: Request<ApplyThrottleRequest>,
    ) -> Result<Response<ApplyThrottleResponse>, Status> {
        let request = request.into_inner();

        let actor_to_apply = match request.kind() {
            ThrottleTarget::Source | ThrottleTarget::TableWithSource => {
                self.metadata_manager
                    .update_source_rate_limit_by_source_id(request.id as SourceId, request.rate)
                    .await?
            }
            ThrottleTarget::Mv => {
                self.metadata_manager
                    .update_mv_rate_limit_by_table_id(TableId::from(request.id), request.rate)
                    .await?
            }
            ThrottleTarget::CdcTable => {
                self.metadata_manager
                    .update_mv_rate_limit_by_table_id(TableId::from(request.id), request.rate)
                    .await?
            }
            ThrottleTarget::Unspecified => {
                return Err(Status::invalid_argument("unspecified throttle target"))
            }
        };

        let mutation: ThrottleConfig = actor_to_apply
            .iter()
            .map(|(fragment_id, actors)| {
                (
                    *fragment_id,
                    actors
                        .iter()
                        .map(|actor_id| (*actor_id, request.rate))
                        .collect::<HashMap<ActorId, Option<u32>>>(),
                )
            })
            .collect();
        let _i = self
            .barrier_scheduler
            .run_command(Command::Throttle(mutation))
            .await?;

        Ok(Response::new(ApplyThrottleResponse { status: None }))
    }

    async fn cancel_creating_jobs(
        &self,
        request: Request<CancelCreatingJobsRequest>,
    ) -> TonicResponse<CancelCreatingJobsResponse> {
        let req = request.into_inner();
        let table_ids = match req.jobs.unwrap() {
            Jobs::Infos(infos) => self
                .metadata_manager
                .catalog_controller
                .find_creating_streaming_job_ids(infos.infos)
                .await?
                .into_iter()
                .map(|id| id as _)
                .collect(),
            Jobs::Ids(jobs) => jobs.job_ids,
        };

        let canceled_jobs = self
            .stream_manager
            .cancel_streaming_jobs(table_ids.into_iter().map(TableId::from).collect_vec())
            .await
            .into_iter()
            .map(|id| id.table_id)
            .collect_vec();
        Ok(Response::new(CancelCreatingJobsResponse {
            status: None,
            canceled_jobs,
        }))
    }

    #[cfg_attr(coverage, coverage(off))]
    async fn list_table_fragments(
        &self,
        request: Request<ListTableFragmentsRequest>,
    ) -> Result<Response<ListTableFragmentsResponse>, Status> {
        let req = request.into_inner();
        let table_ids = HashSet::<u32>::from_iter(req.table_ids);

        let mut info = HashMap::new();
        for job_id in table_ids {
            let pb_table_fragments = self
                .metadata_manager
                .catalog_controller
                .get_job_fragments_by_id(job_id as _)
                .await?;
            info.insert(
                pb_table_fragments.table_id,
                TableFragmentInfo {
                    fragments: pb_table_fragments
                        .fragments
                        .into_iter()
                        .map(|(id, fragment)| FragmentInfo {
                            id,
                            actors: fragment
                                .actors
                                .into_iter()
                                .map(|actor| ActorInfo {
                                    id: actor.actor_id,
                                    node: actor.nodes,
                                    dispatcher: actor.dispatcher,
                                })
                                .collect_vec(),
                        })
                        .collect_vec(),
                    ctx: pb_table_fragments.ctx,
                },
            );
        }

        Ok(Response::new(ListTableFragmentsResponse {
            table_fragments: info,
        }))
    }

    #[cfg_attr(coverage, coverage(off))]
    async fn list_table_fragment_states(
        &self,
        _request: Request<ListTableFragmentStatesRequest>,
    ) -> Result<Response<ListTableFragmentStatesResponse>, Status> {
<<<<<<< HEAD
        let job_states = self
            .metadata_manager
            .catalog_controller
            .list_streaming_job_states()
            .await?;
        let states = job_states
            .into_iter()
            .map(|(table_id, state, parallelism)| {
                let parallelism = match parallelism {
                    StreamingParallelism::Adaptive => model::TableParallelism::Adaptive,
                    StreamingParallelism::Custom => model::TableParallelism::Custom,
                    StreamingParallelism::Fixed(n) => model::TableParallelism::Fixed(n as _),
                };

                list_table_fragment_states_response::TableFragmentState {
                    table_id: table_id as _,
                    state: PbState::from(state) as _,
                    parallelism: Some(parallelism.into()),
                }
            })
            .collect_vec();
=======
        let states = match &self.metadata_manager {
            MetadataManager::V1(mgr) => {
                let core = mgr.fragment_manager.get_fragment_read_guard().await;
                core.table_fragments()
                    .values()
                    .map(
                        |tf| list_table_fragment_states_response::TableFragmentState {
                            table_id: tf.table_id().table_id,
                            state: tf.state() as i32,
                            parallelism: Some(tf.assigned_parallelism.into()),
                            max_parallelism: tf.max_parallelism as _,
                        },
                    )
                    .collect_vec()
            }
            MetadataManager::V2(mgr) => {
                let job_states = mgr.catalog_controller.list_streaming_job_states().await?;
                job_states
                    .into_iter()
                    .map(|(table_id, state, parallelism, max_parallelism)| {
                        let parallelism = match parallelism {
                            StreamingParallelism::Adaptive => model::TableParallelism::Adaptive,
                            StreamingParallelism::Custom => model::TableParallelism::Custom,
                            StreamingParallelism::Fixed(n) => {
                                model::TableParallelism::Fixed(n as _)
                            }
                        };

                        list_table_fragment_states_response::TableFragmentState {
                            table_id: table_id as _,
                            state: PbState::from(state) as _,
                            parallelism: Some(parallelism.into()),
                            max_parallelism: max_parallelism as _,
                        }
                    })
                    .collect_vec()
            }
        };
>>>>>>> 938aa43c

        Ok(Response::new(ListTableFragmentStatesResponse { states }))
    }

    #[cfg_attr(coverage, coverage(off))]
    async fn list_fragment_distribution(
        &self,
        _request: Request<ListFragmentDistributionRequest>,
    ) -> Result<Response<ListFragmentDistributionResponse>, Status> {
<<<<<<< HEAD
        let fragment_descs = self
            .metadata_manager
            .catalog_controller
            .list_fragment_descs()
            .await?;
        let distributions = fragment_descs
            .into_iter()
            .map(
                |fragment_desc| list_fragment_distribution_response::FragmentDistribution {
                    fragment_id: fragment_desc.fragment_id as _,
                    table_id: fragment_desc.job_id as _,
                    distribution_type: PbFragmentDistributionType::from(
                        fragment_desc.distribution_type,
                    ) as _,
                    state_table_ids: fragment_desc.state_table_ids.into_u32_array(),
                    upstream_fragment_ids: fragment_desc.upstream_fragment_id.into_u32_array(),
                    fragment_type_mask: fragment_desc.fragment_type_mask as _,
                    parallelism: fragment_desc.parallelism as _,
                },
            )
            .collect_vec();
=======
        let distributions = match &self.metadata_manager {
            MetadataManager::V1(mgr) => {
                let core = mgr.fragment_manager.get_fragment_read_guard().await;
                core.table_fragments()
                    .values()
                    .flat_map(|tf| {
                        let table_id = tf.table_id().table_id;
                        tf.fragments.iter().map(move |(&fragment_id, fragment)| {
                            list_fragment_distribution_response::FragmentDistribution {
                                fragment_id,
                                table_id,
                                distribution_type: fragment.distribution_type,
                                state_table_ids: fragment.state_table_ids.clone(),
                                upstream_fragment_ids: fragment.upstream_fragment_ids.clone(),
                                fragment_type_mask: fragment.fragment_type_mask,
                                parallelism: fragment.actors.len() as _,
                                vnode_count: fragment.vnode_count() as _,
                            }
                        })
                    })
                    .collect_vec()
            }
            MetadataManager::V2(mgr) => {
                let fragment_descs = mgr.catalog_controller.list_fragment_descs().await?;
                fragment_descs
                    .into_iter()
                    .map(|fragment_desc| {
                        list_fragment_distribution_response::FragmentDistribution {
                            fragment_id: fragment_desc.fragment_id as _,
                            table_id: fragment_desc.job_id as _,
                            distribution_type: PbFragmentDistributionType::from(
                                fragment_desc.distribution_type,
                            ) as _,
                            state_table_ids: fragment_desc.state_table_ids.into_u32_array(),
                            upstream_fragment_ids: fragment_desc
                                .upstream_fragment_id
                                .into_u32_array(),
                            fragment_type_mask: fragment_desc.fragment_type_mask as _,
                            parallelism: fragment_desc.parallelism as _,
                            vnode_count: fragment_desc.vnode_count as _,
                        }
                    })
                    .collect_vec()
            }
        };
>>>>>>> 938aa43c

        Ok(Response::new(ListFragmentDistributionResponse {
            distributions,
        }))
    }

    #[cfg_attr(coverage, coverage(off))]
    async fn list_actor_states(
        &self,
        _request: Request<ListActorStatesRequest>,
    ) -> Result<Response<ListActorStatesResponse>, Status> {
        let actor_locations = self
            .metadata_manager
            .catalog_controller
            .list_actor_locations()
            .await?;
        let states = actor_locations
            .into_iter()
            .map(|actor_location| list_actor_states_response::ActorState {
                actor_id: actor_location.actor_id as _,
                fragment_id: actor_location.fragment_id as _,
                state: PbActorState::from(actor_location.status) as _,
                worker_id: actor_location.worker_id as _,
            })
            .collect_vec();

        Ok(Response::new(ListActorStatesResponse { states }))
    }

    #[cfg_attr(coverage, coverage(off))]
    async fn list_object_dependencies(
        &self,
        _request: Request<ListObjectDependenciesRequest>,
    ) -> Result<Response<ListObjectDependenciesResponse>, Status> {
        let dependencies = self
            .metadata_manager
            .catalog_controller
            .list_object_dependencies()
            .await?;

        Ok(Response::new(ListObjectDependenciesResponse {
            dependencies,
        }))
    }

    #[cfg_attr(coverage, coverage(off))]
    async fn recover(
        &self,
        _request: Request<RecoverRequest>,
    ) -> Result<Response<RecoverResponse>, Status> {
        self.env
            .notification_manager()
            .notify_local_subscribers(LocalNotification::AdhocRecovery)
            .await;
        Ok(Response::new(RecoverResponse {}))
    }

    async fn list_actor_splits(
        &self,
        _request: Request<ListActorSplitsRequest>,
    ) -> Result<Response<ListActorSplitsResponse>, Status> {
        match &self.metadata_manager {
            MetadataManager::V1(_) => Ok(Response::new(ListActorSplitsResponse {
                // TODO: remove this when v1 is removed
                actor_splits: vec![],
            })),
            MetadataManager::V2(mgr) => {
                let SourceManagerRunningInfo {
                    source_fragments,
                    backfill_fragments,
                    mut actor_splits,
                } = self.stream_manager.source_manager.get_running_info().await;

                let source_actors = mgr.catalog_controller.list_source_actors().await?;

                let is_shared_source = mgr
                    .catalog_controller
                    .list_source_id_with_shared_types()
                    .await?;

                let fragment_to_source: HashMap<_, _> =
                    source_fragments
                        .into_iter()
                        .flat_map(|(source_id, fragment_ids)| {
                            let source_type = if is_shared_source
                                .get(&(source_id as _))
                                .copied()
                                .unwrap_or(false)
                            {
                                FragmentType::SharedSource
                            } else {
                                FragmentType::NonSharedSource
                            };

                            fragment_ids
                                .into_iter()
                                .map(move |fragment_id| (fragment_id, (source_id, source_type)))
                        })
                        .chain(backfill_fragments.into_iter().flat_map(
                            |(source_id, fragment_ids)| {
                                fragment_ids.into_iter().flat_map(
                                    move |(fragment_id, upstream_fragment_id)| {
                                        [
                                            (
                                                fragment_id,
                                                (source_id, FragmentType::SharedSourceBackfill),
                                            ),
                                            (
                                                upstream_fragment_id,
                                                (source_id, FragmentType::SharedSource),
                                            ),
                                        ]
                                    },
                                )
                            },
                        ))
                        .collect();

                let actor_splits = source_actors
                    .into_iter()
                    .flat_map(|(actor_id, fragment_id)| {
                        let (source_id, fragment_type) = fragment_to_source
                            .get(&(fragment_id as _))
                            .copied()
                            .unwrap_or_default();

                        actor_splits
                            .remove(&(actor_id as _))
                            .unwrap_or_default()
                            .into_iter()
                            .map(move |split| list_actor_splits_response::ActorSplit {
                                actor_id: actor_id as _,
                                source_id: source_id as _,
                                fragment_id: fragment_id as _,
                                split_id: split.id().to_string(),
                                fragment_type: fragment_type.into(),
                            })
                    })
                    .collect_vec();

                Ok(Response::new(ListActorSplitsResponse { actor_splits }))
            }
        }
    }
}<|MERGE_RESOLUTION|>--- conflicted
+++ resolved
@@ -16,7 +16,6 @@
 
 use itertools::Itertools;
 use risingwave_common::catalog::TableId;
-use risingwave_common::hash::VnodeCountCompat;
 use risingwave_connector::source::SplitMetaData;
 use risingwave_meta::manager::{LocalNotification, MetadataManager};
 use risingwave_meta::model;
@@ -222,7 +221,6 @@
         &self,
         _request: Request<ListTableFragmentStatesRequest>,
     ) -> Result<Response<ListTableFragmentStatesResponse>, Status> {
-<<<<<<< HEAD
         let job_states = self
             .metadata_manager
             .catalog_controller
@@ -230,7 +228,7 @@
             .await?;
         let states = job_states
             .into_iter()
-            .map(|(table_id, state, parallelism)| {
+            .map(|(table_id, state, parallelism, max_parallelism)| {
                 let parallelism = match parallelism {
                     StreamingParallelism::Adaptive => model::TableParallelism::Adaptive,
                     StreamingParallelism::Custom => model::TableParallelism::Custom,
@@ -241,49 +239,10 @@
                     table_id: table_id as _,
                     state: PbState::from(state) as _,
                     parallelism: Some(parallelism.into()),
+                    max_parallelism: max_parallelism as _,
                 }
             })
             .collect_vec();
-=======
-        let states = match &self.metadata_manager {
-            MetadataManager::V1(mgr) => {
-                let core = mgr.fragment_manager.get_fragment_read_guard().await;
-                core.table_fragments()
-                    .values()
-                    .map(
-                        |tf| list_table_fragment_states_response::TableFragmentState {
-                            table_id: tf.table_id().table_id,
-                            state: tf.state() as i32,
-                            parallelism: Some(tf.assigned_parallelism.into()),
-                            max_parallelism: tf.max_parallelism as _,
-                        },
-                    )
-                    .collect_vec()
-            }
-            MetadataManager::V2(mgr) => {
-                let job_states = mgr.catalog_controller.list_streaming_job_states().await?;
-                job_states
-                    .into_iter()
-                    .map(|(table_id, state, parallelism, max_parallelism)| {
-                        let parallelism = match parallelism {
-                            StreamingParallelism::Adaptive => model::TableParallelism::Adaptive,
-                            StreamingParallelism::Custom => model::TableParallelism::Custom,
-                            StreamingParallelism::Fixed(n) => {
-                                model::TableParallelism::Fixed(n as _)
-                            }
-                        };
-
-                        list_table_fragment_states_response::TableFragmentState {
-                            table_id: table_id as _,
-                            state: PbState::from(state) as _,
-                            parallelism: Some(parallelism.into()),
-                            max_parallelism: max_parallelism as _,
-                        }
-                    })
-                    .collect_vec()
-            }
-        };
->>>>>>> 938aa43c
 
         Ok(Response::new(ListTableFragmentStatesResponse { states }))
     }
@@ -293,7 +252,6 @@
         &self,
         _request: Request<ListFragmentDistributionRequest>,
     ) -> Result<Response<ListFragmentDistributionResponse>, Status> {
-<<<<<<< HEAD
         let fragment_descs = self
             .metadata_manager
             .catalog_controller
@@ -312,56 +270,10 @@
                     upstream_fragment_ids: fragment_desc.upstream_fragment_id.into_u32_array(),
                     fragment_type_mask: fragment_desc.fragment_type_mask as _,
                     parallelism: fragment_desc.parallelism as _,
+                    vnode_count: fragment_desc.vnode_count as _,
                 },
             )
             .collect_vec();
-=======
-        let distributions = match &self.metadata_manager {
-            MetadataManager::V1(mgr) => {
-                let core = mgr.fragment_manager.get_fragment_read_guard().await;
-                core.table_fragments()
-                    .values()
-                    .flat_map(|tf| {
-                        let table_id = tf.table_id().table_id;
-                        tf.fragments.iter().map(move |(&fragment_id, fragment)| {
-                            list_fragment_distribution_response::FragmentDistribution {
-                                fragment_id,
-                                table_id,
-                                distribution_type: fragment.distribution_type,
-                                state_table_ids: fragment.state_table_ids.clone(),
-                                upstream_fragment_ids: fragment.upstream_fragment_ids.clone(),
-                                fragment_type_mask: fragment.fragment_type_mask,
-                                parallelism: fragment.actors.len() as _,
-                                vnode_count: fragment.vnode_count() as _,
-                            }
-                        })
-                    })
-                    .collect_vec()
-            }
-            MetadataManager::V2(mgr) => {
-                let fragment_descs = mgr.catalog_controller.list_fragment_descs().await?;
-                fragment_descs
-                    .into_iter()
-                    .map(|fragment_desc| {
-                        list_fragment_distribution_response::FragmentDistribution {
-                            fragment_id: fragment_desc.fragment_id as _,
-                            table_id: fragment_desc.job_id as _,
-                            distribution_type: PbFragmentDistributionType::from(
-                                fragment_desc.distribution_type,
-                            ) as _,
-                            state_table_ids: fragment_desc.state_table_ids.into_u32_array(),
-                            upstream_fragment_ids: fragment_desc
-                                .upstream_fragment_id
-                                .into_u32_array(),
-                            fragment_type_mask: fragment_desc.fragment_type_mask as _,
-                            parallelism: fragment_desc.parallelism as _,
-                            vnode_count: fragment_desc.vnode_count as _,
-                        }
-                    })
-                    .collect_vec()
-            }
-        };
->>>>>>> 938aa43c
 
         Ok(Response::new(ListFragmentDistributionResponse {
             distributions,
@@ -423,87 +335,82 @@
         &self,
         _request: Request<ListActorSplitsRequest>,
     ) -> Result<Response<ListActorSplitsResponse>, Status> {
-        match &self.metadata_manager {
-            MetadataManager::V1(_) => Ok(Response::new(ListActorSplitsResponse {
-                // TODO: remove this when v1 is removed
-                actor_splits: vec![],
-            })),
-            MetadataManager::V2(mgr) => {
-                let SourceManagerRunningInfo {
-                    source_fragments,
-                    backfill_fragments,
-                    mut actor_splits,
-                } = self.stream_manager.source_manager.get_running_info().await;
-
-                let source_actors = mgr.catalog_controller.list_source_actors().await?;
-
-                let is_shared_source = mgr
-                    .catalog_controller
-                    .list_source_id_with_shared_types()
-                    .await?;
-
-                let fragment_to_source: HashMap<_, _> =
-                    source_fragments
-                        .into_iter()
-                        .flat_map(|(source_id, fragment_ids)| {
-                            let source_type = if is_shared_source
-                                .get(&(source_id as _))
-                                .copied()
-                                .unwrap_or(false)
-                            {
-                                FragmentType::SharedSource
-                            } else {
-                                FragmentType::NonSharedSource
-                            };
-
-                            fragment_ids
-                                .into_iter()
-                                .map(move |fragment_id| (fragment_id, (source_id, source_type)))
-                        })
-                        .chain(backfill_fragments.into_iter().flat_map(
-                            |(source_id, fragment_ids)| {
-                                fragment_ids.into_iter().flat_map(
-                                    move |(fragment_id, upstream_fragment_id)| {
-                                        [
-                                            (
-                                                fragment_id,
-                                                (source_id, FragmentType::SharedSourceBackfill),
-                                            ),
-                                            (
-                                                upstream_fragment_id,
-                                                (source_id, FragmentType::SharedSource),
-                                            ),
-                                        ]
-                                    },
-                                )
+        let SourceManagerRunningInfo {
+            source_fragments,
+            backfill_fragments,
+            mut actor_splits,
+        } = self.stream_manager.source_manager.get_running_info().await;
+
+        let source_actors = self
+            .metadata_manager
+            .catalog_controller
+            .list_source_actors()
+            .await?;
+
+        let is_shared_source = self
+            .metadata_manager
+            .catalog_controller
+            .list_source_id_with_shared_types()
+            .await?;
+
+        let fragment_to_source: HashMap<_, _> = source_fragments
+            .into_iter()
+            .flat_map(|(source_id, fragment_ids)| {
+                let source_type = if is_shared_source
+                    .get(&(source_id as _))
+                    .copied()
+                    .unwrap_or(false)
+                {
+                    FragmentType::SharedSource
+                } else {
+                    FragmentType::NonSharedSource
+                };
+
+                fragment_ids
+                    .into_iter()
+                    .map(move |fragment_id| (fragment_id, (source_id, source_type)))
+            })
+            .chain(
+                backfill_fragments
+                    .into_iter()
+                    .flat_map(|(source_id, fragment_ids)| {
+                        fragment_ids.into_iter().flat_map(
+                            move |(fragment_id, upstream_fragment_id)| {
+                                [
+                                    (fragment_id, (source_id, FragmentType::SharedSourceBackfill)),
+                                    (
+                                        upstream_fragment_id,
+                                        (source_id, FragmentType::SharedSource),
+                                    ),
+                                ]
                             },
-                        ))
-                        .collect();
-
-                let actor_splits = source_actors
+                        )
+                    }),
+            )
+            .collect();
+
+        let actor_splits = source_actors
+            .into_iter()
+            .flat_map(|(actor_id, fragment_id)| {
+                let (source_id, fragment_type) = fragment_to_source
+                    .get(&(fragment_id as _))
+                    .copied()
+                    .unwrap_or_default();
+
+                actor_splits
+                    .remove(&(actor_id as _))
+                    .unwrap_or_default()
                     .into_iter()
-                    .flat_map(|(actor_id, fragment_id)| {
-                        let (source_id, fragment_type) = fragment_to_source
-                            .get(&(fragment_id as _))
-                            .copied()
-                            .unwrap_or_default();
-
-                        actor_splits
-                            .remove(&(actor_id as _))
-                            .unwrap_or_default()
-                            .into_iter()
-                            .map(move |split| list_actor_splits_response::ActorSplit {
-                                actor_id: actor_id as _,
-                                source_id: source_id as _,
-                                fragment_id: fragment_id as _,
-                                split_id: split.id().to_string(),
-                                fragment_type: fragment_type.into(),
-                            })
+                    .map(move |split| list_actor_splits_response::ActorSplit {
+                        actor_id: actor_id as _,
+                        source_id: source_id as _,
+                        fragment_id: fragment_id as _,
+                        split_id: split.id().to_string(),
+                        fragment_type: fragment_type.into(),
                     })
-                    .collect_vec();
-
-                Ok(Response::new(ListActorSplitsResponse { actor_splits }))
-            }
-        }
+            })
+            .collect_vec();
+
+        Ok(Response::new(ListActorSplitsResponse { actor_splits }))
     }
 }