// Copyright 2023 RisingWave Labs
//
// Licensed under the Apache License, Version 2.0 (the "License");
// you may not use this file except in compliance with the License.
// You may obtain a copy of the License at
//
//     http://www.apache.org/licenses/LICENSE-2.0
//
// Unless required by applicable law or agreed to in writing, software
// distributed under the License is distributed on an "AS IS" BASIS,
// WITHOUT WARRANTIES OR CONDITIONS OF ANY KIND, either express or implied.
// See the License for the specific language governing permissions and
// limitations under the License.

use std::collections::HashMap;
use std::sync::Arc;

use anyhow::anyhow;
use risingwave_common::util::column_index_mapping::ColIndexMapping;
use risingwave_common::util::stream_graph_visitor::visit_fragment;
use risingwave_connector::sink::catalog::SinkId;
use risingwave_pb::catalog::connection::private_link_service::{
    PbPrivateLinkProvider, PrivateLinkProvider,
};
use risingwave_pb::catalog::connection::PbPrivateLinkService;
use risingwave_pb::catalog::source::OptionalAssociatedTableId;
use risingwave_pb::catalog::table::OptionalAssociatedSourceId;
use risingwave_pb::catalog::{connection, Comment, Connection, CreateType, PbSource, PbTable};
use risingwave_pb::ddl_service::ddl_service_server::DdlService;
use risingwave_pb::ddl_service::drop_table_request::PbSourceId;
use risingwave_pb::ddl_service::*;
use risingwave_pb::stream_plan::stream_node::NodeBody;
use risingwave_pb::stream_plan::PbStreamFragmentGraph;
use tonic::{Request, Response, Status};

use crate::barrier::BarrierManagerRef;
use crate::manager::sink_coordination::SinkCoordinatorManager;
use crate::manager::{
    CatalogManagerRef, ClusterManagerRef, ConnectionId, FragmentManagerRef, IdCategory,
    IdCategoryType, MetaSrvEnv, StreamingJob,
};
use crate::rpc::cloud_provider::AwsEc2Client;
use crate::rpc::ddl_controller::{DdlCommand, DdlController, DropMode, StreamingJobId};
use crate::stream::{GlobalStreamManagerRef, SourceManagerRef};
use crate::{MetaError, MetaResult};

#[derive(Clone)]
pub struct DdlServiceImpl {
    env: MetaSrvEnv,

    catalog_manager: CatalogManagerRef,
    sink_manager: SinkCoordinatorManager,
    ddl_controller: DdlController,
    aws_client: Arc<Option<AwsEc2Client>>,
}

impl DdlServiceImpl {
    #[allow(clippy::too_many_arguments)]
    pub async fn new(
        env: MetaSrvEnv,
        aws_client: Option<AwsEc2Client>,
        catalog_manager: CatalogManagerRef,
        stream_manager: GlobalStreamManagerRef,
        source_manager: SourceManagerRef,
        cluster_manager: ClusterManagerRef,
        fragment_manager: FragmentManagerRef,
        barrier_manager: BarrierManagerRef,
        sink_manager: SinkCoordinatorManager,
    ) -> Self {
        let aws_cli_ref = Arc::new(aws_client);
        let ddl_controller = DdlController::new(
            env.clone(),
            catalog_manager.clone(),
            stream_manager,
            source_manager,
            cluster_manager,
            fragment_manager,
            barrier_manager,
            aws_cli_ref.clone(),
        )
        .await;
        Self {
            env,
            catalog_manager,
            ddl_controller,
            aws_client: aws_cli_ref,
            sink_manager,
        }
    }
}

#[async_trait::async_trait]
impl DdlService for DdlServiceImpl {
    async fn create_database(
        &self,
        request: Request<CreateDatabaseRequest>,
    ) -> Result<Response<CreateDatabaseResponse>, Status> {
        let req = request.into_inner();
        let id = self.gen_unique_id::<{ IdCategory::Database }>().await?;
        let mut database = req.get_db()?.clone();
        database.id = id;
        let version = self
            .ddl_controller
            .run_command(DdlCommand::CreateDatabase(database))
            .await?;

        Ok(Response::new(CreateDatabaseResponse {
            status: None,
            database_id: id,
            version,
        }))
    }

    async fn drop_database(
        &self,
        request: Request<DropDatabaseRequest>,
    ) -> Result<Response<DropDatabaseResponse>, Status> {
        let req = request.into_inner();
        let database_id = req.get_database_id();

        let version = self
            .ddl_controller
            .run_command(DdlCommand::DropDatabase(database_id))
            .await?;

        Ok(Response::new(DropDatabaseResponse {
            status: None,
            version,
        }))
    }

    async fn create_schema(
        &self,
        request: Request<CreateSchemaRequest>,
    ) -> Result<Response<CreateSchemaResponse>, Status> {
        let req = request.into_inner();
        let id = self.gen_unique_id::<{ IdCategory::Schema }>().await?;
        let mut schema = req.get_schema()?.clone();
        schema.id = id;
        let version = self
            .ddl_controller
            .run_command(DdlCommand::CreateSchema(schema))
            .await?;

        Ok(Response::new(CreateSchemaResponse {
            status: None,
            schema_id: id,
            version,
        }))
    }

    async fn drop_schema(
        &self,
        request: Request<DropSchemaRequest>,
    ) -> Result<Response<DropSchemaResponse>, Status> {
        let req = request.into_inner();
        let schema_id = req.get_schema_id();
        let version = self
            .ddl_controller
            .run_command(DdlCommand::DropSchema(schema_id))
            .await?;
        Ok(Response::new(DropSchemaResponse {
            status: None,
            version,
        }))
    }

    async fn create_source(
        &self,
        request: Request<CreateSourceRequest>,
    ) -> Result<Response<CreateSourceResponse>, Status> {
        let mut source = request.into_inner().get_source()?.clone();

        // validate connection before starting the DDL procedure
        if let Some(connection_id) = source.connection_id {
            self.validate_connection(connection_id).await?;
        }

        let id = self.gen_unique_id::<{ IdCategory::Table }>().await?;
        source.id = id;

        let version = self
            .ddl_controller
            .run_command(DdlCommand::CreateSource(source))
            .await?;
        Ok(Response::new(CreateSourceResponse {
            status: None,
            source_id: id,
            version,
        }))
    }

    async fn drop_source(
        &self,
        request: Request<DropSourceRequest>,
    ) -> Result<Response<DropSourceResponse>, Status> {
        let request = request.into_inner();
        let source_id = request.source_id;
        let drop_mode = DropMode::from_request_setting(request.cascade);
        let version = self
            .ddl_controller
            .run_command(DdlCommand::DropSource(source_id, drop_mode))
            .await?;

        Ok(Response::new(DropSourceResponse {
            status: None,
            version,
        }))
    }

    async fn create_sink(
        &self,
        request: Request<CreateSinkRequest>,
    ) -> Result<Response<CreateSinkResponse>, Status> {
        self.env.idle_manager().record_activity();

        let req = request.into_inner();
        let sink = req.get_sink()?.clone();
        let fragment_graph = req.get_fragment_graph()?.clone();

        // validate connection before starting the DDL procedure
        if let Some(connection_id) = sink.connection_id {
            self.validate_connection(connection_id).await?;
        }

        let mut stream_job = StreamingJob::Sink(sink);
        let id = self.gen_unique_id::<{ IdCategory::Table }>().await?;
        stream_job.set_id(id);

        let version = self
            .ddl_controller
            .run_command(DdlCommand::CreateStreamingJob(
                stream_job,
                fragment_graph,
                CreateType::Foreground,
            ))
            .await?;

        Ok(Response::new(CreateSinkResponse {
            status: None,
            sink_id: id,
            version,
        }))
    }

    async fn drop_sink(
        &self,
        request: Request<DropSinkRequest>,
    ) -> Result<Response<DropSinkResponse>, Status> {
        let request = request.into_inner();
        let sink_id = request.sink_id;
        let drop_mode = DropMode::from_request_setting(request.cascade);
        let version = self
            .ddl_controller
            .run_command(DdlCommand::DropStreamingJob(
                StreamingJobId::Sink(sink_id),
                drop_mode,
            ))
            .await?;

        self.sink_manager
            .stop_sink_coordinator(SinkId::from(sink_id))
            .await;

        Ok(Response::new(DropSinkResponse {
            status: None,
            version,
        }))
    }

    async fn create_materialized_view(
        &self,
        request: Request<CreateMaterializedViewRequest>,
    ) -> Result<Response<CreateMaterializedViewResponse>, Status> {
        self.env.idle_manager().record_activity();

        let req = request.into_inner();
        let mview = req.get_materialized_view()?.clone();
        let create_type = mview.get_create_type().unwrap_or(CreateType::Foreground);
        let fragment_graph = req.get_fragment_graph()?.clone();

        let mut stream_job = StreamingJob::MaterializedView(mview);
        let id = self.gen_unique_id::<{ IdCategory::Table }>().await?;
        stream_job.set_id(id);

        let version = self
            .ddl_controller
            .run_command(DdlCommand::CreateStreamingJob(
                stream_job,
                fragment_graph,
                create_type,
            ))
            .await?;

        Ok(Response::new(CreateMaterializedViewResponse {
            status: None,
            table_id: id,
            version,
        }))
    }

    async fn drop_materialized_view(
        &self,
        request: Request<DropMaterializedViewRequest>,
    ) -> Result<Response<DropMaterializedViewResponse>, Status> {
        self.env.idle_manager().record_activity();

        let request = request.into_inner();
        let table_id = request.table_id;
        let drop_mode = DropMode::from_request_setting(request.cascade);

        let version = self
            .ddl_controller
            .run_command(DdlCommand::DropStreamingJob(
                StreamingJobId::MaterializedView(table_id),
                drop_mode,
            ))
            .await?;

        Ok(Response::new(DropMaterializedViewResponse {
            status: None,
            version,
        }))
    }

    async fn create_index(
        &self,
        request: Request<CreateIndexRequest>,
    ) -> Result<Response<CreateIndexResponse>, Status> {
        self.env.idle_manager().record_activity();

        let req = request.into_inner();
        let index = req.get_index()?.clone();
        let index_table = req.get_index_table()?.clone();
        let fragment_graph = req.get_fragment_graph()?.clone();

        let mut stream_job = StreamingJob::Index(index, index_table);
        let id = self.gen_unique_id::<{ IdCategory::Table }>().await?;
        stream_job.set_id(id);

        let version = self
            .ddl_controller
            .run_command(DdlCommand::CreateStreamingJob(
                stream_job,
                fragment_graph,
                CreateType::Foreground,
            ))
            .await?;

        Ok(Response::new(CreateIndexResponse {
            status: None,
            index_id: id,
            version,
        }))
    }

    async fn drop_index(
        &self,
        request: Request<DropIndexRequest>,
    ) -> Result<Response<DropIndexResponse>, Status> {
        self.env.idle_manager().record_activity();

        let request = request.into_inner();
        let index_id = request.index_id;
        let drop_mode = DropMode::from_request_setting(request.cascade);
        let version = self
            .ddl_controller
            .run_command(DdlCommand::DropStreamingJob(
                StreamingJobId::Index(index_id),
                drop_mode,
            ))
            .await?;

        Ok(Response::new(DropIndexResponse {
            status: None,
            version,
        }))
    }

    async fn create_function(
        &self,
        request: Request<CreateFunctionRequest>,
    ) -> Result<Response<CreateFunctionResponse>, Status> {
        let req = request.into_inner();
        let id = self.gen_unique_id::<{ IdCategory::Function }>().await?;
        let mut function = req.get_function()?.clone();
        function.id = id;
        let version = self
            .ddl_controller
            .run_command(DdlCommand::CreateFunction(function))
            .await?;

        Ok(Response::new(CreateFunctionResponse {
            status: None,
            function_id: id,
            version,
        }))
    }

    async fn drop_function(
        &self,
        request: Request<DropFunctionRequest>,
    ) -> Result<Response<DropFunctionResponse>, Status> {
        let request = request.into_inner();

        let version = self
            .ddl_controller
            .run_command(DdlCommand::DropFunction(request.function_id))
            .await?;

        Ok(Response::new(DropFunctionResponse {
            status: None,
            version,
        }))
    }

    async fn create_table(
        &self,
        request: Request<CreateTableRequest>,
    ) -> Result<Response<CreateTableResponse>, Status> {
        let request = request.into_inner();
        let mut source = request.source;
        let mut mview = request.materialized_view.unwrap();
        let mut fragment_graph = request.fragment_graph.unwrap();
        let table_id = self.gen_unique_id::<{ IdCategory::Table }>().await?;
        // If we're creating a table with connector, we should additionally fill its ID first.
        if let Some(source) = &mut source {
            // Generate source id.
            let source_id = self.gen_unique_id::<{ IdCategory::Table }>().await?; // TODO: Use source category
            fill_table_source(source, source_id, &mut mview, table_id, &mut fragment_graph);
        }

        let mut stream_job = StreamingJob::Table(source, mview);

        stream_job.set_id(table_id);

        let version = self
            .ddl_controller
            .run_command(DdlCommand::CreateStreamingJob(
                stream_job,
                fragment_graph,
                CreateType::Foreground,
            ))
            .await?;

        Ok(Response::new(CreateTableResponse {
            status: None,
            table_id,
            version,
        }))
    }

    async fn drop_table(
        &self,
        request: Request<DropTableRequest>,
    ) -> Result<Response<DropTableResponse>, Status> {
        let request = request.into_inner();
        let source_id = request.source_id;
        let table_id = request.table_id;

        let drop_mode = DropMode::from_request_setting(request.cascade);
        let version = self
            .ddl_controller
            .run_command(DdlCommand::DropStreamingJob(
                StreamingJobId::Table(source_id.map(|PbSourceId::Id(id)| id), table_id),
                drop_mode,
            ))
            .await?;

        Ok(Response::new(DropTableResponse {
            status: None,
            version,
        }))
    }

    async fn create_view(
        &self,
        request: Request<CreateViewRequest>,
    ) -> Result<Response<CreateViewResponse>, Status> {
        let req = request.into_inner();
        let mut view = req.get_view()?.clone();
        let id = self.gen_unique_id::<{ IdCategory::Table }>().await?;
        view.id = id;

        let version = self
            .ddl_controller
            .run_command(DdlCommand::CreateView(view))
            .await?;

        Ok(Response::new(CreateViewResponse {
            status: None,
            view_id: id,
            version,
        }))
    }

    async fn drop_view(
        &self,
        request: Request<DropViewRequest>,
    ) -> Result<Response<DropViewResponse>, Status> {
        let request = request.into_inner();
        let view_id = request.get_view_id();
        let drop_mode = DropMode::from_request_setting(request.cascade);
        let version = self
            .ddl_controller
            .run_command(DdlCommand::DropView(view_id, drop_mode))
            .await?;
        Ok(Response::new(DropViewResponse {
            status: None,
            version,
        }))
    }

    async fn risectl_list_state_tables(
        &self,
        _request: Request<RisectlListStateTablesRequest>,
    ) -> Result<Response<RisectlListStateTablesResponse>, Status> {
        let tables = self.catalog_manager.list_tables().await;
        Ok(Response::new(RisectlListStateTablesResponse { tables }))
    }

    async fn replace_table_plan(
        &self,
        request: Request<ReplaceTablePlanRequest>,
    ) -> Result<Response<ReplaceTablePlanResponse>, Status> {
        let req = request.into_inner();

        let mut source = req.source;
        let mut fragment_graph = req.fragment_graph.unwrap();
        let mut table = req.table.unwrap();
        if let Some(OptionalAssociatedSourceId::AssociatedSourceId(source_id)) =
            table.optional_associated_source_id
        {
            let source = source.as_mut().unwrap();
            let table_id = table.id;
            fill_table_source(source, source_id, &mut table, table_id, &mut fragment_graph);
        }
        let table_col_index_mapping =
            ColIndexMapping::from_protobuf(&req.table_col_index_mapping.unwrap());
        let stream_job = StreamingJob::Table(source, table);

        let version = self
            .ddl_controller
            .run_command(DdlCommand::ReplaceTable(
                stream_job,
                fragment_graph,
                table_col_index_mapping,
            ))
            .await?;

        Ok(Response::new(ReplaceTablePlanResponse {
            status: None,
            version,
        }))
    }

    async fn get_table(
        &self,
        request: Request<GetTableRequest>,
    ) -> Result<Response<GetTableResponse>, Status> {
        let req = request.into_inner();
        let database = self
            .catalog_manager
            .list_databases()
            .await
            .into_iter()
            .find(|db| db.name == req.database_name);
        if let Some(db) = database {
            let table = self
                .catalog_manager
                .list_tables()
                .await
                .into_iter()
                .find(|t| t.name == req.table_name && t.database_id == db.id);
            Ok(Response::new(GetTableResponse { table }))
        } else {
            Ok(Response::new(GetTableResponse { table: None }))
        }
    }

    async fn alter_relation_name(
        &self,
        request: Request<AlterRelationNameRequest>,
    ) -> Result<Response<AlterRelationNameResponse>, Status> {
        let AlterRelationNameRequest { relation, new_name } = request.into_inner();
        let version = self
            .ddl_controller
            .run_command(DdlCommand::AlterRelationName(relation.unwrap(), new_name))
            .await?;
        Ok(Response::new(AlterRelationNameResponse {
            status: None,
            version,
        }))
    }

    async fn alter_source(
        &self,
        request: Request<AlterSourceRequest>,
    ) -> Result<Response<AlterSourceResponse>, Status> {
        let AlterSourceRequest { source } = request.into_inner();
        let version = self
            .ddl_controller
            .run_command(DdlCommand::AlterSourceColumn(source.unwrap()))
            .await?;
        Ok(Response::new(AlterSourceResponse {
            status: None,
            version,
        }))
    }

    async fn get_ddl_progress(
        &self,
        _request: Request<GetDdlProgressRequest>,
    ) -> Result<Response<GetDdlProgressResponse>, Status> {
        Ok(Response::new(GetDdlProgressResponse {
            ddl_progress: self.ddl_controller.get_ddl_progress().await,
        }))
    }

    async fn create_connection(
        &self,
        request: Request<CreateConnectionRequest>,
    ) -> Result<Response<CreateConnectionResponse>, Status> {
        let req = request.into_inner();
        if req.payload.is_none() {
            return Err(Status::invalid_argument("request is empty"));
        }

        match req.payload.unwrap() {
            create_connection_request::Payload::PrivateLink(link) => {
                // currently we only support AWS
                let private_link_svc = match link.get_provider()? {
                    PbPrivateLinkProvider::Mock => PbPrivateLinkService {
                        provider: link.provider,
                        service_name: String::new(),
                        endpoint_id: String::new(),
                        endpoint_dns_name: String::new(),
                        dns_entries: HashMap::new(),
                    },
                    PbPrivateLinkProvider::Aws => {
                        if let Some(aws_cli) = self.aws_client.as_ref() {
                            let tags_env = self
                                .env
                                .opts
                                .privatelink_endpoint_default_tags
                                .as_ref()
                                .map(|tags| {
                                    tags.iter()
                                        .map(|(key, val)| (key.as_str(), val.as_str()))
                                        .collect()
                                });
                            aws_cli
                                .create_aws_private_link(
                                    &link.service_name,
                                    link.tags.as_deref(),
                                    tags_env,
                                )
                                .await?
                        } else {
                            return Err(Status::from(MetaError::unavailable(
                                "AWS client is not configured".into(),
                            )));
                        }
                    }
                    PbPrivateLinkProvider::Unspecified => {
                        return Err(Status::invalid_argument("Privatelink provider unspecified"));
                    }
                };
                let id = self.gen_unique_id::<{ IdCategory::Connection }>().await?;
                let connection = Connection {
                    id,
                    schema_id: req.schema_id,
                    database_id: req.database_id,
                    name: req.name,
                    owner: req.owner_id,
                    info: Some(connection::Info::PrivateLinkService(private_link_svc)),
                };

                // save private link info to catalog
                let version = self
                    .ddl_controller
                    .run_command(DdlCommand::CreateConnection(connection))
                    .await?;

                Ok(Response::new(CreateConnectionResponse {
                    connection_id: id,
                    version,
                }))
            }
        }
    }

    async fn list_connections(
        &self,
        _request: Request<ListConnectionsRequest>,
    ) -> Result<Response<ListConnectionsResponse>, Status> {
        let conns = self.catalog_manager.list_connections().await;
        Ok(Response::new(ListConnectionsResponse {
            connections: conns,
        }))
    }

    async fn drop_connection(
        &self,
        request: Request<DropConnectionRequest>,
    ) -> Result<Response<DropConnectionResponse>, Status> {
        let req = request.into_inner();

        let version = self
            .ddl_controller
            .run_command(DdlCommand::DropConnection(req.connection_id))
            .await?;

        Ok(Response::new(DropConnectionResponse {
            status: None,
            version,
        }))
    }

<<<<<<< HEAD
    async fn comment_on(
        &self,
        request: Request<CommentOnRequest>,
    ) -> Result<Response<CommentOnResponse>, Status> {
        let req = request.into_inner();
        let comment = req.get_comment()?.clone();

        let version = self
            .ddl_controller
            .run_command(DdlCommand::CommentOn(Comment {
                table_id: comment.table_id,
                schema_id: comment.schema_id,
                database_id: comment.database_id,
                column_index: comment.column_index,
                description: comment.description,
            }))
            .await?;

        Ok(Response::new(CommentOnResponse {
            status: None,
            version,
        }))
    }

    #[cfg_attr(coverage, no_coverage)]
=======
    #[cfg_attr(coverage, coverage(off))]
>>>>>>> 543bf2d2
    async fn get_tables(
        &self,
        request: Request<GetTablesRequest>,
    ) -> Result<Response<GetTablesResponse>, Status> {
        let ret = self
            .catalog_manager
            .get_tables(&request.into_inner().table_ids)
            .await;
        let mut tables = HashMap::default();
        for table in ret {
            tables.insert(table.id, table);
        }
        Ok(Response::new(GetTablesResponse { tables }))
    }
}

impl DdlServiceImpl {
    async fn gen_unique_id<const C: IdCategoryType>(&self) -> MetaResult<u32> {
        let id = self.env.id_gen_manager().generate::<C>().await? as u32;
        Ok(id)
    }

    async fn validate_connection(&self, connection_id: ConnectionId) -> MetaResult<()> {
        let connection = self
            .catalog_manager
            .get_connection_by_id(connection_id)
            .await?;
        if let Some(connection::Info::PrivateLinkService(svc)) = &connection.info {
            // skip all checks for mock connection
            if svc.get_provider()? == PrivateLinkProvider::Mock {
                return Ok(());
            }

            // check whether private link is ready
            if let Some(aws_cli) = self.aws_client.as_ref() {
                if !aws_cli.is_vpc_endpoint_ready(&svc.endpoint_id).await? {
                    return Err(MetaError::from(anyhow!(
                        "Private link endpoint {} is not ready",
                        svc.endpoint_id
                    )));
                }
            }
        }
        Ok(())
    }
}

fn fill_table_source(
    source: &mut PbSource,
    source_id: u32,
    table: &mut PbTable,
    table_id: u32,
    fragment_graph: &mut PbStreamFragmentGraph,
) {
    // If we're creating a table with connector, we should additionally fill its ID first.
    source.id = source_id;

    let mut source_count = 0;
    for fragment in fragment_graph.fragments.values_mut() {
        visit_fragment(fragment, |node_body| {
            if let NodeBody::Source(source_node) = node_body {
                // TODO: Refactor using source id.
                source_node.source_inner.as_mut().unwrap().source_id = source_id;
                source_count += 1;
            }
        });
    }
    assert_eq!(
        source_count, 1,
        "require exactly 1 external stream source when creating table with a connector"
    );

    // Fill in the correct table id for source.
    source.optional_associated_table_id =
        Some(OptionalAssociatedTableId::AssociatedTableId(table_id));

    // Fill in the correct source id for mview.
    table.optional_associated_source_id =
        Some(OptionalAssociatedSourceId::AssociatedSourceId(source_id));
}<|MERGE_RESOLUTION|>--- conflicted
+++ resolved
@@ -717,7 +717,6 @@
         }))
     }
 
-<<<<<<< HEAD
     async fn comment_on(
         &self,
         request: Request<CommentOnRequest>,
@@ -742,10 +741,7 @@
         }))
     }
 
-    #[cfg_attr(coverage, no_coverage)]
-=======
     #[cfg_attr(coverage, coverage(off))]
->>>>>>> 543bf2d2
     async fn get_tables(
         &self,
         request: Request<GetTablesRequest>,
