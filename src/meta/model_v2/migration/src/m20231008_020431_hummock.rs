--- conflicted
+++ resolved
@@ -150,11 +150,7 @@
                             .boolean()
                             .not_null(),
                     )
-<<<<<<< HEAD
-                    .col(ColumnDef::new(HummockVersionDelta::SerializedPayload).binary())
-=======
                     .col(ColumnDef::new(HummockVersionDelta::FullVersionDelta).binary())
->>>>>>> 1f5a3a35
                     .to_owned(),
             )
             .await?;
@@ -255,11 +251,7 @@
     MaxCommittedEpoch,
     SafeEpoch,
     TrivialMove,
-<<<<<<< HEAD
-    SerializedPayload,
-=======
     FullVersionDelta,
->>>>>>> 1f5a3a35
 }
 
 #[derive(DeriveIden)]
