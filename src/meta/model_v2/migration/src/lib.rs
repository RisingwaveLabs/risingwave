#![allow(clippy::enum_variant_names)]

pub use sea_orm_migration::prelude::*;

mod m20230908_072257_init;
mod m20231008_020431_hummock;
mod m20240304_074901_subscription;
mod m20240410_082733_with_version_column_migration;
mod m20240410_154406_session_params;
<<<<<<< HEAD
mod m20240411_142249_function_runtime;
=======
mod m20240417_062305_subscription_internal_table_name;
>>>>>>> b73643ac

pub struct Migrator;

#[async_trait::async_trait]
impl MigratorTrait for Migrator {
    fn migrations() -> Vec<Box<dyn MigrationTrait>> {
        vec![
            Box::new(m20230908_072257_init::Migration),
            Box::new(m20231008_020431_hummock::Migration),
            Box::new(m20240304_074901_subscription::Migration),
            Box::new(m20240410_082733_with_version_column_migration::Migration),
            Box::new(m20240410_154406_session_params::Migration),
<<<<<<< HEAD
            Box::new(m20240411_142249_function_runtime::Migration),
=======
            Box::new(m20240417_062305_subscription_internal_table_name::Migration),
>>>>>>> b73643ac
        ]
    }
}

#[macro_export]
macro_rules! assert_not_has_tables {
    ($manager:expr, $( $table:ident ),+) => {
        $(
            assert!(
                !$manager
                    .has_table($table::Table.to_string())
                    .await?,
                "Table `{}` already exists",
                $table::Table.to_string()
            );
        )+
    };
}

#[macro_export]
macro_rules! drop_tables {
    ($manager:expr, $( $table:ident ),+) => {
        $(
            $manager
                .drop_table(
                    sea_orm_migration::prelude::Table::drop()
                        .table($table::Table)
                        .if_exists()
                        .cascade()
                        .to_owned(),
                )
                .await?;
        )+
    };
}<|MERGE_RESOLUTION|>--- conflicted
+++ resolved
@@ -7,11 +7,8 @@
 mod m20240304_074901_subscription;
 mod m20240410_082733_with_version_column_migration;
 mod m20240410_154406_session_params;
-<<<<<<< HEAD
-mod m20240411_142249_function_runtime;
-=======
 mod m20240417_062305_subscription_internal_table_name;
->>>>>>> b73643ac
+mod m20240418_142249_function_runtime;
 
 pub struct Migrator;
 
@@ -24,11 +21,8 @@
             Box::new(m20240304_074901_subscription::Migration),
             Box::new(m20240410_082733_with_version_column_migration::Migration),
             Box::new(m20240410_154406_session_params::Migration),
-<<<<<<< HEAD
-            Box::new(m20240411_142249_function_runtime::Migration),
-=======
             Box::new(m20240417_062305_subscription_internal_table_name::Migration),
->>>>>>> b73643ac
+            Box::new(m20240418_142249_function_runtime::Migration),
         ]
     }
 }
