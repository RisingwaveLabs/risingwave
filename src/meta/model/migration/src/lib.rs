--- conflicted
+++ resolved
@@ -92,11 +92,8 @@
             Box::new(m20241025_062548_singleton_vnode_count::Migration),
             Box::new(m20241115_085007_remove_function_type::Migration),
             Box::new(m20241120_182555_hummock_add_time_travel_sst_index::Migration),
-<<<<<<< HEAD
+            Box::new(m20241022_072553_node_label::Migration),
             Box::new(m20241125_043732_connection_params::Migration),
-=======
-            Box::new(m20241022_072553_node_label::Migration),
->>>>>>> 6cae4d3f
         ]
     }
 }