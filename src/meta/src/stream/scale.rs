// Copyright 2025 RisingWave Labs
//
// Licensed under the Apache License, Version 2.0 (the "License");
// you may not use this file except in compliance with the License.
// You may obtain a copy of the License at
//
//     http://www.apache.org/licenses/LICENSE-2.0
//
// Unless required by applicable law or agreed to in writing, software
// distributed under the License is distributed on an "AS IS" BASIS,
// WITHOUT WARRANTIES OR CONDITIONS OF ANY KIND, either express or implied.
// See the License for the specific language governing permissions and
// limitations under the License.

use std::cmp::{min, Ordering};
use std::collections::hash_map::DefaultHasher;
use std::collections::{BTreeMap, BTreeSet, HashMap, HashSet, VecDeque};
use std::hash::{Hash, Hasher};
use std::iter::repeat;
use std::sync::Arc;
use std::time::Duration;

use anyhow::{anyhow, Context};
use futures::future::try_join_all;
use itertools::Itertools;
use num_integer::Integer;
use num_traits::abs;
use risingwave_common::bail;
use risingwave_common::bitmap::{Bitmap, BitmapBuilder};
use risingwave_common::catalog::{DatabaseId, TableId};
use risingwave_common::hash::ActorMapping;
use risingwave_common::util::iter_util::ZipEqDebug;
use risingwave_meta_model::{actor, fragment, ObjectId, WorkerId};
use risingwave_pb::common::{PbActorLocation, WorkerNode, WorkerType};
use risingwave_pb::meta::subscribe_response::{Info, Operation};
use risingwave_pb::meta::table_fragments::actor_status::ActorState;
use risingwave_pb::meta::table_fragments::fragment::{
    FragmentDistributionType, PbFragmentDistributionType,
};
use risingwave_pb::meta::table_fragments::{self, ActorStatus, PbFragment, State};
use risingwave_pb::meta::FragmentWorkerSlotMappings;
use risingwave_pb::stream_plan::stream_node::NodeBody;
use risingwave_pb::stream_plan::{
    Dispatcher, DispatcherType, FragmentTypeFlag, PbDispatcher, PbStreamActor, StreamNode,
};
use thiserror_ext::AsReport;
use tokio::sync::oneshot::Receiver;
use tokio::sync::{oneshot, RwLock, RwLockReadGuard, RwLockWriteGuard};
use tokio::task::JoinHandle;
use tokio::time::{Instant, MissedTickBehavior};

use crate::barrier::{Command, Reschedule};
use crate::controller::scale::RescheduleWorkingSet;
use crate::manager::{LocalNotification, MetaSrvEnv, MetadataManager};
use crate::model::{ActorId, DispatcherId, FragmentId, TableParallelism};
use crate::serving::{
    to_deleted_fragment_worker_slot_mapping, to_fragment_worker_slot_mapping, ServingVnodeMapping,
};
use crate::stream::{GlobalStreamManager, SourceManagerRef};
use crate::{MetaError, MetaResult};

#[derive(Debug, Clone, Eq, PartialEq)]
pub struct WorkerReschedule {
    pub worker_actor_diff: BTreeMap<WorkerId, isize>,
}

pub struct CustomFragmentInfo {
    pub fragment_id: u32,
    pub fragment_type_mask: u32,
    pub distribution_type: PbFragmentDistributionType,
    pub state_table_ids: Vec<u32>,
    pub upstream_fragment_ids: Vec<u32>,
    pub actor_template: PbStreamActor,
    pub actors: Vec<CustomActorInfo>,
}

#[derive(Default, Clone)]
pub struct CustomActorInfo {
    pub actor_id: u32,
    pub fragment_id: u32,
    pub dispatcher: Vec<Dispatcher>,
    pub upstream_actor_id: Vec<u32>,
    /// `None` if singleton.
    pub vnode_bitmap: Option<Bitmap>,
}

impl From<&PbStreamActor> for CustomActorInfo {
    fn from(
        PbStreamActor {
            actor_id,
            fragment_id,
            dispatcher,
            upstream_actor_id,
            vnode_bitmap,
            ..
        }: &PbStreamActor,
    ) -> Self {
        CustomActorInfo {
            actor_id: *actor_id,
            fragment_id: *fragment_id,
            dispatcher: dispatcher.clone(),
            upstream_actor_id: upstream_actor_id.clone(),
            vnode_bitmap: vnode_bitmap.as_ref().map(Bitmap::from),
        }
    }
}

impl From<&PbFragment> for CustomFragmentInfo {
    fn from(fragment: &PbFragment) -> Self {
        CustomFragmentInfo {
            fragment_id: fragment.fragment_id,
            fragment_type_mask: fragment.fragment_type_mask,
            distribution_type: fragment.distribution_type(),
            state_table_ids: fragment.state_table_ids.clone(),
            upstream_fragment_ids: fragment.upstream_fragment_ids.clone(),
            actor_template: fragment
                .actors
                .first()
                .cloned()
                .expect("no actor in fragment"),
            actors: fragment
                .actors
                .iter()
                .map(CustomActorInfo::from)
                .sorted_by(|actor_a, actor_b| actor_a.actor_id.cmp(&actor_b.actor_id))
                .collect(),
        }
    }
}

impl CustomFragmentInfo {
    pub fn get_fragment_type_mask(&self) -> u32 {
        self.fragment_type_mask
    }

    pub fn distribution_type(&self) -> FragmentDistributionType {
        self.distribution_type
    }
}

use educe::Educe;

use super::SourceChange;
use crate::controller::id::IdCategory;
use crate::controller::utils::filter_workers_by_resource_group;

// The debug implementation is arbitrary. Just used in debug logs.
#[derive(Educe)]
#[educe(Debug)]
pub struct RescheduleContext {
    /// Meta information for all Actors
    #[educe(Debug(ignore))]
    actor_map: HashMap<ActorId, CustomActorInfo>,
    /// Status of all Actors, used to find the location of the `Actor`
    actor_status: BTreeMap<ActorId, WorkerId>,
    /// Meta information of all `Fragment`, used to find the `Fragment`'s `Actor`
    #[educe(Debug(ignore))]
    fragment_map: HashMap<FragmentId, CustomFragmentInfo>,
    /// Index of all `Actor` upstreams, specific to `Dispatcher`
    upstream_dispatchers: HashMap<ActorId, Vec<(FragmentId, DispatcherId, DispatcherType)>>,
    /// Fragments with `StreamSource`
    stream_source_fragment_ids: HashSet<FragmentId>,
    /// Fragments with `StreamSourceBackfill` and the corresponding upstream source fragment
    stream_source_backfill_fragment_ids: HashMap<FragmentId, FragmentId>,
    /// Target fragments in `NoShuffle` relation
    no_shuffle_target_fragment_ids: HashSet<FragmentId>,
    /// Source fragments in `NoShuffle` relation
    no_shuffle_source_fragment_ids: HashSet<FragmentId>,
    // index for dispatcher type from upstream fragment to downstream fragment
    fragment_dispatcher_map: HashMap<FragmentId, HashMap<FragmentId, DispatcherType>>,
}

impl RescheduleContext {
    fn actor_id_to_worker_id(&self, actor_id: &ActorId) -> MetaResult<WorkerId> {
        self.actor_status
            .get(actor_id)
            .cloned()
            .ok_or_else(|| anyhow!("could not find worker for actor {}", actor_id).into())
    }
}

/// This function provides an simple balancing method
/// The specific process is as follows
///
/// 1. Calculate the number of target actors, and calculate the average value and the remainder, and
///    use the average value as expected.
///
/// 2. Filter out the actor to be removed and the actor to be retained, and sort them from largest
///    to smallest (according to the number of virtual nodes held).
///
/// 3. Calculate their balance, 1) For the actors to be removed, the number of virtual nodes per
///    actor is the balance. 2) For retained actors, the number of virtual nodes - expected is the
///    balance. 3) For newly created actors, -expected is the balance (always negative).
///
/// 4. Allocate the remainder, high priority to newly created nodes.
///
/// 5. After that, merge removed, retained and created into a queue, with the head of the queue
///    being the source, and move the virtual nodes to the destination at the end of the queue.
///
/// This can handle scale in, scale out, migration, and simultaneous scaling with as much affinity
/// as possible.
///
/// Note that this function can only rebalance actors whose `vnode_bitmap` is not `None`, in other
/// words, for `Fragment` of `FragmentDistributionType::Single`, using this function will cause
/// assert to fail and should be skipped from the upper level.
///
/// The return value is the bitmap distribution after scaling, which covers all virtual node indexes
pub fn rebalance_actor_vnode(
    actors: &[CustomActorInfo],
    actors_to_remove: &BTreeSet<ActorId>,
    actors_to_create: &BTreeSet<ActorId>,
) -> HashMap<ActorId, Bitmap> {
    let actor_ids: BTreeSet<_> = actors.iter().map(|actor| actor.actor_id).collect();

    assert_eq!(actors_to_remove.difference(&actor_ids).count(), 0);
    assert_eq!(actors_to_create.intersection(&actor_ids).count(), 0);

    assert!(actors.len() >= actors_to_remove.len());

    let target_actor_count = actors.len() - actors_to_remove.len() + actors_to_create.len();
    assert!(target_actor_count > 0);

    // `vnode_bitmap` must be set on distributed fragments.
    let vnode_count = actors[0]
        .vnode_bitmap
        .as_ref()
        .expect("vnode bitmap unset")
        .len();

    // represents the balance of each actor, used to sort later
    #[derive(Debug)]
    struct Balance {
        actor_id: ActorId,
        balance: i32,
        builder: BitmapBuilder,
    }
    let (expected, mut remain) = vnode_count.div_rem(&target_actor_count);

    tracing::debug!(
        "expected {}, remain {}, prev actors {}, target actors {}",
        expected,
        remain,
        actors.len(),
        target_actor_count,
    );

    let (mut removed, mut rest): (Vec<_>, Vec<_>) = actors
        .iter()
        .map(|actor| {
            (
                actor.actor_id as ActorId,
                actor.vnode_bitmap.clone().expect("vnode bitmap unset"),
            )
        })
        .partition(|(actor_id, _)| actors_to_remove.contains(actor_id));

    let order_by_bitmap_desc =
        |(id_a, bitmap_a): &(ActorId, Bitmap), (id_b, bitmap_b): &(ActorId, Bitmap)| -> Ordering {
            bitmap_a
                .count_ones()
                .cmp(&bitmap_b.count_ones())
                .reverse()
                .then(id_a.cmp(id_b))
        };

    let builder_from_bitmap = |bitmap: &Bitmap| -> BitmapBuilder {
        let mut builder = BitmapBuilder::default();
        builder.append_bitmap(bitmap);
        builder
    };

    let (prev_expected, _) = vnode_count.div_rem(&actors.len());

    let prev_remain = removed
        .iter()
        .map(|(_, bitmap)| {
            assert!(bitmap.count_ones() >= prev_expected);
            bitmap.count_ones() - prev_expected
        })
        .sum::<usize>();

    removed.sort_by(order_by_bitmap_desc);
    rest.sort_by(order_by_bitmap_desc);

    let removed_balances = removed.into_iter().map(|(actor_id, bitmap)| Balance {
        actor_id,
        balance: bitmap.count_ones() as i32,
        builder: builder_from_bitmap(&bitmap),
    });

    let mut rest_balances = rest
        .into_iter()
        .map(|(actor_id, bitmap)| Balance {
            actor_id,
            balance: bitmap.count_ones() as i32 - expected as i32,
            builder: builder_from_bitmap(&bitmap),
        })
        .collect_vec();

    let mut created_balances = actors_to_create
        .iter()
        .map(|actor_id| Balance {
            actor_id: *actor_id,
            balance: -(expected as i32),
            builder: BitmapBuilder::zeroed(vnode_count),
        })
        .collect_vec();

    for balance in created_balances
        .iter_mut()
        .rev()
        .take(prev_remain)
        .chain(rest_balances.iter_mut())
    {
        if remain > 0 {
            balance.balance -= 1;
            remain -= 1;
        }
    }

    // consume the rest `remain`
    for balance in &mut created_balances {
        if remain > 0 {
            balance.balance -= 1;
            remain -= 1;
        }
    }

    assert_eq!(remain, 0);

    let mut v: VecDeque<_> = removed_balances
        .chain(rest_balances)
        .chain(created_balances)
        .collect();

    // We will return the full bitmap here after rebalancing,
    // if we want to return only the changed actors, filter balance = 0 here
    let mut result = HashMap::with_capacity(target_actor_count);

    for balance in &v {
        tracing::debug!(
            "actor {:5}\tbalance {:5}\tR[{:5}]\tC[{:5}]",
            balance.actor_id,
            balance.balance,
            actors_to_remove.contains(&balance.actor_id),
            actors_to_create.contains(&balance.actor_id)
        );
    }

    while !v.is_empty() {
        if v.len() == 1 {
            let single = v.pop_front().unwrap();
            assert_eq!(single.balance, 0);
            if !actors_to_remove.contains(&single.actor_id) {
                result.insert(single.actor_id, single.builder.finish());
            }

            continue;
        }

        let mut src = v.pop_front().unwrap();
        let mut dst = v.pop_back().unwrap();

        let n = min(abs(src.balance), abs(dst.balance));

        let mut moved = 0;
        for idx in (0..vnode_count).rev() {
            if moved >= n {
                break;
            }

            if src.builder.is_set(idx) {
                src.builder.set(idx, false);
                assert!(!dst.builder.is_set(idx));
                dst.builder.set(idx, true);
                moved += 1;
            }
        }

        src.balance -= n;
        dst.balance += n;

        if src.balance != 0 {
            v.push_front(src);
        } else if !actors_to_remove.contains(&src.actor_id) {
            result.insert(src.actor_id, src.builder.finish());
        }

        if dst.balance != 0 {
            v.push_back(dst);
        } else {
            result.insert(dst.actor_id, dst.builder.finish());
        }
    }

    result
}

#[derive(Debug, Clone, Copy)]
pub struct RescheduleOptions {
    /// Whether to resolve the upstream of `NoShuffle` when scaling. It will check whether all the reschedules in the no shuffle dependency tree are corresponding, and rewrite them to the root of the no shuffle dependency tree.
    pub resolve_no_shuffle_upstream: bool,

    /// Whether to skip creating new actors. If it is true, the scaling-out actors will not be created.
    pub skip_create_new_actors: bool,
}

pub type ScaleControllerRef = Arc<ScaleController>;

pub struct ScaleController {
    pub metadata_manager: MetadataManager,

    pub source_manager: SourceManagerRef,

    pub env: MetaSrvEnv,

    /// We will acquire lock during DDL to prevent scaling operations on jobs that are in the creating state.
    /// e.g., a MV cannot be rescheduled during foreground backfill.
    pub reschedule_lock: RwLock<()>,
}

impl ScaleController {
    pub fn new(
        metadata_manager: &MetadataManager,
        source_manager: SourceManagerRef,
        env: MetaSrvEnv,
    ) -> Self {
        Self {
            metadata_manager: metadata_manager.clone(),
            source_manager,
            env,
            reschedule_lock: RwLock::new(()),
        }
    }

    pub async fn integrity_check(&self) -> MetaResult<()> {
        self.metadata_manager
            .catalog_controller
            .integrity_check()
            .await
    }

    /// Build the context for rescheduling and do some validation for the request.
    async fn build_reschedule_context(
        &self,
        reschedule: &mut HashMap<FragmentId, WorkerReschedule>,
        options: RescheduleOptions,
        table_parallelisms: &mut HashMap<TableId, TableParallelism>,
    ) -> MetaResult<RescheduleContext> {
        let worker_nodes: HashMap<WorkerId, WorkerNode> = self
            .metadata_manager
            .list_active_streaming_compute_nodes()
            .await?
            .into_iter()
            .map(|worker_node| (worker_node.id as _, worker_node))
            .collect();

        if worker_nodes.is_empty() {
            bail!("no available compute node in the cluster");
        }

        // Check if we are trying to move a fragment to a node marked as unschedulable
        let unschedulable_worker_ids: HashSet<_> = worker_nodes
            .values()
            .filter(|w| {
                w.property
                    .as_ref()
                    .map(|property| property.is_unschedulable)
                    .unwrap_or(false)
            })
            .map(|worker| worker.id as WorkerId)
            .collect();

        for (fragment_id, reschedule) in &*reschedule {
            for (worker_id, change) in &reschedule.worker_actor_diff {
                if unschedulable_worker_ids.contains(worker_id) && change.is_positive() {
                    bail!(
                        "unable to move fragment {} to unschedulable worker {}",
                        fragment_id,
                        worker_id
                    );
                }
            }
        }

        // FIXME: the same as anther place calling `list_table_fragments` in scaling.
        // Index for StreamActor
        let mut actor_map = HashMap::new();
        // Index for Fragment
        let mut fragment_map = HashMap::new();
        // Index for actor status, including actor's worker id
        let mut actor_status = BTreeMap::new();
        let mut fragment_state = HashMap::new();
        let mut fragment_to_table = HashMap::new();

        async fn fulfill_index_by_fragment_ids(
            actor_map: &mut HashMap<u32, CustomActorInfo>,
            fragment_map: &mut HashMap<FragmentId, CustomFragmentInfo>,
            actor_status: &mut BTreeMap<ActorId, WorkerId>,
            fragment_state: &mut HashMap<FragmentId, State>,
            fragment_to_table: &mut HashMap<FragmentId, TableId>,
            mgr: &MetadataManager,
            fragment_ids: Vec<risingwave_meta_model::FragmentId>,
        ) -> Result<(), MetaError> {
            let RescheduleWorkingSet {
                fragments,
                actors,
                mut actor_dispatchers,
                fragment_downstreams: _,
                fragment_upstreams: _,
                related_jobs,
                job_resource_groups: _job_resource_groups,
            } = mgr
                .catalog_controller
                .resolve_working_set_for_reschedule_fragments(fragment_ids)
                .await?;

            let mut fragment_actors: HashMap<
                risingwave_meta_model::FragmentId,
                Vec<CustomActorInfo>,
            > = HashMap::new();

            let mut expr_contexts = HashMap::new();
            for (
                _,
                actor::Model {
                    actor_id,
                    fragment_id,
                    status: _,
                    splits: _,
                    worker_id,
                    upstream_actor_ids,
                    vnode_bitmap,
                    expr_context,
                },
            ) in actors
            {
                let dispatchers = actor_dispatchers
                    .remove(&actor_id)
                    .unwrap_or_default()
                    .into_iter()
                    .map(PbDispatcher::from)
                    .collect();

                let actor_info = CustomActorInfo {
                    actor_id: actor_id as _,
                    fragment_id: fragment_id as _,
                    dispatcher: dispatchers,
                    upstream_actor_id: upstream_actor_ids
                        .into_inner()
                        .values()
                        .flatten()
                        .map(|id| *id as _)
                        .collect(),
                    vnode_bitmap: vnode_bitmap.map(|b| Bitmap::from(&b.to_protobuf())),
                };

                actor_map.insert(actor_id as _, actor_info.clone());

                fragment_actors
                    .entry(fragment_id as _)
                    .or_default()
                    .push(actor_info);

                actor_status.insert(actor_id as _, worker_id as WorkerId);

                expr_contexts.insert(actor_id as u32, expr_context);
            }

            for (
                _,
                fragment::Model {
                    fragment_id,
                    job_id,
                    fragment_type_mask,
                    distribution_type,
                    stream_node,
                    state_table_ids,
                    upstream_fragment_id,
                    vnode_count: _,
                },
            ) in fragments
            {
                let actors = fragment_actors
                    .remove(&(fragment_id as _))
                    .unwrap_or_default();

                let CustomActorInfo {
                    actor_id,
                    fragment_id,
                    dispatcher,
                    upstream_actor_id,
                    vnode_bitmap,
                } = actors.first().unwrap().clone();

                let (related_job, job_definition) =
                    related_jobs.get(&job_id).expect("job not found");

                let fragment = CustomFragmentInfo {
                    fragment_id: fragment_id as _,
                    fragment_type_mask: fragment_type_mask as _,
                    distribution_type: distribution_type.into(),
                    state_table_ids: state_table_ids.into_u32_array(),
                    upstream_fragment_ids: upstream_fragment_id.into_u32_array(),
                    actor_template: PbStreamActor {
                        nodes: Some(stream_node.to_protobuf()),
                        actor_id,
                        fragment_id: fragment_id as _,
                        dispatcher,
                        upstream_actor_id,
                        vnode_bitmap: vnode_bitmap.map(|b| b.to_protobuf()),
                        mview_definition: job_definition.to_owned(),
                        expr_context: expr_contexts
                            .get(&actor_id)
                            .cloned()
                            .map(|expr_context| expr_context.to_protobuf()),
                    },
                    actors,
                };

                fragment_map.insert(fragment_id as _, fragment);

                fragment_to_table.insert(fragment_id as _, TableId::from(job_id as u32));

                fragment_state.insert(
                    fragment_id,
                    table_fragments::PbState::from(related_job.job_status),
                );
            }
            Ok(())
        }
        let fragment_ids = reschedule.keys().map(|id| *id as _).collect();

        fulfill_index_by_fragment_ids(
            &mut actor_map,
            &mut fragment_map,
            &mut actor_status,
            &mut fragment_state,
            &mut fragment_to_table,
            &self.metadata_manager,
            fragment_ids,
        )
        .await?;

        // NoShuffle relation index
        let mut no_shuffle_source_fragment_ids = HashSet::new();
        let mut no_shuffle_target_fragment_ids = HashSet::new();

        Self::build_no_shuffle_relation_index(
            &actor_map,
            &mut no_shuffle_source_fragment_ids,
            &mut no_shuffle_target_fragment_ids,
        );

        if options.resolve_no_shuffle_upstream {
            let original_reschedule_keys = reschedule.keys().cloned().collect();

            Self::resolve_no_shuffle_upstream_fragments(
                reschedule,
                &fragment_map,
                &no_shuffle_source_fragment_ids,
                &no_shuffle_target_fragment_ids,
            )?;

            if !table_parallelisms.is_empty() {
                // We need to reiterate through the NO_SHUFFLE dependencies in order to ascertain which downstream table the custom modifications of the table have been propagated from.
                Self::resolve_no_shuffle_upstream_tables(
                    original_reschedule_keys,
                    &fragment_map,
                    &no_shuffle_source_fragment_ids,
                    &no_shuffle_target_fragment_ids,
                    &fragment_to_table,
                    table_parallelisms,
                )?;
            }
        }

        let mut fragment_dispatcher_map = HashMap::new();
        Self::build_fragment_dispatcher_index(&actor_map, &mut fragment_dispatcher_map);

        // Then, we collect all available upstreams
        let mut upstream_dispatchers: HashMap<
            ActorId,
            Vec<(FragmentId, DispatcherId, DispatcherType)>,
        > = HashMap::new();
        for stream_actor in actor_map.values() {
            for dispatcher in &stream_actor.dispatcher {
                for downstream_actor_id in &dispatcher.downstream_actor_id {
                    upstream_dispatchers
                        .entry(*downstream_actor_id as ActorId)
                        .or_default()
                        .push((
                            stream_actor.fragment_id as FragmentId,
                            dispatcher.dispatcher_id as DispatcherId,
                            dispatcher.r#type(),
                        ));
                }
            }
        }

        let mut stream_source_fragment_ids = HashSet::new();
        let mut stream_source_backfill_fragment_ids = HashMap::new();
        let mut no_shuffle_reschedule = HashMap::new();
        for (fragment_id, WorkerReschedule { worker_actor_diff }) in &*reschedule {
            let fragment = fragment_map
                .get(fragment_id)
                .ok_or_else(|| anyhow!("fragment {fragment_id} does not exist"))?;

            // Check if the reschedule is supported.
            match fragment_state[fragment_id] {
                table_fragments::State::Unspecified => unreachable!(),
                state @ table_fragments::State::Initial
                | state @ table_fragments::State::Creating => {
                    bail!(
                        "the materialized view of fragment {fragment_id} is in state {}",
                        state.as_str_name()
                    )
                }
                table_fragments::State::Created => {}
            }

            if no_shuffle_target_fragment_ids.contains(fragment_id) {
                bail!("rescheduling NoShuffle downstream fragment (maybe Chain fragment) is forbidden, please use NoShuffle upstream fragment (like Materialized fragment) to scale");
            }

            // For the relation of NoShuffle (e.g. Materialize and Chain), we need a special
            // treatment because the upstream and downstream of NoShuffle are always 1-1
            // correspondence, so we need to clone the reschedule plan to the downstream of all
            // cascading relations.
            if no_shuffle_source_fragment_ids.contains(fragment_id) {
                // This fragment is a NoShuffle's upstream.
                let mut queue: VecDeque<_> = fragment_dispatcher_map
                    .get(fragment_id)
                    .unwrap()
                    .keys()
                    .cloned()
                    .collect();

                while let Some(downstream_id) = queue.pop_front() {
                    if !no_shuffle_target_fragment_ids.contains(&downstream_id) {
                        continue;
                    }

                    if let Some(downstream_fragments) = fragment_dispatcher_map.get(&downstream_id)
                    {
                        let no_shuffle_downstreams = downstream_fragments
                            .iter()
                            .filter(|(_, ty)| **ty == DispatcherType::NoShuffle)
                            .map(|(fragment_id, _)| fragment_id);

                        queue.extend(no_shuffle_downstreams.copied());
                    }

                    no_shuffle_reschedule.insert(
                        downstream_id,
                        WorkerReschedule {
                            worker_actor_diff: worker_actor_diff.clone(),
                        },
                    );
                }
            }

            if (fragment.get_fragment_type_mask() & FragmentTypeFlag::Source as u32) != 0 {
                let stream_node = fragment.actor_template.nodes.as_ref().unwrap();
                if stream_node.find_stream_source().is_some() {
                    stream_source_fragment_ids.insert(*fragment_id);
                }
            }

            // Check if the reschedule plan is valid.
            let current_worker_ids = fragment
                .actors
                .iter()
                .map(|a| actor_status.get(&a.actor_id).cloned().unwrap())
                .collect::<HashSet<_>>();

            for (removed, change) in worker_actor_diff {
                if !current_worker_ids.contains(removed) && change.is_negative() {
                    bail!(
                        "no actor on the worker {} of fragment {}",
                        removed,
                        fragment_id
                    );
                }
            }

            let added_actor_count: usize = worker_actor_diff
                .values()
                .filter(|change| change.is_positive())
                .cloned()
                .map(|change| change as usize)
                .sum();

            let removed_actor_count: usize = worker_actor_diff
                .values()
                .filter(|change| change.is_positive())
                .cloned()
                .map(|v| v.unsigned_abs())
                .sum();

            match fragment.distribution_type() {
                FragmentDistributionType::Hash => {
                    if fragment.actors.len() + added_actor_count <= removed_actor_count {
                        bail!("can't remove all actors from fragment {}", fragment_id);
                    }
                }
                FragmentDistributionType::Single => {
                    if added_actor_count != removed_actor_count {
                        bail!("single distribution fragment only support migration");
                    }
                }
                FragmentDistributionType::Unspecified => unreachable!(),
            }
        }

        if !no_shuffle_reschedule.is_empty() {
            tracing::info!(
                "reschedule plan rewritten with NoShuffle reschedule {:?}",
                no_shuffle_reschedule
            );

            for noshuffle_downstream in no_shuffle_reschedule.keys() {
                let fragment = fragment_map.get(noshuffle_downstream).unwrap();
                // SourceScan is always a NoShuffle downstream, rescheduled together with the upstream Source.
                if (fragment.get_fragment_type_mask() & FragmentTypeFlag::SourceScan as u32) != 0 {
                    let stream_node = fragment.actor_template.nodes.as_ref().unwrap();
                    if let Some((_source_id, upstream_source_fragment_id)) =
                        stream_node.find_source_backfill()
                    {
                        stream_source_backfill_fragment_ids
                            .insert(fragment.fragment_id, upstream_source_fragment_id);
                    }
                }
            }
        }

        // Modifications for NoShuffle downstream.
        reschedule.extend(no_shuffle_reschedule.into_iter());

        Ok(RescheduleContext {
            actor_map,
            actor_status,
            fragment_map,
            upstream_dispatchers,
            stream_source_fragment_ids,
            stream_source_backfill_fragment_ids,
            no_shuffle_target_fragment_ids,
            no_shuffle_source_fragment_ids,
            fragment_dispatcher_map,
        })
    }

    /// From the high-level [`WorkerReschedule`] to the low-level reschedule plan [`Reschedule`].
    ///
    /// Returns `(reschedule_fragment, applied_reschedules)`
    /// - `reschedule_fragment`: the generated reschedule plan
    /// - `applied_reschedules`: the changes that need to be updated to the meta store (`pre_apply_reschedules`, only for V1).
    ///
    /// In [normal process of scaling](`GlobalStreamManager::reschedule_actors`), we use the returned values to
    /// build a [`Command::RescheduleFragment`], which will then flows through the barrier mechanism to perform scaling.
    /// Meta store is updated after the barrier is collected.
    ///
    /// During recovery, we don't need the barrier mechanism, and can directly use the returned values to update meta.
    pub(crate) async fn analyze_reschedule_plan(
        &self,
        mut reschedules: HashMap<FragmentId, WorkerReschedule>,
        options: RescheduleOptions,
        table_parallelisms: &mut HashMap<TableId, TableParallelism>,
    ) -> MetaResult<HashMap<FragmentId, Reschedule>> {
        tracing::debug!("build_reschedule_context, reschedules: {:#?}", reschedules);
        let ctx = self
            .build_reschedule_context(&mut reschedules, options, table_parallelisms)
            .await?;
        tracing::debug!("reschedule context: {:#?}", ctx);
        let reschedules = reschedules;

        // Here, the plan for both upstream and downstream of the NO_SHUFFLE Fragment should already have been populated.

        // Index of actors to create/remove
        // Fragment Id => ( Actor Id => Worker Id )
        let (fragment_actors_to_remove, fragment_actors_to_create) =
            self.arrange_reschedules(&reschedules, &ctx)?;

        let mut fragment_actor_bitmap = HashMap::new();
        for fragment_id in reschedules.keys() {
            if ctx.no_shuffle_target_fragment_ids.contains(fragment_id) {
                // skipping chain fragment, we need to clone the upstream materialize fragment's
                // mapping later
                continue;
            }

            let actors_to_create = fragment_actors_to_create
                .get(fragment_id)
                .map(|map| map.iter().map(|(actor_id, _)| *actor_id).collect())
                .unwrap_or_default();

            let actors_to_remove = fragment_actors_to_remove
                .get(fragment_id)
                .map(|map| map.iter().map(|(actor_id, _)| *actor_id).collect())
                .unwrap_or_default();

            let fragment = ctx.fragment_map.get(fragment_id).unwrap();

            match fragment.distribution_type() {
                FragmentDistributionType::Single => {
                    // Skip re-balancing action for single distribution (always None)
                    fragment_actor_bitmap
                        .insert(fragment.fragment_id as FragmentId, Default::default());
                }
                FragmentDistributionType::Hash => {
                    let actor_vnode = rebalance_actor_vnode(
                        &fragment.actors,
                        &actors_to_remove,
                        &actors_to_create,
                    );

                    fragment_actor_bitmap.insert(fragment.fragment_id as FragmentId, actor_vnode);
                }

                FragmentDistributionType::Unspecified => unreachable!(),
            }
        }

        // Index for fragment -> { actor -> worker_id } after reschedule.
        // Since we need to organize the upstream and downstream relationships of NoShuffle,
        // we need to organize the actor distribution after a scaling.
        let mut fragment_actors_after_reschedule = HashMap::with_capacity(reschedules.len());
        for fragment_id in reschedules.keys() {
            let fragment = ctx.fragment_map.get(fragment_id).unwrap();
            let mut new_actor_ids = BTreeMap::new();
            for actor in &fragment.actors {
                if let Some(actors_to_remove) = fragment_actors_to_remove.get(fragment_id) {
                    if actors_to_remove.contains_key(&actor.actor_id) {
                        continue;
                    }
                }
                let worker_id = ctx.actor_id_to_worker_id(&actor.actor_id)?;
                new_actor_ids.insert(actor.actor_id as ActorId, worker_id);
            }

            if let Some(actors_to_create) = fragment_actors_to_create.get(fragment_id) {
                for (actor_id, worker_id) in actors_to_create {
                    new_actor_ids.insert(*actor_id, *worker_id);
                }
            }

            assert!(
                !new_actor_ids.is_empty(),
                "should be at least one actor in fragment {} after rescheduling",
                fragment_id
            );

            fragment_actors_after_reschedule.insert(*fragment_id, new_actor_ids);
        }

        let fragment_actors_after_reschedule = fragment_actors_after_reschedule;

        // In order to maintain consistency with the original structure, the upstream and downstream
        // actors of NoShuffle need to be in the same worker slot and hold the same virtual nodes,
        // so for the actors after the upstream re-balancing, since we have sorted the actors of the same fragment by id on all workers,
        // we can identify the corresponding upstream actor with NO_SHUFFLE.
        // NOTE: There should be more asserts here to ensure correctness.
        fn arrange_no_shuffle_relation(
            ctx: &RescheduleContext,
            fragment_id: &FragmentId,
            upstream_fragment_id: &FragmentId,
            fragment_actors_after_reschedule: &HashMap<FragmentId, BTreeMap<ActorId, WorkerId>>,
            actor_group_map: &mut HashMap<ActorId, (FragmentId, ActorId)>,
            fragment_updated_bitmap: &mut HashMap<FragmentId, HashMap<ActorId, Bitmap>>,
            no_shuffle_upstream_actor_map: &mut HashMap<ActorId, HashMap<FragmentId, ActorId>>,
            no_shuffle_downstream_actors_map: &mut HashMap<ActorId, HashMap<FragmentId, ActorId>>,
        ) {
            if !ctx.no_shuffle_target_fragment_ids.contains(fragment_id) {
                return;
            }

            let fragment = &ctx.fragment_map[fragment_id];

            let upstream_fragment = &ctx.fragment_map[upstream_fragment_id];

            // build actor group map
            for upstream_actor in &upstream_fragment.actors {
                for dispatcher in &upstream_actor.dispatcher {
                    if let DispatcherType::NoShuffle = dispatcher.get_type().unwrap() {
                        let downstream_actor_id =
                            *dispatcher.downstream_actor_id.iter().exactly_one().unwrap();

                        // upstream is root
                        if !ctx
                            .no_shuffle_target_fragment_ids
                            .contains(upstream_fragment_id)
                        {
                            actor_group_map.insert(
                                upstream_actor.actor_id,
                                (upstream_fragment.fragment_id, upstream_actor.actor_id),
                            );
                            actor_group_map.insert(
                                downstream_actor_id,
                                (upstream_fragment.fragment_id, upstream_actor.actor_id),
                            );
                        } else {
                            let root_actor_id = actor_group_map[&upstream_actor.actor_id];

                            actor_group_map.insert(downstream_actor_id, root_actor_id);
                        }
                    }
                }
            }

            // If the upstream is a Singleton Fragment, there will be no Bitmap changes
            let upstream_fragment_bitmap = fragment_updated_bitmap
                .get(upstream_fragment_id)
                .cloned()
                .unwrap_or_default();

            // Question: Is it possible to have Hash Distribution Fragment but the Actor's bitmap remains unchanged?
            if upstream_fragment.distribution_type() == FragmentDistributionType::Single {
                assert!(
                    upstream_fragment_bitmap.is_empty(),
                    "single fragment should have no bitmap updates"
                );
            }

            let upstream_fragment_actor_map = fragment_actors_after_reschedule
                .get(upstream_fragment_id)
                .cloned()
                .unwrap();

            let fragment_actor_map = fragment_actors_after_reschedule
                .get(fragment_id)
                .cloned()
                .unwrap();

            let mut worker_reverse_index: HashMap<WorkerId, BTreeSet<_>> = HashMap::new();

            // first, find existing actor bitmap, copy them
            let mut fragment_bitmap = HashMap::new();

            for (actor_id, worker_id) in &fragment_actor_map {
                if let Some((root_fragment, root_actor_id)) = actor_group_map.get(actor_id) {
                    let root_bitmap = fragment_updated_bitmap
                        .get(root_fragment)
                        .expect("root fragment bitmap not found")
                        .get(root_actor_id)
                        .cloned()
                        .expect("root actor bitmap not found");

                    // Copy the bitmap
                    fragment_bitmap.insert(*actor_id, root_bitmap);

                    no_shuffle_upstream_actor_map
                        .entry(*actor_id as ActorId)
                        .or_default()
                        .insert(*upstream_fragment_id, *root_actor_id);
                    no_shuffle_downstream_actors_map
                        .entry(*root_actor_id)
                        .or_default()
                        .insert(*fragment_id, *actor_id);
                } else {
                    worker_reverse_index
                        .entry(*worker_id)
                        .or_default()
                        .insert(*actor_id);
                }
            }

            let mut upstream_worker_reverse_index: HashMap<WorkerId, BTreeSet<_>> = HashMap::new();

            for (actor_id, worker_id) in &upstream_fragment_actor_map {
                if !actor_group_map.contains_key(actor_id) {
                    upstream_worker_reverse_index
                        .entry(*worker_id)
                        .or_default()
                        .insert(*actor_id);
                }
            }

            // then, find the rest of the actors and copy the bitmap
            for (worker_id, actor_ids) in worker_reverse_index {
                let upstream_actor_ids = upstream_worker_reverse_index
                    .get(&worker_id)
                    .unwrap()
                    .clone();

                assert_eq!(actor_ids.len(), upstream_actor_ids.len());

                for (actor_id, upstream_actor_id) in actor_ids
                    .into_iter()
                    .zip_eq_debug(upstream_actor_ids.into_iter())
                {
                    match upstream_fragment_bitmap.get(&upstream_actor_id).cloned() {
                        None => {
                            // single fragment should have no bitmap updates (same as upstream)
                            assert_eq!(
                                upstream_fragment.distribution_type(),
                                FragmentDistributionType::Single
                            );
                        }
                        Some(bitmap) => {
                            // Copy the bitmap
                            fragment_bitmap.insert(actor_id, bitmap);
                        }
                    }

                    no_shuffle_upstream_actor_map
                        .entry(actor_id as ActorId)
                        .or_default()
                        .insert(*upstream_fragment_id, upstream_actor_id);
                    no_shuffle_downstream_actors_map
                        .entry(upstream_actor_id)
                        .or_default()
                        .insert(*fragment_id, actor_id);
                }
            }

            match fragment.distribution_type() {
                FragmentDistributionType::Hash => {}
                FragmentDistributionType::Single => {
                    // single distribution should update nothing
                    assert!(fragment_bitmap.is_empty());
                }
                FragmentDistributionType::Unspecified => unreachable!(),
            }

            if let Err(e) = fragment_updated_bitmap.try_insert(*fragment_id, fragment_bitmap) {
                assert_eq!(
                    e.entry.get(),
                    &e.value,
                    "bitmaps derived from different no-shuffle upstreams mismatch"
                );
            }

            // Visit downstream fragments recursively.
            if let Some(downstream_fragments) = ctx.fragment_dispatcher_map.get(fragment_id) {
                let no_shuffle_downstreams = downstream_fragments
                    .iter()
                    .filter(|(_, ty)| **ty == DispatcherType::NoShuffle)
                    .map(|(fragment_id, _)| fragment_id);

                for downstream_fragment_id in no_shuffle_downstreams {
                    arrange_no_shuffle_relation(
                        ctx,
                        downstream_fragment_id,
                        fragment_id,
                        fragment_actors_after_reschedule,
                        actor_group_map,
                        fragment_updated_bitmap,
                        no_shuffle_upstream_actor_map,
                        no_shuffle_downstream_actors_map,
                    );
                }
            }
        }

        let mut no_shuffle_upstream_actor_map = HashMap::new();
        let mut no_shuffle_downstream_actors_map = HashMap::new();
        let mut actor_group_map = HashMap::new();
        // For all roots in the upstream and downstream dependency trees of NoShuffle, recursively
        // find all correspondences
        for fragment_id in reschedules.keys() {
            if ctx.no_shuffle_source_fragment_ids.contains(fragment_id)
                && !ctx.no_shuffle_target_fragment_ids.contains(fragment_id)
            {
                if let Some(downstream_fragments) = ctx.fragment_dispatcher_map.get(fragment_id) {
                    for downstream_fragment_id in downstream_fragments.keys() {
                        arrange_no_shuffle_relation(
                            &ctx,
                            downstream_fragment_id,
                            fragment_id,
                            &fragment_actors_after_reschedule,
                            &mut actor_group_map,
                            &mut fragment_actor_bitmap,
                            &mut no_shuffle_upstream_actor_map,
                            &mut no_shuffle_downstream_actors_map,
                        );
                    }
                }
            }
        }

        tracing::debug!("actor group map {:?}", actor_group_map);

        let mut new_created_actors = HashMap::new();
        for fragment_id in reschedules.keys() {
            let actors_to_create = fragment_actors_to_create
                .get(fragment_id)
                .cloned()
                .unwrap_or_default();

            let fragment = &ctx.fragment_map[fragment_id];

            assert!(!fragment.actors.is_empty());

            for (actor_to_create, sample_actor) in actors_to_create
                .iter()
                .zip_eq_debug(repeat(&fragment.actor_template).take(actors_to_create.len()))
            {
                let new_actor_id = actor_to_create.0;
                let mut new_actor = sample_actor.clone();

                // This should be assigned before the `modify_actor_upstream_and_downstream` call,
                // because we need to use the new actor id to find the upstream and
                // downstream in the NoShuffle relationship
                new_actor.actor_id = *new_actor_id;

                Self::modify_actor_upstream_and_downstream(
                    &ctx,
                    &fragment_actors_to_remove,
                    &fragment_actors_to_create,
                    &fragment_actor_bitmap,
                    &no_shuffle_upstream_actor_map,
                    &no_shuffle_downstream_actors_map,
                    &mut new_actor,
                )?;

                if let Some(bitmap) = fragment_actor_bitmap
                    .get(fragment_id)
                    .and_then(|actor_bitmaps| actor_bitmaps.get(new_actor_id))
                {
                    new_actor.vnode_bitmap = Some(bitmap.to_protobuf());
                }

                new_created_actors.insert(*new_actor_id, new_actor);
            }
        }

        // For stream source & source backfill fragments, we need to reallocate the splits.
        // Because we are in the Pause state, so it's no problem to reallocate
        let mut fragment_actor_splits = HashMap::new();
        for fragment_id in reschedules.keys() {
            let actors_after_reschedule = &fragment_actors_after_reschedule[fragment_id];

            if ctx.stream_source_fragment_ids.contains(fragment_id) {
                let fragment = &ctx.fragment_map[fragment_id];

                let prev_actor_ids = fragment
                    .actors
                    .iter()
                    .map(|actor| actor.actor_id)
                    .collect_vec();

                let curr_actor_ids = actors_after_reschedule.keys().cloned().collect_vec();

                let actor_splits = self
                    .source_manager
                    .migrate_splits_for_source_actors(
                        *fragment_id,
                        &prev_actor_ids,
                        &curr_actor_ids,
                    )
                    .await?;

                tracing::debug!(
                    "source actor splits: {:?}, fragment_id: {}",
                    actor_splits,
                    fragment_id
                );
                fragment_actor_splits.insert(*fragment_id, actor_splits);
            }
        }
        // We use 2 iterations to make sure source actors are migrated first, and then align backfill actors
        if !ctx.stream_source_backfill_fragment_ids.is_empty() {
            for fragment_id in reschedules.keys() {
                let actors_after_reschedule = &fragment_actors_after_reschedule[fragment_id];

                if let Some(upstream_source_fragment_id) =
                    ctx.stream_source_backfill_fragment_ids.get(fragment_id)
                {
                    let curr_actor_ids = actors_after_reschedule.keys().cloned().collect_vec();

                    let actor_splits = self.source_manager.migrate_splits_for_backfill_actors(
                        *fragment_id,
                        *upstream_source_fragment_id,
                        &curr_actor_ids,
                        &fragment_actor_splits,
                        &no_shuffle_upstream_actor_map,
                    )?;
                    tracing::debug!(
                        "source backfill actor splits: {:?}, fragment_id: {}",
                        actor_splits,
                        fragment_id
                    );
                    fragment_actor_splits.insert(*fragment_id, actor_splits);
                }
            }
        }

        // Generate fragment reschedule plan
        let mut reschedule_fragment: HashMap<FragmentId, Reschedule> =
            HashMap::with_capacity(reschedules.len());

        for (fragment_id, _) in reschedules {
            let mut actors_to_create: HashMap<_, Vec<_>> = HashMap::new();

            if let Some(actor_worker_maps) = fragment_actors_to_create.get(&fragment_id).cloned() {
                for (actor_id, worker_id) in actor_worker_maps {
                    actors_to_create
                        .entry(worker_id)
                        .or_default()
                        .push(actor_id);
                }
            }

            let actors_to_remove = fragment_actors_to_remove
                .get(&fragment_id)
                .cloned()
                .unwrap_or_default()
                .into_keys()
                .collect();

            let actors_after_reschedule = &fragment_actors_after_reschedule[&fragment_id];

            assert!(!actors_after_reschedule.is_empty());

            let fragment = &ctx.fragment_map[&fragment_id];

            let in_degree_types: HashSet<_> = fragment
                .upstream_fragment_ids
                .iter()
                .flat_map(|upstream_fragment_id| {
                    ctx.fragment_dispatcher_map
                        .get(upstream_fragment_id)
                        .and_then(|dispatcher_map| {
                            dispatcher_map.get(&fragment.fragment_id).cloned()
                        })
                })
                .collect();

            let upstream_dispatcher_mapping = match fragment.distribution_type() {
                FragmentDistributionType::Hash => {
                    if !in_degree_types.contains(&DispatcherType::Hash) {
                        None
                    } else {
                        // Changes of the bitmap must occur in the case of HashDistribution
                        Some(ActorMapping::from_bitmaps(
                            &fragment_actor_bitmap[&fragment_id],
                        ))
                    }
                }

                FragmentDistributionType::Single => {
                    assert!(fragment_actor_bitmap.get(&fragment_id).unwrap().is_empty());
                    None
                }
                FragmentDistributionType::Unspecified => unreachable!(),
            };

            let mut upstream_fragment_dispatcher_set = BTreeSet::new();

            for actor in &fragment.actors {
                if let Some(upstream_actor_tuples) = ctx.upstream_dispatchers.get(&actor.actor_id) {
                    for (upstream_fragment_id, upstream_dispatcher_id, upstream_dispatcher_type) in
                        upstream_actor_tuples
                    {
                        match upstream_dispatcher_type {
                            DispatcherType::Unspecified => unreachable!(),
                            DispatcherType::NoShuffle => {}
                            _ => {
                                upstream_fragment_dispatcher_set
                                    .insert((*upstream_fragment_id, *upstream_dispatcher_id));
                            }
                        }
                    }
                }
            }

            let downstream_fragment_ids = if let Some(downstream_fragments) =
                ctx.fragment_dispatcher_map.get(&fragment_id)
            {
                // Skip fragments' no-shuffle downstream, as there's no need to update the merger
                // (receiver) of a no-shuffle downstream
                downstream_fragments
                    .iter()
                    .filter(|(_, dispatcher_type)| *dispatcher_type != &DispatcherType::NoShuffle)
                    .map(|(fragment_id, _)| *fragment_id)
                    .collect_vec()
            } else {
                vec![]
            };

            let vnode_bitmap_updates = match fragment.distribution_type() {
                FragmentDistributionType::Hash => {
                    let mut vnode_bitmap_updates =
                        fragment_actor_bitmap.remove(&fragment_id).unwrap();

                    // We need to keep the bitmaps from changed actors only,
                    // otherwise the barrier will become very large with many actors
                    for actor_id in actors_after_reschedule.keys() {
                        assert!(vnode_bitmap_updates.contains_key(actor_id));

                        // retain actor
                        if let Some(actor) = ctx.actor_map.get(actor_id) {
                            let bitmap = vnode_bitmap_updates.get(actor_id).unwrap();

                            if let Some(prev_bitmap) = actor.vnode_bitmap.as_ref() {
                                if prev_bitmap.eq(bitmap) {
                                    vnode_bitmap_updates.remove(actor_id);
                                }
                            }
                        }
                    }

                    vnode_bitmap_updates
                }
                FragmentDistributionType::Single => HashMap::new(),
                FragmentDistributionType::Unspecified => unreachable!(),
            };

            let upstream_fragment_dispatcher_ids =
                upstream_fragment_dispatcher_set.into_iter().collect_vec();

            let actor_splits = fragment_actor_splits
                .get(&fragment_id)
                .cloned()
                .unwrap_or_default();

            reschedule_fragment.insert(
                fragment_id,
                Reschedule {
                    added_actors: actors_to_create,
                    removed_actors: actors_to_remove,
                    vnode_bitmap_updates,
                    upstream_fragment_dispatcher_ids,
                    upstream_dispatcher_mapping,
                    downstream_fragment_ids,
                    actor_splits,
                    newly_created_actors: vec![],
                },
            );
        }

        let mut fragment_created_actors = HashMap::new();
        for (fragment_id, actors_to_create) in &fragment_actors_to_create {
            let mut created_actors = HashMap::new();
            for (actor_id, worker_id) in actors_to_create {
                let actor = new_created_actors.get(actor_id).cloned().unwrap();
                created_actors.insert(
                    *actor_id,
                    (
                        actor,
                        ActorStatus {
                            location: PbActorLocation::from_worker(*worker_id as _),
                            state: ActorState::Inactive as i32,
                        },
                    ),
                );
            }

            fragment_created_actors.insert(*fragment_id, created_actors);
        }

        for (fragment_id, to_create) in &fragment_created_actors {
            let reschedule = reschedule_fragment.get_mut(fragment_id).unwrap();
            reschedule.newly_created_actors = to_create.values().cloned().collect();
        }
        tracing::debug!("analyze_reschedule_plan result: {:#?}", reschedule_fragment);

        Ok(reschedule_fragment)
    }

    #[expect(clippy::type_complexity)]
    fn arrange_reschedules(
        &self,
        reschedule: &HashMap<FragmentId, WorkerReschedule>,
        ctx: &RescheduleContext,
    ) -> MetaResult<(
        HashMap<FragmentId, BTreeMap<ActorId, WorkerId>>,
        HashMap<FragmentId, BTreeMap<ActorId, WorkerId>>,
    )> {
        let mut fragment_actors_to_remove = HashMap::with_capacity(reschedule.len());
        let mut fragment_actors_to_create = HashMap::with_capacity(reschedule.len());

        for (fragment_id, WorkerReschedule { worker_actor_diff }) in reschedule {
            let fragment = ctx.fragment_map.get(fragment_id).unwrap();

            // Actor Id => Worker Id
            let mut actors_to_remove = BTreeMap::new();
            let mut actors_to_create = BTreeMap::new();

            // NOTE(important): The value needs to be a BTreeSet to ensure that the actors on the worker are sorted in ascending order.
            let mut worker_to_actors = HashMap::new();

            for actor in &fragment.actors {
                let worker_id = ctx.actor_id_to_worker_id(&actor.actor_id).unwrap();
                worker_to_actors
                    .entry(worker_id)
                    .or_insert(BTreeSet::new())
                    .insert(actor.actor_id as ActorId);
            }

            let decreased_actor_count = worker_actor_diff
                .iter()
                .filter(|(_, change)| change.is_negative())
                .map(|(worker_id, change)| (worker_id, change.unsigned_abs()));

            for (worker_id, n) in decreased_actor_count {
                if let Some(actor_ids) = worker_to_actors.get(worker_id) {
                    if actor_ids.len() < n {
                        bail!("plan illegal, for fragment {}, worker {} only has {} actors, but needs to reduce {}",fragment_id, worker_id, actor_ids.len(), n);
                    }

                    let removed_actors: Vec<_> = actor_ids
                        .iter()
                        .skip(actor_ids.len().saturating_sub(n))
                        .cloned()
                        .collect();

                    for actor in removed_actors {
                        actors_to_remove.insert(actor, *worker_id);
                    }
                }
            }

            let increased_actor_count = worker_actor_diff
                .iter()
                .filter(|(_, change)| change.is_positive());

            for (worker, n) in increased_actor_count {
                for _ in 0..*n {
                    let id = self
                        .env
                        .id_gen_manager()
                        .generate_interval::<{ IdCategory::Actor }>(1)
                        as ActorId;
                    actors_to_create.insert(id, *worker);
                }
            }

            if !actors_to_remove.is_empty() {
                fragment_actors_to_remove.insert(*fragment_id as FragmentId, actors_to_remove);
            }

            if !actors_to_create.is_empty() {
                fragment_actors_to_create.insert(*fragment_id as FragmentId, actors_to_create);
            }
        }

        // sanity checking
        for actors_to_remove in fragment_actors_to_remove.values() {
            for actor_id in actors_to_remove.keys() {
                let actor = ctx.actor_map.get(actor_id).unwrap();
                for dispatcher in &actor.dispatcher {
                    if DispatcherType::NoShuffle == dispatcher.get_type().unwrap() {
                        let downstream_actor_id = dispatcher.downstream_actor_id.iter().exactly_one().expect("there should be only one downstream actor id in NO_SHUFFLE dispatcher");

                        let _should_exists = fragment_actors_to_remove
                            .get(&(dispatcher.dispatcher_id as FragmentId))
                            .expect("downstream fragment of NO_SHUFFLE relation should be in the removing map")
                            .get(downstream_actor_id)
                            .expect("downstream actor of NO_SHUFFLE relation should be in the removing map");
                    }
                }
            }
        }

        Ok((fragment_actors_to_remove, fragment_actors_to_create))
    }

    /// Modifies the upstream and downstream actors of the new created actor according to the
    /// overall changes, and is used to handle cascading updates
    fn modify_actor_upstream_and_downstream(
        ctx: &RescheduleContext,
        fragment_actors_to_remove: &HashMap<FragmentId, BTreeMap<ActorId, WorkerId>>,
        fragment_actors_to_create: &HashMap<FragmentId, BTreeMap<ActorId, WorkerId>>,
        fragment_actor_bitmap: &HashMap<FragmentId, HashMap<ActorId, Bitmap>>,
        no_shuffle_upstream_actor_map: &HashMap<ActorId, HashMap<FragmentId, ActorId>>,
        no_shuffle_downstream_actors_map: &HashMap<ActorId, HashMap<FragmentId, ActorId>>,
        new_actor: &mut PbStreamActor,
    ) -> MetaResult<()> {
        let fragment = &ctx.fragment_map[&new_actor.fragment_id];
        let mut applied_upstream_fragment_actor_ids = HashMap::new();

        for upstream_fragment_id in &fragment.upstream_fragment_ids {
            let upstream_dispatch_type = &ctx
                .fragment_dispatcher_map
                .get(upstream_fragment_id)
                .and_then(|map| map.get(&fragment.fragment_id))
                .unwrap();

            match upstream_dispatch_type {
                DispatcherType::Unspecified => unreachable!(),
                DispatcherType::Hash | DispatcherType::Broadcast | DispatcherType::Simple => {
                    let upstream_fragment = &ctx.fragment_map[upstream_fragment_id];
                    let mut upstream_actor_ids = upstream_fragment
                        .actors
                        .iter()
                        .map(|actor| actor.actor_id as ActorId)
                        .collect_vec();

                    if let Some(upstream_actors_to_remove) =
                        fragment_actors_to_remove.get(upstream_fragment_id)
                    {
                        upstream_actor_ids
                            .retain(|actor_id| !upstream_actors_to_remove.contains_key(actor_id));
                    }

                    if let Some(upstream_actors_to_create) =
                        fragment_actors_to_create.get(upstream_fragment_id)
                    {
                        upstream_actor_ids.extend(upstream_actors_to_create.keys().cloned());
                    }

                    applied_upstream_fragment_actor_ids.insert(
                        *upstream_fragment_id as FragmentId,
                        upstream_actor_ids.clone(),
                    );
                }
                DispatcherType::NoShuffle => {
                    let no_shuffle_upstream_actor_id = *no_shuffle_upstream_actor_map
                        .get(&new_actor.actor_id)
                        .and_then(|map| map.get(upstream_fragment_id))
                        .unwrap();

                    applied_upstream_fragment_actor_ids.insert(
                        *upstream_fragment_id as FragmentId,
                        vec![no_shuffle_upstream_actor_id as ActorId],
                    );
                }
            }
        }

        new_actor.upstream_actor_id = applied_upstream_fragment_actor_ids
            .values()
            .flatten()
            .cloned()
            .collect_vec();

        fn replace_merge_node_upstream(
            stream_node: &mut StreamNode,
            applied_upstream_fragment_actor_ids: &HashMap<FragmentId, Vec<ActorId>>,
        ) {
            if let Some(NodeBody::Merge(s)) = stream_node.node_body.as_mut() {
                s.upstream_actor_id = applied_upstream_fragment_actor_ids
                    .get(&s.upstream_fragment_id)
                    .cloned()
                    .unwrap();
            }

            for child in &mut stream_node.input {
                replace_merge_node_upstream(child, applied_upstream_fragment_actor_ids);
            }
        }

        if let Some(node) = new_actor.nodes.as_mut() {
            replace_merge_node_upstream(node, &applied_upstream_fragment_actor_ids);
        }

        // Update downstream actor ids
        for dispatcher in &mut new_actor.dispatcher {
            let downstream_fragment_id = dispatcher
                .downstream_actor_id
                .iter()
                .filter_map(|actor_id| ctx.actor_map.get(actor_id).map(|actor| actor.fragment_id))
                .dedup()
                .exactly_one()
                .unwrap() as FragmentId;

            let downstream_fragment_actors_to_remove =
                fragment_actors_to_remove.get(&downstream_fragment_id);
            let downstream_fragment_actors_to_create =
                fragment_actors_to_create.get(&downstream_fragment_id);

            match dispatcher.r#type() {
                d @ (DispatcherType::Hash | DispatcherType::Simple | DispatcherType::Broadcast) => {
                    if let Some(downstream_actors_to_remove) = downstream_fragment_actors_to_remove
                    {
                        dispatcher
                            .downstream_actor_id
                            .retain(|id| !downstream_actors_to_remove.contains_key(id));
                    }

                    if let Some(downstream_actors_to_create) = downstream_fragment_actors_to_create
                    {
                        dispatcher
                            .downstream_actor_id
                            .extend(downstream_actors_to_create.keys().cloned())
                    }

                    // There should be still exactly one downstream actor
                    if d == DispatcherType::Simple {
                        assert_eq!(dispatcher.downstream_actor_id.len(), 1);
                    }
                }
                DispatcherType::NoShuffle => {
                    assert_eq!(dispatcher.downstream_actor_id.len(), 1);
                    let downstream_actor_id = no_shuffle_downstream_actors_map
                        .get(&new_actor.actor_id)
                        .and_then(|map| map.get(&downstream_fragment_id))
                        .unwrap();
                    dispatcher.downstream_actor_id = vec![*downstream_actor_id as ActorId];
                }
                DispatcherType::Unspecified => unreachable!(),
            }

            if let Some(mapping) = dispatcher.hash_mapping.as_mut() {
                if let Some(downstream_updated_bitmap) =
                    fragment_actor_bitmap.get(&downstream_fragment_id)
                {
                    // If downstream scale in/out
                    *mapping = ActorMapping::from_bitmaps(downstream_updated_bitmap).to_protobuf();
                }
            }
        }

        Ok(())
    }

    pub async fn post_apply_reschedule(
        &self,
        reschedules: &HashMap<FragmentId, Reschedule>,
        post_updates: &JobReschedulePostUpdates,
    ) -> MetaResult<()> {
        // Update fragment info after rescheduling in meta store.
        self.metadata_manager
            .post_apply_reschedules(reschedules.clone(), post_updates)
            .await?;

        // Update serving fragment info after rescheduling in meta store.
        if !reschedules.is_empty() {
            let workers = self
                .metadata_manager
                .list_active_serving_compute_nodes()
                .await?;
            let streaming_parallelisms = self
                .metadata_manager
                .running_fragment_parallelisms(Some(reschedules.keys().cloned().collect()))
                .await?;
            let serving_worker_slot_mapping = Arc::new(ServingVnodeMapping::default());
            let (upserted, failed) =
                serving_worker_slot_mapping.upsert(streaming_parallelisms, &workers);
            if !upserted.is_empty() {
                tracing::debug!(
                    "Update serving vnode mapping for fragments {:?}.",
                    upserted.keys()
                );
                self.env
                    .notification_manager()
                    .notify_frontend_without_version(
                        Operation::Update,
                        Info::ServingWorkerSlotMappings(FragmentWorkerSlotMappings {
                            mappings: to_fragment_worker_slot_mapping(&upserted),
                        }),
                    );
            }
            if !failed.is_empty() {
                tracing::debug!(
                    "Fail to update serving vnode mapping for fragments {:?}.",
                    failed
                );
                self.env
                    .notification_manager()
                    .notify_frontend_without_version(
                        Operation::Delete,
                        Info::ServingWorkerSlotMappings(FragmentWorkerSlotMappings {
                            mappings: to_deleted_fragment_worker_slot_mapping(&failed),
                        }),
                    );
            }
        }

        let mut stream_source_actor_splits = HashMap::new();
        let mut stream_source_dropped_actors = HashSet::new();

        // todo: handle adaptive splits
        for (fragment_id, reschedule) in reschedules {
            if !reschedule.actor_splits.is_empty() {
                stream_source_actor_splits
                    .insert(*fragment_id as FragmentId, reschedule.actor_splits.clone());
                stream_source_dropped_actors.extend(reschedule.removed_actors.clone());
            }
        }

        if !stream_source_actor_splits.is_empty() {
            self.source_manager
                .apply_source_change(SourceChange::Reschedule {
                    split_assignment: stream_source_actor_splits,
                    dropped_actors: stream_source_dropped_actors,
                })
                .await;
        }

        Ok(())
    }

    pub async fn generate_job_reschedule_plan(
        &self,
        policy: JobReschedulePolicy,
    ) -> MetaResult<JobReschedulePlan> {
        type VnodeCount = usize;

        let JobReschedulePolicy { targets } = policy;

        let workers = self
            .metadata_manager
            .list_active_streaming_compute_nodes()
            .await?;

        // The `schedulable` field should eventually be replaced by resource groups like `unschedulable`
        let workers: HashMap<_, _> = workers
            .into_iter()
            .filter(|worker| worker.is_streaming_schedulable())
            .map(|worker| (worker.id, worker))
            .collect();

        #[derive(Debug)]
        struct JobUpdate {
            filtered_worker_ids: BTreeSet<WorkerId>,
            parallelism: TableParallelism,
        }

        let mut job_parallelism_updates = HashMap::new();

        let mut job_reschedule_post_updates = JobReschedulePostUpdates {
            parallelism_updates: Default::default(),
            resource_group_updates: Default::default(),
        };

        for (
            job_id,
            JobRescheduleTarget {
                parallelism: parallelism_update,
                resource_group: resource_group_update,
            },
        ) in &targets
        {
            let parallelism = match parallelism_update {
                JobParallelismTarget::Update(parallelism) => *parallelism,
                JobParallelismTarget::Refresh => {
                    let parallelism = self
                        .metadata_manager
                        .catalog_controller
                        .get_job_streaming_parallelisms(*job_id as _)
                        .await?;

                    parallelism.into()
                }
            };

            job_reschedule_post_updates
                .parallelism_updates
                .insert(TableId::from(*job_id), parallelism);

            let current_resource_group = match resource_group_update {
                JobResourceGroupTarget::Update(Some(specific_resource_group)) => {
                    job_reschedule_post_updates.resource_group_updates.insert(
                        *job_id as ObjectId,
                        Some(specific_resource_group.to_owned()),
                    );

                    specific_resource_group.to_owned()
                }
                JobResourceGroupTarget::Update(None) => {
                    let database_resource_group = self
                        .metadata_manager
                        .catalog_controller
                        .get_existing_job_database_resource_group(*job_id as _)
                        .await?;

                    job_reschedule_post_updates
                        .resource_group_updates
                        .insert(*job_id as ObjectId, None);
                    database_resource_group
                }
                JobResourceGroupTarget::Keep => {
                    self.metadata_manager
                        .catalog_controller
                        .get_existing_job_resource_group(*job_id as _)
                        .await?
                }
            };

            let filtered_worker_ids =
                filter_workers_by_resource_group(&workers, current_resource_group.as_str());

            if filtered_worker_ids.is_empty() {
                bail!("Cannot resize streaming_job {job_id} to empty worker set")
            }

            job_parallelism_updates.insert(
                *job_id,
                JobUpdate {
                    filtered_worker_ids,
                    parallelism,
                },
            );
        }

        // index for no shuffle relation
        let mut no_shuffle_source_fragment_ids = HashSet::new();
        let mut no_shuffle_target_fragment_ids = HashSet::new();

        // index for fragment_id -> (distribution_type, vnode_count)
        let mut fragment_distribution_map = HashMap::new();
        // index for actor -> worker id
        let mut actor_location = HashMap::new();
        // index for table_id -> [fragment_id]
        let mut table_fragment_id_map = HashMap::new();
        // index for fragment_id -> [actor_id]
        let mut fragment_actor_id_map = HashMap::new();

        async fn build_index(
            no_shuffle_source_fragment_ids: &mut HashSet<FragmentId>,
            no_shuffle_target_fragment_ids: &mut HashSet<FragmentId>,
            fragment_distribution_map: &mut HashMap<
                FragmentId,
                (FragmentDistributionType, VnodeCount),
            >,
            actor_location: &mut HashMap<ActorId, WorkerId>,
            table_fragment_id_map: &mut HashMap<u32, HashSet<FragmentId>>,
            fragment_actor_id_map: &mut HashMap<FragmentId, HashSet<u32>>,
            mgr: &MetadataManager,
            table_ids: Vec<ObjectId>,
        ) -> Result<(), MetaError> {
            let RescheduleWorkingSet {
                fragments,
                actors,
                actor_dispatchers: _actor_dispatchers,
                fragment_downstreams,
                fragment_upstreams: _fragment_upstreams,
                related_jobs: _related_jobs,
                job_resource_groups: _job_resource_groups,
            } = mgr
                .catalog_controller
                .resolve_working_set_for_reschedule_tables(table_ids)
                .await?;

            for (fragment_id, downstreams) in fragment_downstreams {
                for (downstream_fragment_id, dispatcher_type) in downstreams {
                    if let risingwave_meta_model::actor_dispatcher::DispatcherType::NoShuffle =
                        dispatcher_type
                    {
                        no_shuffle_source_fragment_ids.insert(fragment_id as FragmentId);
                        no_shuffle_target_fragment_ids.insert(downstream_fragment_id as FragmentId);
                    }
                }
            }

            for (fragment_id, fragment) in fragments {
                fragment_distribution_map.insert(
                    fragment_id as FragmentId,
                    (
                        FragmentDistributionType::from(fragment.distribution_type),
                        fragment.vnode_count as _,
                    ),
                );

                table_fragment_id_map
                    .entry(fragment.job_id as u32)
                    .or_default()
                    .insert(fragment_id as FragmentId);
            }

            for (actor_id, actor) in actors {
                actor_location.insert(actor_id as ActorId, actor.worker_id as WorkerId);
                fragment_actor_id_map
                    .entry(actor.fragment_id as FragmentId)
                    .or_default()
                    .insert(actor_id as ActorId);
            }

            Ok(())
        }

        let table_ids = targets.keys().map(|id| *id as ObjectId).collect();

        build_index(
            &mut no_shuffle_source_fragment_ids,
            &mut no_shuffle_target_fragment_ids,
            &mut fragment_distribution_map,
            &mut actor_location,
            &mut table_fragment_id_map,
            &mut fragment_actor_id_map,
            &self.metadata_manager,
            table_ids,
        )
        .await?;
        tracing::debug!(
            ?job_reschedule_post_updates,
            ?job_parallelism_updates,
            ?no_shuffle_source_fragment_ids,
            ?no_shuffle_target_fragment_ids,
            ?fragment_distribution_map,
            ?actor_location,
            ?table_fragment_id_map,
            ?fragment_actor_id_map,
            "generate_table_resize_plan, after build_index"
        );

        let mut target_plan = HashMap::new();

        for (
            table_id,
            JobUpdate {
                filtered_worker_ids,
                parallelism,
            },
        ) in job_parallelism_updates
        {
            let fragment_map = table_fragment_id_map.remove(&table_id).unwrap();

            let available_worker_slots = workers
                .iter()
                .filter(|(id, _)| filtered_worker_ids.contains(&(**id as WorkerId)))
                .map(|(_, worker)| (worker.id as WorkerId, worker.compute_node_parallelism()))
                .collect::<BTreeMap<_, _>>();

            for fragment_id in fragment_map {
                // Currently, all of our NO_SHUFFLE relation propagations are only transmitted from upstream to downstream.
                if no_shuffle_target_fragment_ids.contains(&fragment_id) {
                    continue;
                }

                let mut fragment_slots: BTreeMap<WorkerId, usize> = BTreeMap::new();

                for actor_id in &fragment_actor_id_map[&fragment_id] {
                    let worker_id = actor_location[actor_id];
                    *fragment_slots.entry(worker_id).or_default() += 1;
                }

                let available_slot_count: usize = available_worker_slots.values().cloned().sum();

                if available_slot_count == 0 {
                    bail!(
                        "No schedulable slots available for fragment {}",
                        fragment_id
                    );
                }

                let (dist, vnode_count) = fragment_distribution_map[&fragment_id];
                let max_parallelism = vnode_count;

                match dist {
                    FragmentDistributionType::Unspecified => unreachable!(),
                    FragmentDistributionType::Single => {
                        let (single_worker_id, should_be_one) = fragment_slots
                            .iter()
                            .exactly_one()
                            .expect("single fragment should have only one worker slot");

                        assert_eq!(*should_be_one, 1);

                        let units = schedule_units_for_slots(&available_worker_slots, 1, table_id)?;

                        let (chosen_target_worker_id, should_be_one) =
                            units.iter().exactly_one().ok().with_context(|| {
                                format!(
                                    "Cannot find a single target worker for fragment {fragment_id}"
                                )
                            })?;

                        assert_eq!(*should_be_one, 1);

                        if *chosen_target_worker_id == *single_worker_id {
                            tracing::debug!("single fragment {fragment_id} already on target worker {chosen_target_worker_id}");
                            continue;
                        }

                        target_plan.insert(
                            fragment_id,
                            WorkerReschedule {
                                worker_actor_diff: BTreeMap::from_iter(vec![
                                    (*chosen_target_worker_id, 1),
                                    (*single_worker_id, -1),
                                ]),
                            },
                        );
                    }
                    FragmentDistributionType::Hash => match parallelism {
                        TableParallelism::Adaptive => {
                            if available_slot_count > max_parallelism {
                                tracing::warn!("available parallelism for table {table_id} is larger than max parallelism, force limit to {max_parallelism}");
                                // force limit to `max_parallelism`
                                let target_worker_slots = schedule_units_for_slots(
                                    &available_worker_slots,
                                    max_parallelism,
                                    table_id,
                                )?;

                                target_plan.insert(
                                    fragment_id,
                                    Self::diff_worker_slot_changes(
                                        &fragment_slots,
                                        &target_worker_slots,
                                    ),
                                );
                            } else {
                                target_plan.insert(
                                    fragment_id,
                                    Self::diff_worker_slot_changes(
                                        &fragment_slots,
                                        &available_worker_slots,
                                    ),
                                );
                            }
                        }
                        TableParallelism::Fixed(mut n) => {
                            if n > max_parallelism {
                                tracing::warn!("specified parallelism {n} for table {table_id} is larger than max parallelism, force limit to {max_parallelism}");
                                n = max_parallelism
                            }

                            let target_worker_slots =
                                schedule_units_for_slots(&available_worker_slots, n, table_id)?;

                            target_plan.insert(
                                fragment_id,
                                Self::diff_worker_slot_changes(
                                    &fragment_slots,
                                    &target_worker_slots,
                                ),
                            );
                        }
                        TableParallelism::Custom => {
                            // skipping for custom
                        }
                    },
                }
            }
        }

        target_plan.retain(|_, plan| !plan.worker_actor_diff.is_empty());
        tracing::debug!(
            ?target_plan,
            "generate_table_resize_plan finished target_plan"
        );

        Ok(JobReschedulePlan {
            reschedules: target_plan,
            post_updates: job_reschedule_post_updates,
        })
    }

    fn diff_worker_slot_changes(
        fragment_worker_slots: &BTreeMap<WorkerId, usize>,
        target_worker_slots: &BTreeMap<WorkerId, usize>,
    ) -> WorkerReschedule {
        let mut increased_actor_count: BTreeMap<WorkerId, usize> = BTreeMap::new();
        let mut decreased_actor_count: BTreeMap<WorkerId, usize> = BTreeMap::new();

        for (&worker_id, &target_slots) in target_worker_slots {
            let &current_slots = fragment_worker_slots.get(&worker_id).unwrap_or(&0);

            if target_slots > current_slots {
                increased_actor_count.insert(worker_id, target_slots - current_slots);
            }
        }

        for (&worker_id, &current_slots) in fragment_worker_slots {
            let &target_slots = target_worker_slots.get(&worker_id).unwrap_or(&0);

            if current_slots > target_slots {
                decreased_actor_count.insert(worker_id, current_slots - target_slots);
            }
        }

        let worker_ids: HashSet<_> = increased_actor_count
            .keys()
            .chain(decreased_actor_count.keys())
            .cloned()
            .collect();

        let mut worker_actor_diff = BTreeMap::new();

        for worker_id in worker_ids {
            let increased = increased_actor_count.remove(&worker_id).unwrap_or(0) as isize;
            let decreased = decreased_actor_count.remove(&worker_id).unwrap_or(0) as isize;
            let change = increased - decreased;

            assert_ne!(change, 0);

            worker_actor_diff.insert(worker_id, change);
        }

        WorkerReschedule { worker_actor_diff }
    }

    fn build_no_shuffle_relation_index(
        actor_map: &HashMap<ActorId, CustomActorInfo>,
        no_shuffle_source_fragment_ids: &mut HashSet<FragmentId>,
        no_shuffle_target_fragment_ids: &mut HashSet<FragmentId>,
    ) {
        let mut fragment_cache = HashSet::new();
        for actor in actor_map.values() {
            if fragment_cache.contains(&actor.fragment_id) {
                continue;
            }

            for dispatcher in &actor.dispatcher {
                for downstream_actor_id in &dispatcher.downstream_actor_id {
                    if let Some(downstream_actor) = actor_map.get(downstream_actor_id) {
                        // Checking for no shuffle dispatchers
                        if dispatcher.r#type() == DispatcherType::NoShuffle {
                            no_shuffle_source_fragment_ids.insert(actor.fragment_id as FragmentId);
                            no_shuffle_target_fragment_ids
                                .insert(downstream_actor.fragment_id as FragmentId);
                        }
                    }
                }
            }

            fragment_cache.insert(actor.fragment_id);
        }
    }

    fn build_fragment_dispatcher_index(
        actor_map: &HashMap<ActorId, CustomActorInfo>,
        fragment_dispatcher_map: &mut HashMap<FragmentId, HashMap<FragmentId, DispatcherType>>,
    ) {
        for actor in actor_map.values() {
            for dispatcher in &actor.dispatcher {
                for downstream_actor_id in &dispatcher.downstream_actor_id {
                    if let Some(downstream_actor) = actor_map.get(downstream_actor_id) {
                        fragment_dispatcher_map
                            .entry(actor.fragment_id as FragmentId)
                            .or_default()
                            .insert(
                                downstream_actor.fragment_id as FragmentId,
                                dispatcher.r#type(),
                            );
                    }
                }
            }
        }
    }

    pub fn resolve_no_shuffle_upstream_tables(
        fragment_ids: HashSet<FragmentId>,
        fragment_map: &HashMap<FragmentId, CustomFragmentInfo>,
        no_shuffle_source_fragment_ids: &HashSet<FragmentId>,
        no_shuffle_target_fragment_ids: &HashSet<FragmentId>,
        fragment_to_table: &HashMap<FragmentId, TableId>,
        table_parallelisms: &mut HashMap<TableId, TableParallelism>,
    ) -> MetaResult<()> {
        let mut queue: VecDeque<FragmentId> = fragment_ids.iter().cloned().collect();

        let mut fragment_ids = fragment_ids;

        // We trace the upstreams of each downstream under the hierarchy until we reach the top
        // for every no_shuffle relation.
        while let Some(fragment_id) = queue.pop_front() {
            if !no_shuffle_target_fragment_ids.contains(&fragment_id) {
                continue;
            }

            // for upstream
            for upstream_fragment_id in &fragment_map[&fragment_id].upstream_fragment_ids {
                if !no_shuffle_source_fragment_ids.contains(upstream_fragment_id) {
                    continue;
                }

                let table_id = &fragment_to_table[&fragment_id];
                let upstream_table_id = &fragment_to_table[upstream_fragment_id];

                // Only custom parallelism will be propagated to the no shuffle upstream.
                if let Some(TableParallelism::Custom) = table_parallelisms.get(table_id) {
                    if let Some(upstream_table_parallelism) =
                        table_parallelisms.get(upstream_table_id)
                    {
                        if upstream_table_parallelism != &TableParallelism::Custom {
                            bail!(
                                "Cannot change upstream table {} from {:?} to {:?}",
                                upstream_table_id,
                                upstream_table_parallelism,
                                TableParallelism::Custom
                            )
                        }
                    } else {
                        table_parallelisms.insert(*upstream_table_id, TableParallelism::Custom);
                    }
                }

                fragment_ids.insert(*upstream_fragment_id);
                queue.push_back(*upstream_fragment_id);
            }
        }

        let downstream_fragment_ids = fragment_ids
            .iter()
            .filter(|fragment_id| no_shuffle_target_fragment_ids.contains(fragment_id));

        let downstream_table_ids = downstream_fragment_ids
            .map(|fragment_id| fragment_to_table.get(fragment_id).unwrap())
            .collect::<HashSet<_>>();

        table_parallelisms.retain(|table_id, _| !downstream_table_ids.contains(table_id));

        Ok(())
    }

    pub fn resolve_no_shuffle_upstream_fragments<T>(
        reschedule: &mut HashMap<FragmentId, T>,
        fragment_map: &HashMap<FragmentId, CustomFragmentInfo>,
        no_shuffle_source_fragment_ids: &HashSet<FragmentId>,
        no_shuffle_target_fragment_ids: &HashSet<FragmentId>,
    ) -> MetaResult<()>
    where
        T: Clone + Eq,
    {
        let mut queue: VecDeque<FragmentId> = reschedule.keys().cloned().collect();

        // We trace the upstreams of each downstream under the hierarchy until we reach the top
        // for every no_shuffle relation.
        while let Some(fragment_id) = queue.pop_front() {
            if !no_shuffle_target_fragment_ids.contains(&fragment_id) {
                continue;
            }

            // for upstream
            for upstream_fragment_id in &fragment_map[&fragment_id].upstream_fragment_ids {
                if !no_shuffle_source_fragment_ids.contains(upstream_fragment_id) {
                    continue;
                }

                let reschedule_plan = &reschedule[&fragment_id];

                if let Some(upstream_reschedule_plan) = reschedule.get(upstream_fragment_id) {
                    if upstream_reschedule_plan != reschedule_plan {
                        bail!("Inconsistent NO_SHUFFLE plan, check target worker ids of fragment {} and {}", fragment_id, upstream_fragment_id);
                    }

                    continue;
                }

                reschedule.insert(*upstream_fragment_id, reschedule_plan.clone());

                queue.push_back(*upstream_fragment_id);
            }
        }

        reschedule.retain(|fragment_id, _| !no_shuffle_target_fragment_ids.contains(fragment_id));

        Ok(())
    }

    pub async fn resolve_related_no_shuffle_jobs(
        &self,
        jobs: &[TableId],
    ) -> MetaResult<HashSet<TableId>> {
        let RescheduleWorkingSet { related_jobs, .. } = self
            .metadata_manager
            .catalog_controller
            .resolve_working_set_for_reschedule_tables(
                jobs.iter().map(|id| id.table_id as _).collect(),
            )
            .await?;

        Ok(related_jobs
            .keys()
            .map(|id| TableId::new(*id as _))
            .collect())
    }
}

#[derive(Debug)]
pub enum JobParallelismTarget {
    Update(TableParallelism),
    Refresh,
}

#[derive(Debug)]
pub enum JobResourceGroupTarget {
    Update(Option<String>),
    Keep,
}

#[derive(Debug)]
pub struct JobRescheduleTarget {
    pub parallelism: JobParallelismTarget,
    pub resource_group: JobResourceGroupTarget,
}

#[derive(Debug)]
pub struct JobReschedulePolicy {
    pub(crate) targets: HashMap<u32, JobRescheduleTarget>,
}

// final updates for `post_collect`
#[derive(Debug, Clone)]
pub struct JobReschedulePostUpdates {
    pub parallelism_updates: HashMap<TableId, TableParallelism>,
    pub resource_group_updates: HashMap<ObjectId, Option<String>>,
}

#[derive(Debug)]
pub struct JobReschedulePlan {
    pub reschedules: HashMap<FragmentId, WorkerReschedule>,
    pub post_updates: JobReschedulePostUpdates,
}

impl GlobalStreamManager {
    pub async fn reschedule_lock_read_guard(&self) -> RwLockReadGuard<'_, ()> {
        self.scale_controller.reschedule_lock.read().await
    }

    pub async fn reschedule_lock_write_guard(&self) -> RwLockWriteGuard<'_, ()> {
        self.scale_controller.reschedule_lock.write().await
    }

    /// The entrypoint of rescheduling actors.
    ///
    /// Used by:
    /// - The directly exposed low-level API `risingwave_meta_service::scale_service::ScaleService` (`risectl meta reschedule`)
    /// - High-level parallelism control API
    ///     * manual `ALTER [TABLE | INDEX | MATERIALIZED VIEW | SINK] SET PARALLELISM`
    ///     * automatic parallelism control for [`TableParallelism::Adaptive`] when worker nodes changed
    pub async fn reschedule_actors(
        &self,
        database_id: DatabaseId,
        plan: JobReschedulePlan,
        options: RescheduleOptions,
    ) -> MetaResult<()> {
        let JobReschedulePlan {
            reschedules,
            mut post_updates,
        } = plan;

        let reschedule_fragment = self
            .scale_controller
            .analyze_reschedule_plan(reschedules, options, &mut post_updates.parallelism_updates)
            .await?;

        tracing::debug!("reschedule plan: {:?}", reschedule_fragment);

        let up_down_stream_fragment: HashSet<_> = reschedule_fragment
            .iter()
            .flat_map(|(_, reschedule)| {
                reschedule
                    .upstream_fragment_dispatcher_ids
                    .iter()
                    .map(|(fragment_id, _)| *fragment_id)
                    .chain(reschedule.downstream_fragment_ids.iter().cloned())
            })
            .collect();

        let fragment_actors =
            try_join_all(up_down_stream_fragment.iter().map(|fragment_id| async {
                let actor_ids = self
                    .metadata_manager
                    .get_running_actors_of_fragment(*fragment_id)
                    .await?;
                Result::<_, MetaError>::Ok((*fragment_id, actor_ids))
            }))
            .await?
            .into_iter()
            .collect();

        let command = Command::RescheduleFragment {
            reschedules: reschedule_fragment,
            fragment_actors,
            post_updates,
        };

        let _guard = self.source_manager.pause_tick().await;

        self.barrier_scheduler
            .run_config_change_command_with_pause(database_id, command)
            .await?;

        tracing::info!("reschedule done");

        Ok(())
    }

    /// When new worker nodes joined, or the parallelism of existing worker nodes changed,
    /// examines if there are any jobs can be scaled, and scales them if found.
    ///
    /// This method will iterate over all `CREATED` jobs, and can be repeatedly called.
    ///
    /// Returns
    /// - `Ok(false)` if no jobs can be scaled;
    /// - `Ok(true)` if some jobs are scaled, and it is possible that there are more jobs can be scaled.
    async fn trigger_parallelism_control(&self) -> MetaResult<bool> {
        tracing::info!("trigger parallelism control");

        let _reschedule_job_lock = self.reschedule_lock_write_guard().await;

        let background_streaming_jobs = self
            .metadata_manager
            .list_background_creating_jobs()
            .await?;

        let skipped_jobs = if !background_streaming_jobs.is_empty() {
            let jobs = self
                .scale_controller
                .resolve_related_no_shuffle_jobs(&background_streaming_jobs)
                .await?;

            tracing::info!(
                "skipping parallelism control of background jobs {:?} and associated jobs {:?}",
                background_streaming_jobs,
                jobs
            );

            jobs
        } else {
            HashSet::new()
        };

        let job_ids: HashSet<_> = {
            let streaming_parallelisms = self
                .metadata_manager
                .catalog_controller
                .get_all_created_streaming_parallelisms()
                .await?;

<<<<<<< HEAD
            streaming_parallelisms
                .into_iter()
                .filter(|(table_id, _)| !skipped_jobs.contains(&TableId::new(*table_id as _)))
                .map(|(table_id, parallelism)| {
                    let table_parallelism = match parallelism {
                        StreamingParallelism::Adaptive => TableParallelism::Adaptive,
                        StreamingParallelism::Fixed(n) => TableParallelism::Fixed(n),
                        StreamingParallelism::Custom => TableParallelism::Custom,
                    };

                    (table_id, table_parallelism)
                })
                .collect()
=======
            // streaming_parallelisms
            //     .into_iter()
            //     .map(|(table_id, parallelism)| {
            //         let table_parallelism = match parallelism {
            //             StreamingParallelism::Adaptive => TableParallelism::Adaptive,
            //             StreamingParallelism::Fixed(n) => TableParallelism::Fixed(n),
            //             StreamingParallelism::Custom => TableParallelism::Custom,
            //         };
            //
            //         (table_id, table_parallelism)
            //     })
            //     .collect()

            streaming_parallelisms.into_keys().collect()
>>>>>>> 07eb5820
        };

        let workers = self
            .metadata_manager
            .cluster_controller
            .list_active_streaming_workers()
            .await?;

        let schedulable_worker_ids: BTreeSet<_> = workers
            .iter()
            .filter(|worker| {
                !worker
                    .property
                    .as_ref()
                    .map(|p| p.is_unschedulable)
                    .unwrap_or(false)
            })
            .map(|worker| worker.id as WorkerId)
            .collect();

        if job_ids.is_empty() {
            tracing::info!("no streaming jobs for scaling, maybe an empty cluster");
            return Ok(false);
        }

        let batch_size = match self.env.opts.parallelism_control_batch_size {
            0 => job_ids.len(),
            n => n,
        };

        tracing::info!(
            "total {} streaming jobs, batch size {}, schedulable worker ids: {:?}",
            job_ids.len(),
            batch_size,
            schedulable_worker_ids
        );

        let batches: Vec<_> = job_ids
            .into_iter()
            .chunks(batch_size)
            .into_iter()
            .map(|chunk| chunk.collect_vec())
            .collect();

        let mut reschedules = None;

        for batch in batches {
            let targets: HashMap<_, _> = batch
                .into_iter()
                .map(|job_id| {
                    (
                        job_id as u32,
                        JobRescheduleTarget {
                            parallelism: JobParallelismTarget::Refresh,
                            resource_group: JobResourceGroupTarget::Keep,
                        },
                    )
                })
                .collect();

            let plan = self
                .scale_controller
                .generate_job_reschedule_plan(JobReschedulePolicy { targets })
                .await?;

            if !plan.reschedules.is_empty() {
                tracing::info!("reschedule plan generated for streaming jobs {:?}", plan);
                reschedules = Some(plan);
                break;
            }
        }

        let Some(plan) = reschedules else {
            tracing::info!("no reschedule plan generated");
            return Ok(false);
        };

        // todo
        for (database_id, reschedules) in self
            .metadata_manager
            .split_fragment_map_by_database(plan.reschedules)
            .await?
        {
            self.reschedule_actors(
                database_id,
                JobReschedulePlan {
                    reschedules,
                    post_updates: plan.post_updates.clone(),
                },
                RescheduleOptions {
                    resolve_no_shuffle_upstream: false,
                    skip_create_new_actors: false,
                },
            )
            .await?;
        }

        Ok(true)
    }

    /// Handles notification of worker node activation and deletion, and triggers parallelism control.
    async fn run(&self, mut shutdown_rx: Receiver<()>) {
        tracing::info!("starting automatic parallelism control monitor");

        let check_period =
            Duration::from_secs(self.env.opts.parallelism_control_trigger_period_sec);

        let mut ticker = tokio::time::interval_at(
            Instant::now()
                + Duration::from_secs(self.env.opts.parallelism_control_trigger_first_delay_sec),
            check_period,
        );
        ticker.set_missed_tick_behavior(MissedTickBehavior::Skip);

        // waiting for the first tick
        ticker.tick().await;

        let (local_notification_tx, mut local_notification_rx) =
            tokio::sync::mpsc::unbounded_channel();

        self.env
            .notification_manager()
            .insert_local_sender(local_notification_tx)
            .await;

        let worker_nodes = self
            .metadata_manager
            .list_active_streaming_compute_nodes()
            .await
            .expect("list active streaming compute nodes");

        let mut worker_cache: BTreeMap<_, _> = worker_nodes
            .into_iter()
            .map(|worker| (worker.id, worker))
            .collect();

        let mut should_trigger = false;

        loop {
            tokio::select! {
                biased;

                _ = &mut shutdown_rx => {
                    tracing::info!("Stream manager is stopped");
                    break;
                }

                _ = ticker.tick(), if should_trigger => {
                    let include_workers = worker_cache.keys().copied().collect_vec();

                    if include_workers.is_empty() {
                        tracing::debug!("no available worker nodes");
                        should_trigger = false;
                        continue;
                    }

                    match self.trigger_parallelism_control().await {
                        Ok(cont) => {
                            should_trigger = cont;
                        }
                        Err(e) => {
                            tracing::warn!(error = %e.as_report(), "Failed to trigger scale out, waiting for next tick to retry after {}s", ticker.period().as_secs());
                            ticker.reset();
                        }
                    }
                }

                notification = local_notification_rx.recv() => {
                    let notification = notification.expect("local notification channel closed in loop of stream manager");

                    // Only maintain the cache for streaming compute nodes.
                    let worker_is_streaming_compute = |worker: &WorkerNode| {
                        worker.get_type() == Ok(WorkerType::ComputeNode)
                            && worker.property.as_ref().unwrap().is_streaming
                    };

                    match notification {
                        LocalNotification::WorkerNodeActivated(worker) => {
                            if !worker_is_streaming_compute(&worker) {
                                continue;
                            }

                            tracing::info!(worker = worker.id, "worker activated notification received");

                            let prev_worker = worker_cache.insert(worker.id, worker.clone());

                            match prev_worker {
                                Some(prev_worker) if prev_worker.compute_node_parallelism() != worker.compute_node_parallelism()  => {
                                    tracing::info!(worker = worker.id, "worker parallelism changed");
                                    should_trigger = true;
                                }
                                Some(prev_worker) if  prev_worker.resource_group() != worker.resource_group()  => {
                                    tracing::info!(worker = worker.id, "worker label changed");
                                    should_trigger = true;
                                }
                                None => {
                                    tracing::info!(worker = worker.id, "new worker joined");
                                    should_trigger = true;
                                }
                                _ => {}
                            }
                        }

                        // Since our logic for handling passive scale-in is within the barrier manager,
                        // there’s not much we can do here. All we can do is proactively remove the entries from our cache.
                        LocalNotification::WorkerNodeDeleted(worker) => {
                            if !worker_is_streaming_compute(&worker) {
                                continue;
                            }

                            match worker_cache.remove(&worker.id) {
                                Some(prev_worker) => {
                                    tracing::info!(worker = prev_worker.id, "worker removed from stream manager cache");
                                }
                                None => {
                                    tracing::warn!(worker = worker.id, "worker not found in stream manager cache, but it was removed");
                                }
                            }
                        }

                        _ => {}
                    }
                }
            }
        }
    }

    pub fn start_auto_parallelism_monitor(
        self: Arc<Self>,
    ) -> (JoinHandle<()>, oneshot::Sender<()>) {
        tracing::info!("Automatic parallelism scale-out is enabled for streaming jobs");
        let (shutdown_tx, shutdown_rx) = tokio::sync::oneshot::channel();
        let join_handle = tokio::spawn(async move {
            self.run(shutdown_rx).await;
        });

        (join_handle, shutdown_tx)
    }
}

pub fn schedule_units_for_slots(
    slots: &BTreeMap<WorkerId, usize>,
    total_unit_size: usize,
    salt: u32,
) -> MetaResult<BTreeMap<WorkerId, usize>> {
    let mut ch = ConsistentHashRing::new(salt);

    for (worker_id, parallelism) in slots {
        ch.add_worker(*worker_id as _, *parallelism as u32);
    }

    let target_distribution = ch.distribute_tasks(total_unit_size as u32)?;

    Ok(target_distribution
        .into_iter()
        .map(|(worker_id, task_count)| (worker_id as WorkerId, task_count as usize))
        .collect())
}

pub struct ConsistentHashRing {
    ring: BTreeMap<u64, u32>,
    weights: BTreeMap<u32, u32>,
    virtual_nodes: u32,
    salt: u32,
}

impl ConsistentHashRing {
    fn new(salt: u32) -> Self {
        ConsistentHashRing {
            ring: BTreeMap::new(),
            weights: BTreeMap::new(),
            virtual_nodes: 1024,
            salt,
        }
    }

    fn hash<T: Hash, S: Hash>(key: T, salt: S) -> u64 {
        let mut hasher = DefaultHasher::new();
        salt.hash(&mut hasher);
        key.hash(&mut hasher);
        hasher.finish()
    }

    fn add_worker(&mut self, id: u32, weight: u32) {
        let virtual_nodes_count = self.virtual_nodes;

        for i in 0..virtual_nodes_count {
            let virtual_node_key = (id, i);
            let hash = Self::hash(virtual_node_key, self.salt);
            self.ring.insert(hash, id);
        }

        self.weights.insert(id, weight);
    }

    fn distribute_tasks(&self, total_tasks: u32) -> MetaResult<BTreeMap<u32, u32>> {
        let total_weight = self.weights.values().sum::<u32>();

        let mut soft_limits = HashMap::new();
        for (worker_id, worker_capacity) in &self.weights {
            soft_limits.insert(
                *worker_id,
                (total_tasks as f64 * (*worker_capacity as f64 / total_weight as f64)).ceil()
                    as u32,
            );
        }

        let mut task_distribution: BTreeMap<u32, u32> = BTreeMap::new();
        let mut task_hashes = (0..total_tasks)
            .map(|task_idx| Self::hash(task_idx, self.salt))
            .collect_vec();

        // Sort task hashes to disperse them around the hash ring
        task_hashes.sort();

        for task_hash in task_hashes {
            let mut assigned = false;

            // Iterator that starts from the current task_hash or the next node in the ring
            let ring_range = self.ring.range(task_hash..).chain(self.ring.iter());

            for (_, &worker_id) in ring_range {
                let task_limit = soft_limits[&worker_id];

                let worker_task_count = task_distribution.entry(worker_id).or_insert(0);

                if *worker_task_count < task_limit {
                    *worker_task_count += 1;
                    assigned = true;
                    break;
                }
            }

            if !assigned {
                bail!("Could not distribute tasks due to capacity constraints.");
            }
        }

        Ok(task_distribution)
    }
}

#[cfg(test)]
mod tests {
    use super::*;

    const DEFAULT_SALT: u32 = 42;

    #[test]
    fn test_single_worker_capacity() {
        let mut ch = ConsistentHashRing::new(DEFAULT_SALT);
        ch.add_worker(1, 10);

        let total_tasks = 5;
        let task_distribution = ch.distribute_tasks(total_tasks).unwrap();

        assert_eq!(task_distribution.get(&1).cloned().unwrap_or(0), 5);
    }

    #[test]
    fn test_multiple_workers_even_distribution() {
        let mut ch = ConsistentHashRing::new(DEFAULT_SALT);

        ch.add_worker(1, 1);
        ch.add_worker(2, 1);
        ch.add_worker(3, 1);

        let total_tasks = 3;
        let task_distribution = ch.distribute_tasks(total_tasks).unwrap();

        for id in 1..=3 {
            assert_eq!(task_distribution.get(&id).cloned().unwrap_or(0), 1);
        }
    }

    #[test]
    fn test_weighted_distribution() {
        let mut ch = ConsistentHashRing::new(DEFAULT_SALT);

        ch.add_worker(1, 2);
        ch.add_worker(2, 3);
        ch.add_worker(3, 5);

        let total_tasks = 10;
        let task_distribution = ch.distribute_tasks(total_tasks).unwrap();

        assert_eq!(task_distribution.get(&1).cloned().unwrap_or(0), 2);
        assert_eq!(task_distribution.get(&2).cloned().unwrap_or(0), 3);
        assert_eq!(task_distribution.get(&3).cloned().unwrap_or(0), 5);
    }

    #[test]
    fn test_over_capacity() {
        let mut ch = ConsistentHashRing::new(DEFAULT_SALT);

        ch.add_worker(1, 1);
        ch.add_worker(2, 2);
        ch.add_worker(3, 3);

        let total_tasks = 10; // More tasks than the total weight
        let task_distribution = ch.distribute_tasks(total_tasks);

        assert!(task_distribution.is_ok());
    }

    #[test]
    fn test_balance_distribution() {
        for mut worker_capacity in 1..10 {
            for workers in 3..10 {
                let mut ring = ConsistentHashRing::new(DEFAULT_SALT);

                for worker_id in 0..workers {
                    ring.add_worker(worker_id, worker_capacity);
                }

                // Here we simulate a real situation where the actual parallelism cannot fill all the capacity.
                // This is to ensure an average distribution, for example, when three workers with 6 parallelism are assigned 9 tasks,
                // they should ideally get an exact distribution of 3, 3, 3 respectively.
                if worker_capacity % 2 == 0 {
                    worker_capacity /= 2;
                }

                let total_tasks = worker_capacity * workers;

                let task_distribution = ring.distribute_tasks(total_tasks).unwrap();

                for (_, v) in task_distribution {
                    assert_eq!(v, worker_capacity);
                }
            }
        }
    }
}<|MERGE_RESOLUTION|>--- conflicted
+++ resolved
@@ -2502,8 +2502,6 @@
                 .catalog_controller
                 .get_all_created_streaming_parallelisms()
                 .await?;
-
-<<<<<<< HEAD
             streaming_parallelisms
                 .into_iter()
                 .filter(|(table_id, _)| !skipped_jobs.contains(&TableId::new(*table_id as _)))
@@ -2517,22 +2515,8 @@
                     (table_id, table_parallelism)
                 })
                 .collect()
-=======
-            // streaming_parallelisms
-            //     .into_iter()
-            //     .map(|(table_id, parallelism)| {
-            //         let table_parallelism = match parallelism {
-            //             StreamingParallelism::Adaptive => TableParallelism::Adaptive,
-            //             StreamingParallelism::Fixed(n) => TableParallelism::Fixed(n),
-            //             StreamingParallelism::Custom => TableParallelism::Custom,
-            //         };
-            //
-            //         (table_id, table_parallelism)
-            //     })
-            //     .collect()
 
             streaming_parallelisms.into_keys().collect()
->>>>>>> 07eb5820
         };
 
         let workers = self
