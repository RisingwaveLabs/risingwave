// Copyright 2024 RisingWave Labs
//
// Licensed under the Apache License, Version 2.0 (the "License");
// you may not use this file except in compliance with the License.
// You may obtain a copy of the License at
//
//     http://www.apache.org/licenses/LICENSE-2.0
//
// Unless required by applicable law or agreed to in writing, software
// distributed under the License is distributed on an "AS IS" BASIS,
// WITHOUT WARRANTIES OR CONDITIONS OF ANY KIND, either express or implied.
// See the License for the specific language governing permissions and
// limitations under the License.

use std::cmp::{min, Ordering};
use std::collections::hash_map::DefaultHasher;
use std::collections::{BTreeMap, BTreeSet, HashMap, HashSet, VecDeque};
use std::hash::{Hash, Hasher};
use std::iter::repeat;
use std::sync::Arc;
use std::time::Duration;

use anyhow::{anyhow, Context};
use futures::future::try_join_all;
use itertools::Itertools;
use num_integer::Integer;
use num_traits::abs;
use risingwave_common::bail;
use risingwave_common::bitmap::{Bitmap, BitmapBuilder};
use risingwave_common::catalog::{DatabaseId, TableId};
use risingwave_common::hash::ActorMapping;
use risingwave_common::util::iter_util::ZipEqDebug;
use risingwave_meta_model::{actor, fragment, ObjectId, WorkerId};
use risingwave_pb::common::{PbActorLocation, WorkerNode, WorkerType};
use risingwave_pb::meta::subscribe_response::{Info, Operation};
use risingwave_pb::meta::table_fragments::actor_status::ActorState;
use risingwave_pb::meta::table_fragments::fragment::{
    FragmentDistributionType, PbFragmentDistributionType,
};
use risingwave_pb::meta::table_fragments::{self, ActorStatus, PbFragment, State};
use risingwave_pb::meta::FragmentWorkerSlotMappings;
use risingwave_pb::stream_plan::stream_node::NodeBody;
use risingwave_pb::stream_plan::{
    Dispatcher, DispatcherType, FragmentTypeFlag, PbDispatcher, PbStreamActor, StreamNode,
};
use thiserror_ext::AsReport;
use tokio::sync::oneshot::Receiver;
use tokio::sync::{oneshot, RwLock, RwLockReadGuard, RwLockWriteGuard};
use tokio::task::JoinHandle;
use tokio::time::{Instant, MissedTickBehavior};

use crate::barrier::{Command, Reschedule};
use crate::controller::scale::RescheduleWorkingSet;
use crate::manager::{LocalNotification, MetaSrvEnv, MetadataManager};
use crate::model::{ActorId, DispatcherId, FragmentId, TableParallelism};
use crate::serving::{
    to_deleted_fragment_worker_slot_mapping, to_fragment_worker_slot_mapping, ServingVnodeMapping,
};
use crate::stream::{GlobalStreamManager, SourceManagerRef};
use crate::{MetaError, MetaResult};

#[derive(Debug, Clone, Eq, PartialEq)]
pub struct WorkerReschedule {
    pub worker_actor_diff: BTreeMap<WorkerId, isize>,
}

pub struct CustomFragmentInfo {
    pub fragment_id: u32,
    pub fragment_type_mask: u32,
    pub distribution_type: PbFragmentDistributionType,
    pub state_table_ids: Vec<u32>,
    pub upstream_fragment_ids: Vec<u32>,
    pub actor_template: PbStreamActor,
    pub actors: Vec<CustomActorInfo>,
}

#[derive(Default, Clone)]
pub struct CustomActorInfo {
    pub actor_id: u32,
    pub fragment_id: u32,
    pub dispatcher: Vec<Dispatcher>,
    pub upstream_actor_id: Vec<u32>,
    /// `None` if singleton.
    pub vnode_bitmap: Option<Bitmap>,
}

impl From<&PbStreamActor> for CustomActorInfo {
    fn from(
        PbStreamActor {
            actor_id,
            fragment_id,
            dispatcher,
            upstream_actor_id,
            vnode_bitmap,
            ..
        }: &PbStreamActor,
    ) -> Self {
        CustomActorInfo {
            actor_id: *actor_id,
            fragment_id: *fragment_id,
            dispatcher: dispatcher.clone(),
            upstream_actor_id: upstream_actor_id.clone(),
            vnode_bitmap: vnode_bitmap.as_ref().map(Bitmap::from),
        }
    }
}

impl From<&PbFragment> for CustomFragmentInfo {
    fn from(fragment: &PbFragment) -> Self {
        CustomFragmentInfo {
            fragment_id: fragment.fragment_id,
            fragment_type_mask: fragment.fragment_type_mask,
            distribution_type: fragment.distribution_type(),
            state_table_ids: fragment.state_table_ids.clone(),
            upstream_fragment_ids: fragment.upstream_fragment_ids.clone(),
            actor_template: fragment
                .actors
                .first()
                .cloned()
                .expect("no actor in fragment"),
            actors: fragment
                .actors
                .iter()
                .map(CustomActorInfo::from)
                .sorted_by(|actor_a, actor_b| actor_a.actor_id.cmp(&actor_b.actor_id))
                .collect(),
        }
    }
}

impl CustomFragmentInfo {
    pub fn get_fragment_type_mask(&self) -> u32 {
        self.fragment_type_mask
    }

    pub fn distribution_type(&self) -> FragmentDistributionType {
        self.distribution_type
    }
}

use educe::Educe;

use crate::controller::id::IdCategory;
use crate::controller::utils::filter_workers_by_resource_group;

// The debug implementation is arbitrary. Just used in debug logs.
#[derive(Educe)]
#[educe(Debug)]
pub struct RescheduleContext {
    /// Meta information for all Actors
    #[educe(Debug(ignore))]
    actor_map: HashMap<ActorId, CustomActorInfo>,
    /// Status of all Actors, used to find the location of the `Actor`
    actor_status: BTreeMap<ActorId, WorkerId>,
    /// Meta information of all `Fragment`, used to find the `Fragment`'s `Actor`
    #[educe(Debug(ignore))]
    fragment_map: HashMap<FragmentId, CustomFragmentInfo>,
    /// Index of all `Actor` upstreams, specific to `Dispatcher`
    upstream_dispatchers: HashMap<ActorId, Vec<(FragmentId, DispatcherId, DispatcherType)>>,
    /// Fragments with `StreamSource`
    stream_source_fragment_ids: HashSet<FragmentId>,
    /// Fragments with `StreamSourceBackfill` and the corresponding upstream source fragment
    stream_source_backfill_fragment_ids: HashMap<FragmentId, FragmentId>,
    /// Target fragments in `NoShuffle` relation
    no_shuffle_target_fragment_ids: HashSet<FragmentId>,
    /// Source fragments in `NoShuffle` relation
    no_shuffle_source_fragment_ids: HashSet<FragmentId>,
    // index for dispatcher type from upstream fragment to downstream fragment
    fragment_dispatcher_map: HashMap<FragmentId, HashMap<FragmentId, DispatcherType>>,
}

impl RescheduleContext {
    fn actor_id_to_worker_id(&self, actor_id: &ActorId) -> MetaResult<WorkerId> {
        self.actor_status
            .get(actor_id)
            .cloned()
            .ok_or_else(|| anyhow!("could not find worker for actor {}", actor_id).into())
    }
}

/// This function provides an simple balancing method
/// The specific process is as follows
///
/// 1. Calculate the number of target actors, and calculate the average value and the remainder, and
///    use the average value as expected.
///
/// 2. Filter out the actor to be removed and the actor to be retained, and sort them from largest
///    to smallest (according to the number of virtual nodes held).
///
/// 3. Calculate their balance, 1) For the actors to be removed, the number of virtual nodes per
///    actor is the balance. 2) For retained actors, the number of virtual nodes - expected is the
///    balance. 3) For newly created actors, -expected is the balance (always negative).
///
/// 4. Allocate the remainder, high priority to newly created nodes.
///
/// 5. After that, merge removed, retained and created into a queue, with the head of the queue
///    being the source, and move the virtual nodes to the destination at the end of the queue.
///
/// This can handle scale in, scale out, migration, and simultaneous scaling with as much affinity
/// as possible.
///
/// Note that this function can only rebalance actors whose `vnode_bitmap` is not `None`, in other
/// words, for `Fragment` of `FragmentDistributionType::Single`, using this function will cause
/// assert to fail and should be skipped from the upper level.
///
/// The return value is the bitmap distribution after scaling, which covers all virtual node indexes
pub fn rebalance_actor_vnode(
    actors: &[CustomActorInfo],
    actors_to_remove: &BTreeSet<ActorId>,
    actors_to_create: &BTreeSet<ActorId>,
) -> HashMap<ActorId, Bitmap> {
    let actor_ids: BTreeSet<_> = actors.iter().map(|actor| actor.actor_id).collect();

    assert_eq!(actors_to_remove.difference(&actor_ids).count(), 0);
    assert_eq!(actors_to_create.intersection(&actor_ids).count(), 0);

    assert!(actors.len() >= actors_to_remove.len());

    let target_actor_count = actors.len() - actors_to_remove.len() + actors_to_create.len();
    assert!(target_actor_count > 0);

    // `vnode_bitmap` must be set on distributed fragments.
    let vnode_count = actors[0]
        .vnode_bitmap
        .as_ref()
        .expect("vnode bitmap unset")
        .len();

    // represents the balance of each actor, used to sort later
    #[derive(Debug)]
    struct Balance {
        actor_id: ActorId,
        balance: i32,
        builder: BitmapBuilder,
    }
    let (expected, mut remain) = vnode_count.div_rem(&target_actor_count);

    tracing::debug!(
        "expected {}, remain {}, prev actors {}, target actors {}",
        expected,
        remain,
        actors.len(),
        target_actor_count,
    );

    let (mut removed, mut rest): (Vec<_>, Vec<_>) = actors
        .iter()
        .map(|actor| {
            (
                actor.actor_id as ActorId,
                actor.vnode_bitmap.clone().expect("vnode bitmap unset"),
            )
        })
        .partition(|(actor_id, _)| actors_to_remove.contains(actor_id));

    let order_by_bitmap_desc =
        |(id_a, bitmap_a): &(ActorId, Bitmap), (id_b, bitmap_b): &(ActorId, Bitmap)| -> Ordering {
            bitmap_a
                .count_ones()
                .cmp(&bitmap_b.count_ones())
                .reverse()
                .then(id_a.cmp(id_b))
        };

    let builder_from_bitmap = |bitmap: &Bitmap| -> BitmapBuilder {
        let mut builder = BitmapBuilder::default();
        builder.append_bitmap(bitmap);
        builder
    };

    let (prev_expected, _) = vnode_count.div_rem(&actors.len());

    let prev_remain = removed
        .iter()
        .map(|(_, bitmap)| {
            assert!(bitmap.count_ones() >= prev_expected);
            bitmap.count_ones() - prev_expected
        })
        .sum::<usize>();

    removed.sort_by(order_by_bitmap_desc);
    rest.sort_by(order_by_bitmap_desc);

    let removed_balances = removed.into_iter().map(|(actor_id, bitmap)| Balance {
        actor_id,
        balance: bitmap.count_ones() as i32,
        builder: builder_from_bitmap(&bitmap),
    });

    let mut rest_balances = rest
        .into_iter()
        .map(|(actor_id, bitmap)| Balance {
            actor_id,
            balance: bitmap.count_ones() as i32 - expected as i32,
            builder: builder_from_bitmap(&bitmap),
        })
        .collect_vec();

    let mut created_balances = actors_to_create
        .iter()
        .map(|actor_id| Balance {
            actor_id: *actor_id,
            balance: -(expected as i32),
            builder: BitmapBuilder::zeroed(vnode_count),
        })
        .collect_vec();

    for balance in created_balances
        .iter_mut()
        .rev()
        .take(prev_remain)
        .chain(rest_balances.iter_mut())
    {
        if remain > 0 {
            balance.balance -= 1;
            remain -= 1;
        }
    }

    // consume the rest `remain`
    for balance in &mut created_balances {
        if remain > 0 {
            balance.balance -= 1;
            remain -= 1;
        }
    }

    assert_eq!(remain, 0);

    let mut v: VecDeque<_> = removed_balances
        .chain(rest_balances)
        .chain(created_balances)
        .collect();

    // We will return the full bitmap here after rebalancing,
    // if we want to return only the changed actors, filter balance = 0 here
    let mut result = HashMap::with_capacity(target_actor_count);

    for balance in &v {
        tracing::debug!(
            "actor {:5}\tbalance {:5}\tR[{:5}]\tC[{:5}]",
            balance.actor_id,
            balance.balance,
            actors_to_remove.contains(&balance.actor_id),
            actors_to_create.contains(&balance.actor_id)
        );
    }

    while !v.is_empty() {
        if v.len() == 1 {
            let single = v.pop_front().unwrap();
            assert_eq!(single.balance, 0);
            if !actors_to_remove.contains(&single.actor_id) {
                result.insert(single.actor_id, single.builder.finish());
            }

            continue;
        }

        let mut src = v.pop_front().unwrap();
        let mut dst = v.pop_back().unwrap();

        let n = min(abs(src.balance), abs(dst.balance));

        let mut moved = 0;
        for idx in (0..vnode_count).rev() {
            if moved >= n {
                break;
            }

            if src.builder.is_set(idx) {
                src.builder.set(idx, false);
                assert!(!dst.builder.is_set(idx));
                dst.builder.set(idx, true);
                moved += 1;
            }
        }

        src.balance -= n;
        dst.balance += n;

        if src.balance != 0 {
            v.push_front(src);
        } else if !actors_to_remove.contains(&src.actor_id) {
            result.insert(src.actor_id, src.builder.finish());
        }

        if dst.balance != 0 {
            v.push_back(dst);
        } else {
            result.insert(dst.actor_id, dst.builder.finish());
        }
    }

    result
}

#[derive(Debug, Clone, Copy)]
pub struct RescheduleOptions {
    /// Whether to resolve the upstream of `NoShuffle` when scaling. It will check whether all the reschedules in the no shuffle dependency tree are corresponding, and rewrite them to the root of the no shuffle dependency tree.
    pub resolve_no_shuffle_upstream: bool,

    /// Whether to skip creating new actors. If it is true, the scaling-out actors will not be created.
    pub skip_create_new_actors: bool,
}

pub type ScaleControllerRef = Arc<ScaleController>;

pub struct ScaleController {
    pub metadata_manager: MetadataManager,

    pub source_manager: SourceManagerRef,

    pub env: MetaSrvEnv,

    /// We will acquire lock during DDL to prevent scaling operations on jobs that are in the creating state.
    /// e.g., a MV cannot be rescheduled during foreground backfill.
    pub reschedule_lock: RwLock<()>,
}

impl ScaleController {
    pub fn new(
        metadata_manager: &MetadataManager,
        source_manager: SourceManagerRef,
        env: MetaSrvEnv,
    ) -> Self {
        Self {
            metadata_manager: metadata_manager.clone(),
            source_manager,
            env,
            reschedule_lock: RwLock::new(()),
        }
    }

    pub async fn integrity_check(&self) -> MetaResult<()> {
        self.metadata_manager
            .catalog_controller
            .integrity_check()
            .await
    }

    /// Build the context for rescheduling and do some validation for the request.
    async fn build_reschedule_context(
        &self,
        reschedule: &mut HashMap<FragmentId, WorkerReschedule>,
        options: RescheduleOptions,
        table_parallelisms: &mut HashMap<TableId, TableParallelism>,
    ) -> MetaResult<RescheduleContext> {
        let worker_nodes: HashMap<WorkerId, WorkerNode> = self
            .metadata_manager
            .list_active_streaming_compute_nodes()
            .await?
            .into_iter()
            .map(|worker_node| (worker_node.id as _, worker_node))
            .collect();

        if worker_nodes.is_empty() {
            bail!("no available compute node in the cluster");
        }

        // Check if we are trying to move a fragment to a node marked as unschedulable
        let unschedulable_worker_ids: HashSet<_> = worker_nodes
            .values()
            .filter(|w| {
                w.property
                    .as_ref()
                    .map(|property| property.is_unschedulable)
                    .unwrap_or(false)
            })
            .map(|worker| worker.id as WorkerId)
            .collect();

        for (fragment_id, reschedule) in &*reschedule {
            for (worker_id, change) in &reschedule.worker_actor_diff {
                if unschedulable_worker_ids.contains(worker_id) && change.is_positive() {
                    bail!(
                        "unable to move fragment {} to unschedulable worker {}",
                        fragment_id,
                        worker_id
                    );
                }
            }
        }

        // FIXME: the same as anther place calling `list_table_fragments` in scaling.
        // Index for StreamActor
        let mut actor_map = HashMap::new();
        // Index for Fragment
        let mut fragment_map = HashMap::new();
        // Index for actor status, including actor's worker id
        let mut actor_status = BTreeMap::new();
        let mut fragment_state = HashMap::new();
        let mut fragment_to_table = HashMap::new();

        async fn fulfill_index_by_fragment_ids(
            actor_map: &mut HashMap<u32, CustomActorInfo>,
            fragment_map: &mut HashMap<FragmentId, CustomFragmentInfo>,
            actor_status: &mut BTreeMap<ActorId, WorkerId>,
            fragment_state: &mut HashMap<FragmentId, State>,
            fragment_to_table: &mut HashMap<FragmentId, TableId>,
            mgr: &MetadataManager,
            fragment_ids: Vec<risingwave_meta_model::FragmentId>,
        ) -> Result<(), MetaError> {
            let RescheduleWorkingSet {
                fragments,
                actors,
                mut actor_dispatchers,
                fragment_downstreams: _,
                fragment_upstreams: _,
                related_jobs,
                job_resource_groups: _job_resource_groups,
            } = mgr
                .catalog_controller
                .resolve_working_set_for_reschedule_fragments(fragment_ids)
                .await?;

            let mut fragment_actors: HashMap<
                risingwave_meta_model::FragmentId,
                Vec<CustomActorInfo>,
            > = HashMap::new();

            let mut expr_contexts = HashMap::new();
            for (
                _,
                actor::Model {
                    actor_id,
                    fragment_id,
                    status: _,
                    splits: _,
                    worker_id,
                    upstream_actor_ids,
                    vnode_bitmap,
                    expr_context,
                },
            ) in actors
            {
                let dispatchers = actor_dispatchers
                    .remove(&actor_id)
                    .unwrap_or_default()
                    .into_iter()
                    .map(PbDispatcher::from)
                    .collect();

                let actor_info = CustomActorInfo {
                    actor_id: actor_id as _,
                    fragment_id: fragment_id as _,
                    dispatcher: dispatchers,
                    upstream_actor_id: upstream_actor_ids
                        .into_inner()
                        .values()
                        .flatten()
                        .map(|id| *id as _)
                        .collect(),
                    vnode_bitmap: vnode_bitmap.map(|b| Bitmap::from(&b.to_protobuf())),
                };

                actor_map.insert(actor_id as _, actor_info.clone());

                fragment_actors
                    .entry(fragment_id as _)
                    .or_default()
                    .push(actor_info);

                actor_status.insert(actor_id as _, worker_id as WorkerId);

                expr_contexts.insert(actor_id as u32, expr_context);
            }

            for (
                _,
                fragment::Model {
                    fragment_id,
                    job_id,
                    fragment_type_mask,
                    distribution_type,
                    stream_node,
                    state_table_ids,
                    upstream_fragment_id,
                    vnode_count: _,
                },
            ) in fragments
            {
                let actors = fragment_actors
                    .remove(&(fragment_id as _))
                    .unwrap_or_default();

                let CustomActorInfo {
                    actor_id,
                    fragment_id,
                    dispatcher,
                    upstream_actor_id,
                    vnode_bitmap,
                } = actors.first().unwrap().clone();

                let (related_job, job_definition) =
                    related_jobs.get(&job_id).expect("job not found");

                let fragment = CustomFragmentInfo {
                    fragment_id: fragment_id as _,
                    fragment_type_mask: fragment_type_mask as _,
                    distribution_type: distribution_type.into(),
                    state_table_ids: state_table_ids.into_u32_array(),
                    upstream_fragment_ids: upstream_fragment_id.into_u32_array(),
                    actor_template: PbStreamActor {
                        nodes: Some(stream_node.to_protobuf()),
                        actor_id,
                        fragment_id: fragment_id as _,
                        dispatcher,
                        upstream_actor_id,
                        vnode_bitmap: vnode_bitmap.map(|b| b.to_protobuf()),
                        mview_definition: job_definition.to_owned(),
                        expr_context: expr_contexts
                            .get(&actor_id)
                            .cloned()
                            .map(|expr_context| expr_context.to_protobuf()),
                    },
                    actors,
                };

                fragment_map.insert(fragment_id as _, fragment);

                fragment_to_table.insert(fragment_id as _, TableId::from(job_id as u32));

                fragment_state.insert(
                    fragment_id,
                    table_fragments::PbState::from(related_job.job_status),
                );
            }
            Ok(())
        }
        let fragment_ids = reschedule.keys().map(|id| *id as _).collect();

        fulfill_index_by_fragment_ids(
            &mut actor_map,
            &mut fragment_map,
            &mut actor_status,
            &mut fragment_state,
            &mut fragment_to_table,
            &self.metadata_manager,
            fragment_ids,
        )
        .await?;

        // NoShuffle relation index
        let mut no_shuffle_source_fragment_ids = HashSet::new();
        let mut no_shuffle_target_fragment_ids = HashSet::new();

        Self::build_no_shuffle_relation_index(
            &actor_map,
            &mut no_shuffle_source_fragment_ids,
            &mut no_shuffle_target_fragment_ids,
        );

        if options.resolve_no_shuffle_upstream {
            let original_reschedule_keys = reschedule.keys().cloned().collect();

            Self::resolve_no_shuffle_upstream_fragments(
                reschedule,
                &fragment_map,
                &no_shuffle_source_fragment_ids,
                &no_shuffle_target_fragment_ids,
            )?;

            if !table_parallelisms.is_empty() {
                // We need to reiterate through the NO_SHUFFLE dependencies in order to ascertain which downstream table the custom modifications of the table have been propagated from.
                Self::resolve_no_shuffle_upstream_tables(
                    original_reschedule_keys,
                    &fragment_map,
                    &no_shuffle_source_fragment_ids,
                    &no_shuffle_target_fragment_ids,
                    &fragment_to_table,
                    table_parallelisms,
                )?;
            }
        }

        let mut fragment_dispatcher_map = HashMap::new();
        Self::build_fragment_dispatcher_index(&actor_map, &mut fragment_dispatcher_map);

        // Then, we collect all available upstreams
        let mut upstream_dispatchers: HashMap<
            ActorId,
            Vec<(FragmentId, DispatcherId, DispatcherType)>,
        > = HashMap::new();
        for stream_actor in actor_map.values() {
            for dispatcher in &stream_actor.dispatcher {
                for downstream_actor_id in &dispatcher.downstream_actor_id {
                    upstream_dispatchers
                        .entry(*downstream_actor_id as ActorId)
                        .or_default()
                        .push((
                            stream_actor.fragment_id as FragmentId,
                            dispatcher.dispatcher_id as DispatcherId,
                            dispatcher.r#type(),
                        ));
                }
            }
        }

        let mut stream_source_fragment_ids = HashSet::new();
        let mut stream_source_backfill_fragment_ids = HashMap::new();
        let mut no_shuffle_reschedule = HashMap::new();
        for (fragment_id, WorkerReschedule { worker_actor_diff }) in &*reschedule {
            let fragment = fragment_map
                .get(fragment_id)
                .ok_or_else(|| anyhow!("fragment {fragment_id} does not exist"))?;

            // Check if the reschedule is supported.
            match fragment_state[fragment_id] {
                table_fragments::State::Unspecified => unreachable!(),
                state @ table_fragments::State::Initial
                | state @ table_fragments::State::Creating => {
                    bail!(
                        "the materialized view of fragment {fragment_id} is in state {}",
                        state.as_str_name()
                    )
                }
                table_fragments::State::Created => {}
            }

            if no_shuffle_target_fragment_ids.contains(fragment_id) {
                bail!("rescheduling NoShuffle downstream fragment (maybe Chain fragment) is forbidden, please use NoShuffle upstream fragment (like Materialized fragment) to scale");
            }

            // For the relation of NoShuffle (e.g. Materialize and Chain), we need a special
            // treatment because the upstream and downstream of NoShuffle are always 1-1
            // correspondence, so we need to clone the reschedule plan to the downstream of all
            // cascading relations.
            if no_shuffle_source_fragment_ids.contains(fragment_id) {
                // This fragment is a NoShuffle's upstream.
                let mut queue: VecDeque<_> = fragment_dispatcher_map
                    .get(fragment_id)
                    .unwrap()
                    .keys()
                    .cloned()
                    .collect();

                while let Some(downstream_id) = queue.pop_front() {
                    if !no_shuffle_target_fragment_ids.contains(&downstream_id) {
                        continue;
                    }

                    if let Some(downstream_fragments) = fragment_dispatcher_map.get(&downstream_id)
                    {
                        let no_shuffle_downstreams = downstream_fragments
                            .iter()
                            .filter(|(_, ty)| **ty == DispatcherType::NoShuffle)
                            .map(|(fragment_id, _)| fragment_id);

                        queue.extend(no_shuffle_downstreams.copied());
                    }

                    no_shuffle_reschedule.insert(
                        downstream_id,
                        WorkerReschedule {
                            worker_actor_diff: worker_actor_diff.clone(),
                        },
                    );
                }
            }

            if (fragment.get_fragment_type_mask() & FragmentTypeFlag::Source as u32) != 0 {
                let stream_node = fragment.actor_template.nodes.as_ref().unwrap();
                if stream_node.find_stream_source().is_some() {
                    stream_source_fragment_ids.insert(*fragment_id);
                }
            }

            // Check if the reschedule plan is valid.
            let current_worker_ids = fragment
                .actors
                .iter()
                .map(|a| actor_status.get(&a.actor_id).cloned().unwrap())
                .collect::<HashSet<_>>();

            for (removed, change) in worker_actor_diff {
                if !current_worker_ids.contains(removed) && change.is_negative() {
                    bail!(
                        "no actor on the worker {} of fragment {}",
                        removed,
                        fragment_id
                    );
                }
            }

            let added_actor_count: usize = worker_actor_diff
                .values()
                .filter(|change| change.is_positive())
                .cloned()
                .map(|change| change as usize)
                .sum();

            let removed_actor_count: usize = worker_actor_diff
                .values()
                .filter(|change| change.is_positive())
                .cloned()
                .map(|v| v.unsigned_abs())
                .sum();

            match fragment.distribution_type() {
                FragmentDistributionType::Hash => {
                    if fragment.actors.len() + added_actor_count <= removed_actor_count {
                        bail!("can't remove all actors from fragment {}", fragment_id);
                    }
                }
                FragmentDistributionType::Single => {
                    if added_actor_count != removed_actor_count {
                        bail!("single distribution fragment only support migration");
                    }
                }
                FragmentDistributionType::Unspecified => unreachable!(),
            }
        }

        if !no_shuffle_reschedule.is_empty() {
            tracing::info!(
                "reschedule plan rewritten with NoShuffle reschedule {:?}",
                no_shuffle_reschedule
            );

            for noshuffle_downstream in no_shuffle_reschedule.keys() {
                let fragment = fragment_map.get(noshuffle_downstream).unwrap();
                // SourceScan is always a NoShuffle downstream, rescheduled together with the upstream Source.
                if (fragment.get_fragment_type_mask() & FragmentTypeFlag::SourceScan as u32) != 0 {
                    let stream_node = fragment.actor_template.nodes.as_ref().unwrap();
                    if let Some((_source_id, upstream_source_fragment_id)) =
                        stream_node.find_source_backfill()
                    {
                        stream_source_backfill_fragment_ids
                            .insert(fragment.fragment_id, upstream_source_fragment_id);
                    }
                }
            }
        }

        // Modifications for NoShuffle downstream.
        reschedule.extend(no_shuffle_reschedule.into_iter());

        Ok(RescheduleContext {
            actor_map,
            actor_status,
            fragment_map,
            upstream_dispatchers,
            stream_source_fragment_ids,
            stream_source_backfill_fragment_ids,
            no_shuffle_target_fragment_ids,
            no_shuffle_source_fragment_ids,
            fragment_dispatcher_map,
        })
    }

    /// From the high-level [`WorkerReschedule`] to the low-level reschedule plan [`Reschedule`].
    ///
    /// Returns `(reschedule_fragment, applied_reschedules)`
    /// - `reschedule_fragment`: the generated reschedule plan
    /// - `applied_reschedules`: the changes that need to be updated to the meta store (`pre_apply_reschedules`, only for V1).
    ///
    /// In [normal process of scaling](`GlobalStreamManager::reschedule_actors`), we use the returned values to
    /// build a [`Command::RescheduleFragment`], which will then flows through the barrier mechanism to perform scaling.
    /// Meta store is updated after the barrier is collected.
    ///
    /// During recovery, we don't need the barrier mechanism, and can directly use the returned values to update meta.
    pub(crate) async fn analyze_reschedule_plan(
        &self,
        mut reschedules: HashMap<FragmentId, WorkerReschedule>,
        options: RescheduleOptions,
        table_parallelisms: &mut HashMap<TableId, TableParallelism>,
    ) -> MetaResult<HashMap<FragmentId, Reschedule>> {
        tracing::debug!("build_reschedule_context, reschedules: {:#?}", reschedules);
        let ctx = self
            .build_reschedule_context(&mut reschedules, options, table_parallelisms)
            .await?;
        tracing::debug!("reschedule context: {:#?}", ctx);
        let reschedules = reschedules;

        // Here, the plan for both upstream and downstream of the NO_SHUFFLE Fragment should already have been populated.

        // Index of actors to create/remove
        // Fragment Id => ( Actor Id => Worker Id )
        let (fragment_actors_to_remove, fragment_actors_to_create) =
            self.arrange_reschedules(&reschedules, &ctx)?;

        let mut fragment_actor_bitmap = HashMap::new();
        for fragment_id in reschedules.keys() {
            if ctx.no_shuffle_target_fragment_ids.contains(fragment_id) {
                // skipping chain fragment, we need to clone the upstream materialize fragment's
                // mapping later
                continue;
            }

            let actors_to_create = fragment_actors_to_create
                .get(fragment_id)
                .map(|map| map.iter().map(|(actor_id, _)| *actor_id).collect())
                .unwrap_or_default();

            let actors_to_remove = fragment_actors_to_remove
                .get(fragment_id)
                .map(|map| map.iter().map(|(actor_id, _)| *actor_id).collect())
                .unwrap_or_default();

            let fragment = ctx.fragment_map.get(fragment_id).unwrap();

            match fragment.distribution_type() {
                FragmentDistributionType::Single => {
                    // Skip re-balancing action for single distribution (always None)
                    fragment_actor_bitmap
                        .insert(fragment.fragment_id as FragmentId, Default::default());
                }
                FragmentDistributionType::Hash => {
                    let actor_vnode = rebalance_actor_vnode(
                        &fragment.actors,
                        &actors_to_remove,
                        &actors_to_create,
                    );

                    fragment_actor_bitmap.insert(fragment.fragment_id as FragmentId, actor_vnode);
                }

                FragmentDistributionType::Unspecified => unreachable!(),
            }
        }

        // Index for fragment -> { actor -> worker_id } after reschedule.
        // Since we need to organize the upstream and downstream relationships of NoShuffle,
        // we need to organize the actor distribution after a scaling.
        let mut fragment_actors_after_reschedule = HashMap::with_capacity(reschedules.len());
        for fragment_id in reschedules.keys() {
            let fragment = ctx.fragment_map.get(fragment_id).unwrap();
            let mut new_actor_ids = BTreeMap::new();
            for actor in &fragment.actors {
                if let Some(actors_to_remove) = fragment_actors_to_remove.get(fragment_id) {
                    if actors_to_remove.contains_key(&actor.actor_id) {
                        continue;
                    }
                }
                let worker_id = ctx.actor_id_to_worker_id(&actor.actor_id)?;
                new_actor_ids.insert(actor.actor_id as ActorId, worker_id);
            }

            if let Some(actors_to_create) = fragment_actors_to_create.get(fragment_id) {
                for (actor_id, worker_id) in actors_to_create {
                    new_actor_ids.insert(*actor_id, *worker_id);
                }
            }

            assert!(
                !new_actor_ids.is_empty(),
                "should be at least one actor in fragment {} after rescheduling",
                fragment_id
            );

            fragment_actors_after_reschedule.insert(*fragment_id, new_actor_ids);
        }

        let fragment_actors_after_reschedule = fragment_actors_after_reschedule;

        // In order to maintain consistency with the original structure, the upstream and downstream
        // actors of NoShuffle need to be in the same worker slot and hold the same virtual nodes,
        // so for the actors after the upstream re-balancing, since we have sorted the actors of the same fragment by id on all workers,
        // we can identify the corresponding upstream actor with NO_SHUFFLE.
        // NOTE: There should be more asserts here to ensure correctness.
        fn arrange_no_shuffle_relation(
            ctx: &RescheduleContext,
            fragment_id: &FragmentId,
            upstream_fragment_id: &FragmentId,
            fragment_actors_after_reschedule: &HashMap<FragmentId, BTreeMap<ActorId, WorkerId>>,
            actor_group_map: &mut HashMap<ActorId, (FragmentId, ActorId)>,
            fragment_updated_bitmap: &mut HashMap<FragmentId, HashMap<ActorId, Bitmap>>,
            no_shuffle_upstream_actor_map: &mut HashMap<ActorId, HashMap<FragmentId, ActorId>>,
            no_shuffle_downstream_actors_map: &mut HashMap<ActorId, HashMap<FragmentId, ActorId>>,
        ) {
            if !ctx.no_shuffle_target_fragment_ids.contains(fragment_id) {
                return;
            }

            let fragment = &ctx.fragment_map[fragment_id];

            let upstream_fragment = &ctx.fragment_map[upstream_fragment_id];

            // build actor group map
            for upstream_actor in &upstream_fragment.actors {
                for dispatcher in &upstream_actor.dispatcher {
                    if let DispatcherType::NoShuffle = dispatcher.get_type().unwrap() {
                        let downstream_actor_id =
                            *dispatcher.downstream_actor_id.iter().exactly_one().unwrap();

                        // upstream is root
                        if !ctx
                            .no_shuffle_target_fragment_ids
                            .contains(upstream_fragment_id)
                        {
                            actor_group_map.insert(
                                upstream_actor.actor_id,
                                (upstream_fragment.fragment_id, upstream_actor.actor_id),
                            );
                            actor_group_map.insert(
                                downstream_actor_id,
                                (upstream_fragment.fragment_id, upstream_actor.actor_id),
                            );
                        } else {
                            let root_actor_id = actor_group_map[&upstream_actor.actor_id];

                            actor_group_map.insert(downstream_actor_id, root_actor_id);
                        }
                    }
                }
            }

            // If the upstream is a Singleton Fragment, there will be no Bitmap changes
            let upstream_fragment_bitmap = fragment_updated_bitmap
                .get(upstream_fragment_id)
                .cloned()
                .unwrap_or_default();

            // Question: Is it possible to have Hash Distribution Fragment but the Actor's bitmap remains unchanged?
            if upstream_fragment.distribution_type() == FragmentDistributionType::Single {
                assert!(
                    upstream_fragment_bitmap.is_empty(),
                    "single fragment should have no bitmap updates"
                );
            }

            let upstream_fragment_actor_map = fragment_actors_after_reschedule
                .get(upstream_fragment_id)
                .cloned()
                .unwrap();

            let fragment_actor_map = fragment_actors_after_reschedule
                .get(fragment_id)
                .cloned()
                .unwrap();

            let mut worker_reverse_index: HashMap<WorkerId, BTreeSet<_>> = HashMap::new();

            // first, find existing actor bitmap, copy them
            let mut fragment_bitmap = HashMap::new();

            for (actor_id, worker_id) in &fragment_actor_map {
                if let Some((root_fragment, root_actor_id)) = actor_group_map.get(actor_id) {
                    let root_bitmap = fragment_updated_bitmap
                        .get(root_fragment)
                        .expect("root fragment bitmap not found")
                        .get(root_actor_id)
                        .cloned()
                        .expect("root actor bitmap not found");

                    // Copy the bitmap
                    fragment_bitmap.insert(*actor_id, root_bitmap);

                    no_shuffle_upstream_actor_map
                        .entry(*actor_id as ActorId)
                        .or_default()
                        .insert(*upstream_fragment_id, *root_actor_id);
                    no_shuffle_downstream_actors_map
                        .entry(*root_actor_id)
                        .or_default()
                        .insert(*fragment_id, *actor_id);
                } else {
                    worker_reverse_index
                        .entry(*worker_id)
                        .or_default()
                        .insert(*actor_id);
                }
            }

            let mut upstream_worker_reverse_index: HashMap<WorkerId, BTreeSet<_>> = HashMap::new();

            for (actor_id, worker_id) in &upstream_fragment_actor_map {
                if !actor_group_map.contains_key(actor_id) {
                    upstream_worker_reverse_index
                        .entry(*worker_id)
                        .or_default()
                        .insert(*actor_id);
                }
            }

            // then, find the rest of the actors and copy the bitmap
            for (worker_id, actor_ids) in worker_reverse_index {
                let upstream_actor_ids = upstream_worker_reverse_index
                    .get(&worker_id)
                    .unwrap()
                    .clone();

                assert_eq!(actor_ids.len(), upstream_actor_ids.len());

                for (actor_id, upstream_actor_id) in actor_ids
                    .into_iter()
                    .zip_eq_debug(upstream_actor_ids.into_iter())
                {
                    match upstream_fragment_bitmap.get(&upstream_actor_id).cloned() {
                        None => {
                            // single fragment should have no bitmap updates (same as upstream)
                            assert_eq!(
                                upstream_fragment.distribution_type(),
                                FragmentDistributionType::Single
                            );
                        }
                        Some(bitmap) => {
                            // Copy the bitmap
                            fragment_bitmap.insert(actor_id, bitmap);
                        }
                    }

                    no_shuffle_upstream_actor_map
                        .entry(actor_id as ActorId)
                        .or_default()
                        .insert(*upstream_fragment_id, upstream_actor_id);
                    no_shuffle_downstream_actors_map
                        .entry(upstream_actor_id)
                        .or_default()
                        .insert(*fragment_id, actor_id);
                }
            }

            match fragment.distribution_type() {
                FragmentDistributionType::Hash => {}
                FragmentDistributionType::Single => {
                    // single distribution should update nothing
                    assert!(fragment_bitmap.is_empty());
                }
                FragmentDistributionType::Unspecified => unreachable!(),
            }

            if let Err(e) = fragment_updated_bitmap.try_insert(*fragment_id, fragment_bitmap) {
                assert_eq!(
                    e.entry.get(),
                    &e.value,
                    "bitmaps derived from different no-shuffle upstreams mismatch"
                );
            }

            // Visit downstream fragments recursively.
            if let Some(downstream_fragments) = ctx.fragment_dispatcher_map.get(fragment_id) {
                let no_shuffle_downstreams = downstream_fragments
                    .iter()
                    .filter(|(_, ty)| **ty == DispatcherType::NoShuffle)
                    .map(|(fragment_id, _)| fragment_id);

                for downstream_fragment_id in no_shuffle_downstreams {
                    arrange_no_shuffle_relation(
                        ctx,
                        downstream_fragment_id,
                        fragment_id,
                        fragment_actors_after_reschedule,
                        actor_group_map,
                        fragment_updated_bitmap,
                        no_shuffle_upstream_actor_map,
                        no_shuffle_downstream_actors_map,
                    );
                }
            }
        }

        let mut no_shuffle_upstream_actor_map = HashMap::new();
        let mut no_shuffle_downstream_actors_map = HashMap::new();
        let mut actor_group_map = HashMap::new();
        // For all roots in the upstream and downstream dependency trees of NoShuffle, recursively
        // find all correspondences
        for fragment_id in reschedules.keys() {
            if ctx.no_shuffle_source_fragment_ids.contains(fragment_id)
                && !ctx.no_shuffle_target_fragment_ids.contains(fragment_id)
            {
                if let Some(downstream_fragments) = ctx.fragment_dispatcher_map.get(fragment_id) {
                    for downstream_fragment_id in downstream_fragments.keys() {
                        arrange_no_shuffle_relation(
                            &ctx,
                            downstream_fragment_id,
                            fragment_id,
                            &fragment_actors_after_reschedule,
                            &mut actor_group_map,
                            &mut fragment_actor_bitmap,
                            &mut no_shuffle_upstream_actor_map,
                            &mut no_shuffle_downstream_actors_map,
                        );
                    }
                }
            }
        }

        tracing::debug!("actor group map {:?}", actor_group_map);

        let mut new_created_actors = HashMap::new();
        for fragment_id in reschedules.keys() {
            let actors_to_create = fragment_actors_to_create
                .get(fragment_id)
                .cloned()
                .unwrap_or_default();

            let fragment = &ctx.fragment_map[fragment_id];

            assert!(!fragment.actors.is_empty());

            for (actor_to_create, sample_actor) in actors_to_create
                .iter()
                .zip_eq_debug(repeat(&fragment.actor_template).take(actors_to_create.len()))
            {
                let new_actor_id = actor_to_create.0;
                let mut new_actor = sample_actor.clone();

                // This should be assigned before the `modify_actor_upstream_and_downstream` call,
                // because we need to use the new actor id to find the upstream and
                // downstream in the NoShuffle relationship
                new_actor.actor_id = *new_actor_id;

                Self::modify_actor_upstream_and_downstream(
                    &ctx,
                    &fragment_actors_to_remove,
                    &fragment_actors_to_create,
                    &fragment_actor_bitmap,
                    &no_shuffle_upstream_actor_map,
                    &no_shuffle_downstream_actors_map,
                    &mut new_actor,
                )?;

                if let Some(bitmap) = fragment_actor_bitmap
                    .get(fragment_id)
                    .and_then(|actor_bitmaps| actor_bitmaps.get(new_actor_id))
                {
                    new_actor.vnode_bitmap = Some(bitmap.to_protobuf());
                }

                new_created_actors.insert(*new_actor_id, new_actor);
            }
        }

        // For stream source & source backfill fragments, we need to reallocate the splits.
        // Because we are in the Pause state, so it's no problem to reallocate
        let mut fragment_actor_splits = HashMap::new();
        for fragment_id in reschedules.keys() {
            let actors_after_reschedule = &fragment_actors_after_reschedule[fragment_id];

            if ctx.stream_source_fragment_ids.contains(fragment_id) {
                let fragment = &ctx.fragment_map[fragment_id];

                let prev_actor_ids = fragment
                    .actors
                    .iter()
                    .map(|actor| actor.actor_id)
                    .collect_vec();

                let curr_actor_ids = actors_after_reschedule.keys().cloned().collect_vec();

                let actor_splits = self
                    .source_manager
                    .migrate_splits_for_source_actors(
                        *fragment_id,
                        &prev_actor_ids,
                        &curr_actor_ids,
                    )
                    .await?;

                tracing::debug!(
                    "source actor splits: {:?}, fragment_id: {}",
                    actor_splits,
                    fragment_id
                );
                fragment_actor_splits.insert(*fragment_id, actor_splits);
            }
        }
        // We use 2 iterations to make sure source actors are migrated first, and then align backfill actors
        if !ctx.stream_source_backfill_fragment_ids.is_empty() {
            for fragment_id in reschedules.keys() {
                let actors_after_reschedule = &fragment_actors_after_reschedule[fragment_id];

                if let Some(upstream_source_fragment_id) =
                    ctx.stream_source_backfill_fragment_ids.get(fragment_id)
                {
                    let curr_actor_ids = actors_after_reschedule.keys().cloned().collect_vec();

                    let actor_splits = self.source_manager.migrate_splits_for_backfill_actors(
                        *fragment_id,
                        *upstream_source_fragment_id,
                        &curr_actor_ids,
                        &fragment_actor_splits,
                        &no_shuffle_upstream_actor_map,
                    )?;
                    tracing::debug!(
                        "source backfill actor splits: {:?}, fragment_id: {}",
                        actor_splits,
                        fragment_id
                    );
                    fragment_actor_splits.insert(*fragment_id, actor_splits);
                }
            }
        }

        // Generate fragment reschedule plan
        let mut reschedule_fragment: HashMap<FragmentId, Reschedule> =
            HashMap::with_capacity(reschedules.len());

        for (fragment_id, _) in reschedules {
            let mut actors_to_create: HashMap<_, Vec<_>> = HashMap::new();

            if let Some(actor_worker_maps) = fragment_actors_to_create.get(&fragment_id).cloned() {
                for (actor_id, worker_id) in actor_worker_maps {
                    actors_to_create
                        .entry(worker_id)
                        .or_default()
                        .push(actor_id);
                }
            }

            let actors_to_remove = fragment_actors_to_remove
                .get(&fragment_id)
                .cloned()
                .unwrap_or_default()
                .into_keys()
                .collect();

            let actors_after_reschedule = &fragment_actors_after_reschedule[&fragment_id];

            assert!(!actors_after_reschedule.is_empty());

            let fragment = &ctx.fragment_map[&fragment_id];

            let in_degree_types: HashSet<_> = fragment
                .upstream_fragment_ids
                .iter()
                .flat_map(|upstream_fragment_id| {
                    ctx.fragment_dispatcher_map
                        .get(upstream_fragment_id)
                        .and_then(|dispatcher_map| {
                            dispatcher_map.get(&fragment.fragment_id).cloned()
                        })
                })
                .collect();

            let upstream_dispatcher_mapping = match fragment.distribution_type() {
                FragmentDistributionType::Hash => {
                    if !in_degree_types.contains(&DispatcherType::Hash) {
                        None
                    } else {
                        // Changes of the bitmap must occur in the case of HashDistribution
                        Some(ActorMapping::from_bitmaps(
                            &fragment_actor_bitmap[&fragment_id],
                        ))
                    }
                }

                FragmentDistributionType::Single => {
                    assert!(fragment_actor_bitmap.get(&fragment_id).unwrap().is_empty());
                    None
                }
                FragmentDistributionType::Unspecified => unreachable!(),
            };

            let mut upstream_fragment_dispatcher_set = BTreeSet::new();

            for actor in &fragment.actors {
                if let Some(upstream_actor_tuples) = ctx.upstream_dispatchers.get(&actor.actor_id) {
                    for (upstream_fragment_id, upstream_dispatcher_id, upstream_dispatcher_type) in
                        upstream_actor_tuples
                    {
                        match upstream_dispatcher_type {
                            DispatcherType::Unspecified => unreachable!(),
                            DispatcherType::NoShuffle => {}
                            _ => {
                                upstream_fragment_dispatcher_set
                                    .insert((*upstream_fragment_id, *upstream_dispatcher_id));
                            }
                        }
                    }
                }
            }

            let downstream_fragment_ids = if let Some(downstream_fragments) =
                ctx.fragment_dispatcher_map.get(&fragment_id)
            {
                // Skip fragments' no-shuffle downstream, as there's no need to update the merger
                // (receiver) of a no-shuffle downstream
                downstream_fragments
                    .iter()
                    .filter(|(_, dispatcher_type)| *dispatcher_type != &DispatcherType::NoShuffle)
                    .map(|(fragment_id, _)| *fragment_id)
                    .collect_vec()
            } else {
                vec![]
            };

            let vnode_bitmap_updates = match fragment.distribution_type() {
                FragmentDistributionType::Hash => {
                    let mut vnode_bitmap_updates =
                        fragment_actor_bitmap.remove(&fragment_id).unwrap();

                    // We need to keep the bitmaps from changed actors only,
                    // otherwise the barrier will become very large with many actors
                    for actor_id in actors_after_reschedule.keys() {
                        assert!(vnode_bitmap_updates.contains_key(actor_id));

                        // retain actor
                        if let Some(actor) = ctx.actor_map.get(actor_id) {
                            let bitmap = vnode_bitmap_updates.get(actor_id).unwrap();

                            if let Some(prev_bitmap) = actor.vnode_bitmap.as_ref() {
                                if prev_bitmap.eq(bitmap) {
                                    vnode_bitmap_updates.remove(actor_id);
                                }
                            }
                        }
                    }

                    vnode_bitmap_updates
                }
                FragmentDistributionType::Single => HashMap::new(),
                FragmentDistributionType::Unspecified => unreachable!(),
            };

            let upstream_fragment_dispatcher_ids =
                upstream_fragment_dispatcher_set.into_iter().collect_vec();

            let actor_splits = fragment_actor_splits
                .get(&fragment_id)
                .cloned()
                .unwrap_or_default();

            reschedule_fragment.insert(
                fragment_id,
                Reschedule {
                    added_actors: actors_to_create,
                    removed_actors: actors_to_remove,
                    vnode_bitmap_updates,
                    upstream_fragment_dispatcher_ids,
                    upstream_dispatcher_mapping,
                    downstream_fragment_ids,
                    actor_splits,
                    newly_created_actors: vec![],
                },
            );
        }

        let mut fragment_created_actors = HashMap::new();
        for (fragment_id, actors_to_create) in &fragment_actors_to_create {
            let mut created_actors = HashMap::new();
            for (actor_id, worker_id) in actors_to_create {
                let actor = new_created_actors.get(actor_id).cloned().unwrap();
                created_actors.insert(
                    *actor_id,
                    (
                        actor,
                        ActorStatus {
                            location: PbActorLocation::from_worker(*worker_id as _),
                            state: ActorState::Inactive as i32,
                        },
                    ),
                );
            }

            fragment_created_actors.insert(*fragment_id, created_actors);
        }

        for (fragment_id, to_create) in &fragment_created_actors {
            let reschedule = reschedule_fragment.get_mut(fragment_id).unwrap();
            reschedule.newly_created_actors = to_create.values().cloned().collect();
        }
        tracing::debug!("analyze_reschedule_plan result: {:#?}", reschedule_fragment);

        Ok(reschedule_fragment)
    }

    #[expect(clippy::type_complexity)]
    fn arrange_reschedules(
        &self,
        reschedule: &HashMap<FragmentId, WorkerReschedule>,
        ctx: &RescheduleContext,
    ) -> MetaResult<(
        HashMap<FragmentId, BTreeMap<ActorId, WorkerId>>,
        HashMap<FragmentId, BTreeMap<ActorId, WorkerId>>,
    )> {
        let mut fragment_actors_to_remove = HashMap::with_capacity(reschedule.len());
        let mut fragment_actors_to_create = HashMap::with_capacity(reschedule.len());

        for (fragment_id, WorkerReschedule { worker_actor_diff }) in reschedule {
            let fragment = ctx.fragment_map.get(fragment_id).unwrap();

            // Actor Id => Worker Id
            let mut actors_to_remove = BTreeMap::new();
            let mut actors_to_create = BTreeMap::new();

            // NOTE(important): The value needs to be a BTreeSet to ensure that the actors on the worker are sorted in ascending order.
            let mut worker_to_actors = HashMap::new();

            for actor in &fragment.actors {
                let worker_id = ctx.actor_id_to_worker_id(&actor.actor_id).unwrap();
                worker_to_actors
                    .entry(worker_id)
                    .or_insert(BTreeSet::new())
                    .insert(actor.actor_id as ActorId);
            }

            let decreased_actor_count = worker_actor_diff
                .iter()
                .filter(|(_, change)| change.is_negative())
                .map(|(worker_id, change)| (worker_id, change.unsigned_abs()));

            for (worker_id, n) in decreased_actor_count {
                if let Some(actor_ids) = worker_to_actors.get(worker_id) {
                    if actor_ids.len() < n {
                        bail!("plan illegal, for fragment {}, worker {} only has {} actors, but needs to reduce {}",fragment_id, worker_id, actor_ids.len(), n);
                    }

                    let removed_actors: Vec<_> = actor_ids
                        .iter()
                        .skip(actor_ids.len().saturating_sub(n))
                        .cloned()
                        .collect();

                    for actor in removed_actors {
                        actors_to_remove.insert(actor, *worker_id);
                    }
                }
            }

            let increased_actor_count = worker_actor_diff
                .iter()
                .filter(|(_, change)| change.is_positive());

            for (worker, n) in increased_actor_count {
                for _ in 0..*n {
                    let id = self
                        .env
                        .id_gen_manager()
                        .generate_interval::<{ IdCategory::Actor }>(1)
                        as ActorId;
                    actors_to_create.insert(id, *worker);
                }
            }

            if !actors_to_remove.is_empty() {
                fragment_actors_to_remove.insert(*fragment_id as FragmentId, actors_to_remove);
            }

            if !actors_to_create.is_empty() {
                fragment_actors_to_create.insert(*fragment_id as FragmentId, actors_to_create);
            }
        }

        // sanity checking
        for actors_to_remove in fragment_actors_to_remove.values() {
            for actor_id in actors_to_remove.keys() {
                let actor = ctx.actor_map.get(actor_id).unwrap();
                for dispatcher in &actor.dispatcher {
                    if DispatcherType::NoShuffle == dispatcher.get_type().unwrap() {
                        let downstream_actor_id = dispatcher.downstream_actor_id.iter().exactly_one().expect("there should be only one downstream actor id in NO_SHUFFLE dispatcher");

                        let _should_exists = fragment_actors_to_remove
                            .get(&(dispatcher.dispatcher_id as FragmentId))
                            .expect("downstream fragment of NO_SHUFFLE relation should be in the removing map")
                            .get(downstream_actor_id)
                            .expect("downstream actor of NO_SHUFFLE relation should be in the removing map");
                    }
                }
            }
        }

        Ok((fragment_actors_to_remove, fragment_actors_to_create))
    }

    /// Modifies the upstream and downstream actors of the new created actor according to the
    /// overall changes, and is used to handle cascading updates
    fn modify_actor_upstream_and_downstream(
        ctx: &RescheduleContext,
        fragment_actors_to_remove: &HashMap<FragmentId, BTreeMap<ActorId, WorkerId>>,
        fragment_actors_to_create: &HashMap<FragmentId, BTreeMap<ActorId, WorkerId>>,
        fragment_actor_bitmap: &HashMap<FragmentId, HashMap<ActorId, Bitmap>>,
        no_shuffle_upstream_actor_map: &HashMap<ActorId, HashMap<FragmentId, ActorId>>,
        no_shuffle_downstream_actors_map: &HashMap<ActorId, HashMap<FragmentId, ActorId>>,
        new_actor: &mut PbStreamActor,
    ) -> MetaResult<()> {
        let fragment = &ctx.fragment_map[&new_actor.fragment_id];
        let mut applied_upstream_fragment_actor_ids = HashMap::new();

        for upstream_fragment_id in &fragment.upstream_fragment_ids {
            let upstream_dispatch_type = &ctx
                .fragment_dispatcher_map
                .get(upstream_fragment_id)
                .and_then(|map| map.get(&fragment.fragment_id))
                .unwrap();

            match upstream_dispatch_type {
                DispatcherType::Unspecified => unreachable!(),
                DispatcherType::Hash | DispatcherType::Broadcast | DispatcherType::Simple => {
                    let upstream_fragment = &ctx.fragment_map[upstream_fragment_id];
                    let mut upstream_actor_ids = upstream_fragment
                        .actors
                        .iter()
                        .map(|actor| actor.actor_id as ActorId)
                        .collect_vec();

                    if let Some(upstream_actors_to_remove) =
                        fragment_actors_to_remove.get(upstream_fragment_id)
                    {
                        upstream_actor_ids
                            .retain(|actor_id| !upstream_actors_to_remove.contains_key(actor_id));
                    }

                    if let Some(upstream_actors_to_create) =
                        fragment_actors_to_create.get(upstream_fragment_id)
                    {
                        upstream_actor_ids.extend(upstream_actors_to_create.keys().cloned());
                    }

                    applied_upstream_fragment_actor_ids.insert(
                        *upstream_fragment_id as FragmentId,
                        upstream_actor_ids.clone(),
                    );
                }
                DispatcherType::NoShuffle => {
                    let no_shuffle_upstream_actor_id = *no_shuffle_upstream_actor_map
                        .get(&new_actor.actor_id)
                        .and_then(|map| map.get(upstream_fragment_id))
                        .unwrap();

                    applied_upstream_fragment_actor_ids.insert(
                        *upstream_fragment_id as FragmentId,
                        vec![no_shuffle_upstream_actor_id as ActorId],
                    );
                }
            }
        }

        new_actor.upstream_actor_id = applied_upstream_fragment_actor_ids
            .values()
            .flatten()
            .cloned()
            .collect_vec();

        fn replace_merge_node_upstream(
            stream_node: &mut StreamNode,
            applied_upstream_fragment_actor_ids: &HashMap<FragmentId, Vec<ActorId>>,
        ) {
            if let Some(NodeBody::Merge(s)) = stream_node.node_body.as_mut() {
                s.upstream_actor_id = applied_upstream_fragment_actor_ids
                    .get(&s.upstream_fragment_id)
                    .cloned()
                    .unwrap();
            }

            for child in &mut stream_node.input {
                replace_merge_node_upstream(child, applied_upstream_fragment_actor_ids);
            }
        }

        if let Some(node) = new_actor.nodes.as_mut() {
            replace_merge_node_upstream(node, &applied_upstream_fragment_actor_ids);
        }

        // Update downstream actor ids
        for dispatcher in &mut new_actor.dispatcher {
            let downstream_fragment_id = dispatcher
                .downstream_actor_id
                .iter()
                .filter_map(|actor_id| ctx.actor_map.get(actor_id).map(|actor| actor.fragment_id))
                .dedup()
                .exactly_one()
                .unwrap() as FragmentId;

            let downstream_fragment_actors_to_remove =
                fragment_actors_to_remove.get(&downstream_fragment_id);
            let downstream_fragment_actors_to_create =
                fragment_actors_to_create.get(&downstream_fragment_id);

            match dispatcher.r#type() {
                d @ (DispatcherType::Hash | DispatcherType::Simple | DispatcherType::Broadcast) => {
                    if let Some(downstream_actors_to_remove) = downstream_fragment_actors_to_remove
                    {
                        dispatcher
                            .downstream_actor_id
                            .retain(|id| !downstream_actors_to_remove.contains_key(id));
                    }

                    if let Some(downstream_actors_to_create) = downstream_fragment_actors_to_create
                    {
                        dispatcher
                            .downstream_actor_id
                            .extend(downstream_actors_to_create.keys().cloned())
                    }

                    // There should be still exactly one downstream actor
                    if d == DispatcherType::Simple {
                        assert_eq!(dispatcher.downstream_actor_id.len(), 1);
                    }
                }
                DispatcherType::NoShuffle => {
                    assert_eq!(dispatcher.downstream_actor_id.len(), 1);
                    let downstream_actor_id = no_shuffle_downstream_actors_map
                        .get(&new_actor.actor_id)
                        .and_then(|map| map.get(&downstream_fragment_id))
                        .unwrap();
                    dispatcher.downstream_actor_id = vec![*downstream_actor_id as ActorId];
                }
                DispatcherType::Unspecified => unreachable!(),
            }

            if let Some(mapping) = dispatcher.hash_mapping.as_mut() {
                if let Some(downstream_updated_bitmap) =
                    fragment_actor_bitmap.get(&downstream_fragment_id)
                {
                    // If downstream scale in/out
                    *mapping = ActorMapping::from_bitmaps(downstream_updated_bitmap).to_protobuf();
                }
            }
        }

        Ok(())
    }

    pub async fn post_apply_reschedule(
        &self,
        reschedules: &HashMap<FragmentId, Reschedule>,
        post_updates: &JobReschedulePostUpdates,
    ) -> MetaResult<()> {
        // Update fragment info after rescheduling in meta store.
        self.metadata_manager
            .post_apply_reschedules(reschedules.clone(), post_updates)
            .await?;

        // Update serving fragment info after rescheduling in meta store.
        if !reschedules.is_empty() {
            let workers = self
                .metadata_manager
                .list_active_serving_compute_nodes()
                .await?;
            let streaming_parallelisms = self
                .metadata_manager
                .running_fragment_parallelisms(Some(reschedules.keys().cloned().collect()))
                .await?;
            let serving_worker_slot_mapping = Arc::new(ServingVnodeMapping::default());
            let (upserted, failed) =
                serving_worker_slot_mapping.upsert(streaming_parallelisms, &workers);
            if !upserted.is_empty() {
                tracing::debug!(
                    "Update serving vnode mapping for fragments {:?}.",
                    upserted.keys()
                );
                self.env
                    .notification_manager()
                    .notify_frontend_without_version(
                        Operation::Update,
                        Info::ServingWorkerSlotMappings(FragmentWorkerSlotMappings {
                            mappings: to_fragment_worker_slot_mapping(&upserted),
                        }),
                    );
            }
            if !failed.is_empty() {
                tracing::debug!(
                    "Fail to update serving vnode mapping for fragments {:?}.",
                    failed
                );
                self.env
                    .notification_manager()
                    .notify_frontend_without_version(
                        Operation::Delete,
                        Info::ServingWorkerSlotMappings(FragmentWorkerSlotMappings {
                            mappings: to_deleted_fragment_worker_slot_mapping(&failed),
                        }),
                    );
            }
        }

        let mut stream_source_actor_splits = HashMap::new();
        let mut stream_source_dropped_actors = HashSet::new();

        // todo: handle adaptive splits
        for (fragment_id, reschedule) in reschedules {
            if !reschedule.actor_splits.is_empty() {
                stream_source_actor_splits
                    .insert(*fragment_id as FragmentId, reschedule.actor_splits.clone());
                stream_source_dropped_actors.extend(reschedule.removed_actors.clone());
            }
        }

        if !stream_source_actor_splits.is_empty() {
            self.source_manager
                .apply_source_change(
                    None,
                    None,
                    Some(stream_source_actor_splits),
                    Some(stream_source_dropped_actors),
                    None,
                )
                .await;
        }

        Ok(())
    }

    pub async fn generate_job_reschedule_plan(
        &self,
        policy: JobReschedulePolicy,
    ) -> MetaResult<JobReschedulePlan> {
        type VnodeCount = usize;

        let JobReschedulePolicy { targets } = policy;

        let workers = self
            .metadata_manager
            .list_active_streaming_compute_nodes()
            .await?;

        // The `schedulable` field should eventually be replaced by resource groups like `unschedulable`
        let workers: HashMap<_, _> = workers
            .into_iter()
            .filter(|worker| worker.is_streaming_schedulable())
            .map(|worker| (worker.id, worker))
            .collect();

<<<<<<< HEAD
        #[derive(Debug)]
        struct JobUpdate {
            filtered_worker_ids: BTreeSet<WorkerId>,
            parallelism: TableParallelism,
        }

        let mut job_parallelism_updates = HashMap::new();

        let mut job_reschedule_post_updates = JobReschedulePostUpdates {
            parallelism_updates: Default::default(),
            resource_group_updates: Default::default(),
        };

        for (
            job_id,
            JobRescheduleTarget {
                parallelism: parallelism_update,
                resource_group: resource_group_update,
            },
        ) in &targets
        {
            let parallelism = match parallelism_update {
                JobParallelismTarget::Update(parallelism) => *parallelism,
                JobParallelismTarget::Refresh => {
                    let parallelism = self
                        .metadata_manager
                        .catalog_controller
                        .get_job_streaming_parallelisms(*job_id as _)
                        .await?;

                    parallelism.into()
                }
            };

            job_reschedule_post_updates
                .parallelism_updates
                .insert(TableId::from(*job_id), parallelism);

            let current_resource_group = match resource_group_update {
                JobResourceGroupTarget::Update(Some(specific_resource_group)) => {
                    job_reschedule_post_updates.resource_group_updates.insert(
                        *job_id as ObjectId,
                        Some(specific_resource_group.to_owned()),
                    );

                    specific_resource_group.to_owned()
                }
                JobResourceGroupTarget::Update(None) => {
                    let database_resource_group = self
                        .metadata_manager
                        .catalog_controller
                        .get_existing_job_database_resource_group(*job_id as _)
                        .await?;

                    job_reschedule_post_updates
                        .resource_group_updates
                        .insert(*job_id as ObjectId, None);
                    database_resource_group
                }
                JobResourceGroupTarget::Keep => {
                    self.metadata_manager
                        .catalog_controller
                        .get_existing_job_resource_group(*job_id as _)
                        .await?
                }
            };

            let filtered_worker_ids =
                filter_workers_by_resource_group(&workers, current_resource_group.as_str());

            if filtered_worker_ids.is_empty() {
                bail!("Cannot resize streaming_job {job_id} to empty worker set")
            }

            job_parallelism_updates.insert(
                *job_id,
                JobUpdate {
                    filtered_worker_ids,
                    parallelism,
                },
            );
        }
=======
        let schedulable_worker_slots = workers
            .values()
            .map(|worker| (worker.id as WorkerId, worker.compute_node_parallelism()))
            .collect::<BTreeMap<_, _>>();
>>>>>>> eca573d7

        // index for no shuffle relation
        let mut no_shuffle_source_fragment_ids = HashSet::new();
        let mut no_shuffle_target_fragment_ids = HashSet::new();

        // index for fragment_id -> (distribution_type, vnode_count)
        let mut fragment_distribution_map = HashMap::new();
        // index for actor -> worker id
        let mut actor_location = HashMap::new();
        // index for table_id -> [fragment_id]
        let mut table_fragment_id_map = HashMap::new();
        // index for fragment_id -> [actor_id]
        let mut fragment_actor_id_map = HashMap::new();

        async fn build_index(
            no_shuffle_source_fragment_ids: &mut HashSet<FragmentId>,
            no_shuffle_target_fragment_ids: &mut HashSet<FragmentId>,
            fragment_distribution_map: &mut HashMap<
                FragmentId,
                (FragmentDistributionType, VnodeCount),
            >,
            actor_location: &mut HashMap<ActorId, WorkerId>,
            table_fragment_id_map: &mut HashMap<u32, HashSet<FragmentId>>,
            fragment_actor_id_map: &mut HashMap<FragmentId, HashSet<u32>>,
            mgr: &MetadataManager,
            table_ids: Vec<ObjectId>,
        ) -> Result<(), MetaError> {
            let RescheduleWorkingSet {
                fragments,
                actors,
                actor_dispatchers: _actor_dispatchers,
                fragment_downstreams,
                fragment_upstreams: _fragment_upstreams,
                related_jobs: _related_jobs,
                job_resource_groups: _job_resource_groups,
            } = mgr
                .catalog_controller
                .resolve_working_set_for_reschedule_tables(table_ids)
                .await?;

            for (fragment_id, downstreams) in fragment_downstreams {
                for (downstream_fragment_id, dispatcher_type) in downstreams {
                    if let risingwave_meta_model::actor_dispatcher::DispatcherType::NoShuffle =
                        dispatcher_type
                    {
                        no_shuffle_source_fragment_ids.insert(fragment_id as FragmentId);
                        no_shuffle_target_fragment_ids.insert(downstream_fragment_id as FragmentId);
                    }
                }
            }

            for (fragment_id, fragment) in fragments {
                fragment_distribution_map.insert(
                    fragment_id as FragmentId,
                    (
                        FragmentDistributionType::from(fragment.distribution_type),
                        fragment.vnode_count as _,
                    ),
                );

                table_fragment_id_map
                    .entry(fragment.job_id as u32)
                    .or_default()
                    .insert(fragment_id as FragmentId);
            }

            for (actor_id, actor) in actors {
                actor_location.insert(actor_id as ActorId, actor.worker_id as WorkerId);
                fragment_actor_id_map
                    .entry(actor.fragment_id as FragmentId)
                    .or_default()
                    .insert(actor_id as ActorId);
            }

            Ok(())
        }

        let table_ids = targets.keys().map(|id| *id as ObjectId).collect();

        build_index(
            &mut no_shuffle_source_fragment_ids,
            &mut no_shuffle_target_fragment_ids,
            &mut fragment_distribution_map,
            &mut actor_location,
            &mut table_fragment_id_map,
            &mut fragment_actor_id_map,
            &self.metadata_manager,
            table_ids,
        )
        .await?;
        tracing::debug!(
            ?job_reschedule_post_updates,
            ?job_parallelism_updates,
            ?no_shuffle_source_fragment_ids,
            ?no_shuffle_target_fragment_ids,
            ?fragment_distribution_map,
            ?actor_location,
            ?table_fragment_id_map,
            ?fragment_actor_id_map,
            "generate_table_resize_plan, after build_index"
        );

        let mut target_plan = HashMap::new();

        for (
            table_id,
            JobUpdate {
                filtered_worker_ids,
                parallelism,
            },
        ) in job_parallelism_updates
        {
            let fragment_map = table_fragment_id_map.remove(&table_id).unwrap();

            let available_worker_slots = workers
                .iter()
                .filter(|(id, _)| filtered_worker_ids.contains(&(**id as WorkerId)))
                .map(|(_, worker)| (worker.id as WorkerId, worker.parallelism()))
                .collect::<BTreeMap<_, _>>();

            for fragment_id in fragment_map {
                // Currently, all of our NO_SHUFFLE relation propagations are only transmitted from upstream to downstream.
                if no_shuffle_target_fragment_ids.contains(&fragment_id) {
                    continue;
                }

                let mut fragment_slots: BTreeMap<WorkerId, usize> = BTreeMap::new();

                for actor_id in &fragment_actor_id_map[&fragment_id] {
                    let worker_id = actor_location[actor_id];
                    *fragment_slots.entry(worker_id).or_default() += 1;
                }

                let available_slot_count: usize = available_worker_slots.values().cloned().sum();

                if available_slot_count == 0 {
                    bail!(
                        "No schedulable slots available for fragment {}",
                        fragment_id
                    );
                }

                let (dist, vnode_count) = fragment_distribution_map[&fragment_id];
                let max_parallelism = vnode_count;

                match dist {
                    FragmentDistributionType::Unspecified => unreachable!(),
                    FragmentDistributionType::Single => {
                        let (single_worker_id, should_be_one) = fragment_slots
                            .iter()
                            .exactly_one()
                            .expect("single fragment should have only one worker slot");

                        assert_eq!(*should_be_one, 1);

                        let units = schedule_units_for_slots(&available_worker_slots, 1, table_id)?;

                        let (chosen_target_worker_id, should_be_one) =
                            units.iter().exactly_one().ok().with_context(|| {
                                format!(
                                    "Cannot find a single target worker for fragment {fragment_id}"
                                )
                            })?;

                        assert_eq!(*should_be_one, 1);

                        if *chosen_target_worker_id == *single_worker_id {
                            tracing::debug!("single fragment {fragment_id} already on target worker {chosen_target_worker_id}");
                            continue;
                        }

                        target_plan.insert(
                            fragment_id,
                            WorkerReschedule {
                                worker_actor_diff: BTreeMap::from_iter(vec![
                                    (*chosen_target_worker_id, 1),
                                    (*single_worker_id, -1),
                                ]),
                            },
                        );
                    }
                    FragmentDistributionType::Hash => match parallelism {
                        TableParallelism::Adaptive => {
                            if available_slot_count > max_parallelism {
                                tracing::warn!("available parallelism for table {table_id} is larger than max parallelism, force limit to {max_parallelism}");
                                // force limit to `max_parallelism`
                                let target_worker_slots = schedule_units_for_slots(
                                    &available_worker_slots,
                                    max_parallelism,
                                    table_id,
                                )?;

                                target_plan.insert(
                                    fragment_id,
                                    Self::diff_worker_slot_changes(
                                        &fragment_slots,
                                        &target_worker_slots,
                                    ),
                                );
                            } else {
                                target_plan.insert(
                                    fragment_id,
                                    Self::diff_worker_slot_changes(
                                        &fragment_slots,
                                        &available_worker_slots,
                                    ),
                                );
                            }
                        }
                        TableParallelism::Fixed(mut n) => {
                            if n > max_parallelism {
                                tracing::warn!("specified parallelism {n} for table {table_id} is larger than max parallelism, force limit to {max_parallelism}");
                                n = max_parallelism
                            }

                            let target_worker_slots =
                                schedule_units_for_slots(&available_worker_slots, n, table_id)?;

                            target_plan.insert(
                                fragment_id,
                                Self::diff_worker_slot_changes(
                                    &fragment_slots,
                                    &target_worker_slots,
                                ),
                            );
                        }
                        TableParallelism::Custom => {
                            // skipping for custom
                        }
                    },
                }
            }
        }

        target_plan.retain(|_, plan| !plan.worker_actor_diff.is_empty());
        tracing::debug!(
            ?target_plan,
            "generate_table_resize_plan finished target_plan"
        );

        Ok(JobReschedulePlan {
            reschedules: target_plan,
            post_updates: job_reschedule_post_updates,
        })
    }

    fn diff_worker_slot_changes(
        fragment_worker_slots: &BTreeMap<WorkerId, usize>,
        target_worker_slots: &BTreeMap<WorkerId, usize>,
    ) -> WorkerReschedule {
        let mut increased_actor_count: BTreeMap<WorkerId, usize> = BTreeMap::new();
        let mut decreased_actor_count: BTreeMap<WorkerId, usize> = BTreeMap::new();

        for (&worker_id, &target_slots) in target_worker_slots {
            let &current_slots = fragment_worker_slots.get(&worker_id).unwrap_or(&0);

            if target_slots > current_slots {
                increased_actor_count.insert(worker_id, target_slots - current_slots);
            }
        }

        for (&worker_id, &current_slots) in fragment_worker_slots {
            let &target_slots = target_worker_slots.get(&worker_id).unwrap_or(&0);

            if current_slots > target_slots {
                decreased_actor_count.insert(worker_id, current_slots - target_slots);
            }
        }

        let worker_ids: HashSet<_> = increased_actor_count
            .keys()
            .chain(decreased_actor_count.keys())
            .cloned()
            .collect();

        let mut worker_actor_diff = BTreeMap::new();

        for worker_id in worker_ids {
            let increased = increased_actor_count.remove(&worker_id).unwrap_or(0) as isize;
            let decreased = decreased_actor_count.remove(&worker_id).unwrap_or(0) as isize;
            let change = increased - decreased;

            assert_ne!(change, 0);

            worker_actor_diff.insert(worker_id, change);
        }

        WorkerReschedule { worker_actor_diff }
    }

    fn build_no_shuffle_relation_index(
        actor_map: &HashMap<ActorId, CustomActorInfo>,
        no_shuffle_source_fragment_ids: &mut HashSet<FragmentId>,
        no_shuffle_target_fragment_ids: &mut HashSet<FragmentId>,
    ) {
        let mut fragment_cache = HashSet::new();
        for actor in actor_map.values() {
            if fragment_cache.contains(&actor.fragment_id) {
                continue;
            }

            for dispatcher in &actor.dispatcher {
                for downstream_actor_id in &dispatcher.downstream_actor_id {
                    if let Some(downstream_actor) = actor_map.get(downstream_actor_id) {
                        // Checking for no shuffle dispatchers
                        if dispatcher.r#type() == DispatcherType::NoShuffle {
                            no_shuffle_source_fragment_ids.insert(actor.fragment_id as FragmentId);
                            no_shuffle_target_fragment_ids
                                .insert(downstream_actor.fragment_id as FragmentId);
                        }
                    }
                }
            }

            fragment_cache.insert(actor.fragment_id);
        }
    }

    fn build_fragment_dispatcher_index(
        actor_map: &HashMap<ActorId, CustomActorInfo>,
        fragment_dispatcher_map: &mut HashMap<FragmentId, HashMap<FragmentId, DispatcherType>>,
    ) {
        for actor in actor_map.values() {
            for dispatcher in &actor.dispatcher {
                for downstream_actor_id in &dispatcher.downstream_actor_id {
                    if let Some(downstream_actor) = actor_map.get(downstream_actor_id) {
                        fragment_dispatcher_map
                            .entry(actor.fragment_id as FragmentId)
                            .or_default()
                            .insert(
                                downstream_actor.fragment_id as FragmentId,
                                dispatcher.r#type(),
                            );
                    }
                }
            }
        }
    }

    pub fn resolve_no_shuffle_upstream_tables(
        fragment_ids: HashSet<FragmentId>,
        fragment_map: &HashMap<FragmentId, CustomFragmentInfo>,
        no_shuffle_source_fragment_ids: &HashSet<FragmentId>,
        no_shuffle_target_fragment_ids: &HashSet<FragmentId>,
        fragment_to_table: &HashMap<FragmentId, TableId>,
        table_parallelisms: &mut HashMap<TableId, TableParallelism>,
    ) -> MetaResult<()> {
        let mut queue: VecDeque<FragmentId> = fragment_ids.iter().cloned().collect();

        let mut fragment_ids = fragment_ids;

        // We trace the upstreams of each downstream under the hierarchy until we reach the top
        // for every no_shuffle relation.
        while let Some(fragment_id) = queue.pop_front() {
            if !no_shuffle_target_fragment_ids.contains(&fragment_id) {
                continue;
            }

            // for upstream
            for upstream_fragment_id in &fragment_map[&fragment_id].upstream_fragment_ids {
                if !no_shuffle_source_fragment_ids.contains(upstream_fragment_id) {
                    continue;
                }

                let table_id = &fragment_to_table[&fragment_id];
                let upstream_table_id = &fragment_to_table[upstream_fragment_id];

                // Only custom parallelism will be propagated to the no shuffle upstream.
                if let Some(TableParallelism::Custom) = table_parallelisms.get(table_id) {
                    if let Some(upstream_table_parallelism) =
                        table_parallelisms.get(upstream_table_id)
                    {
                        if upstream_table_parallelism != &TableParallelism::Custom {
                            bail!(
                                "Cannot change upstream table {} from {:?} to {:?}",
                                upstream_table_id,
                                upstream_table_parallelism,
                                TableParallelism::Custom
                            )
                        }
                    } else {
                        table_parallelisms.insert(*upstream_table_id, TableParallelism::Custom);
                    }
                }

                fragment_ids.insert(*upstream_fragment_id);
                queue.push_back(*upstream_fragment_id);
            }
        }

        let downstream_fragment_ids = fragment_ids
            .iter()
            .filter(|fragment_id| no_shuffle_target_fragment_ids.contains(fragment_id));

        let downstream_table_ids = downstream_fragment_ids
            .map(|fragment_id| fragment_to_table.get(fragment_id).unwrap())
            .collect::<HashSet<_>>();

        table_parallelisms.retain(|table_id, _| !downstream_table_ids.contains(table_id));

        Ok(())
    }

    pub fn resolve_no_shuffle_upstream_fragments<T>(
        reschedule: &mut HashMap<FragmentId, T>,
        fragment_map: &HashMap<FragmentId, CustomFragmentInfo>,
        no_shuffle_source_fragment_ids: &HashSet<FragmentId>,
        no_shuffle_target_fragment_ids: &HashSet<FragmentId>,
    ) -> MetaResult<()>
    where
        T: Clone + Eq,
    {
        let mut queue: VecDeque<FragmentId> = reschedule.keys().cloned().collect();

        // We trace the upstreams of each downstream under the hierarchy until we reach the top
        // for every no_shuffle relation.
        while let Some(fragment_id) = queue.pop_front() {
            if !no_shuffle_target_fragment_ids.contains(&fragment_id) {
                continue;
            }

            // for upstream
            for upstream_fragment_id in &fragment_map[&fragment_id].upstream_fragment_ids {
                if !no_shuffle_source_fragment_ids.contains(upstream_fragment_id) {
                    continue;
                }

                let reschedule_plan = &reschedule[&fragment_id];

                if let Some(upstream_reschedule_plan) = reschedule.get(upstream_fragment_id) {
                    if upstream_reschedule_plan != reschedule_plan {
                        bail!("Inconsistent NO_SHUFFLE plan, check target worker ids of fragment {} and {}", fragment_id, upstream_fragment_id);
                    }

                    continue;
                }

                reschedule.insert(*upstream_fragment_id, reschedule_plan.clone());

                queue.push_back(*upstream_fragment_id);
            }
        }

        reschedule.retain(|fragment_id, _| !no_shuffle_target_fragment_ids.contains(fragment_id));

        Ok(())
    }
}

#[derive(Debug)]
pub enum JobParallelismTarget {
    Update(TableParallelism),
    Refresh,
}

#[derive(Debug)]
pub enum JobResourceGroupTarget {
    Update(Option<String>),
    Keep,
}

#[derive(Debug)]
pub struct JobRescheduleTarget {
    pub parallelism: JobParallelismTarget,
    pub resource_group: JobResourceGroupTarget,
}

#[derive(Debug)]
pub struct JobReschedulePolicy {
    pub(crate) targets: HashMap<u32, JobRescheduleTarget>,
}

// final updates for `post_collect`
#[derive(Debug, Clone)]
pub struct JobReschedulePostUpdates {
    pub parallelism_updates: HashMap<TableId, TableParallelism>,
    pub resource_group_updates: HashMap<ObjectId, Option<String>>,
}

#[derive(Debug)]
pub struct JobReschedulePlan {
    pub reschedules: HashMap<FragmentId, WorkerReschedule>,
    pub post_updates: JobReschedulePostUpdates,
}

impl GlobalStreamManager {
    pub async fn reschedule_lock_read_guard(&self) -> RwLockReadGuard<'_, ()> {
        self.scale_controller.reschedule_lock.read().await
    }

    pub async fn reschedule_lock_write_guard(&self) -> RwLockWriteGuard<'_, ()> {
        self.scale_controller.reschedule_lock.write().await
    }

    /// The entrypoint of rescheduling actors.
    ///
    /// Used by:
    /// - The directly exposed low-level API `risingwave_meta_service::scale_service::ScaleService` (`risectl meta reschedule`)
    /// - High-level parallelism control API
    ///     * manual `ALTER [TABLE | INDEX | MATERIALIZED VIEW | SINK] SET PARALLELISM`
    ///     * automatic parallelism control for [`TableParallelism::Adaptive`] when worker nodes changed
    pub async fn reschedule_actors(
        &self,
        database_id: DatabaseId,
        plan: JobReschedulePlan,
        options: RescheduleOptions,
    ) -> MetaResult<()> {
        let JobReschedulePlan {
            reschedules,
            mut post_updates,
        } = plan;

        let reschedule_fragment = self
            .scale_controller
            .analyze_reschedule_plan(reschedules, options, &mut post_updates.parallelism_updates)
            .await?;

        tracing::debug!("reschedule plan: {:?}", reschedule_fragment);

        let up_down_stream_fragment: HashSet<_> = reschedule_fragment
            .iter()
            .flat_map(|(_, reschedule)| {
                reschedule
                    .upstream_fragment_dispatcher_ids
                    .iter()
                    .map(|(fragment_id, _)| *fragment_id)
                    .chain(reschedule.downstream_fragment_ids.iter().cloned())
            })
            .collect();

        let fragment_actors =
            try_join_all(up_down_stream_fragment.iter().map(|fragment_id| async {
                let actor_ids = self
                    .metadata_manager
                    .get_running_actors_of_fragment(*fragment_id)
                    .await?;
                Result::<_, MetaError>::Ok((*fragment_id, actor_ids))
            }))
            .await?
            .into_iter()
            .collect();

        let command = Command::RescheduleFragment {
            reschedules: reschedule_fragment,
            fragment_actors,
            post_updates,
        };

        tracing::debug!("pausing tick lock in source manager");
        let _source_pause_guard = self.source_manager.paused.lock().await;

        self.barrier_scheduler
            .run_config_change_command_with_pause(database_id, command)
            .await?;

        tracing::info!("reschedule done");

        Ok(())
    }

    /// When new worker nodes joined, or the parallelism of existing worker nodes changed,
    /// examines if there are any jobs can be scaled, and scales them if found.
    ///
    /// This method will iterate over all `CREATED` jobs, and can be repeatedly called.
    ///
    /// Returns
    /// - `Ok(false)` if no jobs can be scaled;
    /// - `Ok(true)` if some jobs are scaled, and it is possible that there are more jobs can be scaled.
    async fn trigger_parallelism_control(&self) -> MetaResult<bool> {
        let background_streaming_jobs = self
            .metadata_manager
            .list_background_creating_jobs()
            .await?;

        if !background_streaming_jobs.is_empty() {
            tracing::debug!(
                "skipping parallelism control due to background jobs {:?}",
                background_streaming_jobs
            );
            // skip if there are background creating jobs
            return Ok(true);
        }

        tracing::info!("trigger parallelism control");

        let _reschedule_job_lock = self.reschedule_lock_write_guard().await;

        let job_ids: HashSet<_> = {
            let streaming_parallelisms = self
                .metadata_manager
                .catalog_controller
                .get_all_created_streaming_parallelisms()
                .await?;

            // streaming_parallelisms
            //     .into_iter()
            //     .map(|(table_id, parallelism)| {
            //         let table_parallelism = match parallelism {
            //             StreamingParallelism::Adaptive => TableParallelism::Adaptive,
            //             StreamingParallelism::Fixed(n) => TableParallelism::Fixed(n),
            //             StreamingParallelism::Custom => TableParallelism::Custom,
            //         };
            //
            //         (table_id, table_parallelism)
            //     })
            //     .collect()

            streaming_parallelisms.into_keys().collect()
        };

        let workers = self
            .metadata_manager
            .cluster_controller
            .list_active_streaming_workers()
            .await?;

        let schedulable_worker_ids: BTreeSet<_> = workers
            .iter()
            .filter(|worker| {
                !worker
                    .property
                    .as_ref()
                    .map(|p| p.is_unschedulable)
                    .unwrap_or(false)
            })
            .map(|worker| worker.id as WorkerId)
            .collect();

        if job_ids.is_empty() {
            tracing::info!("no streaming jobs for scaling, maybe an empty cluster");
            return Ok(false);
        }

        let batch_size = match self.env.opts.parallelism_control_batch_size {
            0 => job_ids.len(),
            n => n,
        };

        tracing::info!(
            "total {} streaming jobs, batch size {}, schedulable worker ids: {:?}",
            job_ids.len(),
            batch_size,
            schedulable_worker_ids
        );

        let batches: Vec<_> = job_ids
            .into_iter()
            .chunks(batch_size)
            .into_iter()
            .map(|chunk| chunk.collect_vec())
            .collect();

        let mut reschedules = None;

        for batch in batches {
            let targets: HashMap<_, _> = batch
                .into_iter()
                .map(|job_id| {
                    (
                        job_id as u32,
                        JobRescheduleTarget {
                            parallelism: JobParallelismTarget::Refresh,
                            resource_group: JobResourceGroupTarget::Keep,
                        },
                    )
                })
                .collect();

            let plan = self
                .scale_controller
                .generate_job_reschedule_plan(JobReschedulePolicy { targets })
                .await?;

            if !plan.reschedules.is_empty() {
                tracing::info!("reschedule plan generated for streaming jobs {:?}", plan);
                reschedules = Some(plan);
                break;
            }
        }

        let Some(plan) = reschedules else {
            tracing::info!("no reschedule plan generated");
            return Ok(false);
        };

        // todo
        for (database_id, reschedules) in self
            .metadata_manager
            .split_fragment_map_by_database(plan.reschedules)
            .await?
        {
            self.reschedule_actors(
                database_id,
                JobReschedulePlan {
                    reschedules,
                    post_updates: plan.post_updates.clone(),
                },
                RescheduleOptions {
                    resolve_no_shuffle_upstream: false,
                    skip_create_new_actors: false,
                },
            )
            .await?;
        }

        Ok(true)
    }

    /// Handles notification of worker node activation and deletion, and triggers parallelism control.
    async fn run(&self, mut shutdown_rx: Receiver<()>) {
        tracing::info!("starting automatic parallelism control monitor");

        let check_period =
            Duration::from_secs(self.env.opts.parallelism_control_trigger_period_sec);

        let mut ticker = tokio::time::interval_at(
            Instant::now()
                + Duration::from_secs(self.env.opts.parallelism_control_trigger_first_delay_sec),
            check_period,
        );
        ticker.set_missed_tick_behavior(MissedTickBehavior::Skip);

        // waiting for the first tick
        ticker.tick().await;

        let (local_notification_tx, mut local_notification_rx) =
            tokio::sync::mpsc::unbounded_channel();

        self.env
            .notification_manager()
            .insert_local_sender(local_notification_tx)
            .await;

        let worker_nodes = self
            .metadata_manager
            .list_active_streaming_compute_nodes()
            .await
            .expect("list active streaming compute nodes");

        let mut worker_cache: BTreeMap<_, _> = worker_nodes
            .into_iter()
            .map(|worker| (worker.id, worker))
            .collect();

        let mut should_trigger = false;

        loop {
            tokio::select! {
                biased;

                _ = &mut shutdown_rx => {
                    tracing::info!("Stream manager is stopped");
                    break;
                }

                _ = ticker.tick(), if should_trigger => {
                    let include_workers = worker_cache.keys().copied().collect_vec();

                    if include_workers.is_empty() {
                        tracing::debug!("no available worker nodes");
                        should_trigger = false;
                        continue;
                    }

                    match self.trigger_parallelism_control().await {
                        Ok(cont) => {
                            should_trigger = cont;
                        }
                        Err(e) => {
                            tracing::warn!(error = %e.as_report(), "Failed to trigger scale out, waiting for next tick to retry after {}s", ticker.period().as_secs());
                            ticker.reset();
                        }
                    }
                }

                notification = local_notification_rx.recv() => {
                    let notification = notification.expect("local notification channel closed in loop of stream manager");

                    // Only maintain the cache for streaming compute nodes.
                    let worker_is_streaming_compute = |worker: &WorkerNode| {
                        worker.get_type() == Ok(WorkerType::ComputeNode)
                            && worker.property.as_ref().unwrap().is_streaming
                    };

                    match notification {
                        LocalNotification::WorkerNodeActivated(worker) => {
                            if !worker_is_streaming_compute(&worker) {
                                continue;
                            }

                            tracing::info!(worker = worker.id, "worker activated notification received");

                            let prev_worker = worker_cache.insert(worker.id, worker.clone());

                            match prev_worker {
<<<<<<< HEAD
                                Some(prev_worker) if prev_worker.parallelism() != worker.parallelism()   => {
=======
                                // todo, add label checking in further changes
                                Some(prev_worker) if prev_worker.compute_node_parallelism() != worker.compute_node_parallelism()  => {
>>>>>>> eca573d7
                                    tracing::info!(worker = worker.id, "worker parallelism changed");
                                    should_trigger = true;
                                }
                                Some(prev_worker) if  prev_worker.resource_group() != worker.resource_group()  => {
                                    tracing::info!(worker = worker.id, "worker label changed");
                                    should_trigger = true;
                                }
                                None => {
                                    tracing::info!(worker = worker.id, "new worker joined");
                                    should_trigger = true;
                                }
                                _ => {}
                            }
                        }

                        // Since our logic for handling passive scale-in is within the barrier manager,
                        // there’s not much we can do here. All we can do is proactively remove the entries from our cache.
                        LocalNotification::WorkerNodeDeleted(worker) => {
                            if !worker_is_streaming_compute(&worker) {
                                continue;
                            }

                            match worker_cache.remove(&worker.id) {
                                Some(prev_worker) => {
                                    tracing::info!(worker = prev_worker.id, "worker removed from stream manager cache");
                                }
                                None => {
                                    tracing::warn!(worker = worker.id, "worker not found in stream manager cache, but it was removed");
                                }
                            }
                        }

                        _ => {}
                    }
                }
            }
        }
    }

    pub fn start_auto_parallelism_monitor(
        self: Arc<Self>,
    ) -> (JoinHandle<()>, oneshot::Sender<()>) {
        tracing::info!("Automatic parallelism scale-out is enabled for streaming jobs");
        let (shutdown_tx, shutdown_rx) = tokio::sync::oneshot::channel();
        let join_handle = tokio::spawn(async move {
            self.run(shutdown_rx).await;
        });

        (join_handle, shutdown_tx)
    }
}

pub fn schedule_units_for_slots(
    slots: &BTreeMap<WorkerId, usize>,
    total_unit_size: usize,
    salt: u32,
) -> MetaResult<BTreeMap<WorkerId, usize>> {
    let mut ch = ConsistentHashRing::new(salt);

    for (worker_id, parallelism) in slots {
        ch.add_worker(*worker_id as _, *parallelism as u32);
    }

    let target_distribution = ch.distribute_tasks(total_unit_size as u32)?;

    Ok(target_distribution
        .into_iter()
        .map(|(worker_id, task_count)| (worker_id as WorkerId, task_count as usize))
        .collect())
}

pub struct ConsistentHashRing {
    ring: BTreeMap<u64, u32>,
    weights: BTreeMap<u32, u32>,
    virtual_nodes: u32,
    salt: u32,
}

impl ConsistentHashRing {
    fn new(salt: u32) -> Self {
        ConsistentHashRing {
            ring: BTreeMap::new(),
            weights: BTreeMap::new(),
            virtual_nodes: 1024,
            salt,
        }
    }

    fn hash<T: Hash, S: Hash>(key: T, salt: S) -> u64 {
        let mut hasher = DefaultHasher::new();
        salt.hash(&mut hasher);
        key.hash(&mut hasher);
        hasher.finish()
    }

    fn add_worker(&mut self, id: u32, weight: u32) {
        let virtual_nodes_count = self.virtual_nodes;

        for i in 0..virtual_nodes_count {
            let virtual_node_key = (id, i);
            let hash = Self::hash(virtual_node_key, self.salt);
            self.ring.insert(hash, id);
        }

        self.weights.insert(id, weight);
    }

    fn distribute_tasks(&self, total_tasks: u32) -> MetaResult<BTreeMap<u32, u32>> {
        let total_weight = self.weights.values().sum::<u32>();

        let mut soft_limits = HashMap::new();
        for (worker_id, worker_capacity) in &self.weights {
            soft_limits.insert(
                *worker_id,
                (total_tasks as f64 * (*worker_capacity as f64 / total_weight as f64)).ceil()
                    as u32,
            );
        }

        let mut task_distribution: BTreeMap<u32, u32> = BTreeMap::new();
        let mut task_hashes = (0..total_tasks)
            .map(|task_idx| Self::hash(task_idx, self.salt))
            .collect_vec();

        // Sort task hashes to disperse them around the hash ring
        task_hashes.sort();

        for task_hash in task_hashes {
            let mut assigned = false;

            // Iterator that starts from the current task_hash or the next node in the ring
            let ring_range = self.ring.range(task_hash..).chain(self.ring.iter());

            for (_, &worker_id) in ring_range {
                let task_limit = soft_limits[&worker_id];

                let worker_task_count = task_distribution.entry(worker_id).or_insert(0);

                if *worker_task_count < task_limit {
                    *worker_task_count += 1;
                    assigned = true;
                    break;
                }
            }

            if !assigned {
                bail!("Could not distribute tasks due to capacity constraints.");
            }
        }

        Ok(task_distribution)
    }
}

#[cfg(test)]
mod tests {
    use super::*;

    const DEFAULT_SALT: u32 = 42;

    #[test]
    fn test_single_worker_capacity() {
        let mut ch = ConsistentHashRing::new(DEFAULT_SALT);
        ch.add_worker(1, 10);

        let total_tasks = 5;
        let task_distribution = ch.distribute_tasks(total_tasks).unwrap();

        assert_eq!(task_distribution.get(&1).cloned().unwrap_or(0), 5);
    }

    #[test]
    fn test_multiple_workers_even_distribution() {
        let mut ch = ConsistentHashRing::new(DEFAULT_SALT);

        ch.add_worker(1, 1);
        ch.add_worker(2, 1);
        ch.add_worker(3, 1);

        let total_tasks = 3;
        let task_distribution = ch.distribute_tasks(total_tasks).unwrap();

        for id in 1..=3 {
            assert_eq!(task_distribution.get(&id).cloned().unwrap_or(0), 1);
        }
    }

    #[test]
    fn test_weighted_distribution() {
        let mut ch = ConsistentHashRing::new(DEFAULT_SALT);

        ch.add_worker(1, 2);
        ch.add_worker(2, 3);
        ch.add_worker(3, 5);

        let total_tasks = 10;
        let task_distribution = ch.distribute_tasks(total_tasks).unwrap();

        assert_eq!(task_distribution.get(&1).cloned().unwrap_or(0), 2);
        assert_eq!(task_distribution.get(&2).cloned().unwrap_or(0), 3);
        assert_eq!(task_distribution.get(&3).cloned().unwrap_or(0), 5);
    }

    #[test]
    fn test_over_capacity() {
        let mut ch = ConsistentHashRing::new(DEFAULT_SALT);

        ch.add_worker(1, 1);
        ch.add_worker(2, 2);
        ch.add_worker(3, 3);

        let total_tasks = 10; // More tasks than the total weight
        let task_distribution = ch.distribute_tasks(total_tasks);

        assert!(task_distribution.is_ok());
    }

    #[test]
    fn test_balance_distribution() {
        for mut worker_capacity in 1..10 {
            for workers in 3..10 {
                let mut ring = ConsistentHashRing::new(DEFAULT_SALT);

                for worker_id in 0..workers {
                    ring.add_worker(worker_id, worker_capacity);
                }

                // Here we simulate a real situation where the actual parallelism cannot fill all the capacity.
                // This is to ensure an average distribution, for example, when three workers with 6 parallelism are assigned 9 tasks,
                // they should ideally get an exact distribution of 3, 3, 3 respectively.
                if worker_capacity % 2 == 0 {
                    worker_capacity /= 2;
                }

                let total_tasks = worker_capacity * workers;

                let task_distribution = ring.distribute_tasks(total_tasks).unwrap();

                for (_, v) in task_distribution {
                    assert_eq!(v, worker_capacity);
                }
            }
        }
    }
}<|MERGE_RESOLUTION|>--- conflicted
+++ resolved
@@ -1804,7 +1804,6 @@
             .map(|worker| (worker.id, worker))
             .collect();
 
-<<<<<<< HEAD
         #[derive(Debug)]
         struct JobUpdate {
             filtered_worker_ids: BTreeSet<WorkerId>,
@@ -1887,12 +1886,6 @@
                 },
             );
         }
-=======
-        let schedulable_worker_slots = workers
-            .values()
-            .map(|worker| (worker.id as WorkerId, worker.compute_node_parallelism()))
-            .collect::<BTreeMap<_, _>>();
->>>>>>> eca573d7
 
         // index for no shuffle relation
         let mut no_shuffle_source_fragment_ids = HashSet::new();
@@ -2010,7 +2003,7 @@
             let available_worker_slots = workers
                 .iter()
                 .filter(|(id, _)| filtered_worker_ids.contains(&(**id as WorkerId)))
-                .map(|(_, worker)| (worker.id as WorkerId, worker.parallelism()))
+                .map(|(_, worker)| (worker.id as WorkerId, worker.compute_node_parallelism()))
                 .collect::<BTreeMap<_, _>>();
 
             for fragment_id in fragment_map {
@@ -2688,12 +2681,7 @@
                             let prev_worker = worker_cache.insert(worker.id, worker.clone());
 
                             match prev_worker {
-<<<<<<< HEAD
-                                Some(prev_worker) if prev_worker.parallelism() != worker.parallelism()   => {
-=======
-                                // todo, add label checking in further changes
                                 Some(prev_worker) if prev_worker.compute_node_parallelism() != worker.compute_node_parallelism()  => {
->>>>>>> eca573d7
                                     tracing::info!(worker = worker.id, "worker parallelism changed");
                                     should_trigger = true;
                                 }
