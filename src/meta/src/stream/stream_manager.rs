// Copyright 2022 Singularity Data
//
// Licensed under the Apache License, Version 2.0 (the "License");
// you may not use this file except in compliance with the License.
// You may obtain a copy of the License at
//
// http://www.apache.org/licenses/LICENSE-2.0
//
// Unless required by applicable law or agreed to in writing, software
// distributed under the License is distributed on an "AS IS" BASIS,
// WITHOUT WARRANTIES OR CONDITIONS OF ANY KIND, either express or implied.
// See the License for the specific language governing permissions and
// limitations under the License.

use std::collections::{BTreeMap, HashMap, HashSet};
use std::sync::Arc;

use futures::future::BoxFuture;
use itertools::Itertools;
use risingwave_common::bail;
use risingwave_common::catalog::TableId;
use risingwave_common::types::VIRTUAL_NODE_COUNT;
use risingwave_pb::catalog::Table;
use risingwave_pb::common::{ActorInfo, Buffer, WorkerType};
use risingwave_pb::meta::table_fragments::actor_status::ActorState;
use risingwave_pb::meta::table_fragments::fragment::FragmentDistributionType;
use risingwave_pb::meta::table_fragments::ActorStatus;
use risingwave_pb::stream_plan::stream_node::NodeBody;
use risingwave_pb::stream_plan::{ActorMapping, Dispatcher, DispatcherType, StreamNode};
use risingwave_pb::stream_service::{
    BroadcastActorInfoTableRequest, BuildActorsRequest, HangingChannel, UpdateActorsRequest,
};
use risingwave_rpc_client::StreamClientPoolRef;
use uuid::Uuid;

use super::ScheduledLocations;
use crate::barrier::{BarrierScheduler, Command};
use crate::hummock::compaction_group::manager::CompactionGroupManagerRef;
use crate::manager::{
    ClusterManagerRef, DatabaseId, FragmentManagerRef, FragmentVNodeInfo, IdGeneratorManagerRef,
    MetaSrvEnv, SchemaId, WorkerId,
};
use crate::model::{ActorId, FragmentId, TableFragments};
use crate::storage::MetaStore;
use crate::stream::{parallel_unit_mapping_to_actor_mapping, Scheduler, SourceManagerRef};
use crate::MetaResult;

pub type GlobalStreamManagerRef<S> = Arc<GlobalStreamManager<S>>;

/// [`CreateMaterializedViewContext`] carries one-time infos.
#[derive(Default)]
pub struct CreateMaterializedViewContext {
    /// New dispatchers to add from upstream actors to downstream actors.
    pub dispatchers: HashMap<ActorId, Vec<Dispatcher>>,
    /// Upstream mview actor ids grouped by worker node id.
    pub upstream_worker_actors: HashMap<WorkerId, HashSet<ActorId>>,
    /// Upstream mview actor ids grouped by table id.
    pub table_sink_map: HashMap<TableId, Vec<ActorId>>,
    /// Dependent table ids
    pub dependent_table_ids: HashSet<TableId>,
    /// Table id offset get from meta id generator. Used to calculate global unique table id.
    pub table_id_offset: u32,
    /// Internal TableID to Table mapping
    pub internal_table_id_map: HashMap<u32, Table>,
    /// The upstream tables of all fragments containing chain nodes.
    /// These fragments need to be colocated with their upstream tables.
    ///
    /// They are scheduled in `resolve_chain_node`.
    pub chain_fragment_upstream_table_map: HashMap<FragmentId, TableId>,
    /// SchemaId of mview
    pub schema_id: SchemaId,
    /// DatabaseId of mview
    pub database_id: DatabaseId,
    /// Name of mview, for internal table name generation.
    pub mview_name: String,
    pub table_properties: HashMap<String, String>,
}

impl CreateMaterializedViewContext {
    pub fn internal_tables(&self) -> Vec<Table> {
        self.internal_table_id_map.values().cloned().collect()
    }

    pub fn internal_table_ids(&self) -> Vec<u32> {
        self.internal_table_id_map.keys().cloned().collect_vec()
    }
}

/// `GlobalStreamManager` manages all the streams in the system.
pub struct GlobalStreamManager<S: MetaStore> {
    /// Manages definition and status of fragments and actors
    pub(super) fragment_manager: FragmentManagerRef<S>,

    /// Broadcasts and collect barriers
    pub(crate) barrier_scheduler: BarrierScheduler<S>,

    /// Maintains information of the cluster
    pub(crate) cluster_manager: ClusterManagerRef<S>,

    /// Maintains streaming sources from external system like kafka
    pub(crate) source_manager: SourceManagerRef<S>,

    /// Client Pool to stream service on compute nodes
    pub(crate) client_pool: StreamClientPoolRef,

    /// id generator manager.
    pub(crate) id_gen_manager: IdGeneratorManagerRef<S>,

    compaction_group_manager: CompactionGroupManagerRef<S>,
}

impl<S> GlobalStreamManager<S>
where
    S: MetaStore,
{
    pub fn new(
        env: MetaSrvEnv<S>,
        fragment_manager: FragmentManagerRef<S>,
        barrier_scheduler: BarrierScheduler<S>,
        cluster_manager: ClusterManagerRef<S>,
        source_manager: SourceManagerRef<S>,
        compaction_group_manager: CompactionGroupManagerRef<S>,
    ) -> MetaResult<Self> {
        Ok(Self {
            fragment_manager,
            barrier_scheduler,
            cluster_manager,
            source_manager,
            client_pool: env.stream_client_pool_ref(),
            compaction_group_manager,
            id_gen_manager: env.id_gen_manager_ref(),
        })
    }

    async fn resolve_chain_node(
        &self,
        table_fragments: &mut TableFragments,
        dependent_table_ids: &HashSet<TableId>,
        dispatchers: &mut HashMap<ActorId, Vec<Dispatcher>>,
        upstream_worker_actors: &mut HashMap<WorkerId, HashSet<ActorId>>,
        locations: &mut ScheduledLocations,
        chain_fragment_upstream_table_map: &HashMap<FragmentId, TableId>,
    ) -> MetaResult<()> {
        // The closure environment. Used to simulate recursive closure.
        struct Env<'a> {
            /// Records what's the corresponding parallel unit of each actor and mview vnode
            /// mapping info of one table.
            upstream_fragment_vnode_info: &'a HashMap<TableId, FragmentVNodeInfo>,
            /// Records each upstream mview actor's vnode bitmap info.
            upstream_vnode_bitmap_info: &'a mut HashMap<TableId, Vec<(ActorId, Option<Buffer>)>>,
            /// Records what's the actors on each worker of one table.
            tables_worker_actors: &'a HashMap<TableId, BTreeMap<WorkerId, Vec<ActorId>>>,
            /// Schedule information of all actors.
            locations: &'a mut ScheduledLocations,
            /// New dispatchers for this mview.
            dispatchers: &'a mut HashMap<ActorId, Vec<Dispatcher>>,
            /// New vnode bitmaps for chain actors.
            actor_vnode_bitmaps: &'a mut HashMap<ActorId, Option<Buffer>>,
            /// Upstream Materialize actor ids grouped by worker id.
            upstream_worker_actors: &'a mut HashMap<WorkerId, HashSet<ActorId>>,
        }

        impl Env<'_> {
            fn resolve_chain_node_inner(
                &mut self,
                stream_node: &mut StreamNode,
                actor_id: ActorId,
                upstream_actor_idx: usize,
                _same_worker_node_as_upstream: bool,
                is_singleton: bool,
            ) -> MetaResult<()> {
                let Some(NodeBody::Chain(ref mut chain)) = stream_node.node_body else {
                    // If node is not chain node, recursively deal with input nodes
                    for input in &mut stream_node.input {
                        self.resolve_chain_node_inner(input, actor_id, upstream_actor_idx, _same_worker_node_as_upstream, is_singleton)?;
                    }
                    return Ok(());
                };

                // get upstream table id
                let table_id = TableId::new(chain.table_id);
                // 1. use table id to get upstream vnode mapping info: [(actor_id,
                // option(vnode_bitmap))]
                let upstream_vnode_mapping_info = &self.upstream_vnode_bitmap_info[&table_id];

                let (upstream_actor_id, upstream_vnode_bitmap) = {
                    if is_singleton {
                        // The upstream fragment should also be singleton.
                        upstream_vnode_mapping_info.iter().exactly_one().unwrap()
                    } else {
                        // Assign a upstream actor id to this chain node.
                        &upstream_vnode_mapping_info[upstream_actor_idx]
                    }
                };

                // Here we force schedule the chain node to the same parallel unit as its upstream,
                // so `same_worker_node_as_upstream` is not used here. If we want to
                // support different parallel units, we need to keep the vnode bitmap and assign a
                // new parallel unit with some other strategies.
                let upstream_parallel_unit = self
                    .upstream_fragment_vnode_info
                    .get(&table_id)
                    .unwrap()
                    .actor_parallel_unit_maps
                    .get(upstream_actor_id)
                    .unwrap()
                    .clone();
                self.locations
                    .actor_locations
                    .insert(actor_id, upstream_parallel_unit);
                self.actor_vnode_bitmaps
                    .insert(actor_id, upstream_vnode_bitmap.clone());

                // fill upstream node-actor info for later use
                let upstream_table_worker_actors =
                    self.tables_worker_actors.get(&table_id).unwrap();

                let chain_upstream_worker_actors = upstream_table_worker_actors
                    .iter()
                    .flat_map(|(worker_id, actor_ids)| {
                        actor_ids.iter().map(|actor_id| (*worker_id, *actor_id))
                    })
                    .filter(|(_, actor_id)| upstream_actor_id == actor_id)
                    .into_group_map();
                for (worker_id, actor_ids) in chain_upstream_worker_actors {
                    self.upstream_worker_actors
                        .entry(worker_id)
                        .or_default()
                        .extend(actor_ids);
                }

                // deal with merge and batch query node, setting upstream infos.
                let batch_stream_node = &stream_node.input[1];
                assert!(
                    matches!(batch_stream_node.node_body, Some(NodeBody::BatchPlan(_))),
                    "chain's input[1] should always be batch query"
                );

                let merge_stream_node = &mut stream_node.input[0];
                let Some(NodeBody::Merge(ref mut merge)) = merge_stream_node.node_body else {
                    unreachable!("chain's input[0] should always be merge");
                };
                merge.upstream_actor_id.push(*upstream_actor_id);

                // finally, we should also build dispatcher infos here.
                //
                // Note: currently we ensure that the downstream chain operator has the same
                // parallel unit and distribution as the upstream mview, so we can simply use
                // `NoShuffle` dispatcher here.
                self.dispatchers
                    .entry(*upstream_actor_id)
                    .or_default()
                    .push(Dispatcher {
                        r#type: DispatcherType::NoShuffle as _,
                        // Use chain actor id as dispatcher id to avoid collision in this
                        // Dispatch executor.
                        dispatcher_id: actor_id as _,
                        downstream_actor_id: vec![actor_id],
                        ..Default::default()
                    });

                Ok(())
            }
        }

        let upstream_fragment_vnode_info = &self
            .fragment_manager
            .get_sink_fragment_vnode_info(dependent_table_ids)
            .await?;

        let upstream_vnode_bitmap_info = &mut self
            .fragment_manager
            .get_sink_vnode_bitmap_info(dependent_table_ids)
            .await?;

        let tables_worker_actors = &self
            .fragment_manager
            .get_tables_worker_actors(dependent_table_ids)
            .await?;

        let mut env = Env {
            upstream_fragment_vnode_info,
            upstream_vnode_bitmap_info,
            tables_worker_actors,
            locations,
            dispatchers,
            actor_vnode_bitmaps: &mut Default::default(),
            upstream_worker_actors,
        };

        for fragment in table_fragments.fragments.values_mut() {
            if !chain_fragment_upstream_table_map.contains_key(&fragment.fragment_id) {
                continue;
            }

            let is_singleton =
                fragment.get_distribution_type()? == FragmentDistributionType::Single;

            for (idx, actor) in &mut fragment.actors.iter_mut().enumerate() {
                let stream_node = actor.nodes.as_mut().unwrap();
                env.resolve_chain_node_inner(
                    stream_node,
                    actor.actor_id,
                    idx,
                    actor.same_worker_node_as_upstream,
                    is_singleton,
                )?;
                // setup actor vnode bitmap.
                actor.vnode_bitmap = env.actor_vnode_bitmaps.remove(&actor.actor_id).unwrap();
            }
            // setup fragment vnode mapping.
            let upstream_table_id = chain_fragment_upstream_table_map
                .get(&fragment.fragment_id)
                .unwrap();

            let upstream_fragment_vnode_info = env
                .upstream_fragment_vnode_info
                .get(upstream_table_id)
                .unwrap();

            let upstream_fragment_id = upstream_fragment_vnode_info
                .vnode_mapping
                .as_ref()
                .unwrap()
                .fragment_id;

<<<<<<< HEAD
            // assert!(fragment.upstream_fragment_ids.is_empty(), "{fragment:?}");
=======
            // Note: it's possible that there're some other normal `Merge` nodes in the fragment of
            // `Chain` and their upstreams are already filled in `upstream_fragment_ids`, so we
            // won't check it empty here and just push the one resolved in `Chain` to the end.
>>>>>>> eb75122d
            fragment
                .upstream_fragment_ids
                .push(upstream_fragment_id as FragmentId);

            let mut vnode_mapping = upstream_fragment_vnode_info.vnode_mapping.clone();
            // The upstream vnode_mapping is cloned here,
            // so the fragment id in the mapping needs to be changed to the id of this fragment
            if let Some(mapping) = vnode_mapping.as_mut() {
                assert_ne!(mapping.fragment_id, fragment.fragment_id);
                mapping.fragment_id = fragment.fragment_id;
            }
            fragment.vnode_mapping = vnode_mapping;
        }
        Ok(())
    }

    /// Create materialized view, it works as follows:
    /// 1. schedule the actors to nodes in the cluster.
    /// 2. broadcast the actor info table.
    /// (optional) get the split information of the `StreamSource` via source manager and patch
    /// actors .
    /// 3. notify related nodes to update and build the actors.
    /// 4. store related meta data.
    ///
    /// Note the `table_fragments` is required to be sorted in topology order. (Downstream first,
    /// then upstream.)
    pub async fn create_materialized_view(
        &self,
        table_fragments: TableFragments,
        context: &mut CreateMaterializedViewContext,
    ) -> MetaResult<()> {
        let mut revert_funcs = vec![];
        if let Err(e) = self
            .create_materialized_view_impl(&mut revert_funcs, table_fragments, context)
            .await
        {
            for revert_func in revert_funcs.into_iter().rev() {
                revert_func.await;
            }
            return Err(e);
        }
        Ok(())
    }

    async fn create_materialized_view_impl(
        &self,
        revert_funcs: &mut Vec<BoxFuture<'_, ()>>,
        mut table_fragments: TableFragments,
        CreateMaterializedViewContext {
            dispatchers,
            upstream_worker_actors,
            table_sink_map,
            dependent_table_ids,
            table_properties,
            chain_fragment_upstream_table_map,
            ..
        }: &mut CreateMaterializedViewContext,
    ) -> MetaResult<()> {
        // Schedule actors to parallel units. `locations` will record the parallel unit that an
        // actor is scheduled to, and the worker node this parallel unit is on.
        let mut locations = {
            // List all running worker nodes and the parallel units.
            //
            // It's possible that the cluster configuration has been changed after we resolve the
            // stream graph, so the scheduling is fallible and the client may need to retry.
            // TODO: refactor to use a consistent snapshot of cluster configuration.
            let workers = self
                .cluster_manager
                .list_worker_node(
                    WorkerType::ComputeNode,
                    Some(risingwave_pb::common::worker_node::State::Running),
                )
                .await;
            if workers.is_empty() {
                bail!("no available compute node in the cluster");
            }
            let parallel_units = self.cluster_manager.list_active_parallel_units().await;

            // Create empty locations and the scheduler.
            let mut locations = ScheduledLocations::with_workers(workers);
            let scheduler = Scheduler::new(parallel_units);

            // Schedule each fragment(actors) to nodes except chain, recorded in `locations`.
            // Vnode mapping in fragment will be filled in as well.
            let topological_order = table_fragments.generate_topological_order();
            for fragment_id in topological_order {
                let fragment = table_fragments.fragments.get_mut(&fragment_id).unwrap();
                if !chain_fragment_upstream_table_map.contains_key(&fragment_id) {
                    scheduler.schedule(fragment, &mut locations)?;
                }
            }

            locations
        };

        // Resolve chain node infos, including:
        // 1. insert upstream actor id in merge node
        // 2. insert parallel unit id in batch query node
        self.resolve_chain_node(
            &mut table_fragments,
            dependent_table_ids,
            dispatchers,
            upstream_worker_actors,
            &mut locations,
            chain_fragment_upstream_table_map,
        )
        .await?;
        let dispatchers = &*dispatchers;
        let upstream_worker_actors = &*upstream_worker_actors;

        // Record vnode to parallel unit mapping for actors.
        let actor_to_vnode_mapping = {
            let mut mapping = HashMap::new();
            for fragment in table_fragments.fragments.values() {
                for actor in &fragment.actors {
                    mapping
                        .try_insert(actor.actor_id, fragment.vnode_mapping.clone())
                        .unwrap();
                }
            }
            mapping
        };

        // Fill hash dispatcher's mapping with scheduled locations.
        for fragment in table_fragments.fragments.values_mut() {
            // Filter out hash dispatchers in this fragment.
            let dispatchers = fragment
                .actors
                .iter_mut()
                .flat_map(|actor| actor.dispatcher.iter_mut())
                .filter(|d| d.get_type().unwrap() == DispatcherType::Hash);

            for dispatcher in dispatchers {
                match dispatcher.downstream_actor_id.as_slice() {
                    [] => panic!("hash dispatcher should have at least one downstream actor"),

                    // There exists some unoptimized situation where a hash dispatcher has ONLY ONE
                    // downstream actor, which makes it behave like a simple dispatcher. As a
                    // workaround, we specially compute the consistent hash mapping here.
                    // This arm could be removed after the optimizer has been fully implemented.
                    &[single_downstream_actor] => {
                        dispatcher.hash_mapping = Some(ActorMapping {
                            original_indices: vec![VIRTUAL_NODE_COUNT as u64 - 1],
                            data: vec![single_downstream_actor],
                        });
                    }

                    // For normal cases, we can simply transform the mapping from downstream actors
                    // to current hash dispatchers.
                    downstream_actors @ &[first_downstream_actor, ..] => {
                        // All actors in the downstream fragment should have the same parallel unit
                        // mapping, find it with the first downstream actor.
                        let downstream_vnode_mapping = actor_to_vnode_mapping
                            .get(&first_downstream_actor)
                            .unwrap()
                            .as_ref()
                            .unwrap_or_else(|| {
                                panic!("no vnode mapping for actor {}", &first_downstream_actor);
                            });

                        // Mapping from the parallel unit to downstream actors.
                        let parallel_unit_actor_map = downstream_actors
                            .iter()
                            .map(|actor_id| {
                                (
                                    locations.actor_locations.get(actor_id).unwrap().id,
                                    *actor_id,
                                )
                            })
                            .collect::<HashMap<_, _>>();

                        // Transform the mapping of parallel unit to the mapping of actor.
                        dispatcher.hash_mapping = Some(parallel_unit_mapping_to_actor_mapping(
                            downstream_vnode_mapping,
                            &parallel_unit_actor_map,
                        ));
                    }
                }
            }
        }

        // Mark the actors to be built as `ActorState::Inactive`.
        let actor_status = locations
            .actor_locations
            .iter()
            .map(|(&actor_id, parallel_unit)| {
                (
                    actor_id,
                    ActorStatus {
                        parallel_unit: Some(parallel_unit.clone()),
                        state: ActorState::Inactive as i32,
                    },
                )
            })
            .collect();
        table_fragments.set_actor_status(actor_status);

        let table_fragments = table_fragments;
        let actor_map = table_fragments.actor_map();

        // Actors on each stream node will need to know where their upstream lies. `actor_info`
        // includes such information. It contains:
        // 1. actors in the current create-materialized-view request.
        // 2. all upstream actors.
        let actor_infos_to_broadcast = {
            let current = locations.actor_infos();
            let upstream = upstream_worker_actors
                .iter()
                .flat_map(|(worker_id, upstreams)| {
                    upstreams.iter().map(|up_id| ActorInfo {
                        actor_id: *up_id,
                        host: locations
                            .worker_locations
                            .get(worker_id)
                            .unwrap()
                            .host
                            .clone(),
                    })
                });
            current.chain(upstream).collect_vec()
        };

        let actor_host_infos = locations.actor_info_map();
        let worker_actors = locations.worker_actors();

        // Hanging channels for each worker node.
        let mut hanging_channels = {
            // upstream_actor_id -> Vec<downstream_actor_info>
            let up_id_to_down_info = dispatchers
                .iter()
                .map(|(&up_id, dispatchers)| {
                    let down_infos = dispatchers
                        .iter()
                        .flat_map(|d| d.downstream_actor_id.iter())
                        .map(|down_id| actor_host_infos[down_id].clone())
                        .collect_vec();
                    (up_id, down_infos)
                })
                .collect::<HashMap<_, _>>();

            upstream_worker_actors
                .iter()
                .map(|(node_id, up_ids)| {
                    (
                        *node_id,
                        up_ids
                            .iter()
                            .flat_map(|up_id| {
                                up_id_to_down_info[up_id]
                                    .iter()
                                    .map(|down_info| HangingChannel {
                                        upstream: Some(ActorInfo {
                                            actor_id: *up_id,
                                            host: None,
                                        }),
                                        downstream: Some(down_info.clone()),
                                    })
                            })
                            .collect_vec(),
                    )
                })
                .collect::<HashMap<_, _>>()
        };

        // We send RPC request in two stages.
        // The first stage does 2 things: broadcast actor info, and send local actor ids to
        // different WorkerNodes. Such that each WorkerNode knows the overall actor
        // allocation, but not actually builds it. We initialize all channels in this stage.
        for (worker_id, actors) in &worker_actors {
            let worker_node = locations.worker_locations.get(worker_id).unwrap();
            let client = self.client_pool.get(worker_node).await?;

            client
                .broadcast_actor_info_table(BroadcastActorInfoTableRequest {
                    info: actor_infos_to_broadcast.clone(),
                })
                .await?;

            let stream_actors = actors
                .iter()
                .map(|actor_id| actor_map.get(actor_id).cloned().unwrap())
                .collect::<Vec<_>>();

            let request_id = Uuid::new_v4().to_string();
            tracing::debug!(request_id = request_id.as_str(), actors = ?actors, "update actors");
            client
                .update_actors(UpdateActorsRequest {
                    request_id,
                    actors: stream_actors.clone(),
                    hanging_channels: hanging_channels.remove(worker_id).unwrap_or_default(),
                })
                .await?;
        }

        // Build remaining hanging channels on compute nodes.
        for (worker_id, hanging_channels) in hanging_channels {
            let worker_node = locations.worker_locations.get(&worker_id).unwrap();
            let client = self.client_pool.get(worker_node).await?;

            let request_id = Uuid::new_v4().to_string();

            client
                .update_actors(UpdateActorsRequest {
                    request_id,
                    actors: vec![],
                    hanging_channels,
                })
                .await?;
        }

        // Register to compaction group beforehand.
        let compaction_group_manager_ref = self.compaction_group_manager.clone();
        let registered_table_ids = compaction_group_manager_ref
            .register_table_fragments(&table_fragments, table_properties)
            .await?;
        revert_funcs.push(Box::pin(async move {
            if let Err(e) = compaction_group_manager_ref.unregister_table_ids(&registered_table_ids).await {
                tracing::warn!("Failed to unregister_table_ids {:#?}.\nThey will be cleaned up on node restart.\n{:#?}", registered_table_ids, e);
            }
        }));

        // In the second stage, each [`WorkerNode`] builds local actors and connect them with
        // channels.
        for (worker_id, actors) in worker_actors {
            let worker_node = locations.worker_locations.get(&worker_id).unwrap();
            let client = self.client_pool.get(worker_node).await?;

            let request_id = Uuid::new_v4().to_string();
            tracing::debug!(request_id = request_id.as_str(), actors = ?actors, "build actors");
            client
                .build_actors(BuildActorsRequest {
                    request_id,
                    actor_id: actors,
                })
                .await?;
        }

        // Extract the fragments that include source operators.
        let source_fragments = table_fragments.source_fragments();

        // Add table fragments to meta store with state: `State::Creating`.
        self.fragment_manager
            .start_create_table_fragments(table_fragments.clone())
            .await?;

        let table_id = table_fragments.table_id();
        let init_split_assignment = self
            .source_manager
            .pre_allocate_splits(&table_id, source_fragments)
            .await?;

        if let Err(err) = self
            .barrier_scheduler
            .run_command(Command::CreateMaterializedView {
                table_fragments,
                table_sink_map: table_sink_map.clone(),
                dispatchers: dispatchers.clone(),
                source_state: init_split_assignment,
            })
            .await
        {
            self.fragment_manager
                .cancel_create_table_fragments(&table_id)
                .await?;
            return Err(err);
        }

        Ok(())
    }

    /// Dropping materialized view is done by barrier manager. Check
    /// [`Command::DropMaterializedView`] for details.
    pub async fn drop_materialized_view(&self, table_id: &TableId) -> MetaResult<()> {
        let table_fragments = self
            .fragment_manager
            .select_table_fragments_by_table_id(table_id)
            .await?;

        // Extract the fragments that include source operators.
        let source_fragments = table_fragments.source_fragments();

        self.barrier_scheduler
            .run_command(Command::DropMaterializedView(*table_id))
            .await?;

        let mut actor_ids = HashSet::new();
        for fragment_ids in source_fragments.values() {
            for fragment_id in fragment_ids {
                if let Some(fragment) = table_fragments.fragments.get(fragment_id) {
                    for actor in &fragment.actors {
                        actor_ids.insert(actor.actor_id);
                    }
                }
            }
        }
        self.source_manager
            .drop_update(source_fragments, actor_ids)
            .await?;

        // Unregister from compaction group afterwards.
        if let Err(e) = self
            .compaction_group_manager
            .unregister_table_fragments(&table_fragments)
            .await
        {
            tracing::warn!(
                "Failed to unregister table {}. It will be unregistered eventually.\n{:#?}",
                table_id,
                e
            );
        }

        Ok(())
    }
}

#[cfg(test)]
mod tests {
    use std::collections::{BTreeMap, HashMap, HashSet};
    use std::net::SocketAddr;
    use std::sync::{Arc, Mutex};
    use std::time::Duration;

    use risingwave_common::catalog::TableId;
    use risingwave_pb::common::{HostAddress, WorkerType};
    use risingwave_pb::meta::table_fragments::fragment::FragmentDistributionType;
    use risingwave_pb::meta::table_fragments::Fragment;
    use risingwave_pb::stream_plan::*;
    use risingwave_pb::stream_service::stream_service_server::{
        StreamService, StreamServiceServer,
    };
    use risingwave_pb::stream_service::{
        BroadcastActorInfoTableResponse, BuildActorsResponse, DropActorsRequest,
        DropActorsResponse, InjectBarrierRequest, InjectBarrierResponse, UpdateActorsResponse, *,
    };
    use tokio::sync::oneshot::Sender;
    #[cfg(feature = "failpoints")]
    use tokio::sync::Notify;
    use tokio::task::JoinHandle;
    use tokio::time::sleep;
    use tonic::{Request, Response, Status};

    use super::*;
    use crate::barrier::GlobalBarrierManager;
    use crate::hummock::compaction_group::manager::CompactionGroupManager;
    use crate::hummock::{CompactorManager, HummockManager};
    use crate::manager::{
        CatalogManager, CatalogManagerRef, ClusterManager, FragmentManager, MetaSrvEnv,
    };
    use crate::model::ActorId;
    use crate::rpc::metrics::MetaMetrics;
    use crate::storage::MemStore;
    use crate::stream::SourceManager;
    use crate::MetaOpts;

    struct FakeFragmentState {
        actor_streams: Mutex<HashMap<ActorId, StreamActor>>,
        actor_ids: Mutex<HashSet<ActorId>>,
        actor_infos: Mutex<HashMap<ActorId, HostAddress>>,
    }

    struct FakeStreamService {
        inner: Arc<FakeFragmentState>,
    }

    #[async_trait::async_trait]
    impl StreamService for FakeStreamService {
        async fn update_actors(
            &self,
            request: Request<UpdateActorsRequest>,
        ) -> std::result::Result<Response<UpdateActorsResponse>, Status> {
            let req = request.into_inner();
            let mut guard = self.inner.actor_streams.lock().unwrap();
            for actor in req.get_actors() {
                guard.insert(actor.get_actor_id(), actor.clone());
            }

            Ok(Response::new(UpdateActorsResponse { status: None }))
        }

        async fn build_actors(
            &self,
            request: Request<BuildActorsRequest>,
        ) -> std::result::Result<Response<BuildActorsResponse>, Status> {
            let req = request.into_inner();
            let mut guard = self.inner.actor_ids.lock().unwrap();
            for id in req.get_actor_id() {
                guard.insert(*id);
            }

            Ok(Response::new(BuildActorsResponse {
                request_id: "".to_string(),
                status: None,
            }))
        }

        async fn broadcast_actor_info_table(
            &self,
            request: Request<BroadcastActorInfoTableRequest>,
        ) -> std::result::Result<Response<BroadcastActorInfoTableResponse>, Status> {
            let req = request.into_inner();
            let mut guard = self.inner.actor_infos.lock().unwrap();
            for info in req.get_info() {
                guard.insert(info.get_actor_id(), info.get_host()?.clone());
            }

            Ok(Response::new(BroadcastActorInfoTableResponse {
                status: None,
            }))
        }

        async fn drop_actors(
            &self,
            _request: Request<DropActorsRequest>,
        ) -> std::result::Result<Response<DropActorsResponse>, Status> {
            Ok(Response::new(DropActorsResponse::default()))
        }

        async fn force_stop_actors(
            &self,
            _request: Request<ForceStopActorsRequest>,
        ) -> std::result::Result<Response<ForceStopActorsResponse>, Status> {
            Ok(Response::new(ForceStopActorsResponse::default()))
        }

        async fn inject_barrier(
            &self,
            _request: Request<InjectBarrierRequest>,
        ) -> std::result::Result<Response<InjectBarrierResponse>, Status> {
            Ok(Response::new(InjectBarrierResponse::default()))
        }

        async fn drop_source(
            &self,
            _request: Request<DropSourceRequest>,
        ) -> std::result::Result<Response<DropSourceResponse>, Status> {
            unimplemented!()
        }

        async fn barrier_complete(
            &self,
            _request: Request<BarrierCompleteRequest>,
        ) -> std::result::Result<Response<BarrierCompleteResponse>, Status> {
            Ok(Response::new(BarrierCompleteResponse {
                ..Default::default()
            }))
        }

        async fn wait_epoch_commit(
            &self,
            _request: Request<WaitEpochCommitRequest>,
        ) -> std::result::Result<Response<WaitEpochCommitResponse>, Status> {
            unimplemented!()
        }
    }

    struct MockServices {
        global_stream_manager: GlobalStreamManager<MemStore>,
        catalog_manager: CatalogManagerRef<MemStore>,
        fragment_manager: FragmentManagerRef<MemStore>,
        state: Arc<FakeFragmentState>,
        join_handle_shutdown_txs: Vec<(JoinHandle<()>, Sender<()>)>,
    }

    impl MockServices {
        async fn start(host: &str, port: u16) -> MetaResult<Self> {
            let addr = SocketAddr::new(host.parse().unwrap(), port);
            let state = Arc::new(FakeFragmentState {
                actor_streams: Mutex::new(HashMap::new()),
                actor_ids: Mutex::new(HashSet::new()),
                actor_infos: Mutex::new(HashMap::new()),
            });

            let fake_service = FakeStreamService {
                inner: state.clone(),
            };

            let (shutdown_tx, shutdown_rx) = tokio::sync::oneshot::channel::<()>();
            let stream_srv = StreamServiceServer::new(fake_service);
            let join_handle = tokio::spawn(async move {
                tonic::transport::Server::builder()
                    .add_service(stream_srv)
                    .serve_with_shutdown(addr, async move { shutdown_rx.await.unwrap() })
                    .await
                    .unwrap();
            });

            sleep(Duration::from_secs(1)).await;

            let env = MetaSrvEnv::for_test_opts(Arc::new(MetaOpts::test(true))).await;
            let meta_metrics = Arc::new(MetaMetrics::new());
            let cluster_manager =
                Arc::new(ClusterManager::new(env.clone(), Duration::from_secs(3600)).await?);
            let host = HostAddress {
                host: host.to_string(),
                port: port as i32,
            };
            let fake_parallelism = 4;
            cluster_manager
                .add_worker_node(WorkerType::ComputeNode, host.clone(), fake_parallelism)
                .await?;
            cluster_manager.activate_worker_node(host).await?;

            let catalog_manager = Arc::new(CatalogManager::new(env.clone()).await?);
            let fragment_manager = Arc::new(FragmentManager::new(env.clone()).await?);
            let compaction_group_manager =
                Arc::new(CompactionGroupManager::new(env.clone()).await.unwrap());

            // TODO: what should we choose the task heartbeat interval to be? Anyway, we don't run a
            // heartbeat thread here, so it doesn't matter.
            let compactor_manager =
                Arc::new(CompactorManager::with_meta(env.clone(), 1).await.unwrap());

            let hummock_manager = Arc::new(
                HummockManager::new(
                    env.clone(),
                    cluster_manager.clone(),
                    meta_metrics.clone(),
                    compaction_group_manager.clone(),
                    compactor_manager.clone(),
                )
                .await?,
            );

            let (barrier_scheduler, scheduled_barriers) =
                BarrierScheduler::new_pair(hummock_manager.clone(), env.opts.checkpoint_frequency);

            let compaction_group_manager =
                Arc::new(CompactionGroupManager::new(env.clone()).await?);

            let source_manager = Arc::new(
                SourceManager::new(
                    env.clone(),
                    barrier_scheduler.clone(),
                    catalog_manager.clone(),
                    fragment_manager.clone(),
                )
                .await?,
            );

            let barrier_manager = Arc::new(GlobalBarrierManager::new(
                scheduled_barriers,
                env.clone(),
                cluster_manager.clone(),
                catalog_manager.clone(),
                fragment_manager.clone(),
                hummock_manager,
                source_manager.clone(),
                meta_metrics.clone(),
            ));

            let stream_manager = GlobalStreamManager::new(
                env.clone(),
                fragment_manager.clone(),
                barrier_scheduler.clone(),
                cluster_manager.clone(),
                source_manager.clone(),
                compaction_group_manager.clone(),
            )?;

            let (join_handle_2, shutdown_tx_2) = GlobalBarrierManager::start(barrier_manager).await;

            Ok(Self {
                global_stream_manager: stream_manager,
                catalog_manager,
                fragment_manager,
                state,
                join_handle_shutdown_txs: vec![
                    (join_handle_2, shutdown_tx_2),
                    (join_handle, shutdown_tx),
                ],
            })
        }

        async fn create_materialized_view(
            &self,
            table_fragments: TableFragments,
        ) -> MetaResult<()> {
            let mut ctx = CreateMaterializedViewContext::default();
            let table = Table {
                id: table_fragments.table_id().table_id(),
                ..Default::default()
            };
            self.catalog_manager
                .start_create_table_procedure(&table)
                .await?;
            self.global_stream_manager
                .create_materialized_view(table_fragments, &mut ctx)
                .await?;
            self.catalog_manager
                .finish_create_table_procedure(vec![], &table)
                .await?;
            Ok(())
        }

        async fn drop_materialized_view(&self, table_id: &TableId) -> MetaResult<()> {
            self.catalog_manager
                .drop_table(table_id.table_id, vec![])
                .await?;
            self.global_stream_manager
                .drop_materialized_view(table_id)
                .await?;
            Ok(())
        }

        async fn stop(self) {
            for (join_handle, shutdown_tx) in self.join_handle_shutdown_txs {
                shutdown_tx.send(()).unwrap();
                join_handle.await.unwrap();
            }
        }
    }

    fn make_mview_stream_actors(table_id: &TableId, count: usize) -> Vec<StreamActor> {
        (0..count)
            .map(|i| StreamActor {
                actor_id: i as u32,
                // A dummy node to avoid panic.
                nodes: Some(StreamNode {
                    node_body: Some(NodeBody::Materialize(MaterializeNode {
                        table_id: table_id.table_id(),
                        ..Default::default()
                    })),
                    operator_id: 1,
                    ..Default::default()
                }),
                ..Default::default()
            })
            .collect_vec()
    }

    #[tokio::test]
    async fn test_drop_materialized_view() -> MetaResult<()> {
        let services = MockServices::start("127.0.0.1", 12334).await?;

        let table_id = TableId::new(0);
        let actors = make_mview_stream_actors(&table_id, 4);

        let mut fragments = BTreeMap::default();
        fragments.insert(
            0,
            Fragment {
                fragment_id: 0,
                fragment_type: FragmentType::Sink as i32,
                distribution_type: FragmentDistributionType::Hash as i32,
                actors: actors.clone(),
                ..Default::default()
            },
        );
        let table_fragments = TableFragments::new(table_id, fragments);
        services.create_materialized_view(table_fragments).await?;

        for actor in actors {
            let mut scheduled_actor = services
                .state
                .actor_streams
                .lock()
                .unwrap()
                .get(&actor.get_actor_id())
                .cloned()
                .unwrap();
            scheduled_actor.vnode_bitmap.take().unwrap();
            assert_eq!(scheduled_actor, actor);
            assert!(services
                .state
                .actor_ids
                .lock()
                .unwrap()
                .contains(&actor.get_actor_id()));
            assert_eq!(
                services
                    .state
                    .actor_infos
                    .lock()
                    .unwrap()
                    .get(&actor.get_actor_id())
                    .cloned()
                    .unwrap(),
                HostAddress {
                    host: "127.0.0.1".to_string(),
                    port: 12334,
                }
            );
        }

        let sink_actor_ids = services
            .fragment_manager
            .get_table_sink_actor_ids(&table_id)
            .await?;
        let actor_ids = services
            .fragment_manager
            .get_table_actor_ids(&table_id)
            .await?;
        assert_eq!(sink_actor_ids, (0..=3).collect::<Vec<u32>>());
        assert_eq!(actor_ids, (0..=3).collect::<Vec<u32>>());

        // test drop materialized_view
        services.drop_materialized_view(&table_id).await?;

        // test get table_fragment;
        let select_err_1 = services
            .global_stream_manager
            .fragment_manager
            .select_table_fragments_by_table_id(&table_id)
            .await
            .unwrap_err();

        // TODO: check memory and metastore consistent
        assert_eq!(select_err_1.to_string(), "table_fragment not exist: id=0");

        services.stop().await;
        Ok(())
    }

    #[tokio::test]
    #[cfg(all(test, feature = "failpoints"))]
    async fn test_failpoints_drop_mv_recovery() {
        let inject_barrier_err = "inject_barrier_err";
        let inject_barrier_err_success = "inject_barrier_err_success";
        let services = MockServices::start("127.0.0.1", 12335).await.unwrap();

        let table_id = TableId::new(0);
        let actors = make_mview_stream_actors(&table_id, 4);

        let mut fragments = BTreeMap::default();
        fragments.insert(
            0,
            Fragment {
                fragment_id: 0,
                fragment_type: FragmentType::Sink as i32,
                distribution_type: FragmentDistributionType::Hash as i32,
                actors: actors.clone(),
                ..Default::default()
            },
        );

        let table_fragments = TableFragments::new(table_id, fragments);
        services
            .create_materialized_view(table_fragments)
            .await
            .unwrap();

        for actor in actors {
            let mut scheduled_actor = services
                .state
                .actor_streams
                .lock()
                .unwrap()
                .get(&actor.get_actor_id())
                .cloned()
                .unwrap();
            scheduled_actor.vnode_bitmap.take().unwrap();
            assert_eq!(scheduled_actor, actor);
            assert!(services
                .state
                .actor_ids
                .lock()
                .unwrap()
                .contains(&actor.get_actor_id()));
            assert_eq!(
                services
                    .state
                    .actor_infos
                    .lock()
                    .unwrap()
                    .get(&actor.get_actor_id())
                    .cloned()
                    .unwrap(),
                HostAddress {
                    host: "127.0.0.1".to_string(),
                    port: 12335,
                }
            );
        }

        let sink_actor_ids = services
            .fragment_manager
            .get_table_sink_actor_ids(&table_id)
            .await
            .unwrap();
        let actor_ids = services
            .fragment_manager
            .get_table_actor_ids(&table_id)
            .await
            .unwrap();
        assert_eq!(sink_actor_ids, (0..=3).collect::<Vec<u32>>());
        assert_eq!(actor_ids, (0..=3).collect::<Vec<u32>>());
        let notify = Arc::new(Notify::new());
        let notify1 = notify.clone();

        // test recovery.
        fail::cfg(inject_barrier_err, "return").unwrap();
        tokio::spawn(async move {
            fail::cfg_callback(inject_barrier_err_success, move || {
                fail::remove(inject_barrier_err);
                fail::remove(inject_barrier_err_success);
                notify.notify_one();
            })
            .unwrap();
        });
        notify1.notified().await;

        let table_fragments = services
            .global_stream_manager
            .fragment_manager
            .select_table_fragments_by_table_id(&table_id)
            .await
            .unwrap();
        assert_eq!(table_fragments.actor_ids(), (0..=3).collect_vec());

        // test drop materialized_view
        services.drop_materialized_view(&table_id).await.unwrap();

        // test get table_fragment;
        let select_err_1 = services
            .global_stream_manager
            .fragment_manager
            .select_table_fragments_by_table_id(&table_fragments.table_id())
            .await
            .unwrap_err();

        // TODO: check memory and metastore consistent
        assert_eq!(select_err_1.to_string(), "table_fragment not exist: id=0");

        services.stop().await;
    }
}<|MERGE_RESOLUTION|>--- conflicted
+++ resolved
@@ -324,13 +324,9 @@
                 .unwrap()
                 .fragment_id;
 
-<<<<<<< HEAD
-            // assert!(fragment.upstream_fragment_ids.is_empty(), "{fragment:?}");
-=======
             // Note: it's possible that there're some other normal `Merge` nodes in the fragment of
             // `Chain` and their upstreams are already filled in `upstream_fragment_ids`, so we
             // won't check it empty here and just push the one resolved in `Chain` to the end.
->>>>>>> eb75122d
             fragment
                 .upstream_fragment_ids
                 .push(upstream_fragment_id as FragmentId);
