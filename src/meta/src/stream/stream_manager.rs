--- conflicted
+++ resolved
@@ -19,7 +19,7 @@
 use itertools::Itertools;
 use risingwave_common::bail;
 use risingwave_common::catalog::TableId;
-use risingwave_meta_model_v2::ObjectId;
+use risingwave_meta_model_v2::{ObjectId, WorkerId};
 use risingwave_pb::catalog::{CreateType, Subscription, Table};
 use risingwave_pb::stream_plan::update_mutation::MergeUpdate;
 use risingwave_pb::stream_plan::Dispatcher;
@@ -292,12 +292,10 @@
                             tracing::debug!(
                                 "cancelling streaming job {table_id} by issue cancel command."
                             );
-
-                            if let MetadataManager::V2(mgr) = &self.metadata_manager {
-                                mgr.catalog_controller
-                                    .try_abort_creating_streaming_job(table_id.table_id as _, true)
-                                    .await?;
-                            }
+                            self.metadata_manager
+                                .catalog_controller
+                                .try_abort_creating_streaming_job(table_id.table_id as _, true)
+                                .await?;
 
                             self.barrier_scheduler
                                 .run_command(Command::CancelStreamingJob(table_fragments))
@@ -441,7 +439,8 @@
         match result {
             Err(err) => {
                 if create_type == CreateType::Foreground || err.is_cancelled() {
-                    let mut table_ids = HashSet::from_iter(std::iter::once(table_id));
+                    let mut table_ids: HashSet<TableId> =
+                        HashSet::from_iter(std::iter::once(table_id));
                     if let Some(dummy_table_id) = replace_table_id {
                         table_ids.insert(dummy_table_id);
                     }
@@ -553,22 +552,6 @@
                         id
                     )))?;
                 }
-<<<<<<< HEAD
-=======
-                match &self.metadata_manager {
-                    MetadataManager::V1(mgr) => {
-                        mgr.catalog_manager.cancel_create_materialized_view_procedure(id.into(), fragment.internal_table_ids()).await?;
-                    }
-                    MetadataManager::V2(mgr) => {
-                        mgr.catalog_controller
-                            .try_abort_creating_streaming_job(
-                                id.table_id as _,
-                                true,
-                            )
-                            .await?;
-                    }
-                }
->>>>>>> 938aa43c
 
                 self.barrier_scheduler
                     .run_command(Command::CancelStreamingJob(fragment))
@@ -611,7 +594,7 @@
 
         let worker_ids = worker_nodes
             .iter()
-            .map(|node| node.id)
+            .map(|node| node.id as WorkerId)
             .collect::<BTreeSet<_>>();
 
         // Check if the provided parallelism is valid.
@@ -723,545 +706,4 @@
                 tracing::error!(error = ?err.as_report(), "failed to run drop command");
             });
     }
-<<<<<<< HEAD
-=======
-}
-
-#[cfg(test)]
-mod tests {
-    use std::collections::BTreeMap;
-    use std::net::SocketAddr;
-    use std::sync::Mutex;
-    use std::time::Duration;
-
-    use futures::{Stream, TryStreamExt};
-    use risingwave_common::hash::{self, ActorMapping, VirtualNode, WorkerSlotId};
-    use risingwave_common::system_param::reader::SystemParamsRead;
-    use risingwave_pb::common::{HostAddress, WorkerType};
-    use risingwave_pb::meta::add_worker_node_request::Property;
-    use risingwave_pb::meta::table_fragments::fragment::FragmentDistributionType;
-    use risingwave_pb::meta::table_fragments::Fragment;
-    use risingwave_pb::stream_plan::stream_node::NodeBody;
-    use risingwave_pb::stream_plan::*;
-    use risingwave_pb::stream_service::stream_service_server::{
-        StreamService, StreamServiceServer,
-    };
-    use risingwave_pb::stream_service::streaming_control_stream_response::InitResponse;
-    use risingwave_pb::stream_service::*;
-    use tokio::spawn;
-    use tokio::sync::mpsc::unbounded_channel;
-    use tokio::sync::oneshot::Sender;
-    #[cfg(feature = "failpoints")]
-    use tokio::sync::Notify;
-    use tokio::task::JoinHandle;
-    use tokio_stream::wrappers::UnboundedReceiverStream;
-    use tonic::{Request, Response, Status, Streaming};
-
-    use super::*;
-    use crate::barrier::GlobalBarrierManager;
-    use crate::hummock::{CompactorManager, HummockManager};
-    use crate::manager::sink_coordination::SinkCoordinatorManager;
-    use crate::manager::{
-        CatalogManager, CatalogManagerRef, ClusterManager, FragmentManager, FragmentManagerRef,
-        RelationIdEnum, StreamingClusterInfo, WorkerId,
-    };
-    use crate::rpc::ddl_controller::DropMode;
-    use crate::rpc::metrics::MetaMetrics;
-    use crate::stream::{ScaleController, SourceManager};
-    use crate::MetaOpts;
-
-    struct FakeFragmentState {
-        actor_streams: Mutex<HashMap<ActorId, StreamActor>>,
-        actor_ids: Mutex<HashSet<ActorId>>,
-        actor_infos: Mutex<HashMap<ActorId, HostAddress>>,
-    }
-
-    struct FakeStreamService {
-        worker_id: WorkerId,
-        inner: Arc<FakeFragmentState>,
-    }
-
-    #[async_trait::async_trait]
-    impl StreamService for FakeStreamService {
-        type StreamingControlStreamStream =
-            impl Stream<Item = std::result::Result<StreamingControlStreamResponse, tonic::Status>>;
-
-        async fn streaming_control_stream(
-            &self,
-            request: Request<Streaming<StreamingControlStreamRequest>>,
-        ) -> Result<Response<Self::StreamingControlStreamStream>, Status> {
-            let (tx, rx) = unbounded_channel();
-            let mut request_stream = request.into_inner();
-            let inner = self.inner.clone();
-            let worker_id = self.worker_id;
-            let _join_handle = spawn(async move {
-                while let Ok(Some(request)) = request_stream.try_next().await {
-                    match request.request.unwrap() {
-                        streaming_control_stream_request::Request::Init(_) => {
-                            inner.actor_streams.lock().unwrap().clear();
-                            inner.actor_ids.lock().unwrap().clear();
-                            inner.actor_infos.lock().unwrap().clear();
-                            let _ = tx.send(Ok(StreamingControlStreamResponse {
-                                response: Some(streaming_control_stream_response::Response::Init(
-                                    InitResponse {},
-                                )),
-                            }));
-                        }
-                        streaming_control_stream_request::Request::InjectBarrier(req) => {
-                            {
-                                let mut guard = inner.actor_infos.lock().unwrap();
-                                for info in req.broadcast_info {
-                                    guard.insert(
-                                        info.get_actor_id(),
-                                        info.get_host().unwrap().clone(),
-                                    );
-                                }
-                            }
-                            {
-                                let mut guard = inner.actor_streams.lock().unwrap();
-                                let mut actor_ids = inner.actor_ids.lock().unwrap();
-                                for actor in req.actors_to_build {
-                                    assert!(actor_ids.insert(actor.actor_id));
-                                    guard.insert(actor.get_actor_id(), actor.clone());
-                                }
-                            }
-                            let _ = tx.send(Ok(StreamingControlStreamResponse {
-                                response: Some(
-                                    streaming_control_stream_response::Response::CompleteBarrier(
-                                        BarrierCompleteResponse {
-                                            epoch: req.barrier.unwrap().epoch.unwrap().prev,
-                                            worker_id,
-                                            partial_graph_id: req.partial_graph_id,
-                                            ..BarrierCompleteResponse::default()
-                                        },
-                                    ),
-                                ),
-                            }));
-                        }
-                        streaming_control_stream_request::Request::RemovePartialGraph(..) => {}
-                    }
-                }
-            });
-            Ok(Response::new(UnboundedReceiverStream::new(rx)))
-        }
-
-        async fn wait_epoch_commit(
-            &self,
-            _request: Request<WaitEpochCommitRequest>,
-        ) -> std::result::Result<Response<WaitEpochCommitResponse>, Status> {
-            Ok(Response::new(WaitEpochCommitResponse::default()))
-        }
-    }
-
-    struct MockServices {
-        global_stream_manager: GlobalStreamManagerRef,
-        catalog_manager: CatalogManagerRef,
-        fragment_manager: FragmentManagerRef,
-        state: Arc<FakeFragmentState>,
-        join_handle_shutdown_txs: Vec<(JoinHandle<()>, Sender<()>)>,
-    }
-
-    impl MockServices {
-        async fn start(host: &str, port: u16, enable_recovery: bool) -> MetaResult<Self> {
-            let addr = SocketAddr::new(host.parse().unwrap(), port);
-            let state = Arc::new(FakeFragmentState {
-                actor_streams: Mutex::new(HashMap::new()),
-                actor_ids: Mutex::new(HashSet::new()),
-                actor_infos: Mutex::new(HashMap::new()),
-            });
-
-            let (shutdown_tx, shutdown_rx) = tokio::sync::oneshot::channel::<()>();
-
-            let env = MetaSrvEnv::for_test_opts(MetaOpts::test(enable_recovery)).await;
-            let system_params = env.system_params_reader().await;
-            let meta_metrics = Arc::new(MetaMetrics::default());
-            let cluster_manager =
-                Arc::new(ClusterManager::new(env.clone(), Duration::from_secs(3600)).await?);
-            let host = HostAddress {
-                host: host.to_string(),
-                port: port as i32,
-            };
-            let fake_parallelism = 4;
-            let worker_node = cluster_manager
-                .add_worker_node(
-                    WorkerType::ComputeNode,
-                    host.clone(),
-                    Property {
-                        worker_node_parallelism: fake_parallelism,
-                        is_streaming: true,
-                        is_serving: true,
-                        is_unschedulable: false,
-                        internal_rpc_host_addr: "".to_string(),
-                    },
-                    Default::default(),
-                )
-                .await?;
-            cluster_manager.activate_worker_node(host).await?;
-
-            let fake_service = FakeStreamService {
-                worker_id: worker_node.id,
-                inner: state.clone(),
-            };
-            let stream_srv = StreamServiceServer::new(fake_service);
-            let join_handle = tokio::spawn(async move {
-                tonic::transport::Server::builder()
-                    .add_service(stream_srv)
-                    .serve_with_shutdown(addr, async move { shutdown_rx.await.unwrap() })
-                    .await
-                    .unwrap();
-            });
-
-            let catalog_manager = Arc::new(CatalogManager::new(env.clone()).await?);
-            let fragment_manager = Arc::new(FragmentManager::new(env.clone()).await?);
-
-            let compactor_manager =
-                Arc::new(CompactorManager::with_meta(env.clone()).await.unwrap());
-
-            let (tx, _rx) = tokio::sync::mpsc::unbounded_channel();
-
-            let metadata_manager = MetadataManager::new_v1(
-                cluster_manager.clone(),
-                catalog_manager.clone(),
-                fragment_manager.clone(),
-            );
-
-            let hummock_manager = HummockManager::new(
-                env.clone(),
-                metadata_manager.clone(),
-                meta_metrics.clone(),
-                compactor_manager.clone(),
-                tx,
-            )
-            .await?;
-
-            let (barrier_scheduler, scheduled_barriers) = BarrierScheduler::new_pair(
-                hummock_manager.clone(),
-                meta_metrics.clone(),
-                system_params.checkpoint_frequency() as usize,
-            );
-
-            let source_manager = Arc::new(
-                SourceManager::new(
-                    barrier_scheduler.clone(),
-                    metadata_manager.clone(),
-                    meta_metrics.clone(),
-                )
-                .await?,
-            );
-
-            let (sink_manager, _) = SinkCoordinatorManager::start_worker();
-
-            let scale_controller = Arc::new(ScaleController::new(
-                &metadata_manager,
-                source_manager.clone(),
-                env.clone(),
-            ));
-
-            let barrier_manager = GlobalBarrierManager::new(
-                scheduled_barriers,
-                env.clone(),
-                metadata_manager.clone(),
-                hummock_manager,
-                source_manager.clone(),
-                sink_manager,
-                meta_metrics.clone(),
-                scale_controller.clone(),
-            )
-            .await;
-
-            let stream_manager = GlobalStreamManager::new(
-                env.clone(),
-                metadata_manager,
-                barrier_scheduler.clone(),
-                source_manager.clone(),
-                scale_controller.clone(),
-            )?;
-
-            let (join_handle_2, shutdown_tx_2) = GlobalBarrierManager::start(barrier_manager);
-
-            // Wait until the bootstrap recovery is done.
-            loop {
-                tokio::time::sleep(Duration::from_millis(100)).await;
-                if barrier_scheduler.flush(false).await.is_ok() {
-                    break;
-                }
-            }
-
-            Ok(Self {
-                global_stream_manager: Arc::new(stream_manager),
-                catalog_manager,
-                fragment_manager,
-                state,
-                join_handle_shutdown_txs: vec![
-                    (join_handle_2, shutdown_tx_2),
-                    (join_handle, shutdown_tx),
-                ],
-            })
-        }
-
-        async fn create_materialized_view(
-            &self,
-            table_id: TableId,
-            fragments: BTreeMap<FragmentId, Fragment>,
-        ) -> MetaResult<()> {
-            // Create fake locations where all actors are scheduled to the same worker.
-            let locations = {
-                let StreamingClusterInfo { worker_nodes, .. }: StreamingClusterInfo = self
-                    .global_stream_manager
-                    .metadata_manager
-                    .get_streaming_cluster_info()
-                    .await?;
-
-                let (worker_id, _worker_node) = worker_nodes.iter().exactly_one().unwrap();
-
-                let actor_locations = fragments
-                    .values()
-                    .flat_map(|f| &f.actors)
-                    .sorted_by(|a, b| a.actor_id.cmp(&b.actor_id))
-                    .enumerate()
-                    .map(|(idx, a)| (a.actor_id, WorkerSlotId::new(*worker_id, idx)))
-                    .collect();
-
-                Locations {
-                    actor_locations,
-                    worker_locations: worker_nodes,
-                }
-            };
-
-            let table = Table {
-                id: table_id.table_id(),
-                ..Default::default()
-            };
-            let table_fragments = TableFragments::new(
-                table_id,
-                fragments,
-                &locations.actor_locations,
-                Default::default(),
-                TableParallelism::Adaptive,
-                VirtualNode::COUNT_FOR_TEST,
-            );
-            let ctx = CreateStreamingJobContext {
-                building_locations: locations,
-                streaming_job: StreamingJob::MaterializedView(table.clone()),
-                mv_table_id: Some(table_fragments.table_id().table_id),
-                dispatchers: Default::default(),
-                upstream_root_actors: Default::default(),
-                internal_tables: Default::default(),
-                existing_locations: Default::default(),
-                definition: "".to_string(),
-                create_type: Default::default(),
-                ddl_type: Default::default(),
-                replace_table_job_info: None,
-                snapshot_backfill_info: None,
-                option: Default::default(),
-            };
-
-            self.catalog_manager
-                .start_create_table_procedure(&table)
-                .await?;
-            self.fragment_manager
-                .start_create_table_fragments(table_fragments.clone())
-                .await?;
-            self.global_stream_manager
-                .create_streaming_job(table_fragments, ctx)
-                .await?;
-            self.catalog_manager
-                .finish_create_materialized_view_procedure(vec![], table)
-                .await?;
-            Ok(())
-        }
-
-        async fn drop_materialized_views(&self, table_ids: Vec<TableId>) -> MetaResult<()> {
-            for table_id in &table_ids {
-                self.catalog_manager
-                    .drop_relation(
-                        RelationIdEnum::Table(table_id.table_id),
-                        self.fragment_manager.clone(),
-                        DropMode::Restrict,
-                    )
-                    .await?;
-            }
-            self.global_stream_manager
-                .drop_streaming_jobs_impl(table_ids)
-                .await?;
-            Ok(())
-        }
-
-        async fn stop(self) {
-            for (join_handle, shutdown_tx) in self.join_handle_shutdown_txs {
-                shutdown_tx.send(()).unwrap();
-                join_handle.await.unwrap();
-            }
-        }
-    }
-
-    fn make_mview_stream_actors(table_id: &TableId, count: usize) -> Vec<StreamActor> {
-        let mut actor_bitmaps: HashMap<_, _> = ActorMapping::new_uniform(
-            (0..count).map(|i| i as hash::ActorId),
-            VirtualNode::COUNT_FOR_TEST,
-        )
-        .to_bitmaps()
-        .into_iter()
-        .map(|(actor_id, bitmap)| (actor_id, bitmap.to_protobuf()))
-        .collect();
-
-        (0..count)
-            .map(|i| StreamActor {
-                actor_id: i as u32,
-                vnode_bitmap: actor_bitmaps.remove(&(i as u32)),
-                // A dummy node to avoid panic.
-                nodes: Some(StreamNode {
-                    node_body: Some(NodeBody::Materialize(MaterializeNode {
-                        table_id: table_id.table_id(),
-                        ..Default::default()
-                    })),
-                    operator_id: 1,
-                    ..Default::default()
-                }),
-                ..Default::default()
-            })
-            .collect_vec()
-    }
-
-    #[tokio::test]
-    async fn test_drop_materialized_view() -> MetaResult<()> {
-        let services = MockServices::start("127.0.0.1", 12334, false).await?;
-
-        let table_id = TableId::new(0);
-        let actors = make_mview_stream_actors(&table_id, 4);
-
-        let mut fragments = BTreeMap::default();
-
-        fragments.insert(
-            0,
-            Fragment {
-                fragment_id: 0,
-                fragment_type_mask: FragmentTypeFlag::Mview as u32,
-                distribution_type: FragmentDistributionType::Hash as i32,
-                actors: actors.clone(),
-                state_table_ids: vec![0],
-                ..Default::default()
-            },
-        );
-        services
-            .create_materialized_view(table_id, fragments)
-            .await?;
-
-        let actor_len = services.state.actor_streams.lock().unwrap().len();
-        assert_eq!(actor_len, 4); // assert that actors are created
-
-        let mview_actor_ids = services
-            .fragment_manager
-            .get_table_mview_actor_ids(&table_id)
-            .await?;
-        let actor_ids = services
-            .fragment_manager
-            .get_table_actor_ids(&HashSet::from([table_id]))
-            .await?;
-        assert_eq!(mview_actor_ids, (0..=3).collect::<Vec<u32>>());
-        assert_eq!(actor_ids, (0..=3).collect::<Vec<u32>>());
-
-        // test drop materialized_view
-        services.drop_materialized_views(vec![table_id]).await?;
-
-        // test get table_fragment;
-        let select_err_1 = services
-            .global_stream_manager
-            .metadata_manager
-            .get_job_fragments_by_id(&table_id)
-            .await
-            .unwrap_err();
-
-        assert_eq!(select_err_1.to_string(), "table_fragment not exist: id=0");
-
-        services.stop().await;
-        Ok(())
-    }
-
-    #[tokio::test]
-    #[cfg(all(test, feature = "failpoints"))]
-    async fn test_failpoints_drop_mv_recovery() {
-        let inject_barrier_err = "inject_barrier_err";
-        let inject_barrier_err_success = "inject_barrier_err_success";
-        let services = MockServices::start("127.0.0.1", 12335, true).await.unwrap();
-
-        let table_id = TableId::new(0);
-        let actors = make_mview_stream_actors(&table_id, 4);
-
-        let mut fragments = BTreeMap::default();
-        fragments.insert(
-            0,
-            Fragment {
-                fragment_id: 0,
-                fragment_type_mask: FragmentTypeFlag::Mview as u32,
-                distribution_type: FragmentDistributionType::Hash as i32,
-                actors: actors.clone(),
-                state_table_ids: vec![0],
-                ..Default::default()
-            },
-        );
-
-        services
-            .create_materialized_view(table_id, fragments)
-            .await
-            .unwrap();
-
-        let actor_len = services.state.actor_streams.lock().unwrap().len();
-        assert_eq!(actor_len, 4); // assert that actors are created
-
-        let mview_actor_ids = services
-            .fragment_manager
-            .get_table_mview_actor_ids(&table_id)
-            .await
-            .unwrap();
-        let actor_ids = services
-            .fragment_manager
-            .get_table_actor_ids(&HashSet::from([table_id]))
-            .await
-            .unwrap();
-        assert_eq!(mview_actor_ids, (0..=3).collect::<Vec<u32>>());
-        assert_eq!(actor_ids, (0..=3).collect::<Vec<u32>>());
-        let notify = Arc::new(Notify::new());
-        let notify1 = notify.clone();
-
-        // test recovery.
-        fail::cfg(inject_barrier_err, "return").unwrap();
-        tokio::spawn(async move {
-            fail::cfg_callback(inject_barrier_err_success, move || {
-                fail::remove(inject_barrier_err);
-                fail::remove(inject_barrier_err_success);
-                notify.notify_one();
-            })
-            .unwrap();
-        });
-        notify1.notified().await;
-
-        let table_fragments = services
-            .global_stream_manager
-            .metadata_manager
-            .get_job_fragments_by_id(&table_id)
-            .await
-            .unwrap();
-        assert_eq!(table_fragments.actor_ids(), (0..=3).collect_vec());
-
-        // test drop materialized_view
-        tokio::time::sleep(Duration::from_secs(2)).await;
-        services
-            .drop_materialized_views(vec![table_id])
-            .await
-            .unwrap();
-
-        // test get table_fragment;
-        let select_err_1 = services
-            .global_stream_manager
-            .metadata_manager
-            .get_job_fragments_by_id(&table_fragments.table_id())
-            .await
-            .unwrap_err();
-
-        assert_eq!(select_err_1.to_string(), "table_fragment not exist: id=0");
-
-        services.stop().await;
-    }
->>>>>>> 938aa43c
 }