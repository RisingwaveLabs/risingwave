--- conflicted
+++ resolved
@@ -189,15 +189,10 @@
 
                     if is_singleton {
                         // Directly find the singleton actor id.
-<<<<<<< HEAD
-                        assert_eq!(upstream_parallel_actor_mapping.len(), 1);
-                        *upstream_parallel_actor_mapping.values().next().unwrap()
-=======
                         *upstream_parallel_actor_mapping
                             .values()
                             .exactly_one()
                             .unwrap()
->>>>>>> 5f75e683
                     } else {
                         // 2. use our actor id to get parallel unit id of the chain actor
                         let parallel_unit_id = self.locations.actor_locations[&actor_id].id;
