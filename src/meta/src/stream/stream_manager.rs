--- conflicted
+++ resolved
@@ -607,7 +607,6 @@
                 .drop_streaming_jobs_impl(streaming_job_ids)
                 .await
                 .inspect_err(|err| {
-<<<<<<< HEAD
                     tracing::error!(error = ?err.as_report(), "Failed to drop streaming jobs");
                 });
         }
@@ -625,9 +624,6 @@
                 .await
                 .inspect_err(|err| {
                     tracing::error!(error = ?err.as_report(), "failed to run drop command");
-=======
-                    tracing::error!(error = %err.as_report(), "Failed to drop streaming jobs");
->>>>>>> 8c721c4c
                 });
 
             self.hummock_manager
