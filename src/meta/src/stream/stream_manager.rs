// Copyright 2023 RisingWave Labs
//
// Licensed under the Apache License, Version 2.0 (the "License");
// you may not use this file except in compliance with the License.
// You may obtain a copy of the License at
//
//     http://www.apache.org/licenses/LICENSE-2.0
//
// Unless required by applicable law or agreed to in writing, software
// distributed under the License is distributed on an "AS IS" BASIS,
// WITHOUT WARRANTIES OR CONDITIONS OF ANY KIND, either express or implied.
// See the License for the specific language governing permissions and
// limitations under the License.

use std::collections::{HashMap, HashSet};
use std::sync::Arc;

use futures::future::{try_join_all, BoxFuture};
use itertools::Itertools;
use risingwave_common::catalog::TableId;
use risingwave_pb::catalog::Table;
use risingwave_pb::common::ActorInfo;
use risingwave_pb::stream_plan::update_mutation::MergeUpdate;
use risingwave_pb::stream_plan::Dispatcher;
use risingwave_pb::stream_service::{
    BroadcastActorInfoTableRequest, BuildActorsRequest, DropActorsRequest, HangingChannel,
    UpdateActorsRequest,
};
use tokio::sync::mpsc::Sender;
use tokio::sync::Mutex;
use uuid::Uuid;

use super::Locations;
use crate::barrier::{BarrierScheduler, Command};
use crate::hummock::HummockManagerRef;
use crate::manager::{ClusterManagerRef, FragmentManagerRef, MetaSrvEnv};
use crate::model::{ActorId, TableFragments};
use crate::storage::MetaStore;
use crate::stream::SourceManagerRef;
use crate::{MetaError, MetaResult};

pub type GlobalStreamManagerRef<S> = Arc<GlobalStreamManager<S>>;

/// [`CreateStreamingJobContext`] carries one-time infos for creating a streaming job.
///
/// Note: for better readability, keep this struct complete and immutable once created.
#[cfg_attr(test, derive(Default))]
pub struct CreateStreamingJobContext {
    /// New dispatchers to add from upstream actors to downstream actors.
    pub dispatchers: HashMap<ActorId, Vec<Dispatcher>>,

    /// Upstream mview actor ids grouped by table id.
    pub upstream_mview_actors: HashMap<TableId, Vec<ActorId>>,

    /// Internal tables in the streaming job.
    pub internal_tables: HashMap<u32, Table>,

    /// The locations of the actors to build in the streaming job.
    pub building_locations: Locations,

    /// The locations of the existing actors, essentially the upstream mview actors to update.
    pub existing_locations: Locations,

    /// The properties of the streaming job.
    // TODO: directly store `StreamingJob here.
    pub table_properties: HashMap<String, String>,

    /// DDL definition.
    pub definition: String,
}

impl CreateStreamingJobContext {
    pub fn internal_tables(&self) -> Vec<Table> {
        self.internal_tables.values().cloned().collect()
    }
}

pub enum CreatingState {
    Failed { reason: MetaError },
    Canceling,
    Created,
}

struct StreamingJobExecution {
    id: TableId,
    shutdown_tx: Option<Sender<CreatingState>>,
}

impl StreamingJobExecution {
    fn new(id: TableId, shutdown_tx: Sender<CreatingState>) -> Self {
        Self {
            id,
            shutdown_tx: Some(shutdown_tx),
        }
    }
}

#[derive(Default)]
struct CreatingStreamingJobInfo {
    streaming_jobs: Mutex<HashMap<TableId, StreamingJobExecution>>,
}

impl CreatingStreamingJobInfo {
    async fn add_job(&self, job: StreamingJobExecution) {
        let mut jobs = self.streaming_jobs.lock().await;
        jobs.insert(job.id, job);
    }

    async fn delete_job(&self, job_id: TableId) {
        let mut jobs = self.streaming_jobs.lock().await;
        jobs.remove(&job_id);
    }

    async fn cancel_jobs(&self, job_ids: Vec<TableId>) {
        let mut jobs = self.streaming_jobs.lock().await;
        for job_id in job_ids {
            if let Some(job) = jobs.get_mut(&job_id) && let Some(shutdown_tx) = job.shutdown_tx.take() {
                let _ = shutdown_tx.send(CreatingState::Canceling).await.inspect_err(|_| {
                    tracing::warn!("failed to send canceling state");
                });
            }
        }
    }
}

type CreatingStreamingJobInfoRef = Arc<CreatingStreamingJobInfo>;

/// [`ReplaceTableContext`] carries one-time infos for replacing the plan of an existing table.
///
/// Note: for better readability, keep this struct complete and immutable once created.
pub struct ReplaceTableContext {
    /// The updates to be applied to the downstream chain actors. Used for schema change.
    pub merge_updates: Vec<MergeUpdate>,

    /// The locations of the actors to build in the new table to replace.
    pub building_locations: Locations,

    /// The locations of the existing actors, essentially the downstream chain actors to update.
    pub existing_locations: Locations,

    /// The properties of the streaming job.
    // TODO: directly store `StreamingJob here.
    pub table_properties: HashMap<String, String>,
}

/// `GlobalStreamManager` manages all the streams in the system.
pub struct GlobalStreamManager<S: MetaStore> {
    pub(crate) env: MetaSrvEnv<S>,

    /// Manages definition and status of fragments and actors
    pub(super) fragment_manager: FragmentManagerRef<S>,

    /// Broadcasts and collect barriers
    pub(crate) barrier_scheduler: BarrierScheduler<S>,

    /// Maintains information of the cluster
    pub(crate) cluster_manager: ClusterManagerRef<S>,

    /// Maintains streaming sources from external system like kafka
    pub(crate) source_manager: SourceManagerRef<S>,

    /// Creating streaming job info.
    creating_job_info: CreatingStreamingJobInfoRef,

    hummock_manager: HummockManagerRef<S>,
}

impl<S> GlobalStreamManager<S>
where
    S: MetaStore,
{
    pub fn new(
        env: MetaSrvEnv<S>,
        fragment_manager: FragmentManagerRef<S>,
        barrier_scheduler: BarrierScheduler<S>,
        cluster_manager: ClusterManagerRef<S>,
        source_manager: SourceManagerRef<S>,
        hummock_manager: HummockManagerRef<S>,
    ) -> MetaResult<Self> {
        Ok(Self {
            env,
            fragment_manager,
            barrier_scheduler,
            cluster_manager,
            source_manager,
            hummock_manager,
            creating_job_info: Arc::new(CreatingStreamingJobInfo::default()),
        })
    }

    /// Create streaming job, it works as follows:
    ///
    /// 1. Broadcast the actor info based on the scheduling result in the context, build the hanging
    /// channels in upstream worker nodes.
    /// 2. (optional) Get the split information of the `StreamSource` via source manager and patch
    /// actors.
    /// 3. Notify related worker nodes to update and build the actors.
    /// 4. Store related meta data.
    pub async fn create_streaming_job(
        self: &Arc<Self>,
        table_fragments: TableFragments,
        ctx: CreateStreamingJobContext,
    ) -> MetaResult<()> {
        let table_id = table_fragments.table_id();
        let (sender, mut receiver) = tokio::sync::mpsc::channel(10);
        let execution = StreamingJobExecution::new(table_id, sender.clone());
        self.creating_job_info.add_job(execution).await;

        let stream_manager = self.clone();
        tokio::spawn(async move {
            let mut revert_funcs = vec![];
            let res = stream_manager
                .create_streaming_job_impl(&mut revert_funcs, table_fragments, ctx)
                .await;
            match res {
                Ok(_) => {
                    let _ = sender
                        .send(CreatingState::Created)
                        .await
                        .inspect_err(|_| tracing::warn!("failed to notify created: {table_id}"));
                }
                Err(err) => {
                    for revert_func in revert_funcs.into_iter().rev() {
                        revert_func.await;
                    }
                    let _ = sender
                        .send(CreatingState::Failed {
                            reason: err.clone(),
                        })
                        .await
                        .inspect_err(|_| {
                            tracing::warn!("failed to notify failed: {table_id}, err: {err}")
                        });
                }
            }
        });

        let res = try {
            while let Some(state) = receiver.recv().await {
                match state {
                    CreatingState::Failed { reason } => {
                        return Err(reason);
                    }
                    CreatingState::Canceling => {
                        if let Ok(table_fragments) = self
                            .fragment_manager
                            .select_table_fragments_by_table_id(&table_id)
                            .await
                        {
                            // try to cancel buffered creating command.
                            if self
                                .barrier_scheduler
                                .try_cancel_scheduled_create(table_id)
                                .await
                            {
                                tracing::debug!(
                                    "cancelling streaming job {table_id} in buffer queue."
                                );
                                let node_actors = table_fragments.worker_actor_ids();
                                let cluster_info =
                                    self.cluster_manager.get_streaming_cluster_info().await;
                                let node_actors = node_actors
                                    .into_iter()
                                    .map(|(id, actor_ids)| {
                                        (
                                            cluster_info.worker_nodes.get(&id).cloned().unwrap(),
                                            actor_ids,
                                        )
                                    })
                                    .collect_vec();
                                let futures = node_actors.into_iter().map(|(node, actor_ids)| {
                                    let request_id = Uuid::new_v4().to_string();
                                    async move {
                                        let client =
                                            self.env.stream_client_pool().get(&node).await?;
                                        let request = DropActorsRequest {
                                            request_id,
                                            actor_ids,
                                        };
                                        client.drop_actors(request).await
                                    }
                                });
                                try_join_all(futures).await?;

                                self.fragment_manager
                                    .drop_table_fragments_vec(&HashSet::from_iter(std::iter::once(
                                        table_id,
                                    )))
                                    .await?;
                                return Err(MetaError::cancelled("create".into()));
                            }
                            if !table_fragments.is_created() {
                                tracing::debug!(
                                    "cancelling streaming job {table_id} by issue cancel command."
                                );
                                self.barrier_scheduler
                                    .run_command(Command::CancelStreamingJob(table_fragments))
                                    .await?;
                                return Err(MetaError::cancelled("create".into()));
                            }
                        }
                    }
                    CreatingState::Created => return Ok(()),
                }
            }
        };

        self.creating_job_info.delete_job(table_id).await;
        res
    }

    async fn create_streaming_job_impl(
        &self,
        revert_funcs: &mut Vec<BoxFuture<'_, ()>>,
        table_fragments: TableFragments,
        CreateStreamingJobContext {
            dispatchers,
            upstream_mview_actors,
            table_properties,
            building_locations,
            existing_locations,
            definition,
            ..
        }: CreateStreamingJobContext,
    ) -> MetaResult<()> {
        let actor_map = table_fragments.actor_map();

        // Actors on each stream node will need to know where their upstream lies. `actor_info`
        // includes such information. It contains:
        // 1. actors in the current create-streaming-job request.
        // 2. all upstream actors.
        let actor_infos_to_broadcast = building_locations
            .actor_infos()
            .chain(existing_locations.actor_infos())
            .collect_vec();

        let building_actor_infos = building_locations.actor_info_map();
        let building_worker_actors = building_locations.worker_actors();
        let existing_worker_actors = existing_locations.worker_actors();

        // Hanging channels for each worker node.
        let mut hanging_channels = {
            // upstream_actor_id -> Vec<downstream_actor_info>
            let up_id_to_down_info = dispatchers
                .iter()
                .map(|(&up_id, dispatchers)| {
                    let down_infos = dispatchers
                        .iter()
                        .flat_map(|d| d.downstream_actor_id.iter())
                        .map(|down_id| building_actor_infos[down_id].clone())
                        .collect_vec();
                    (up_id, down_infos)
                })
                .collect::<HashMap<_, _>>();

            existing_worker_actors
                .iter()
                .map(|(&worker_id, up_ids)| {
                    (
                        worker_id,
                        up_ids
                            .iter()
                            .flat_map(|up_id| {
                                up_id_to_down_info[up_id]
                                    .iter()
                                    .map(|down_info| HangingChannel {
                                        upstream: Some(ActorInfo {
                                            actor_id: *up_id,
                                            host: None,
                                        }),
                                        downstream: Some(down_info.clone()),
                                    })
                            })
                            .collect_vec(),
                    )
                })
                .collect::<HashMap<_, _>>()
        };

        // We send RPC request in two stages.
        // The first stage does 2 things: broadcast actor info, and send local actor ids to
        // different WorkerNodes. Such that each WorkerNode knows the overall actor
        // allocation, but not actually builds it. We initialize all channels in this stage.
        for (worker_id, actors) in &building_worker_actors {
            let worker_node = building_locations.worker_locations.get(worker_id).unwrap();
            let client = self.env.stream_client_pool().get(worker_node).await?;

            client
                .broadcast_actor_info_table(BroadcastActorInfoTableRequest {
                    info: actor_infos_to_broadcast.clone(),
                })
                .await?;

            let stream_actors = actors
                .iter()
                .map(|actor_id| actor_map[actor_id].clone())
                .collect::<Vec<_>>();

            let request_id = Uuid::new_v4().to_string();
            tracing::debug!(request_id = request_id.as_str(), actors = ?actors, "update actors");
            client
                .update_actors(UpdateActorsRequest {
                    request_id,
                    actors: stream_actors.clone(),
                    hanging_channels: hanging_channels.remove(worker_id).unwrap_or_default(),
                })
                .await?;
        }

        // Build **remaining** hanging channels on compute nodes.
        for (worker_id, hanging_channels) in hanging_channels {
            let worker_node = building_locations.worker_locations.get(&worker_id).unwrap();
            let client = self.env.stream_client_pool().get(worker_node).await?;

            let request_id = Uuid::new_v4().to_string();

            client
                .update_actors(UpdateActorsRequest {
                    request_id,
                    actors: vec![],
                    hanging_channels,
                })
                .await?;
        }

        // Register to compaction group beforehand.
        let hummock_manager_ref = self.hummock_manager.clone();
        let registered_table_ids = hummock_manager_ref
            .register_table_fragments(&table_fragments, &table_properties)
            .await?;
        debug_assert_eq!(
            registered_table_ids.len(),
            table_fragments.all_table_ids().count()
        );
        revert_funcs.push(Box::pin(async move {
            if let Err(e) = hummock_manager_ref.unregister_table_ids(&registered_table_ids).await {
                tracing::warn!("Failed to unregister compaction group for {:#?}. They will be cleaned up on node restart. {:#?}", registered_table_ids, e);
            }
        }));

        // In the second stage, each [`WorkerNode`] builds local actors and connect them with
        // channels.
        for (worker_id, actors) in building_worker_actors {
            let worker_node = building_locations.worker_locations.get(&worker_id).unwrap();
            let client = self.env.stream_client_pool().get(worker_node).await?;

            let request_id = Uuid::new_v4().to_string();
            tracing::debug!(request_id = request_id.as_str(), actors = ?actors, "build actors");
            client
                .build_actors(BuildActorsRequest {
                    request_id,
                    actor_id: actors,
                })
                .await?;
        }

        // Add table fragments to meta store with state: `State::Initial`.
        self.fragment_manager
            .start_create_table_fragments(table_fragments.clone())
            .await?;

        let table_id = table_fragments.table_id();

        let init_split_assignment = self.source_manager.pre_allocate_splits(&table_id).await?;

        if let Err(err) = self
            .barrier_scheduler
            .run_command(Command::CreateStreamingJob {
                table_fragments,
<<<<<<< HEAD
                upstream_mview_actors,
                dispatchers,
                init_split_assignment,
=======
                table_mview_map: table_mview_map.clone(),
                dispatchers: dispatchers.clone(),
                init_split_assignment: split_assignment,
                definition: definition.to_string(),
>>>>>>> f14d0bfa
            })
            .await
        {
            self.fragment_manager
                .drop_table_fragments_vec(&HashSet::from_iter(std::iter::once(table_id)))
                .await?;
            return Err(err);
        }

        Ok(())
    }

    /// Drop streaming jobs by barrier manager, and clean up all related resources. The error will
    /// be ignored because the recovery process will take over it in cleaning part. Check
    /// [`Command::DropStreamingJobs`] for details.
    pub async fn drop_streaming_jobs(&self, streaming_job_ids: Vec<TableId>) {
        let _ = self
            .drop_streaming_jobs_impl(streaming_job_ids)
            .await
            .inspect_err(|err| {
                tracing::error!(error = ?err, "Failed to drop streaming jobs");
            });
    }

    pub async fn drop_streaming_jobs_impl(&self, table_ids: Vec<TableId>) -> MetaResult<()> {
        let table_fragments_vec = self
            .fragment_manager
            .select_table_fragments_by_ids(&table_ids)
            .await?;

        self.source_manager
            .drop_source_change(&table_fragments_vec)
            .await;

        self.barrier_scheduler
            .run_command(Command::DropStreamingJobs(table_ids.into_iter().collect()))
            .await?;

        // Unregister from compaction group afterwards.
        if let Err(e) = self
            .hummock_manager
            .unregister_table_fragments_vec(&table_fragments_vec)
            .await
        {
            tracing::warn!(
                    "Failed to unregister compaction group for {:#?}. They will be cleaned up on node restart. {:#?}",
                    table_fragments_vec,
                    e
                );
        }

        Ok(())
    }

    pub async fn cancel_streaming_jobs(&self, table_ids: Vec<TableId>) {
        self.creating_job_info.cancel_jobs(table_ids).await;
    }
}

#[cfg(test)]
mod tests {
    use std::collections::{BTreeMap, HashMap, HashSet};
    use std::net::SocketAddr;
    use std::sync::{Arc, Mutex};
    use std::time::Duration;

    use risingwave_common::catalog::TableId;
    use risingwave_common::hash::ParallelUnitMapping;
    use risingwave_pb::common::{HostAddress, WorkerType};
    use risingwave_pb::meta::table_fragments::fragment::FragmentDistributionType;
    use risingwave_pb::meta::table_fragments::Fragment;
    use risingwave_pb::stream_plan::stream_node::NodeBody;
    use risingwave_pb::stream_plan::*;
    use risingwave_pb::stream_service::stream_service_server::{
        StreamService, StreamServiceServer,
    };
    use risingwave_pb::stream_service::{
        BroadcastActorInfoTableResponse, BuildActorsResponse, DropActorsRequest,
        DropActorsResponse, InjectBarrierRequest, InjectBarrierResponse, UpdateActorsResponse, *,
    };
    use tokio::sync::oneshot::Sender;
    #[cfg(feature = "failpoints")]
    use tokio::sync::Notify;
    use tokio::task::JoinHandle;
    use tokio::time::sleep;
    use tonic::{Request, Response, Status};

    use super::*;
    use crate::barrier::GlobalBarrierManager;
    use crate::hummock::{CompactorManager, HummockManager};
    use crate::manager::{
        CatalogManager, CatalogManagerRef, ClusterManager, FragmentManager, MetaSrvEnv,
        StreamingClusterInfo,
    };
    use crate::model::{ActorId, FragmentId};
    use crate::rpc::metrics::MetaMetrics;
    use crate::storage::MemStore;
    use crate::stream::SourceManager;
    use crate::MetaOpts;

    struct FakeFragmentState {
        actor_streams: Mutex<HashMap<ActorId, StreamActor>>,
        actor_ids: Mutex<HashSet<ActorId>>,
        actor_infos: Mutex<HashMap<ActorId, HostAddress>>,
    }

    struct FakeStreamService {
        inner: Arc<FakeFragmentState>,
    }

    #[async_trait::async_trait]
    impl StreamService for FakeStreamService {
        async fn update_actors(
            &self,
            request: Request<UpdateActorsRequest>,
        ) -> std::result::Result<Response<UpdateActorsResponse>, Status> {
            let req = request.into_inner();
            let mut guard = self.inner.actor_streams.lock().unwrap();
            for actor in req.get_actors() {
                guard.insert(actor.get_actor_id(), actor.clone());
            }

            Ok(Response::new(UpdateActorsResponse { status: None }))
        }

        async fn build_actors(
            &self,
            request: Request<BuildActorsRequest>,
        ) -> std::result::Result<Response<BuildActorsResponse>, Status> {
            let req = request.into_inner();
            let mut guard = self.inner.actor_ids.lock().unwrap();
            for id in req.get_actor_id() {
                guard.insert(*id);
            }

            Ok(Response::new(BuildActorsResponse {
                request_id: "".to_string(),
                status: None,
            }))
        }

        async fn broadcast_actor_info_table(
            &self,
            request: Request<BroadcastActorInfoTableRequest>,
        ) -> std::result::Result<Response<BroadcastActorInfoTableResponse>, Status> {
            let req = request.into_inner();
            let mut guard = self.inner.actor_infos.lock().unwrap();
            for info in req.get_info() {
                guard.insert(info.get_actor_id(), info.get_host()?.clone());
            }

            Ok(Response::new(BroadcastActorInfoTableResponse {
                status: None,
            }))
        }

        async fn drop_actors(
            &self,
            _request: Request<DropActorsRequest>,
        ) -> std::result::Result<Response<DropActorsResponse>, Status> {
            Ok(Response::new(DropActorsResponse::default()))
        }

        async fn force_stop_actors(
            &self,
            _request: Request<ForceStopActorsRequest>,
        ) -> std::result::Result<Response<ForceStopActorsResponse>, Status> {
            Ok(Response::new(ForceStopActorsResponse::default()))
        }

        async fn inject_barrier(
            &self,
            _request: Request<InjectBarrierRequest>,
        ) -> std::result::Result<Response<InjectBarrierResponse>, Status> {
            Ok(Response::new(InjectBarrierResponse::default()))
        }

        async fn barrier_complete(
            &self,
            _request: Request<BarrierCompleteRequest>,
        ) -> std::result::Result<Response<BarrierCompleteResponse>, Status> {
            Ok(Response::new(BarrierCompleteResponse {
                ..Default::default()
            }))
        }

        async fn wait_epoch_commit(
            &self,
            _request: Request<WaitEpochCommitRequest>,
        ) -> std::result::Result<Response<WaitEpochCommitResponse>, Status> {
            unimplemented!()
        }
    }

    struct MockServices {
        global_stream_manager: GlobalStreamManagerRef<MemStore>,
        catalog_manager: CatalogManagerRef<MemStore>,
        fragment_manager: FragmentManagerRef<MemStore>,
        state: Arc<FakeFragmentState>,
        join_handle_shutdown_txs: Vec<(JoinHandle<()>, Sender<()>)>,
    }

    impl MockServices {
        async fn start(host: &str, port: u16) -> MetaResult<Self> {
            let addr = SocketAddr::new(host.parse().unwrap(), port);
            let state = Arc::new(FakeFragmentState {
                actor_streams: Mutex::new(HashMap::new()),
                actor_ids: Mutex::new(HashSet::new()),
                actor_infos: Mutex::new(HashMap::new()),
            });

            let fake_service = FakeStreamService {
                inner: state.clone(),
            };

            let (shutdown_tx, shutdown_rx) = tokio::sync::oneshot::channel::<()>();
            let stream_srv = StreamServiceServer::new(fake_service);
            let join_handle = tokio::spawn(async move {
                tonic::transport::Server::builder()
                    .add_service(stream_srv)
                    .serve_with_shutdown(addr, async move { shutdown_rx.await.unwrap() })
                    .await
                    .unwrap();
            });

            sleep(Duration::from_secs(1)).await;

            let env = MetaSrvEnv::for_test_opts(Arc::new(MetaOpts::test(true))).await;
            let meta_metrics = Arc::new(MetaMetrics::new());
            let cluster_manager =
                Arc::new(ClusterManager::new(env.clone(), Duration::from_secs(3600)).await?);
            let host = HostAddress {
                host: host.to_string(),
                port: port as i32,
            };
            let fake_parallelism = 4;
            cluster_manager
                .add_worker_node(WorkerType::ComputeNode, host.clone(), fake_parallelism)
                .await?;
            cluster_manager.activate_worker_node(host).await?;

            let catalog_manager = Arc::new(CatalogManager::new(env.clone()).await?);
            let fragment_manager = Arc::new(FragmentManager::new(env.clone()).await?);

            // TODO: what should we choose the task heartbeat interval to be? Anyway, we don't run a
            // heartbeat thread here, so it doesn't matter.
            let compactor_manager =
                Arc::new(CompactorManager::with_meta(env.clone(), 1).await.unwrap());

            let hummock_manager = HummockManager::new(
                env.clone(),
                cluster_manager.clone(),
                meta_metrics.clone(),
                compactor_manager.clone(),
                catalog_manager.clone(),
            )
            .await?;

            let (barrier_scheduler, scheduled_barriers) =
                BarrierScheduler::new_pair(hummock_manager.clone(), env.opts.checkpoint_frequency);

            let source_manager = Arc::new(
                SourceManager::new(
                    None,
                    barrier_scheduler.clone(),
                    catalog_manager.clone(),
                    fragment_manager.clone(),
                )
                .await?,
            );

            let barrier_manager = Arc::new(GlobalBarrierManager::new(
                scheduled_barriers,
                env.clone(),
                cluster_manager.clone(),
                catalog_manager.clone(),
                fragment_manager.clone(),
                hummock_manager.clone(),
                source_manager.clone(),
                meta_metrics.clone(),
            ));

            let stream_manager = GlobalStreamManager::new(
                env.clone(),
                fragment_manager.clone(),
                barrier_scheduler.clone(),
                cluster_manager.clone(),
                source_manager.clone(),
                hummock_manager,
            )?;

            let (join_handle_2, shutdown_tx_2) = GlobalBarrierManager::start(barrier_manager).await;

            Ok(Self {
                global_stream_manager: Arc::new(stream_manager),
                catalog_manager,
                fragment_manager,
                state,
                join_handle_shutdown_txs: vec![
                    (join_handle_2, shutdown_tx_2),
                    (join_handle, shutdown_tx),
                ],
            })
        }

        async fn create_materialized_view(
            &self,
            table_id: TableId,
            fragments: BTreeMap<FragmentId, Fragment>,
        ) -> MetaResult<()> {
            // Create fake locations where all actors are scheduled to the same parallel unit.
            let locations = {
                let StreamingClusterInfo {
                    worker_nodes,
                    parallel_units,
                } = self
                    .global_stream_manager
                    .cluster_manager
                    .get_streaming_cluster_info()
                    .await;

                let actor_locations = fragments
                    .values()
                    .flat_map(|f| &f.actors)
                    .map(|a| (a.actor_id, parallel_units[&0].clone()))
                    .collect();

                Locations {
                    actor_locations,
                    worker_locations: worker_nodes,
                }
            };

            let table = Table {
                id: table_id.table_id(),
                ..Default::default()
            };
            let table_fragments = TableFragments::new(
                table_id,
                fragments,
                &locations.actor_locations,
                Default::default(),
            );
            let ctx = CreateStreamingJobContext {
                building_locations: locations,
                ..Default::default()
            };

            self.catalog_manager
                .start_create_table_procedure(&table)
                .await?;
            self.global_stream_manager
                .create_streaming_job(table_fragments, ctx)
                .await?;
            self.catalog_manager
                .finish_create_table_procedure(vec![], &table)
                .await?;
            Ok(())
        }

        async fn drop_materialized_views(&self, table_ids: Vec<TableId>) -> MetaResult<()> {
            for table_id in &table_ids {
                self.catalog_manager
                    .drop_table(table_id.table_id, vec![])
                    .await?;
            }
            self.global_stream_manager
                .drop_streaming_jobs_impl(table_ids)
                .await?;
            Ok(())
        }

        async fn stop(self) {
            for (join_handle, shutdown_tx) in self.join_handle_shutdown_txs {
                shutdown_tx.send(()).unwrap();
                join_handle.await.unwrap();
            }
        }
    }

    fn make_mview_stream_actors(table_id: &TableId, count: usize) -> Vec<StreamActor> {
        (0..count)
            .map(|i| StreamActor {
                actor_id: i as u32,
                // A dummy node to avoid panic.
                nodes: Some(StreamNode {
                    node_body: Some(NodeBody::Materialize(MaterializeNode {
                        table_id: table_id.table_id(),
                        ..Default::default()
                    })),
                    operator_id: 1,
                    ..Default::default()
                }),
                ..Default::default()
            })
            .collect_vec()
    }

    #[tokio::test]
    async fn test_drop_materialized_view() -> MetaResult<()> {
        let services = MockServices::start("127.0.0.1", 12334).await?;

        let table_id = TableId::new(0);
        let actors = make_mview_stream_actors(&table_id, 4);

        let mut fragments = BTreeMap::default();
        fragments.insert(
            0,
            Fragment {
                fragment_id: 0,
                fragment_type_mask: FragmentTypeFlag::Mview as u32,
                distribution_type: FragmentDistributionType::Hash as i32,
                actors: actors.clone(),
                state_table_ids: vec![0],
                vnode_mapping: Some(ParallelUnitMapping::new_single(0).to_protobuf()),
                ..Default::default()
            },
        );
        services
            .create_materialized_view(table_id, fragments)
            .await?;

        let actor_len = services.state.actor_streams.lock().unwrap().len();
        assert_eq!(actor_len, 4); // assert that actors are created

        let mview_actor_ids = services
            .fragment_manager
            .get_table_mview_actor_ids(&table_id)
            .await?;
        let actor_ids = services
            .fragment_manager
            .get_table_actor_ids(&HashSet::from([table_id]))
            .await?;
        assert_eq!(mview_actor_ids, (0..=3).collect::<Vec<u32>>());
        assert_eq!(actor_ids, (0..=3).collect::<Vec<u32>>());

        // test drop materialized_view
        services.drop_materialized_views(vec![table_id]).await?;

        // test get table_fragment;
        let select_err_1 = services
            .global_stream_manager
            .fragment_manager
            .select_table_fragments_by_table_id(&table_id)
            .await
            .unwrap_err();

        assert_eq!(select_err_1.to_string(), "table_fragment not exist: id=0");

        services.stop().await;
        Ok(())
    }

    #[tokio::test]
    #[cfg(all(test, feature = "failpoints"))]
    async fn test_failpoints_drop_mv_recovery() {
        let inject_barrier_err = "inject_barrier_err";
        let inject_barrier_err_success = "inject_barrier_err_success";
        let services = MockServices::start("127.0.0.1", 12335).await.unwrap();

        let table_id = TableId::new(0);
        let actors = make_mview_stream_actors(&table_id, 4);

        let mut fragments = BTreeMap::default();
        fragments.insert(
            0,
            Fragment {
                fragment_id: 0,
                fragment_type_mask: FragmentTypeFlag::Mview as u32,
                distribution_type: FragmentDistributionType::Hash as i32,
                actors: actors.clone(),
                state_table_ids: vec![0],
                vnode_mapping: Some(ParallelUnitMapping::new_single(0).to_protobuf()),
                ..Default::default()
            },
        );

        services
            .create_materialized_view(table_id, fragments)
            .await
            .unwrap();

        let actor_len = services.state.actor_streams.lock().unwrap().len();
        assert_eq!(actor_len, 4); // assert that actors are created

        let mview_actor_ids = services
            .fragment_manager
            .get_table_mview_actor_ids(&table_id)
            .await
            .unwrap();
        let actor_ids = services
            .fragment_manager
            .get_table_actor_ids(&HashSet::from([table_id]))
            .await
            .unwrap();
        assert_eq!(mview_actor_ids, (0..=3).collect::<Vec<u32>>());
        assert_eq!(actor_ids, (0..=3).collect::<Vec<u32>>());
        let notify = Arc::new(Notify::new());
        let notify1 = notify.clone();

        // test recovery.
        fail::cfg(inject_barrier_err, "return").unwrap();
        tokio::spawn(async move {
            fail::cfg_callback(inject_barrier_err_success, move || {
                fail::remove(inject_barrier_err);
                fail::remove(inject_barrier_err_success);
                notify.notify_one();
            })
            .unwrap();
        });
        notify1.notified().await;

        let table_fragments = services
            .global_stream_manager
            .fragment_manager
            .select_table_fragments_by_table_id(&table_id)
            .await
            .unwrap();
        assert_eq!(table_fragments.actor_ids(), (0..=3).collect_vec());

        // test drop materialized_view
        services
            .drop_materialized_views(vec![table_id])
            .await
            .unwrap();

        // test get table_fragment;
        let select_err_1 = services
            .global_stream_manager
            .fragment_manager
            .select_table_fragments_by_table_id(&table_fragments.table_id())
            .await
            .unwrap_err();

        assert_eq!(select_err_1.to_string(), "table_fragment not exist: id=0");

        services.stop().await;
    }
}<|MERGE_RESOLUTION|>--- conflicted
+++ resolved
@@ -467,16 +467,10 @@
             .barrier_scheduler
             .run_command(Command::CreateStreamingJob {
                 table_fragments,
-<<<<<<< HEAD
                 upstream_mview_actors,
                 dispatchers,
                 init_split_assignment,
-=======
-                table_mview_map: table_mview_map.clone(),
-                dispatchers: dispatchers.clone(),
-                init_split_assignment: split_assignment,
                 definition: definition.to_string(),
->>>>>>> f14d0bfa
             })
             .await
         {
