--- conflicted
+++ resolved
@@ -942,9 +942,7 @@
             let fragment_manager = Arc::new(FragmentManager::new(env.clone()).await?);
             let compaction_group_manager =
                 Arc::new(CompactionGroupManager::new(env.clone()).await.unwrap());
-<<<<<<< HEAD
-            let compactor_manager = Arc::new(CompactorManager::new_for_test());
-=======
+
             // TODO: what should we choose the task heartbeat interval to be? Anyway, we don't run a
             // heartbeat thread here, so it doesn't matter.
             let compactor_manager = Arc::new(
@@ -952,7 +950,6 @@
                     .await
                     .unwrap(),
             );
->>>>>>> 695bdaef
 
             let hummock_manager = Arc::new(
                 HummockManager::new(
