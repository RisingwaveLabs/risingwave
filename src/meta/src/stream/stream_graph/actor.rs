// Copyright 2024 RisingWave Labs
//
// Licensed under the Apache License, Version 2.0 (the "License");
// you may not use this file except in compliance with the License.
// You may obtain a copy of the License at
//
//     http://www.apache.org/licenses/LICENSE-2.0
//
// Unless required by applicable law or agreed to in writing, software
// distributed under the License is distributed on an "AS IS" BASIS,
// WITHOUT WARRANTIES OR CONDITIONS OF ANY KIND, either express or implied.
// See the License for the specific language governing permissions and
// limitations under the License.

use std::collections::{BTreeMap, HashMap};
use std::num::NonZeroUsize;
use std::sync::Arc;

use assert_matches::assert_matches;
use itertools::Itertools;
use risingwave_common::bail;
use risingwave_common::bitmap::Bitmap;
use risingwave_common::hash::{ActorId, ActorMapping, WorkerSlotId};
use risingwave_common::util::iter_util::ZipEqFast;
use risingwave_pb::meta::table_fragments::Fragment;
use risingwave_pb::plan_common::ExprContext;
use risingwave_pb::stream_plan::stream_node::NodeBody;
use risingwave_pb::stream_plan::update_mutation::MergeUpdate;
use risingwave_pb::stream_plan::{
    DispatchStrategy, Dispatcher, DispatcherType, MergeNode, StreamActor, StreamNode,
    StreamScanType,
};

use super::id::GlobalFragmentIdsExt;
use super::Locations;
use crate::manager::{IdGenManagerImpl, MetaSrvEnv, StreamingClusterInfo, StreamingJob};
use crate::model::{DispatcherId, FragmentId};
use crate::stream::stream_graph::fragment::{
    CompleteStreamFragmentGraph, EdgeId, EitherFragment, StreamFragmentEdge,
};
use crate::stream::stream_graph::id::{GlobalActorId, GlobalActorIdGen, GlobalFragmentId};
use crate::stream::stream_graph::schedule;
use crate::stream::stream_graph::schedule::Distribution;
use crate::MetaResult;

/// The upstream information of an actor during the building process. This will eventually be used
/// to create the `MergeNode`s as the leaf executor of each actor.
#[derive(Debug, Clone)]
struct ActorUpstream {
    /// The ID of this edge.
    edge_id: EdgeId,

    /// Upstream actors.
    actors: Vec<GlobalActorId>,

    /// The fragment ID of this upstream.
    fragment_id: GlobalFragmentId,
}

/// [`ActorBuilder`] builds a stream actor in a stream DAG.
#[derive(Debug)]
struct ActorBuilder {
    /// The ID of this actor.
    actor_id: GlobalActorId,

    /// The fragment ID of this actor.
    fragment_id: GlobalFragmentId,

    /// The body of this actor, verbatim from the frontend.
    ///
    /// This cannot be directly used for execution, and it will be rewritten after we know all of
    /// the upstreams and downstreams in the end. See `rewrite`.
    nodes: Arc<StreamNode>,

    /// The dispatchers to the downstream actors.
    downstreams: HashMap<DispatcherId, Dispatcher>,

    /// The upstream actors.
    upstreams: HashMap<EdgeId, ActorUpstream>,

    /// The virtual node bitmap, if this fragment is hash distributed.
    vnode_bitmap: Option<Bitmap>,
}

impl ActorBuilder {
    fn new(
        actor_id: GlobalActorId,
        fragment_id: GlobalFragmentId,
        vnode_bitmap: Option<Bitmap>,
        node: Arc<StreamNode>,
    ) -> Self {
        Self {
            actor_id,
            fragment_id,
            nodes: node,
            downstreams: HashMap::new(),
            upstreams: HashMap::new(),
            vnode_bitmap,
        }
    }

    fn fragment_id(&self) -> GlobalFragmentId {
        self.fragment_id
    }

    /// Add a dispatcher to this actor.
    fn add_dispatcher(&mut self, dispatcher: Dispatcher) {
        self.downstreams
            .try_insert(dispatcher.dispatcher_id, dispatcher)
            .unwrap();
    }

    /// Add an upstream to this actor.
    fn add_upstream(&mut self, upstream: ActorUpstream) {
        self.upstreams
            .try_insert(upstream.edge_id, upstream)
            .unwrap();
    }

    /// Rewrite the actor body.
    ///
    /// During this process, the following things will be done:
    /// 1. Replace the logical `Exchange` in node's input with `Merge`, which can be executed on the
    ///    compute nodes.
    /// 2. Fill the upstream mview info of the `Merge` node under the other "leaf" nodes.
    fn rewrite(&self) -> MetaResult<StreamNode> {
        self.rewrite_inner(&self.nodes, 0)
    }

    fn rewrite_inner(&self, stream_node: &StreamNode, depth: usize) -> MetaResult<StreamNode> {
        match stream_node.get_node_body()? {
            // Leaf node `Exchange`.
            NodeBody::Exchange(exchange) => {
                // The exchange node should always be the bottom of the plan node. If we find one
                // when the depth is 0, it means that the plan node is not well-formed.
                if depth == 0 {
                    bail!(
                        "there should be no ExchangeNode on the top of the plan node: {:#?}",
                        stream_node
                    )
                }
                assert!(!stream_node.get_fields().is_empty());
                assert!(stream_node.input.is_empty());

                // Index the upstreams by the an internal edge ID.
                let upstreams = &self.upstreams[&EdgeId::Internal {
                    link_id: stream_node.get_operator_id(),
                }];

                Ok(StreamNode {
                    node_body: Some(NodeBody::Merge(MergeNode {
                        upstream_actor_id: upstreams.actors.as_global_ids(),
                        upstream_fragment_id: upstreams.fragment_id.as_global_id(),
                        upstream_dispatcher_type: exchange.get_strategy()?.r#type,
                        fields: stream_node.get_fields().clone(),
                    })),
                    identity: "MergeExecutor".to_string(),
                    ..stream_node.clone()
                })
            }

            // "Leaf" node `StreamScan`.
            NodeBody::StreamScan(stream_scan) => {
                let input = stream_node.get_input();
                assert_eq!(input.len(), 2);

                let merge_node = &input[0];
                assert_matches!(merge_node.node_body, Some(NodeBody::Merge(_)));
                let batch_plan_node = &input[1];
                assert_matches!(batch_plan_node.node_body, Some(NodeBody::BatchPlan(_)));

                // Index the upstreams by the an external edge ID.
                let upstreams = &self.upstreams[&EdgeId::UpstreamExternal {
                    upstream_table_id: stream_scan.table_id.into(),
                    downstream_fragment_id: self.fragment_id,
                }];

                let upstream_actor_id = upstreams.actors.as_global_ids();
                let is_arrangement_backfill =
                    stream_scan.stream_scan_type == StreamScanType::ArrangementBackfill as i32;
                if !is_arrangement_backfill {
                    assert_eq!(upstream_actor_id.len(), 1);
                }

                let upstream_dispatcher_type = if is_arrangement_backfill {
                    // FIXME(kwannoel): Should the upstream dispatcher type depends on the upstream distribution?
                    // If singleton, use `Simple` dispatcher, otherwise use `Hash` dispatcher.
                    DispatcherType::Hash as _
                } else {
                    DispatcherType::NoShuffle as _
                };

                let input = vec![
                    // Fill the merge node body with correct upstream info.
                    StreamNode {
                        node_body: Some(NodeBody::Merge(MergeNode {
                            upstream_actor_id,
                            upstream_fragment_id: upstreams.fragment_id.as_global_id(),
                            upstream_dispatcher_type,
                            fields: merge_node.fields.clone(),
                        })),
                        ..merge_node.clone()
                    },
                    batch_plan_node.clone(),
                ];

                Ok(StreamNode {
                    input,
                    ..stream_node.clone()
                })
            }

            // "Leaf" node `CdcFilter` and `SourceBackfill`. They both `Merge` an upstream `Source`
            // cdc_filter -> backfill -> mview
            // source_backfill -> mview
            NodeBody::CdcFilter(_) | NodeBody::SourceBackfill(_) => {
                let input = stream_node.get_input();
                assert_eq!(input.len(), 1);

                let merge_node = &input[0];
                assert_matches!(merge_node.node_body, Some(NodeBody::Merge(_)));

                let upstream_source_id = match stream_node.get_node_body()? {
                    NodeBody::CdcFilter(node) => node.upstream_source_id,
                    NodeBody::SourceBackfill(node) => node.upstream_source_id,
                    _ => unreachable!(),
                };

                // Index the upstreams by the an external edge ID.
                let upstreams = &self.upstreams[&EdgeId::UpstreamExternal {
                    upstream_table_id: upstream_source_id.into(),
                    downstream_fragment_id: self.fragment_id,
                }];

                let upstream_actor_id = upstreams.actors.as_global_ids();
                // Upstream Cdc Source should be singleton.
                // SourceBackfill is NoShuffle 1-1 correspondence.
                // So they both should have only one upstream actor.
                assert_eq!(upstream_actor_id.len(), 1);

                // rewrite the input
                let input = vec![
                    // Fill the merge node body with correct upstream info.
                    StreamNode {
                        node_body: Some(NodeBody::Merge(MergeNode {
                            upstream_actor_id,
                            upstream_fragment_id: upstreams.fragment_id.as_global_id(),
                            upstream_dispatcher_type: DispatcherType::NoShuffle as _,
                            fields: merge_node.fields.clone(),
                        })),
                        ..merge_node.clone()
                    },
                ];
                Ok(StreamNode {
                    input,
                    ..stream_node.clone()
                })
            }

            // For other nodes, visit the children recursively.
            _ => {
                let mut new_stream_node = stream_node.clone();
                for (input, new_input) in stream_node
                    .input
                    .iter()
                    .zip_eq_fast(&mut new_stream_node.input)
                {
                    *new_input = self.rewrite_inner(input, depth + 1)?;
                }
                Ok(new_stream_node)
            }
        }
    }

    /// Build an actor after all the upstreams and downstreams are processed.
    fn build(self, job: &StreamingJob, expr_context: ExprContext) -> MetaResult<StreamActor> {
        let rewritten_nodes = self.rewrite()?;

        // TODO: store each upstream separately
        let upstream_actor_id = self
            .upstreams
            .into_values()
            .flat_map(|ActorUpstream { actors, .. }| actors.as_global_ids())
            .collect();
        // Only fill the definition when debug assertions enabled, otherwise use name instead.
        #[cfg(not(debug_assertions))]
        let mview_definition = job.name();
        #[cfg(debug_assertions)]
        let mview_definition = job.definition();

        Ok(StreamActor {
            actor_id: self.actor_id.as_global_id(),
            fragment_id: self.fragment_id.as_global_id(),
            nodes: Some(rewritten_nodes),
            dispatcher: self.downstreams.into_values().collect(),
            upstream_actor_id,
            vnode_bitmap: self.vnode_bitmap.map(|b| b.to_protobuf()),
            mview_definition,
            expr_context: Some(expr_context),
        })
    }
}

/// The required changes to an existing external actor to build the graph of a streaming job.
///
/// For example, when we're creating an mview on an existing mview, we need to add new downstreams
/// to the upstream actors, by adding new dispatchers.
#[derive(Default)]
struct ExternalChange {
    /// The new downstreams to be added, indexed by the dispatcher ID.
    new_downstreams: HashMap<DispatcherId, Dispatcher>,

    /// The new upstreams to be added (replaced), indexed by the upstream fragment ID.
    new_upstreams: HashMap<GlobalFragmentId, ActorUpstream>,
}

impl ExternalChange {
    /// Add a dispatcher to the external actor.
    fn add_dispatcher(&mut self, dispatcher: Dispatcher) {
        self.new_downstreams
            .try_insert(dispatcher.dispatcher_id, dispatcher)
            .unwrap();
    }

    /// Add an upstream to the external actor.
    fn add_upstream(&mut self, upstream: ActorUpstream) {
        self.new_upstreams
            .try_insert(upstream.fragment_id, upstream)
            .unwrap();
    }
}

/// The worker slot location of actors.
type ActorLocations = BTreeMap<GlobalActorId, WorkerSlotId>;

/// The actual mutable state of building an actor graph.
///
/// When the fragments are visited in a topological order, actor builders will be added to this
/// state and the scheduled locations will be added. As the building process is run on the
/// **complete graph** which also contains the info of the existing (external) fragments, the info
/// of them will be also recorded.
#[derive(Default)]
struct ActorGraphBuildStateInner {
    /// The builders of the actors to be built.
    actor_builders: BTreeMap<GlobalActorId, ActorBuilder>,

    /// The scheduled locations of the actors to be built.
    building_locations: ActorLocations,

    /// The required changes to the external actors. See [`ExternalChange`].
    external_changes: BTreeMap<GlobalActorId, ExternalChange>,

    /// The actual locations of the external actors.
    external_locations: ActorLocations,
}

/// The information of a fragment, used for parameter passing for `Inner::add_link`.
struct FragmentLinkNode<'a> {
    fragment_id: GlobalFragmentId,
    actor_ids: &'a [GlobalActorId],
    distribution: &'a Distribution,
}

impl ActorGraphBuildStateInner {
    /// Insert new generated actor and record its location.
    ///
    /// The `vnode_bitmap` should be `Some` for the actors of hash-distributed fragments.
    fn add_actor(
        &mut self,
        actor_id: GlobalActorId,
        fragment_id: GlobalFragmentId,
        worker_slot_id: WorkerSlotId,
        vnode_bitmap: Option<Bitmap>,
        node: Arc<StreamNode>,
    ) {
        self.actor_builders
            .try_insert(
                actor_id,
                ActorBuilder::new(actor_id, fragment_id, vnode_bitmap, node),
            )
            .unwrap();

        self.building_locations
            .try_insert(actor_id, worker_slot_id)
            .unwrap();
    }

    /// Record the location of an external actor.
    fn record_external_location(&mut self, actor_id: GlobalActorId, worker_slot_id: WorkerSlotId) {
        self.external_locations
            .try_insert(actor_id, worker_slot_id)
            .unwrap();
    }

    /// Create a new hash dispatcher.
    fn new_hash_dispatcher(
        strategy: &DispatchStrategy,
        downstream_fragment_id: GlobalFragmentId,
        downstream_actors: &[GlobalActorId],
        downstream_actor_mapping: ActorMapping,
    ) -> Dispatcher {
        assert_eq!(strategy.r#type(), DispatcherType::Hash);

        Dispatcher {
            r#type: DispatcherType::Hash as _,
            dist_key_indices: strategy.dist_key_indices.clone(),
            output_indices: strategy.output_indices.clone(),
            hash_mapping: Some(downstream_actor_mapping.to_protobuf()),
            dispatcher_id: downstream_fragment_id.as_global_id() as u64,
            downstream_actor_id: downstream_actors.as_global_ids(),
        }
    }

    /// Create a new dispatcher for non-hash types.
    fn new_normal_dispatcher(
        strategy: &DispatchStrategy,
        downstream_fragment_id: GlobalFragmentId,
        downstream_actors: &[GlobalActorId],
    ) -> Dispatcher {
        assert_ne!(strategy.r#type(), DispatcherType::Hash);
        assert!(strategy.dist_key_indices.is_empty());

        Dispatcher {
            r#type: strategy.r#type,
            dist_key_indices: vec![],
            output_indices: strategy.output_indices.clone(),
            hash_mapping: None,
            dispatcher_id: downstream_fragment_id.as_global_id() as u64,
            downstream_actor_id: downstream_actors.as_global_ids(),
        }
    }

    /// Add the new dispatcher for an actor.
    ///
    /// - If the actor is to be built, the dispatcher will be added to the actor builder.
    /// - If the actor is an external actor, the dispatcher will be added to the external changes.
    fn add_dispatcher(&mut self, actor_id: GlobalActorId, dispatcher: Dispatcher) {
        if let Some(actor_builder) = self.actor_builders.get_mut(&actor_id) {
            actor_builder.add_dispatcher(dispatcher);
        } else {
            self.external_changes
                .entry(actor_id)
                .or_default()
                .add_dispatcher(dispatcher);
        }
    }

    /// Add the new upstream for an actor.
    ///
    /// - If the actor is to be built, the upstream will be added to the actor builder.
    /// - If the actor is an external actor, the upstream will be added to the external changes.
    fn add_upstream(&mut self, actor_id: GlobalActorId, upstream: ActorUpstream) {
        if let Some(actor_builder) = self.actor_builders.get_mut(&actor_id) {
            actor_builder.add_upstream(upstream);
        } else {
            self.external_changes
                .entry(actor_id)
                .or_default()
                .add_upstream(upstream);
        }
    }

    /// Get the location of an actor. Will look up the location map of both the actors to be built
    /// and the external actors.
    fn get_location(&self, actor_id: GlobalActorId) -> WorkerSlotId {
        self.building_locations
            .get(&actor_id)
            .copied()
            .or_else(|| self.external_locations.get(&actor_id).copied())
            .unwrap()
    }

    /// Add a "link" between two fragments in the graph.
    ///
    /// The `edge` will be expanded into multiple (downstream - upstream) pairs for the actors in
    /// the two fragments, based on the distribution and the dispatch strategy. They will be
    /// finally transformed to `Dispatcher` and `Merge` nodes when building the actors.
    ///
    /// If there're existing (external) fragments, the info will be recorded in `external_changes`,
    /// instead of the actor builders.
    fn add_link<'a>(
        &mut self,
        upstream: FragmentLinkNode<'a>,
        downstream: FragmentLinkNode<'a>,
        edge: &'a StreamFragmentEdge,
    ) {
        let dt = edge.dispatch_strategy.r#type();

        match dt {
            // For `NoShuffle`, make n "1-1" links between the actors.
            DispatcherType::NoShuffle => {
                assert_eq!(upstream.actor_ids.len(), downstream.actor_ids.len());
                let upstream_locations: HashMap<_, _> = upstream
                    .actor_ids
                    .iter()
                    .map(|id| (self.get_location(*id), *id))
                    .collect();
                let downstream_locations: HashMap<_, _> = downstream
                    .actor_ids
                    .iter()
                    .map(|id| (self.get_location(*id), *id))
                    .collect();

                for (location, upstream_id) in upstream_locations {
                    let downstream_id = downstream_locations.get(&location).unwrap();

                    // Create a new dispatcher just between these two actors.
                    self.add_dispatcher(
                        upstream_id,
                        Self::new_normal_dispatcher(
                            &edge.dispatch_strategy,
                            downstream.fragment_id,
                            &[*downstream_id],
                        ),
                    );

                    // Also record the upstream for the downstream actor.
                    self.add_upstream(
                        *downstream_id,
                        ActorUpstream {
                            edge_id: edge.id,
                            actors: vec![upstream_id],
                            fragment_id: upstream.fragment_id,
                        },
                    );
                }
            }

            // Otherwise, make m * n links between the actors.
            DispatcherType::Hash | DispatcherType::Broadcast | DispatcherType::Simple => {
                // Add dispatchers for the upstream actors.
                let dispatcher = if let DispatcherType::Hash = dt {
                    // Transform the `WorkerSlotMapping` from the downstream distribution to the
                    // `ActorMapping`, used for the `HashDispatcher` for the upstream actors.
                    let downstream_locations: HashMap<WorkerSlotId, ActorId> = downstream
                        .actor_ids
                        .iter()
                        .map(|&actor_id| (self.get_location(actor_id), actor_id.as_global_id()))
                        .collect();
                    let actor_mapping = downstream
                        .distribution
                        .as_hash()
                        .unwrap()
                        .to_actor(&downstream_locations);

                    Self::new_hash_dispatcher(
                        &edge.dispatch_strategy,
                        downstream.fragment_id,
                        downstream.actor_ids,
                        actor_mapping,
                    )
                } else {
                    Self::new_normal_dispatcher(
                        &edge.dispatch_strategy,
                        downstream.fragment_id,
                        downstream.actor_ids,
                    )
                };
                for upstream_id in upstream.actor_ids {
                    self.add_dispatcher(*upstream_id, dispatcher.clone());
                }

                // Add upstreams for the downstream actors.
                let actor_upstream = ActorUpstream {
                    edge_id: edge.id,
                    actors: upstream.actor_ids.to_vec(),
                    fragment_id: upstream.fragment_id,
                };
                for downstream_id in downstream.actor_ids {
                    self.add_upstream(*downstream_id, actor_upstream.clone());
                }
            }

            DispatcherType::Unspecified => unreachable!(),
        }
    }
}

/// The mutable state of building an actor graph. See [`ActorGraphBuildStateInner`].
struct ActorGraphBuildState {
    /// The actual state.
    inner: ActorGraphBuildStateInner,

    /// The actor IDs of each fragment.
    fragment_actors: HashMap<GlobalFragmentId, Vec<GlobalActorId>>,

    /// The next local actor id to use.
    next_local_id: u32,

    /// The global actor id generator.
    actor_id_gen: GlobalActorIdGen,
}

impl ActorGraphBuildState {
    /// Create an empty state with the given id generator.
    fn new(actor_id_gen: GlobalActorIdGen) -> Self {
        Self {
            inner: Default::default(),
            fragment_actors: Default::default(),
            next_local_id: 0,
            actor_id_gen,
        }
    }

    /// Get the next global actor id.
    fn next_actor_id(&mut self) -> GlobalActorId {
        let local_id = self.next_local_id;
        self.next_local_id += 1;

        self.actor_id_gen.to_global_id(local_id)
    }

    /// Finish the build and return the inner state.
    fn finish(self) -> ActorGraphBuildStateInner {
        // Assert that all the actors are built.
        assert_eq!(self.actor_id_gen.len(), self.next_local_id);

        self.inner
    }
}

/// The result of a built actor graph. Will be further embedded into the `Context` for building
/// actors on the compute nodes.
pub struct ActorGraphBuildResult {
    /// The graph of sealed fragments, including all actors.
    pub graph: BTreeMap<FragmentId, Fragment>,

    /// The scheduled locations of the actors to be built.
    pub building_locations: Locations,

    /// The actual locations of the external actors.
    pub existing_locations: Locations,

    /// The new dispatchers to be added to the upstream mview actors. Used for MV on MV.
    pub dispatchers: HashMap<ActorId, Vec<Dispatcher>>,

    /// The updates to be applied to the downstream chain actors. Used for schema change (replace
    /// table plan).
    pub merge_updates: Vec<MergeUpdate>,
}

/// [`ActorGraphBuilder`] builds the actor graph for the given complete fragment graph, based on the
/// current cluster info and the required parallelism.
pub struct ActorGraphBuilder {
    /// The pre-scheduled distribution for each building fragment.
    distributions: HashMap<GlobalFragmentId, Distribution>,

    /// The actual distribution for each existing fragment.
    existing_distributions: HashMap<GlobalFragmentId, Distribution>,

    /// The complete fragment graph.
    fragment_graph: CompleteStreamFragmentGraph,

    /// The cluster info for creating a streaming job.
    cluster_info: StreamingClusterInfo,
}

impl ActorGraphBuilder {
    /// Create a new actor graph builder with the given "complete" graph. Returns an error if the
    /// graph is failed to be scheduled.
    pub fn new(
        streaming_job_id: u32,
        fragment_graph: CompleteStreamFragmentGraph,
        cluster_info: StreamingClusterInfo,
        default_parallelism: NonZeroUsize,
    ) -> MetaResult<Self> {
        let existing_distributions = fragment_graph.existing_distribution();

        // Schedule the distribution of all building fragments.
        let scheduler = schedule::Scheduler::new(
            streaming_job_id,
            &cluster_info.worker_nodes,
            default_parallelism,
        )?;
        let distributions = scheduler.schedule(&fragment_graph)?;

        Ok(Self {
            distributions,
            existing_distributions,
            fragment_graph,
            cluster_info,
        })
    }

    /// Get the distribution of the given fragment. Will look up the distribution map of both the
    /// building and existing fragments.
    fn get_distribution(&self, fragment_id: GlobalFragmentId) -> &Distribution {
        self.distributions
            .get(&fragment_id)
            .or_else(|| self.existing_distributions.get(&fragment_id))
            .unwrap()
    }

    /// Convert the actor location map to the [`Locations`] struct.
    fn build_locations(&self, actor_locations: ActorLocations) -> Locations {
        let actor_locations = actor_locations
            .into_iter()
            .map(|(id, worker_slot_id)| (id.as_global_id(), worker_slot_id))
            .collect();

        let worker_locations = self.cluster_info.worker_nodes.clone();

        Locations {
            actor_locations,
            worker_locations,
        }
    }

    /// Build a stream graph by duplicating each fragment as parallel actors. Returns
    /// [`ActorGraphBuildResult`] that will be further used to build actors on the compute nodes.
    pub async fn generate_graph(
        self,
        env: &MetaSrvEnv,
        job: &StreamingJob,
        expr_context: ExprContext,
    ) -> MetaResult<ActorGraphBuildResult> {
        // Pre-generate IDs for all actors.
        let actor_len = self
            .distributions
            .values()
            .map(|d| d.parallelism())
            .sum::<usize>() as u64;
        let id_gen = match env.id_gen_manager() {
            IdGenManagerImpl::Kv(mgr) => GlobalActorIdGen::new(mgr, actor_len).await?,
            IdGenManagerImpl::Sql(mgr) => GlobalActorIdGen::new_v2(mgr, actor_len),
        };

        // Build the actor graph and get the final state.
        let ActorGraphBuildStateInner {
            actor_builders,
            building_locations,
            external_changes,
            external_locations,
        } = self.build_actor_graph(id_gen)?;

        for worker_slot_id in external_locations.values() {
            if self
                .cluster_info
                .unschedulable_workers
                .contains(&worker_slot_id.worker_id())
            {
                bail!(
<<<<<<< HEAD
                    "The worker {} where the associated upstream is located is unschedulable",
                    parallel_unit.worker_node_id
=======
                    "The worker {} where the associated upstream is located is unscheduable",
                    worker_slot_id.worker_id(),
>>>>>>> 03e4bc3c
                );
            }
        }

        // Serialize the graph into a map of sealed fragments.
        let graph = {
            let mut actors: HashMap<GlobalFragmentId, Vec<StreamActor>> = HashMap::new();

            // As all fragments are processed, we can now `build` the actors where the `Exchange`
            // and `Chain` are rewritten.
            for builder in actor_builders.into_values() {
                let fragment_id = builder.fragment_id();
                let actor = builder.build(job, expr_context.clone())?;
                actors.entry(fragment_id).or_default().push(actor);
            }

            actors
                .into_iter()
                .map(|(fragment_id, actors)| {
                    let distribution = self.distributions[&fragment_id].clone();
                    let fragment =
                        self.fragment_graph
                            .seal_fragment(fragment_id, actors, distribution);
                    let fragment_id = fragment_id.as_global_id();
                    (fragment_id, fragment)
                })
                .collect()
        };

        // Convert the actor location map to the `Locations` struct.
        let building_locations = self.build_locations(building_locations);
        let existing_locations = self.build_locations(external_locations);

        // Extract the new dispatchers from the external changes.
        let dispatchers = external_changes
            .iter()
            .map(|(actor_id, change)| {
                (
                    actor_id.as_global_id(),
                    change.new_downstreams.values().cloned().collect_vec(),
                )
            })
            .filter(|(_, v)| !v.is_empty())
            .collect();

        // Extract the updates for merge executors from the external changes.
        let merge_updates = external_changes
            .iter()
            .flat_map(|(actor_id, change)| {
                change.new_upstreams.values().map(move |upstream| {
                    let EdgeId::DownstreamExternal {
                        original_upstream_fragment_id,
                        ..
                    } = upstream.edge_id
                    else {
                        unreachable!("edge from internal to external must be `DownstreamExternal`")
                    };

                    MergeUpdate {
                        actor_id: actor_id.as_global_id(),
                        upstream_fragment_id: original_upstream_fragment_id.as_global_id(),
                        new_upstream_fragment_id: Some(upstream.fragment_id.as_global_id()),
                        added_upstream_actor_id: upstream.actors.as_global_ids(),
                        removed_upstream_actor_id: vec![],
                    }
                })
            })
            .collect();

        Ok(ActorGraphBuildResult {
            graph,
            building_locations,
            existing_locations,
            dispatchers,
            merge_updates,
        })
    }

    /// Build actor graph for each fragment, using topological order.
    fn build_actor_graph(&self, id_gen: GlobalActorIdGen) -> MetaResult<ActorGraphBuildStateInner> {
        let mut state = ActorGraphBuildState::new(id_gen);

        // Use topological sort to build the graph from downstream to upstream. (The first fragment
        // popped out from the heap will be the top-most node in plan, or the sink in stream graph.)
        for fragment_id in self.fragment_graph.topo_order()? {
            self.build_actor_graph_fragment(fragment_id, &mut state)?;
        }

        Ok(state.finish())
    }

    /// Build actor graph for a specific fragment.
    fn build_actor_graph_fragment(
        &self,
        fragment_id: GlobalFragmentId,
        state: &mut ActorGraphBuildState,
    ) -> MetaResult<()> {
        let current_fragment = self.fragment_graph.get_fragment(fragment_id);
        let distribution = self.get_distribution(fragment_id);

        // First, add or record the actors for the current fragment into the state.
        let actor_ids = match current_fragment {
            // For building fragments, we need to generate the actor builders.
            EitherFragment::Building(current_fragment) => {
                let node = Arc::new(current_fragment.node.clone().unwrap());
                let bitmaps = distribution.as_hash().map(|m| m.to_bitmaps());

                distribution
                    .worker_slots()
                    .map(|worker_slot| {
                        let actor_id = state.next_actor_id();
                        let vnode_bitmap = bitmaps.as_ref().map(|m| &m[&worker_slot]).cloned();

                        state.inner.add_actor(
                            actor_id,
                            fragment_id,
                            worker_slot,
                            vnode_bitmap,
                            node.clone(),
                        );

                        actor_id
                    })
                    .collect_vec()
            }

            // For existing fragments, we only need to record the actor locations.
            EitherFragment::Existing(existing_fragment) => existing_fragment
                .actors
                .iter()
                .map(|a| {
                    let actor_id = GlobalActorId::new(a.actor_id);
                    let worker_slot_id = match &distribution {
                        Distribution::Singleton(worker_slot_id) => *worker_slot_id,
                        Distribution::Hash(mapping) => mapping
                            .get_matched(&Bitmap::from(a.get_vnode_bitmap().unwrap()))
                            .unwrap(),
                    };

                    state
                        .inner
                        .record_external_location(actor_id, worker_slot_id);

                    actor_id
                })
                .collect_vec(),
        };

        // Then, add links between the current fragment and its downstream fragments.
        for (downstream_fragment_id, edge) in self.fragment_graph.get_downstreams(fragment_id) {
            let downstream_actors = state
                .fragment_actors
                .get(&downstream_fragment_id)
                .expect("downstream fragment not processed yet");

            let downstream_distribution = self.get_distribution(downstream_fragment_id);

            state.inner.add_link(
                FragmentLinkNode {
                    fragment_id,
                    actor_ids: &actor_ids,
                    distribution,
                },
                FragmentLinkNode {
                    fragment_id: downstream_fragment_id,
                    actor_ids: downstream_actors,
                    distribution: downstream_distribution,
                },
                edge,
            );
        }

        // Finally, record the actor IDs for the current fragment.
        state
            .fragment_actors
            .try_insert(fragment_id, actor_ids)
            .unwrap_or_else(|_| panic!("fragment {:?} is already processed", fragment_id));

        Ok(())
    }
}<|MERGE_RESOLUTION|>--- conflicted
+++ resolved
@@ -740,13 +740,8 @@
                 .contains(&worker_slot_id.worker_id())
             {
                 bail!(
-<<<<<<< HEAD
                     "The worker {} where the associated upstream is located is unschedulable",
-                    parallel_unit.worker_node_id
-=======
-                    "The worker {} where the associated upstream is located is unscheduable",
                     worker_slot_id.worker_id(),
->>>>>>> 03e4bc3c
                 );
             }
         }
