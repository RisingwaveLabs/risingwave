// Copyright 2023 RisingWave Labs
//
// Licensed under the Apache License, Version 2.0 (the "License");
// you may not use this file except in compliance with the License.
// You may obtain a copy of the License at
//
//     http://www.apache.org/licenses/LICENSE-2.0
//
// Unless required by applicable law or agreed to in writing, software
// distributed under the License is distributed on an "AS IS" BASIS,
// WITHOUT WARRANTIES OR CONDITIONS OF ANY KIND, either express or implied.
// See the License for the specific language governing permissions and
// limitations under the License.

use std::collections::{BTreeMap, HashMap};
use std::num::NonZeroUsize;
use std::sync::Arc;

use assert_matches::assert_matches;
use itertools::Itertools;
use risingwave_common::bail;
use risingwave_common::buffer::Bitmap;
use risingwave_common::hash::{ActorId, ActorMapping, ParallelUnitId};
use risingwave_common::util::iter_util::ZipEqFast;
use risingwave_pb::meta::table_fragments::Fragment;
use risingwave_pb::stream_plan::stream_node::NodeBody;
use risingwave_pb::stream_plan::update_mutation::MergeUpdate;
use risingwave_pb::stream_plan::{
    DispatchStrategy, Dispatcher, DispatcherType, MergeNode, StreamActor, StreamNode,
};

use super::id::GlobalFragmentIdsExt;
use super::Locations;
use crate::manager::{IdGeneratorManagerRef, StreamingClusterInfo, StreamingJob};
use crate::model::{DispatcherId, FragmentId};
use crate::stream::stream_graph::fragment::{
    CompleteStreamFragmentGraph, EdgeId, EitherFragment, StreamFragmentEdge,
};
use crate::stream::stream_graph::id::{GlobalActorId, GlobalActorIdGen, GlobalFragmentId};
use crate::stream::stream_graph::schedule;
use crate::stream::stream_graph::schedule::Distribution;
use crate::MetaResult;

/// The upstream information of an actor during the building process. This will eventually be used
/// to create the `MergeNode`s as the leaf executor of each actor.
#[derive(Debug, Clone)]
struct ActorUpstream {
    /// The ID of this edge.
    edge_id: EdgeId,

    /// Upstream actors.
    actors: Vec<GlobalActorId>,

    /// The fragment ID of this upstream.
    fragment_id: GlobalFragmentId,
}

/// [`ActorBuilder`] builds a stream actor in a stream DAG.
#[derive(Debug)]
struct ActorBuilder {
    /// The ID of this actor.
    actor_id: GlobalActorId,

    /// The fragment ID of this actor.
    fragment_id: GlobalFragmentId,

    /// The body of this actor, verbatim from the frontend.
    ///
    /// This cannot be directly used for execution, and it will be rewritten after we know all of
    /// the upstreams and downstreams in the end. See `rewrite`.
    nodes: Arc<StreamNode>,

    /// The dispatchers to the downstream actors.
    downstreams: HashMap<DispatcherId, Dispatcher>,

    /// The upstream actors.
    upstreams: HashMap<EdgeId, ActorUpstream>,

    /// The virtual node bitmap, if this fragment is hash distributed.
    vnode_bitmap: Option<Bitmap>,
}

impl ActorBuilder {
    fn new(
        actor_id: GlobalActorId,
        fragment_id: GlobalFragmentId,
        vnode_bitmap: Option<Bitmap>,
        node: Arc<StreamNode>,
    ) -> Self {
        Self {
            actor_id,
            fragment_id,
            nodes: node,
            downstreams: HashMap::new(),
            upstreams: HashMap::new(),
            vnode_bitmap,
        }
    }

    fn fragment_id(&self) -> GlobalFragmentId {
        self.fragment_id
    }

    /// Add a dispatcher to this actor.
    fn add_dispatcher(&mut self, dispatcher: Dispatcher) {
        self.downstreams
            .try_insert(dispatcher.dispatcher_id, dispatcher)
            .unwrap();
    }

    /// Add an upstream to this actor.
    fn add_upstream(&mut self, upstream: ActorUpstream) {
        self.upstreams
            .try_insert(upstream.edge_id, upstream)
            .unwrap();
    }

    /// Rewrite the actor body.
    ///
    /// During this process, the following things will be done:
    /// 1. Replace the logical `Exchange` in node's input with `Merge`, which can be executed on the
    /// compute nodes.
    /// 2. Fill the upstream mview info of the `Merge` node under the `StreamScan` node.
    fn rewrite(&self) -> MetaResult<StreamNode> {
        self.rewrite_inner(&self.nodes, 0)
    }

    fn rewrite_inner(&self, stream_node: &StreamNode, depth: usize) -> MetaResult<StreamNode> {
        match stream_node.get_node_body()? {
            // Leaf node `Exchange`.
            NodeBody::Exchange(exchange) => {
                // The exchange node should always be the bottom of the plan node. If we find one
                // when the depth is 0, it means that the plan node is not well-formed.
                if depth == 0 {
                    bail!(
                        "there should be no ExchangeNode on the top of the plan node: {:#?}",
                        stream_node
                    )
                }
                assert!(!stream_node.get_fields().is_empty());
                assert!(stream_node.input.is_empty());

                // Index the upstreams by the an internal edge ID.
                let upstreams = &self.upstreams[&EdgeId::Internal {
                    link_id: stream_node.get_operator_id(),
                }];

                tracing::info!(
                    "rewrite leaf exchange node: fields {:?}, upstreams {:?}",
                    stream_node.get_fields(),
                    upstreams,
                );

                Ok(StreamNode {
                    node_body: Some(NodeBody::Merge(MergeNode {
                        upstream_actor_id: upstreams.actors.as_global_ids(),
                        upstream_fragment_id: upstreams.fragment_id.as_global_id(),
                        upstream_dispatcher_type: exchange.get_strategy()?.r#type,
                        fields: stream_node.get_fields().clone(),
                    })),
                    identity: "MergeExecutor".to_string(),
                    ..stream_node.clone()
                })
            }

            // "Leaf" node `StreamScan`.
            NodeBody::StreamScan(stream_scan) => {
                let input = stream_node.get_input();
                assert_eq!(input.len(), 2);

                let merge_node = &input[0];
                assert_matches!(merge_node.node_body, Some(NodeBody::Merge(_)));
                let batch_plan_node = &input[1];
                assert_matches!(batch_plan_node.node_body, Some(NodeBody::BatchPlan(_)));

                // Index the upstreams by the an external edge ID.
                let upstreams = &self.upstreams[&EdgeId::UpstreamExternal {
                    upstream_table_id: stream_scan.table_id.into(),
                    downstream_fragment_id: self.fragment_id,
                }];

                // As we always use the `NoShuffle` exchange for MV on MV, there should be only one
                // upstream.
                let upstream_actor_id = upstreams.actors.as_global_ids();
                assert_eq!(upstream_actor_id.len(), 1);

                let input = vec![
                    // Fill the merge node body with correct upstream info.
                    StreamNode {
                        node_body: Some(NodeBody::Merge(MergeNode {
                            upstream_actor_id,
                            upstream_fragment_id: upstreams.fragment_id.as_global_id(),
                            upstream_dispatcher_type: DispatcherType::NoShuffle as _,
                            fields: merge_node.fields.clone(),
                        })),
                        ..merge_node.clone()
                    },
                    batch_plan_node.clone(),
                ];

                Ok(StreamNode {
                    input,
                    ..stream_node.clone()
                })
            }

<<<<<<< HEAD
            // "Leaf" node `Filter` used in multi-table cdc backfill plan:
            // filter -> backfill -> mview
            NodeBody::Filter(_filter) => {
=======
            // "Leaf" node `StreamScan`.
            NodeBody::StreamCdcScan(stream_scan) => {
>>>>>>> 0f53084a
                let input = stream_node.get_input();
                assert_eq!(input.len(), 1);

                let merge_node = &input[0];
                assert_matches!(merge_node.node_body, Some(NodeBody::Merge(_)));

<<<<<<< HEAD
                // we encoded the upstream source id in the merge node
                let upstream_source_id = merge_node
                    .get_node_body()
                    .unwrap()
                    .as_merge()
                    .unwrap()
                    .upstream_fragment_id;

                tracing::info!(
                    "rewrite leaf filter node: upstream source id {}",
                    upstream_source_id
                );

                // Index the upstreams by the an external edge ID.
                let upstreams = &self.upstreams[&EdgeId::UpstreamExternal {
                    upstream_table_id: upstream_source_id.into(),
                    downstream_fragment_id: self.fragment_id,
                }];

                // As we always use the `NoShuffle` exchange for Table on Source,
                // there should be only one upstream.
                let upstream_actor_id = upstreams.actors.as_global_ids();
                assert_eq!(upstream_actor_id.len(), 1);

                // rewrite the input of `Filter`
=======
                // Index the upstreams by the an external edge ID.
                let upstreams = &self.upstreams[&EdgeId::UpstreamExternal {
                    upstream_table_id: stream_scan.table_id.into(),
                    downstream_fragment_id: self.fragment_id,
                }];

                // Upstream Cdc Source should be singleton.
                let upstream_actor_id = upstreams.actors.as_global_ids();
                assert_eq!(upstream_actor_id.len(), 1);

>>>>>>> 0f53084a
                let input = vec![
                    // Fill the merge node body with correct upstream info.
                    StreamNode {
                        node_body: Some(NodeBody::Merge(MergeNode {
                            upstream_actor_id,
                            upstream_fragment_id: upstreams.fragment_id.as_global_id(),
<<<<<<< HEAD
                            upstream_dispatcher_type: DispatcherType::NoShuffle as _,
=======
                            upstream_dispatcher_type: DispatcherType::CdcTablename as _,
>>>>>>> 0f53084a
                            fields: merge_node.fields.clone(),
                        })),
                        ..merge_node.clone()
                    },
                ];
<<<<<<< HEAD
=======

>>>>>>> 0f53084a
                Ok(StreamNode {
                    input,
                    ..stream_node.clone()
                })
            }

            // For other nodes, visit the children recursively.
            _ => {
                let mut new_stream_node = stream_node.clone();
                for (input, new_input) in stream_node
                    .input
                    .iter()
                    .zip_eq_fast(&mut new_stream_node.input)
                {
                    *new_input = self.rewrite_inner(input, depth + 1)?;
                }
                Ok(new_stream_node)
            }
        }
    }

    /// Build an actor after all the upstreams and downstreams are processed.
    fn build(self, job: &StreamingJob) -> MetaResult<StreamActor> {
        let rewritten_nodes = self.rewrite()?;

        // TODO: store each upstream separately
        let upstream_actor_id = self
            .upstreams
            .into_values()
            .flat_map(|ActorUpstream { actors, .. }| actors.as_global_ids())
            .collect();
        // Only fill the definition when debug assertions enabled, otherwise use name instead.
        #[cfg(not(debug_assertions))]
        let mview_definition = job.name();
        #[cfg(debug_assertions)]
        let mview_definition = job.definition();

        Ok(StreamActor {
            actor_id: self.actor_id.as_global_id(),
            fragment_id: self.fragment_id.as_global_id(),
            nodes: Some(rewritten_nodes),
            dispatcher: self.downstreams.into_values().collect(),
            upstream_actor_id,
            vnode_bitmap: self.vnode_bitmap.map(|b| b.to_protobuf()),
            mview_definition,
        })
    }
}

/// The required changes to an existing external actor to build the graph of a streaming job.
///
/// For example, when we're creating an mview on an existing mview, we need to add new downstreams
/// to the upstream actors, by adding new dispatchers.
#[derive(Default)]
struct ExternalChange {
    /// The new downstreams to be added, indexed by the dispatcher ID.
    new_downstreams: HashMap<DispatcherId, Dispatcher>,

    /// The new upstreams to be added (replaced), indexed by the upstream fragment ID.
    new_upstreams: HashMap<GlobalFragmentId, ActorUpstream>,
}

impl ExternalChange {
    /// Add a dispatcher to the external actor.
    fn add_dispatcher(&mut self, dispatcher: Dispatcher) {
        self.new_downstreams
            .try_insert(dispatcher.dispatcher_id, dispatcher)
            .unwrap();
    }

    /// Add an upstream to the external actor.
    fn add_upstream(&mut self, upstream: ActorUpstream) {
        self.new_upstreams
            .try_insert(upstream.fragment_id, upstream)
            .unwrap();
    }
}

/// The parallel unit location of actors.
type ActorLocations = BTreeMap<GlobalActorId, ParallelUnitId>;

/// The actual mutable state of building an actor graph.
///
/// When the fragments are visited in a topological order, actor builders will be added to this
/// state and the scheduled locations will be added. As the building process is run on the
/// **complete graph** which also contains the info of the existing (external) fragments, the info
/// of them will be also recorded.
#[derive(Default)]
struct ActorGraphBuildStateInner {
    /// The builders of the actors to be built.
    actor_builders: BTreeMap<GlobalActorId, ActorBuilder>,

    /// The scheduled locations of the actors to be built.
    building_locations: ActorLocations,

    /// The required changes to the external actors. See [`ExternalChange`].
    external_changes: BTreeMap<GlobalActorId, ExternalChange>,

    /// The actual locations of the external actors.
    external_locations: ActorLocations,
}

/// The information of a fragment, used for parameter passing for `Inner::add_link`.
struct FragmentLinkNode<'a> {
    fragment_id: GlobalFragmentId,
    actor_ids: &'a [GlobalActorId],
    distribution: &'a Distribution,
}

impl ActorGraphBuildStateInner {
    /// Insert new generated actor and record its location.
    ///
    /// The `vnode_bitmap` should be `Some` for the actors of hash-distributed fragments.
    fn add_actor(
        &mut self,
        actor_id: GlobalActorId,
        fragment_id: GlobalFragmentId,
        parallel_unit_id: ParallelUnitId,
        vnode_bitmap: Option<Bitmap>,
        node: Arc<StreamNode>,
    ) {
        self.actor_builders
            .try_insert(
                actor_id,
                ActorBuilder::new(actor_id, fragment_id, vnode_bitmap, node),
            )
            .unwrap();

        self.building_locations
            .try_insert(actor_id, parallel_unit_id)
            .unwrap();
    }

    /// Record the location of an external actor.
    fn record_external_location(
        &mut self,
        actor_id: GlobalActorId,
        parallel_unit_id: ParallelUnitId,
    ) {
        self.external_locations
            .try_insert(actor_id, parallel_unit_id)
            .unwrap();
    }

    /// Create a new hash dispatcher.
    fn new_hash_dispatcher(
        strategy: &DispatchStrategy,
        downstream_fragment_id: GlobalFragmentId,
        downstream_actors: &[GlobalActorId],
        downstream_actor_mapping: ActorMapping,
    ) -> Dispatcher {
        assert_eq!(strategy.r#type(), DispatcherType::Hash);

        Dispatcher {
            r#type: DispatcherType::Hash as _,
            dist_key_indices: strategy.dist_key_indices.clone(),
            output_indices: strategy.output_indices.clone(),
            hash_mapping: Some(downstream_actor_mapping.to_protobuf()),
            dispatcher_id: downstream_fragment_id.as_global_id() as u64,
            downstream_actor_id: downstream_actors.as_global_ids(),
            downstream_table_name: strategy.downstream_table_name.clone(),
        }
    }

    /// Create a new dispatcher for non-hash types.
    fn new_normal_dispatcher(
        strategy: &DispatchStrategy,
        downstream_fragment_id: GlobalFragmentId,
        downstream_actors: &[GlobalActorId],
    ) -> Dispatcher {
        assert_ne!(strategy.r#type(), DispatcherType::Hash);
        assert!(strategy.dist_key_indices.is_empty());

        Dispatcher {
            r#type: strategy.r#type,
            dist_key_indices: vec![],
            output_indices: strategy.output_indices.clone(),
            hash_mapping: None,
            dispatcher_id: downstream_fragment_id.as_global_id() as u64,
            downstream_actor_id: downstream_actors.as_global_ids(),
            downstream_table_name: None,
        }
    }

    /// Create a new dispatcher for cdc event dispatch.
    fn new_cdc_dispatcher(
        strategy: &DispatchStrategy,
        downstream_fragment_id: GlobalFragmentId,
        downstream_actors: &[GlobalActorId],
    ) -> Dispatcher {
        // dist key is the index to `_rw_table_name` column
        assert_eq!(strategy.dist_key_indices.len(), 1);
        assert!(strategy.downstream_table_name.is_some());

        Dispatcher {
            r#type: strategy.r#type,
            dist_key_indices: strategy.dist_key_indices.clone(),
            output_indices: strategy.output_indices.clone(),
            hash_mapping: None,
            dispatcher_id: downstream_fragment_id.as_global_id() as u64,
            downstream_actor_id: downstream_actors.as_global_ids(),
            downstream_table_name: strategy.downstream_table_name.clone(),
        }
    }

    /// Add the new dispatcher for an actor.
    ///
    /// - If the actor is to be built, the dispatcher will be added to the actor builder.
    /// - If the actor is an external actor, the dispatcher will be added to the external changes.
    fn add_dispatcher(&mut self, actor_id: GlobalActorId, dispatcher: Dispatcher) {
        if let Some(actor_builder) = self.actor_builders.get_mut(&actor_id) {
            actor_builder.add_dispatcher(dispatcher);
        } else {
            self.external_changes
                .entry(actor_id)
                .or_default()
                .add_dispatcher(dispatcher);
        }
    }

    /// Add the new upstream for an actor.
    ///
    /// - If the actor is to be built, the upstream will be added to the actor builder.
    /// - If the actor is an external actor, the upstream will be added to the external changes.
    fn add_upstream(&mut self, actor_id: GlobalActorId, upstream: ActorUpstream) {
        if let Some(actor_builder) = self.actor_builders.get_mut(&actor_id) {
            actor_builder.add_upstream(upstream);
        } else {
            self.external_changes
                .entry(actor_id)
                .or_default()
                .add_upstream(upstream);
        }
    }

    /// Get the location of an actor. Will look up the location map of both the actors to be built
    /// and the external actors.
    fn get_location(&self, actor_id: GlobalActorId) -> ParallelUnitId {
        self.building_locations
            .get(&actor_id)
            .copied()
            .or_else(|| self.external_locations.get(&actor_id).copied())
            .unwrap()
    }

    /// Add a "link" between two fragments in the graph.
    ///
    /// The `edge` will be expanded into multiple (downstream - upstream) pairs for the actors in
    /// the two fragments, based on the distribution and the dispatch strategy. They will be
    /// finally transformed to `Dispatcher` and `Merge` nodes when building the actors.
    ///
    /// If there're existing (external) fragments, the info will be recorded in `external_changes`,
    /// instead of the actor builders.
    fn add_link<'a>(
        &mut self,
        upstream: FragmentLinkNode<'a>,
        downstream: FragmentLinkNode<'a>,
        edge: &'a StreamFragmentEdge,
    ) {
        let dt = edge.dispatch_strategy.r#type();

        match dt {
            // For `NoShuffle`, make n "1-1" links between the actors.
            DispatcherType::NoShuffle => {
                assert_eq!(upstream.actor_ids.len(), downstream.actor_ids.len());
                let upstream_locations: HashMap<_, _> = upstream
                    .actor_ids
                    .iter()
                    .map(|id| (self.get_location(*id), *id))
                    .collect();
                let downstream_locations: HashMap<_, _> = downstream
                    .actor_ids
                    .iter()
                    .map(|id| (self.get_location(*id), *id))
                    .collect();

                for (location, upstream_id) in upstream_locations {
                    let downstream_id = downstream_locations.get(&location).unwrap();

                    // Create a new dispatcher just between these two actors.
                    self.add_dispatcher(
                        upstream_id,
                        Self::new_normal_dispatcher(
                            &edge.dispatch_strategy,
                            downstream.fragment_id,
                            &[*downstream_id],
                        ),
                    );

                    // Also record the upstream for the downstream actor.
                    self.add_upstream(
                        *downstream_id,
                        ActorUpstream {
                            edge_id: edge.id,
                            actors: vec![upstream_id],
                            fragment_id: upstream.fragment_id,
                        },
                    );
                }
            }

            // Otherwise, make m * n links between the actors.
            DispatcherType::Hash
            | DispatcherType::Broadcast
            | DispatcherType::Simple
            | DispatcherType::CdcTablename => {
                // Add dispatchers for the upstream actors.
                let dispatcher = if let DispatcherType::Hash = dt {
                    // Transform the `ParallelUnitMapping` from the downstream distribution to the
                    // `ActorMapping`, used for the `HashDispatcher` for the upstream actors.
                    let downstream_locations: HashMap<ParallelUnitId, ActorId> = downstream
                        .actor_ids
                        .iter()
                        .map(|&actor_id| (self.get_location(actor_id), actor_id.as_global_id()))
                        .collect();
                    let actor_mapping = downstream
                        .distribution
                        .as_hash()
                        .unwrap()
                        .to_actor(&downstream_locations);

                    Self::new_hash_dispatcher(
                        &edge.dispatch_strategy,
                        downstream.fragment_id,
                        downstream.actor_ids,
                        actor_mapping,
                    )
                } else if let DispatcherType::CdcTablename = dt {
                    Self::new_cdc_dispatcher(
                        &edge.dispatch_strategy,
                        downstream.fragment_id,
                        downstream.actor_ids,
                    )
                } else {
                    Self::new_normal_dispatcher(
                        &edge.dispatch_strategy,
                        downstream.fragment_id,
                        downstream.actor_ids,
                    )
                };
                for upstream_id in upstream.actor_ids {
                    self.add_dispatcher(*upstream_id, dispatcher.clone());
                }

                // Add upstreams for the downstream actors.
                let actor_upstream = ActorUpstream {
                    edge_id: edge.id,
                    actors: upstream.actor_ids.to_vec(),
                    fragment_id: upstream.fragment_id,
                };
                for downstream_id in downstream.actor_ids {
                    self.add_upstream(*downstream_id, actor_upstream.clone());
                }
            }

            DispatcherType::Unspecified => unreachable!(),
        }
    }
}

/// The mutable state of building an actor graph. See [`ActorGraphBuildStateInner`].
struct ActorGraphBuildState {
    /// The actual state.
    inner: ActorGraphBuildStateInner,

    /// The actor IDs of each fragment.
    fragment_actors: HashMap<GlobalFragmentId, Vec<GlobalActorId>>,

    /// The next local actor id to use.
    next_local_id: u32,

    /// The global actor id generator.
    actor_id_gen: GlobalActorIdGen,
}

impl ActorGraphBuildState {
    /// Create an empty state with the given id generator.
    fn new(actor_id_gen: GlobalActorIdGen) -> Self {
        Self {
            inner: Default::default(),
            fragment_actors: Default::default(),
            next_local_id: 0,
            actor_id_gen,
        }
    }

    /// Get the next global actor id.
    fn next_actor_id(&mut self) -> GlobalActorId {
        let local_id = self.next_local_id;
        self.next_local_id += 1;

        self.actor_id_gen.to_global_id(local_id)
    }

    /// Finish the build and return the inner state.
    fn finish(self) -> ActorGraphBuildStateInner {
        // Assert that all the actors are built.
        assert_eq!(self.actor_id_gen.len(), self.next_local_id);

        self.inner
    }
}

/// The result of a built actor graph. Will be further embedded into the `Context` for building
/// actors on the compute nodes.
pub struct ActorGraphBuildResult {
    /// The graph of sealed fragments, including all actors.
    pub graph: BTreeMap<FragmentId, Fragment>,

    /// The scheduled locations of the actors to be built.
    pub building_locations: Locations,

    /// The actual locations of the external actors.
    pub existing_locations: Locations,

    /// The new dispatchers to be added to the upstream mview actors. Used for MV on MV.
    pub dispatchers: HashMap<ActorId, Vec<Dispatcher>>,

    /// The updates to be applied to the downstream chain actors. Used for schema change (replace
    /// table plan).
    pub merge_updates: Vec<MergeUpdate>,
}

/// [`ActorGraphBuilder`] builds the actor graph for the given complete fragment graph, based on the
/// current cluster info and the required parallelism.
pub struct ActorGraphBuilder {
    /// The pre-scheduled distribution for each building fragment.
    distributions: HashMap<GlobalFragmentId, Distribution>,

    /// The actual distribution for each existing fragment.
    existing_distributions: HashMap<GlobalFragmentId, Distribution>,

    /// The complete fragment graph.
    fragment_graph: CompleteStreamFragmentGraph,

    /// The cluster info for creating a streaming job.
    cluster_info: StreamingClusterInfo,
}

impl ActorGraphBuilder {
    /// Create a new actor graph builder with the given "complete" graph. Returns an error if the
    /// graph is failed to be scheduled.
    pub fn new(
        fragment_graph: CompleteStreamFragmentGraph,
        cluster_info: StreamingClusterInfo,
        default_parallelism: NonZeroUsize,
    ) -> MetaResult<Self> {
        let existing_distributions = fragment_graph.existing_distribution();

        // Schedule the distribution of all building fragments.
        let distributions = schedule::Scheduler::new(
            cluster_info.parallel_units.values().cloned(),
            default_parallelism,
        )
        .schedule(&fragment_graph)?;

        Ok(Self {
            distributions,
            existing_distributions,
            fragment_graph,
            cluster_info,
        })
    }

    /// Get the distribution of the given fragment. Will look up the distribution map of both the
    /// building and existing fragments.
    fn get_distribution(&self, fragment_id: GlobalFragmentId) -> &Distribution {
        self.distributions
            .get(&fragment_id)
            .or_else(|| self.existing_distributions.get(&fragment_id))
            .unwrap()
    }

    /// Convert the actor location map to the [`Locations`] struct.
    fn build_locations(&self, actor_locations: ActorLocations) -> Locations {
        let actor_locations = actor_locations
            .into_iter()
            .map(|(id, p)| {
                (
                    id.as_global_id(),
                    self.cluster_info.parallel_units[&p].clone(),
                )
            })
            .collect();

        let worker_locations = self.cluster_info.worker_nodes.clone();

        Locations {
            actor_locations,
            worker_locations,
        }
    }

    /// Build a stream graph by duplicating each fragment as parallel actors. Returns
    /// [`ActorGraphBuildResult`] that will be further used to build actors on the compute nodes.
    pub async fn generate_graph(
        self,
        id_gen_manager: IdGeneratorManagerRef,
        job: &StreamingJob,
    ) -> MetaResult<ActorGraphBuildResult> {
        // Pre-generate IDs for all actors.
        let actor_len = self
            .distributions
            .values()
            .map(|d| d.parallelism())
            .sum::<usize>() as u64;
        let id_gen = GlobalActorIdGen::new(&id_gen_manager, actor_len).await?;

        // Build the actor graph and get the final state.
        let ActorGraphBuildStateInner {
            actor_builders,
            building_locations,
            external_changes,
            external_locations,
        } = self.build_actor_graph(id_gen)?;

        for parallel_unit_id in external_locations.values() {
            if let Some(parallel_unit) = self
                .cluster_info
                .unschedulable_parallel_units
                .get(parallel_unit_id)
            {
                bail!(
                    "The worker {} where the associated upstream is located is unscheduable",
                    parallel_unit.worker_node_id
                );
            }
        }

        // Serialize the graph into a map of sealed fragments.
        let graph = {
            let mut actors: HashMap<GlobalFragmentId, Vec<StreamActor>> = HashMap::new();

            // As all fragments are processed, we can now `build` the actors where the `Exchange`
            // and `Chain` are rewritten.
            for builder in actor_builders.into_values() {
                let fragment_id = builder.fragment_id();
                let actor = builder.build(job)?;
                actors.entry(fragment_id).or_default().push(actor);
            }

            actors
                .into_iter()
                .map(|(fragment_id, actors)| {
                    let distribution = self.distributions[&fragment_id].clone();
                    let fragment =
                        self.fragment_graph
                            .seal_fragment(fragment_id, actors, distribution);
                    let fragment_id = fragment_id.as_global_id();
                    (fragment_id, fragment)
                })
                .collect()
        };

        // Convert the actor location map to the `Locations` struct.
        let building_locations = self.build_locations(building_locations);
        let existing_locations = self.build_locations(external_locations);

        // Extract the new dispatchers from the external changes.
        let dispatchers = external_changes
            .iter()
            .map(|(actor_id, change)| {
                (
                    actor_id.as_global_id(),
                    change.new_downstreams.values().cloned().collect_vec(),
                )
            })
            .filter(|(_, v)| !v.is_empty())
            .collect();

        // Extract the updates for merge executors from the external changes.
        let merge_updates = external_changes
            .iter()
            .flat_map(|(actor_id, change)| {
                change.new_upstreams.values().map(move |upstream| {
                    let EdgeId::DownstreamExternal {
                        original_upstream_fragment_id,
                        ..
                    } = upstream.edge_id
                    else {
                        unreachable!("edge from internal to external must be `DownstreamExternal`")
                    };

                    MergeUpdate {
                        actor_id: actor_id.as_global_id(),
                        upstream_fragment_id: original_upstream_fragment_id.as_global_id(),
                        new_upstream_fragment_id: Some(upstream.fragment_id.as_global_id()),
                        added_upstream_actor_id: upstream.actors.as_global_ids(),
                        removed_upstream_actor_id: vec![],
                    }
                })
            })
            .collect();

        Ok(ActorGraphBuildResult {
            graph,
            building_locations,
            existing_locations,
            dispatchers,
            merge_updates,
        })
    }

    /// Build actor graph for each fragment, using topological order.
    fn build_actor_graph(&self, id_gen: GlobalActorIdGen) -> MetaResult<ActorGraphBuildStateInner> {
        let mut state = ActorGraphBuildState::new(id_gen);

        // Use topological sort to build the graph from downstream to upstream. (The first fragment
        // popped out from the heap will be the top-most node in plan, or the sink in stream graph.)
        for fragment_id in self.fragment_graph.topo_order()? {
            self.build_actor_graph_fragment(fragment_id, &mut state)?;
        }

        Ok(state.finish())
    }

    /// Build actor graph for a specific fragment.
    fn build_actor_graph_fragment(
        &self,
        fragment_id: GlobalFragmentId,
        state: &mut ActorGraphBuildState,
    ) -> MetaResult<()> {
        let current_fragment = self.fragment_graph.get_fragment(fragment_id);
        let distribution = self.get_distribution(fragment_id);

        // First, add or record the actors for the current fragment into the state.
        let actor_ids = match current_fragment {
            // For building fragments, we need to generate the actor builders.
            EitherFragment::Building(current_fragment) => {
                let node = Arc::new(current_fragment.node.clone().unwrap());
                let bitmaps = distribution.as_hash().map(|m| m.to_bitmaps());

                distribution
                    .parallel_units()
                    .map(|parallel_unit_id| {
                        let actor_id = state.next_actor_id();
                        let vnode_bitmap = bitmaps.as_ref().map(|m| &m[&parallel_unit_id]).cloned();

                        state.inner.add_actor(
                            actor_id,
                            fragment_id,
                            parallel_unit_id,
                            vnode_bitmap,
                            node.clone(),
                        );

                        actor_id
                    })
                    .collect_vec()
            }

            // For existing fragments, we only need to record the actor locations.
            EitherFragment::Existing(existing_fragment) => existing_fragment
                .actors
                .iter()
                .map(|a| {
                    let actor_id = GlobalActorId::new(a.actor_id);
                    let parallel_unit_id = match &distribution {
                        Distribution::Singleton(parallel_unit_id) => *parallel_unit_id,
                        Distribution::Hash(mapping) => mapping
                            .get_matched(&Bitmap::from(a.get_vnode_bitmap().unwrap()))
                            .unwrap(),
                    };

                    state
                        .inner
                        .record_external_location(actor_id, parallel_unit_id);

                    actor_id
                })
                .collect_vec(),
        };

        // Then, add links between the current fragment and its downstream fragments.
        for (downstream_fragment_id, edge) in self.fragment_graph.get_downstreams(fragment_id) {
            let downstream_actors = state
                .fragment_actors
                .get(&downstream_fragment_id)
                .expect("downstream fragment not processed yet");

            let downstream_distribution = self.get_distribution(downstream_fragment_id);

            state.inner.add_link(
                FragmentLinkNode {
                    fragment_id,
                    actor_ids: &actor_ids,
                    distribution,
                },
                FragmentLinkNode {
                    fragment_id: downstream_fragment_id,
                    actor_ids: downstream_actors,
                    distribution: downstream_distribution,
                },
                edge,
            );
        }

        // Finally, record the actor IDs for the current fragment.
        state
            .fragment_actors
            .try_insert(fragment_id, actor_ids)
            .unwrap_or_else(|_| panic!("fragment {:?} is already processed", fragment_id));

        Ok(())
    }
}<|MERGE_RESOLUTION|>--- conflicted
+++ resolved
@@ -145,7 +145,7 @@
                     link_id: stream_node.get_operator_id(),
                 }];
 
-                tracing::info!(
+                tracing::debug!(
                     "rewrite leaf exchange node: fields {:?}, upstreams {:?}",
                     stream_node.get_fields(),
                     upstreams,
@@ -204,21 +204,52 @@
                 })
             }
 
-<<<<<<< HEAD
+            // "Leaf" node `StreamScan`.
+            NodeBody::StreamCdcScan(stream_scan) => {
+                let input = stream_node.get_input();
+                assert_eq!(input.len(), 1);
+
+                let merge_node = &input[0];
+                assert_matches!(merge_node.node_body, Some(NodeBody::Merge(_)));
+
+                // Index the upstreams by the an external edge ID.
+                let upstreams = &self.upstreams[&EdgeId::UpstreamExternal {
+                    upstream_table_id: stream_scan.table_id.into(),
+                    downstream_fragment_id: self.fragment_id,
+                }];
+
+                // Upstream Cdc Source should be singleton.
+                let upstream_actor_id = upstreams.actors.as_global_ids();
+                assert_eq!(upstream_actor_id.len(), 1);
+
+                let input = vec![
+                    // Fill the merge node body with correct upstream info.
+                    StreamNode {
+                        node_body: Some(NodeBody::Merge(MergeNode {
+                            upstream_actor_id,
+                            upstream_fragment_id: upstreams.fragment_id.as_global_id(),
+                            upstream_dispatcher_type: DispatcherType::CdcTablename as _,
+                            fields: merge_node.fields.clone(),
+                        })),
+                        ..merge_node.clone()
+                    },
+                ];
+
+                Ok(StreamNode {
+                    input,
+                    ..stream_node.clone()
+                })
+            }
+
             // "Leaf" node `Filter` used in multi-table cdc backfill plan:
             // filter -> backfill -> mview
             NodeBody::Filter(_filter) => {
-=======
-            // "Leaf" node `StreamScan`.
-            NodeBody::StreamCdcScan(stream_scan) => {
->>>>>>> 0f53084a
                 let input = stream_node.get_input();
                 assert_eq!(input.len(), 1);
 
                 let merge_node = &input[0];
                 assert_matches!(merge_node.node_body, Some(NodeBody::Merge(_)));
 
-<<<<<<< HEAD
                 // we encoded the upstream source id in the merge node
                 let upstream_source_id = merge_node
                     .get_node_body()
@@ -244,38 +275,18 @@
                 assert_eq!(upstream_actor_id.len(), 1);
 
                 // rewrite the input of `Filter`
-=======
-                // Index the upstreams by the an external edge ID.
-                let upstreams = &self.upstreams[&EdgeId::UpstreamExternal {
-                    upstream_table_id: stream_scan.table_id.into(),
-                    downstream_fragment_id: self.fragment_id,
-                }];
-
-                // Upstream Cdc Source should be singleton.
-                let upstream_actor_id = upstreams.actors.as_global_ids();
-                assert_eq!(upstream_actor_id.len(), 1);
-
->>>>>>> 0f53084a
                 let input = vec![
                     // Fill the merge node body with correct upstream info.
                     StreamNode {
                         node_body: Some(NodeBody::Merge(MergeNode {
                             upstream_actor_id,
                             upstream_fragment_id: upstreams.fragment_id.as_global_id(),
-<<<<<<< HEAD
                             upstream_dispatcher_type: DispatcherType::NoShuffle as _,
-=======
-                            upstream_dispatcher_type: DispatcherType::CdcTablename as _,
->>>>>>> 0f53084a
                             fields: merge_node.fields.clone(),
                         })),
                         ..merge_node.clone()
                     },
                 ];
-<<<<<<< HEAD
-=======
-
->>>>>>> 0f53084a
                 Ok(StreamNode {
                     input,
                     ..stream_node.clone()
