// Copyright 2023 RisingWave Labs
//
// Licensed under the Apache License, Version 2.0 (the "License");
// you may not use this file except in compliance with the License.
// You may obtain a copy of the License at
//
//     http://www.apache.org/licenses/LICENSE-2.0
//
// Unless required by applicable law or agreed to in writing, software
// distributed under the License is distributed on an "AS IS" BASIS,
// WITHOUT WARRANTIES OR CONDITIONS OF ANY KIND, either express or implied.
// See the License for the specific language governing permissions and
// limitations under the License.

use std::borrow::BorrowMut;
use std::cmp::Ordering;
use std::collections::hash_map::Entry;
use std::collections::{BTreeMap, BTreeSet, BinaryHeap, HashMap, HashSet};
use std::ops::Deref;
use std::sync::Arc;
use std::time::Duration;

use anyhow::anyhow;
use itertools::Itertools;
use risingwave_common::catalog::TableId;
use risingwave_connector::dispatch_source_prop;
use risingwave_connector::source::{
    ConnectorProperties, SourceEnumeratorContext, SourceEnumeratorInfo, SourceProperties,
    SplitEnumerator, SplitId, SplitImpl, SplitMetaData,
};
use risingwave_pb::catalog::Source;
use risingwave_pb::connector_service::PbTableSchema;
use risingwave_pb::source::{ConnectorSplit, ConnectorSplits};
use risingwave_rpc_client::ConnectorClient;
use tokio::sync::mpsc::{UnboundedReceiver, UnboundedSender};
use tokio::sync::{oneshot, Mutex};
use tokio::task::JoinHandle;
use tokio::time::MissedTickBehavior;
use tokio::{select, time};

use crate::barrier::{BarrierScheduler, Command};
use crate::manager::{CatalogManagerRef, FragmentManagerRef, MetaSrvEnv, SourceId};
use crate::model::{ActorId, FragmentId, TableFragments};
use crate::rpc::metrics::MetaMetrics;
use crate::storage::MetaStore;
use crate::MetaResult;

pub type SourceManagerRef<S> = Arc<SourceManager<S>>;
pub type SplitAssignment = HashMap<FragmentId, HashMap<ActorId, Vec<SplitImpl>>>;

pub struct SourceManager<S: MetaStore> {
    pub(crate) paused: Mutex<()>,
    env: MetaSrvEnv<S>,
    barrier_scheduler: BarrierScheduler<S>,
    core: Mutex<SourceManagerCore<S>>,
    metrics: Arc<MetaMetrics>,
}

const MAX_FAIL_CNT: u32 = 10;

struct SharedSplitMap {
    splits: Option<BTreeMap<SplitId, SplitImpl>>,
}

type SharedSplitMapRef = Arc<Mutex<SharedSplitMap>>;

struct ConnectorSourceWorker<P: SourceProperties> {
    source_id: SourceId,
    source_name: String,
    current_splits: SharedSplitMapRef,
    enumerator: P::SplitEnumerator,
    period: Duration,
    metrics: Arc<MetaMetrics>,
    connector_properties: P,
    connector_client: Option<ConnectorClient>,
    fail_cnt: u32,
}

fn extract_prop_from_source(source: &Source) -> MetaResult<ConnectorProperties> {
    let mut properties = ConnectorProperties::extract(source.properties.clone())?;
    if properties.is_cdc_connector() {
        let pk_indices = source
            .pk_column_ids
            .iter()
            .map(|&id| {
                source
                    .columns
                    .iter()
                    .position(|col| col.column_desc.as_ref().unwrap().column_id == id)
                    .unwrap() as u32
            })
            .collect_vec();

        let table_schema = PbTableSchema {
            columns: source
                .columns
                .iter()
                .flat_map(|col| &col.column_desc)
                .cloned()
                .collect(),
            pk_indices,
        };
        properties.init_cdc_properties(Some(table_schema));
    }
    Ok(properties)
}

const DEFAULT_SOURCE_WORKER_TICK_INTERVAL: Duration = Duration::from_secs(30);

impl<P: SourceProperties> ConnectorSourceWorker<P> {
    async fn refresh(&mut self) -> MetaResult<()> {
        let enumerator = P::SplitEnumerator::new(
            self.connector_properties.clone(),
            Arc::new(SourceEnumeratorContext {
                metrics: self.metrics.source_enumerator_metrics.clone(),
                info: SourceEnumeratorInfo {
                    source_id: self.source_id,
                },
                connector_client: self.connector_client.clone(),
            }),
        )
        .await?;
        self.enumerator = enumerator;
        self.fail_cnt = 0;
        tracing::info!("refreshed source enumerator: {}", self.source_name);
        Ok(())
    }

    pub async fn create(
        connector_client: &Option<ConnectorClient>,
        source: &Source,
        connector_properties: P,
        period: Duration,
        splits: Arc<Mutex<SharedSplitMap>>,
        metrics: Arc<MetaMetrics>,
    ) -> MetaResult<Self> {
<<<<<<< HEAD
        let enumerator = P::SplitEnumerator::new(
            connector_properties.clone(),
=======
        let mut properties = ConnectorProperties::extract(source.properties.clone())?;
        if properties.is_cdc_connector() {
            let table_schema = Self::extract_source_schema(source);
            properties.init_cdc_properties(table_schema);
        }
        let enumerator = SplitEnumeratorImpl::create(
            properties.clone(),
>>>>>>> 8cdc90eb
            Arc::new(SourceEnumeratorContext {
                metrics: metrics.source_enumerator_metrics.clone(),
                info: SourceEnumeratorInfo {
                    source_id: source.id,
                },
                connector_client: connector_client.clone(),
            }),
        )
        .await?;

        Ok(Self {
            source_id: source.id,
            source_name: source.name.clone(),
            current_splits: splits,
            enumerator,
            period,
            metrics,
            connector_properties,
            connector_client: connector_client.clone(),
            fail_cnt: 0,
        })
    }

    pub async fn run(
        &mut self,
        mut sync_call_rx: UnboundedReceiver<oneshot::Sender<MetaResult<()>>>,
    ) {
        let mut interval = time::interval(self.period);
        interval.set_missed_tick_behavior(MissedTickBehavior::Skip);
        loop {
            select! {
                biased;
                tx = sync_call_rx.borrow_mut().recv() => {
                    if let Some(tx) = tx {
                        let _ = tx.send(self.tick().await);
                    }
                }
                _ = interval.tick() => {
                    if self.fail_cnt > MAX_FAIL_CNT {
                        if let Err(e) = self.refresh().await {
                            tracing::error!("error happened when refresh from connector source worker: {}", e.to_string());
                        }
                    }
                    if let Err(e) = self.tick().await {
                        tracing::error!("error happened when tick from connector source worker: {}", e.to_string());
                    }
                }
            }
        }
    }

    async fn tick(&mut self) -> MetaResult<()> {
        let source_is_up = |res: i64| {
            self.metrics
                .source_is_up
                .with_label_values(&[self.source_id.to_string().as_str(), &self.source_name])
                .set(res);
        };
        let splits = self
            .enumerator
            .list_splits()
            .await
            .map_err(|e| {
                source_is_up(0);
                self.fail_cnt += 1;
                e
            })?
            .into_iter()
            .map(P::Split::into)
            .collect_vec();
        source_is_up(1);
        self.fail_cnt = 0;
        let mut current_splits = self.current_splits.lock().await;
        current_splits.splits.replace(
            splits
                .into_iter()
                .map(|split| (split.id(), split))
                .collect(),
        );

        Ok(())
    }
}

struct ConnectorSourceWorkerHandle {
    handle: JoinHandle<()>,
    sync_call_tx: UnboundedSender<oneshot::Sender<MetaResult<()>>>,
    splits: SharedSplitMapRef,
}

impl ConnectorSourceWorkerHandle {
    async fn discovered_splits(&self) -> Option<BTreeMap<SplitId, SplitImpl>> {
        self.splits.lock().await.splits.clone()
    }
}

pub struct SourceManagerCore<S: MetaStore> {
    fragment_manager: FragmentManagerRef<S>,

    /// Managed source loops
    managed_sources: HashMap<SourceId, ConnectorSourceWorkerHandle>,
    /// Fragments associated with each source
    source_fragments: HashMap<SourceId, BTreeSet<FragmentId>>,
    /// Revert index for source_fragments
    fragment_sources: HashMap<FragmentId, SourceId>,

    /// Splits assigned per actor
    actor_splits: HashMap<ActorId, Vec<SplitImpl>>,
}

impl<S> SourceManagerCore<S>
where
    S: MetaStore,
{
    fn new(
        fragment_manager: FragmentManagerRef<S>,
        managed_sources: HashMap<SourceId, ConnectorSourceWorkerHandle>,
        source_fragments: HashMap<SourceId, BTreeSet<FragmentId>>,
        actor_splits: HashMap<ActorId, Vec<SplitImpl>>,
    ) -> Self {
        let mut fragment_sources = HashMap::new();
        for (source_id, fragment_ids) in &source_fragments {
            for fragment_id in fragment_ids {
                fragment_sources.insert(*fragment_id, *source_id);
            }
        }

        Self {
            fragment_manager,
            managed_sources,
            source_fragments,
            fragment_sources,
            actor_splits,
        }
    }

    async fn diff(&self) -> MetaResult<SplitAssignment> {
        let mut split_assignment: SplitAssignment = HashMap::new();

        for (source_id, handle) in &self.managed_sources {
            let fragment_ids = match self.source_fragments.get(source_id) {
                Some(fragment_ids) if !fragment_ids.is_empty() => fragment_ids,
                _ => {
                    continue;
                }
            };

            if let Some(discovered_splits) = handle.discovered_splits().await {
                for fragment_id in fragment_ids {
                    let actor_ids = match self
                        .fragment_manager
                        .get_running_actors_of_fragment(*fragment_id)
                        .await
                    {
                        Ok(actor_ids) => actor_ids,
                        Err(err) => {
                            tracing::warn!("Failed to get the actor of the fragment {}, maybe the fragment doesn't exist anymore", err.to_string());
                            continue;
                        }
                    };

                    let prev_actor_splits: HashMap<_, _> = actor_ids
                        .into_iter()
                        .map(|actor_id| {
                            (
                                actor_id,
                                self.actor_splits
                                    .get(&actor_id)
                                    .cloned()
                                    .unwrap_or_default(),
                            )
                        })
                        .collect();

                    if discovered_splits.is_empty() {
                        tracing::warn!("No splits discovered for source {}", source_id);
                    }

                    if let Some(change) = diff_splits(
                        *fragment_id,
                        prev_actor_splits,
                        &discovered_splits,
                        SplitDiffOptions::default(),
                    ) {
                        split_assignment.insert(*fragment_id, change);
                    }
                }
            }
        }

        Ok(split_assignment)
    }

    pub fn apply_source_change(
        &mut self,
        source_fragments: Option<HashMap<SourceId, BTreeSet<FragmentId>>>,
        split_assignment: Option<SplitAssignment>,
        dropped_actors: Option<HashSet<ActorId>>,
    ) {
        if let Some(source_fragments) = source_fragments {
            for (source_id, mut fragment_ids) in source_fragments {
                for fragment_id in &fragment_ids {
                    self.fragment_sources.insert(*fragment_id, source_id);
                }

                self.source_fragments
                    .entry(source_id)
                    .or_insert_with(BTreeSet::default)
                    .append(&mut fragment_ids);
            }
        }

        if let Some(assignment) = split_assignment {
            for (_, actor_splits) in assignment {
                for (actor_id, splits) in actor_splits {
                    self.actor_splits.insert(actor_id, splits);
                }
            }
        }

        if let Some(dropped_actors) = dropped_actors {
            for actor_id in &dropped_actors {
                self.actor_splits.remove(actor_id);
            }
        }
    }

    pub fn drop_source_change(
        &mut self,
        source_fragments: HashMap<SourceId, BTreeSet<FragmentId>>,
        actor_splits: &HashSet<ActorId>,
    ) {
        for (source_id, fragment_ids) in source_fragments {
            if let Entry::Occupied(mut entry) = self.source_fragments.entry(source_id) {
                let managed_fragment_ids = entry.get_mut();
                for fragment_id in &fragment_ids {
                    managed_fragment_ids.remove(fragment_id);
                }

                if managed_fragment_ids.is_empty() {
                    entry.remove();
                }
            }

            for fragment_id in &fragment_ids {
                self.fragment_sources.remove(fragment_id);
            }
        }

        for actor_id in actor_splits {
            self.actor_splits.remove(actor_id);
        }
    }

    pub fn get_actor_splits(&self) -> HashMap<ActorId, Vec<SplitImpl>> {
        self.actor_splits.clone()
    }
}

#[derive(Debug)]
struct ActorSplitsAssignment<T: SplitMetaData> {
    actor_id: ActorId,
    splits: Vec<T>,
}

impl<T: SplitMetaData + Clone> Eq for ActorSplitsAssignment<T> {}

impl<T: SplitMetaData + Clone> PartialEq<Self> for ActorSplitsAssignment<T> {
    fn eq(&self, other: &Self) -> bool {
        self.splits.len() == other.splits.len()
    }
}

impl<T: SplitMetaData + Clone> PartialOrd<Self> for ActorSplitsAssignment<T> {
    fn partial_cmp(&self, other: &Self) -> Option<Ordering> {
        other.splits.len().partial_cmp(&self.splits.len())
    }
}

impl<T: SplitMetaData + Clone> Ord for ActorSplitsAssignment<T> {
    fn cmp(&self, other: &Self) -> Ordering {
        other.splits.len().cmp(&self.splits.len())
    }
}

#[derive(Debug)]
struct SplitDiffOptions {
    enable_scale_in: bool,
}

#[allow(clippy::derivable_impls)]
impl Default for SplitDiffOptions {
    fn default() -> Self {
        SplitDiffOptions {
            enable_scale_in: false,
        }
    }
}

fn diff_splits<T>(
    fragment_id: FragmentId,
    actor_splits: HashMap<ActorId, Vec<T>>,
    discovered_splits: &BTreeMap<SplitId, T>,
    opts: SplitDiffOptions,
) -> Option<HashMap<ActorId, Vec<T>>>
where
    T: SplitMetaData + Clone,
{
    // if no actors, return
    if actor_splits.is_empty() {
        return None;
    }

    let prev_split_ids: HashSet<_> = actor_splits
        .values()
        .flat_map(|splits| splits.iter().map(SplitMetaData::id))
        .collect();

    tracing::trace!(fragment_id, prev_split_ids = ?prev_split_ids, "previous splits");
    tracing::trace!(fragment_id, prev_split_ids = ?discovered_splits.keys(), "discovered splits");

    let discovered_split_ids: HashSet<_> = discovered_splits.keys().cloned().collect();

    let dropped_splits: HashSet<_> = prev_split_ids
        .difference(&discovered_split_ids)
        .cloned()
        .collect();

    if !dropped_splits.is_empty() {
        if opts.enable_scale_in {
            tracing::info!(fragment_id, dropped_spltis = ?dropped_splits, "new dropped splits");
        } else {
            tracing::warn!(fragment_id, dropped_spltis = ?dropped_splits, "split dropping happened, but it is not allowed");
        }
    }

    let new_discovered_splits: HashSet<_> = discovered_split_ids
        .into_iter()
        .filter(|split_id| !prev_split_ids.contains(split_id))
        .collect();

    if opts.enable_scale_in {
        // if we support scale in, no more splits are discovered, and no splits are dropped, return
        // we need to check if discovered_split_ids is empty, because if it is empty, we need to
        // handle the case of scale in to zero (like deleting all objects from s3)
        if dropped_splits.is_empty()
            && new_discovered_splits.is_empty()
            && !discovered_splits.is_empty()
        {
            return None;
        }
    } else {
        // if we do not support scale in, and no more splits are discovered, return
        if new_discovered_splits.is_empty() && !discovered_splits.is_empty() {
            return None;
        }
    }

    tracing::info!(fragment_id, new_discovered_splits = ?new_discovered_splits, "new discovered splits");

    let mut heap = BinaryHeap::with_capacity(actor_splits.len());

    for (actor_id, mut splits) in actor_splits {
        if opts.enable_scale_in {
            splits.retain(|split| !dropped_splits.contains(&split.id()));
        }

        heap.push(ActorSplitsAssignment { actor_id, splits })
    }

    for split_id in new_discovered_splits {
        let mut peek_ref = heap.peek_mut().unwrap();
        peek_ref
            .splits
            .push(discovered_splits.get(&split_id).cloned().unwrap());
    }

    Some(
        heap.into_iter()
            .map(|ActorSplitsAssignment { actor_id, splits }| (actor_id, splits))
            .collect(),
    )
}

impl<S> SourceManager<S>
where
    S: MetaStore,
{
    const DEFAULT_SOURCE_TICK_INTERVAL: Duration = Duration::from_secs(10);
    const DEFAULT_SOURCE_TICK_TIMEOUT: Duration = Duration::from_secs(10);

    pub async fn new(
        env: MetaSrvEnv<S>,
        barrier_scheduler: BarrierScheduler<S>,
        catalog_manager: CatalogManagerRef<S>,
        fragment_manager: FragmentManagerRef<S>,
        metrics: Arc<MetaMetrics>,
    ) -> MetaResult<Self> {
        let mut managed_sources = HashMap::new();
        {
            let sources = catalog_manager.list_sources().await;
            for source in sources {
                Self::create_source_worker_async(
                    env.connector_client(),
                    source,
                    &mut managed_sources,
                    metrics.clone(),
                )
                .await?
            }
        }

        let mut actor_splits = HashMap::new();
        let mut source_fragments = HashMap::new();
        for table_fragments in fragment_manager
            .get_fragment_read_guard()
            .await
            .table_fragments()
            .values()
        {
            source_fragments.extend(table_fragments.stream_source_fragments());
            actor_splits.extend(table_fragments.actor_splits.clone());
        }

        let core = Mutex::new(SourceManagerCore::new(
            fragment_manager,
            managed_sources,
            source_fragments,
            actor_splits,
        ));

        Ok(Self {
            env,
            barrier_scheduler,
            core,
            paused: Mutex::new(()),
            metrics,
        })
    }

    pub async fn drop_source_change(&self, table_fragments_vec: &[TableFragments]) {
        let mut core = self.core.lock().await;

        // Extract the fragments that include source operators.
        let source_fragments = table_fragments_vec
            .iter()
            .flat_map(|table_fragments| table_fragments.stream_source_fragments())
            .collect::<HashMap<_, _>>();

        let fragments = table_fragments_vec
            .iter()
            .flat_map(|table_fragments| &table_fragments.fragments)
            .collect::<BTreeMap<_, _>>();

        let dropped_actors = source_fragments
            .values()
            .flatten()
            .flat_map(|fragment_id| fragments.get(fragment_id).unwrap().get_actors())
            .map(|actor| actor.get_actor_id())
            .collect::<HashSet<_>>();

        core.drop_source_change(source_fragments, &dropped_actors);
    }

    pub async fn apply_source_change(
        &self,
        source_fragments: Option<HashMap<SourceId, BTreeSet<FragmentId>>>,
        split_assignment: Option<SplitAssignment>,
        dropped_actors: Option<HashSet<ActorId>>,
    ) {
        let mut core = self.core.lock().await;
        core.apply_source_change(source_fragments, split_assignment, dropped_actors);
    }

    // After introducing the remove function for split, there may be a very occasional split removal
    // during scaling, in which case we need to use the old splits for reallocation instead of the
    // latest splits (which may be missing), so that we can resolve the split removal in the next
    // command.
    pub async fn reallocate_splits(
        &self,
        fragment_id: FragmentId,
        prev_actor_ids: &[ActorId],
        curr_actor_ids: &[ActorId],
    ) -> MetaResult<HashMap<ActorId, Vec<SplitImpl>>> {
        let core = self.core.lock().await;

        let prev_splits = prev_actor_ids
            .iter()
            .flat_map(|actor_id| core.actor_splits.get(actor_id).unwrap())
            .cloned()
            .collect_vec();

        let empty_actor_splits = curr_actor_ids
            .iter()
            .map(|actor_id| (*actor_id, vec![]))
            .collect();

        let prev_splits = prev_splits
            .into_iter()
            .map(|split| (split.id(), split))
            .collect();

        let diff = diff_splits(
            fragment_id,
            empty_actor_splits,
            &prev_splits,
            SplitDiffOptions::default(),
        )
        .unwrap_or_default();

        Ok(diff)
    }

    pub async fn pre_allocate_splits(&self, table_id: &TableId) -> MetaResult<SplitAssignment> {
        let core = self.core.lock().await;
        let table_fragments = core
            .fragment_manager
            .select_table_fragments_by_table_id(table_id)
            .await?;

        let source_fragments = table_fragments.stream_source_fragments();

        let mut assigned = HashMap::new();

        for (source_id, fragments) in source_fragments {
            let handle = core
                .managed_sources
                .get(&source_id)
                .ok_or_else(|| anyhow!("could not found source {}", source_id))?;

            if handle.splits.lock().await.splits.is_none() {
                // force refresh source
                let (tx, rx) = oneshot::channel();
                handle
                    .sync_call_tx
                    .send(tx)
                    .map_err(|e| anyhow!(e.to_string()))?;
                rx.await.map_err(|e| anyhow!(e.to_string()))??;
            }

            let splits = handle.discovered_splits().await.unwrap();

            if splits.is_empty() {
                tracing::warn!("no splits detected for source {}", source_id);
                continue;
            }

            for fragment_id in fragments {
                let empty_actor_splits = table_fragments
                    .fragments
                    .get(&fragment_id)
                    .unwrap()
                    .actors
                    .iter()
                    .map(|actor| (actor.actor_id, vec![]))
                    .collect();

                if let Some(diff) = diff_splits(
                    fragment_id,
                    empty_actor_splits,
                    &splits,
                    SplitDiffOptions::default(),
                ) {
                    assigned.insert(fragment_id, diff);
                }
            }
        }

        Ok(assigned)
    }

    /// register connector worker for source.
    pub async fn register_source(&self, source: &Source) -> MetaResult<()> {
        let mut core = self.core.lock().await;
        if core.managed_sources.contains_key(&source.get_id()) {
            tracing::warn!("source {} already registered", source.get_id());
        } else {
            Self::create_source_worker(
                self.env.connector_client(),
                source,
                &mut core.managed_sources,
                true,
                self.metrics.clone(),
            )
            .await?;
        }
        Ok(())
    }

    async fn create_source_worker_async(
        connector_client: Option<ConnectorClient>,
        source: Source,
        managed_sources: &mut HashMap<SourceId, ConnectorSourceWorkerHandle>,
        metrics: Arc<MetaMetrics>,
    ) -> MetaResult<()> {
        tracing::info!("spawning new watcher for source {}", source.id);

        let (sync_call_tx, sync_call_rx) = tokio::sync::mpsc::unbounded_channel();

        let splits = Arc::new(Mutex::new(SharedSplitMap { splits: None }));
        let current_splits_ref = splits.clone();
        let source_id = source.id;

        let connector_properties = extract_prop_from_source(&source)?;

        let handle = tokio::spawn(async move {
            let mut ticker = time::interval(Self::DEFAULT_SOURCE_TICK_INTERVAL);
            ticker.set_missed_tick_behavior(MissedTickBehavior::Skip);

            dispatch_source_prop!(connector_properties, prop, {
                let mut worker = loop {
                    ticker.tick().await;

                    match ConnectorSourceWorker::create(
                        &connector_client,
                        &source,
                        prop.deref().clone(),
                        DEFAULT_SOURCE_WORKER_TICK_INTERVAL,
                        splits.clone(),
                        metrics.clone(),
                    )
                    .await
                    {
                        Ok(worker) => {
                            break worker;
                        }
                        Err(e) => {
                            tracing::warn!("failed to create source worker: {}", e);
                        }
                    }
                };

                worker.run(sync_call_rx).await
            });
        });

        managed_sources.insert(
            source_id,
            ConnectorSourceWorkerHandle {
                handle,
                sync_call_tx,
                splits: current_splits_ref,
            },
        );
        Ok(())
    }

    async fn create_source_worker(
        connector_client: Option<ConnectorClient>,
        source: &Source,
        managed_sources: &mut HashMap<SourceId, ConnectorSourceWorkerHandle>,
        force_tick: bool,
        metrics: Arc<MetaMetrics>,
    ) -> MetaResult<()> {
        let current_splits_ref = Arc::new(Mutex::new(SharedSplitMap { splits: None }));
        let connector_properties = extract_prop_from_source(source)?;
        let (sync_call_tx, sync_call_rx) = tokio::sync::mpsc::unbounded_channel();
        let handle = dispatch_source_prop!(connector_properties, prop, {
            let mut worker = ConnectorSourceWorker::create(
                &connector_client,
                source,
                *prop,
                DEFAULT_SOURCE_WORKER_TICK_INTERVAL,
                current_splits_ref.clone(),
                metrics,
            )
            .await?;

            tracing::info!("spawning new watcher for source {}", source.id);

            // don't force tick in process of recovery. One source down should not lead to meta
            // recovery failure.
            if force_tick {
                // if fail to fetch meta info, will refuse to create source

                // todo: make the timeout configurable, longer than `properties.sync.call.timeout`
                // in kafka
                tokio::time::timeout(Self::DEFAULT_SOURCE_TICK_TIMEOUT, worker.tick())
                    .await
                    .map_err(|_e| {
                        anyhow!(
                            "failed to fetch meta info for source {}, error: timeout {}",
                            source.id,
                            Self::DEFAULT_SOURCE_TICK_TIMEOUT.as_secs()
                        )
                    })??;
            }

            tokio::spawn(async move { worker.run(sync_call_rx).await })
        });

        managed_sources.insert(
            source.id,
            ConnectorSourceWorkerHandle {
                handle,
                sync_call_tx,
                splits: current_splits_ref,
            },
        );

        Ok(())
    }

    /// unregister connector worker for source.
    pub async fn unregister_sources(&self, source_ids: Vec<SourceId>) {
        let mut core = self.core.lock().await;
        for source_id in source_ids {
            if let Some(handle) = core.managed_sources.remove(&source_id) {
                handle.handle.abort();
            }
        }
    }

    pub async fn list_assignments(&self) -> HashMap<ActorId, Vec<SplitImpl>> {
        let core = self.core.lock().await;
        core.actor_splits.clone()
    }

    async fn tick(&self) -> MetaResult<()> {
        let diff = {
            let core_guard = self.core.lock().await;
            core_guard.diff().await?
        };

        if !diff.is_empty() {
            let command = Command::SourceSplitAssignment(diff);
            tracing::info!(command = ?command, "pushing down split assignment command");
            self.barrier_scheduler.run_command(command).await?;
        }

        Ok(())
    }

    pub async fn run(&self) -> MetaResult<()> {
        let mut ticker = time::interval(Self::DEFAULT_SOURCE_TICK_INTERVAL);
        ticker.set_missed_tick_behavior(MissedTickBehavior::Skip);
        loop {
            ticker.tick().await;
            let _pause_guard = self.paused.lock().await;
            if let Err(e) = self.tick().await {
                tracing::error!(
                    "error happened while running source manager tick: {}",
                    e.to_string()
                );
            }
        }
    }

    pub async fn get_actor_splits(&self) -> HashMap<ActorId, Vec<SplitImpl>> {
        self.core.lock().await.get_actor_splits()
    }
}

pub fn build_actor_connector_splits(
    splits: &HashMap<ActorId, Vec<SplitImpl>>,
) -> HashMap<u32, ConnectorSplits> {
    splits
        .iter()
        .map(|(&actor_id, splits)| {
            (
                actor_id,
                ConnectorSplits {
                    splits: splits.iter().map(ConnectorSplit::from).collect(),
                },
            )
        })
        .collect()
}

pub fn build_actor_split_impls(
    actor_splits: &HashMap<u32, ConnectorSplits>,
) -> HashMap<ActorId, Vec<SplitImpl>> {
    actor_splits
        .iter()
        .map(|(actor_id, ConnectorSplits { splits })| {
            (
                *actor_id,
                splits
                    .iter()
                    .map(|split| SplitImpl::try_from(split).unwrap())
                    .collect(),
            )
        })
        .collect()
}

#[cfg(test)]
mod tests {
    use std::collections::{BTreeMap, HashMap, HashSet};

    use anyhow::anyhow;
    use risingwave_common::types::JsonbVal;
    use risingwave_connector::source::{SplitId, SplitMetaData};
    use serde::{Deserialize, Serialize};

    use crate::model::{ActorId, FragmentId};
    use crate::stream::source_manager::{diff_splits, SplitDiffOptions};

    #[derive(Debug, Copy, Clone, Serialize, Deserialize)]
    struct TestSplit {
        id: u32,
    }

    impl SplitMetaData for TestSplit {
        fn id(&self) -> SplitId {
            format!("{}", self.id).into()
        }

        fn encode_to_json(&self) -> JsonbVal {
            serde_json::to_value(*self).unwrap().into()
        }

        fn restore_from_json(value: JsonbVal) -> anyhow::Result<Self> {
            serde_json::from_value(value.take()).map_err(|e| anyhow!(e))
        }
    }

    fn check_all_splits(
        discovered_splits: &BTreeMap<SplitId, TestSplit>,
        diff: &HashMap<ActorId, Vec<TestSplit>>,
    ) {
        let mut split_ids: HashSet<_> = discovered_splits.keys().cloned().collect();

        for splits in diff.values() {
            for split in splits {
                assert!(split_ids.remove(&split.id()))
            }
        }

        assert!(split_ids.is_empty());
    }

    #[test]
    fn test_drop_splits() {
        let mut actor_splits: HashMap<ActorId, _> = HashMap::new();
        actor_splits.insert(0, vec![TestSplit { id: 0 }, TestSplit { id: 1 }]);
        actor_splits.insert(1, vec![TestSplit { id: 2 }, TestSplit { id: 3 }]);
        actor_splits.insert(2, vec![TestSplit { id: 4 }, TestSplit { id: 5 }]);

        let mut prev_split_to_actor = HashMap::new();
        for (actor_id, splits) in &actor_splits {
            for split in splits {
                prev_split_to_actor.insert(split.id(), *actor_id);
            }
        }

        let discovered_splits: BTreeMap<SplitId, TestSplit> = (1..5)
            .map(|i| {
                let split = TestSplit { id: i };
                (split.id(), split)
            })
            .collect();

        let opts = SplitDiffOptions {
            enable_scale_in: true,
        };

        let prev_split_ids: HashSet<_> = actor_splits
            .values()
            .flat_map(|splits| splits.iter().map(|split| split.id()))
            .collect();

        let diff = diff_splits(
            FragmentId::default(),
            actor_splits,
            &discovered_splits,
            opts,
        )
        .unwrap();
        check_all_splits(&discovered_splits, &diff);

        let mut after_split_to_actor = HashMap::new();
        for (actor_id, splits) in &diff {
            for split in splits {
                after_split_to_actor.insert(split.id(), *actor_id);
            }
        }

        let discovered_split_ids: HashSet<_> = discovered_splits.keys().cloned().collect();

        let retained_split_ids: HashSet<_> =
            prev_split_ids.intersection(&discovered_split_ids).collect();

        for retained_split_id in retained_split_ids {
            assert_eq!(
                prev_split_to_actor.get(retained_split_id),
                after_split_to_actor.get(retained_split_id)
            )
        }
    }

    #[test]
    fn test_drop_splits_to_empty() {
        let mut actor_splits: HashMap<ActorId, _> = HashMap::new();
        actor_splits.insert(0, vec![TestSplit { id: 0 }]);

        let discovered_splits: BTreeMap<SplitId, TestSplit> = BTreeMap::new();

        let opts = SplitDiffOptions {
            enable_scale_in: true,
        };

        let diff = diff_splits(
            FragmentId::default(),
            actor_splits,
            &discovered_splits,
            opts,
        )
        .unwrap();

        assert!(!diff.is_empty())
    }

    #[test]
    fn test_diff_splits() {
        let actor_splits = HashMap::new();
        let discovered_splits: BTreeMap<SplitId, TestSplit> = BTreeMap::new();
        assert!(diff_splits(
            FragmentId::default(),
            actor_splits,
            &discovered_splits,
            Default::default()
        )
        .is_none());

        let actor_splits = (0..3).map(|i| (i, vec![])).collect();
        let discovered_splits: BTreeMap<SplitId, TestSplit> = BTreeMap::new();
        let diff = diff_splits(
            FragmentId::default(),
            actor_splits,
            &discovered_splits,
            Default::default(),
        )
        .unwrap();
        assert_eq!(diff.len(), 3);
        for splits in diff.values() {
            assert!(splits.is_empty())
        }

        let actor_splits = (0..3).map(|i| (i, vec![])).collect();
        let discovered_splits: BTreeMap<SplitId, TestSplit> = (0..3)
            .map(|i| {
                let split = TestSplit { id: i };
                (split.id(), split)
            })
            .collect();

        let diff = diff_splits(
            FragmentId::default(),
            actor_splits,
            &discovered_splits,
            Default::default(),
        )
        .unwrap();
        assert_eq!(diff.len(), 3);
        for splits in diff.values() {
            assert_eq!(splits.len(), 1);
        }

        check_all_splits(&discovered_splits, &diff);

        let actor_splits = (0..3).map(|i| (i, vec![TestSplit { id: i }])).collect();
        let discovered_splits: BTreeMap<SplitId, TestSplit> = (0..5)
            .map(|i| {
                let split = TestSplit { id: i };
                (split.id(), split)
            })
            .collect();

        let diff = diff_splits(
            FragmentId::default(),
            actor_splits,
            &discovered_splits,
            Default::default(),
        )
        .unwrap();
        assert_eq!(diff.len(), 3);
        for splits in diff.values() {
            let len = splits.len();
            assert!(len == 1 || len == 2);
        }

        check_all_splits(&discovered_splits, &diff);

        let mut actor_splits: HashMap<ActorId, Vec<TestSplit>> =
            (0..3).map(|i| (i, vec![TestSplit { id: i }])).collect();
        actor_splits.insert(3, vec![]);
        actor_splits.insert(4, vec![]);

        let discovered_splits: BTreeMap<SplitId, TestSplit> = (0..5)
            .map(|i| {
                let split = TestSplit { id: i };
                (split.id(), split)
            })
            .collect();

        let diff = diff_splits(
            FragmentId::default(),
            actor_splits,
            &discovered_splits,
            Default::default(),
        )
        .unwrap();
        assert_eq!(diff.len(), 5);
        for splits in diff.values() {
            assert_eq!(splits.len(), 1);
        }

        check_all_splits(&discovered_splits, &diff);
    }
}<|MERGE_RESOLUTION|>--- conflicted
+++ resolved
@@ -100,7 +100,7 @@
                 .collect(),
             pk_indices,
         };
-        properties.init_cdc_properties(Some(table_schema));
+        properties.init_cdc_properties(table_schema);
     }
     Ok(properties)
 }
@@ -134,18 +134,8 @@
         splits: Arc<Mutex<SharedSplitMap>>,
         metrics: Arc<MetaMetrics>,
     ) -> MetaResult<Self> {
-<<<<<<< HEAD
         let enumerator = P::SplitEnumerator::new(
             connector_properties.clone(),
-=======
-        let mut properties = ConnectorProperties::extract(source.properties.clone())?;
-        if properties.is_cdc_connector() {
-            let table_schema = Self::extract_source_schema(source);
-            properties.init_cdc_properties(table_schema);
-        }
-        let enumerator = SplitEnumeratorImpl::create(
-            properties.clone(),
->>>>>>> 8cdc90eb
             Arc::new(SourceEnumeratorContext {
                 metrics: metrics.source_enumerator_metrics.clone(),
                 info: SourceEnumeratorInfo {
