--- conflicted
+++ resolved
@@ -1002,18 +1002,8 @@
     /// create and register connector worker for source.
     pub async fn register_source(&self, source: &Source) -> MetaResult<()> {
         let mut core = self.core.lock().await;
-<<<<<<< HEAD
-        if core
-            .managed_sources
-            .contains_key(&(source.get_id() as SourceId))
-        {
-            tracing::warn!("source {} already registered", source.get_id());
-        } else {
-            Self::create_source_worker(source, &mut core.managed_sources, self.metrics.clone())
-=======
-        if let Entry::Vacant(e) = core.managed_sources.entry(source.get_id()) {
+        if let Entry::Vacant(e) = core.managed_sources.entry(source.get_id() as _) {
             let handle = create_source_worker_handle(source, self.metrics.clone())
->>>>>>> 472a6aa0
                 .await
                 .context("failed to create source worker")?;
             e.insert(handle);
@@ -1104,67 +1094,6 @@
         Ok(())
     }
 
-<<<<<<< HEAD
-    /// Used when registering new sources (`Self::register_source`).
-    ///
-    /// It will call `ConnectorSourceWorker::tick()` to fetch split metadata once before returning.
-    async fn create_source_worker(
-        source: &Source,
-        managed_sources: &mut HashMap<SourceId, ConnectorSourceWorkerHandle>,
-        metrics: Arc<MetaMetrics>,
-    ) -> MetaResult<()> {
-        tracing::info!("spawning new watcher for source {}", source.id);
-
-        let splits = Arc::new(Mutex::new(SharedSplitMap { splits: None }));
-        let current_splits_ref = splits.clone();
-        let source_id = source.id;
-
-        let connector_properties = extract_prop_from_new_source(source)?;
-        let enable_scale_in = connector_properties.enable_split_scale_in();
-        let (sync_call_tx, sync_call_rx) = tokio::sync::mpsc::unbounded_channel();
-        let handle = dispatch_source_prop!(connector_properties, prop, {
-            let mut worker = ConnectorSourceWorker::create(
-                source,
-                *prop,
-                DEFAULT_SOURCE_WORKER_TICK_INTERVAL,
-                current_splits_ref.clone(),
-                metrics,
-            )
-            .await?;
-
-            // if fail to fetch meta info, will refuse to create source
-
-            // todo: make the timeout configurable, longer than `properties.sync.call.timeout`
-            // in kafka
-            tokio::time::timeout(Self::DEFAULT_SOURCE_TICK_TIMEOUT, worker.tick())
-                .await
-                .ok()
-                .with_context(|| {
-                    format!(
-                        "failed to fetch meta info for source {}, timeout {:?}",
-                        source.id,
-                        Self::DEFAULT_SOURCE_TICK_TIMEOUT
-                    )
-                })??;
-
-            tokio::spawn(async move { worker.run(sync_call_rx).await })
-        });
-
-        managed_sources.insert(
-            source_id as SourceId,
-            ConnectorSourceWorkerHandle {
-                handle,
-                sync_call_tx,
-                splits,
-                enable_scale_in,
-            },
-        );
-
-        Ok(())
-    }
-
-=======
->>>>>>> 472a6aa0
     pub async fn list_assignments(&self) -> HashMap<ActorId, Vec<SplitImpl>> {
         let core = self.core.lock().await;
         core.actor_splits.clone()
