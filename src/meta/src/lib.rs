// Copyright 2022 Singularity Data
//
// Licensed under the Apache License, Version 2.0 (the "License");
// you may not use this file except in compliance with the License.
// You may obtain a copy of the License at
//
// http://www.apache.org/licenses/LICENSE-2.0
//
// Unless required by applicable law or agreed to in writing, software
// distributed under the License is distributed on an "AS IS" BASIS,
// WITHOUT WARRANTIES OR CONDITIONS OF ANY KIND, either express or implied.
// See the License for the specific language governing permissions and
// limitations under the License.

#![feature(backtrace)]
#![allow(clippy::derive_partial_eq_without_eq)]
#![warn(clippy::dbg_macro)]
#![warn(clippy::disallowed_methods)]
#![warn(clippy::doc_markdown)]
#![warn(clippy::explicit_into_iter_loop)]
#![warn(clippy::explicit_iter_loop)]
#![warn(clippy::inconsistent_struct_constructor)]
#![warn(clippy::unused_async)]
#![warn(clippy::map_flatten)]
#![warn(clippy::no_effect_underscore_binding)]
#![warn(clippy::await_holding_lock)]
#![deny(unused_must_use)]
#![deny(rustdoc::broken_intra_doc_links)]
#![feature(trait_alias)]
#![feature(generic_associated_types)]
#![feature(binary_heap_drain_sorted)]
#![feature(option_result_contains)]
#![feature(let_else)]
#![feature(type_alias_impl_trait)]
#![feature(map_first_last)]
#![feature(drain_filter)]
#![feature(custom_test_frameworks)]
#![feature(lint_reasons)]
#![feature(map_try_insert)]
#![feature(hash_drain_filter)]
#![feature(is_some_with)]
#![feature(btree_drain_filter)]
#![feature(result_option_inspect)]
#![feature(once_cell)]
#![cfg_attr(coverage, feature(no_coverage))]
#![test_runner(risingwave_test_runner::test_runner::run_failpont_tests)]

mod barrier;
#[cfg(not(madsim))] // no need in simulation test
mod dashboard;
mod error;
pub mod hummock;
pub mod manager;
mod model;
pub mod rpc;
pub mod storage;
mod stream;

use std::time::Duration;

use clap::{ArgEnum, Parser};
pub use error::{MetaError, MetaResult};
use serde::{Deserialize, Serialize};

use crate::manager::MetaOpts;
use crate::rpc::server::{rpc_serve, AddressInfo, MetaStoreBackend};

#[derive(Copy, Clone, Debug, ArgEnum)]
enum Backend {
    Mem,
    Etcd,
}

#[derive(Debug, Parser)]
pub struct MetaNodeOpts {
    // TODO: rename to listen_address and separate out the port.
    #[clap(long, default_value = "127.0.0.1:5690")]
    listen_addr: String,

    #[clap(long)]
    host: Option<String>,

    #[clap(long)]
    dashboard_host: Option<String>,

    #[clap(long)]
    prometheus_host: Option<String>,

    #[clap(long, arg_enum, default_value_t = Backend::Mem)]
    backend: Backend,

    #[clap(long, default_value_t = String::from(""))]
    etcd_endpoints: String,

    /// Enable authentication with etcd. By default disabled.
    #[clap(long)]
    etcd_auth: bool,

    /// Username of etcd, required when --etcd-auth is enabled.
    /// Default value is read from the 'ETCD_USERNAME' environment variable.
    #[clap(long, env = "ETCD_USERNAME", default_value = "")]
    etcd_username: String,

    /// Password of etcd, required when --etcd-auth is enabled.
    /// Default value is read from the 'ETCD_PASSWORD' environment variable.
    #[clap(long, env = "ETCD_PASSWORD", default_value = "")]
    etcd_password: String,

    /// Maximum allowed heartbeat interval in ms.
    #[clap(long, default_value = "60000")]
    max_heartbeat_interval: u32,

    #[clap(long)]
    dashboard_ui_path: Option<String>,

    /// No given `config_path` means to use default config.
    #[clap(long, default_value = "")]
    pub config_path: String,

    /// Whether to enable fail-on-recovery. If not set, default to enable. Should only be used in
    /// e2e tests.
    #[clap(long)]
    disable_recovery: bool,

    #[clap(long, default_value = "10")]
    meta_leader_lease_secs: u64,

    /// After specified seconds of idle (no mview or flush), the process will be exited.
    /// It is mainly useful for playgrounds.
    #[clap(long)]
    dangerous_max_idle_secs: Option<u64>,

    /// Interval of GC metadata in meta store and stale SSTs in object store.
    #[clap(long, default_value = "30")]
    vacuum_interval_sec: u64,

    /// Threshold used by worker node to filter out new SSTs when scanning object store, during
    /// full SST GC.
    #[clap(long, default_value = "604800")]
    min_sst_retention_time_sec: u64,

    /// The spin interval when collecting global GC watermark in hummock
    #[clap(long, default_value = "5")]
    collect_gc_watermark_spin_interval_sec: u64,

    /// Enable sanity check when SSTs are committed. By default disabled.
    #[clap(long)]
    enable_committed_sst_sanity_check: bool,

    /// Schedule compaction for all compaction groups with this interval.
    #[clap(long, default_value = "60")]
    pub periodic_compaction_interval_sec: u64,

<<<<<<< HEAD
    #[clap(long, default_value = "10")]
    node_num_monitor_interval_sec: u64,
=======
    /// Seconds compaction scheduler should stall when there is no available compactor.
    #[clap(long, default_value = "10")]
    pub no_available_compactor_stall_sec: u64,
>>>>>>> f388b3e8
}

use std::future::Future;
use std::pin::Pin;

use risingwave_common::config::{load_config, StreamingConfig};

/// Start meta node
pub fn start(opts: MetaNodeOpts) -> Pin<Box<dyn Future<Output = ()> + Send>> {
    // WARNING: don't change the function signature. Making it `async fn` will cause
    // slow compile in release mode.
    Box::pin(async move {
        let meta_config: MetaNodeConfig = load_config(&opts.config_path).unwrap();
        tracing::info!("Starting meta node with config {:?}", meta_config);
        let meta_addr = opts.host.unwrap_or_else(|| opts.listen_addr.clone());
        let listen_addr = opts.listen_addr.parse().unwrap();
        let dashboard_addr = opts.dashboard_host.map(|x| x.parse().unwrap());
        let prometheus_addr = opts.prometheus_host.map(|x| x.parse().unwrap());
        let backend = match opts.backend {
            Backend::Etcd => MetaStoreBackend::Etcd {
                endpoints: opts
                    .etcd_endpoints
                    .split(',')
                    .map(|x| x.to_string())
                    .collect(),
                credentials: match opts.etcd_auth {
                    true => Some((opts.etcd_username, opts.etcd_password)),
                    false => None,
                },
            },
            Backend::Mem => MetaStoreBackend::Mem,
        };
        let max_heartbeat_interval = Duration::from_millis(opts.max_heartbeat_interval as u64);
        let checkpoint_interval =
            Duration::from_millis(meta_config.streaming.checkpoint_interval_ms as u64);
        let max_idle_ms = opts.dangerous_max_idle_secs.unwrap_or(0) * 1000;
        let in_flight_barrier_nums = meta_config.streaming.in_flight_barrier_nums as usize;

        tracing::info!("Meta server listening at {}", listen_addr);
        let add_info = AddressInfo {
            addr: meta_addr,
            listen_addr,
            prometheus_addr,
            dashboard_addr,
            ui_path: opts.dashboard_ui_path,
        };
        let (join_handle, _shutdown_send) = rpc_serve(
            add_info,
            backend,
            max_heartbeat_interval,
            opts.meta_leader_lease_secs,
            MetaOpts {
                enable_recovery: !opts.disable_recovery,
                checkpoint_interval,
                in_flight_barrier_nums,
                minimal_scheduling: meta_config.streaming.minimal_scheduling,
                max_idle_ms,
                vacuum_interval_sec: opts.vacuum_interval_sec,
                min_sst_retention_time_sec: opts.min_sst_retention_time_sec,
                collect_gc_watermark_spin_interval_sec: opts.collect_gc_watermark_spin_interval_sec,
                enable_committed_sst_sanity_check: opts.enable_committed_sst_sanity_check,
                periodic_compaction_interval_sec: opts.periodic_compaction_interval_sec,
<<<<<<< HEAD
                node_num_monitor_interval_sec: opts.node_num_monitor_interval_sec,
=======
                no_available_compactor_stall_sec: opts.no_available_compactor_stall_sec,
>>>>>>> f388b3e8
            },
        )
        .await
        .unwrap();
        join_handle.await.unwrap();
        tracing::info!("Meta server is stopped");
    })
}

#[derive(Clone, Debug, Serialize, Deserialize, Default)]
pub struct MetaNodeConfig {
    // Below for streaming.
    #[serde(default)]
    pub streaming: StreamingConfig,
}<|MERGE_RESOLUTION|>--- conflicted
+++ resolved
@@ -151,14 +151,12 @@
     #[clap(long, default_value = "60")]
     pub periodic_compaction_interval_sec: u64,
 
-<<<<<<< HEAD
-    #[clap(long, default_value = "10")]
-    node_num_monitor_interval_sec: u64,
-=======
     /// Seconds compaction scheduler should stall when there is no available compactor.
     #[clap(long, default_value = "10")]
     pub no_available_compactor_stall_sec: u64,
->>>>>>> f388b3e8
+
+    #[clap(long, default_value = "10")]
+    node_num_monitor_interval_sec: u64,
 }
 
 use std::future::Future;
@@ -221,11 +219,8 @@
                 collect_gc_watermark_spin_interval_sec: opts.collect_gc_watermark_spin_interval_sec,
                 enable_committed_sst_sanity_check: opts.enable_committed_sst_sanity_check,
                 periodic_compaction_interval_sec: opts.periodic_compaction_interval_sec,
-<<<<<<< HEAD
+                no_available_compactor_stall_sec: opts.no_available_compactor_stall_sec,
                 node_num_monitor_interval_sec: opts.node_num_monitor_interval_sec,
-=======
-                no_available_compactor_stall_sec: opts.no_available_compactor_stall_sec,
->>>>>>> f388b3e8
             },
         )
         .await
