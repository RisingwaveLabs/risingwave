--- conflicted
+++ resolved
@@ -132,33 +132,7 @@
     }
 }
 
-<<<<<<< HEAD
-macro_rules! commit_meta {
-    ($catalog_manager:expr, $($val_txn:expr),*) => {
-        {
-            async {
-                let mut trx = Transaction::default();
-                // Apply the change in `ValTransaction` to trx
-                $(
-                    $val_txn.apply_to_txn(&mut trx)?;
-                )*
-                // Commit to meta store
-                $catalog_manager.env.meta_store().txn(trx).await?;
-                // Upon successful commit, commit the change to in-mem meta
-                $(
-                    $val_txn.commit();
-                )*
-                MetaResult::Ok(())
-            }.await
-        }
-    };
-}
-pub(crate) use commit_meta;
-
 // Database catalog related methods
-=======
-// Database
->>>>>>> a3fac7f7
 impl<S> CatalogManager<S>
 where
     S: MetaStore,
@@ -1206,29 +1180,17 @@
     }
 
     pub async fn start_create_sink_procedure(&self, sink: &Sink) -> MetaResult<()> {
-<<<<<<< HEAD
-        let core = &mut self.core.lock().await.database;
-        let key = (sink.database_id, sink.schema_id, sink.name.clone());
-
-        core.check_relation_name_duplicated(&key)?;
-        if core.has_in_progress_creation(&key) {
-=======
         let core = &mut *self.core.lock().await;
         let database_core = &mut core.database;
         database_core.ensure_database_id(sink.database_id)?;
         database_core.ensure_schema_id(sink.schema_id)?;
         database_core.ensure_table_id(sink.associated_table_id)?;
-        database_core.check_relation_name_duplicated(&(
-            sink.database_id,
-            sink.schema_id,
-            sink.name.clone(),
-        ))?;
+        let key = (sink.database_id, sink.schema_id, sink.name.clone());
+        database_core.check_relation_name_duplicated(&key)?;
         #[cfg(not(test))]
         core.user.ensure_user_id(sink.owner)?;
 
-        let key = (sink.database_id, sink.schema_id, sink.name.clone());
         if database_core.has_in_progress_creation(&key) {
->>>>>>> a3fac7f7
             bail!("sink already in creating procedure");
         } else {
             database_core.mark_creating(&key);
