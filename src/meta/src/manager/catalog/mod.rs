--- conflicted
+++ resolved
@@ -34,13 +34,8 @@
 use risingwave_common::{bail, ensure};
 use risingwave_pb::catalog::table::{OptionalAssociatedSourceId, TableType};
 use risingwave_pb::catalog::{
-<<<<<<< HEAD
-    Comment, Connection, Database, Function, Index, PbStreamJobStatus, Schema, Sink, Source, Table,
-    View,
-=======
-    Connection, CreateType, Database, Function, Index, PbStreamJobStatus, Schema, Sink, Source,
-    StreamJobStatus, Table, View,
->>>>>>> 04151c24
+    Comment, Connection, CreateType, Database, Function, Index, PbStreamJobStatus, Schema, Sink,
+    Source, StreamJobStatus, Table, View,
 };
 use risingwave_pb::meta::subscribe_response::{Info, Operation};
 use risingwave_pb::user::grant_privilege::{ActionWithGrantOption, Object};
