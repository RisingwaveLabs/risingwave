--- conflicted
+++ resolved
@@ -101,14 +101,10 @@
         );
         let tables = HashSet::from_iter(tables.into_iter().map(|table| {
             for depend_relation_id in &table.dependent_relations {
-<<<<<<< HEAD
-                relation_ref_count.entry(*depend_relation_id).or_insert(1);
-=======
                 relation_ref_count
                     .entry(*depend_relation_id)
                     .and_modify(|e| *e += 1)
                     .or_insert(1);
->>>>>>> 0533e562
             }
             (table.database_id, table.schema_id, table.name)
         }));
