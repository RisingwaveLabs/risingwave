--- conflicted
+++ resolved
@@ -272,16 +272,14 @@
     pub enable_dropped_column_reclaim: bool,
     pub object_store_config: ObjectStoreConfig,
 
-<<<<<<< HEAD
+    /// The maximum number of trivial move tasks to be picked in a single loop
+    pub max_trivial_move_task_count_per_loop: usize,
+
+    /// The maximum number of times to probe for PullTaskEvent
+    pub max_get_task_probe_times: usize,
+
     // The private key for the secret store, used when the secret is stored in the meta.
     pub secret_store_private_key: Vec<u8>,
-=======
-    /// The maximum number of trivial move tasks to be picked in a single loop
-    pub max_trivial_move_task_count_per_loop: usize,
-
-    /// The maximum number of times to probe for PullTaskEvent
-    pub max_get_task_probe_times: usize,
->>>>>>> 3579aaed
 }
 
 impl MetaOpts {
@@ -338,12 +336,9 @@
             enable_check_task_level_overlap: true,
             enable_dropped_column_reclaim: false,
             object_store_config: ObjectStoreConfig::default(),
-<<<<<<< HEAD
-            secret_store_private_key: "demo-secret-private-key".as_bytes().to_vec(),
-=======
             max_trivial_move_task_count_per_loop: 256,
             max_get_task_probe_times: 5,
->>>>>>> 3579aaed
+            secret_store_private_key: "demo-secret-private-key".as_bytes().to_vec(),
         }
     }
 }
