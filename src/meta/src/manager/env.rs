// Copyright 2023 RisingWave Labs
//
// Licensed under the Apache License, Version 2.0 (the "License");
// you may not use this file except in compliance with the License.
// You may obtain a copy of the License at
//
//     http://www.apache.org/licenses/LICENSE-2.0
//
// Unless required by applicable law or agreed to in writing, software
// distributed under the License is distributed on an "AS IS" BASIS,
// WITHOUT WARRANTIES OR CONDITIONS OF ANY KIND, either express or implied.
// See the License for the specific language governing permissions and
// limitations under the License.

use std::ops::Deref;
use std::sync::Arc;
use std::time::Duration;

use risingwave_pb::meta::SystemParams;
use risingwave_rpc_client::{StreamClientPool, StreamClientPoolRef};

use crate::manager::{
    IdGeneratorManager, IdGeneratorManagerRef, IdleManager, IdleManagerRef, NotificationManager,
    NotificationManagerRef,
};
#[cfg(any(test, feature = "test"))]
use crate::storage::MemStore;
use crate::storage::MetaStore;

/// [`MetaSrvEnv`] is the global environment in Meta service. The instance will be shared by all
/// kind of managers inside Meta.
#[derive(Clone)]
pub struct MetaSrvEnv<S>
where
    S: MetaStore,
{
    /// id generator manager.
    id_gen_manager: IdGeneratorManagerRef<S>,

    /// meta store.
    meta_store: Arc<S>,

    /// notification manager.
    notification_manager: NotificationManagerRef<S>,

    /// stream client pool memorization.
    stream_client_pool: StreamClientPoolRef,

    /// idle status manager.
    idle_manager: IdleManagerRef,

    /// options read by all services
    pub opts: Arc<MetaOpts>,
}

/// Options shared by all meta service instances
#[derive(Clone)]
pub struct MetaOpts {
    /// Whether to enable the recovery of the cluster. If disabled, the meta service will exit on
    /// abnormal cases.
    pub enable_recovery: bool,
    /// The interval of periodic barrier.
    pub barrier_interval: Duration,
    /// The maximum number of barriers in-flight in the compute nodes.
    pub in_flight_barrier_nums: usize,
    /// After specified seconds of idle (no mview or flush), the process will be exited.
    /// 0 for infinite, process will never be exited due to long idle time.
    pub max_idle_ms: u64,
    /// Whether run in compaction detection test mode
    pub compaction_deterministic_test: bool,
    // TODO: this will be read from system param channel and should be removed to avoid misuse
    pub checkpoint_frequency: usize,

    /// Interval of GC metadata in meta store and stale SSTs in object store.
    pub vacuum_interval_sec: u64,
    /// Threshold used by worker node to filter out new SSTs when scanning object store.
    pub min_sst_retention_time_sec: u64,
    /// The spin interval when collecting global GC watermark in hummock
    pub collect_gc_watermark_spin_interval_sec: u64,
    /// Enable sanity check when SSTs are committed
    pub enable_committed_sst_sanity_check: bool,
    /// Schedule compaction for all compaction groups with this interval.
    pub periodic_compaction_interval_sec: u64,
    /// Interval of reporting the number of nodes in the cluster.
    pub node_num_monitor_interval_sec: u64,

    /// The prometheus endpoint for dashboard service.
    pub prometheus_endpoint: Option<String>,

    /// Endpoint of the connector node, there will be a sidecar connector node
    /// colocated with Meta node in the cloud environment
    pub connector_rpc_endpoint: Option<String>,

    /// The storage url for storing backups.
    pub backup_storage_url: String,
    /// The storage directory for storing backups.
    pub backup_storage_directory: String,

    /// Target size of the Sstable.
    pub sstable_size_mb: u32,

    /// Size of each block in bytes in SST.
    pub block_size_kb: u32,

    /// False positive probability of bloom filter.
    pub bloom_false_positive: f64,

    /// State store url.
    pub state_store: Option<String>,

    /// Remote directory for storing data and metadata objects.
    pub data_directory: String,

    /// Schedule space_reclaim_compaction for all compaction groups with this interval.
    pub periodic_space_reclaim_compaction_interval_sec: u64,

<<<<<<< HEAD
    /// Storage needs to throttle write when l0 sub level number is greater than this.
    pub throttle_l0_sub_level_number: u32,
=======
    /// Schedule ttl_reclaim_compaction for all compaction groups with this interval.
    pub periodic_ttl_reclaim_compaction_interval_sec: u64,
>>>>>>> 4453ae1f
}

impl MetaOpts {
    /// Default opts for testing. Some tests need `enable_recovery=true`
    pub fn test(enable_recovery: bool) -> Self {
        Self {
            enable_recovery,
            barrier_interval: Duration::from_millis(250),
            in_flight_barrier_nums: 40,
            max_idle_ms: 0,
            checkpoint_frequency: 10,
            compaction_deterministic_test: false,
            vacuum_interval_sec: 30,
            min_sst_retention_time_sec: 3600 * 24 * 7,
            collect_gc_watermark_spin_interval_sec: 5,
            enable_committed_sst_sanity_check: false,
            periodic_compaction_interval_sec: 60,
            node_num_monitor_interval_sec: 10,
            prometheus_endpoint: None,
            connector_rpc_endpoint: None,
            backup_storage_url: "memory".to_string(),
            backup_storage_directory: "backup".to_string(),
            sstable_size_mb: 256,
            block_size_kb: 64,
            bloom_false_positive: 0.001,
            state_store: None,
            data_directory: "hummock_001".to_string(),
            periodic_space_reclaim_compaction_interval_sec: 60,
<<<<<<< HEAD
            throttle_l0_sub_level_number: 1000,
=======
            periodic_ttl_reclaim_compaction_interval_sec: 60,
>>>>>>> 4453ae1f
        }
    }

    pub fn init_system_params(&self) -> SystemParams {
        // For fields not provided from CLI, use default values.
        // For deprecated fields, use `None`.
        SystemParams {
            barrier_interval_ms: Some(self.barrier_interval.as_millis() as u32),
            checkpoint_frequency: Some(self.checkpoint_frequency as u64),
            sstable_size_mb: Some(self.sstable_size_mb),
            bloom_false_positive: Some(self.bloom_false_positive),
            block_size_kb: Some(self.block_size_kb),
            state_store: Some(self.state_store.clone().unwrap_or_default()),
            data_directory: Some(self.data_directory.clone()),
            backup_storage_url: Some(self.backup_storage_url.clone()),
            backup_storage_directory: Some(self.backup_storage_directory.clone()),
            throttle_l0_sub_level_number: Some(self.throttle_l0_sub_level_number),
        }
    }
}

impl<S> MetaSrvEnv<S>
where
    S: MetaStore,
{
    pub async fn new(opts: MetaOpts, meta_store: Arc<S>) -> Self {
        // change to sync after refactor `IdGeneratorManager::new` sync.
        let id_gen_manager = Arc::new(IdGeneratorManager::new(meta_store.clone()).await);
        let stream_client_pool = Arc::new(StreamClientPool::default());
        let notification_manager = Arc::new(NotificationManager::new(meta_store.clone()).await);
        let idle_manager = Arc::new(IdleManager::new(opts.max_idle_ms));

        Self {
            id_gen_manager,
            meta_store,
            notification_manager,
            stream_client_pool,
            idle_manager,
            opts: opts.into(),
        }
    }

    pub fn meta_store_ref(&self) -> Arc<S> {
        self.meta_store.clone()
    }

    pub fn meta_store(&self) -> &S {
        self.meta_store.deref()
    }

    pub fn id_gen_manager_ref(&self) -> IdGeneratorManagerRef<S> {
        self.id_gen_manager.clone()
    }

    pub fn id_gen_manager(&self) -> &IdGeneratorManager<S> {
        self.id_gen_manager.deref()
    }

    pub fn notification_manager_ref(&self) -> NotificationManagerRef<S> {
        self.notification_manager.clone()
    }

    pub fn notification_manager(&self) -> &NotificationManager<S> {
        self.notification_manager.deref()
    }

    pub fn idle_manager_ref(&self) -> IdleManagerRef {
        self.idle_manager.clone()
    }

    pub fn idle_manager(&self) -> &IdleManager {
        self.idle_manager.deref()
    }

    pub fn stream_client_pool_ref(&self) -> StreamClientPoolRef {
        self.stream_client_pool.clone()
    }

    pub fn stream_client_pool(&self) -> &StreamClientPool {
        self.stream_client_pool.deref()
    }
}

#[cfg(any(test, feature = "test"))]
impl MetaSrvEnv<MemStore> {
    // Instance for test.
    pub async fn for_test() -> Self {
        Self::for_test_opts(MetaOpts::test(false).into()).await
    }

    pub async fn for_test_opts(opts: Arc<MetaOpts>) -> Self {
        // change to sync after refactor `IdGeneratorManager::new` sync.
        let meta_store = Arc::new(MemStore::default());
        let id_gen_manager = Arc::new(IdGeneratorManager::new(meta_store.clone()).await);
        let notification_manager = Arc::new(NotificationManager::new(meta_store.clone()).await);
        let stream_client_pool = Arc::new(StreamClientPool::default());
        let idle_manager = Arc::new(IdleManager::disabled());

        Self {
            id_gen_manager,
            meta_store,
            notification_manager,
            stream_client_pool,
            idle_manager,
            opts,
        }
    }
}<|MERGE_RESOLUTION|>--- conflicted
+++ resolved
@@ -114,13 +114,11 @@
     /// Schedule space_reclaim_compaction for all compaction groups with this interval.
     pub periodic_space_reclaim_compaction_interval_sec: u64,
 
-<<<<<<< HEAD
     /// Storage needs to throttle write when l0 sub level number is greater than this.
     pub throttle_l0_sub_level_number: u32,
-=======
+
     /// Schedule ttl_reclaim_compaction for all compaction groups with this interval.
     pub periodic_ttl_reclaim_compaction_interval_sec: u64,
->>>>>>> 4453ae1f
 }
 
 impl MetaOpts {
@@ -149,11 +147,8 @@
             state_store: None,
             data_directory: "hummock_001".to_string(),
             periodic_space_reclaim_compaction_interval_sec: 60,
-<<<<<<< HEAD
             throttle_l0_sub_level_number: 1000,
-=======
             periodic_ttl_reclaim_compaction_interval_sec: 60,
->>>>>>> 4453ae1f
         }
     }
 
