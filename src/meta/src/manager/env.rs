--- conflicted
+++ resolved
@@ -481,7 +481,6 @@
         };
 
         let event_log_manager = Arc::new(EventLogManger::for_test());
-<<<<<<< HEAD
         let sql_id_gen_manager = if let Some(store) = &meta_store_sql {
             Some(Arc::new(
                 SqlIdGeneratorManager::new(&store.conn).await.unwrap(),
@@ -489,11 +488,9 @@
         } else {
             None
         };
-=======
         let hummock_seq = meta_store_sql
             .clone()
             .map(|m| Arc::new(SequenceGenerator::new(m.conn)));
->>>>>>> 8c77bb42
 
         Self {
             id_gen_manager,
