--- conflicted
+++ resolved
@@ -343,7 +343,19 @@
             opts.event_log_channel_max_size,
         ));
 
-<<<<<<< HEAD
+        // When license key path is specified, license key from system parameters can be easily
+        // overwritten. So we simply reject this case.
+        if opts.license_key_path.is_some()
+            && init_system_params.license_key
+                != system_param::default::license_key_opt().map(Into::into)
+        {
+            bail!(
+                "argument `--license-key-path` (or env var `RW_LICENSE_KEY_PATH`) and \
+                 system parameter `license_key` (or env var `RW_LICENSE_KEY`) may not \
+                 be set at the same time"
+            );
+        }
+
         let cluster_first_launch =
             is_first_launch_for_sql_backend_cluster(&meta_store_impl).await?;
         // Try to upgrade if any new model changes are added.
@@ -396,146 +408,6 @@
             hummock_seq: Arc::new(SequenceGenerator::new(meta_store_impl.conn.clone())),
             opts: opts.into(),
         })
-=======
-        // When license key path is specified, license key from system parameters can be easily
-        // overwritten. So we simply reject this case.
-        if opts.license_key_path.is_some()
-            && init_system_params.license_key
-                != system_param::default::license_key_opt().map(Into::into)
-        {
-            bail!(
-                "argument `--license-key-path` (or env var `RW_LICENSE_KEY_PATH`) and \
-                 system parameter `license_key` (or env var `RW_LICENSE_KEY`) may not \
-                 be set at the same time"
-            );
-        }
-
-        let env = match &meta_store_impl {
-            MetaStoreImpl::Kv(meta_store) => {
-                let notification_manager =
-                    Arc::new(NotificationManager::new(meta_store_impl.clone()).await);
-                let id_gen_manager = Arc::new(IdGeneratorManager::new(meta_store.clone()).await);
-                let (cluster_id, cluster_first_launch) =
-                    if let Some(id) = ClusterId::from_meta_store(meta_store).await? {
-                        (id, false)
-                    } else {
-                        (ClusterId::new(), true)
-                    };
-
-                // For new clusters:
-                // - the name of the object store needs to be prefixed according to the object id.
-                //
-                // For old clusters
-                // - the prefix is ​​not divided for the sake of compatibility.
-                init_system_params.use_new_object_prefix_strategy = Some(cluster_first_launch);
-                let system_params_manager = Arc::new(
-                    SystemParamsManager::new(
-                        meta_store.clone(),
-                        notification_manager.clone(),
-                        init_system_params.clone(),
-                        cluster_first_launch,
-                    )
-                    .await?,
-                );
-                let session_params_manager = Arc::new(
-                    SessionParamsManager::new(
-                        meta_store.clone(),
-                        init_session_config.clone(),
-                        notification_manager.clone(),
-                        cluster_first_launch,
-                    )
-                    .await?,
-                );
-
-                // Persist params before starting services so that invalid params that cause meta node
-                // to crash will not be persisted.
-                system_params_manager.flush_params().await?;
-                session_params_manager.flush_params().await?;
-                cluster_id.put_at_meta_store(meta_store).await?;
-
-                Self {
-                    id_gen_manager_impl: IdGenManagerImpl::Kv(id_gen_manager),
-                    system_param_manager_impl: SystemParamsManagerImpl::Kv(system_params_manager),
-                    session_param_manager_impl: SessionParamsManagerImpl::Kv(
-                        session_params_manager,
-                    ),
-                    meta_store_impl: meta_store_impl.clone(),
-                    notification_manager,
-                    stream_client_pool,
-                    frontend_client_pool,
-                    idle_manager,
-                    event_log_manager,
-                    cluster_id,
-                    hummock_seq: None,
-                    opts: opts.into(),
-                }
-            }
-            MetaStoreImpl::Sql(sql_meta_store) => {
-                let cluster_first_launch =
-                    is_first_launch_for_sql_backend_cluster(sql_meta_store).await?;
-                // Try to upgrade if any new model changes are added.
-                Migrator::up(&sql_meta_store.conn, None)
-                    .await
-                    .expect("Failed to upgrade models in meta store");
-
-                let notification_manager =
-                    Arc::new(NotificationManager::new(meta_store_impl.clone()).await);
-                let cluster_id = Cluster::find()
-                    .one(&sql_meta_store.conn)
-                    .await?
-                    .map(|c| c.cluster_id.to_string().into())
-                    .unwrap();
-
-                // For new clusters:
-                // - the name of the object store needs to be prefixed according to the object id.
-                //
-                // For old clusters
-                // - the prefix is ​​not divided for the sake of compatibility.
-                init_system_params.use_new_object_prefix_strategy = Some(cluster_first_launch);
-
-                let system_param_controller = Arc::new(
-                    SystemParamsController::new(
-                        sql_meta_store.clone(),
-                        notification_manager.clone(),
-                        init_system_params,
-                    )
-                    .await?,
-                );
-                let session_param_controller = Arc::new(
-                    SessionParamsController::new(
-                        sql_meta_store.clone(),
-                        notification_manager.clone(),
-                        init_session_config,
-                    )
-                    .await?,
-                );
-                Self {
-                    id_gen_manager_impl: IdGenManagerImpl::Sql(Arc::new(
-                        SqlIdGeneratorManager::new(&sql_meta_store.conn).await?,
-                    )),
-                    system_param_manager_impl: SystemParamsManagerImpl::Sql(
-                        system_param_controller,
-                    ),
-                    session_param_manager_impl: SessionParamsManagerImpl::Sql(
-                        session_param_controller,
-                    ),
-                    meta_store_impl: meta_store_impl.clone(),
-                    notification_manager,
-                    stream_client_pool,
-                    frontend_client_pool,
-                    idle_manager,
-                    event_log_manager,
-                    cluster_id,
-                    hummock_seq: Some(Arc::new(SequenceGenerator::new(
-                        sql_meta_store.conn.clone(),
-                    ))),
-                    opts: opts.into(),
-                }
-            }
-        };
-
-        Ok(env)
->>>>>>> 1d5f87f8
     }
 
     pub fn meta_store(&self) -> SqlMetaStore {
