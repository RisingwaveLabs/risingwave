--- conflicted
+++ resolved
@@ -433,7 +433,6 @@
         }
     }
 
-<<<<<<< HEAD
     pub async fn count_streaming_job(&self) -> MetaResult<usize> {
         match self {
             MetadataManager::V1(mgr) => Ok(mgr.fragment_manager.count_streaming_job().await),
@@ -459,8 +458,6 @@
         }
     }
 
-=======
->>>>>>> 82d12773
     pub async fn update_source_rate_limit_by_source_id(
         &self,
         source_id: SourceId,
