--- conflicted
+++ resolved
@@ -554,7 +554,17 @@
         }
     }
 
-<<<<<<< HEAD
+    pub async fn get_sink_catalog_by_ids(&self, ids: &[u32]) -> MetaResult<Vec<PbSink>> {
+        match &self {
+            MetadataManager::V1(mgr) => Ok(mgr.catalog_manager.get_sinks(ids).await),
+            MetadataManager::V2(mgr) => {
+                mgr.catalog_controller
+                    .get_sink_by_ids(ids.iter().map(|id| *id as _).collect())
+                    .await
+            }
+        }
+    }
+
     pub async fn get_table_catalog_by_cdc_table_name(
         &self,
         name: String,
@@ -566,14 +576,6 @@
             MetadataManager::V2(mgr) => {
                 mgr.catalog_controller
                     .get_table_by_cdc_table_name(name)
-=======
-    pub async fn get_sink_catalog_by_ids(&self, ids: &[u32]) -> MetaResult<Vec<PbSink>> {
-        match &self {
-            MetadataManager::V1(mgr) => Ok(mgr.catalog_manager.get_sinks(ids).await),
-            MetadataManager::V2(mgr) => {
-                mgr.catalog_controller
-                    .get_sink_by_ids(ids.iter().map(|id| *id as _).collect())
->>>>>>> c09d2647
                     .await
             }
         }
