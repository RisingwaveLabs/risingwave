// Copyright 2024 RisingWave Labs
//
// Licensed under the Apache License, Version 2.0 (the "License");
// you may not use this file except in compliance with the License.
// You may obtain a copy of the License at
//
//     http://www.apache.org/licenses/LICENSE-2.0
//
// Unless required by applicable law or agreed to in writing, software
// distributed under the License is distributed on an "AS IS" BASIS,
// WITHOUT WARRANTIES OR CONDITIONS OF ANY KIND, either express or implied.
// See the License for the specific language governing permissions and
// limitations under the License.

use std::cmp::Ordering;
use std::collections::{HashMap, HashSet, VecDeque};
use std::hash::{Hash, Hasher};
use std::iter;
use std::sync::Arc;
use std::time::{Duration, SystemTime};

use itertools::Itertools;
use risingwave_common::util::addr::HostAddr;
use risingwave_common::util::resource_util::cpu::total_cpu_available;
use risingwave_common::util::resource_util::memory::system_memory_available_bytes;
use risingwave_common::RW_VERSION;
use risingwave_license::LicenseManager;
use risingwave_pb::common::worker_node::{Property, Resource, State};
use risingwave_pb::common::{HostAddress, WorkerNode, WorkerType};
use risingwave_pb::meta::add_worker_node_request::Property as AddNodeProperty;
use risingwave_pb::meta::heartbeat_request;
use risingwave_pb::meta::subscribe_response::{Info, Operation};
use risingwave_pb::meta::update_worker_node_schedulability_request::Schedulability;
use thiserror_ext::AsReport;
use tokio::sync::mpsc::{unbounded_channel, UnboundedReceiver};
use tokio::sync::oneshot::Sender;
use tokio::sync::{RwLock, RwLockReadGuard};
use tokio::task::JoinHandle;

use crate::manager::{IdCategory, LocalNotification, MetaSrvEnv};
use crate::model::{
    ClusterId, InMemValTransaction, MetadataModel, ValTransaction, VarTransaction, Worker,
    INVALID_EXPIRE_AT,
};
use crate::storage::{MetaStore, Transaction};
use crate::{MetaError, MetaResult};

pub type WorkerId = u32;
pub type WorkerLocations = HashMap<WorkerId, WorkerNode>;
pub type ClusterManagerRef = Arc<ClusterManager>;

#[derive(Clone, Debug)]
pub struct WorkerKey(pub HostAddress);

impl PartialEq<Self> for WorkerKey {
    fn eq(&self, other: &Self) -> bool {
        self.0.eq(&other.0)
    }
}

impl Eq for WorkerKey {}

impl Hash for WorkerKey {
    fn hash<H: Hasher>(&self, state: &mut H) {
        self.0.host.hash(state);
        self.0.port.hash(state);
    }
}

/// The id preserved for the meta node. Note that there's no such entry in cluster manager.
pub const META_NODE_ID: u32 = 0;

/// [`ClusterManager`] manager cluster/worker meta data in [`MetaStore`].
pub struct ClusterManager {
    env: MetaSrvEnv,

    max_heartbeat_interval: Duration,

    core: RwLock<ClusterManagerCore>,
}

impl ClusterManager {
    pub async fn new(env: MetaSrvEnv, max_heartbeat_interval: Duration) -> MetaResult<Self> {
        let core = ClusterManagerCore::new(env.clone()).await?;

        Ok(Self {
            env,
            max_heartbeat_interval,
            core: RwLock::new(core),
        })
    }

    /// Used in `NotificationService::subscribe`.
    /// Need to pay attention to the order of acquiring locks to prevent deadlock problems.
    pub async fn get_cluster_core_guard(&self) -> RwLockReadGuard<'_, ClusterManagerCore> {
        self.core.read().await
    }

    pub async fn count_worker_node(&self) -> HashMap<WorkerType, u64> {
        self.core.read().await.count_worker_node()
    }

    /// A worker node will immediately register itself to meta when it bootstraps.
    /// The meta will assign it with a unique ID and set its state as `Starting`.
    /// When the worker node is fully ready to serve, it will request meta again
    /// (via `activate_worker_node`) to set its state to `Running`.
    pub async fn add_worker_node(
        &self,
        r#type: WorkerType,
        host_address: HostAddress,
        property: AddNodeProperty,
        resource: risingwave_pb::common::worker_node::Resource,
    ) -> MetaResult<WorkerNode> {
        let new_worker_parallelism = property.worker_node_parallelism as usize;
        let mut property = self.parse_property(r#type, property);
        let mut core = self.core.write().await;

        if let WorkerType::ComputeNode = r#type {
            core.check_cpu_core_limit_on_newly_joined_compute_node(
                host_address.clone(),
                &resource,
            )?;
        }

        if let Some(worker) = core.get_worker_by_host_mut(host_address.clone()) {
            tracing::info!("worker {} re-joined the cluster", worker.worker_id());
            worker.update_resource(Some(resource));
            worker.update_started_at(timestamp_now_sec());
            if let Some(property) = &mut property {
                property.is_unschedulable = worker
                    .worker_node
                    .property
                    .as_ref()
                    .map(|p| p.is_unschedulable)
                    .unwrap_or_default();
            }

            let old_worker_parallelism = worker.worker_node.parallelism();
            if old_worker_parallelism == new_worker_parallelism
                && worker.worker_node.property == property
            {
                worker.update_expire_at(self.max_heartbeat_interval);
                return Ok(worker.to_protobuf());
            }

            let mut new_worker = worker.clone();
            match old_worker_parallelism.cmp(&new_worker_parallelism) {
                Ordering::Less => {
                    tracing::info!(
                        "worker {} parallelism updated from {} to {}",
                        new_worker.worker_node.id,
                        old_worker_parallelism,
                        new_worker_parallelism
                    );

                    new_worker.worker_node.parallelism = new_worker_parallelism as _;
                }
                Ordering::Greater => {
                    if !self.env.opts.disable_automatic_parallelism_control {
                        // Handing over to the subsequent recovery loop for a forced reschedule.
                        tracing::info!(
                            "worker {} parallelism reduced from {} to {}",
                            new_worker.worker_node.id,
                            old_worker_parallelism,
                            new_worker_parallelism
                        );

                        new_worker.worker_node.parallelism = new_worker_parallelism as _;
                    } else {
                        // Warn and keep the original parallelism if the worker registered with a
                        // smaller parallelism, entering compatibility mode.
                        tracing::warn!(
                            "worker {} parallelism is less than current, current is {}, but received {}",
                            new_worker.worker_id(),
                            new_worker_parallelism,
                            old_worker_parallelism,
                        );
                    }
                }
                Ordering::Equal => {}
            }
            if property != new_worker.worker_node.property {
                tracing::info!(
                    "worker {} property updated from {:?} to {:?}",
                    new_worker.worker_node.id,
                    new_worker.worker_node.property,
                    property
                );

                new_worker.worker_node.property = property;
            }

            new_worker.update_expire_at(self.max_heartbeat_interval);
            new_worker.insert(self.env.meta_store().as_kv()).await?;
            *worker = new_worker;
            return Ok(worker.to_protobuf());
        }

        // Generate worker id.
        let worker_id = self
            .env
            .id_gen_manager()
            .as_kv()
            .generate::<{ IdCategory::Worker }>()
            .await? as WorkerId;

        let transactional_id = match (core.available_transactional_ids.front(), r#type) {
            (None, _) => return Err(MetaError::unavailable("no available reusable machine id")),
            // We only assign transactional id to compute node and frontend.
            (Some(id), WorkerType::ComputeNode | WorkerType::Frontend) => Some(*id),
            _ => None,
        };

        // Construct worker.
        let worker_node = WorkerNode {
            id: worker_id,
            r#type: r#type as i32,
            host: Some(host_address.clone()),
            state: State::Starting as i32,
            parallelism: new_worker_parallelism as _,
            property,
            transactional_id,
            // resource doesn't need persist
            resource: None,
            started_at: None,
            node_label: "".to_string(),
        };

        let mut worker = Worker::from_protobuf(worker_node.clone());
        worker.update_started_at(timestamp_now_sec());
        worker.update_resource(Some(resource));
        // Persist worker node.
        worker.insert(self.env.meta_store().as_kv()).await?;
        // Update core.
        core.add_worker_node(worker);

        tracing::info!(
            "new worker {} from {}:{} joined cluster",
            worker_id,
            host_address.get_host(),
            host_address.get_port()
        );

        Ok(worker_node)
    }

    pub async fn activate_worker_node(&self, host_address: HostAddress) -> MetaResult<()> {
        let mut core = self.core.write().await;
        let mut worker = core.get_worker_by_host_checked(host_address.clone())?;

        let worker_id = worker.worker_id();

        tracing::info!("worker {} activating", worker_id);

        if worker.worker_node.state != State::Running as i32 {
            worker.worker_node.state = State::Running as i32;
            worker.insert(self.env.meta_store().as_kv()).await?;
            core.update_worker_node(worker.clone());
        }

        // Notify frontends of new compute node.
        // Always notify because a running worker's property may have been changed.
        if worker.worker_type() == WorkerType::ComputeNode {
            self.env
                .notification_manager()
                .notify_frontend(Operation::Add, Info::Node(worker.worker_node.clone()))
                .await;
        }
        self.env
            .notification_manager()
            .notify_local_subscribers(LocalNotification::WorkerNodeActivated(worker.worker_node))
            .await;

        tracing::info!("worker {} activated", worker_id);

        Ok(())
    }

    pub async fn update_schedulability(
        &self,
        worker_ids: Vec<u32>,
        schedulability: Schedulability,
    ) -> MetaResult<()> {
        let worker_ids: HashSet<_> = worker_ids.into_iter().collect();

        let mut core = self.core.write().await;
        let mut txn = Transaction::default();
        let mut var_txns = vec![];

        for worker in core.workers.values_mut() {
            if worker_ids.contains(&worker.worker_node.id) {
                if let Some(property) = worker.worker_node.property.as_mut() {
                    let target = schedulability == Schedulability::Unschedulable;
                    if property.is_unschedulable != target {
                        let mut var_txn = VarTransaction::new(worker);
                        var_txn
                            .worker_node
                            .property
                            .as_mut()
                            .unwrap()
                            .is_unschedulable = target;

                        var_txn.apply_to_txn(&mut txn).await?;
                        var_txns.push(var_txn);
                    }
                }
            }
        }

        self.env.meta_store().as_kv().txn(txn).await?;

        for var_txn in var_txns {
            var_txn.commit();
        }

        Ok(())
    }

    pub async fn delete_worker_node(&self, host_address: HostAddress) -> MetaResult<WorkerNode> {
        let mut core = self.core.write().await;
        let worker = core.get_worker_by_host_checked(host_address.clone())?;
        let worker_type = worker.worker_type();
        let worker_node = worker.to_protobuf();

        // Persist deletion.
        Worker::delete(self.env.meta_store().as_kv(), &host_address).await?;

        // Update core.
        core.delete_worker_node(worker);

        // Notify frontends to delete compute node.
        if worker_type == WorkerType::ComputeNode {
            self.env
                .notification_manager()
                .notify_frontend(Operation::Delete, Info::Node(worker_node.clone()))
                .await;
        }

        // Notify local subscribers.
        // Note: Any type of workers may pin some hummock resource. So `HummockManager` expect this
        // local notification.
        self.env
            .notification_manager()
            .notify_local_subscribers(LocalNotification::WorkerNodeDeleted(worker_node.clone()))
            .await;

        Ok(worker_node)
    }

    /// Invoked when it receives a heartbeat from a worker node.
    pub async fn heartbeat(
        &self,
        worker_id: WorkerId,
        info: Vec<heartbeat_request::extra_info::Info>,
    ) -> MetaResult<()> {
        tracing::debug!(target: "events::meta::server_heartbeat", worker_id, "receive heartbeat");
        let mut core = self.core.write().await;
        for worker in core.workers.values_mut() {
            if worker.worker_id() == worker_id {
                worker.update_expire_at(self.max_heartbeat_interval);
                worker.update_info(info);
                return Ok(());
            }
        }
        Err(MetaError::invalid_worker(worker_id, "worker not found"))
    }

    pub fn start_heartbeat_checker(
        cluster_manager: ClusterManagerRef,
        check_interval: Duration,
    ) -> (JoinHandle<()>, Sender<()>) {
        let (shutdown_tx, mut shutdown_rx) = tokio::sync::oneshot::channel();
        let join_handle = tokio::spawn(async move {
            let mut min_interval = tokio::time::interval(check_interval);
            min_interval.set_missed_tick_behavior(tokio::time::MissedTickBehavior::Delay);
            loop {
                tokio::select! {
                    // Wait for interval
                    _ = min_interval.tick() => {},
                    // Shutdown
                    _ = &mut shutdown_rx => {
                        tracing::info!("Heartbeat checker is stopped");
                        return;
                    }
                }
                let (workers_to_delete, now) = {
                    let mut core = cluster_manager.core.write().await;
                    let workers = &mut core.workers;
                    // 1. Initialize new workers' TTL.
                    for worker in workers
                        .values_mut()
                        .filter(|worker| worker.expire_at == INVALID_EXPIRE_AT)
                    {
                        worker.update_expire_at(cluster_manager.max_heartbeat_interval);
                    }
                    // 2. Collect expired workers.
                    let now = timestamp_now_sec();
                    (
                        workers
                            .values()
                            .filter(|worker| worker.expire_at < now)
                            .map(|worker| (worker.worker_id(), worker.key().unwrap()))
                            .collect_vec(),
                        now,
                    )
                };
                // 3. Delete expired workers.
                for (worker_id, key) in workers_to_delete {
                    match cluster_manager.delete_worker_node(key.clone()).await {
                        Ok(worker_node) => {
                            let worker_type = worker_node.r#type();
                            match worker_type {
                                WorkerType::Frontend
                                | WorkerType::ComputeNode
                                | WorkerType::Compactor
                                | WorkerType::RiseCtl => {
                                    cluster_manager
                                        .env
                                        .notification_manager()
                                        .delete_sender(worker_type, WorkerKey(key.clone()))
                                        .await
                                }
                                _ => {}
                            };
                            tracing::warn!(
                                "Deleted expired worker {} {:#?}, current timestamp {}",
                                worker_id,
                                key,
                                now,
                            );
                        }
                        Err(err) => {
                            tracing::warn!(
                                error = %err.as_report(),
                                "Failed to delete expired worker {} {:#?}, current timestamp {}",
                                worker_id,
                                key,
                                now,
                            );
                        }
                    }
                }
            }
        });
        (join_handle, shutdown_tx)
    }

    /// Get live nodes with the specified type and state.
    /// # Arguments
    /// * `worker_type` `WorkerType` of the nodes if it is not None.
    /// * `worker_state` Filter by this state if it is not None.
    pub async fn list_worker_node(
        &self,
        worker_type: Option<WorkerType>,
        worker_state: Option<State>,
    ) -> Vec<WorkerNode> {
        let core = self.core.read().await;
        core.list_worker_node(worker_type, worker_state)
    }

    pub async fn subscribe_active_streaming_compute_nodes(
        &self,
    ) -> (Vec<WorkerNode>, UnboundedReceiver<LocalNotification>) {
        let core = self.core.read().await;
        let worker_nodes = core.list_streaming_worker_node(Some(State::Running));
        let (tx, rx) = unbounded_channel();

        // insert before release the read lock to ensure that we don't lose any update in between
        self.env
            .notification_manager()
            .insert_local_sender(tx)
            .await;
        drop(core);
        (worker_nodes, rx)
    }

    /// A convenient method to get all running compute nodes that may have running actors on them
    /// i.e. CNs which are running
    pub async fn list_active_streaming_compute_nodes(&self) -> Vec<WorkerNode> {
        let core = self.core.read().await;
        core.list_streaming_worker_node(Some(State::Running))
    }

    /// Get the cluster info used for scheduling a streaming job, containing all nodes that are
    /// running and schedulable
    pub async fn list_active_serving_compute_nodes(&self) -> Vec<WorkerNode> {
        let core = self.core.read().await;
        core.list_serving_worker_node(Some(State::Running))
    }

    /// Get the cluster info used for scheduling a streaming job.
    pub async fn get_streaming_cluster_info(&self) -> StreamingClusterInfo {
        let core = self.core.read().await;
        core.get_streaming_cluster_info()
    }

    fn parse_property(
        &self,
        worker_type: WorkerType,
        worker_property: AddNodeProperty,
    ) -> Option<Property> {
        if worker_type == WorkerType::ComputeNode || worker_type == WorkerType::Frontend {
            Some(Property {
                is_streaming: worker_property.is_streaming,
                is_serving: worker_property.is_serving,
                is_unschedulable: worker_property.is_unschedulable,
<<<<<<< HEAD
                secondary_host: worker_property.secondary_host,
=======
                internal_rpc_host_addr: worker_property.internal_rpc_host_addr,
>>>>>>> eb1cae56
            })
        } else {
            None
        }
    }

    pub async fn get_worker_by_id(&self, worker_id: WorkerId) -> Option<Worker> {
        self.core.read().await.get_worker_by_id(worker_id)
    }

    pub fn cluster_id(&self) -> &ClusterId {
        self.env.cluster_id()
    }
}

/// The cluster info used for scheduling a streaming job.
#[derive(Debug, Clone)]
pub struct StreamingClusterInfo {
    /// All **active** compute nodes in the cluster.
    pub worker_nodes: HashMap<u32, WorkerNode>,

    /// All unschedulable compute nodes in the cluster.
    pub unschedulable_workers: HashSet<u32>,
}

// Encapsulating the use of parallelism
impl StreamingClusterInfo {
    pub fn parallelism(&self) -> usize {
        self.worker_nodes
            .values()
            .map(|worker| worker.parallelism as usize)
            .sum()
    }
}

pub struct ClusterManagerCore {
    env: MetaSrvEnv,
    /// Record for workers in the cluster.
    workers: HashMap<WorkerKey, Worker>,
    /// Record for tracking available machine ids, one is available.
    available_transactional_ids: VecDeque<u32>,
    /// Used as timestamp when meta node starts in sec.
    started_at: u64,
}

impl ClusterManagerCore {
    pub const MAX_WORKER_REUSABLE_ID_BITS: usize = 10;
    pub const MAX_WORKER_REUSABLE_ID_COUNT: usize = 1 << Self::MAX_WORKER_REUSABLE_ID_BITS;

    async fn new(env: MetaSrvEnv) -> MetaResult<Self> {
        let meta_store = env.meta_store_ref().as_kv();
        let mut workers = Worker::list(meta_store).await?;

        let used_transactional_ids: HashSet<_> = workers
            .iter()
            .flat_map(|w| w.worker_node.transactional_id)
            .collect();

        let mut available_transactional_ids: VecDeque<_> = (0..Self::MAX_WORKER_REUSABLE_ID_COUNT
            as u32)
            .filter(|id| !used_transactional_ids.contains(id))
            .collect();

        let mut txn = Transaction::default();
        let mut var_txns = vec![];

        for worker in &mut workers {
            let worker_type = worker.worker_node.get_type().unwrap();

            if worker.worker_node.transactional_id.is_none()
                && (worker_type == WorkerType::ComputeNode || worker_type == WorkerType::Frontend)
            {
                let worker_id = worker.worker_node.id;

                let transactional_id = match available_transactional_ids.pop_front() {
                    None => {
                        return Err(MetaError::unavailable(
                            "no available transactional id for worker",
                        ));
                    }
                    Some(id) => id,
                };

                let mut var_txn = VarTransaction::new(worker);
                var_txn.worker_node.transactional_id = Some(transactional_id);

                tracing::info!(
                    "assigning transactional id {} to worker node {}",
                    transactional_id,
                    worker_id
                );

                var_txn.apply_to_txn(&mut txn).await?;
                var_txns.push(var_txn);
            }
        }

        meta_store.txn(txn).await?;

        for var_txn in var_txns {
            var_txn.commit();
        }

        Ok(Self {
            env,
            workers: workers
                .into_iter()
                .map(|w| (WorkerKey(w.key().unwrap()), w))
                .collect(),
            available_transactional_ids,
            started_at: timestamp_now_sec(),
        })
    }

    /// If no worker exists, return an error.
    fn get_worker_by_host_checked(&self, host_address: HostAddress) -> MetaResult<Worker> {
        self.get_worker_by_host(host_address)
            .ok_or_else(|| anyhow::anyhow!("Worker node does not exist!").into())
    }

    pub fn get_worker_by_host(&self, host_address: HostAddress) -> Option<Worker> {
        self.workers.get(&WorkerKey(host_address)).cloned()
    }

    pub fn get_worker_by_host_mut(&mut self, host_address: HostAddress) -> Option<&mut Worker> {
        self.workers.get_mut(&WorkerKey(host_address))
    }

    fn get_worker_by_id(&self, id: WorkerId) -> Option<Worker> {
        self.workers
            .iter()
            .find(|(_, worker)| worker.worker_id() == id)
            .map(|(_, worker)| worker.clone())
    }

    /// Check if the total CPU cores in the cluster exceed the license limit, after counting the
    /// newly joined compute node.
    pub fn check_cpu_core_limit_on_newly_joined_compute_node(
        &self,
        host_address: HostAddress,
        resource: &Resource,
    ) -> MetaResult<()> {
        let this_key = WorkerKey(host_address);

        let this = resource.total_cpu_cores;
        let others = (self.workers.iter())
            .filter(|(k, _v)| k != &&this_key)
            .filter(|(_k, v)| v.worker_node.r#type == WorkerType::ComputeNode as i32)
            .flat_map(|(_k, v)| v.resource.as_ref().map(|r| r.total_cpu_cores))
            .sum::<u64>();

        LicenseManager::get()
            .check_cpu_core_limit(this + others)
            .map_err(anyhow::Error::from)?;

        Ok(())
    }

    fn add_worker_node(&mut self, worker: Worker) {
        if let Some(transactional_id) = worker.worker_node.transactional_id {
            self.available_transactional_ids
                .retain(|id| *id != transactional_id);
        }

        self.workers
            .insert(WorkerKey(worker.key().unwrap()), worker);
    }

    fn update_worker_node(&mut self, worker: Worker) {
        self.workers
            .insert(WorkerKey(worker.key().unwrap()), worker);
    }

    fn delete_worker_node(&mut self, worker: Worker) {
        self.workers.remove(&WorkerKey(worker.key().unwrap()));

        if let Some(transactional_id) = worker.worker_node.transactional_id {
            self.available_transactional_ids.push_back(transactional_id);
        }
    }

    pub fn list_worker_node(
        &self,
        worker_type: Option<WorkerType>,
        worker_state: Option<State>,
    ) -> Vec<WorkerNode> {
        let worker_state = worker_state.map(|worker_state| worker_state as i32);
        self.workers
            .values()
            .map(|worker| WorkerNode {
                resource: worker.resource.to_owned(),
                started_at: worker.started_at,
                ..worker.to_protobuf()
            })
            .chain(iter::once(meta_node_info(
                &self.env.opts.advertise_addr,
                Some(self.started_at),
            )))
            .filter(|w| match worker_type {
                None => true,
                Some(worker_type) => w.r#type == worker_type as i32,
            })
            .filter(|w| match worker_state {
                None => true,
                Some(state) => state == w.state,
            })
            .collect()
    }

    pub fn list_streaming_worker_node(&self, worker_state: Option<State>) -> Vec<WorkerNode> {
        self.list_worker_node(Some(WorkerType::ComputeNode), worker_state)
            .into_iter()
            .filter(|w| w.property.as_ref().map_or(false, |p| p.is_streaming))
            .collect()
    }

    // List all serving worker nodes
    pub fn list_serving_worker_node(&self, worker_state: Option<State>) -> Vec<WorkerNode> {
        self.list_worker_node(Some(WorkerType::ComputeNode), worker_state)
            .into_iter()
            .filter(|w| w.property.as_ref().map_or(false, |p| p.is_serving))
            .collect()
    }

    // Lists active worker nodes
    fn get_streaming_cluster_info(&self) -> StreamingClusterInfo {
        let mut streaming_worker_node = self.list_streaming_worker_node(Some(State::Running));

        let unschedulable_workers = streaming_worker_node
            .extract_if(|worker| {
                worker
                    .property
                    .as_ref()
                    .map_or(false, |p| p.is_unschedulable)
            })
            .map(|w| w.id)
            .collect();

        let active_workers: HashMap<_, _> = streaming_worker_node
            .into_iter()
            .map(|w| (w.id, w))
            .collect();

        StreamingClusterInfo {
            worker_nodes: active_workers,
            unschedulable_workers,
        }
    }

    fn count_worker_node(&self) -> HashMap<WorkerType, u64> {
        const MONITORED_WORKER_TYPES: [WorkerType; 4] = [
            WorkerType::Compactor,
            WorkerType::ComputeNode,
            WorkerType::Frontend,
            WorkerType::Meta,
        ];
        let mut ret = HashMap::new();
        self.workers
            .values()
            .map(|worker| worker.worker_type())
            .filter(|worker_type| MONITORED_WORKER_TYPES.contains(worker_type))
            .for_each(|worker_type| {
                ret.entry(worker_type)
                    .and_modify(|worker_num| *worker_num += 1)
                    .or_insert(1);
            });
        // Make sure all the monitored worker types exist in the map.
        for wt in MONITORED_WORKER_TYPES {
            ret.entry(wt).or_insert(0);
        }
        ret
    }
}

fn timestamp_now_sec() -> u64 {
    SystemTime::now()
        .duration_since(SystemTime::UNIX_EPOCH)
        .expect("Clock may have gone backwards")
        .as_secs()
}

fn meta_node_info(host: &str, started_at: Option<u64>) -> WorkerNode {
    WorkerNode {
        id: META_NODE_ID,
        r#type: WorkerType::Meta as _,
        host: HostAddr::try_from(host)
            .as_ref()
            .map(HostAddr::to_protobuf)
            .ok(),
        state: State::Running as _,
        property: None,
        transactional_id: None,
        resource: Some(risingwave_pb::common::worker_node::Resource {
            rw_version: RW_VERSION.to_string(),
            total_memory_bytes: system_memory_available_bytes() as _,
            total_cpu_cores: total_cpu_available() as _,
        }),
        started_at,
        parallelism: 0,
        node_label: "".to_string(),
    }
}

#[cfg(test)]
mod tests {
    use super::*;

    #[tokio::test]
    async fn test_cluster_manager() -> MetaResult<()> {
        let env = MetaSrvEnv::for_test().await;

        let cluster_manager = Arc::new(
            ClusterManager::new(env.clone(), Duration::new(0, 0))
                .await
                .unwrap(),
        );

        let mut worker_nodes = Vec::new();
        let worker_count = 5usize;
        let fake_parallelism: usize = 4;
        for i in 0..worker_count {
            let fake_host_address = HostAddress {
                host: "localhost".to_string(),
                port: 5000 + i as i32,
            };
            let worker_node = cluster_manager
                .add_worker_node(
                    WorkerType::ComputeNode,
                    fake_host_address,
                    AddNodeProperty {
                        worker_node_parallelism: fake_parallelism as _,
                        is_streaming: true,
                        is_serving: true,
                        is_unschedulable: false,
<<<<<<< HEAD
                        secondary_host: "".to_string(),
=======
                        internal_rpc_host_addr: "".to_string(),
>>>>>>> eb1cae56
                    },
                    Default::default(),
                )
                .await
                .unwrap();
            worker_nodes.push(worker_node);
        }

        // Since no worker is active, the parallelism should be 0.
        assert_cluster_manager(&cluster_manager, 0).await;

        for worker_node in worker_nodes {
            cluster_manager
                .activate_worker_node(worker_node.get_host().unwrap().clone())
                .await
                .unwrap();
        }

        let worker_count_map = cluster_manager.core.read().await.count_worker_node();
        assert_eq!(
            *worker_count_map.get(&WorkerType::ComputeNode).unwrap() as usize,
            worker_count
        );

        let parallel_count = fake_parallelism * worker_count;
        assert_cluster_manager(&cluster_manager, parallel_count).await;

        // re-register existing worker node with larger parallelism.
        let fake_host_address = HostAddress {
            host: "localhost".to_string(),
            port: 5000,
        };
        let worker_node = cluster_manager
            .add_worker_node(
                WorkerType::ComputeNode,
                fake_host_address,
                AddNodeProperty {
                    worker_node_parallelism: (fake_parallelism + 4) as u64,
                    is_streaming: true,
                    is_serving: true,
                    is_unschedulable: false,
<<<<<<< HEAD
                    secondary_host: "".to_string(),
=======
                    internal_rpc_host_addr: "".to_string(),
>>>>>>> eb1cae56
                },
                Default::default(),
            )
            .await
            .unwrap();
        assert_eq!(worker_node.parallelism(), fake_parallelism + 4);
        assert_cluster_manager(&cluster_manager, parallel_count + 4).await;

        // re-register existing worker node with smaller parallelism.
        let fake_host_address = HostAddress {
            host: "localhost".to_string(),
            port: 5000,
        };
        let worker_node = cluster_manager
            .add_worker_node(
                WorkerType::ComputeNode,
                fake_host_address,
                AddNodeProperty {
                    worker_node_parallelism: (fake_parallelism - 2) as u64,
                    is_streaming: true,
                    is_serving: true,
                    is_unschedulable: false,
<<<<<<< HEAD
                    secondary_host: "".to_string(),
=======
                    internal_rpc_host_addr: "".to_string(),
>>>>>>> eb1cae56
                },
                Default::default(),
            )
            .await
            .unwrap();

        if !env.opts.disable_automatic_parallelism_control {
            assert_eq!(worker_node.parallelism(), fake_parallelism - 2);
            assert_cluster_manager(&cluster_manager, parallel_count - 2).await;
        } else {
            // compatibility mode
            assert_eq!(worker_node.parallelism(), fake_parallelism + 4);
            assert_cluster_manager(&cluster_manager, parallel_count + 4).await;
        }

        let worker_to_delete_count = 4usize;
        for i in 0..worker_to_delete_count {
            let fake_host_address = HostAddress {
                host: "localhost".to_string(),
                port: 5000 + i as i32,
            };
            cluster_manager
                .delete_worker_node(fake_host_address)
                .await
                .unwrap();
        }
        assert_cluster_manager(&cluster_manager, fake_parallelism).await;

        Ok(())
    }

    #[tokio::test]
    async fn test_cluster_manager_schedulability() -> MetaResult<()> {
        let env = MetaSrvEnv::for_test().await;

        let cluster_manager =
            Arc::new(ClusterManager::new(env, Duration::new(0, 0)).await.unwrap());
        let worker_node = cluster_manager
            .add_worker_node(
                WorkerType::ComputeNode,
                HostAddress {
                    host: "127.0.0.1".to_string(),
                    port: 1,
                },
                AddNodeProperty {
                    worker_node_parallelism: 1,
                    is_streaming: true,
                    is_serving: true,
                    is_unschedulable: false,
<<<<<<< HEAD
                    secondary_host: "".to_string(),
=======
                    internal_rpc_host_addr: "".to_string(),
>>>>>>> eb1cae56
                },
                Default::default(),
            )
            .await
            .unwrap();

        assert!(!worker_node.property.as_ref().unwrap().is_unschedulable);

        cluster_manager
            .activate_worker_node(worker_node.get_host().unwrap().clone())
            .await
            .unwrap();

        cluster_manager
            .update_schedulability(vec![worker_node.id], Schedulability::Unschedulable)
            .await
            .unwrap();

        let worker_nodes = cluster_manager.list_active_streaming_compute_nodes().await;

        let worker_node = &worker_nodes[0];

        assert!(worker_node.property.as_ref().unwrap().is_unschedulable);

        Ok(())
    }

    async fn assert_cluster_manager(cluster_manager: &ClusterManager, parallel_count: usize) {
        let parallelism: usize = cluster_manager
            .list_active_serving_compute_nodes()
            .await
            .into_iter()
            .map(|w| w.parallelism as usize)
            .sum();
        assert_eq!(parallelism, parallel_count);
    }

    // This test takes seconds because the TTL is measured in seconds.
    #[cfg(madsim)]
    #[tokio::test]
    async fn test_heartbeat() {
        use crate::hummock::test_utils::setup_compute_env;
        let (_env, _hummock_manager, cluster_manager, worker_node) = setup_compute_env(1).await;
        let context_id_1 = worker_node.id;
        let fake_host_address_2 = HostAddress {
            host: "127.0.0.1".to_string(),
            port: 2,
        };
        let fake_parallelism = 4;
        let _worker_node_2 = cluster_manager
            .add_worker_node(
                WorkerType::ComputeNode,
                fake_host_address_2,
                AddNodeProperty {
                    worker_node_parallelism: fake_parallelism as _,
                    is_streaming: true,
                    is_serving: true,
                    is_unschedulable: false,
<<<<<<< HEAD
                    secondary_host: "".to_string(),
=======
                    internal_rpc_host_addr: "".to_string(),
>>>>>>> eb1cae56
                },
                Default::default(),
            )
            .await
            .unwrap();
        // Two live nodes
        assert_eq!(
            cluster_manager
                .list_worker_node(Some(WorkerType::ComputeNode), None)
                .await
                .len(),
            2
        );

        let ttl = cluster_manager.max_heartbeat_interval;
        let check_interval = std::cmp::min(Duration::from_millis(100), ttl / 4);

        // Keep worker 1 alive
        let cluster_manager_ref = cluster_manager.clone();
        let keep_alive_join_handle = tokio::spawn(async move {
            loop {
                tokio::time::sleep(cluster_manager_ref.max_heartbeat_interval / 3).await;
                cluster_manager_ref
                    .heartbeat(context_id_1, vec![])
                    .await
                    .unwrap();
            }
        });

        tokio::time::sleep(ttl * 2 + check_interval).await;

        // One node has actually expired but still got two, because heartbeat check is not
        // started.
        assert_eq!(
            cluster_manager
                .list_worker_node(Some(WorkerType::ComputeNode), None)
                .await
                .len(),
            2
        );

        let (join_handle, shutdown_sender) =
            ClusterManager::start_heartbeat_checker(cluster_manager.clone(), check_interval);
        tokio::time::sleep(ttl * 2 + check_interval).await;

        // One live node left.
        assert_eq!(
            cluster_manager
                .list_worker_node(Some(WorkerType::ComputeNode), None)
                .await
                .len(),
            1
        );

        shutdown_sender.send(()).unwrap();
        join_handle.await.unwrap();
        keep_alive_join_handle.abort();
    }
}<|MERGE_RESOLUTION|>--- conflicted
+++ resolved
@@ -504,11 +504,7 @@
                 is_streaming: worker_property.is_streaming,
                 is_serving: worker_property.is_serving,
                 is_unschedulable: worker_property.is_unschedulable,
-<<<<<<< HEAD
-                secondary_host: worker_property.secondary_host,
-=======
                 internal_rpc_host_addr: worker_property.internal_rpc_host_addr,
->>>>>>> eb1cae56
             })
         } else {
             None
@@ -843,11 +839,7 @@
                         is_streaming: true,
                         is_serving: true,
                         is_unschedulable: false,
-<<<<<<< HEAD
-                        secondary_host: "".to_string(),
-=======
                         internal_rpc_host_addr: "".to_string(),
->>>>>>> eb1cae56
                     },
                     Default::default(),
                 )
@@ -889,11 +881,7 @@
                     is_streaming: true,
                     is_serving: true,
                     is_unschedulable: false,
-<<<<<<< HEAD
-                    secondary_host: "".to_string(),
-=======
                     internal_rpc_host_addr: "".to_string(),
->>>>>>> eb1cae56
                 },
                 Default::default(),
             )
@@ -916,11 +904,7 @@
                     is_streaming: true,
                     is_serving: true,
                     is_unschedulable: false,
-<<<<<<< HEAD
-                    secondary_host: "".to_string(),
-=======
                     internal_rpc_host_addr: "".to_string(),
->>>>>>> eb1cae56
                 },
                 Default::default(),
             )
@@ -970,11 +954,7 @@
                     is_streaming: true,
                     is_serving: true,
                     is_unschedulable: false,
-<<<<<<< HEAD
-                    secondary_host: "".to_string(),
-=======
                     internal_rpc_host_addr: "".to_string(),
->>>>>>> eb1cae56
                 },
                 Default::default(),
             )
@@ -1033,11 +1013,7 @@
                     is_streaming: true,
                     is_serving: true,
                     is_unschedulable: false,
-<<<<<<< HEAD
-                    secondary_host: "".to_string(),
-=======
                     internal_rpc_host_addr: "".to_string(),
->>>>>>> eb1cae56
                 },
                 Default::default(),
             )
