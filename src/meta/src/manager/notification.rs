--- conflicted
+++ resolved
@@ -151,12 +151,8 @@
             WorkerType::Frontend => core_guard.compute_senders.remove(&worker_key),
             WorkerType::ComputeNode => core_guard.frontend_senders.remove(&worker_key),
             WorkerType::Compactor => core_guard.compactor_senders.remove(&worker_key),
-<<<<<<< HEAD
-            _ => None,
-=======
             WorkerType::RiseCtl => core_guard.risectl_senders.remove(&worker_key),
             _ => unreachable!(),
->>>>>>> f6f44d88
         };
     }
 
