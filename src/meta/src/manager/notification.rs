--- conflicted
+++ resolved
@@ -213,24 +213,15 @@
         }
     }
 
-<<<<<<< HEAD
-    fn notify(&mut self, subscribe_type: SubscribeType, operation: Operation, info: &Info) {
+    async fn notify(&mut self, subscribe_type: SubscribeType, operation: Operation, info: &Info) {
+        self.current_version
+            .increase_version(&*self.meta_store)
+            .await
+            .unwrap();
         let senders = match subscribe_type {
             SubscribeType::Frontend => &mut self.frontend_senders,
             SubscribeType::Hummock => &mut self.hummock_senders,
             SubscribeType::Compactor => &mut self.compactor_senders,
-=======
-    async fn notify(&mut self, worker_type: WorkerType, operation: Operation, info: &Info) {
-        self.current_version
-            .increase_version(&*self.meta_store)
-            .await
-            .unwrap();
-        let senders = match worker_type {
-            WorkerType::Frontend => &mut self.frontend_senders,
-            WorkerType::ComputeNode => &mut self.compute_senders,
-            WorkerType::Compactor => &mut self.compactor_senders,
-            WorkerType::RiseCtl => &mut self.risectl_senders,
->>>>>>> c0865080
             _ => unreachable!(),
         };
 
