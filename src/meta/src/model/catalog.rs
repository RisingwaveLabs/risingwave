--- conflicted
+++ resolved
@@ -12,12 +12,7 @@
 // See the License for the specific language governing permissions and
 // limitations under the License.
 
-<<<<<<< HEAD
-use risingwave_common::error::Result;
 use risingwave_pb::catalog::{Database, Schema, Sink, Source, Table};
-=======
-use risingwave_pb::catalog::{Database, Schema, Source, Table};
->>>>>>> ba1bce39
 
 use crate::model::{MetadataModel, MetadataModelResult};
 
