--- conflicted
+++ resolved
@@ -12,21 +12,15 @@
 // See the License for the specific language governing permissions and
 // limitations under the License.
 
-<<<<<<< HEAD
 use std::collections::HashMap;
 
 use anyhow::anyhow;
-use itertools::Itertools;
-use risingwave_common::catalog::CatalogVersion;
+use risingwave_common::util::column_index_mapping::ColIndexMapping;
 use risingwave_connector::common::AwsPrivateLinks;
 use risingwave_connector::source::kafka::{KAFKA_PROPS_BROKER_KEY, KAFKA_PROPS_BROKER_KEY_ALIAS};
 use risingwave_connector::source::KAFKA_CONNECTOR;
 use risingwave_pb::catalog::table::OptionalAssociatedSourceId;
-use risingwave_pb::catalog::{connection, Connection, Source, Table};
-=======
-use risingwave_common::util::column_index_mapping::ColIndexMapping;
-use risingwave_pb::catalog::table::OptionalAssociatedSourceId;
->>>>>>> 76af020b
+use risingwave_pb::catalog::{connection, Connection};
 use risingwave_pb::ddl_service::ddl_service_server::DdlService;
 use risingwave_pb::ddl_service::drop_table_request::SourceId as ProstSourceId;
 use risingwave_pb::ddl_service::*;
@@ -38,32 +32,19 @@
     CatalogManagerRef, ClusterManagerRef, FragmentManagerRef, IdCategory, IdCategoryType,
     MetaSrvEnv, StreamingJob,
 };
-<<<<<<< HEAD
-use crate::model::{StreamEnvironment, TableFragments};
 use crate::rpc::cloud_provider::AwsEc2Client;
-=======
 use crate::rpc::ddl_controller::{DdlCommand, DdlController, StreamingJobId};
->>>>>>> 76af020b
 use crate::storage::MetaStore;
 use crate::stream::{visit_fragment, GlobalStreamManagerRef, SourceManagerRef};
-use crate::MetaResult;
+use crate::{MetaError, MetaResult};
 
 #[derive(Clone)]
 pub struct DdlServiceImpl<S: MetaStore> {
     env: MetaSrvEnv<S>,
 
     catalog_manager: CatalogManagerRef<S>,
-<<<<<<< HEAD
-    stream_manager: GlobalStreamManagerRef<S>,
-    source_manager: SourceManagerRef<S>,
-    cluster_manager: ClusterManagerRef<S>,
-    fragment_manager: FragmentManagerRef<S>,
-    barrier_manager: BarrierManagerRef<S>,
-
+    ddl_controller: DdlController<S>,
     aws_client: Option<AwsEc2Client>,
-=======
-    ddl_controller: DdlController<S>,
->>>>>>> 76af020b
 }
 
 impl<S> DdlServiceImpl<S>
@@ -81,16 +62,9 @@
         fragment_manager: FragmentManagerRef<S>,
         barrier_manager: BarrierManagerRef<S>,
     ) -> Self {
-<<<<<<< HEAD
-        Self {
-            env,
-            aws_client,
-            catalog_manager,
-=======
         let ddl_controller = DdlController::new(
             env.clone(),
             catalog_manager.clone(),
->>>>>>> 76af020b
             stream_manager,
             source_manager,
             cluster_manager,
@@ -101,6 +75,7 @@
             env,
             catalog_manager,
             ddl_controller,
+            aws_client,
         }
     }
 }
@@ -212,23 +187,10 @@
         let id = self.gen_unique_id::<{ IdCategory::Table }>().await?;
         source.id = id;
 
-<<<<<<< HEAD
         // resolve private links before starting the DDL procedure
-        self.resolve_private_link_info(&mut source).await?;
-
-        self.catalog_manager
-            .start_create_source_procedure(&source)
-            .await?;
-
-        if let Err(e) = self.source_manager.register_source(&source).await {
-            self.catalog_manager
-                .cancel_create_source_procedure(&source)
-                .await?;
-            return Err(e.into());
-        }
-
-=======
->>>>>>> 76af020b
+        self.resolve_private_link_info(&mut source.properties)
+            .await?;
+
         let version = self
             .ddl_controller
             .run_command(DdlCommand::CreateSource(source))
@@ -667,15 +629,22 @@
 where
     S: MetaStore,
 {
-<<<<<<< HEAD
-    async fn resolve_private_link_info(&self, source: &mut Source) -> MetaResult<()> {
+    async fn gen_unique_id<const C: IdCategoryType>(&self) -> MetaResult<u32> {
+        let id = self.env.id_gen_manager().generate::<C>().await? as u32;
+        Ok(id)
+    }
+
+    async fn resolve_private_link_info(
+        &self,
+        properties: &mut HashMap<String, String>,
+    ) -> MetaResult<()> {
         let mut dns_entries = vec![];
         const UPSTREAM_SOURCE_PRIVATE_LINK_KEY: &str = "private.links";
-        if let Some(prop) = source.properties.get(UPSTREAM_SOURCE_PRIVATE_LINK_KEY) {
+        if let Some(prop) = properties.get(UPSTREAM_SOURCE_PRIVATE_LINK_KEY) {
             let links: AwsPrivateLinks = serde_json::from_str(prop).map_err(|e| anyhow!(e))?;
 
             // if private link is required, get connection info from catalog
-            for link in links.infos.iter() {
+            for link in &links.infos {
                 let conn = self
                     .catalog_manager
                     .get_connection_by_name(&link.service_name)
@@ -696,10 +665,9 @@
         }
 
         // store the rewrite rules in Source
-        if is_kafka_source(&source.properties) {
-            let broker_key = kafka_props_broker_key(&source.properties);
-            let servers = source
-                .properties
+        if is_kafka_source(properties) {
+            let broker_key = kafka_props_broker_key(&properties);
+            let servers = properties
                 .get(broker_key)
                 .cloned()
                 .ok_or(MetaError::from(anyhow!(
@@ -720,373 +688,8 @@
             // will be extracted into KafkaProperties
             tracing::info!("private link broker address: {:?}", dns_entries);
             const PRIVATE_LINK_DNS_KEY: &str = "private.links.dns.names";
-            source
-                .properties
-                .insert(PRIVATE_LINK_DNS_KEY.to_string(), dns_entries.join(","));
-
-            // store the rewrite mapping in Source
-            let broker_rewrite_map = broker_addrs
-                .into_iter()
-                .map(|str| str.to_string())
-                .zip_eq(dns_entries.into_iter())
-                .collect::<HashMap<String, String>>();
-
-            if let Some(info) = source.info.as_mut() {
-                info.kafka_rewrite_map = broker_rewrite_map;
-            }
+            properties.insert(PRIVATE_LINK_DNS_KEY.to_string(), dns_entries.join(","));
         }
         Ok(())
     }
-
-    /// `check_barrier_manager_status` checks the status of the barrier manager, return unavailable
-    /// when it's not running.
-    async fn check_barrier_manager_status(&self) -> MetaResult<()> {
-        if !self.barrier_manager.is_running().await {
-            return Err(MetaError::unavailable(
-                "The cluster is starting or recovering".into(),
-            ));
-        }
-        Ok(())
-    }
-
-    /// `create_stream_job` creates a stream job and returns the version of the catalog.
-    async fn create_stream_job(
-        &self,
-        stream_job: &mut StreamingJob,
-        fragment_graph: StreamFragmentGraphProto,
-    ) -> MetaResult<NotificationVersion> {
-        self.check_barrier_manager_status().await?;
-
-        let (ctx, table_fragments) = self.prepare_stream_job(stream_job, fragment_graph).await?;
-
-        let internal_tables = ctx.internal_tables();
-        let result = try {
-            if let Some(source) = stream_job.source() {
-                self.source_manager.register_source(source).await?;
-            }
-            self.stream_manager
-                .create_streaming_job(table_fragments, ctx)
-                .await?;
-        };
-
-        match result {
-            Ok(_) => self.finish_stream_job(stream_job, internal_tables).await,
-            Err(err) => {
-                self.cancel_stream_job(stream_job, internal_tables).await?;
-                Err(err)
-            }
-        }
-    }
-
-    /// `prepare_stream_job` prepares a stream job and returns the context and table fragments.
-    async fn prepare_stream_job(
-        &self,
-        stream_job: &mut StreamingJob,
-        fragment_graph: StreamFragmentGraphProto,
-    ) -> MetaResult<(CreateStreamingJobContext, TableFragments)> {
-        // 1. Assign a new id to the stream job.
-        let id = self.gen_unique_id::<{ IdCategory::Table }>().await?;
-        stream_job.set_id(id);
-
-        // 2. Get the env for streaming jobs.
-        let env = StreamEnvironment::from_protobuf(fragment_graph.get_env().unwrap());
-
-        // 3. Build fragment graph.
-        let fragment_graph =
-            StreamFragmentGraph::new(fragment_graph, self.env.id_gen_manager_ref(), &*stream_job)
-                .await?;
-        let default_parallelism = fragment_graph.default_parallelism();
-        let internal_tables = fragment_graph.internal_tables();
-
-        // 4. Set the graph-related fields and freeze the `stream_job`.
-        stream_job.set_table_fragment_id(fragment_graph.table_fragment_id());
-        let dependent_relations = fragment_graph.dependent_relations().clone();
-        stream_job.set_dependent_relations(dependent_relations.clone());
-
-        let stream_job = &*stream_job;
-
-        // 5. Mark current relation as "creating" and add reference count to dependent relations.
-        self.catalog_manager
-            .start_create_stream_job_procedure(stream_job)
-            .await?;
-
-        // 6. Resolve the upstream fragments, extend the fragment graph to a complete graph that
-        // contains all information needed for building the actor graph.
-        let upstream_mview_fragments = self
-            .fragment_manager
-            .get_upstream_mview_fragments(&dependent_relations)
-            .await?;
-        let upstream_mview_actors = upstream_mview_fragments
-            .iter()
-            .map(|(&table_id, fragment)| {
-                (
-                    table_id,
-                    fragment.actors.iter().map(|a| a.actor_id).collect_vec(),
-                )
-            })
-            .collect();
-
-        let complete_graph =
-            CompleteStreamFragmentGraph::with_upstreams(fragment_graph, upstream_mview_fragments)?;
-
-        // 7. Build the actor graph.
-        let cluster_info = self.cluster_manager.get_streaming_cluster_info().await;
-        let actor_graph_builder =
-            ActorGraphBuilder::new(complete_graph, cluster_info, default_parallelism)?;
-
-        let ActorGraphBuildResult {
-            graph,
-            building_locations,
-            existing_locations,
-            dispatchers,
-            merge_updates,
-        } = actor_graph_builder
-            .generate_graph(self.env.id_gen_manager_ref(), stream_job)
-            .await?;
-        assert!(merge_updates.is_empty());
-
-        // 8. Build the table fragments structure that will be persisted in the stream manager, and
-        // the context that contains all information needed for building the actors on the compute
-        // nodes.
-        let table_fragments =
-            TableFragments::new(id.into(), graph, &building_locations.actor_locations, env);
-
-        let ctx = CreateStreamingJobContext {
-            dispatchers,
-            upstream_mview_actors,
-            internal_tables,
-            building_locations,
-            existing_locations,
-            table_properties: stream_job.properties(),
-            definition: stream_job.mview_definition(),
-        };
-
-        // 9. Mark creating tables, including internal tables and the table of the stream job.
-        // Note(bugen): should we take `Sink` into account as well?
-        let creating_tables = ctx
-            .internal_tables()
-            .into_iter()
-            .chain(stream_job.table().cloned())
-            .collect_vec();
-
-        self.catalog_manager
-            .mark_creating_tables(&creating_tables)
-            .await;
-
-        Ok((ctx, table_fragments))
-    }
-
-    /// `cancel_stream_job` cancels a stream job and clean some states.
-    async fn cancel_stream_job(
-        &self,
-        stream_job: &StreamingJob,
-        internal_tables: Vec<Table>,
-    ) -> MetaResult<()> {
-        let mut creating_internal_table_ids =
-            internal_tables.into_iter().map(|t| t.id).collect_vec();
-        // 1. cancel create procedure.
-        match stream_job {
-            StreamingJob::MaterializedView(table) => {
-                creating_internal_table_ids.push(table.id);
-                self.catalog_manager
-                    .cancel_create_table_procedure(table)
-                    .await?;
-            }
-            StreamingJob::Sink(sink) => {
-                self.catalog_manager
-                    .cancel_create_sink_procedure(sink)
-                    .await?;
-            }
-            StreamingJob::Table(source, table) => {
-                creating_internal_table_ids.push(table.id);
-                if let Some(source) = source {
-                    self.catalog_manager
-                        .cancel_create_table_procedure_with_source(source, table)
-                        .await?;
-                } else {
-                    self.catalog_manager
-                        .cancel_create_table_procedure(table)
-                        .await?;
-                }
-            }
-            StreamingJob::Index(index, table) => {
-                creating_internal_table_ids.push(table.id);
-                self.catalog_manager
-                    .cancel_create_index_procedure(index, table)
-                    .await?;
-            }
-        }
-        // 2. unmark creating tables.
-        self.catalog_manager
-            .unmark_creating_tables(&creating_internal_table_ids, true)
-            .await;
-
-        Ok(())
-    }
-
-    /// `finish_stream_job` finishes a stream job and clean some states.
-    async fn finish_stream_job(
-        &self,
-        stream_job: &StreamingJob,
-        internal_tables: Vec<Table>,
-    ) -> MetaResult<u64> {
-        // 1. finish procedure.
-        let mut creating_internal_table_ids = internal_tables.iter().map(|t| t.id).collect_vec();
-        let version = match stream_job {
-            StreamingJob::MaterializedView(table) => {
-                creating_internal_table_ids.push(table.id);
-                self.catalog_manager
-                    .finish_create_table_procedure(internal_tables, table)
-                    .await?
-            }
-            StreamingJob::Sink(sink) => {
-                self.catalog_manager
-                    .finish_create_sink_procedure(internal_tables, sink)
-                    .await?
-            }
-            StreamingJob::Table(source, table) => {
-                creating_internal_table_ids.push(table.id);
-                if let Some(source) = source {
-                    let internal_tables: [_; 1] = internal_tables.try_into().unwrap();
-                    self.catalog_manager
-                        .finish_create_table_procedure_with_source(
-                            source,
-                            table,
-                            &internal_tables[0],
-                        )
-                        .await?
-                } else {
-                    assert!(internal_tables.is_empty());
-                    // Though `internal_tables` is empty here, we pass it as a parameter to reuse
-                    // the method.
-                    self.catalog_manager
-                        .finish_create_table_procedure(internal_tables, table)
-                        .await?
-                }
-            }
-            StreamingJob::Index(index, table) => {
-                creating_internal_table_ids.push(table.id);
-                self.catalog_manager
-                    .finish_create_index_procedure(index, table)
-                    .await?
-            }
-        };
-
-        // 2. unmark creating tables.
-        self.catalog_manager
-            .unmark_creating_tables(&creating_internal_table_ids, false)
-            .await;
-
-        Ok(version)
-    }
-
-    async fn drop_table_inner(
-        &self,
-        source_id: Option<SourceId>,
-        table_id: TableId,
-    ) -> MetaResult<CatalogVersion> {
-        let table_fragment = self
-            .fragment_manager
-            .select_table_fragments_by_table_id(&table_id.into())
-            .await?;
-        let internal_table_ids = table_fragment.internal_table_ids();
-
-        let (version, delete_jobs) = if let Some(source_id) = source_id {
-            // Drop table and source in catalog. Check `source_id` if it is the table's
-            // `associated_source_id`. Indexes also need to be dropped atomically.
-            assert_eq!(internal_table_ids.len(), 1);
-            let (version, delete_jobs) = self
-                .catalog_manager
-                .drop_table_with_source(source_id, table_id, internal_table_ids[0])
-                .await?;
-            // Unregister source connector worker.
-            self.source_manager
-                .unregister_sources(vec![source_id])
-                .await;
-            (version, delete_jobs)
-        } else {
-            assert!(internal_table_ids.is_empty());
-            self.catalog_manager
-                .drop_table(table_id, internal_table_ids)
-                .await?
-        };
-
-        // Drop streaming jobs.
-        self.stream_manager.drop_streaming_jobs(delete_jobs).await;
-
-        Ok(version)
-    }
-
-    /// Prepares a table replacement and returns the context and table fragments.
-    async fn prepare_replace_table(
-        &self,
-        stream_job: &mut StreamingJob,
-        fragment_graph: StreamFragmentGraphProto,
-    ) -> MetaResult<(ReplaceTableContext, TableFragments)> {
-        let id = stream_job.id();
-
-        // 1. Get the env for streaming jobs.
-        let env = StreamEnvironment::from_protobuf(fragment_graph.get_env().unwrap());
-
-        // 2. Build fragment graph.
-        let fragment_graph =
-            StreamFragmentGraph::new(fragment_graph, self.env.id_gen_manager_ref(), &*stream_job)
-                .await?;
-        let default_parallelism = fragment_graph.default_parallelism();
-        assert!(fragment_graph.internal_tables().is_empty());
-
-        // 3. Set the graph-related fields and freeze the `stream_job`.
-        stream_job.set_table_fragment_id(fragment_graph.table_fragment_id());
-        let stream_job = &*stream_job;
-
-        // TODO: 4. Mark current relation as "updating".
-
-        // 5. Resolve the downstream fragments, extend the fragment graph to a complete graph that
-        // contains all information needed for building the actor graph.
-        let downstream_fragments = self
-            .fragment_manager
-            .get_downstream_chain_fragments(id.into())
-            .await?;
-
-        let complete_graph =
-            CompleteStreamFragmentGraph::with_downstreams(fragment_graph, downstream_fragments)?;
-
-        // 6. Build the actor graph.
-        let cluster_info = self.cluster_manager.get_streaming_cluster_info().await;
-        let actor_graph_builder =
-            ActorGraphBuilder::new(complete_graph, cluster_info, default_parallelism)?;
-
-        let ActorGraphBuildResult {
-            graph,
-            building_locations,
-            existing_locations,
-            dispatchers,
-            merge_updates,
-        } = actor_graph_builder
-            .generate_graph(self.env.id_gen_manager_ref(), stream_job)
-            .await?;
-        assert!(dispatchers.is_empty());
-
-        // 7. Build the table fragments structure that will be persisted in the stream manager, and
-        // the context that contains all information needed for building the actors on the compute
-        // nodes.
-        let table_fragments =
-            TableFragments::new(id.into(), graph, &building_locations.actor_locations, env);
-
-        let ctx = ReplaceTableContext {
-            merge_updates,
-            building_locations,
-            existing_locations,
-            table_properties: stream_job.properties(),
-        };
-
-        Ok((ctx, table_fragments))
-    }
-
-=======
->>>>>>> 76af020b
-    async fn gen_unique_id<const C: IdCategoryType>(&self) -> MetaResult<u32> {
-        let id = self.env.id_gen_manager().generate::<C>().await? as u32;
-        Ok(id)
-    }
 }