// Copyright 2023 RisingWave Labs
//
// Licensed under the Apache License, Version 2.0 (the "License");
// you may not use this file except in compliance with the License.
// You may obtain a copy of the License at
//
//     http://www.apache.org/licenses/LICENSE-2.0
//
// Unless required by applicable law or agreed to in writing, software
// distributed under the License is distributed on an "AS IS" BASIS,
// WITHOUT WARRANTIES OR CONDITIONS OF ANY KIND, either express or implied.
// See the License for the specific language governing permissions and
// limitations under the License.

use risingwave_common::util::column_index_mapping::ColIndexMapping;
use risingwave_pb::catalog::table::OptionalAssociatedSourceId;
use risingwave_pb::ddl_service::ddl_service_server::DdlService;
use risingwave_pb::ddl_service::drop_table_request::SourceId as ProstSourceId;
use risingwave_pb::ddl_service::*;
use risingwave_pb::stream_plan::stream_node::NodeBody;
use tonic::{Request, Response, Status};

use crate::barrier::BarrierManagerRef;
use crate::manager::{
    CatalogManagerRef, ClusterManagerRef, FragmentManagerRef, IdCategory, IdCategoryType,
    MetaSrvEnv, StreamingJob,
};
use crate::rpc::ddl_controller::{DdlCommand, DdlController, StreamingJobId};
use crate::storage::MetaStore;
use crate::stream::{visit_fragment, GlobalStreamManagerRef, SourceManagerRef};
use crate::MetaResult;

#[derive(Clone)]
pub struct DdlServiceImpl<S: MetaStore> {
    env: MetaSrvEnv<S>,

    catalog_manager: CatalogManagerRef<S>,
    ddl_controller: DdlController<S>,
}

impl<S> DdlServiceImpl<S>
where
    S: MetaStore,
{
    #[allow(clippy::too_many_arguments)]
    pub fn new(
        env: MetaSrvEnv<S>,
        catalog_manager: CatalogManagerRef<S>,
        stream_manager: GlobalStreamManagerRef<S>,
        source_manager: SourceManagerRef<S>,
        cluster_manager: ClusterManagerRef<S>,
        fragment_manager: FragmentManagerRef<S>,
        barrier_manager: BarrierManagerRef<S>,
    ) -> Self {
        let ddl_controller = DdlController::new(
            env.clone(),
            catalog_manager.clone(),
            stream_manager,
            source_manager,
            cluster_manager,
            fragment_manager,
            barrier_manager,
        );
        Self {
            env,
            catalog_manager,
            ddl_controller,
        }
    }
}

#[async_trait::async_trait]
impl<S> DdlService for DdlServiceImpl<S>
where
    S: MetaStore,
{
    async fn create_database(
        &self,
        request: Request<CreateDatabaseRequest>,
    ) -> Result<Response<CreateDatabaseResponse>, Status> {
        let req = request.into_inner();
        let id = self.gen_unique_id::<{ IdCategory::Database }>().await?;
        let mut database = req.get_db()?.clone();
        database.id = id;
        let version = self
            .ddl_controller
            .run_command(DdlCommand::CreateDatabase(database))
            .await?;

        Ok(Response::new(CreateDatabaseResponse {
            status: None,
            database_id: id,
            version,
        }))
    }

    async fn drop_database(
        &self,
        request: Request<DropDatabaseRequest>,
    ) -> Result<Response<DropDatabaseResponse>, Status> {
        let req = request.into_inner();
        let database_id = req.get_database_id();

        let version = self
            .ddl_controller
            .run_command(DdlCommand::DropDatabase(database_id))
            .await?;

        Ok(Response::new(DropDatabaseResponse {
            status: None,
            version,
        }))
    }

    async fn create_schema(
        &self,
        request: Request<CreateSchemaRequest>,
    ) -> Result<Response<CreateSchemaResponse>, Status> {
        let req = request.into_inner();
        let id = self.gen_unique_id::<{ IdCategory::Schema }>().await?;
        let mut schema = req.get_schema()?.clone();
        schema.id = id;
        let version = self
            .ddl_controller
            .run_command(DdlCommand::CreateSchema(schema))
            .await?;

        Ok(Response::new(CreateSchemaResponse {
            status: None,
            schema_id: id,
            version,
        }))
    }

    async fn drop_schema(
        &self,
        request: Request<DropSchemaRequest>,
    ) -> Result<Response<DropSchemaResponse>, Status> {
        let req = request.into_inner();
        let schema_id = req.get_schema_id();
        let version = self
            .ddl_controller
            .run_command(DdlCommand::DropSchema(schema_id))
            .await?;
        Ok(Response::new(DropSchemaResponse {
            status: None,
            version,
        }))
    }

    async fn create_source(
        &self,
        request: Request<CreateSourceRequest>,
    ) -> Result<Response<CreateSourceResponse>, Status> {
        let mut source = request.into_inner().get_source()?.clone();

        let id = self.gen_unique_id::<{ IdCategory::Table }>().await?;
        source.id = id;

        let version = self
            .ddl_controller
            .run_command(DdlCommand::CreateSource(source))
            .await?;
        Ok(Response::new(CreateSourceResponse {
            status: None,
            source_id: id,
            version,
        }))
    }

    async fn drop_source(
        &self,
        request: Request<DropSourceRequest>,
    ) -> Result<Response<DropSourceResponse>, Status> {
        let source_id = request.into_inner().source_id;
        let version = self
            .ddl_controller
            .run_command(DdlCommand::DropSource(source_id))
            .await?;

        Ok(Response::new(DropSourceResponse {
            status: None,
            version,
        }))
    }

    async fn create_sink(
        &self,
        request: Request<CreateSinkRequest>,
    ) -> Result<Response<CreateSinkResponse>, Status> {
        self.env.idle_manager().record_activity();

        let req = request.into_inner();
        let sink = req.get_sink()?.clone();
        let fragment_graph = req.get_fragment_graph()?.clone();

        let mut stream_job = StreamingJob::Sink(sink);
        let id = self.gen_unique_id::<{ IdCategory::Table }>().await?;
        stream_job.set_id(id);

        let version = self
            .ddl_controller
            .run_command(DdlCommand::CreatingStreamingJob(stream_job, fragment_graph))
            .await?;

        Ok(Response::new(CreateSinkResponse {
            status: None,
            sink_id: id,
            version,
        }))
    }

    async fn drop_sink(
        &self,
        request: Request<DropSinkRequest>,
    ) -> Result<Response<DropSinkResponse>, Status> {
        let sink_id = request.into_inner().sink_id;

        let version = self
            .ddl_controller
            .run_command(DdlCommand::DropStreamingJob(StreamingJobId::Sink(sink_id)))
            .await?;

        Ok(Response::new(DropSinkResponse {
            status: None,
            version,
        }))
    }

    async fn create_materialized_view(
        &self,
        request: Request<CreateMaterializedViewRequest>,
    ) -> Result<Response<CreateMaterializedViewResponse>, Status> {
        self.env.idle_manager().record_activity();

        let req = request.into_inner();
        let mview = req.get_materialized_view()?.clone();
        let fragment_graph = req.get_fragment_graph()?.clone();

        let mut stream_job = StreamingJob::MaterializedView(mview);
        let id = self.gen_unique_id::<{ IdCategory::Table }>().await?;
        stream_job.set_id(id);

        let version = self
            .ddl_controller
            .run_command(DdlCommand::CreatingStreamingJob(stream_job, fragment_graph))
            .await?;

        Ok(Response::new(CreateMaterializedViewResponse {
            status: None,
            table_id: id,
            version,
        }))
    }

    async fn drop_materialized_view(
        &self,
        request: Request<DropMaterializedViewRequest>,
    ) -> Result<Response<DropMaterializedViewResponse>, Status> {
        self.env.idle_manager().record_activity();

        let request = request.into_inner();
        let table_id = request.table_id;

        let version = self
            .ddl_controller
            .run_command(DdlCommand::DropStreamingJob(
                StreamingJobId::MaterializedView(table_id),
            ))
            .await?;

        Ok(Response::new(DropMaterializedViewResponse {
            status: None,
            version,
        }))
    }

    async fn create_index(
        &self,
        request: Request<CreateIndexRequest>,
    ) -> Result<Response<CreateIndexResponse>, Status> {
        self.env.idle_manager().record_activity();

        let req = request.into_inner();
        let index = req.get_index()?.clone();
        let index_table = req.get_index_table()?.clone();
        let fragment_graph = req.get_fragment_graph()?.clone();

        let mut stream_job = StreamingJob::Index(index, index_table);
        let id = self.gen_unique_id::<{ IdCategory::Table }>().await?;
        stream_job.set_id(id);

        let version = self
            .ddl_controller
            .run_command(DdlCommand::CreatingStreamingJob(stream_job, fragment_graph))
            .await?;

        Ok(Response::new(CreateIndexResponse {
            status: None,
            index_id: id,
            version,
        }))
    }

    async fn drop_index(
        &self,
        request: Request<DropIndexRequest>,
    ) -> Result<Response<DropIndexResponse>, Status> {
        self.env.idle_manager().record_activity();

        let index_id = request.into_inner().index_id;
        let version = self
            .ddl_controller
            .run_command(DdlCommand::DropStreamingJob(StreamingJobId::Index(
                index_id,
            )))
            .await?;

        Ok(Response::new(DropIndexResponse {
            status: None,
            version,
        }))
    }

    async fn create_function(
        &self,
        request: Request<CreateFunctionRequest>,
    ) -> Result<Response<CreateFunctionResponse>, Status> {
        let req = request.into_inner();
        let id = self.gen_unique_id::<{ IdCategory::Function }>().await?;
        let mut function = req.get_function()?.clone();
        function.id = id;
        let version = self
            .ddl_controller
            .run_command(DdlCommand::CreateFunction(function))
            .await?;

        Ok(Response::new(CreateFunctionResponse {
            status: None,
            function_id: id,
            version,
        }))
    }

    async fn drop_function(
        &self,
        request: Request<DropFunctionRequest>,
    ) -> Result<Response<DropFunctionResponse>, Status> {
        let request = request.into_inner();

        let version = self
            .ddl_controller
            .run_command(DdlCommand::DropFunction(request.function_id))
            .await?;

        Ok(Response::new(DropFunctionResponse {
            status: None,
            version,
        }))
    }

    async fn create_table(
        &self,
        request: Request<CreateTableRequest>,
    ) -> Result<Response<CreateTableResponse>, Status> {
        let request = request.into_inner();
        let mut source = request.source;
        let mut mview = request.materialized_view.unwrap();
        let mut fragment_graph = request.fragment_graph.unwrap();

        // If we're creating a table with connector, we should additionally fill its ID first.
        if let Some(source) = &mut source {
            // Generate source id.
            let source_id = self.gen_unique_id::<{ IdCategory::Table }>().await?; // TODO: Use source category
            source.id = source_id;

            let mut source_count = 0;
            for fragment in fragment_graph.fragments.values_mut() {
                visit_fragment(fragment, |node_body| {
                    if let NodeBody::Source(source_node) = node_body {
                        // TODO: Refactor using source id.
                        source_node.source_inner.as_mut().unwrap().source_id = source_id;
                        source_count += 1;
                    }
                });
            }
            assert_eq!(
                source_count, 1,
                "require exactly 1 external stream source when creating table with a connector"
            );

            // Fill in the correct source id for mview.
            mview.optional_associated_source_id =
                Some(OptionalAssociatedSourceId::AssociatedSourceId(source_id));
        }

        let mut stream_job = StreamingJob::Table(source, mview);
        let id = self.gen_unique_id::<{ IdCategory::Table }>().await?;
        stream_job.set_id(id);

        let version = self
            .ddl_controller
            .run_command(DdlCommand::CreatingStreamingJob(stream_job, fragment_graph))
            .await?;

        Ok(Response::new(CreateTableResponse {
            status: None,
            table_id: id,
            version,
        }))
    }

    async fn drop_table(
        &self,
        request: Request<DropTableRequest>,
    ) -> Result<Response<DropTableResponse>, Status> {
        let request = request.into_inner();
        let source_id = request.source_id;
        let table_id = request.table_id;

        let version = self
            .ddl_controller
            .run_command(DdlCommand::DropStreamingJob(StreamingJobId::Table(
                source_id.map(|ProstSourceId::Id(id)| id),
                table_id,
            )))
            .await?;

        Ok(Response::new(DropTableResponse {
            status: None,
            version,
        }))
    }

    async fn create_view(
        &self,
        request: Request<CreateViewRequest>,
    ) -> Result<Response<CreateViewResponse>, Status> {
        let req = request.into_inner();
        let mut view = req.get_view()?.clone();
        let id = self.gen_unique_id::<{ IdCategory::Table }>().await?;
        view.id = id;

        let version = self
            .ddl_controller
            .run_command(DdlCommand::CreateView(view))
            .await?;

        Ok(Response::new(CreateViewResponse {
            status: None,
            view_id: id,
            version,
        }))
    }

    async fn drop_view(
        &self,
        request: Request<DropViewRequest>,
    ) -> Result<Response<DropViewResponse>, Status> {
        let req = request.into_inner();
        let view_id = req.get_view_id();
        let version = self
            .ddl_controller
            .run_command(DdlCommand::DropView(view_id))
            .await?;
        Ok(Response::new(DropViewResponse {
            status: None,
            version,
        }))
    }

    async fn risectl_list_state_tables(
        &self,
        _request: Request<RisectlListStateTablesRequest>,
    ) -> Result<Response<RisectlListStateTablesResponse>, Status> {
        let tables = self.catalog_manager.list_tables().await;
        Ok(Response::new(RisectlListStateTablesResponse { tables }))
    }

    async fn replace_table_plan(
        &self,
        request: Request<ReplaceTablePlanRequest>,
    ) -> Result<Response<ReplaceTablePlanResponse>, Status> {
        let req = request.into_inner();

        let stream_job = StreamingJob::Table(None, req.table.unwrap());
        let fragment_graph = req.fragment_graph.unwrap();
        let table_col_index_mapping =
            ColIndexMapping::from_protobuf(&req.table_col_index_mapping.unwrap());

        let version = self
            .ddl_controller
            .run_command(DdlCommand::ReplaceTable(
                stream_job,
                fragment_graph,
                table_col_index_mapping,
            ))
            .await?;

        Ok(Response::new(ReplaceTablePlanResponse {
            status: None,
            version,
        }))
    }

    async fn get_table(
        &self,
        request: Request<GetTableRequest>,
    ) -> Result<Response<GetTableResponse>, Status> {
        let req = request.into_inner();
        let database = self
            .catalog_manager
            .list_databases()
            .await
            .into_iter()
            .find(|db| db.name == req.database_name);
        if let Some(db) = database {
            let table = self
                .catalog_manager
                .list_tables()
                .await
                .into_iter()
                .find(|t| t.name == req.table_name && t.database_id == db.id);
            Ok(Response::new(GetTableResponse { table }))
        } else {
            Ok(Response::new(GetTableResponse { table: None }))
        }
    }

<<<<<<< HEAD
    async fn alter_table_name(
        &self,
        request: Request<AlterTableNameRequest>,
    ) -> Result<Response<AlterTableNameResponse>, Status> {
        let req = request.into_inner();
        let table_id = req.get_table_id();
        let new_table_name = req.get_new_table_name();
        let version = self
            .catalog_manager
            .alter_table_name(table_id, new_table_name)
            .await?;
        Ok(Response::new(AlterTableNameResponse {
            status: None,
            version,
=======
    async fn get_ddl_progress(
        &self,
        _request: Request<GetDdlProgressRequest>,
    ) -> Result<Response<GetDdlProgressResponse>, Status> {
        Ok(Response::new(GetDdlProgressResponse {
            ddl_progress: self.ddl_controller.get_ddl_progress().await,
>>>>>>> d06674b2
        }))
    }
}

impl<S> DdlServiceImpl<S>
where
    S: MetaStore,
{
    async fn gen_unique_id<const C: IdCategoryType>(&self) -> MetaResult<u32> {
        let id = self.env.id_gen_manager().generate::<C>().await? as u32;
        Ok(id)
    }
}<|MERGE_RESOLUTION|>--- conflicted
+++ resolved
@@ -527,7 +527,6 @@
         }
     }
 
-<<<<<<< HEAD
     async fn alter_table_name(
         &self,
         request: Request<AlterTableNameRequest>,
@@ -542,14 +541,15 @@
         Ok(Response::new(AlterTableNameResponse {
             status: None,
             version,
-=======
+        }))
+    }
+
     async fn get_ddl_progress(
         &self,
         _request: Request<GetDdlProgressRequest>,
     ) -> Result<Response<GetDdlProgressResponse>, Status> {
         Ok(Response::new(GetDdlProgressResponse {
             ddl_progress: self.ddl_controller.get_ddl_progress().await,
->>>>>>> d06674b2
         }))
     }
 }
