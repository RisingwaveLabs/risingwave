--- conflicted
+++ resolved
@@ -521,51 +521,24 @@
             affiliated_source: None,
             ..Default::default()
         };
-<<<<<<< HEAD
         if let Err(err) = self
             .create_relation_on_compute_node(relation, fragment_graph, id, &mut ctx)
             .await
         {
+            let internal_table_ids = ctx.internal_table_id_map.keys().cloned().collect_vec();
+
+            self.stream_manager
+                .remove_processing_table(internal_table_ids)
+                .await;
+
             self.catalog_manager
                 .cancel_create_procedure(relation)
                 .await?;
             return Err(err);
-=======
-
-        let internal_tables = match self
-            .create_relation_on_compute_node(relation, fragment_graph, id, &mut ctx)
-            .await
-        {
-            Err(e) => {
-                let internal_table_ids = ctx.internal_table_id_map.keys().cloned().collect_vec();
-
-                self.stream_manager
-                    .remove_processing_table(internal_table_ids)
-                    .await;
-
-                self.catalog_manager
-                    .cancel_create_procedure(relation)
-                    .await?;
-                return Err(e);
-            }
-            Ok(()) => {
-                match relation {
-                    Relation::Table(table) => {
-                        self.set_table_mapping(table)?;
-                    }
-                    Relation::Index(_, index_table) => {
-                        self.set_table_mapping(index_table)?;
-                    }
-                    Relation::Sink(_) => (),
-                }
-                self.get_internal_table(&ctx)?
-            }
->>>>>>> 85312bb6
         };
 
         let internal_tables = self.get_internal_table(&ctx)?;
 
-<<<<<<< HEAD
         // 4. Notify vnode mapping info to frontend.
         match relation {
             Relation::Table(table) | Relation::Index(_, table) => {
@@ -578,11 +551,6 @@
         }
 
         // 5. Finally, update the catalog.
-=======
-        let internal_table_ids = ctx.internal_table_id_map.keys().cloned().collect_vec();
-
-        // 4. Finally, update the catalog.
->>>>>>> 85312bb6
         let version = self
             .catalog_manager
             .finish_create_procedure(
@@ -764,7 +732,12 @@
             )
             .await
         {
-<<<<<<< HEAD
+            let internal_table_ids = ctx.internal_table_id_map.keys().cloned().collect_vec();
+
+            self.stream_manager
+                .remove_processing_table(internal_table_ids)
+                .await;
+
             self.catalog_manager
                 .cancel_create_materialized_source_procedure(&source, &mview)
                 .await?;
@@ -778,26 +751,6 @@
         for table in &internal_tables {
             self.notify_table_mapping(table.id, Operation::Add).await;
         }
-=======
-            Err(e) => {
-                let internal_table_ids = ctx.internal_table_id_map.keys().cloned().collect_vec();
-
-                self.stream_manager
-                    .remove_processing_table(internal_table_ids)
-                    .await;
-
-                self.catalog_manager
-                    .cancel_create_materialized_source_procedure(&source, &mview)
-                    .await?;
-                self.source_manager.drop_source(source_id).await?;
-                return Err(e);
-            }
-            Ok(()) => {
-                self.set_table_mapping(&mut mview)?;
-                self.get_internal_table(&ctx)?
-            }
-        };
->>>>>>> 85312bb6
 
         let internal_table_ids = ctx.internal_table_id_map.keys().cloned().collect_vec();
 
