// Copyright 2022 Singularity Data
//
// Licensed under the Apache License, Version 2.0 (the "License");
// you may not use this file except in compliance with the License.
// You may obtain a copy of the License at
//
// http://www.apache.org/licenses/LICENSE-2.0
//
// Unless required by applicable law or agreed to in writing, software
// distributed under the License is distributed on an "AS IS" BASIS,
// WITHOUT WARRANTIES OR CONDITIONS OF ANY KIND, either express or implied.
// See the License for the specific language governing permissions and
// limitations under the License.

use std::collections::HashSet;
use std::sync::Arc;

use itertools::Itertools;
use risingwave_common::bail;
use risingwave_common::catalog::CatalogVersion;
use risingwave_common::util::compress::compress_data;
use risingwave_pb::catalog::table::OptionalAssociatedSourceId;
use risingwave_pb::catalog::*;
use risingwave_pb::common::ParallelUnitMapping;
use risingwave_pb::ddl_service::ddl_service_server::DdlService;
use risingwave_pb::ddl_service::*;
use risingwave_pb::stream_plan::stream_node::NodeBody;
use risingwave_pb::stream_plan::{StreamFragmentGraph, StreamNode};
use tokio::sync::RwLock;
use tonic::{Request, Response, Status};

use crate::error::meta_error_to_tonic;
use crate::manager::{
    CatalogManagerRef, ClusterManagerRef, FragmentManagerRef, IdCategory, MetaSrvEnv, Relation,
    SourceId, TableId,
};
use crate::model::TableFragments;
use crate::storage::MetaStore;
use crate::stream::{
    ActorGraphBuilder, CreateMaterializedViewContext, GlobalStreamManagerRef, SourceManagerRef,
};
use crate::MetaResult;

#[derive(Clone)]
pub struct DdlServiceImpl<S: MetaStore> {
    env: MetaSrvEnv<S>,

    catalog_manager: CatalogManagerRef<S>,
    stream_manager: GlobalStreamManagerRef<S>,
    source_manager: SourceManagerRef<S>,
    cluster_manager: ClusterManagerRef<S>,
    fragment_manager: FragmentManagerRef<S>,
    ddl_lock: Arc<RwLock<()>>,
}

impl<S> DdlServiceImpl<S>
where
    S: MetaStore,
{
    #[allow(clippy::too_many_arguments)]
    pub fn new(
        env: MetaSrvEnv<S>,
        catalog_manager: CatalogManagerRef<S>,
        stream_manager: GlobalStreamManagerRef<S>,
        source_manager: SourceManagerRef<S>,
        cluster_manager: ClusterManagerRef<S>,
        fragment_manager: FragmentManagerRef<S>,
        ddl_lock: Arc<RwLock<()>>,
    ) -> Self {
        Self {
            env,
            catalog_manager,
            stream_manager,
            source_manager,
            cluster_manager,
            fragment_manager,
            ddl_lock,
        }
    }
}

#[async_trait::async_trait]
impl<S> DdlService for DdlServiceImpl<S>
where
    S: MetaStore,
{
    async fn create_database(
        &self,
        request: Request<CreateDatabaseRequest>,
    ) -> Result<Response<CreateDatabaseResponse>, Status> {
        let req = request.into_inner();
        let id = self
            .env
            .id_gen_manager()
            .generate::<{ IdCategory::Database }>()
            .await
            .map_err(meta_error_to_tonic)? as u32;
        let mut database = req.get_db().map_err(meta_error_to_tonic)?.clone();
        database.id = id;
        let version = self.catalog_manager.create_database(&database).await?;

        Ok(Response::new(CreateDatabaseResponse {
            status: None,
            database_id: id,
            version,
        }))
    }

    async fn drop_database(
        &self,
        request: Request<DropDatabaseRequest>,
    ) -> Result<Response<DropDatabaseResponse>, Status> {
        let req = request.into_inner();
        let database_id = req.get_database_id();
        let version = self.catalog_manager.drop_database(database_id).await?;
        Ok(Response::new(DropDatabaseResponse {
            status: None,
            version,
        }))
    }

    async fn create_schema(
        &self,
        request: Request<CreateSchemaRequest>,
    ) -> Result<Response<CreateSchemaResponse>, Status> {
        let req = request.into_inner();
        let id = self
            .env
            .id_gen_manager()
            .generate::<{ IdCategory::Schema }>()
            .await
            .map_err(meta_error_to_tonic)? as u32;
        let mut schema = req.get_schema().map_err(meta_error_to_tonic)?.clone();
        schema.id = id;
        let version = self.catalog_manager.create_schema(&schema).await?;

        Ok(Response::new(CreateSchemaResponse {
            status: None,
            schema_id: id,
            version,
        }))
    }

    async fn drop_schema(
        &self,
        request: Request<DropSchemaRequest>,
    ) -> Result<Response<DropSchemaResponse>, Status> {
        let req = request.into_inner();
        let schema_id = req.get_schema_id();
        let version = self.catalog_manager.drop_schema(schema_id).await?;
        Ok(Response::new(DropSchemaResponse {
            status: None,
            version,
        }))
    }

    async fn create_source(
        &self,
        request: Request<CreateSourceRequest>,
    ) -> Result<Response<CreateSourceResponse>, Status> {
        let _ddl_lock = self.ddl_lock.read().await;
        let mut source = request.into_inner().source.unwrap();

        let id = self
            .env
            .id_gen_manager()
            .generate::<{ IdCategory::Table }>()
            .await
            .map_err(meta_error_to_tonic)? as u32;
        source.id = id;

        self.catalog_manager
            .start_create_source_procedure(&source)
            .await?;

        // QUESTION(patrick): why do we need to contact compute node on create source
        if let Err(e) = self.source_manager.create_source(&source).await {
            self.catalog_manager
                .cancel_create_source_procedure(&source)
                .await?;
            return Err(e.into());
        }

        let version = self
            .catalog_manager
            .finish_create_source_procedure(&source)
            .await?;
        Ok(Response::new(CreateSourceResponse {
            status: None,
            source_id: id,
            version,
        }))
    }

    async fn drop_source(
        &self,
        request: Request<DropSourceRequest>,
    ) -> Result<Response<DropSourceResponse>, Status> {
        let _ddl_lock = self.ddl_lock.read().await;
        let source_id = request.into_inner().source_id;

        // 1. Drop source in catalog. Ref count will be checked.
        let version = self.catalog_manager.drop_source(source_id).await?;

        // 2. Drop source on compute nodes.
        self.source_manager.drop_source(source_id).await?;

        Ok(Response::new(DropSourceResponse {
            status: None,
            version,
        }))
    }

    async fn create_sink(
        &self,
        request: Request<CreateSinkRequest>,
    ) -> Result<Response<CreateSinkResponse>, Status> {
        let _ddl_lock = self.ddl_lock.read().await;
        self.env.idle_manager().record_activity();

        let req = request.into_inner();
        let sink = req.get_sink().map_err(meta_error_to_tonic)?.clone();
        let fragment_graph = req
            .get_fragment_graph()
            .map_err(meta_error_to_tonic)?
            .clone();

        let (sink_id, version) = self
            .create_relation(&mut Relation::Sink(sink), fragment_graph)
            .await?;

        Ok(Response::new(CreateSinkResponse {
            status: None,
            sink_id,
            version,
        }))
    }

    async fn drop_sink(
        &self,
        request: Request<DropSinkRequest>,
    ) -> Result<Response<DropSinkResponse>, Status> {
        use risingwave_common::catalog::TableId;
<<<<<<< HEAD

=======
>>>>>>> 50be1560
        let sink_id = request.into_inner().sink_id;

        // 1. Drop sink in catalog.
        let version = self.catalog_manager.drop_sink(sink_id).await?;

        // 2. drop sink in stream manager
        self.stream_manager
            .drop_materialized_view(&TableId::new(sink_id))
            .await?;

        // 2. drop sink in stream manager
        self.stream_manager
            .drop_materialized_view(&TableId::new(sink_id))
            .await
            .map_err(tonic_err)?;

        Ok(Response::new(DropSinkResponse {
            status: None,
            version,
        }))
    }

    async fn create_materialized_view(
        &self,
        request: Request<CreateMaterializedViewRequest>,
    ) -> Result<Response<CreateMaterializedViewResponse>, Status> {
        let _ddl_lock = self.ddl_lock.read().await;
        self.env.idle_manager().record_activity();

        let req = request.into_inner();
        let mview = req
            .get_materialized_view()
            .map_err(meta_error_to_tonic)?
            .clone();
        let fragment_graph = req
            .get_fragment_graph()
            .map_err(meta_error_to_tonic)?
            .clone();

        let (table_id, version) = self
            .create_relation(&mut Relation::Table(mview), fragment_graph)
            .await?;

        Ok(Response::new(CreateMaterializedViewResponse {
            status: None,
            table_id,
            version,
        }))
    }

    async fn drop_materialized_view(
        &self,
        request: Request<DropMaterializedViewRequest>,
    ) -> Result<Response<DropMaterializedViewResponse>, Status> {
        let _ddl_lock = self.ddl_lock.read().await;
        use risingwave_common::catalog::TableId;

        self.env.idle_manager().record_activity();

        let table_id = request.into_inner().table_id;
        let table_fragment = self
            .fragment_manager
            .select_table_fragments_by_table_id(&table_id.into())
            .await?;
        let internal_tables = table_fragment.internal_table_ids();
        // 1. Drop table in catalog. Ref count will be checked.
        let version = self
            .catalog_manager
            .drop_table(table_id, internal_tables)
            .await?;

        // 2. drop mv in stream manager
        self.stream_manager
            .drop_materialized_view(&TableId::new(table_id))
            .await?;

        Ok(Response::new(DropMaterializedViewResponse {
            status: None,
            version,
        }))
    }

    async fn create_index(
        &self,
        request: Request<CreateIndexRequest>,
    ) -> Result<Response<CreateIndexResponse>, Status> {
        self.ddl_lock.read().await;
        self.env.idle_manager().record_activity();

        let req = request.into_inner();
        let index = req.get_index().map_err(meta_error_to_tonic)?.clone();
        let index_table = req.get_index_table().map_err(meta_error_to_tonic)?.clone();
        let fragment_graph = req
            .get_fragment_graph()
            .map_err(meta_error_to_tonic)?
            .clone();

        let (index_id, version) = self
            .create_relation(&mut Relation::Index(index, index_table), fragment_graph)
            .await?;

        Ok(Response::new(CreateIndexResponse {
            status: None,
            index_id,
            version,
        }))
    }

    async fn drop_index(
        &self,
        request: Request<DropIndexRequest>,
    ) -> Result<Response<DropIndexResponse>, Status> {
        self.ddl_lock.read().await;
        use risingwave_common::catalog::TableId;

        self.env.idle_manager().record_activity();

        let index_id = request.into_inner().index_id;
        let index_table_id = self.catalog_manager.get_index_table(index_id).await?;
        let table_fragment = self
            .fragment_manager
            .select_table_fragments_by_table_id(&index_table_id.into())
            .await?;
        let internal_tables = table_fragment.internal_table_ids();

        // 1. Drop index in catalog. Ref count will be checked.
        let version = self
            .catalog_manager
            .drop_index(index_id, index_table_id, internal_tables)
            .await?;

        // 2. drop mv(index) in stream manager
        self.stream_manager
            .drop_materialized_view(&TableId::new(index_table_id))
            .await?;

        Ok(Response::new(DropIndexResponse {
            status: None,
            version,
        }))
    }

    async fn create_materialized_source(
        &self,
        request: Request<CreateMaterializedSourceRequest>,
    ) -> Result<Response<CreateMaterializedSourceResponse>, Status> {
        let _ddl_lock = self.ddl_lock.read().await;
        let request = request.into_inner();
        let source = request.source.unwrap();
        let mview = request.materialized_view.unwrap();
        let fragment_graph = request.fragment_graph.unwrap();

        let (source_id, table_id, version) = self
            .create_materialized_source_inner(source, mview, fragment_graph)
            .await?;

        Ok(Response::new(CreateMaterializedSourceResponse {
            status: None,
            source_id,
            table_id,
            version,
        }))
    }

    async fn drop_materialized_source(
        &self,
        request: Request<DropMaterializedSourceRequest>,
    ) -> Result<Response<DropMaterializedSourceResponse>, Status> {
        let _ddl_lock = self.ddl_lock.read().await;
        let request = request.into_inner();
        let source_id = request.source_id;
        let table_id = request.table_id;

        let version = self
            .drop_materialized_source_inner(source_id, table_id)
            .await?;

        Ok(Response::new(DropMaterializedSourceResponse {
            status: None,
            version,
        }))
    }

    async fn risectl_list_state_tables(
        &self,
        _request: Request<RisectlListStateTablesRequest>,
    ) -> Result<Response<RisectlListStateTablesResponse>, Status> {
        use crate::model::MetadataModel;
        let tables = Table::list(self.env.meta_store())
            .await
            .map_err(meta_error_to_tonic)?;
        Ok(Response::new(RisectlListStateTablesResponse { tables }))
    }
}

impl<S> DdlServiceImpl<S>
where
    S: MetaStore,
{
    fn get_internal_table(&self, ctx: &CreateMaterializedViewContext) -> MetaResult<Vec<Table>> {
        let mut internal_table = ctx
            .internal_table_id_map
            .iter()
            .filter(|(_, table)| table.is_some())
            .map(|(_, table)| table.clone().unwrap())
            .collect_vec();

        for inner_table in &mut internal_table {
            self.set_table_mapping(inner_table)?;
        }
        Ok(internal_table)
    }

    // Creates relation. `Relation` can be either a `Table` or a `Sink`.
    async fn create_relation(
        &self,
        relation: &mut Relation,
        fragment_graph: StreamFragmentGraph,
    ) -> MetaResult<(u32, u64)> {
        // 0. Generate an id from relation.
        let id = self
            .env
            .id_gen_manager()
            .generate::<{ IdCategory::Table }>()
            .await? as u32;
        relation.set_id(id);

        let mview_id = match relation {
            Relation::Table(table) => table.id,
            Relation::Index(_, table) => table.id,
            _ => 0,
        };

        // 1. Resolve the dependent relations.
        let dependent_relations = get_dependent_relations(&fragment_graph)?;
        assert!(
            !dependent_relations.is_empty(),
            "there should be at lease 1 dependent relation when creating sink"
        );
        relation.set_dependent_relations(dependent_relations);

        // 2. Mark current relation as "creating" and add reference count to dependent relations.
        self.catalog_manager
            .start_create_procedure(relation)
            .await?;

        // 3. Create relation in stream manager. The id in stream node will be filled.
        let mut ctx = CreateMaterializedViewContext {
            schema_id: relation.schema_id(),
            database_id: relation.database_id(),
            mview_name: relation.name(),
            table_properties: relation.properties(),
            affiliated_source: None,
            ..Default::default()
        };

        let internal_tables = match self
            .create_relation_on_compute_node(relation, fragment_graph, id, &mut ctx)
            .await
        {
            Err(e) => {
                let internal_table_ids = ctx
                    .internal_table_id_map
                    .keys()
                    .cloned()
                    .chain(std::iter::once(mview_id))
                    .collect_vec();

                self.stream_manager
                    .remove_processing_table(internal_table_ids, true)
                    .await;

                self.catalog_manager
                    .cancel_create_procedure(relation)
                    .await?;
                return Err(e);
            }
            Ok(()) => {
                match relation {
                    Relation::Table(table) => {
                        self.set_table_mapping(table)?;
                    }
                    Relation::Index(_, index_table) => {
                        self.set_table_mapping(index_table)?;
                    }
                    Relation::Sink(_) => (),
                }
                self.get_internal_table(&ctx)?
            }
        };

        // tracing for checking the diff of catalog::Table and internal_table_id count
        tracing::info!(
            "create_{} internal_table_count {} internal_table_id_count {}",
            match relation {
                Relation::Table(_) => "materialized_view",
                Relation::Sink(_) => "sink",
                Relation::Index(..) => "index",
            },
            internal_tables.len(),
            ctx.internal_table_id_map.len()
        );

        let internal_table_ids = ctx
            .internal_table_id_map
            .keys()
            .cloned()
            .chain(std::iter::once(mview_id))
            .collect_vec();

        // 4. Finally, update the catalog.
        let version = self
            .catalog_manager
            .finish_create_procedure(
                match relation {
                    Relation::Table(_) | Relation::Index(..) => Some(internal_tables),
                    Relation::Sink(_) => None,
                },
                relation,
            )
            .await;

        self.stream_manager
            .remove_processing_table(internal_table_ids, false)
            .await;

        Ok((id, version?))
    }

    async fn create_relation_on_compute_node(
        &self,
        relation: &Relation,
        mut fragment_graph: StreamFragmentGraph,
        id: TableId,
        ctx: &mut CreateMaterializedViewContext,
    ) -> MetaResult<()> {
        use risingwave_common::catalog::TableId;

        // Get relation_id and make fragment_graph immutable.
        let (relation_id, fragment_graph) = match relation {
            Relation::Table(_) | Relation::Index(..) => {
                // Fill in the correct mview id for stream node.
                fn fill_mview_id(stream_node: &mut StreamNode, mview_id: TableId) -> usize {
                    let mut mview_count = 0;
                    if let NodeBody::Materialize(materialize_node) =
                        stream_node.node_body.as_mut().unwrap()
                    {
                        materialize_node.table_id = mview_id.table_id();
                        materialize_node.table.as_mut().unwrap().id = mview_id.table_id();
                        mview_count += 1;
                    }
                    for input in &mut stream_node.input {
                        mview_count += fill_mview_id(input, mview_id);
                    }
                    mview_count
                }

                let mview_id = TableId::new(id);
                let mut mview_count = 0;
                for fragment in fragment_graph.fragments.values_mut() {
                    mview_count += fill_mview_id(fragment.node.as_mut().unwrap(), mview_id);
                }

                assert_eq!(
                    mview_count, 1,
                    "require exactly 1 materialize node when creating materialized view"
                );
                (mview_id, fragment_graph)
            }
            Relation::Sink(_) => (TableId::new(id), fragment_graph),
        };

        // Resolve fragments.
        let parallel_degree = self.cluster_manager.get_parallel_unit_count().await;

        let mut actor_graph_builder = ActorGraphBuilder::new(
            self.env.id_gen_manager_ref(),
            &fragment_graph,
            parallel_degree as u32,
            ctx,
        )
        .await?;

        let graph = actor_graph_builder
            .generate_graph(
                self.env.id_gen_manager_ref(),
                self.fragment_manager.clone(),
                ctx,
            )
            .await?;

        let internal_table_id_set = ctx
            .internal_table_id_map
            .iter()
            .map(|(table_id, _)| *table_id)
            .collect::<HashSet<u32>>();

        assert_eq!(
            fragment_graph.table_ids_cnt,
            internal_table_id_set.len() as u32
        );

        let table_fragments = TableFragments::new(relation_id, graph, internal_table_id_set);

        // Create on compute node.
        self.stream_manager
            .create_materialized_view(relation, table_fragments, ctx)
            .await?;
        Ok(())
    }

    async fn create_materialized_source_inner(
        &self,
        mut source: Source,
        mut mview: Table,
        mut fragment_graph: StreamFragmentGraph,
    ) -> MetaResult<(SourceId, TableId, CatalogVersion)> {
        // Generate source id.
        let source_id = self
            .env
            .id_gen_manager()
            .generate::<{ IdCategory::Table }>() // TODO: use source category
            .await? as u32;
        source.id = source_id;

        self.catalog_manager
            .start_create_materialized_source_procedure(&source, &mview)
            .await?;

        // Create source on compute node.
        if let Err(e) = self.source_manager.create_source(&source).await {
            self.catalog_manager
                .cancel_create_materialized_source_procedure(&source, &mview)
                .await?;
            return Err(e);
        }

        // Fill in the correct source id for stream node.
        fn fill_source_id(stream_node: &mut StreamNode, source_id: u32) -> usize {
            let mut source_count = 0;
            if let NodeBody::Source(source_node) = stream_node.node_body.as_mut().unwrap() {
                // TODO: refactor using source id.
                source_node.table_id = source_id;
                source_count += 1;
            }
            for input in &mut stream_node.input {
                source_count += fill_source_id(input, source_id);
            }
            source_count
        }

        let mut source_count = 0;
        for fragment in fragment_graph.fragments.values_mut() {
            source_count += fill_source_id(fragment.node.as_mut().unwrap(), source_id);
        }
        assert_eq!(
            source_count, 1,
            "require exactly 1 source node when creating materialized source"
        );

        // Fill in the correct source id for mview.
        mview.optional_associated_source_id =
            Some(OptionalAssociatedSourceId::AssociatedSourceId(source_id));

        // Generate mview id.
        let mview_id = self
            .env
            .id_gen_manager()
            .generate::<{ IdCategory::Table }>()
            .await? as u32;
        mview.id = mview_id;

        // Create mview on compute node.
        // Noted that this progress relies on the source just created, so we pass it here.
        let mut ctx = CreateMaterializedViewContext {
            schema_id: source.schema_id,
            database_id: source.database_id,
            mview_name: source.name.clone(),
            table_properties: mview.properties.clone(),
            affiliated_source: Some(source.clone()),
            ..Default::default()
        };

        let internal_tables = match self
            .create_relation_on_compute_node(
                &Relation::Table(mview.clone()),
                fragment_graph,
                mview_id,
                &mut ctx,
            )
            .await
        {
            Err(e) => {
                let internal_table_ids = ctx
                    .internal_table_id_map
                    .keys()
                    .cloned()
                    .chain(std::iter::once(mview_id))
                    .collect_vec();

                self.stream_manager
                    .remove_processing_table(internal_table_ids, true)
                    .await;

                self.catalog_manager
                    .cancel_create_materialized_source_procedure(&source, &mview)
                    .await?;
                self.source_manager.drop_source(source_id).await?;
                return Err(e);
            }
            Ok(()) => {
                self.set_table_mapping(&mut mview)?;
                self.get_internal_table(&ctx)?
            }
        };

        let internal_table_ids = ctx
            .internal_table_id_map
            .keys()
            .cloned()
            .chain(std::iter::once(mview_id))
            .collect_vec();

        // Finally, update the catalog.
        let version = self
            .catalog_manager
            .finish_create_materialized_source_procedure(&source, &mview, internal_tables)
            .await;

        self.stream_manager
            .remove_processing_table(internal_table_ids, false)
            .await;
        Ok((source_id, mview_id, version?))
    }

    async fn drop_materialized_source_inner(
        &self,
        source_id: SourceId,
        table_id: TableId,
    ) -> MetaResult<CatalogVersion> {
        use risingwave_common::catalog::TableId;

        // 1. Drop materialized source in catalog, source_id will be checked if it is
        // associated_source_id in mview.
        let version = self
            .catalog_manager
            .drop_materialized_source(source_id, table_id)
            .await?;

        // 2. Drop source and mv separately.
        // Note: we need to drop the materialized view to unmap the source_id to fragment_ids in
        // `SourceManager` before we can drop the source
        self.stream_manager
            .drop_materialized_view(&TableId::new(table_id))
            .await?;

        self.source_manager.drop_source(source_id).await?;

        Ok(version)
    }

    /// Fill in mview's vnode mapping so that frontend will know the data distribution.
    fn set_table_mapping(&self, table: &mut Table) -> MetaResult<()> {
        let vnode_mapping = self
            .env
            .hash_mapping_manager_ref()
            .get_table_hash_mapping(&table.id);
        match vnode_mapping {
            Some(vnode_mapping) => {
                let (original_indices, data) = compress_data(&vnode_mapping);
                table.mapping = Some(ParallelUnitMapping {
                    table_id: table.id,
                    original_indices,
                    data,
                });
                Ok(())
            }
            None => bail!(
                "no data distribution found for materialized view table_id = {}",
                table.id
            ),
        }
    }
}

fn get_dependent_relations(fragment_graph: &StreamFragmentGraph) -> MetaResult<Vec<TableId>> {
    // TODO: distinguish SourceId and TableId
    fn resolve_dependent_relations(
        stream_node: &StreamNode,
        dependent_relations: &mut HashSet<TableId>,
    ) -> MetaResult<()> {
        match stream_node.node_body.as_ref().unwrap() {
            NodeBody::Source(source_node) => {
                dependent_relations.insert(source_node.get_table_id());
            }
            NodeBody::Chain(chain_node) => {
                dependent_relations.insert(chain_node.get_table_id());
            }
            _ => {}
        }
        for child in &stream_node.input {
            resolve_dependent_relations(child, dependent_relations)?;
        }
        Ok(())
    }

    let mut dependent_relations = Default::default();
    for fragment in fragment_graph.fragments.values() {
        resolve_dependent_relations(fragment.node.as_ref().unwrap(), &mut dependent_relations)?;
    }
    Ok(dependent_relations.into_iter().collect())
}<|MERGE_RESOLUTION|>--- conflicted
+++ resolved
@@ -241,10 +241,6 @@
         request: Request<DropSinkRequest>,
     ) -> Result<Response<DropSinkResponse>, Status> {
         use risingwave_common::catalog::TableId;
-<<<<<<< HEAD
-
-=======
->>>>>>> 50be1560
         let sink_id = request.into_inner().sink_id;
 
         // 1. Drop sink in catalog.
@@ -254,12 +250,6 @@
         self.stream_manager
             .drop_materialized_view(&TableId::new(sink_id))
             .await?;
-
-        // 2. drop sink in stream manager
-        self.stream_manager
-            .drop_materialized_view(&TableId::new(sink_id))
-            .await
-            .map_err(tonic_err)?;
 
         Ok(Response::new(DropSinkResponse {
             status: None,
