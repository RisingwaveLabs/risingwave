// Copyright 2023 RisingWave Labs
//
// Licensed under the Apache License, Version 2.0 (the "License");
// you may not use this file except in compliance with the License.
// You may obtain a copy of the License at
//
//     http://www.apache.org/licenses/LICENSE-2.0
//
// Unless required by applicable law or agreed to in writing, software
// distributed under the License is distributed on an "AS IS" BASIS,
// WITHOUT WARRANTIES OR CONDITIONS OF ANY KIND, either express or implied.
// See the License for the specific language governing permissions and
// limitations under the License.

use std::sync::Arc;

use risingwave_pb::meta::telemetry_info_service_server::TelemetryInfoService;
use risingwave_pb::meta::{GetTelemetryInfoRequest, TelemetryInfoResponse};
use tonic::{Request, Response, Status};

use crate::model::ClusterId;
use crate::storage::MetaStore;

pub struct TelemetryInfoServiceImpl<S: MetaStore> {
    meta_store: Arc<S>,
}

impl<S: MetaStore> TelemetryInfoServiceImpl<S> {
    pub fn new(meta_store: Arc<S>) -> Self {
        Self { meta_store }
    }

<<<<<<< HEAD
    async fn get_tracking_id(&self) -> Option<ClusterId> {
        match self.meta_store.meta_store_type() {
            MetaBackend::Etcd => ClusterId::from_meta_store(&self.meta_store)
                .await
                .ok()
                .flatten(),
            MetaBackend::Mem => None,
        }
=======
    async fn get_tracking_id(&self) -> Option<TrackingId> {
        TrackingId::from_meta_store(&self.meta_store).await.ok()
>>>>>>> 1ea441f5
    }
}

#[async_trait::async_trait]
impl<S: MetaStore> TelemetryInfoService for TelemetryInfoServiceImpl<S> {
    async fn get_telemetry_info(
        &self,
        _request: Request<GetTelemetryInfoRequest>,
    ) -> Result<Response<TelemetryInfoResponse>, Status> {
        match self.get_tracking_id().await {
            Some(tracking_id) => Ok(Response::new(TelemetryInfoResponse {
                tracking_id: Some(tracking_id.into()),
            })),
            None => Ok(Response::new(TelemetryInfoResponse { tracking_id: None })),
        }
    }
}<|MERGE_RESOLUTION|>--- conflicted
+++ resolved
@@ -30,19 +30,11 @@
         Self { meta_store }
     }
 
-<<<<<<< HEAD
     async fn get_tracking_id(&self) -> Option<ClusterId> {
-        match self.meta_store.meta_store_type() {
-            MetaBackend::Etcd => ClusterId::from_meta_store(&self.meta_store)
-                .await
-                .ok()
-                .flatten(),
-            MetaBackend::Mem => None,
-        }
-=======
-    async fn get_tracking_id(&self) -> Option<TrackingId> {
-        TrackingId::from_meta_store(&self.meta_store).await.ok()
->>>>>>> 1ea441f5
+        ClusterId::from_meta_store(&self.meta_store)
+            .await
+            .ok()
+            .flatten()
     }
 }
 
