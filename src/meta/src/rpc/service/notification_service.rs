// Copyright 2022 Singularity Data
//
// Licensed under the Apache License, Version 2.0 (the "License");
// you may not use this file except in compliance with the License.
// You may obtain a copy of the License at
//
// http://www.apache.org/licenses/LICENSE-2.0
//
// Unless required by applicable law or agreed to in writing, software
// distributed under the License is distributed on an "AS IS" BASIS,
// WITHOUT WARRANTIES OR CONDITIONS OF ANY KIND, either express or implied.
// See the License for the specific language governing permissions and
// limitations under the License.

use risingwave_pb::common::worker_node::State::Running;
use risingwave_pb::common::WorkerType;
use risingwave_pb::meta::notification_service_server::NotificationService;
use risingwave_pb::meta::subscribe_response::{Info, Operation};
use risingwave_pb::meta::{MetaSnapshot, SubscribeRequest, SubscribeResponse};
use tokio::sync::mpsc;
use tokio_stream::wrappers::UnboundedReceiverStream;
use tonic::{Request, Response, Status};

use crate::cluster::{ClusterManagerRef, WorkerKey};
use crate::error::meta_error_to_tonic;
use crate::hummock::HummockManagerRef;
use crate::manager::{CatalogManagerRef, MetaSrvEnv, Notification, UserInfoManagerRef};
use crate::storage::MetaStore;
use crate::MetaError;

pub struct NotificationServiceImpl<S: MetaStore> {
    env: MetaSrvEnv<S>,

    catalog_manager: CatalogManagerRef<S>,
    cluster_manager: ClusterManagerRef<S>,
    user_manager: UserInfoManagerRef<S>,
    hummock_manager: HummockManagerRef<S>,
}

impl<S> NotificationServiceImpl<S>
where
    S: MetaStore,
{
    pub fn new(
        env: MetaSrvEnv<S>,
        catalog_manager: CatalogManagerRef<S>,
        cluster_manager: ClusterManagerRef<S>,
        user_manager: UserInfoManagerRef<S>,
        hummock_manager: HummockManagerRef<S>,
    ) -> Self {
        Self {
            env,
            catalog_manager,
            cluster_manager,
            user_manager,
            hummock_manager,
        }
    }

    async fn build_snapshot_by_type(
        &self,
        worker_type: WorkerType,
    ) -> Result<MetaSnapshot, MetaError> {
        let catalog_guard = self.catalog_manager.get_catalog_core_guard().await;
        let (database, schema, table, source, sink, index) = catalog_guard.get_catalog().await?;

        let cluster_guard = self.cluster_manager.get_cluster_core_guard().await;
        let nodes = cluster_guard.list_worker_node(WorkerType::ComputeNode, Some(Running));

        let user_guard = self.user_manager.get_user_core_guard().await;
        let users = user_guard
            .get_user_info()
            .values()
            .cloned()
            .collect::<Vec<_>>();
        let hummock_version = Some(self.hummock_manager.get_current_version().await);

        // Send the snapshot on subscription. After that we will send only updates.
        let result = match worker_type {
            WorkerType::Frontend => MetaSnapshot {
                nodes,
                database,
                schema,
                source,
                sink,
                table,
                users,
<<<<<<< HEAD
                index,
=======
                hummock_version: None,
>>>>>>> a12a9a82
            },

            WorkerType::Compactor => MetaSnapshot {
                table,
                ..Default::default()
            },

            WorkerType::ComputeNode => MetaSnapshot {
                table,
                hummock_version,
                ..Default::default()
            },

            _ => unreachable!(),
        };

        Ok(result)
    }
}

#[async_trait::async_trait]
impl<S> NotificationService for NotificationServiceImpl<S>
where
    S: MetaStore,
{
    type SubscribeStream = UnboundedReceiverStream<Notification>;

    #[cfg_attr(coverage, no_coverage)]
    async fn subscribe(
        &self,
        request: Request<SubscribeRequest>,
    ) -> Result<Response<Self::SubscribeStream>, Status> {
        let req = request.into_inner();
        let worker_type = req.get_worker_type().map_err(meta_error_to_tonic)?;
        let host_address = req.get_host().map_err(meta_error_to_tonic)?.clone();

        let (tx, rx) = mpsc::unbounded_channel();

        let meta_snapshot = self.build_snapshot_by_type(worker_type).await?;

        tx.send(Ok(SubscribeResponse {
            status: None,
            operation: Operation::Snapshot as i32,
            info: Some(Info::Snapshot(meta_snapshot)),
            version: self.env.notification_manager().current_version().await,
        }))
        .unwrap();

        self.env
            .notification_manager()
            .insert_sender(worker_type, WorkerKey(host_address), tx)
            .await;

        Ok(Response::new(UnboundedReceiverStream::new(rx)))
    }
}<|MERGE_RESOLUTION|>--- conflicted
+++ resolved
@@ -85,11 +85,8 @@
                 sink,
                 table,
                 users,
-<<<<<<< HEAD
+                hummock_version: None,
                 index,
-=======
-                hummock_version: None,
->>>>>>> a12a9a82
             },
 
             WorkerType::Compactor => MetaSnapshot {
