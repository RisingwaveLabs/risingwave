--- conflicted
+++ resolved
@@ -85,13 +85,7 @@
         // let meta_snapshot = self.build_snapshot_by_type(worker_type).await?;
 
         let catalog_guard = self.catalog_manager.get_catalog_core_guard().await;
-<<<<<<< HEAD
         let (databases, schemas, tables, sources, sinks, indexes) = catalog_guard.get_catalog().await?;
-=======
-
-        let (database, schema, mut table, source, sink, index) =
-            catalog_guard.get_catalog().await?;
->>>>>>> 85312bb6
 
         let cluster_guard = self.cluster_manager.get_cluster_core_guard().await;
         let nodes = cluster_guard.list_worker_node(WorkerType::ComputeNode, Some(Running));
@@ -134,33 +128,20 @@
                 hummock_version: None,
             },
 
-<<<<<<< HEAD
-            WorkerType::Compactor => MetaSnapshot {
-                tables,
-                ..Default::default()
-            },
-
-            WorkerType::ComputeNode => MetaSnapshot {
-                tables,
-                hummock_version,
-                ..Default::default()
-            },
-=======
             WorkerType::Compactor => {
-                table.extend(processing_table_guard.values().cloned());
+                tables.extend(processing_table_guard.values().cloned());
 
                 MetaSnapshot {
-                    table,
+                    tables,
                     ..Default::default()
                 }
             }
->>>>>>> 85312bb6
 
             WorkerType::ComputeNode => {
-                table.extend(processing_table_guard.values().cloned());
+                tables.extend(processing_table_guard.values().cloned());
 
                 MetaSnapshot {
-                    table,
+                    tables,
                     hummock_version,
                     ..Default::default()
                 }
