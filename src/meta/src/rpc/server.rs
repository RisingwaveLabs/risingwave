--- conflicted
+++ resolved
@@ -417,16 +417,11 @@
         fragment_manager.clone(),
         ddl_lock.clone(),
     );
-<<<<<<< HEAD
 
     let user_srv =
         UserServiceImpl::<S>::new(env.clone(), catalog_manager.clone(), user_manager.clone());
-    let scale_srv = ScaleServiceImpl::<S>::new(barrier_manager.clone(), ddl_lock);
-=======
-    let user_srv = UserServiceImpl::<S>::new(catalog_manager.clone(), user_manager.clone());
     let scale_srv =
         ScaleServiceImpl::<S>::new(barrier_manager.clone(), fragment_manager.clone(), ddl_lock);
->>>>>>> 7dbfefac
     let cluster_srv = ClusterServiceImpl::<S>::new(cluster_manager.clone());
     let stream_srv = StreamServiceImpl::<S>::new(
         env.clone(),
