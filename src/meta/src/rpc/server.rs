--- conflicted
+++ resolved
@@ -545,12 +545,9 @@
     let backup_srv = BackupServiceImpl::new(backup_manager);
     let telemetry_srv = TelemetryInfoServiceImpl::new(meta_store.clone());
     let system_params_srv = SystemParamsServiceImpl::new(system_params_manager.clone());
-<<<<<<< HEAD
-    let cloud_srv = CloudServiceImpl::<S>::new(catalog_manager, aws_cli);
-=======
     let serving_srv =
         ServingServiceImpl::new(serving_vnode_mapping.clone(), fragment_manager.clone());
->>>>>>> 1df60609
+    let cloud_srv = CloudServiceImpl::<S>::new(catalog_manager, aws_cli);
 
     if let Some(prometheus_addr) = address_info.prometheus_addr {
         MetricsManager::boot_metrics_service(
@@ -700,11 +697,8 @@
         .add_service(BackupServiceServer::new(backup_srv))
         .add_service(SystemParamsServiceServer::new(system_params_srv))
         .add_service(TelemetryInfoServiceServer::new(telemetry_srv))
-<<<<<<< HEAD
+        .add_service(ServingServiceServer::new(serving_srv))
         .add_service(CloudServiceServer::new(cloud_srv))
-=======
-        .add_service(ServingServiceServer::new(serving_srv))
->>>>>>> 1df60609
         .serve_with_shutdown(address_info.listen_addr, async move {
             tokio::select! {
                 res = svc_shutdown_rx.changed() => {
