--- conflicted
+++ resolved
@@ -447,15 +447,11 @@
         }
     };
 
-<<<<<<< HEAD
+    let (svc_shutdown_tx, svc_shutdown_rx) = tokio::sync::oneshot::channel::<()>();
+
+    // Start services.
     tracing::info!("Starting leader services");
-    tokio::spawn(async move {
-=======
-    let (svc_shutdown_tx, svc_shutdown_rx) = tokio::sync::oneshot::channel::<()>();
-
-    // Start services.
     let join_handle = tokio::spawn(async move {
->>>>>>> 10083385
         tonic::transport::Server::builder()
             .layer(MetricsMiddlewareLayer::new(meta_metrics.clone()))
             .add_service(HeartbeatServiceServer::new(heartbeat_srv))
@@ -483,75 +479,5 @@
             .unwrap();
     });
 
-<<<<<<< HEAD
-    // TODO: Use tonic's serve_with_shutdown for a graceful shutdown. Now it does not work,
-    // as the graceful shutdown waits all connections to disconnect in order to finish the stop.
-    let (shutdown_send, mut shutdown_recv) = tokio::sync::oneshot::channel();
-    let join_handle = tokio::spawn(async move {
-        tokio::select! {
-            _ = tokio::signal::ctrl_c() => {},
-            _ = &mut shutdown_recv => {
-                shutdown_all.await;
-            },
-            _ = &mut idle_recv => {
-                shutdown_all.await;
-            },
-        }
-    });
-
-    Ok((join_handle, shutdown_send))
-=======
     Ok((join_handle, svc_shutdown_tx))
-}
-
-#[cfg(test)]
-mod tests {
-    use tokio::time::sleep;
-
-    use super::*;
-
-    #[tokio::test]
-    async fn test_leader_lease() {
-        let info = AddressInfo {
-            addr: "node1".to_string(),
-            ..Default::default()
-        };
-        let meta_store = Arc::new(MemStore::default());
-        let (handle, closer) = rpc_serve_with_store(
-            meta_store.clone(),
-            info,
-            Duration::from_secs(10),
-            2,
-            MetaOpts::test(false),
-        )
-        .await
-        .unwrap();
-        sleep(Duration::from_secs(4)).await;
-        let info2 = AddressInfo {
-            addr: "node2".to_string(),
-            ..Default::default()
-        };
-        let ret = rpc_serve_with_store(
-            meta_store.clone(),
-            info2.clone(),
-            Duration::from_secs(10),
-            2,
-            MetaOpts::test(false),
-        )
-        .await;
-        assert!(ret.is_err());
-        closer.send(()).unwrap();
-        handle.await.unwrap();
-        sleep(Duration::from_secs(3)).await;
-        rpc_serve_with_store(
-            meta_store.clone(),
-            info2,
-            Duration::from_secs(10),
-            2,
-            MetaOpts::test(false),
-        )
-        .await
-        .unwrap();
-    }
->>>>>>> 10083385
 }