--- conflicted
+++ resolved
@@ -187,14 +187,9 @@
     }
 }
 
-<<<<<<< HEAD
 #[expect(clippy::type_complexity)]
-pub fn rpc_serve_with_store<S: MetaStore>(
-    meta_store: Arc<S>,
-=======
-pub async fn rpc_serve_with_store(
+pub fn rpc_serve_with_store(
     meta_store: MetaStoreRef,
->>>>>>> e493ec67
     election_client: Option<ElectionClientRef>,
     address_info: AddressInfo,
     max_cluster_heartbeat_interval: Duration,
