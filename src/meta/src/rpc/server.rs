--- conflicted
+++ resolved
@@ -22,11 +22,6 @@
 use futures::future::join_all;
 use itertools::Itertools;
 use regex::Regex;
-<<<<<<< HEAD
-use risingwave_common::monitor::connection::TcpConfig;
-use risingwave_common::monitor::process_linux::monitor_process;
-=======
->>>>>>> 9acfac97
 use risingwave_common::system_param::local_manager::LocalSystemParamsManager;
 use risingwave_common::telemetry::manager::TelemetryManager;
 use risingwave_common::telemetry::telemetry_env_enabled;
@@ -303,15 +298,10 @@
     });
 
     let health_srv = HealthServiceImpl::new();
-<<<<<<< HEAD
     let server = tonic::transport::Server::builder()
-        .layer(MetricsMiddlewareLayer::new(Arc::new(MetaMetrics::new())))
-=======
-    tonic::transport::Server::builder()
         .layer(MetricsMiddlewareLayer::new(Arc::new(
             GLOBAL_META_METRICS.clone(),
         )))
->>>>>>> 9acfac97
         .layer(TracingExtractLayer::new())
         .add_service(MetaMemberServiceServer::new(meta_member_srv))
         .add_service(HealthServer::new(health_srv));
@@ -336,7 +326,7 @@
 
     #[cfg(not(madsim))]
     {
-        use risingwave_common::monitor::connection::monitored_tcp_incoming;
+        use risingwave_common::monitor::connection::{monitored_tcp_incoming, TcpConfig};
         server
             .serve_with_incoming_shutdown(
                 monitored_tcp_incoming(
@@ -766,7 +756,7 @@
     };
     #[cfg(not(madsim))]
     {
-        use risingwave_common::monitor::connection::monitored_tcp_incoming;
+        use risingwave_common::monitor::connection::{monitored_tcp_incoming, TcpConfig};
         server
             .serve_with_incoming_shutdown(
                 monitored_tcp_incoming(
