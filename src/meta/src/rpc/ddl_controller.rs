--- conflicted
+++ resolved
@@ -69,13 +69,8 @@
 use crate::manager::{
     CatalogManagerRef, ConnectionId, DatabaseId, FragmentManagerRef, FunctionId, IdCategory,
     IdCategoryType, IndexId, LocalNotification, MetaSrvEnv, MetadataManager, MetadataManagerV1,
-<<<<<<< HEAD
     NotificationVersion, RelationIdEnum, SchemaId, SecretId, SinkId, SourceId,
-    StreamingClusterInfo, StreamingJob, SubscriptionId, TableId, UserId, ViewId,
-=======
-    NotificationVersion, RelationIdEnum, SchemaId, SinkId, SourceId, StreamingClusterInfo,
-    StreamingJob, StreamingJobDiscriminants, SubscriptionId, TableId, UserId, ViewId,
->>>>>>> 18a05240
+    StreamingClusterInfo, StreamingJob, StreamingJobDiscriminants, SubscriptionId, TableId, UserId, ViewId,
     IGNORED_NOTIFICATION_VERSION,
 };
 use crate::model::{FragmentId, StreamContext, TableFragments, TableParallelism};
