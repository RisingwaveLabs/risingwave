// Copyright 2023 RisingWave Labs
//
// Licensed under the Apache License, Version 2.0 (the "License");
// you may not use this file except in compliance with the License.
// You may obtain a copy of the License at
//
//     http://www.apache.org/licenses/LICENSE-2.0
//
// Unless required by applicable law or agreed to in writing, software
// distributed under the License is distributed on an "AS IS" BASIS,
// WITHOUT WARRANTIES OR CONDITIONS OF ANY KIND, either express or implied.
// See the License for the specific language governing permissions and
// limitations under the License.

use std::sync::atomic::AtomicU64;
use std::sync::Arc;
use std::time::Duration;

use prometheus::core::{AtomicF64, GenericGaugeVec};
use prometheus::{
    exponential_buckets, histogram_opts, register_gauge_vec_with_registry,
    register_histogram_vec_with_registry, register_histogram_with_registry,
    register_int_counter_vec_with_registry, register_int_gauge_vec_with_registry,
    register_int_gauge_with_registry, Histogram, HistogramVec, IntCounterVec, IntGauge,
    IntGaugeVec, Registry,
};
use risingwave_pb::common::WorkerType;
use tokio::sync::oneshot::Sender;
use tokio::task::JoinHandle;

use crate::manager::ClusterManagerRef;
use crate::rpc::server::ElectionClientRef;
use crate::storage::MetaStore;

pub struct MetaMetrics {
    registry: Registry,

    /// gRPC latency of meta services
    pub grpc_latency: HistogramVec,
    /// The duration from barrier injection to commit
    /// It is the sum of inflight-latency, sync-latency and wait-commit-latency
    pub barrier_latency: Histogram,
    /// The duration from barrier complete to commit
    pub barrier_wait_commit_latency: Histogram,

    /// Latency between each barrier send
    pub barrier_send_latency: Histogram,
    /// The number of all barriers. It is the sum of barriers that are in-flight or completed but
    /// waiting for other barriers
    pub all_barrier_nums: IntGauge,
    /// The number of in-flight barriers
    pub in_flight_barrier_nums: IntGauge,

    /// Max committed epoch
    pub max_committed_epoch: IntGauge,
    /// The smallest epoch that has not been GCed.
    pub safe_epoch: IntGauge,
    /// The smallest epoch that is being pinned.
    pub min_pinned_epoch: IntGauge,
    /// The number of SSTs in each level
    pub level_sst_num: IntGaugeVec,
    /// The number of SSTs to be merged to next level in each level
    pub level_compact_cnt: IntGaugeVec,
    /// The number of compact tasks
    pub compact_frequency: IntCounterVec,

    pub level_file_size: IntGaugeVec,
    /// Hummock version size
    pub version_size: IntGauge,
    /// The version Id of current version.
    pub current_version_id: IntGauge,
    /// The version id of checkpoint version.
    pub checkpoint_version_id: IntGauge,
    /// The smallest version id that is being pinned by worker nodes.
    pub min_pinned_version_id: IntGauge,
    /// The smallest version id that is being guarded by meta node safe points.
    pub min_safepoint_version_id: IntGauge,
    /// Hummock version stats
    pub version_stats: IntGaugeVec,
    /// Total number of SSTs that is no longer referenced by versions but is not yet deleted from
    /// storage.
    pub stale_ssts_count: IntGauge,

    /// Latency for hummock manager to acquire lock
    pub hummock_manager_lock_time: HistogramVec,

    /// Latency for hummock manager to really process a request after acquire the lock
    pub hummock_manager_real_process_time: HistogramVec,

    pub time_after_last_observation: AtomicU64,

    /// The number of workers in the cluster.
    pub worker_num: IntGaugeVec,
    pub compact_skip_frequency: IntCounterVec,

<<<<<<< HEAD
    /// compaction
    pub compact_pending_bytes: IntGaugeVec,
    pub compact_level_compression_ratio: GenericGaugeVec<AtomicF64>,
=======
    /// The roles of all meta nodes in the cluster.
    pub meta_type: IntGaugeVec,
>>>>>>> 13b88a5a
}

impl MetaMetrics {
    pub fn new() -> Self {
        let registry = prometheus::Registry::new();
        let opts = histogram_opts!(
            "meta_grpc_duration_seconds",
            "gRPC latency of meta services",
            exponential_buckets(0.0001, 2.0, 20).unwrap() // max 52s
        );
        let grpc_latency =
            register_histogram_vec_with_registry!(opts, &["path"], registry).unwrap();

        let opts = histogram_opts!(
            "meta_barrier_duration_seconds",
            "barrier latency",
            exponential_buckets(0.1, 1.5, 20).unwrap() // max 221s
        );
        let barrier_latency = register_histogram_with_registry!(opts, registry).unwrap();

        let opts = histogram_opts!(
            "meta_barrier_wait_commit_duration_seconds",
            "barrier_wait_commit_latency",
            exponential_buckets(0.1, 1.5, 20).unwrap() // max 221s
        );
        let barrier_wait_commit_latency =
            register_histogram_with_registry!(opts, registry).unwrap();

        let opts = histogram_opts!(
            "meta_barrier_send_duration_seconds",
            "barrier send latency",
            exponential_buckets(0.001, 2.0, 19).unwrap() // max 262s
        );
        let barrier_send_latency = register_histogram_with_registry!(opts, registry).unwrap();

        let all_barrier_nums = register_int_gauge_with_registry!(
            "all_barrier_nums",
            "num of of all_barrier",
            registry
        )
        .unwrap();
        let in_flight_barrier_nums = register_int_gauge_with_registry!(
            "in_flight_barrier_nums",
            "num of of in_flight_barrier",
            registry
        )
        .unwrap();

        let max_committed_epoch = register_int_gauge_with_registry!(
            "storage_max_committed_epoch",
            "max committed epoch",
            registry
        )
        .unwrap();

        let safe_epoch =
            register_int_gauge_with_registry!("storage_safe_epoch", "safe epoch", registry)
                .unwrap();

        let min_pinned_epoch = register_int_gauge_with_registry!(
            "storage_min_pinned_epoch",
            "min pinned epoch",
            registry
        )
        .unwrap();

        let level_sst_num = register_int_gauge_vec_with_registry!(
            "storage_level_sst_num",
            "num of SSTs in each level",
            &["level_index"],
            registry
        )
        .unwrap();

        let level_compact_cnt = register_int_gauge_vec_with_registry!(
            "storage_level_compact_cnt",
            "num of SSTs to be merged to next level in each level",
            &["level_index"],
            registry
        )
        .unwrap();

        let compact_frequency = register_int_counter_vec_with_registry!(
            "storage_level_compact_frequency",
            "num of compactions from each level to next level",
            &["compactor", "group", "task_type", "result"],
            registry
        )
        .unwrap();
        let compact_skip_frequency = register_int_counter_vec_with_registry!(
            "storage_skip_compact_frequency",
            "num of compactions from each level to next level",
            &["level", "type"],
            registry
        )
        .unwrap();

        let version_size =
            register_int_gauge_with_registry!("storage_version_size", "version size", registry)
                .unwrap();

        let current_version_id = register_int_gauge_with_registry!(
            "storage_current_version_id",
            "current version id",
            registry
        )
        .unwrap();

        let checkpoint_version_id = register_int_gauge_with_registry!(
            "storage_checkpoint_version_id",
            "checkpoint version id",
            registry
        )
        .unwrap();

        let min_pinned_version_id = register_int_gauge_with_registry!(
            "storage_min_pinned_version_id",
            "min pinned version id",
            registry
        )
        .unwrap();

        let min_safepoint_version_id = register_int_gauge_with_registry!(
            "storage_min_safepoint_version_id",
            "min safepoint version id",
            registry
        )
        .unwrap();

        let level_file_size = register_int_gauge_vec_with_registry!(
            "storage_level_total_file_size",
            "KBs total file bytes in each level",
            &["level_index"],
            registry
        )
        .unwrap();

        let version_stats = register_int_gauge_vec_with_registry!(
            "storage_version_stats",
            "per table stats in current hummock version",
            &["table_id", "metric"],
            registry
        )
        .unwrap();

        let stale_ssts_count = register_int_gauge_with_registry!(
            "storage_stale_ssts_count",
            "total number of SSTs that is no longer referenced by versions but is not yet deleted from storage",
            registry
        ).unwrap();

        let hummock_manager_lock_time = register_histogram_vec_with_registry!(
            "hummock_manager_lock_time",
            "latency for hummock manager to acquire the rwlock",
            &["method", "lock_name", "lock_type"],
            registry
        )
        .unwrap();

        let hummock_manager_real_process_time = register_histogram_vec_with_registry!(
            "meta_hummock_manager_real_process_time",
            "latency for hummock manager to really process the request",
            &["method"],
            registry
        )
        .unwrap();

        let worker_num = register_int_gauge_vec_with_registry!(
            "worker_num",
            "number of nodes in the cluster",
            &["worker_type"],
            registry,
        )
        .unwrap();

<<<<<<< HEAD
        let compact_pending_bytes = register_int_gauge_vec_with_registry!(
            "storage_compact_pending_bytes",
            "bytes of lsm tree needed to reach balance",
            &["group"],
            registry
        )
        .unwrap();

        let compact_level_compression_ratio = register_gauge_vec_with_registry!(
            "storage_compact_level_compression_ratio",
            "compression ratio of each level of the lsm tree",
            &["group", "level", "algorithm"],
            registry
=======
        let meta_type = register_int_gauge_vec_with_registry!(
            "meta_num",
            "role of meta nodes in the cluster",
            &["worker_addr", "role"],
            registry,
>>>>>>> 13b88a5a
        )
        .unwrap();

        Self {
            registry,

            grpc_latency,
            barrier_latency,
            barrier_wait_commit_latency,
            barrier_send_latency,
            all_barrier_nums,
            in_flight_barrier_nums,

            max_committed_epoch,
            safe_epoch,
            min_pinned_epoch,
            level_sst_num,
            level_compact_cnt,
            compact_frequency,
            compact_skip_frequency,
            level_file_size,
            version_size,
            version_stats,
            stale_ssts_count,
            current_version_id,
            checkpoint_version_id,
            min_pinned_version_id,
            min_safepoint_version_id,
            hummock_manager_lock_time,
            hummock_manager_real_process_time,
            time_after_last_observation: AtomicU64::new(0),

            worker_num,
<<<<<<< HEAD
            compact_pending_bytes,
            compact_level_compression_ratio,
=======
            meta_type,
>>>>>>> 13b88a5a
        }
    }

    pub fn registry(&self) -> &Registry {
        &self.registry
    }
}
impl Default for MetaMetrics {
    fn default() -> Self {
        Self::new()
    }
}

pub async fn start_worker_info_monitor<S: MetaStore>(
    cluster_manager: ClusterManagerRef<S>,
    election_client: Option<ElectionClientRef>,
    interval: Duration,
    meta_metrics: Arc<MetaMetrics>,
) -> (JoinHandle<()>, Sender<()>) {
    let (shutdown_tx, mut shutdown_rx) = tokio::sync::oneshot::channel();
    let join_handle = tokio::spawn(async move {
        let mut monitor_interval = tokio::time::interval(interval);
        monitor_interval.set_missed_tick_behavior(tokio::time::MissedTickBehavior::Delay);
        loop {
            tokio::select! {
                // Wait for interval
                _ = monitor_interval.tick() => {},
                // Shutdown monitor
                _ = &mut shutdown_rx => {
                    tracing::info!("Worker number monitor is stopped");
                    return;
                }
            }

            for (worker_type, worker_num) in cluster_manager.count_worker_node().await {
                meta_metrics
                    .worker_num
                    .with_label_values(&[(worker_type.as_str_name())])
                    .set(worker_num as i64);
            }
            if let Some(client) = &election_client && let Ok(meta_members) = client.get_members().await {
                meta_metrics
                    .worker_num
                    .with_label_values(&[WorkerType::Meta.as_str_name()])
                    .set(meta_members.len() as i64);
                meta_members.into_iter().for_each(|m| {
                    let role = if m.is_leader {"leader"} else {"follower"};
                    meta_metrics.meta_type.with_label_values(&[&m.id, role]).set(1);
                });
            }
        }
    });

    (join_handle, shutdown_tx)
}<|MERGE_RESOLUTION|>--- conflicted
+++ resolved
@@ -93,14 +93,12 @@
     pub worker_num: IntGaugeVec,
     pub compact_skip_frequency: IntCounterVec,
 
-<<<<<<< HEAD
+    /// The roles of all meta nodes in the cluster.
+    pub meta_type: IntGaugeVec,
+
     /// compaction
     pub compact_pending_bytes: IntGaugeVec,
     pub compact_level_compression_ratio: GenericGaugeVec<AtomicF64>,
-=======
-    /// The roles of all meta nodes in the cluster.
-    pub meta_type: IntGaugeVec,
->>>>>>> 13b88a5a
 }
 
 impl MetaMetrics {
@@ -276,27 +274,27 @@
         )
         .unwrap();
 
-<<<<<<< HEAD
-        let compact_pending_bytes = register_int_gauge_vec_with_registry!(
-            "storage_compact_pending_bytes",
-            "bytes of lsm tree needed to reach balance",
-            &["group"],
-            registry
-        )
-        .unwrap();
-
-        let compact_level_compression_ratio = register_gauge_vec_with_registry!(
-            "storage_compact_level_compression_ratio",
-            "compression ratio of each level of the lsm tree",
-            &["group", "level", "algorithm"],
-            registry
-=======
         let meta_type = register_int_gauge_vec_with_registry!(
             "meta_num",
             "role of meta nodes in the cluster",
             &["worker_addr", "role"],
             registry,
->>>>>>> 13b88a5a
+        )
+        .unwrap();
+
+        let compact_pending_bytes = register_int_gauge_vec_with_registry!(
+            "storage_compact_pending_bytes",
+            "bytes of lsm tree needed to reach balance",
+            &["group"],
+            registry
+        )
+        .unwrap();
+
+        let compact_level_compression_ratio = register_gauge_vec_with_registry!(
+            "storage_compact_level_compression_ratio",
+            "compression ratio of each level of the lsm tree",
+            &["group", "level", "algorithm"],
+            registry
         )
         .unwrap();
 
@@ -328,14 +326,10 @@
             hummock_manager_lock_time,
             hummock_manager_real_process_time,
             time_after_last_observation: AtomicU64::new(0),
-
             worker_num,
-<<<<<<< HEAD
+            meta_type,
             compact_pending_bytes,
             compact_level_compression_ratio,
-=======
-            meta_type,
->>>>>>> 13b88a5a
         }
     }
 
