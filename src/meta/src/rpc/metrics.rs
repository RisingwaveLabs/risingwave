--- conflicted
+++ resolved
@@ -393,15 +393,6 @@
         .unwrap();
         let object_store_metric = Arc::new(ObjectStoreMetrics::new(registry.clone()));
 
-<<<<<<< HEAD
-        let source_is_up = register_int_gauge_vec_with_registry!(
-            "source_status_is_up",
-            "source is up or not",
-            &["source_id", "source_name"],
-            registry
-        )
-        .unwrap();
-=======
         let recovery_failure_cnt = register_int_counter_with_registry!(
             "recovery_failure_cnt",
             "Number of failed recovery attempts",
@@ -414,7 +405,14 @@
             exponential_buckets(0.1, 1.5, 20).unwrap() // max 221s
         );
         let recovery_latency = register_histogram_with_registry!(opts, registry).unwrap();
->>>>>>> ba2f6e19
+
+        let source_is_up = register_int_gauge_vec_with_registry!(
+            "source_status_is_up",
+            "source is up or not",
+            &["source_id", "source_name"],
+            registry
+        )
+        .unwrap();
 
         Self {
             registry,
