--- conflicted
+++ resolved
@@ -20,11 +20,8 @@
 use std::task::{ready, Poll};
 use std::time::Duration;
 
-<<<<<<< HEAD
 use anyhow::anyhow;
-=======
 use arc_swap::ArcSwap;
->>>>>>> a256378b
 use fail::fail_point;
 use futures::FutureExt;
 use itertools::Itertools;
@@ -48,7 +45,7 @@
 use risingwave_pb::stream_service::BarrierCompleteResponse;
 use thiserror_ext::AsReport;
 use tokio::sync::oneshot::{Receiver, Sender};
-use tokio::sync::Mutex;
+use tokio::sync::{oneshot, Mutex};
 use tokio::task::JoinHandle;
 use tracing::{info, warn, Instrument};
 
@@ -193,6 +190,8 @@
     checkpoint_control: CheckpointControl,
 
     active_streaming_nodes: ActiveStreamingWorkerNodes,
+
+    prev_injecting_barrier: Option<Receiver<()>>,
 }
 
 /// Controls the concurrent execution of commands.
@@ -427,6 +426,7 @@
             state: initial_invalid_state,
             checkpoint_control,
             active_streaming_nodes,
+            prev_injecting_barrier: None,
         }
     }
 
@@ -609,7 +609,6 @@
                             .set_checkpoint_frequency(p.checkpoint_frequency() as usize)
                     }
                 }
-<<<<<<< HEAD
                 complete_result = self.checkpoint_control.next_completed_barrier() => {
                     match complete_result {
                         Ok((command_context, remaining)) => {
@@ -625,28 +624,11 @@
                         }
                     }
                 },
-                // There's barrier scheduled.
-                _ = self.scheduled_barriers.wait_one(), if self.checkpoint_control.can_inject_barrier(self.in_flight_barrier_nums) => {
-                    min_interval.reset(); // Reset the interval as we have a new barrier.
-                    self.handle_new_barrier().await;
-                }
-                // Minimum interval reached.
-                _ = min_interval.tick(), if self.checkpoint_control.can_inject_barrier(self.in_flight_barrier_nums) => {
-                    self.handle_new_barrier().await;
-=======
-                // Barrier completes.
-                completion = self.rpc_manager.next_complete_barrier() => {
-                    self.handle_barrier_complete(
-                        completion,
-                    )
-                    .await;
-                }
                 scheduled = self.scheduled_barriers.next_barrier(),
                     if self
                         .checkpoint_control
                         .can_inject_barrier(self.in_flight_barrier_nums) => {
                     self.handle_new_barrier(scheduled);
->>>>>>> a256378b
                 }
             }
             self.checkpoint_control.update_barrier_nums_metrics();
@@ -689,11 +671,14 @@
 
         send_latency_timer.observe_duration();
 
-<<<<<<< HEAD
-        let await_collect_future = self.context.inject_barrier(command_ctx.clone()).await;
-=======
-        self.rpc_manager.inject_barrier(command_ctx.clone());
->>>>>>> a256378b
+        // this is to notify that the barrier has been injected so that the next
+        // barrier can be injected to avoid out of order barrier injection.
+        // TODO: can be removed when bidi-stream control in implemented.
+        let (inject_tx, inject_rx) = oneshot::channel();
+        let prev_inject_rx = self.prev_injecting_barrier.replace(inject_rx);
+        let await_collect_future =
+            self.context
+                .inject_barrier(command_ctx.clone(), Some(inject_tx), prev_inject_rx);
 
         // Notify about the injection.
         let prev_paused_reason = self.state.paused_reason();
@@ -718,6 +703,7 @@
     }
 
     async fn failure_recovery(&mut self, err: MetaError) {
+        self.prev_injecting_barrier = None;
         self.checkpoint_control.clear_and_fail_all_nodes(&err).await;
 
         if self.enable_recovery {
