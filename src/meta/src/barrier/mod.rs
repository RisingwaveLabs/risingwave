--- conflicted
+++ resolved
@@ -487,43 +487,31 @@
         let should_pause = self
             .command_ctx_queue
             .last_key_value()
-<<<<<<< HEAD
-            .map(|(_, x)| &x.command_ctx)
-            .or(match &self.completing_task {
-                CompletingTask::None | CompletingTask::Err(_) => None,
-                CompletingTask::Completing { command_ctx, .. } => command_ctx.as_ref(),
-            })
-            .and_then(|command_ctx| {
-                command_ctx
+            .and_then(|(_, x)| {
+                x.command_ctx
                     .command
                     .as_ref()
                     .map(Command::should_pause_inject_barrier)
             })
-=======
-            .map(|(_, x)| x.command_ctx.command.should_pause_inject_barrier())
             .or(self
                 .completing_barrier
                 .map(|(_, should_pause)| should_pause))
->>>>>>> f9d3fa7d
             .unwrap_or(false);
         debug_assert_eq!(
             self.command_ctx_queue
                 .values()
-                .map(|node| node.command_ctx.command.should_pause_inject_barrier())
+                .filter_map(|node| {
+                    node.command_ctx
+                        .command
+                        .as_ref()
+                        .map(Command::should_pause_inject_barrier)
+                })
                 .chain(
                     self.completing_barrier
                         .map(|(_, should_pause)| should_pause)
                         .into_iter()
                 )
-<<<<<<< HEAD
-                .any(|command_ctx| command_ctx
-                    .command
-                    .as_ref()
-                    .map(Command::should_pause_inject_barrier)
-                    .unwrap_or(false)),
-=======
                 .any(|should_pause| should_pause),
->>>>>>> f9d3fa7d
             should_pause
         );
 
@@ -1010,17 +998,8 @@
             return Ok(());
         }
 
-<<<<<<< HEAD
         if let Some(Command::RescheduleFragment { .. }) = &command {
-            if !self
-                .checkpoint_control
-                .creating_streaming_job_controls
-                .is_empty()
-            {
-=======
-        if let Command::RescheduleFragment { .. } = &command {
             if !self.creating_streaming_job_controls.is_empty() {
->>>>>>> f9d3fa7d
                 warn!("ignore reschedule when creating streaming job with snapshot backfill");
                 for notifier in notifiers {
                     notifier.notify_start_failed(
@@ -1034,11 +1013,7 @@
             }
         }
 
-<<<<<<< HEAD
-        let Some((prev_epoch, curr_epoch)) = self.state.next_epoch_pair(command.as_ref()) else {
-=======
-        let Some(barrier_info) = self.state.next_barrier_info(&command, checkpoint) else {
->>>>>>> f9d3fa7d
+        let Some(barrier_info) = self.state.next_barrier_info(command.as_ref(), checkpoint) else {
             // skip the command when there is nothing to do with the barrier
             for mut notifier in notifiers {
                 notifier.notify_started();
@@ -1081,13 +1056,8 @@
         }
 
         // Collect the jobs to finish
-<<<<<<< HEAD
-        if let (BarrierKind::Checkpoint(_), None) = (&kind, &command)
-            && let Some(jobs_to_merge) = self.checkpoint_control.jobs_to_merge()
-=======
-        if let (BarrierKind::Checkpoint(_), Command::Plain(None)) = (&barrier_info.kind, &command)
+        if let (BarrierKind::Checkpoint(_), None) = (&barrier_info.kind, &command)
             && let Some(jobs_to_merge) = self.jobs_to_merge()
->>>>>>> f9d3fa7d
         {
             command = Some(Command::MergeSnapshotBackfillStreamingJobs(jobs_to_merge));
         }
@@ -1099,12 +1069,8 @@
             pre_applied_subscription_info,
             table_ids_to_commit,
             jobs_to_wait,
-<<<<<<< HEAD
+            prev_paused_reason,
         ) = self.state.apply_command(command.as_ref());
-=======
-            prev_paused_reason,
-        ) = self.state.apply_command(&command);
->>>>>>> f9d3fa7d
 
         // Tracing related stuff
         barrier_info.prev_epoch.span().in_scope(|| {
@@ -1112,23 +1078,12 @@
         });
         span.record("epoch", barrier_info.curr_epoch.value().0);
 
-<<<<<<< HEAD
-        for creating_job in &mut self
-            .checkpoint_control
-            .creating_streaming_job_controls
-            .values_mut()
-        {
-            creating_job.on_new_command(&mut self.control_stream_manager, &command_ctx)?;
-=======
-        send_latency_timer.observe_duration();
-
         for creating_job in &mut self.creating_streaming_job_controls.values_mut() {
-            creating_job.on_new_command(control_stream_manager, &command, &barrier_info)?;
->>>>>>> f9d3fa7d
+            creating_job.on_new_command(control_stream_manager, command.as_ref(), &barrier_info)?;
         }
 
         let node_to_collect = match control_stream_manager.inject_command_ctx_barrier(
-            &command,
+            command.as_ref(),
             &barrier_info,
             prev_paused_reason,
             &pre_applied_graph_info,
@@ -1369,17 +1324,12 @@
             prev_epoch: command_ctx.barrier_info.prev_epoch.value().0,
             cur_epoch: command_ctx.barrier_info.curr_epoch.value().0,
             duration_sec,
-<<<<<<< HEAD
             command: command_ctx
                 .command
                 .as_ref()
                 .map(|command| command.to_string())
                 .unwrap_or_else(|| "barrier".to_string()),
-            barrier_kind: command_ctx.kind.as_str_name().to_string(),
-=======
-            command: command_ctx.command.to_string(),
             barrier_kind: command_ctx.barrier_info.kind.as_str_name().to_string(),
->>>>>>> f9d3fa7d
         };
         env.event_log_manager_ref()
             .add_event_logs(vec![event_log::Event::BarrierComplete(event)]);
@@ -1522,7 +1472,11 @@
                 );
                 self.completing_barrier = Some((
                     node.command_ctx.barrier_info.prev_epoch.value().0,
-                    node.command_ctx.command.should_pause_inject_barrier(),
+                    node.command_ctx
+                        .command
+                        .as_ref()
+                        .map(|c| c.should_pause_inject_barrier())
+                        .unwrap_or(false),
                 ));
                 task = Some(CompleteBarrierTask {
                     commit_info,
