--- conflicted
+++ resolved
@@ -368,7 +368,7 @@
         }
         for (_, node) in take(&mut self.command_ctx_queue) {
             for notifier in node.notifiers {
-                notifier.notify_collection_failed(err.clone());
+                notifier.notify_failed(err.clone());
             }
             node.enqueue_time.observe_duration();
         }
@@ -748,78 +748,10 @@
             .enqueue_command(command_ctx.clone(), notifiers);
     }
 
-<<<<<<< HEAD
     async fn failure_recovery(&mut self, err: MetaError) {
+        self.context.tracker.lock().await.abort_all(&err);
         self.rpc_manager.clear();
         self.checkpoint_control.clear_on_err(&err).await;
-=======
-    /// Changes the state to `Complete`, and try to commit all epoch that state is `Complete` in
-    /// order. If commit is err, all nodes will be handled.
-    async fn handle_barrier_complete(&mut self, completion: BarrierCompletion) {
-        let BarrierCompletion { prev_epoch, result } = completion;
-
-        assert!(
-            self.checkpoint_control.contains_epoch(prev_epoch),
-            "received barrier complete response for an unknown epoch: {}",
-            prev_epoch
-        );
-
-        if let Err(err) = result {
-            // FIXME: If it is a connector source error occurred in the init barrier, we should pass
-            // back to frontend
-            fail_point!("inject_barrier_err_success");
-            let fail_node = self.checkpoint_control.barrier_failed();
-            warn!(%prev_epoch, error = %err.as_report(), "Failed to complete epoch");
-            self.failure_recovery(err, fail_node).await;
-            return;
-        }
-        // change the state to Complete
-        let mut complete_nodes = self
-            .checkpoint_control
-            .barrier_completed(prev_epoch, result.unwrap());
-        // try commit complete nodes
-        let (mut index, mut err_msg) = (0, None);
-        for (i, node) in complete_nodes.iter_mut().enumerate() {
-            assert!(matches!(node.state, Completed(_)));
-            let span = node.command_ctx.span.clone();
-            if let Err(err) = self.complete_barrier(node).instrument(span).await {
-                index = i;
-                err_msg = Some(err);
-                break;
-            }
-        }
-        // Handle the error node and the nodes after it
-        if let Some(err) = err_msg {
-            let fail_nodes = complete_nodes
-                .drain(index..)
-                .chain(self.checkpoint_control.barrier_failed().into_iter())
-                .collect_vec();
-            warn!(%prev_epoch, error = %err.as_report(), "Failed to commit epoch");
-            self.failure_recovery(err, fail_nodes).await;
-        }
-    }
-
-    async fn failure_recovery(
-        &mut self,
-        err: MetaError,
-        fail_nodes: impl IntoIterator<Item = EpochNode>,
-    ) {
-        self.context.tracker.lock().await.abort_all(&err);
-        self.rpc_manager.clear();
-
-        for node in fail_nodes {
-            if let Some(timer) = node.timer {
-                timer.observe_duration();
-            }
-            if let Some(wait_commit_timer) = node.wait_commit_timer {
-                wait_commit_timer.observe_duration();
-            }
-            node.notifiers.into_iter().for_each(|notifier|
-                // some of the fail nodes may be notified as collected before, we should notify them
-                // as failed using the specified error.
-                notifier.notify_failed(err.clone()));
-        }
->>>>>>> 786b10b9
 
         if self.enable_recovery {
             self.context
