// Copyright 2024 RisingWave Labs
//
// Licensed under the Apache License, Version 2.0 (the "License");
// you may not use this file except in compliance with the License.
// You may obtain a copy of the License at
//
//     http://www.apache.org/licenses/LICENSE-2.0
//
// Unless required by applicable law or agreed to in writing, software
// distributed under the License is distributed on an "AS IS" BASIS,
// WITHOUT WARRANTIES OR CONDITIONS OF ANY KIND, either express or implied.
// See the License for the specific language governing permissions and
// limitations under the License.

use std::assert_matches::assert_matches;
use std::collections::hash_map::Entry;
use std::collections::{BTreeMap, HashMap, HashSet};
use std::future::pending;
use std::mem::{replace, take};
use std::sync::Arc;
use std::time::Duration;

use anyhow::Context;
use arc_swap::ArcSwap;
use fail::fail_point;
use futures::future::try_join_all;
use itertools::Itertools;
use parking_lot::Mutex;
use prometheus::HistogramTimer;
use risingwave_common::bail;
use risingwave_common::catalog::TableId;
use risingwave_common::system_param::reader::SystemParamsRead;
use risingwave_common::system_param::PAUSE_ON_NEXT_BOOTSTRAP_KEY;
use risingwave_common::util::epoch::{Epoch, INVALID_EPOCH};
use risingwave_hummock_sdk::change_log::build_table_change_log_delta;
use risingwave_hummock_sdk::table_stats::from_prost_table_stats_map;
use risingwave_hummock_sdk::table_watermark::{
    merge_multiple_new_table_watermarks, TableWatermarks,
};
use risingwave_hummock_sdk::{HummockSstableObjectId, LocalSstableInfo};
use risingwave_pb::catalog::table::TableType;
use risingwave_pb::ddl_service::DdlProgress;
use risingwave_pb::meta::subscribe_response::{Info, Operation};
use risingwave_pb::meta::{PausedReason, PbRecoveryStatus};
use risingwave_pb::stream_service::barrier_complete_response::CreateMviewProgress;
use risingwave_pb::stream_service::BarrierCompleteResponse;
use thiserror_ext::AsReport;
use tokio::sync::oneshot::{Receiver, Sender};
use tokio::task::JoinHandle;
use tracing::{error, info, warn, Instrument};

use self::command::CommandContext;
use self::notifier::Notifier;
use crate::barrier::info::InflightActorInfo;
use crate::barrier::notifier::BarrierInfo;
use crate::barrier::progress::{CreateMviewProgressTracker, TrackingJob};
use crate::barrier::rpc::ControlStreamManager;
use crate::barrier::state::BarrierManagerState;
use crate::error::MetaErrorInner;
use crate::hummock::{CommitEpochInfo, HummockManagerRef, NewTableFragmentInfo};
use crate::manager::sink_coordination::SinkCoordinatorManager;
use crate::manager::{
    ActiveStreamingWorkerChange, ActiveStreamingWorkerNodes, LocalNotification, MetaSrvEnv,
    MetadataManager, SystemParamsManagerImpl, WorkerId,
};
use crate::rpc::metrics::MetaMetrics;
use crate::stream::{ScaleControllerRef, SourceManagerRef};
use crate::{MetaError, MetaResult};

mod command;
mod info;
mod notifier;
mod progress;
mod recovery;
mod rpc;
mod schedule;
mod state;
mod trace;

pub use self::command::{
    BarrierKind, Command, CreateStreamingJobCommandInfo, ReplaceTablePlan, Reschedule,
};
pub use self::rpc::StreamRpcManager;
pub use self::schedule::BarrierScheduler;
pub use self::trace::TracedEpoch;

#[derive(Debug, Default, Clone, PartialEq, Eq)]
pub(crate) struct TableMap<T> {
    inner: HashMap<TableId, T>,
}

impl<T> From<HashMap<TableId, T>> for TableMap<T> {
    fn from(inner: HashMap<TableId, T>) -> Self {
        Self { inner }
    }
}

impl<T> From<TableMap<T>> for HashMap<TableId, T> {
    fn from(table_map: TableMap<T>) -> Self {
        table_map.inner
    }
}

/// The reason why the cluster is recovering.
enum RecoveryReason {
    /// After bootstrap.
    Bootstrap,
    /// After failure.
    Failover(MetaError),
    /// Manually triggered
    Adhoc,
}

/// Status of barrier manager.
enum BarrierManagerStatus {
    /// Barrier manager is starting.
    Starting,
    /// Barrier manager is under recovery.
    Recovering(RecoveryReason),
    /// Barrier manager is running.
    Running,
}

/// Scheduled command with its notifiers.
struct Scheduled {
    command: Command,
    notifiers: Vec<Notifier>,
    send_latency_timer: HistogramTimer,
    span: tracing::Span,
    /// Choose a different barrier(checkpoint == true) according to it
    checkpoint: bool,
}

impl From<&BarrierManagerStatus> for PbRecoveryStatus {
    fn from(status: &BarrierManagerStatus) -> Self {
        match status {
            BarrierManagerStatus::Starting => Self::StatusStarting,
            BarrierManagerStatus::Recovering(reason) => match reason {
                RecoveryReason::Bootstrap => Self::StatusStarting,
                RecoveryReason::Failover(_) | RecoveryReason::Adhoc => Self::StatusRecovering,
            },
            BarrierManagerStatus::Running => Self::StatusRunning,
        }
    }
}

#[derive(Clone)]
pub struct GlobalBarrierManagerContext {
    status: Arc<ArcSwap<BarrierManagerStatus>>,

    tracker: Arc<Mutex<CreateMviewProgressTracker>>,

    metadata_manager: MetadataManager,

    hummock_manager: HummockManagerRef,

    source_manager: SourceManagerRef,

    scale_controller: ScaleControllerRef,

    sink_manager: SinkCoordinatorManager,

    pub(super) metrics: Arc<MetaMetrics>,

    stream_rpc_manager: StreamRpcManager,

    env: MetaSrvEnv,
}

/// [`crate::barrier::GlobalBarrierManager`] sends barriers to all registered compute nodes and
/// collect them, with monotonic increasing epoch numbers. On compute nodes, `LocalBarrierManager`
/// in `risingwave_stream` crate will serve these requests and dispatch them to source actors.
///
/// Configuration change in our system is achieved by the mutation in the barrier. Thus,
/// [`crate::barrier::GlobalBarrierManager`] provides a set of interfaces like a state machine,
/// accepting [`Command`] that carries info to build `Mutation`. To keep the consistency between
/// barrier manager and meta store, some actions like "drop materialized view" or "create mv on mv"
/// must be done in barrier manager transactional using [`Command`].
pub struct GlobalBarrierManager {
    /// Enable recovery or not when failover.
    enable_recovery: bool,

    /// The queue of scheduled barriers.
    scheduled_barriers: schedule::ScheduledBarriers,

    /// The max barrier nums in flight
    in_flight_barrier_nums: usize,

    context: GlobalBarrierManagerContext,

    env: MetaSrvEnv,

    state: BarrierManagerState,

    checkpoint_control: CheckpointControl,

    /// The `prev_epoch` of pending non checkpoint barriers
    pending_non_checkpoint_barriers: Vec<u64>,

    active_streaming_nodes: ActiveStreamingWorkerNodes,

    control_stream_manager: ControlStreamManager,
}

/// Controls the concurrent execution of commands.
struct CheckpointControl {
    /// Save the state and message of barrier in order.
    /// Key is the `prev_epoch`.
    command_ctx_queue: BTreeMap<u64, EpochNode>,

    /// Command that has been collected but is still completing.
    /// The join handle of the completing future is stored.
    completing_command: CompletingCommand,

    context: GlobalBarrierManagerContext,
}

impl CheckpointControl {
    fn new(context: GlobalBarrierManagerContext) -> Self {
        Self {
            command_ctx_queue: Default::default(),
            completing_command: CompletingCommand::None,
            context,
        }
    }

    fn total_command_num(&self) -> usize {
        self.command_ctx_queue.len()
            + match &self.completing_command {
                CompletingCommand::Completing { .. } => 1,
                _ => 0,
            }
    }

    /// Update the metrics of barrier nums.
    fn update_barrier_nums_metrics(&self) {
        self.context.metrics.in_flight_barrier_nums.set(
            self.command_ctx_queue
                .values()
                .filter(|x| x.state.is_inflight())
                .count() as i64,
        );
        self.context
            .metrics
            .all_barrier_nums
            .set(self.total_command_num() as i64);
    }

    /// Enqueue a barrier command, and init its state to `InFlight`.
    fn enqueue_command(
        &mut self,
        command_ctx: Arc<CommandContext>,
        notifiers: Vec<Notifier>,
        node_to_collect: HashSet<WorkerId>,
    ) {
        let timer = self.context.metrics.barrier_latency.start_timer();

        if let Some((_, node)) = self.command_ctx_queue.last_key_value() {
            assert_eq!(
                command_ctx.prev_epoch.value(),
                node.command_ctx.curr_epoch.value()
            );
        }
        self.command_ctx_queue.insert(
            command_ctx.prev_epoch.value().0,
            EpochNode {
                enqueue_time: timer,
                state: BarrierEpochState {
                    node_to_collect,
                    resps: vec![],
                },
                command_ctx,
                notifiers,
            },
        );
    }

    /// Change the state of this `prev_epoch` to `Completed`. Return continuous nodes
    /// with `Completed` starting from first node [`Completed`..`InFlight`) and remove them.
    fn barrier_collected(
        &mut self,
        worker_id: WorkerId,
        prev_epoch: u64,
        resp: BarrierCompleteResponse,
    ) {
        if let Some(node) = self.command_ctx_queue.get_mut(&prev_epoch) {
            assert!(node.state.node_to_collect.remove(&worker_id));
            node.state.resps.push(resp);
        } else {
            panic!(
                "collect barrier on non-existing barrier: {}, {}",
                prev_epoch, worker_id
            );
        }
    }

    /// Pause inject barrier until True.
    fn can_inject_barrier(&self, in_flight_barrier_nums: usize) -> bool {
        let in_flight_not_full = self
            .command_ctx_queue
            .values()
            .filter(|x| x.state.is_inflight())
            .count()
            < in_flight_barrier_nums;

        // Whether some command requires pausing concurrent barrier. If so, it must be the last one.
        let should_pause = self
            .command_ctx_queue
            .last_key_value()
            .map(|(_, x)| &x.command_ctx)
            .or(match &self.completing_command {
                CompletingCommand::None | CompletingCommand::Err(_) => None,
                CompletingCommand::Completing { command_ctx, .. } => Some(command_ctx),
            })
            .map(|command_ctx| command_ctx.command.should_pause_inject_barrier())
            .unwrap_or(false);
        debug_assert_eq!(
            self.command_ctx_queue
                .values()
                .map(|node| &node.command_ctx)
                .chain(
                    match &self.completing_command {
                        CompletingCommand::None | CompletingCommand::Err(_) => None,
                        CompletingCommand::Completing { command_ctx, .. } => Some(command_ctx),
                    }
                    .into_iter()
                )
                .any(|command_ctx| command_ctx.command.should_pause_inject_barrier()),
            should_pause
        );

        in_flight_not_full && !should_pause
    }

    /// We need to make sure there are no changes when doing recovery
    pub async fn clear_on_err(&mut self, err: &MetaError) {
        // join spawned completing command to finish no matter it succeeds or not.
        let is_err = match replace(&mut self.completing_command, CompletingCommand::None) {
            CompletingCommand::None => false,
            CompletingCommand::Completing {
                command_ctx,
                join_handle,
            } => {
                info!(
                    prev_epoch = ?command_ctx.prev_epoch,
                    curr_epoch = ?command_ctx.curr_epoch,
                    "waiting for completing command to finish in recovery"
                );
                match join_handle.await {
                    Err(e) => {
                        warn!(err = ?e.as_report(), "failed to join completing task");
                        true
                    }
                    Ok(Err(e)) => {
                        warn!(err = ?e.as_report(), "failed to complete barrier during clear");
                        true
                    }
                    Ok(Ok(_)) => false,
                }
            }
            CompletingCommand::Err(_) => true,
        };
        if !is_err {
            // continue to finish the pending collected barrier.
            while let Some((_, EpochNode { state, .. })) = self.command_ctx_queue.first_key_value()
                && !state.is_inflight()
            {
                let (_, node) = self.command_ctx_queue.pop_first().expect("non-empty");
                let command_ctx = node.command_ctx.clone();
                if let Err(e) = self.context.clone().complete_barrier(node).await {
                    error!(
                        prev_epoch = ?command_ctx.prev_epoch,
                        curr_epoch = ?command_ctx.curr_epoch,
                        err = ?e.as_report(),
                        "failed to complete barrier during recovery"
                    );
                    break;
                } else {
                    info!(
                        prev_epoch = ?command_ctx.prev_epoch,
                        curr_epoch = ?command_ctx.curr_epoch,
                        "succeed to complete barrier during recovery"
                    )
                }
            }
        }
        for (_, node) in take(&mut self.command_ctx_queue) {
            for notifier in node.notifiers {
                notifier.notify_failed(err.clone());
            }
            node.enqueue_time.observe_duration();
        }
    }
}

/// The state and message of this barrier, a node for concurrent checkpoint.
pub struct EpochNode {
    /// Timer for recording barrier latency, taken after `complete_barriers`.
    enqueue_time: HistogramTimer,

    /// Whether this barrier is in-flight or completed.
    state: BarrierEpochState,
    /// Context of this command to generate barrier and do some post jobs.
    command_ctx: Arc<CommandContext>,
    /// Notifiers of this barrier.
    notifiers: Vec<Notifier>,
}

/// The state of barrier.
struct BarrierEpochState {
    node_to_collect: HashSet<WorkerId>,

    resps: Vec<BarrierCompleteResponse>,
}

impl BarrierEpochState {
    fn is_inflight(&self) -> bool {
        !self.node_to_collect.is_empty()
    }
}

enum CompletingCommand {
    None,
    Completing {
        command_ctx: Arc<CommandContext>,

        // The join handle of a spawned task that completes the barrier.
        // The return value indicate whether there is some create streaming job command
        // that has finished but not checkpointed. If there is any, we will force checkpoint on the next barrier
        join_handle: JoinHandle<MetaResult<BarrierCompleteOutput>>,
    },
    #[expect(dead_code)]
    Err(MetaError),
}

impl GlobalBarrierManager {
    /// Create a new [`crate::barrier::GlobalBarrierManager`].
    #[allow(clippy::too_many_arguments)]
    pub fn new(
        scheduled_barriers: schedule::ScheduledBarriers,
        env: MetaSrvEnv,
        metadata_manager: MetadataManager,
        hummock_manager: HummockManagerRef,
        source_manager: SourceManagerRef,
        sink_manager: SinkCoordinatorManager,
        metrics: Arc<MetaMetrics>,
        stream_rpc_manager: StreamRpcManager,
        scale_controller: ScaleControllerRef,
    ) -> Self {
        let enable_recovery = env.opts.enable_recovery;
        let in_flight_barrier_nums = env.opts.in_flight_barrier_nums;

        let initial_invalid_state = BarrierManagerState::new(
            TracedEpoch::new(Epoch(INVALID_EPOCH)),
            InflightActorInfo::default(),
            None,
        );

        let active_streaming_nodes = ActiveStreamingWorkerNodes::uninitialized();

        let tracker = CreateMviewProgressTracker::default();

        let context = GlobalBarrierManagerContext {
            status: Arc::new(ArcSwap::new(Arc::new(BarrierManagerStatus::Starting))),
            metadata_manager,
            hummock_manager,
            source_manager,
            scale_controller,
            sink_manager,
            metrics,
            tracker: Arc::new(Mutex::new(tracker)),
            stream_rpc_manager,
            env: env.clone(),
        };

        let control_stream_manager = ControlStreamManager::new(context.clone());
        let checkpoint_control = CheckpointControl::new(context.clone());

        Self {
            enable_recovery,
            scheduled_barriers,
            in_flight_barrier_nums,
            context,
            env,
            state: initial_invalid_state,
            checkpoint_control,
            pending_non_checkpoint_barriers: Vec::new(),
            active_streaming_nodes,
            control_stream_manager,
        }
    }

    pub fn context(&self) -> &GlobalBarrierManagerContext {
        &self.context
    }

    pub fn start(barrier_manager: GlobalBarrierManager) -> (JoinHandle<()>, Sender<()>) {
        let (shutdown_tx, shutdown_rx) = tokio::sync::oneshot::channel();
        let join_handle = tokio::spawn(async move {
            barrier_manager.run(shutdown_rx).await;
        });

        (join_handle, shutdown_tx)
    }

    /// Check whether we should pause on bootstrap from the system parameter and reset it.
    async fn take_pause_on_bootstrap(&mut self) -> MetaResult<bool> {
        let paused = self
            .env
            .system_params_reader()
            .await
            .pause_on_next_bootstrap();
        if paused {
            warn!(
                "The cluster will bootstrap with all data sources paused as specified by the system parameter `{}`. \
                 It will now be reset to `false`. \
                 To resume the data sources, either restart the cluster again or use `risectl meta resume`.",
                PAUSE_ON_NEXT_BOOTSTRAP_KEY
            );
            match self.env.system_params_manager_impl_ref() {
                SystemParamsManagerImpl::Kv(mgr) => {
                    mgr.set_param(PAUSE_ON_NEXT_BOOTSTRAP_KEY, Some("false".to_owned()))
                        .await?;
                }
                SystemParamsManagerImpl::Sql(mgr) => {
                    mgr.set_param(PAUSE_ON_NEXT_BOOTSTRAP_KEY, Some("false".to_owned()))
                        .await?;
                }
            };
        }
        Ok(paused)
    }

    /// Start an infinite loop to take scheduled barriers and send them.
    async fn run(mut self, mut shutdown_rx: Receiver<()>) {
        // Initialize the barrier manager.
        let interval = Duration::from_millis(
            self.env.system_params_reader().await.barrier_interval_ms() as u64,
        );
        self.scheduled_barriers.set_min_interval(interval);
        tracing::info!(
            "Starting barrier manager with: interval={:?}, enable_recovery={}, in_flight_barrier_nums={}",
            interval,
            self.enable_recovery,
            self.in_flight_barrier_nums,
        );

        if !self.enable_recovery {
            let job_exist = match &self.context.metadata_manager {
                MetadataManager::V1(mgr) => mgr.fragment_manager.has_any_table_fragments().await,
                MetadataManager::V2(mgr) => mgr
                    .catalog_controller
                    .has_any_streaming_jobs()
                    .await
                    .unwrap(),
            };
            if job_exist {
                panic!(
                    "Some streaming jobs already exist in meta, please start with recovery enabled \
                or clean up the metadata using `./risedev clean-data`"
                );
            }
        }

        {
            let latest_snapshot = self.context.hummock_manager.latest_snapshot();
            assert_eq!(
                latest_snapshot.committed_epoch, latest_snapshot.current_epoch,
                "persisted snapshot must be from a checkpoint barrier"
            );
            let prev_epoch = TracedEpoch::new(latest_snapshot.committed_epoch.into());

            // Bootstrap recovery. Here we simply trigger a recovery process to achieve the
            // consistency.
            // Even if there's no actor to recover, we still go through the recovery process to
            // inject the first `Initial` barrier.
            self.context
                .set_status(BarrierManagerStatus::Recovering(RecoveryReason::Bootstrap));
            let span = tracing::info_span!("bootstrap_recovery", prev_epoch = prev_epoch.value().0);

            let paused = self.take_pause_on_bootstrap().await.unwrap_or(false);
            let paused_reason = paused.then_some(PausedReason::Manual);

            self.recovery(paused_reason, None).instrument(span).await;
        }

        self.context.set_status(BarrierManagerStatus::Running);

        let (local_notification_tx, mut local_notification_rx) =
            tokio::sync::mpsc::unbounded_channel();
        self.env
            .notification_manager()
            .insert_local_sender(local_notification_tx)
            .await;

        // Start the event loop.
        loop {
            tokio::select! {
                biased;

                // Shutdown
                _ = &mut shutdown_rx => {
                    tracing::info!("Barrier manager is stopped");
                    break;
                }

                changed_worker = self.active_streaming_nodes.changed() => {
                    #[cfg(debug_assertions)]
                    {
                        use risingwave_pb::common::WorkerNode;
                        match self
                            .context
                            .metadata_manager
                            .list_active_streaming_compute_nodes()
                            .await
                        {
                            Ok(worker_nodes) => {
                                let ignore_irrelevant_info = |node: &WorkerNode| {
                                    (
                                        node.id,
                                        WorkerNode {
                                            id: node.id,
                                            r#type: node.r#type,
                                            host: node.host.clone(),
                                            parallel_units: node.parallel_units.clone(),
                                            property: node.property.clone(),
                                            resource: node.resource.clone(),
                                            ..Default::default()
                                        },
                                    )
                                };
                                let worker_nodes: HashMap<_, _> =
                                    worker_nodes.iter().map(ignore_irrelevant_info).collect();
                                let curr_worker_nodes: HashMap<_, _> = self
                                    .active_streaming_nodes
                                    .current()
                                    .values()
                                    .map(ignore_irrelevant_info)
                                    .collect();
                                if worker_nodes != curr_worker_nodes {
                                    warn!(
                                        ?worker_nodes,
                                        ?curr_worker_nodes,
                                        "different to global snapshot"
                                    );
                                }
                            }
                            Err(e) => {
                                warn!(e = ?e.as_report(), "fail to list_active_streaming_compute_nodes to compare with local snapshot");
                            }
                        }
                    }

                    info!(?changed_worker, "worker changed");

                    self.state
                        .resolve_worker_nodes(self.active_streaming_nodes.current().values().cloned());
                    if let ActiveStreamingWorkerChange::Add(node) | ActiveStreamingWorkerChange::Update(node) = changed_worker {
                        self.control_stream_manager.add_worker(node).await;
                    }
                }

                notification = local_notification_rx.recv() => {
                    let notification = notification.unwrap();
                    match notification {
                        // Handle barrier interval and checkpoint frequency changes.
                        LocalNotification::SystemParamsChange(p) => {
                            self.scheduled_barriers.set_min_interval(Duration::from_millis(p.barrier_interval_ms() as u64));
                            self.scheduled_barriers
                                .set_checkpoint_frequency(p.checkpoint_frequency() as usize)
                        },
                        // Handle adhoc recovery triggered by user.
                        LocalNotification::AdhocRecovery => {
                            self.adhoc_recovery().await;
                        }
                        _ => {}
                    }
                }
                resp_result = self.control_stream_manager.next_complete_barrier_response() => {
                    match resp_result {
                        Ok((worker_id, prev_epoch, resp)) => {
                            self.checkpoint_control.barrier_collected(worker_id, prev_epoch, resp);

                        }
                        Err(e) => {
                            self.failure_recovery(e).await;
                        }
                    }
                }
                complete_result = self.checkpoint_control.next_completed_barrier() => {
                    match complete_result {
                        Ok(output) => {
                            // If there are remaining commands (that requires checkpoint to finish), we force
                            // the next barrier to be a checkpoint.
                            if output.require_next_checkpoint {
                                assert_matches!(output.command_ctx.kind, BarrierKind::Barrier);
                                self.scheduled_barriers.force_checkpoint_in_next_barrier();
                            }
                        }
                        Err(e) => {
                            self.failure_recovery(e).await;
                        }
                    }
                },
                scheduled = self.scheduled_barriers.next_barrier(),
                    if self
                        .checkpoint_control
                        .can_inject_barrier(self.in_flight_barrier_nums) => {
                    if let Err(e) = self.handle_new_barrier(scheduled) {
                        self.failure_recovery(e).await;
                    }
                }
            }
            self.checkpoint_control.update_barrier_nums_metrics();
        }
    }

    /// Handle the new barrier from the scheduled queue and inject it.
    fn handle_new_barrier(&mut self, scheduled: Scheduled) -> MetaResult<()> {
        let Scheduled {
            command,
            mut notifiers,
            send_latency_timer,
            checkpoint,
            span,
        } = scheduled;

        let info = self.state.apply_command(&command);

        let (prev_epoch, curr_epoch) = self.state.next_epoch_pair();
        self.pending_non_checkpoint_barriers
            .push(prev_epoch.value().0);
        let kind = if checkpoint {
            let epochs = take(&mut self.pending_non_checkpoint_barriers);
            BarrierKind::Checkpoint(epochs)
        } else {
            BarrierKind::Barrier
        };

        // Tracing related stuff
        prev_epoch.span().in_scope(|| {
            tracing::info!(target: "rw_tracing", epoch = curr_epoch.value().0, "new barrier enqueued");
        });
        span.record("epoch", curr_epoch.value().0);

        let command_ctx = Arc::new(CommandContext::new(
            info,
            prev_epoch.clone(),
            curr_epoch.clone(),
            self.state.paused_reason(),
            command,
            kind,
            self.context.clone(),
            span,
        ));

        send_latency_timer.observe_duration();

        let node_to_collect = match self.control_stream_manager.inject_barrier(
            command_ctx.clone(),
            self.state.inflight_actor_infos.existing_table_ids(),
        ) {
            Ok(node_to_collect) => node_to_collect,
            Err(err) => {
                for notifier in notifiers {
                    notifier.notify_failed(err.clone());
                }
                fail_point!("inject_barrier_err_success");
                return Err(err);
            }
        };

        // Notify about the injection.
        let prev_paused_reason = self.state.paused_reason();
        let curr_paused_reason = command_ctx.next_paused_reason();

        let info = BarrierInfo {
            prev_epoch: prev_epoch.value(),
            curr_epoch: curr_epoch.value(),
            prev_paused_reason,
            curr_paused_reason,
        };
        notifiers.iter_mut().for_each(|n| n.notify_started(info));

        // Update the paused state after the barrier is injected.
        self.state.set_paused_reason(curr_paused_reason);
        // Record the in-flight barrier.
        self.checkpoint_control
            .enqueue_command(command_ctx.clone(), notifiers, node_to_collect);
        Ok(())
    }

    async fn failure_recovery(&mut self, err: MetaError) {
<<<<<<< HEAD
        self.context.tracker.lock().abort_all();
        self.context
            .metadata_manager
            .notify_finish_failed(&err)
            .await;
=======
>>>>>>> bd3b9a19
        self.checkpoint_control.clear_on_err(&err).await;
        self.pending_non_checkpoint_barriers.clear();

        if self.enable_recovery {
            self.context
                .set_status(BarrierManagerStatus::Recovering(RecoveryReason::Failover(
                    err.clone(),
                )));
            let latest_snapshot = self.context.hummock_manager.latest_snapshot();
            let prev_epoch = TracedEpoch::new(latest_snapshot.committed_epoch.into()); // we can only recover from the committed epoch
            let span = tracing::info_span!(
                "failure_recovery",
                error = %err.as_report(),
                prev_epoch = prev_epoch.value().0
            );

            // No need to clean dirty tables for barrier recovery,
            // The foreground stream job should cleanup their own tables.
            self.recovery(None, Some(err)).instrument(span).await;
            self.context.set_status(BarrierManagerStatus::Running);
        } else {
            panic!("failed to execute barrier: {}", err.as_report());
        }
    }

    async fn adhoc_recovery(&mut self) {
        let err = MetaErrorInner::AdhocRecovery.into();
<<<<<<< HEAD
        self.context.tracker.lock().abort_all();
        self.context
            .metadata_manager
            .notify_finish_failed(&err)
            .await;
=======
>>>>>>> bd3b9a19
        self.checkpoint_control.clear_on_err(&err).await;

        self.context
            .set_status(BarrierManagerStatus::Recovering(RecoveryReason::Adhoc));
        let latest_snapshot = self.context.hummock_manager.latest_snapshot();
        let prev_epoch = TracedEpoch::new(latest_snapshot.committed_epoch.into()); // we can only recover from the committed epoch
        let span = tracing::info_span!(
            "adhoc_recovery",
            error = %err.as_report(),
            prev_epoch = prev_epoch.value().0
        );

        // No need to clean dirty tables for barrier recovery,
        // The foreground stream job should cleanup their own tables.
        self.recovery(None, Some(err)).instrument(span).await;
        self.context.set_status(BarrierManagerStatus::Running);
    }
}

impl GlobalBarrierManagerContext {
    /// Try to commit this node. If err, returns
    async fn complete_barrier(self, node: EpochNode) -> MetaResult<BarrierCompleteOutput> {
        let EpochNode {
            command_ctx,
            notifiers,
            enqueue_time,
            state,
            ..
        } = node;
        assert!(state.node_to_collect.is_empty());
        let wait_commit_timer = self.metrics.barrier_wait_commit_latency.start_timer();
        let create_mview_progress = state
            .resps
            .iter()
            .flat_map(|resp| resp.create_mview_progress.iter().cloned())
            .collect();

        if let Err(e) = self.update_snapshot(&command_ctx, state).await {
            for notifier in notifiers {
                notifier.notify_collection_failed(e.clone());
            }
            return Err(e);
        };
        notifiers.into_iter().for_each(|notifier| {
            notifier.notify_collected();
        });

        let (has_remaining, finished_jobs) = self
            .update_tracking_jobs(command_ctx.clone(), create_mview_progress)
            .await;
        try_join_all(finished_jobs.into_iter().map(|finished_job| {
            let metadata_manager = &self.metadata_manager;
            async move { finished_job.pre_finish(metadata_manager).await }
        }))
        .await?;
        let duration_sec = enqueue_time.stop_and_record();
        self.report_complete_event(duration_sec, &command_ctx);
        wait_commit_timer.observe_duration();
        self.metrics
            .last_committed_barrier_time
            .set(command_ctx.curr_epoch.value().as_unix_secs() as i64);
        Ok(BarrierCompleteOutput {
            command_ctx,
            require_next_checkpoint: has_remaining,
        })
    }

    async fn update_snapshot(
        &self,
        command_ctx: &CommandContext,
        state: BarrierEpochState,
    ) -> MetaResult<()> {
        {
            {
                let prev_epoch = command_ctx.prev_epoch.value().0;
                // We must ensure all epochs are committed in ascending order,
                // because the storage engine will query from new to old in the order in which
                // the L0 layer files are generated.
                // See https://github.com/risingwave-labs/risingwave/issues/1251
                // hummock_manager commit epoch.
                let mut new_snapshot = None;

                match &command_ctx.kind {
                    BarrierKind::Initial => {}
                    BarrierKind::Checkpoint(epochs) => {
                        let commit_info = collect_commit_epoch_info(state, command_ctx, epochs);
                        new_snapshot = self.hummock_manager.commit_epoch(commit_info).await?;
                    }
                    BarrierKind::Barrier => {
                        new_snapshot = Some(self.hummock_manager.update_current_epoch(prev_epoch));
                        // if we collect a barrier(checkpoint = false),
                        // we need to ensure that command is Plain and the notifier's checkpoint is
                        // false
                        assert!(!command_ctx.command.need_checkpoint());
                    }
                }

                command_ctx.post_collect().await?;
                // Notify new snapshot after fragment_mapping changes have been notified in
                // `post_collect`.
                if let Some(snapshot) = new_snapshot {
                    self.env
                        .notification_manager()
                        .notify_frontend_without_version(
                            Operation::Update, // Frontends don't care about operation.
                            Info::HummockSnapshot(snapshot),
                        );
                }
                Ok(())
            }
        }
    }

    async fn update_tracking_jobs(
        &self,
        command_ctx: Arc<CommandContext>,
        create_mview_progress: Vec<CreateMviewProgress>,
    ) -> (bool, Vec<TrackingJob>) {
        {
            {
                // Notify about collected.
                let version_stats = self.hummock_manager.get_version_stats().await;
                let mut tracker = self.tracker.lock();

                // Save `finished_commands` for Create MVs.
                let finished_commands = {
                    let mut commands = vec![];
                    // Add the command to tracker.
                    if let Some(command) = tracker.add(&command_ctx, &version_stats) {
                        // Those with no actors to track can be finished immediately.
                        commands.push(command);
                    }
                    // Update the progress of all commands.
                    for progress in create_mview_progress {
                        // Those with actors complete can be finished immediately.
                        if let Some(command) = tracker.update(&progress, &version_stats) {
                            tracing::trace!(?progress, "finish progress");
                            commands.push(command);
                        } else {
                            tracing::trace!(?progress, "update progress");
                        }
                    }
                    commands
                };

                for command in finished_commands {
                    tracker.stash_command_to_finish(command);
                }

                if let Some(table_id) = command_ctx.table_to_cancel() {
                    // the cancelled command is possibly stashed in `finished_commands` and waiting
                    // for checkpoint, we should also clear it.
                    tracker.cancel_command(table_id);
                }

                if command_ctx.kind.is_checkpoint() {
                    (false, tracker.take_finished_jobs())
                } else {
                    (tracker.has_pending_finished_jobs(), vec![])
                }
            }
        }
    }

    fn report_complete_event(&self, duration_sec: f64, command_ctx: &CommandContext) {
        {
            {
                {
                    // Record barrier latency in event log.
                    use risingwave_pb::meta::event_log;
                    let event = event_log::EventBarrierComplete {
                        prev_epoch: command_ctx.prev_epoch.value().0,
                        cur_epoch: command_ctx.curr_epoch.value().0,
                        duration_sec,
                        command: command_ctx.command.to_string(),
                        barrier_kind: command_ctx.kind.as_str_name().to_string(),
                    };
                    self.env
                        .event_log_manager_ref()
                        .add_event_logs(vec![event_log::Event::BarrierComplete(event)]);
                }
            }
        }
    }
}

struct BarrierCompleteOutput {
    command_ctx: Arc<CommandContext>,
    require_next_checkpoint: bool,
}

impl CheckpointControl {
    pub(super) async fn next_completed_barrier(&mut self) -> MetaResult<BarrierCompleteOutput> {
        if matches!(&self.completing_command, CompletingCommand::None) {
            // If there is no completing barrier, try to start completing the earliest barrier if
            // it has been collected.
            if let Some((_, EpochNode { state, .. })) = self.command_ctx_queue.first_key_value()
                && !state.is_inflight()
            {
                let (_, node) = self.command_ctx_queue.pop_first().expect("non-empty");
                let command_ctx = node.command_ctx.clone();
                let join_handle = tokio::spawn(self.context.clone().complete_barrier(node));
                self.completing_command = CompletingCommand::Completing {
                    command_ctx,
                    join_handle,
                };
            }
        }

        if let CompletingCommand::Completing { join_handle, .. } = &mut self.completing_command {
            let join_result: MetaResult<_> = try {
                join_handle
                    .await
                    .context("failed to join completing command")??
            };
            // It's important to reset the completing_command after await no matter the result is err
            // or not, and otherwise the join handle will be polled again after ready.
            if let Err(e) = &join_result {
                self.completing_command = CompletingCommand::Err(e.clone());
            } else {
                self.completing_command = CompletingCommand::None;
            }
            join_result
        } else {
            pending().await
        }
    }
}

impl GlobalBarrierManagerContext {
    /// Check the status of barrier manager, return error if it is not `Running`.
    pub fn check_status_running(&self) -> MetaResult<()> {
        let status = self.status.load();
        match &**status {
            BarrierManagerStatus::Starting
            | BarrierManagerStatus::Recovering(RecoveryReason::Bootstrap) => {
                bail!("The cluster is bootstrapping")
            }
            BarrierManagerStatus::Recovering(RecoveryReason::Failover(e)) => {
                Err(anyhow::anyhow!(e.clone()).context("The cluster is recovering"))?
            }
            BarrierManagerStatus::Recovering(RecoveryReason::Adhoc) => {
                bail!("The cluster is recovering-adhoc")
            }
            BarrierManagerStatus::Running => Ok(()),
        }
    }

    pub fn get_recovery_status(&self) -> PbRecoveryStatus {
        (&**self.status.load()).into()
    }

    /// Set barrier manager status.
    fn set_status(&self, new_status: BarrierManagerStatus) {
        self.status.store(Arc::new(new_status));
    }

    /// Resolve actor information from cluster, fragment manager and `ChangedTableId`.
    /// We use `changed_table_id` to modify the actors to be sent or collected. Because these actor
    /// will create or drop before this barrier flow through them.
    async fn resolve_actor_info(
        &self,
        active_nodes: &ActiveStreamingWorkerNodes,
    ) -> MetaResult<InflightActorInfo> {
        let subscriptions = self
            .metadata_manager
            .get_mv_depended_subscriptions()
            .await?;
        let info = match &self.metadata_manager {
            MetadataManager::V1(mgr) => {
                let all_actor_infos = mgr.fragment_manager.load_all_actors().await;

                InflightActorInfo::resolve(active_nodes, all_actor_infos, subscriptions)
            }
            MetadataManager::V2(mgr) => {
                let all_actor_infos = mgr.catalog_controller.load_all_actors().await?;

                InflightActorInfo::resolve(active_nodes, all_actor_infos, subscriptions)
            }
        };

        Ok(info)
    }

    pub async fn get_ddl_progress(&self) -> Vec<DdlProgress> {
        let mut ddl_progress = self.tracker.lock().gen_ddl_progress();
        // If not in tracker, means the first barrier not collected yet.
        // In that case just return progress 0.
        match &self.metadata_manager {
            MetadataManager::V1(mgr) => {
                for table in mgr.catalog_manager.list_persisted_creating_tables().await {
                    if table.table_type != TableType::MaterializedView as i32 {
                        continue;
                    }
                    if let Entry::Vacant(e) = ddl_progress.entry(table.id) {
                        e.insert(DdlProgress {
                            id: table.id as u64,
                            statement: table.definition,
                            progress: "0.0%".into(),
                        });
                    }
                }
            }
            MetadataManager::V2(mgr) => {
                let mviews = mgr
                    .catalog_controller
                    .list_background_creating_mviews()
                    .await
                    .unwrap();
                for mview in mviews {
                    if let Entry::Vacant(e) = ddl_progress.entry(mview.table_id as _) {
                        e.insert(DdlProgress {
                            id: mview.table_id as u64,
                            statement: mview.definition,
                            progress: "0.0%".into(),
                        });
                    }
                }
            }
        }

        ddl_progress.into_values().collect()
    }
}

pub type BarrierManagerRef = GlobalBarrierManagerContext;

fn collect_commit_epoch_info(
    state: BarrierEpochState,
    command_ctx: &CommandContext,
    epochs: &Vec<u64>,
) -> CommitEpochInfo {
    let resps = state.resps;
    let mut sst_to_worker: HashMap<HummockSstableObjectId, WorkerId> = HashMap::new();
    let mut synced_ssts: Vec<LocalSstableInfo> = vec![];
    let mut table_watermarks = Vec::with_capacity(resps.len());
    let mut old_value_ssts = Vec::with_capacity(resps.len());
    for resp in resps {
        let ssts_iter = resp.synced_sstables.into_iter().map(|grouped| {
            let sst_info = grouped.sst.expect("field not None");
            sst_to_worker.insert(sst_info.get_object_id(), resp.worker_id);
            LocalSstableInfo::new(
                sst_info,
                from_prost_table_stats_map(grouped.table_stats_map),
            )
        });
        synced_ssts.extend(ssts_iter);
        table_watermarks.push(resp.table_watermarks);
        old_value_ssts.extend(resp.old_value_sstables);
    }
    let new_table_fragment_info =
        if let Command::CreateStreamingJob { info, .. } = &command_ctx.command {
            let table_fragments = &info.table_fragments;
            Some(NewTableFragmentInfo {
                table_id: table_fragments.table_id(),
                mv_table_id: table_fragments.mv_table_id().map(TableId::new),
                internal_table_ids: table_fragments
                    .internal_table_ids()
                    .into_iter()
                    .map(TableId::new)
                    .collect(),
            })
        } else {
            None
        };

    let table_new_change_log = build_table_change_log_delta(
        old_value_ssts.into_iter(),
        synced_ssts.iter().map(|sst| &sst.sst_info),
        epochs,
        command_ctx
            .info
            .mv_depended_subscriptions
            .iter()
            .filter_map(|(mv_table_id, subscriptions)| {
                subscriptions.values().max().map(|max_retention| {
                    (
                        mv_table_id.table_id,
                        command_ctx.get_truncate_epoch(*max_retention).0,
                    )
                })
            }),
    );

    let epoch = command_ctx.prev_epoch.value().0;

    CommitEpochInfo::new(
        synced_ssts,
        merge_multiple_new_table_watermarks(
            table_watermarks
                .into_iter()
                .map(|watermarks| {
                    watermarks
                        .into_iter()
                        .map(|(table_id, watermarks)| {
                            (
                                TableId::new(table_id),
                                TableWatermarks::from_protobuf(&watermarks),
                            )
                        })
                        .collect()
                })
                .collect_vec(),
        ),
        sst_to_worker,
        new_table_fragment_info,
        table_new_change_log,
        BTreeMap::from_iter([(epoch, command_ctx.info.existing_table_ids())]),
        epoch,
    )
}<|MERGE_RESOLUTION|>--- conflicted
+++ resolved
@@ -791,14 +791,7 @@
     }
 
     async fn failure_recovery(&mut self, err: MetaError) {
-<<<<<<< HEAD
         self.context.tracker.lock().abort_all();
-        self.context
-            .metadata_manager
-            .notify_finish_failed(&err)
-            .await;
-=======
->>>>>>> bd3b9a19
         self.checkpoint_control.clear_on_err(&err).await;
         self.pending_non_checkpoint_barriers.clear();
 
@@ -826,14 +819,7 @@
 
     async fn adhoc_recovery(&mut self) {
         let err = MetaErrorInner::AdhocRecovery.into();
-<<<<<<< HEAD
         self.context.tracker.lock().abort_all();
-        self.context
-            .metadata_manager
-            .notify_finish_failed(&err)
-            .await;
-=======
->>>>>>> bd3b9a19
         self.checkpoint_control.clear_on_err(&err).await;
 
         self.context
