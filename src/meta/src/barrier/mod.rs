--- conflicted
+++ resolved
@@ -631,12 +631,8 @@
         let result = self.inject_barrier_inner(command_context.clone()).await;
         match result {
             Ok(node_need_collect) => {
-<<<<<<< HEAD
                 // todo: the collect handler should be abort when recovery.
-                let _ = tokio::spawn(Self::collect_barrier(
-=======
                 tokio::spawn(Self::collect_barrier(
->>>>>>> eaa91f94
                     node_need_collect,
                     self.env.stream_client_pool_ref(),
                     command_context,
