--- conflicted
+++ resolved
@@ -366,11 +366,7 @@
                 biased;
                 // Shutdown
                 _ = &mut shutdown_rx => {
-<<<<<<< HEAD
                     tracing::info!("Barrier manager is stopped");
-=======
-                    tracing::info!("Barrier manager inject is shutting down");
->>>>>>> 68be2299
                     return;
                 }
                 result = barrier_complete_rx.recv() => {
