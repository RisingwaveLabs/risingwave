--- conflicted
+++ resolved
@@ -50,11 +50,7 @@
 use crate::barrier::progress::CreateMviewProgressTracker;
 use crate::barrier::BarrierEpochState::{Completed, InFlight};
 use crate::hummock::HummockManagerRef;
-<<<<<<< HEAD
-use crate::manager::sink_manager::SinkManager;
-=======
 use crate::manager::sink_coordination::SinkCoordinatorManager;
->>>>>>> 5e88f860
 use crate::manager::{
     CatalogManagerRef, ClusterManagerRef, FragmentManagerRef, LocalNotification, MetaSrvEnv,
     WorkerId,
@@ -149,11 +145,7 @@
 
     source_manager: SourceManagerRef<S>,
 
-<<<<<<< HEAD
-    sink_manager: SinkManager,
-=======
     sink_manager: SinkCoordinatorManager,
->>>>>>> 5e88f860
 
     metrics: Arc<MetaMetrics>,
 
@@ -504,11 +496,7 @@
         fragment_manager: FragmentManagerRef<S>,
         hummock_manager: HummockManagerRef<S>,
         source_manager: SourceManagerRef<S>,
-<<<<<<< HEAD
-        sink_manager: SinkManager,
-=======
         sink_manager: SinkCoordinatorManager,
->>>>>>> 5e88f860
         metrics: Arc<MetaMetrics>,
     ) -> Self {
         let enable_recovery = env.opts.enable_recovery;
