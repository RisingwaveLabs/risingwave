--- conflicted
+++ resolved
@@ -631,12 +631,8 @@
         self.resolve_actor_info(all_nodes).await
     }
 
-<<<<<<< HEAD
     async fn scale_actors(&self, all_nodes: Vec<WorkerNode>) -> MetaResult<()> {
-=======
-    async fn scale_actors(&self) -> MetaResult<()> {
         let _guard = self.scale_controller.reschedule_lock.write().await;
->>>>>>> 85f00234
         match &self.metadata_manager {
             MetadataManager::V1(_) => self.scale_actors_v1(all_nodes).await,
             MetadataManager::V2(_) => self.scale_actors_v2(all_nodes).await,
