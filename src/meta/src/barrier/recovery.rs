--- conflicted
+++ resolved
@@ -1106,25 +1106,6 @@
 
         Ok(())
     }
-<<<<<<< HEAD
-=======
-
-    /// Reset all compute nodes by calling `force_stop_actors`.
-    async fn reset_compute_nodes(
-        &self,
-        info: &InflightActorInfo,
-        prev_epoch: u64,
-    ) -> MetaResult<()> {
-        debug!(prev_epoch, worker = ?info.node_map.keys().collect_vec(), "force stop actors");
-        self.context
-            .stream_rpc_manager
-            .force_stop_actors(info.node_map.values(), prev_epoch)
-            .await?;
-
-        debug!(prev_epoch, "all compute nodes have been reset.");
-
-        Ok(())
-    }
 }
 
 #[cfg(test)]
@@ -1211,5 +1192,4 @@
             )
         );
     }
->>>>>>> b0325c56
 }