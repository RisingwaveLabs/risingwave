// Copyright 2024 RisingWave Labs
//
// Licensed under the Apache License, Version 2.0 (the "License");
// you may not use this file except in compliance with the License.
// You may obtain a copy of the License at
//
//     http://www.apache.org/licenses/LICENSE-2.0
//
// Unless required by applicable law or agreed to in writing, software
// distributed under the License is distributed on an "AS IS" BASIS,
// WITHOUT WARRANTIES OR CONDITIONS OF ANY KIND, either express or implied.
// See the License for the specific language governing permissions and
// limitations under the License.

use std::collections::{BTreeSet, HashMap, HashSet};
use std::time::Duration;

use anyhow::{anyhow, Context};
use itertools::Itertools;
use risingwave_common::catalog::TableId;
use risingwave_common::config::DefaultParallelism;
use risingwave_common::hash::WorkerSlotId;
use risingwave_common::util::epoch::Epoch;
use risingwave_meta_model_v2::StreamingParallelism;
use risingwave_pb::meta::subscribe_response::{Info, Operation};
use risingwave_pb::meta::table_fragments::State;
use risingwave_pb::meta::{PausedReason, Recovery};
use risingwave_pb::stream_plan::barrier_mutation::Mutation;
use risingwave_pb::stream_plan::AddMutation;
use risingwave_pb::stream_service::BuildActorInfo;
use thiserror_ext::AsReport;
use tokio::time::Instant;
use tokio_retry::strategy::{jitter, ExponentialBackoff};
use tracing::{debug, info, warn, Instrument};

use super::{CheckpointControl, TracedEpoch};
use crate::barrier::info::{InflightGraphInfo, InflightSubscriptionInfo};
use crate::barrier::progress::CreateMviewProgressTracker;
use crate::barrier::rpc::ControlStreamManager;
use crate::barrier::schedule::ScheduledBarriers;
use crate::barrier::state::BarrierManagerState;
use crate::barrier::{BarrierKind, GlobalBarrierManager, GlobalBarrierManagerContext};
use crate::controller::catalog::ReleaseContext;
use crate::manager::{ActiveStreamingWorkerNodes, MetadataManager, WorkerId};
use crate::model::{MetadataModel, MigrationPlan, TableFragments, TableParallelism};
use crate::stream::{build_actor_connector_splits, RescheduleOptions, TableResizePolicy};
use crate::{model, MetaError, MetaResult};

impl GlobalBarrierManager {
    // Migration timeout.
    const RECOVERY_FORCE_MIGRATION_TIMEOUT: Duration = Duration::from_secs(300);
    // Retry base interval in milliseconds.
    const RECOVERY_RETRY_BASE_INTERVAL: u64 = 20;
    // Retry max interval.
    const RECOVERY_RETRY_MAX_INTERVAL: Duration = Duration::from_secs(5);

    #[inline(always)]
    /// Initialize a retry strategy for operation in recovery.
    fn get_retry_strategy() -> impl Iterator<Item = Duration> {
        ExponentialBackoff::from_millis(Self::RECOVERY_RETRY_BASE_INTERVAL)
            .max_delay(Self::RECOVERY_RETRY_MAX_INTERVAL)
            .map(jitter)
    }
}

impl GlobalBarrierManagerContext {
    /// Clean catalogs for creating streaming jobs that are in foreground mode or table fragments not persisted.
    async fn clean_dirty_streaming_jobs(&self) -> MetaResult<()> {
        match &self.metadata_manager {
            MetadataManager::V1(mgr) => {
                mgr.catalog_manager.clean_dirty_subscription().await?;
                // Please look at `CatalogManager::clean_dirty_tables` for more details.
                mgr.catalog_manager
                    .clean_dirty_tables(mgr.fragment_manager.clone())
                    .await?;

                // Clean dirty fragments.
                let stream_job_ids = mgr.catalog_manager.list_stream_job_ids().await?;
                let to_drop_table_fragments = mgr
                    .fragment_manager
                    .list_dirty_table_fragments(|tf| {
                        !stream_job_ids.contains(&tf.table_id().table_id)
                    })
                    .await;
                let to_drop_streaming_ids = to_drop_table_fragments
                    .iter()
                    .map(|t| t.table_id())
                    .collect();
                debug!("clean dirty table fragments: {:?}", to_drop_streaming_ids);

                let _unregister_table_ids = mgr
                    .fragment_manager
                    .drop_table_fragments_vec(&to_drop_streaming_ids)
                    .await?;

                // clean up source connector dirty changes.
                self.source_manager
                    .drop_source_fragments(&to_drop_table_fragments)
                    .await;
            }
            MetadataManager::V2(mgr) => {
                mgr.catalog_controller.clean_dirty_subscription().await?;
                let ReleaseContext { source_ids, .. } =
                    mgr.catalog_controller.clean_dirty_creating_jobs().await?;

                // unregister cleaned sources.
                self.source_manager
                    .unregister_sources(source_ids.into_iter().map(|id| id as u32).collect())
                    .await;
            }
        }

        Ok(())
    }

    async fn purge_state_table_from_hummock(
        &self,
        all_state_table_ids: &HashSet<TableId>,
    ) -> MetaResult<()> {
        self.hummock_manager.purge(all_state_table_ids).await?;
        Ok(())
    }

    async fn recover_background_mv_progress(&self) -> MetaResult<CreateMviewProgressTracker> {
        match &self.metadata_manager {
            MetadataManager::V1(_) => self.recover_background_mv_progress_v1().await,
            MetadataManager::V2(_) => self.recover_background_mv_progress_v2().await,
        }
    }

    async fn recover_background_mv_progress_v1(&self) -> MetaResult<CreateMviewProgressTracker> {
        let mgr = self.metadata_manager.as_v1_ref();
        let mviews = mgr.catalog_manager.list_creating_background_mvs().await;

        let mut table_mview_map = HashMap::new();
        for mview in mviews {
            let table_id = TableId::new(mview.id);
            let fragments = mgr
                .fragment_manager
                .select_table_fragments_by_table_id(&table_id)
                .await?;
            let internal_table_ids = fragments.internal_table_ids();
            let internal_tables = mgr.catalog_manager.get_tables(&internal_table_ids).await;
            if fragments.is_created() {
                // If the mview is already created, we don't need to recover it.
                mgr.catalog_manager
                    .finish_create_materialized_view_procedure(internal_tables, mview)
                    .await?;
                tracing::debug!("notified frontend for stream job {}", table_id.table_id);
            } else {
                table_mview_map.insert(table_id, (fragments, mview, internal_tables));
            }
        }

        let version_stats = self.hummock_manager.get_version_stats().await;
        // If failed, enter recovery mode.
        Ok(CreateMviewProgressTracker::recover_v1(
            version_stats,
            table_mview_map,
            mgr.clone(),
        ))
    }

    async fn recover_background_mv_progress_v2(&self) -> MetaResult<CreateMviewProgressTracker> {
        let mgr = self.metadata_manager.as_v2_ref();
        let mviews = mgr
            .catalog_controller
            .list_background_creating_mviews(false)
            .await?;

        let mut mview_map = HashMap::new();
        for mview in &mviews {
            let table_id = TableId::new(mview.table_id as _);
            let table_fragments = mgr
                .catalog_controller
                .get_job_fragments_by_id(mview.table_id)
                .await?;
            let table_fragments = TableFragments::from_protobuf(table_fragments);
            mview_map.insert(table_id, (mview.definition.clone(), table_fragments));
        }

        let version_stats = self.hummock_manager.get_version_stats().await;
        // If failed, enter recovery mode.

        Ok(CreateMviewProgressTracker::recover_v2(
            mview_map,
            version_stats,
            mgr.clone(),
        ))
    }

    /// Pre buffered drop and cancel command, return true if any.
    async fn pre_apply_drop_cancel(
        &self,
        scheduled_barriers: &ScheduledBarriers,
    ) -> MetaResult<bool> {
        let (dropped_actors, cancelled) = scheduled_barriers.pre_apply_drop_cancel_scheduled();
        let applied = !dropped_actors.is_empty() || !cancelled.is_empty();
        if !cancelled.is_empty() {
            match &self.metadata_manager {
                MetadataManager::V1(mgr) => {
                    mgr.fragment_manager
                        .drop_table_fragments_vec(&cancelled)
                        .await?;
                }
                MetadataManager::V2(mgr) => {
                    for job_id in cancelled {
                        mgr.catalog_controller
                            .try_abort_creating_streaming_job(job_id.table_id as _, true)
                            .await?;
                    }
                }
            };
            // no need to unregister state table id from hummock manager here, because it's expected that
            // we call `purge_state_table_from_hummock` anyway after the current method returns.
        }
        Ok(applied)
    }
}

impl GlobalBarrierManager {
    /// Recovery the whole cluster from the latest epoch.
    ///
    /// If `paused_reason` is `Some`, all data sources (including connectors and DMLs) will be
    /// immediately paused after recovery, until the user manually resume them either by restarting
    /// the cluster or `risectl` command. Used for debugging purpose.
    ///
    /// Returns the new state of the barrier manager after recovery.
    pub async fn recovery(&mut self, paused_reason: Option<PausedReason>, err: Option<MetaError>) {
        // Mark blocked and abort buffered schedules, they might be dirty already.
        self.scheduled_barriers
            .abort_and_mark_blocked("cluster is under recovering");
        // Clear all control streams to release resources (connections to compute nodes) first.
        self.control_stream_manager.clear();

        tracing::info!("recovery start!");
        let retry_strategy = Self::get_retry_strategy();

        // We take retry into consideration because this is the latency user sees for a cluster to
        // get recovered.
        let recovery_timer = self.context.metrics.recovery_latency.start_timer();

        let new_state = tokio_retry::Retry::spawn(retry_strategy, || {
            async {
                let recovery_result: MetaResult<_> =
                    try {
                        if let Some(err) = &err {
                            self.context
                                .metadata_manager
                                .notify_finish_failed(err)
                                .await;
                        }

                        self.context
                            .clean_dirty_streaming_jobs()
                            .await
                            .context("clean dirty streaming jobs")?;

                        // Mview progress needs to be recovered.
                        tracing::info!("recovering mview progress");
                        let tracker = self
                            .context
                            .recover_background_mv_progress()
                            .await
                            .context("recover mview progress should not fail")?;
                        tracing::info!("recovered mview progress");

                        // This is a quick path to accelerate the process of dropping and canceling streaming jobs.
                        let _ = self
                            .context
                            .pre_apply_drop_cancel(&self.scheduled_barriers)
                            .await?;

                        let mut active_streaming_nodes = ActiveStreamingWorkerNodes::new_snapshot(
                            self.context.metadata_manager.clone(),
                        )
                        .await?;

                        let background_streaming_jobs = self
                            .context
                            .metadata_manager
                            .list_background_creating_jobs()
                            .await?;

                        // Resolve actor info for recovery. If there's no actor to recover, most of the
                        // following steps will be no-op, while the compute nodes will still be reset.
                        // FIXME: Transactions should be used.
                        // TODO(error-handling): attach context to the errors and log them together, instead of inspecting everywhere.
                        let mut info = if !self.env.opts.disable_automatic_parallelism_control
                            && background_streaming_jobs.is_empty()
                        {
                            self.context
                                .scale_actors(&active_streaming_nodes)
                                .await
                                .inspect_err(|err| {
                                    warn!(error = %err.as_report(), "scale actors failed");
                                })?;

                            self.context.resolve_graph_info().await.inspect_err(|err| {
                                warn!(error = %err.as_report(), "resolve actor info failed");
                            })?
                        } else {
                            // Migrate actors in expired CN to newly joined one.
                            self.context
                                .migrate_actors(&mut active_streaming_nodes)
                                .await
                                .inspect_err(|err| {
                                    warn!(error = %err.as_report(), "migrate actors failed");
                                })?
                        };

                        if self
                            .context
                            .pre_apply_drop_cancel(&self.scheduled_barriers)
                            .await?
                        {
                            info = self.context.resolve_graph_info().await.inspect_err(|err| {
                                warn!(error = %err.as_report(), "resolve actor info failed");
                            })?
                        }

                        let info = info;

                        self.context
                            .purge_state_table_from_hummock(&info.existing_table_ids().collect())
                            .await
                            .context("purge state table from hummock")?;

                        let (prev_epoch, version_id) = self
                            .context
                            .hummock_manager
                            .on_current_version(|version| {
                                let max_committed_epoch = version.visible_table_committed_epoch();
                                for (table_id, info) in version.state_table_info.info() {
                                    assert_eq!(
                                        info.committed_epoch, max_committed_epoch,
                                        "table {} with invisible epoch is not purged",
                                        table_id
                                    );
                                }
                                (
                                    TracedEpoch::new(Epoch::from(max_committed_epoch)),
                                    version.id,
                                )
                            })
                            .await;

                        let mut control_stream_manager =
                            ControlStreamManager::new(self.context.clone());

                        let reset_start_time = Instant::now();
                        control_stream_manager
                            .reset(version_id, active_streaming_nodes.current())
                            .await
                            .inspect_err(|err| {
                                warn!(error = %err.as_report(), "reset compute nodes failed");
                            })?;
                        info!(elapsed=?reset_start_time.elapsed(), "control stream reset");

                        self.context.sink_manager.reset().await;

<<<<<<< HEAD
                        let subscription_info = InflightSubscriptionInfo {
                            mv_depended_subscriptions: self
                                .context
                                .metadata_manager
                                .get_mv_depended_subscriptions()
                                .await?,
                        };

                        // update and build all actors.
                        self.context
                            .update_actors(&info, &subscription_info, &active_streaming_nodes)
                            .await
                            .inspect_err(|err| {
                                warn!(error = %err.as_report(), "update actors failed");
                            })?;
                        self.context
                            .build_actors(&info, &active_streaming_nodes)
                            .await
                            .inspect_err(|err| {
                                warn!(error = %err.as_report(), "build_actors failed");
                            })?;

                        // get split assignments for all actors
                        let source_split_assignments =
                            self.context.source_manager.list_assignments().await;
                        let command = Command::Plain(Some(Mutation::Add(AddMutation {
                            // Actors built during recovery is not treated as newly added actors.
                            actor_dispatchers: Default::default(),
                            added_actors: Default::default(),
                            actor_splits: build_actor_connector_splits(&source_split_assignments),
                            pause: paused_reason.is_some(),
                            subscriptions_to_add: Default::default(),
                        })));

                        // Use a different `curr_epoch` for each recovery attempt.
                        let new_epoch = prev_epoch.next();

                        // Inject the `Initial` barrier to initialize all executors.
                        let command_ctx = Arc::new(CommandContext::new(
                            active_streaming_nodes.current().clone(),
                            subscription_info.clone(),
                            prev_epoch.clone(),
                            new_epoch.clone(),
                            paused_reason,
                            command,
                            BarrierKind::Initial,
                            self.context.clone(),
                            tracing::Span::current(), // recovery span
                        ));

                        let mut node_to_collect = control_stream_manager
                            .inject_command_ctx_barrier(&command_ctx, &info, Some(&info))?;
                        debug!(?node_to_collect, "inject initial barrier");
                        while !node_to_collect.is_empty() {
                            let (worker_id, result) = control_stream_manager
                                .next_complete_barrier_response()
                                .await;
                            let resp = result?;
                            assert_eq!(resp.epoch, command_ctx.prev_epoch.value().0);
                            assert!(node_to_collect.remove(&worker_id));
                        }
                        debug!("collected initial barrier");

                        (
                            BarrierManagerState::new(
                                new_epoch,
                                info,
                                subscription_info,
                                command_ctx.next_paused_reason(),
                            ),
                            active_streaming_nodes,
                            control_stream_manager,
                            tracker,
                        )
                    };
=======
                    // update and build all actors.
                    let node_actors = self
                        .context
                        .load_all_actors(&info, &subscription_info, &active_streaming_nodes)
                        .await
                        .inspect_err(|err| {
                            warn!(error = %err.as_report(), "update actors failed");
                        })?;

                    // get split assignments for all actors
                    let source_split_assignments =
                        self.context.source_manager.list_assignments().await;
                    let mutation = Mutation::Add(AddMutation {
                        // Actors built during recovery is not treated as newly added actors.
                        actor_dispatchers: Default::default(),
                        added_actors: Default::default(),
                        actor_splits: build_actor_connector_splits(&source_split_assignments),
                        pause: paused_reason.is_some(),
                        subscriptions_to_add: Default::default(),
                    });

                    // Use a different `curr_epoch` for each recovery attempt.
                    let new_epoch = prev_epoch.next();

                    let mut node_to_collect = control_stream_manager.inject_barrier(
                        None,
                        Some(mutation),
                        (&new_epoch, &prev_epoch),
                        &BarrierKind::Initial,
                        &info,
                        Some(&info),
                        HashMap::new(),
                        Some(node_actors),
                    )?;
                    debug!(?node_to_collect, "inject initial barrier");
                    while !node_to_collect.is_empty() {
                        let (worker_id, result) = control_stream_manager
                            .next_complete_barrier_response()
                            .await;
                        let resp = result?;
                        assert_eq!(resp.epoch, prev_epoch.value().0);
                        assert!(node_to_collect.remove(&worker_id));
                    }
                    debug!("collected initial barrier");

                    (
                        BarrierManagerState::new(new_epoch, info, subscription_info, paused_reason),
                        active_streaming_nodes,
                        control_stream_manager,
                        tracker,
                    )
                };
>>>>>>> a7b55c42
                if recovery_result.is_err() {
                    self.context.metrics.recovery_failure_cnt.inc();
                }
                recovery_result
            }
            .instrument(tracing::info_span!("recovery_attempt"))
        })
        .await
        .expect("Retry until recovery success.");

        recovery_timer.observe_duration();
        self.scheduled_barriers.mark_ready();

        let create_mview_tracker: CreateMviewProgressTracker;

        (
            self.state,
            self.active_streaming_nodes,
            self.control_stream_manager,
            create_mview_tracker,
        ) = new_state;

        self.checkpoint_control =
            CheckpointControl::new(self.context.clone(), create_mview_tracker).await;

        tracing::info!(
            epoch = self.state.in_flight_prev_epoch().value().0,
            paused = ?self.state.paused_reason(),
            "recovery success"
        );

        self.env
            .notification_manager()
            .notify_frontend_without_version(Operation::Update, Info::Recovery(Recovery {}));
    }
}

impl GlobalBarrierManagerContext {
    /// Migrate actors in expired CNs to newly joined ones, return true if any actor is migrated.
    async fn migrate_actors(
        &self,
        active_nodes: &mut ActiveStreamingWorkerNodes,
    ) -> MetaResult<InflightGraphInfo> {
        match &self.metadata_manager {
            MetadataManager::V1(_) => self.migrate_actors_v1(active_nodes).await,
            MetadataManager::V2(_) => self.migrate_actors_v2(active_nodes).await,
        }
    }

    async fn migrate_actors_v2(
        &self,
        active_nodes: &mut ActiveStreamingWorkerNodes,
    ) -> MetaResult<InflightGraphInfo> {
        let mgr = self.metadata_manager.as_v2_ref();

        // all worker slots used by actors
        let all_inuse_worker_slots: HashSet<_> = mgr
            .catalog_controller
            .all_inuse_worker_slots()
            .await?
            .into_iter()
            .collect();

        let active_worker_slots: HashSet<_> = active_nodes
            .current()
            .values()
            .flat_map(|node| {
                (0..node.parallelism).map(|idx| WorkerSlotId::new(node.id, idx as usize))
            })
            .collect();

        let expired_worker_slots: BTreeSet<_> = all_inuse_worker_slots
            .difference(&active_worker_slots)
            .cloned()
            .collect();

        if expired_worker_slots.is_empty() {
            debug!("no expired worker slots, skipping.");
            return self.resolve_graph_info().await;
        }

        debug!("start migrate actors.");
        let mut to_migrate_worker_slots = expired_worker_slots.into_iter().rev().collect_vec();
        debug!("got to migrate worker slots {:#?}", to_migrate_worker_slots);

        let mut inuse_worker_slots: HashSet<_> = all_inuse_worker_slots
            .intersection(&active_worker_slots)
            .cloned()
            .collect();

        let start = Instant::now();
        let mut plan = HashMap::new();
        'discovery: while !to_migrate_worker_slots.is_empty() {
            let mut new_worker_slots = active_nodes
                .current()
                .values()
                .flat_map(|worker| {
                    (0..worker.parallelism).map(move |i| WorkerSlotId::new(worker.id, i as _))
                })
                .collect_vec();

            new_worker_slots.retain(|worker_slot| !inuse_worker_slots.contains(worker_slot));
            let to_migration_size = to_migrate_worker_slots.len();
            let mut available_size = new_worker_slots.len();

            if available_size < to_migration_size
                && start.elapsed() > GlobalBarrierManager::RECOVERY_FORCE_MIGRATION_TIMEOUT
            {
                let mut factor = 2;

                while available_size < to_migration_size {
                    let mut extended_worker_slots = active_nodes
                        .current()
                        .values()
                        .flat_map(|worker| {
                            (0..worker.parallelism * factor)
                                .map(move |i| WorkerSlotId::new(worker.id, i as _))
                        })
                        .collect_vec();

                    extended_worker_slots
                        .retain(|worker_slot| !inuse_worker_slots.contains(worker_slot));

                    extended_worker_slots.sort_by(|a, b| {
                        a.slot_idx()
                            .cmp(&b.slot_idx())
                            .then(a.worker_id().cmp(&b.worker_id()))
                    });

                    available_size = extended_worker_slots.len();
                    new_worker_slots = extended_worker_slots;

                    factor *= 2;
                }

                tracing::info!(
                    "migration timed out, extending worker slots to {:?} by factor {}",
                    new_worker_slots,
                    factor,
                );
            }

            if !new_worker_slots.is_empty() {
                debug!("new worker slots found: {:#?}", new_worker_slots);
                for target_worker_slot in new_worker_slots {
                    if let Some(from) = to_migrate_worker_slots.pop() {
                        debug!(
                            "plan to migrate from worker slot {} to {}",
                            from, target_worker_slot
                        );
                        inuse_worker_slots.insert(target_worker_slot);
                        plan.insert(from, target_worker_slot);
                    } else {
                        break 'discovery;
                    }
                }
            }

            if to_migrate_worker_slots.is_empty() {
                break;
            }

            // wait to get newly joined CN
            let changed = active_nodes
                .wait_changed(
                    Duration::from_millis(5000),
                    GlobalBarrierManager::RECOVERY_FORCE_MIGRATION_TIMEOUT,
                    |active_nodes| {
                        let current_nodes = active_nodes
                            .current()
                            .values()
                            .map(|node| (node.id, &node.host, node.parallelism))
                            .collect_vec();
                        warn!(
                            current_nodes = ?current_nodes,
                            "waiting for new workers to join, elapsed: {}s",
                            start.elapsed().as_secs()
                        );
                    },
                )
                .await;
            warn!(?changed, "get worker changed or timed out. Retry migrate");
        }

        mgr.catalog_controller.migrate_actors(plan).await?;

        debug!("migrate actors succeed.");

        self.resolve_graph_info().await
    }

    /// Migrate actors in expired CNs to newly joined ones, return true if any actor is migrated.
    async fn migrate_actors_v1(
        &self,
        active_nodes: &mut ActiveStreamingWorkerNodes,
    ) -> MetaResult<InflightGraphInfo> {
        let mgr = self.metadata_manager.as_v1_ref();

        let info = self.resolve_graph_info().await?;

        // 1. get expired workers.
        let expired_workers: HashSet<WorkerId> = info
            .actor_map
            .iter()
            .filter(|(&worker, actors)| {
                !actors.is_empty() && !active_nodes.current().contains_key(&worker)
            })
            .map(|(&worker, _)| worker)
            .collect();
        if expired_workers.is_empty() {
            debug!("no expired workers, skipping.");
            return Ok(info);
        }

        debug!("start migrate actors.");
        let migration_plan = self
            .generate_migration_plan(expired_workers, active_nodes)
            .await?;
        // 2. start to migrate fragment one-by-one.
        mgr.fragment_manager
            .migrate_fragment_actors(&migration_plan)
            .await?;
        // 3. remove the migration plan.
        migration_plan.delete(self.env.meta_store().as_kv()).await?;
        debug!("migrate actors succeed.");

        self.resolve_graph_info().await
    }

    async fn scale_actors(&self, active_nodes: &ActiveStreamingWorkerNodes) -> MetaResult<()> {
        let Ok(_guard) = self.scale_controller.reschedule_lock.try_write() else {
            return Err(anyhow!("scale_actors failed to acquire reschedule_lock").into());
        };
        match &self.metadata_manager {
            MetadataManager::V1(_) => self.scale_actors_v1(active_nodes).await,
            MetadataManager::V2(_) => self.scale_actors_v2(active_nodes).await,
        }
    }

    async fn scale_actors_v2(&self, active_nodes: &ActiveStreamingWorkerNodes) -> MetaResult<()> {
        let mgr = self.metadata_manager.as_v2_ref();
        debug!("start resetting actors distribution");

        let available_parallelism = active_nodes
            .current()
            .values()
            .map(|worker_node| worker_node.parallelism as usize)
            .sum();

        let table_parallelisms: HashMap<_, _> = {
            let streaming_parallelisms = mgr
                .catalog_controller
                .get_all_created_streaming_parallelisms()
                .await?;

            let mut result = HashMap::new();

            for (object_id, streaming_parallelism) in streaming_parallelisms {
                let actual_fragment_parallelism = mgr
                    .catalog_controller
                    .get_actual_job_fragment_parallelism(object_id)
                    .await?;

                let table_parallelism = match streaming_parallelism {
                    StreamingParallelism::Adaptive => model::TableParallelism::Adaptive,
                    StreamingParallelism::Custom => model::TableParallelism::Custom,
                    StreamingParallelism::Fixed(n) => model::TableParallelism::Fixed(n as _),
                };

                let target_parallelism = Self::derive_target_parallelism(
                    available_parallelism,
                    table_parallelism,
                    actual_fragment_parallelism,
                    self.env.opts.default_parallelism,
                );

                if target_parallelism != table_parallelism {
                    tracing::info!(
                        "resetting table {} parallelism from {:?} to {:?}",
                        object_id,
                        table_parallelism,
                        target_parallelism
                    );
                }

                result.insert(object_id as u32, target_parallelism);
            }

            result
        };

        let schedulable_worker_ids = active_nodes
            .current()
            .values()
            .filter(|worker| {
                !worker
                    .property
                    .as_ref()
                    .map(|p| p.is_unschedulable)
                    .unwrap_or(false)
            })
            .map(|worker| worker.id)
            .collect();

        let plan = self
            .scale_controller
            .generate_table_resize_plan(TableResizePolicy {
                worker_ids: schedulable_worker_ids,
                table_parallelisms: table_parallelisms.clone(),
            })
            .await?;

        let table_parallelisms: HashMap<_, _> = table_parallelisms
            .into_iter()
            .map(|(table_id, parallelism)| {
                debug_assert_ne!(parallelism, TableParallelism::Custom);
                (TableId::new(table_id), parallelism)
            })
            .collect();

        let mut compared_table_parallelisms = table_parallelisms.clone();

        // skip reschedule if no reschedule is generated.
        let reschedule_fragment = if plan.is_empty() {
            HashMap::new()
        } else {
            let (reschedule_fragment, _) = self
                .scale_controller
                .analyze_reschedule_plan(
                    plan,
                    RescheduleOptions {
                        resolve_no_shuffle_upstream: true,
                        skip_create_new_actors: true,
                    },
                    Some(&mut compared_table_parallelisms),
                )
                .await?;

            reschedule_fragment
        };

        // Because custom parallelism doesn't exist, this function won't result in a no-shuffle rewrite for table parallelisms.
        debug_assert_eq!(compared_table_parallelisms, table_parallelisms);

        if let Err(e) = self
            .scale_controller
            .post_apply_reschedule(&reschedule_fragment, &table_parallelisms)
            .await
        {
            tracing::error!(
                error = %e.as_report(),
                "failed to apply reschedule for offline scaling in recovery",
            );

            return Err(e);
        }

        debug!("scaling actors succeed.");
        Ok(())
    }

    // We infer the new parallelism strategy based on the prior level of parallelism of the table.
    // If the parallelism strategy is Fixed or Auto, we won't make any modifications.
    // For Custom, we'll assess the parallelism of the core fragment;
    // if the parallelism is higher than the currently available parallelism, we'll set it to Adaptive.
    // If it's lower, we'll set it to Fixed.
    // If it was previously set to Adaptive, but the default_parallelism in the configuration isn’t Full,
    // and it matches the actual fragment parallelism, in this case, it will be handled by downgrading to Fixed.
    fn derive_target_parallelism(
        available_parallelism: usize,
        assigned_parallelism: TableParallelism,
        actual_fragment_parallelism: Option<usize>,
        default_parallelism: DefaultParallelism,
    ) -> TableParallelism {
        match assigned_parallelism {
            TableParallelism::Custom => {
                if let Some(fragment_parallelism) = actual_fragment_parallelism {
                    if fragment_parallelism >= available_parallelism {
                        TableParallelism::Adaptive
                    } else {
                        TableParallelism::Fixed(fragment_parallelism)
                    }
                } else {
                    TableParallelism::Adaptive
                }
            }
            TableParallelism::Adaptive => {
                match (default_parallelism, actual_fragment_parallelism) {
                    (DefaultParallelism::Default(n), Some(fragment_parallelism))
                        if fragment_parallelism == n.get() =>
                    {
                        TableParallelism::Fixed(fragment_parallelism)
                    }
                    _ => TableParallelism::Adaptive,
                }
            }
            _ => assigned_parallelism,
        }
    }

    async fn scale_actors_v1(&self, active_nodes: &ActiveStreamingWorkerNodes) -> MetaResult<()> {
        let info = self.resolve_graph_info().await?;

        let mgr = self.metadata_manager.as_v1_ref();
        debug!("start resetting actors distribution");

        if info.actor_location_map.is_empty() {
            debug!("empty cluster, skipping");
            return Ok(());
        }

        let available_parallelism = active_nodes
            .current()
            .values()
            .map(|worker_node| worker_node.parallelism as usize)
            .sum();

        if available_parallelism == 0 {
            return Err(anyhow!("no available worker slots for auto scaling").into());
        }

        let all_table_parallelisms: HashMap<_, _> = {
            let guard = mgr.fragment_manager.get_fragment_read_guard().await;

            guard
                .table_fragments()
                .iter()
                .filter(|&(_, table)| matches!(table.state(), State::Created))
                .map(|(table_id, table)| {
                    let actual_fragment_parallelism = table
                        .mview_fragment()
                        .or_else(|| table.sink_fragment())
                        .map(|fragment| fragment.get_actors().len());
                    (
                        *table_id,
                        Self::derive_target_parallelism(
                            available_parallelism,
                            table.assigned_parallelism,
                            actual_fragment_parallelism,
                            self.env.opts.default_parallelism,
                        ),
                    )
                })
                .collect()
        };

        let schedulable_worker_ids: BTreeSet<_> = active_nodes
            .current()
            .values()
            .filter(|worker| {
                !worker
                    .property
                    .as_ref()
                    .map(|p| p.is_unschedulable)
                    .unwrap_or(false)
            })
            .map(|worker| worker.id)
            .collect();

        for (table_id, table_parallelism) in all_table_parallelisms {
            let plan = self
                .scale_controller
                .generate_table_resize_plan(TableResizePolicy {
                    worker_ids: schedulable_worker_ids.clone(),
                    table_parallelisms: HashMap::from([(table_id.table_id, table_parallelism)]),
                })
                .await?;

            if plan.is_empty() {
                continue;
            }

            let table_parallelisms = HashMap::from([(table_id, table_parallelism)]);

            let mut compared_table_parallelisms = table_parallelisms.clone();

            let (reschedule_fragment, applied_reschedules) = self
                .scale_controller
                .analyze_reschedule_plan(
                    plan,
                    RescheduleOptions {
                        resolve_no_shuffle_upstream: true,
                        skip_create_new_actors: true,
                    },
                    Some(&mut compared_table_parallelisms),
                )
                .await?;

            // Because custom parallelism doesn't exist, this function won't result in a no-shuffle rewrite for table parallelisms.
            debug_assert_eq!(compared_table_parallelisms, table_parallelisms);

            if let Err(e) = self
                .scale_controller
                .post_apply_reschedule(&reschedule_fragment, &table_parallelisms)
                .await
            {
                tracing::error!(
                    error = %e.as_report(),
                    "failed to apply reschedule for offline scaling in recovery",
                );

                mgr.fragment_manager
                    .cancel_apply_reschedules(applied_reschedules)
                    .await;

                return Err(e);
            }

            tracing::info!(
                "offline rescheduling for job {} in recovery is done",
                table_id.table_id
            );
        }

        debug!("scaling actors succeed.");
        Ok(())
    }

    /// This function will generate a migration plan, which includes the mapping for all expired and
    /// in-used worker slot to a new one.
    async fn generate_migration_plan(
        &self,
        expired_workers: HashSet<WorkerId>,
        active_nodes: &mut ActiveStreamingWorkerNodes,
    ) -> MetaResult<MigrationPlan> {
        let mgr = self.metadata_manager.as_v1_ref();
        let mut cached_plan = MigrationPlan::get(self.env.meta_store().as_kv()).await?;

        let all_worker_slots = mgr.fragment_manager.all_worker_slots().await;

        let (expired_inuse_workers, inuse_workers): (Vec<_>, Vec<_>) = all_worker_slots
            .into_iter()
            .partition(|(worker, _)| expired_workers.contains(worker));

        let mut to_migrate_worker_slots: BTreeSet<_> = expired_inuse_workers
            .into_iter()
            .flat_map(|(_, worker_slots)| worker_slots.into_iter())
            .collect();
        let mut inuse_worker_slots: HashSet<_> = inuse_workers
            .into_iter()
            .flat_map(|(_, worker_slots)| worker_slots.into_iter())
            .collect();

        cached_plan.worker_slot_plan.retain(|from, to| {
            if to_migrate_worker_slots.contains(from) {
                if !to_migrate_worker_slots.contains(to) {
                    // clean up target worker slots in migration plan that are expired and not
                    // used by any actors.
                    return !expired_workers.contains(&to.worker_id());
                }
                return true;
            }
            false
        });
        to_migrate_worker_slots.retain(|id| !cached_plan.worker_slot_plan.contains_key(id));
        inuse_worker_slots.extend(cached_plan.worker_slot_plan.values());

        if to_migrate_worker_slots.is_empty() {
            // all expired worker slots are already in migration plan.
            debug!("all expired worker slots are already in migration plan.");
            return Ok(cached_plan);
        }
        let mut to_migrate_worker_slots = to_migrate_worker_slots.into_iter().rev().collect_vec();
        debug!("got to migrate worker slots {:#?}", to_migrate_worker_slots);

        let start = Instant::now();
        // if in-used expire worker slots are not empty, should wait for newly joined worker.
        'discovery: while !to_migrate_worker_slots.is_empty() {
            let mut new_worker_slots = active_nodes
                .current()
                .values()
                .flat_map(|worker| {
                    (0..worker.parallelism).map(move |i| WorkerSlotId::new(worker.id, i as _))
                })
                .collect_vec();

            new_worker_slots.retain(|worker_slot| !inuse_worker_slots.contains(worker_slot));

            let to_migration_size = to_migrate_worker_slots.len();
            let mut available_size = new_worker_slots.len();

            if available_size < to_migration_size
                && start.elapsed() > GlobalBarrierManager::RECOVERY_FORCE_MIGRATION_TIMEOUT
            {
                let mut factor = 2;
                while available_size < to_migration_size {
                    let mut extended_worker_slots = active_nodes
                        .current()
                        .values()
                        .flat_map(|worker| {
                            (0..worker.parallelism * factor)
                                .map(move |i| WorkerSlotId::new(worker.id, i as _))
                        })
                        .collect_vec();

                    extended_worker_slots
                        .retain(|worker_slot| !inuse_worker_slots.contains(worker_slot));

                    extended_worker_slots.sort_by(|a, b| {
                        a.slot_idx()
                            .cmp(&b.slot_idx())
                            .then(a.worker_id().cmp(&b.worker_id()))
                    });

                    available_size = extended_worker_slots.len();
                    new_worker_slots = extended_worker_slots;
                    factor *= 2;
                }

                tracing::info!(
                    "migration timed out, extending worker slots to {:?} by factor {}",
                    new_worker_slots,
                    factor,
                );
            }

            if !new_worker_slots.is_empty() {
                debug!("new worker slots found: {:#?}", new_worker_slots);
                for target_worker_slot in new_worker_slots {
                    if let Some(from) = to_migrate_worker_slots.pop() {
                        debug!(
                            "plan to migrate from worker slot {} to {}",
                            from, target_worker_slot
                        );
                        inuse_worker_slots.insert(target_worker_slot);
                        cached_plan
                            .worker_slot_plan
                            .insert(from, target_worker_slot);
                    } else {
                        break 'discovery;
                    }
                }
            }

            if to_migrate_worker_slots.is_empty() {
                break;
            }

            // wait to get newly joined CN
            let changed = active_nodes
                .wait_changed(
                    Duration::from_millis(5000),
                    GlobalBarrierManager::RECOVERY_FORCE_MIGRATION_TIMEOUT,
                    |active_nodes| {
                        let current_nodes = active_nodes
                            .current()
                            .values()
                            .map(|node| (node.id, &node.host, &node.parallelism))
                            .collect_vec();
                        warn!(
                            current_nodes = ?current_nodes,
                            "waiting for new workers to join, elapsed: {}s",
                            start.elapsed().as_secs()
                        );
                    },
                )
                .await;
            warn!(?changed, "get worker changed or timed out. Retry migrate");
        }

        // update migration plan, if there is a chain in the plan, update it.
        let mut new_plan = MigrationPlan::default();
        for (from, to) in &cached_plan.worker_slot_plan {
            let mut to = *to;
            while let Some(target) = cached_plan.worker_slot_plan.get(&to) {
                to = *target;
            }
            new_plan.worker_slot_plan.insert(*from, to);
        }

        new_plan.insert(self.env.meta_store().as_kv()).await?;
        Ok(new_plan)
    }

    /// Update all actors in compute nodes.
    async fn load_all_actors(
        &self,
        info: &InflightGraphInfo,
        subscription_info: &InflightSubscriptionInfo,
        active_nodes: &ActiveStreamingWorkerNodes,
    ) -> MetaResult<HashMap<WorkerId, Vec<BuildActorInfo>>> {
        if info.actor_map.is_empty() {
            tracing::debug!("no actor to update, skipping.");
            return Ok(HashMap::new());
        }

        let all_node_actors = self
            .metadata_manager
            .all_node_actors(false, &subscription_info.mv_depended_subscriptions)
            .await?;

        // Check if any actors were dropped after info resolved.
        if all_node_actors.iter().any(|(node_id, node_actors)| {
            !active_nodes.current().contains_key(node_id)
                || info
                    .actor_map
                    .get(node_id)
                    .map(|actors| actors.len() != node_actors.len())
                    .unwrap_or(true)
        }) {
            return Err(anyhow!("actors dropped during update").into());
        }

        Ok(all_node_actors)
    }
}

#[cfg(test)]
mod tests {
    use std::num::NonZeroUsize;

    use super::*;
    #[test]
    fn test_derive_target_parallelism() {
        // total 10, assigned custom, actual 5, default full -> fixed(5)
        assert_eq!(
            TableParallelism::Fixed(5),
            GlobalBarrierManagerContext::derive_target_parallelism(
                10,
                TableParallelism::Custom,
                Some(5),
                DefaultParallelism::Full,
            )
        );

        // total 10, assigned custom, actual 10, default full -> adaptive
        assert_eq!(
            TableParallelism::Adaptive,
            GlobalBarrierManagerContext::derive_target_parallelism(
                10,
                TableParallelism::Custom,
                Some(10),
                DefaultParallelism::Full,
            )
        );

        // total 10, assigned custom, actual 11, default full -> adaptive
        assert_eq!(
            TableParallelism::Adaptive,
            GlobalBarrierManagerContext::derive_target_parallelism(
                10,
                TableParallelism::Custom,
                Some(11),
                DefaultParallelism::Full,
            )
        );

        // total 10, assigned fixed(5), actual _, default full -> fixed(5)
        assert_eq!(
            TableParallelism::Adaptive,
            GlobalBarrierManagerContext::derive_target_parallelism(
                10,
                TableParallelism::Custom,
                None,
                DefaultParallelism::Full,
            )
        );

        // total 10, assigned adaptive, actual _, default full -> adaptive
        assert_eq!(
            TableParallelism::Adaptive,
            GlobalBarrierManagerContext::derive_target_parallelism(
                10,
                TableParallelism::Adaptive,
                None,
                DefaultParallelism::Full,
            )
        );

        // total 10, assigned adaptive, actual 5, default 5 -> fixed(5)
        assert_eq!(
            TableParallelism::Fixed(5),
            GlobalBarrierManagerContext::derive_target_parallelism(
                10,
                TableParallelism::Adaptive,
                Some(5),
                DefaultParallelism::Default(NonZeroUsize::new(5).unwrap()),
            )
        );

        // total 10, assigned adaptive, actual 6, default 5 -> adaptive
        assert_eq!(
            TableParallelism::Adaptive,
            GlobalBarrierManagerContext::derive_target_parallelism(
                10,
                TableParallelism::Adaptive,
                Some(6),
                DefaultParallelism::Default(NonZeroUsize::new(5).unwrap()),
            )
        );
    }
}<|MERGE_RESOLUTION|>--- conflicted
+++ resolved
@@ -242,200 +242,130 @@
 
         let new_state = tokio_retry::Retry::spawn(retry_strategy, || {
             async {
-                let recovery_result: MetaResult<_> =
-                    try {
-                        if let Some(err) = &err {
-                            self.context
-                                .metadata_manager
-                                .notify_finish_failed(err)
-                                .await;
-                        }
-
+                let recovery_result: MetaResult<_> = try {
+                    if let Some(err) = &err {
                         self.context
-                            .clean_dirty_streaming_jobs()
+                            .metadata_manager
+                            .notify_finish_failed(err)
+                            .await;
+                    }
+
+                    self.context
+                        .clean_dirty_streaming_jobs()
+                        .await
+                        .context("clean dirty streaming jobs")?;
+
+                    // Mview progress needs to be recovered.
+                    tracing::info!("recovering mview progress");
+                    let tracker = self
+                        .context
+                        .recover_background_mv_progress()
+                        .await
+                        .context("recover mview progress should not fail")?;
+                    tracing::info!("recovered mview progress");
+
+                    // This is a quick path to accelerate the process of dropping and canceling streaming jobs.
+                    let _ = self
+                        .context
+                        .pre_apply_drop_cancel(&self.scheduled_barriers)
+                        .await?;
+
+                    let mut active_streaming_nodes = ActiveStreamingWorkerNodes::new_snapshot(
+                        self.context.metadata_manager.clone(),
+                    )
+                    .await?;
+
+                    let background_streaming_jobs = self
+                        .context
+                        .metadata_manager
+                        .list_background_creating_jobs()
+                        .await?;
+
+                    // Resolve actor info for recovery. If there's no actor to recover, most of the
+                    // following steps will be no-op, while the compute nodes will still be reset.
+                    // FIXME: Transactions should be used.
+                    // TODO(error-handling): attach context to the errors and log them together, instead of inspecting everywhere.
+                    let mut info = if !self.env.opts.disable_automatic_parallelism_control
+                        && background_streaming_jobs.is_empty()
+                    {
+                        self.context
+                            .scale_actors(&active_streaming_nodes)
                             .await
-                            .context("clean dirty streaming jobs")?;
-
-                        // Mview progress needs to be recovered.
-                        tracing::info!("recovering mview progress");
-                        let tracker = self
-                            .context
-                            .recover_background_mv_progress()
+                            .inspect_err(|err| {
+                                warn!(error = %err.as_report(), "scale actors failed");
+                            })?;
+
+                        self.context.resolve_graph_info().await.inspect_err(|err| {
+                            warn!(error = %err.as_report(), "resolve actor info failed");
+                        })?
+                    } else {
+                        // Migrate actors in expired CN to newly joined one.
+                        self.context
+                            .migrate_actors(&mut active_streaming_nodes)
                             .await
-                            .context("recover mview progress should not fail")?;
-                        tracing::info!("recovered mview progress");
-
-                        // This is a quick path to accelerate the process of dropping and canceling streaming jobs.
-                        let _ = self
-                            .context
-                            .pre_apply_drop_cancel(&self.scheduled_barriers)
-                            .await?;
-
-                        let mut active_streaming_nodes = ActiveStreamingWorkerNodes::new_snapshot(
-                            self.context.metadata_manager.clone(),
-                        )
-                        .await?;
-
-                        let background_streaming_jobs = self
+                            .inspect_err(|err| {
+                                warn!(error = %err.as_report(), "migrate actors failed");
+                            })?
+                    };
+
+                    if self
+                        .context
+                        .pre_apply_drop_cancel(&self.scheduled_barriers)
+                        .await?
+                    {
+                        info = self.context.resolve_graph_info().await.inspect_err(|err| {
+                            warn!(error = %err.as_report(), "resolve actor info failed");
+                        })?
+                    }
+
+                    let info = info;
+
+                    self.context
+                        .purge_state_table_from_hummock(&info.existing_table_ids().collect())
+                        .await
+                        .context("purge state table from hummock")?;
+
+                    let (prev_epoch, version_id) = self
+                        .context
+                        .hummock_manager
+                        .on_current_version(|version| {
+                            let max_committed_epoch = version.visible_table_committed_epoch();
+                            for (table_id, info) in version.state_table_info.info() {
+                                assert_eq!(
+                                    info.committed_epoch, max_committed_epoch,
+                                    "table {} with invisible epoch is not purged",
+                                    table_id
+                                );
+                            }
+                            (
+                                TracedEpoch::new(Epoch::from(max_committed_epoch)),
+                                version.id,
+                            )
+                        })
+                        .await;
+
+                    let mut control_stream_manager =
+                        ControlStreamManager::new(self.context.clone());
+
+                    let reset_start_time = Instant::now();
+                    control_stream_manager
+                        .reset(version_id, active_streaming_nodes.current())
+                        .await
+                        .inspect_err(|err| {
+                            warn!(error = %err.as_report(), "reset compute nodes failed");
+                        })?;
+                    info!(elapsed=?reset_start_time.elapsed(), "control stream reset");
+
+                    self.context.sink_manager.reset().await;
+
+                    let subscription_info = InflightSubscriptionInfo {
+                        mv_depended_subscriptions: self
                             .context
                             .metadata_manager
-                            .list_background_creating_jobs()
-                            .await?;
-
-                        // Resolve actor info for recovery. If there's no actor to recover, most of the
-                        // following steps will be no-op, while the compute nodes will still be reset.
-                        // FIXME: Transactions should be used.
-                        // TODO(error-handling): attach context to the errors and log them together, instead of inspecting everywhere.
-                        let mut info = if !self.env.opts.disable_automatic_parallelism_control
-                            && background_streaming_jobs.is_empty()
-                        {
-                            self.context
-                                .scale_actors(&active_streaming_nodes)
-                                .await
-                                .inspect_err(|err| {
-                                    warn!(error = %err.as_report(), "scale actors failed");
-                                })?;
-
-                            self.context.resolve_graph_info().await.inspect_err(|err| {
-                                warn!(error = %err.as_report(), "resolve actor info failed");
-                            })?
-                        } else {
-                            // Migrate actors in expired CN to newly joined one.
-                            self.context
-                                .migrate_actors(&mut active_streaming_nodes)
-                                .await
-                                .inspect_err(|err| {
-                                    warn!(error = %err.as_report(), "migrate actors failed");
-                                })?
-                        };
-
-                        if self
-                            .context
-                            .pre_apply_drop_cancel(&self.scheduled_barriers)
-                            .await?
-                        {
-                            info = self.context.resolve_graph_info().await.inspect_err(|err| {
-                                warn!(error = %err.as_report(), "resolve actor info failed");
-                            })?
-                        }
-
-                        let info = info;
-
-                        self.context
-                            .purge_state_table_from_hummock(&info.existing_table_ids().collect())
-                            .await
-                            .context("purge state table from hummock")?;
-
-                        let (prev_epoch, version_id) = self
-                            .context
-                            .hummock_manager
-                            .on_current_version(|version| {
-                                let max_committed_epoch = version.visible_table_committed_epoch();
-                                for (table_id, info) in version.state_table_info.info() {
-                                    assert_eq!(
-                                        info.committed_epoch, max_committed_epoch,
-                                        "table {} with invisible epoch is not purged",
-                                        table_id
-                                    );
-                                }
-                                (
-                                    TracedEpoch::new(Epoch::from(max_committed_epoch)),
-                                    version.id,
-                                )
-                            })
-                            .await;
-
-                        let mut control_stream_manager =
-                            ControlStreamManager::new(self.context.clone());
-
-                        let reset_start_time = Instant::now();
-                        control_stream_manager
-                            .reset(version_id, active_streaming_nodes.current())
-                            .await
-                            .inspect_err(|err| {
-                                warn!(error = %err.as_report(), "reset compute nodes failed");
-                            })?;
-                        info!(elapsed=?reset_start_time.elapsed(), "control stream reset");
-
-                        self.context.sink_manager.reset().await;
-
-<<<<<<< HEAD
-                        let subscription_info = InflightSubscriptionInfo {
-                            mv_depended_subscriptions: self
-                                .context
-                                .metadata_manager
-                                .get_mv_depended_subscriptions()
-                                .await?,
-                        };
-
-                        // update and build all actors.
-                        self.context
-                            .update_actors(&info, &subscription_info, &active_streaming_nodes)
-                            .await
-                            .inspect_err(|err| {
-                                warn!(error = %err.as_report(), "update actors failed");
-                            })?;
-                        self.context
-                            .build_actors(&info, &active_streaming_nodes)
-                            .await
-                            .inspect_err(|err| {
-                                warn!(error = %err.as_report(), "build_actors failed");
-                            })?;
-
-                        // get split assignments for all actors
-                        let source_split_assignments =
-                            self.context.source_manager.list_assignments().await;
-                        let command = Command::Plain(Some(Mutation::Add(AddMutation {
-                            // Actors built during recovery is not treated as newly added actors.
-                            actor_dispatchers: Default::default(),
-                            added_actors: Default::default(),
-                            actor_splits: build_actor_connector_splits(&source_split_assignments),
-                            pause: paused_reason.is_some(),
-                            subscriptions_to_add: Default::default(),
-                        })));
-
-                        // Use a different `curr_epoch` for each recovery attempt.
-                        let new_epoch = prev_epoch.next();
-
-                        // Inject the `Initial` barrier to initialize all executors.
-                        let command_ctx = Arc::new(CommandContext::new(
-                            active_streaming_nodes.current().clone(),
-                            subscription_info.clone(),
-                            prev_epoch.clone(),
-                            new_epoch.clone(),
-                            paused_reason,
-                            command,
-                            BarrierKind::Initial,
-                            self.context.clone(),
-                            tracing::Span::current(), // recovery span
-                        ));
-
-                        let mut node_to_collect = control_stream_manager
-                            .inject_command_ctx_barrier(&command_ctx, &info, Some(&info))?;
-                        debug!(?node_to_collect, "inject initial barrier");
-                        while !node_to_collect.is_empty() {
-                            let (worker_id, result) = control_stream_manager
-                                .next_complete_barrier_response()
-                                .await;
-                            let resp = result?;
-                            assert_eq!(resp.epoch, command_ctx.prev_epoch.value().0);
-                            assert!(node_to_collect.remove(&worker_id));
-                        }
-                        debug!("collected initial barrier");
-
-                        (
-                            BarrierManagerState::new(
-                                new_epoch,
-                                info,
-                                subscription_info,
-                                command_ctx.next_paused_reason(),
-                            ),
-                            active_streaming_nodes,
-                            control_stream_manager,
-                            tracker,
-                        )
+                            .get_mv_depended_subscriptions()
+                            .await?,
                     };
-=======
+
                     // update and build all actors.
                     let node_actors = self
                         .context
@@ -467,7 +397,6 @@
                         &BarrierKind::Initial,
                         &info,
                         Some(&info),
-                        HashMap::new(),
                         Some(node_actors),
                     )?;
                     debug!(?node_to_collect, "inject initial barrier");
@@ -488,7 +417,6 @@
                         tracker,
                     )
                 };
->>>>>>> a7b55c42
                 if recovery_result.is_err() {
                     self.context.metrics.recovery_failure_cnt.inc();
                 }
