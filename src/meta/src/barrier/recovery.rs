--- conflicted
+++ resolved
@@ -531,26 +531,16 @@
     }
 
     async fn scale_actors(&self, active_nodes: &ActiveStreamingWorkerNodes) -> MetaResult<()> {
-<<<<<<< HEAD
         let Ok(_guard) = self.scale_controller.reschedule_lock.try_write() else {
             return Err(anyhow!("scale_actors failed to acquire reschedule_lock").into());
         };
-
+      
         self.scale_controller.integrity_check().await?;
 
         info!("integrity check passed");
-
-        match &self.metadata_manager {
-            MetadataManager::V1(_) => self.scale_actors_v1(active_nodes).await,
-            MetadataManager::V2(_) => self.scale_actors_v2(active_nodes).await,
-        }
-    }
-
-    async fn scale_actors_v2(&self, active_nodes: &ActiveStreamingWorkerNodes) -> MetaResult<()> {
-        let mgr = self.metadata_manager.as_v2_ref();
-=======
+      
         let mgr = &self.metadata_manager;
->>>>>>> 6463815b
+
         debug!("start resetting actors distribution");
 
         let available_parallelism = active_nodes
