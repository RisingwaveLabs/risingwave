--- conflicted
+++ resolved
@@ -23,7 +23,6 @@
 use risingwave_common::util::epoch::Epoch;
 use risingwave_meta_model_v2::{StreamingParallelism, WorkerId};
 use risingwave_pb::meta::subscribe_response::{Info, Operation};
-use risingwave_pb::meta::table_fragments::State;
 use risingwave_pb::meta::{PausedReason, Recovery};
 use risingwave_pb::stream_plan::barrier_mutation::Mutation;
 use risingwave_pb::stream_plan::{AddMutation, StreamActor};
@@ -39,14 +38,8 @@
 use crate::barrier::schedule::ScheduledBarriers;
 use crate::barrier::state::BarrierManagerState;
 use crate::barrier::{BarrierKind, GlobalBarrierManager, GlobalBarrierManagerContext};
-<<<<<<< HEAD
-use crate::controller::catalog::ReleaseContext;
-use crate::manager::{ActiveStreamingWorkerNodes, MetadataManager};
+use crate::manager::ActiveStreamingWorkerNodes;
 use crate::model::{TableFragments, TableParallelism};
-=======
-use crate::manager::{ActiveStreamingWorkerNodes, MetadataManager, WorkerId};
-use crate::model::{MetadataModel, MigrationPlan, TableFragments, TableParallelism};
->>>>>>> 938aa43c
 use crate::stream::{build_actor_connector_splits, RescheduleOptions, TableResizePolicy};
 use crate::{model, MetaError, MetaResult};
 
@@ -74,53 +67,14 @@
             .catalog_controller
             .clean_dirty_subscription()
             .await?;
-        let ReleaseContext { source_ids, .. } = self
+        let source_ids = self
             .metadata_manager
             .catalog_controller
             .clean_dirty_creating_jobs()
             .await?;
 
-<<<<<<< HEAD
         // unregister cleaned sources.
-        self.source_manager
-            .unregister_sources(source_ids.into_iter().map(|id| id as u32).collect())
-            .await;
-=======
-                // Clean dirty fragments.
-                let stream_job_ids = mgr.catalog_manager.list_stream_job_ids().await?;
-                let to_drop_table_fragments = mgr
-                    .fragment_manager
-                    .list_dirty_table_fragments(|tf| {
-                        !stream_job_ids.contains(&tf.table_id().table_id)
-                    })
-                    .await;
-                let to_drop_streaming_ids = to_drop_table_fragments
-                    .iter()
-                    .map(|t| t.table_id())
-                    .collect();
-                debug!("clean dirty table fragments: {:?}", to_drop_streaming_ids);
-
-                let _unregister_table_ids = mgr
-                    .fragment_manager
-                    .drop_table_fragments_vec(&to_drop_streaming_ids)
-                    .await?;
-
-                // clean up source connector dirty changes.
-                self.source_manager
-                    .drop_source_fragments(&to_drop_table_fragments)
-                    .await;
-            }
-            MetadataManager::V2(mgr) => {
-                mgr.catalog_controller.clean_dirty_subscription().await?;
-                let source_ids = mgr.catalog_controller.clean_dirty_creating_jobs().await?;
-
-                // unregister cleaned sources.
-                self.source_manager
-                    .unregister_sources(source_ids.into_iter().map(|id| id as u32).collect())
-                    .await;
-            }
-        }
->>>>>>> 938aa43c
+        self.source_manager.unregister_sources(source_ids).await;
 
         Ok(())
     }
@@ -162,32 +116,10 @@
     }
 
     /// Pre buffered drop and cancel command, return true if any.
-    async fn pre_apply_drop_cancel(
-        &self,
-        scheduled_barriers: &ScheduledBarriers,
-    ) -> MetaResult<bool> {
+    fn pre_apply_drop_cancel(&self, scheduled_barriers: &ScheduledBarriers) -> bool {
         let (dropped_actors, cancelled) = scheduled_barriers.pre_apply_drop_cancel_scheduled();
-        let applied = !dropped_actors.is_empty() || !cancelled.is_empty();
-<<<<<<< HEAD
-        for job_id in cancelled {
-            self.metadata_manager
-                .catalog_controller
-                .try_abort_creating_streaming_job(job_id.table_id as _, true)
-                .await?;
-=======
-        if !cancelled.is_empty()
-            && let MetadataManager::V1(mgr) = &self.metadata_manager
-        {
-            mgr.fragment_manager
-                .drop_table_fragments_vec(&cancelled)
-                .await?;
-            // no need to unregister state table id from hummock manager here, because it's expected that
-            // we call `purge_state_table_from_hummock` anyway after the current method returns.
->>>>>>> 938aa43c
-        }
-        // no need to unregister state table id from hummock manager here, because it's expected that
-        // we call `purge_state_table_from_hummock` anyway after the current method returns.
-        Ok(applied)
+
+        !dropped_actors.is_empty() || !cancelled.is_empty()
     }
 }
 
@@ -240,8 +172,7 @@
                     // This is a quick path to accelerate the process of dropping and canceling streaming jobs.
                     let _ = self
                         .context
-                        .pre_apply_drop_cancel(&self.scheduled_barriers)
-                        .await?;
+                        .pre_apply_drop_cancel(&self.scheduled_barriers);
 
                     let mut active_streaming_nodes = ActiveStreamingWorkerNodes::new_snapshot(
                         self.context.metadata_manager.clone(),
@@ -284,7 +215,6 @@
                     if self
                         .context
                         .pre_apply_drop_cancel(&self.scheduled_barriers)
-                        .await?
                     {
                         info = self.context.resolve_graph_info().await.inspect_err(|err| {
                             warn!(error = %err.as_report(), "resolve actor info failed");
@@ -462,7 +392,7 @@
         &self,
         active_nodes: &mut ActiveStreamingWorkerNodes,
     ) -> MetaResult<InflightGraphInfo> {
-        let mgr = self.metadata_manager.as_v2_ref();
+        let mgr = &self.metadata_manager;
 
         // all worker slots used by actors
         let all_inuse_worker_slots: HashSet<_> = mgr
@@ -601,7 +531,7 @@
     }
 
     async fn scale_actors(&self, active_nodes: &ActiveStreamingWorkerNodes) -> MetaResult<()> {
-        let mgr = self.metadata_manager.as_v2_ref();
+        let mgr = &self.metadata_manager;
         debug!("start resetting actors distribution");
 
         let available_parallelism = active_nodes
@@ -662,7 +592,7 @@
                     .map(|p| p.is_unschedulable)
                     .unwrap_or(false)
             })
-            .map(|worker| worker.id)
+            .map(|worker| worker.id as WorkerId)
             .collect();
 
         let plan = self
@@ -687,8 +617,7 @@
         let reschedule_fragment = if plan.is_empty() {
             HashMap::new()
         } else {
-            let reschedule_fragment = self
-                .scale_controller
+            self.scale_controller
                 .analyze_reschedule_plan(
                     plan,
                     RescheduleOptions {
@@ -697,9 +626,7 @@
                     },
                     Some(&mut compared_table_parallelisms),
                 )
-                .await?;
-
-            reschedule_fragment
+                .await?
         };
 
         // Because custom parallelism doesn't exist, this function won't result in a no-shuffle rewrite for table parallelisms.
