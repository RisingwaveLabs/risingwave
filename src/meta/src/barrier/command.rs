// Copyright 2024 RisingWave Labs
//
// Licensed under the Apache License, Version 2.0 (the "License");
// you may not use this file except in compliance with the License.
// You may obtain a copy of the License at
//
//     http://www.apache.org/licenses/LICENSE-2.0
//
// Unless required by applicable law or agreed to in writing, software
// distributed under the License is distributed on an "AS IS" BASIS,
// WITHOUT WARRANTIES OR CONDITIONS OF ANY KIND, either express or implied.
// See the License for the specific language governing permissions and
// limitations under the License.

use std::collections::{HashMap, HashSet};
<<<<<<< HEAD
use std::default::Default;
use std::iter::once;
=======
>>>>>>> dac892e9
use std::sync::Arc;

use futures::future::try_join_all;
use itertools::Itertools;
use risingwave_common::buffer::Bitmap;
use risingwave_common::catalog::TableId;
use risingwave_common::hash::ActorMapping;
use risingwave_common::types::Timestamptz;
use risingwave_common::util::epoch::Epoch;
use risingwave_connector::source::SplitImpl;
use risingwave_hummock_sdk::HummockEpoch;
use risingwave_pb::catalog::CreateType;
use risingwave_pb::meta::table_fragments::PbActorStatus;
use risingwave_pb::meta::PausedReason;
use risingwave_pb::source::{ConnectorSplit, ConnectorSplits};
use risingwave_pb::stream_plan::barrier::BarrierKind as PbBarrierKind;
use risingwave_pb::stream_plan::barrier_mutation::Mutation;
use risingwave_pb::stream_plan::throttle_mutation::RateLimit;
use risingwave_pb::stream_plan::update_mutation::*;
use risingwave_pb::stream_plan::{
    AddMutation, BarrierMutation, CombinedMutation, CreateSubscriptionMutation, Dispatcher,
    Dispatchers, DropSubscriptionMutation, PauseMutation, ResumeMutation,
    SourceChangeSplitMutation, StopMutation, StreamActor, ThrottleMutation, UpdateMutation,
};
use risingwave_pb::stream_service::WaitEpochCommitRequest;
use thiserror_ext::AsReport;
use tracing::warn;

use super::info::{ActorDesc, CommandActorChanges, InflightActorInfo};
use super::trace::TracedEpoch;
use crate::barrier::GlobalBarrierManagerContext;
use crate::manager::{DdlType, MetadataManager, WorkerId};
use crate::model::{ActorId, DispatcherId, FragmentId, TableFragments, TableParallelism};
use crate::stream::{build_actor_connector_splits, SplitAssignment, ThrottleConfig};
use crate::MetaResult;

/// [`Reschedule`] is for the [`Command::RescheduleFragment`], which is used for rescheduling actors
/// in some fragment, like scaling or migrating.
#[derive(Debug, Clone)]
pub struct Reschedule {
    /// Added actors in this fragment.
    pub added_actors: HashMap<WorkerId, Vec<ActorId>>,

    /// Removed actors in this fragment.
    pub removed_actors: Vec<ActorId>,

    /// Vnode bitmap updates for some actors in this fragment.
    pub vnode_bitmap_updates: HashMap<ActorId, Bitmap>,

    /// The upstream fragments of this fragment, and the dispatchers that should be updated.
    pub upstream_fragment_dispatcher_ids: Vec<(FragmentId, DispatcherId)>,
    /// New hash mapping of the upstream dispatcher to be updated.
    ///
    /// This field exists only when there's upstream fragment and the current fragment is
    /// hash-sharded.
    pub upstream_dispatcher_mapping: Option<ActorMapping>,

    /// The downstream fragments of this fragment.
    pub downstream_fragment_ids: Vec<FragmentId>,

    /// Reassigned splits for source actors
    pub actor_splits: HashMap<ActorId, Vec<SplitImpl>>,

    /// Whether this fragment is injectable. The injectable means whether the fragment contains
    /// any executors that are able to receive barrier.
    pub injectable: bool,

    pub newly_created_actors: Vec<(StreamActor, PbActorStatus)>,
}

/// Replacing an old table with a new one. All actors in the table job will be rebuilt.
/// Used for `ALTER TABLE` ([`Command::ReplaceTable`]) and sink into table ([`Command::CreateStreamingJob`]).
#[derive(Debug, Clone)]
pub struct ReplaceTablePlan {
    pub old_table_fragments: TableFragments,
    pub new_table_fragments: TableFragments,
    pub merge_updates: Vec<MergeUpdate>,
    pub dispatchers: HashMap<ActorId, Vec<Dispatcher>>,
    /// For a table with connector, the `SourceExecutor` actor will also be rebuilt with new actor ids.
    /// We need to reassign splits for it.
    ///
    /// Note that there's no `SourceBackfillExecutor` involved for table with connector, so we don't need to worry about
    /// `backfill_splits`.
    pub init_split_assignment: SplitAssignment,
}

impl ReplaceTablePlan {
    fn actor_changes(&self) -> CommandActorChanges {
        let worker_actors = self.new_table_fragments.worker_actor_ids();
        let barrier_inject_actors: &HashSet<_> = &self
            .new_table_fragments
            .barrier_inject_actor_ids()
            .into_iter()
            .collect();
        let to_add = worker_actors
            .into_iter()
            .flat_map(|(node_id, actors)| {
                actors.into_iter().map(move |actor_id| ActorDesc {
                    id: actor_id,
                    node_id,
                    is_injectable: barrier_inject_actors.contains(&actor_id),
                })
            })
            .collect_vec();
        CommandActorChanges {
            to_add,
            to_remove: self.old_table_fragments.actor_ids().into_iter().collect(),
        }
    }
}

/// [`Command`] is the input of [`crate::barrier::GlobalBarrierManager`]. For different commands,
/// it will build different barriers to send, and may do different stuffs after the barrier is
/// collected.
#[derive(Debug, Clone, strum::Display)]
pub enum Command {
    /// `Plain` command generates a barrier with the mutation it carries.
    ///
    /// Barriers from all actors marked as `Created` state will be collected.
    /// After the barrier is collected, it does nothing.
    Plain(Option<Mutation>),

    /// `Pause` command generates a `Pause` barrier with the provided [`PausedReason`] **only if**
    /// the cluster is not already paused. Otherwise, a barrier with no mutation will be generated.
    Pause(PausedReason),

    /// `Resume` command generates a `Resume` barrier with the provided [`PausedReason`] **only
    /// if** the cluster is paused with the same reason. Otherwise, a barrier with no mutation
    /// will be generated.
    Resume(PausedReason),

    /// `DropStreamingJobs` command generates a `Stop` barrier to stop the given
    /// [`Vec<ActorId>`]. The catalog has ensured that these streaming jobs are safe to be
    /// dropped by reference counts before.
    ///
    /// Barriers from the actors to be dropped will STILL be collected.
    /// After the barrier is collected, it notifies the local stream manager of compute nodes to
    /// drop actors, and then delete the table fragments info from meta store.
    DropStreamingJobs {
        actors: Vec<ActorId>,
        unregistered_table_fragment_ids: HashSet<TableId>,
        unregistered_state_table_ids: HashSet<TableId>,
    },

    /// `CreateStreamingJob` command generates a `Add` barrier by given info.
    ///
    /// Barriers from the actors to be created, which is marked as `Inactive` at first, will STILL
    /// be collected since the barrier should be passthrough.
    ///
    /// After the barrier is collected, these newly created actors will be marked as `Running`. And
    /// it adds the table fragments info to meta store. However, the creating progress will **last
    /// for a while** until the `finish` channel is signaled, then the state of `TableFragments`
    /// will be set to `Created`.
    CreateStreamingJob {
        table_fragments: TableFragments,
        /// Refer to the doc on [`MetadataManager::get_upstream_root_fragments`] for the meaning of "root".
        upstream_root_actors: HashMap<TableId, Vec<ActorId>>,
        dispatchers: HashMap<ActorId, Vec<Dispatcher>>,
        init_split_assignment: SplitAssignment,
        definition: String,
        ddl_type: DdlType,
        create_type: CreateType,
        /// This is for create SINK into table.
        replace_table: Option<ReplaceTablePlan>,
    },
    /// `CancelStreamingJob` command generates a `Stop` barrier including the actors of the given
    /// table fragment.
    ///
    /// The collecting and cleaning part works exactly the same as `DropStreamingJobs` command.
    CancelStreamingJob(TableFragments),

    /// `Reschedule` command generates a `Update` barrier by the [`Reschedule`] of each fragment.
    /// Mainly used for scaling and migration.
    ///
    /// Barriers from which actors should be collected, and the post behavior of this command are
    /// very similar to `Create` and `Drop` commands, for added and removed actors, respectively.
    RescheduleFragment {
        reschedules: HashMap<FragmentId, Reschedule>,
        table_parallelism: HashMap<TableId, TableParallelism>,
        // should contain the actor ids in upstream and downstream fragment of `reschedules`
        fragment_actors: HashMap<FragmentId, HashSet<ActorId>>,
    },

    /// `ReplaceTable` command generates a `Update` barrier with the given `merge_updates`. This is
    /// essentially switching the downstream of the old table fragments to the new ones, and
    /// dropping the old table fragments. Used for table schema change.
    ///
    /// This can be treated as a special case of `RescheduleFragment`, while the upstream fragment
    /// of the Merge executors are changed additionally.
    ReplaceTable(ReplaceTablePlan),

    /// `SourceSplitAssignment` generates a `Splits` barrier for pushing initialized splits or
    /// changed splits.
    SourceSplitAssignment(SplitAssignment),

    /// `Throttle` command generates a `Throttle` barrier with the given throttle config to change
    /// the `rate_limit` of `FlowControl` Executor after `StreamScan` or Source.
    Throttle(ThrottleConfig),

    /// `CreateSubscription` command generates a `CreateSubscriptionMutation` to notify
    /// materialize executor to start storing old value for subscription.
    CreateSubscription {
        subscription_id: u32,
        upstream_mv_table_id: TableId,
        retention_second: u64,
    },

    /// `DropSubscription` command generates a `DropSubscriptionMutation` to notify
    /// materialize executor to stop storing old value when there is no
    /// subscription depending on it.
    DropSubscription {
        subscription_id: u32,
        upstream_mv_table_id: TableId,
    },
}

impl Command {
    pub fn barrier() -> Self {
        Self::Plain(None)
    }

    pub fn pause(reason: PausedReason) -> Self {
        Self::Pause(reason)
    }

    pub fn resume(reason: PausedReason) -> Self {
        Self::Resume(reason)
    }

    pub fn actor_changes(&self) -> Option<CommandActorChanges> {
        match self {
            Command::Plain(_) => None,
            Command::Pause(_) => None,
            Command::Resume(_) => None,
            Command::DropStreamingJobs { actors, .. } => Some(CommandActorChanges {
                to_add: Default::default(),
                to_remove: actors.iter().cloned().collect(),
            }),
            Command::CreateStreamingJob {
                table_fragments,
                replace_table,
                ..
            } => {
                let worker_actors = table_fragments.worker_actor_ids();
                let barrier_inject_actors: &HashSet<_> = &table_fragments
                    .barrier_inject_actor_ids()
                    .into_iter()
                    .collect();
                let mut to_add = worker_actors
                    .into_iter()
                    .flat_map(|(node_id, actors)| {
                        actors.into_iter().map(move |actor_id| ActorDesc {
                            id: actor_id,
                            node_id,
                            is_injectable: barrier_inject_actors.contains(&actor_id),
                        })
                    })
                    .collect_vec();

                if let Some(plan) = replace_table {
                    let CommandActorChanges {
                        to_add: to_add_plan,
                        to_remove,
                    } = plan.actor_changes();
                    to_add.extend(to_add_plan);
                    Some(CommandActorChanges { to_add, to_remove })
                } else {
                    Some(CommandActorChanges {
                        to_add,
                        to_remove: Default::default(),
                    })
                }
            }
            Command::CancelStreamingJob(table_fragments) => Some(CommandActorChanges {
                to_add: Default::default(),
                to_remove: table_fragments.actor_ids().into_iter().collect(),
            }),
            Command::RescheduleFragment { reschedules, .. } => {
                let mut to_add = vec![];
                let mut to_remove = HashSet::new();
                for reschedule in reschedules.values() {
                    for (node_id, added_actors) in &reschedule.added_actors {
                        for actor_id in added_actors {
                            to_add.push(ActorDesc {
                                id: *actor_id,
                                node_id: *node_id,
                                is_injectable: reschedule.injectable,
                            });
                        }
                    }
                    to_remove.extend(reschedule.removed_actors.iter().copied());
                }

                Some(CommandActorChanges { to_add, to_remove })
            }
            Command::ReplaceTable(plan) => Some(plan.actor_changes()),
            Command::SourceSplitAssignment(_) => None,
            Command::Throttle(_) => None,
            Command::CreateSubscription { .. } => None,
            Command::DropSubscription { .. } => None,
        }
    }

    /// If we need to send a barrier to modify actor configuration, we will pause the barrier
    /// injection. return true.
    pub fn should_pause_inject_barrier(&self) -> bool {
        // Note: the meaning for `Pause` is not pausing the periodic barrier injection, but for
        // pausing the sources on compute nodes. However, when `Pause` is used for configuration
        // change like scaling and migration, it must pause the concurrent checkpoint to ensure the
        // previous checkpoint has been done.
        matches!(self, Self::Pause(PausedReason::ConfigChange))
    }

    pub fn need_checkpoint(&self) -> bool {
        // todo! Reviewing the flow of different command to reduce the amount of checkpoint
        !matches!(self, Command::Plain(None) | Command::Resume(_))
    }
}

#[derive(Debug)]
pub enum BarrierKind {
    Initial,
    Barrier,
    /// Hold a list of previous non-checkpoint prev-epoch + current prev-epoch
    Checkpoint(Vec<u64>),
}

impl BarrierKind {
    pub fn to_protobuf(&self) -> PbBarrierKind {
        match self {
            BarrierKind::Initial => PbBarrierKind::Initial,
            BarrierKind::Barrier => PbBarrierKind::Barrier,
            BarrierKind::Checkpoint(_) => PbBarrierKind::Checkpoint,
        }
    }

    pub fn is_checkpoint(&self) -> bool {
        matches!(self, BarrierKind::Checkpoint(_))
    }

    pub fn is_initial(&self) -> bool {
        matches!(self, BarrierKind::Initial)
    }

    pub fn as_str_name(&self) -> &'static str {
        match self {
            BarrierKind::Initial => "Initial",
            BarrierKind::Barrier => "Barrier",
            BarrierKind::Checkpoint(_) => "Checkpoint",
        }
    }
}

/// [`CommandContext`] is used for generating barrier and doing post stuffs according to the given
/// [`Command`].
pub struct CommandContext {
    /// Resolved info in this barrier loop.
    pub info: Arc<InflightActorInfo>,

    pub prev_epoch: TracedEpoch,
    pub curr_epoch: TracedEpoch,

    pub current_paused_reason: Option<PausedReason>,

    pub command: Command,

    pub kind: BarrierKind,

    barrier_manager_context: GlobalBarrierManagerContext,

    /// The tracing span of this command.
    ///
    /// Differs from [`TracedEpoch`], this span focuses on the lifetime of the corresponding
    /// barrier, including the process of waiting for the barrier to be sent, flowing through the
    /// stream graph on compute nodes, and finishing its `post_collect` stuffs.
    pub _span: tracing::Span,
}

impl CommandContext {
    #[allow(clippy::too_many_arguments)]
    pub(super) fn new(
        info: InflightActorInfo,
        prev_epoch: TracedEpoch,
        curr_epoch: TracedEpoch,
        current_paused_reason: Option<PausedReason>,
        command: Command,
        kind: BarrierKind,
        barrier_manager_context: GlobalBarrierManagerContext,
        span: tracing::Span,
    ) -> Self {
        Self {
            info: Arc::new(info),
            prev_epoch,
            curr_epoch,
            current_paused_reason,
            command,
            kind,
            barrier_manager_context,
            _span: span,
        }
    }

    pub fn metadata_manager(&self) -> &MetadataManager {
        &self.barrier_manager_context.metadata_manager
    }
}

impl CommandContext {
    /// Generate a mutation for the given command.
    pub fn to_mutation(&self) -> Option<Mutation> {
        let mutation =
            match &self.command {
                Command::Plain(mutation) => mutation.clone(),

                Command::Pause(_) => {
                    // Only pause when the cluster is not already paused.
                    if self.current_paused_reason.is_none() {
                        Some(Mutation::Pause(PauseMutation {}))
                    } else {
                        None
                    }
                }

                Command::Resume(reason) => {
                    // Only resume when the cluster is paused with the same reason.
                    if self.current_paused_reason == Some(*reason) {
                        Some(Mutation::Resume(ResumeMutation {}))
                    } else {
                        None
                    }
                }

                Command::SourceSplitAssignment(change) => {
                    let mut diff = HashMap::new();

                    for actor_splits in change.values() {
                        diff.extend(actor_splits.clone());
                    }

                    Some(Mutation::Splits(SourceChangeSplitMutation {
                        actor_splits: build_actor_connector_splits(&diff),
                    }))
                }

                Command::Throttle(config) => {
                    let mut actor_to_apply = HashMap::new();
                    for per_fragment in config.values() {
                        actor_to_apply.extend(per_fragment.iter().map(|(actor_id, limit)| {
                            (*actor_id, RateLimit { rate_limit: *limit })
                        }));
                    }

                    Some(Mutation::Throttle(ThrottleMutation {
                        actor_throttle: actor_to_apply,
                    }))
                }

                Command::DropStreamingJobs { actors, .. } => Some(Mutation::Stop(StopMutation {
                    actors: actors.clone(),
                })),

                Command::CreateStreamingJob {
                    table_fragments,
                    dispatchers,
                    init_split_assignment: split_assignment,
                    replace_table,
                    ..
                } => {
                    let actor_dispatchers = dispatchers
                        .iter()
                        .map(|(&actor_id, dispatchers)| {
                            (
                                actor_id,
                                Dispatchers {
                                    dispatchers: dispatchers.clone(),
                                },
                            )
                        })
                        .collect();
                    let added_actors = table_fragments.actor_ids();
                    let actor_splits = split_assignment
                        .values()
                        .flat_map(build_actor_connector_splits)
                        .collect();
                    let add = Some(Mutation::Add(AddMutation {
                        actor_dispatchers,
                        added_actors,
                        actor_splits,
                        // If the cluster is already paused, the new actors should be paused too.
                        pause: self.current_paused_reason.is_some(),
                    }));

                    if let Some(ReplaceTablePlan {
                        old_table_fragments,
                        new_table_fragments: _,
                        merge_updates,
                        dispatchers,
                        init_split_assignment,
                    }) = replace_table
                    {
                        // TODO: support in v2.
                        let update = Self::generate_update_mutation_for_replace_table(
                            old_table_fragments,
                            merge_updates,
                            dispatchers,
                            init_split_assignment,
                        );

                        Some(Mutation::Combined(CombinedMutation {
                            mutations: vec![
                                BarrierMutation { mutation: add },
                                BarrierMutation { mutation: update },
                            ],
                        }))
                    } else {
                        add
                    }
                }

                Command::CancelStreamingJob(table_fragments) => {
                    let actors = table_fragments.actor_ids();
                    Some(Mutation::Stop(StopMutation { actors }))
                }

                Command::ReplaceTable(ReplaceTablePlan {
                    old_table_fragments,
                    merge_updates,
                    dispatchers,
                    init_split_assignment,
                    ..
                }) => Self::generate_update_mutation_for_replace_table(
                    old_table_fragments,
                    merge_updates,
                    dispatchers,
                    init_split_assignment,
                ),

                Command::RescheduleFragment {
                    reschedules,
                    fragment_actors,
                    ..
                } => {
                    let mut dispatcher_update = HashMap::new();
                    for reschedule in reschedules.values() {
                        for &(upstream_fragment_id, dispatcher_id) in
                            &reschedule.upstream_fragment_dispatcher_ids
                        {
                            // Find the actors of the upstream fragment.
                            let upstream_actor_ids = fragment_actors
                                .get(&upstream_fragment_id)
                                .expect("should contain");

                            // Record updates for all actors.
                            for &actor_id in upstream_actor_ids {
                                // Index with the dispatcher id to check duplicates.
                                dispatcher_update
                                    .try_insert(
                                        (actor_id, dispatcher_id),
                                        DispatcherUpdate {
                                            actor_id,
                                            dispatcher_id,
                                            hash_mapping: reschedule
                                                .upstream_dispatcher_mapping
                                                .as_ref()
                                                .map(|m| m.to_protobuf()),
                                            added_downstream_actor_id: reschedule
                                                .added_actors
                                                .values()
                                                .flatten()
                                                .cloned()
                                                .collect(),
                                            removed_downstream_actor_id: reschedule
                                                .removed_actors
                                                .clone(),
                                        },
                                    )
                                    .unwrap();
                            }
                        }
                    }
                    let dispatcher_update = dispatcher_update.into_values().collect();

                    let mut merge_update = HashMap::new();
                    for (&fragment_id, reschedule) in reschedules {
                        for &downstream_fragment_id in &reschedule.downstream_fragment_ids {
                            // Find the actors of the downstream fragment.
                            let downstream_actor_ids = fragment_actors
                                .get(&downstream_fragment_id)
                                .expect("should contain");

                            // Downstream removed actors should be skipped
                            // Newly created actors of the current fragment will not dispatch Update
                            // barriers to them
                            let downstream_removed_actors: HashSet<_> = reschedules
                                .get(&downstream_fragment_id)
                                .map(|downstream_reschedule| {
                                    downstream_reschedule
                                        .removed_actors
                                        .iter()
                                        .copied()
                                        .collect()
                                })
                                .unwrap_or_default();

                            // Record updates for all actors.
                            for &actor_id in downstream_actor_ids {
                                if downstream_removed_actors.contains(&actor_id) {
                                    continue;
                                }

                                // Index with the fragment id to check duplicates.
                                merge_update
                                    .try_insert(
                                        (actor_id, fragment_id),
                                        MergeUpdate {
                                            actor_id,
                                            upstream_fragment_id: fragment_id,
                                            new_upstream_fragment_id: None,
                                            added_upstream_actor_id: reschedule
                                                .added_actors
                                                .values()
                                                .flatten()
                                                .cloned()
                                                .collect(),
                                            removed_upstream_actor_id: reschedule
                                                .removed_actors
                                                .clone(),
                                        },
                                    )
                                    .unwrap();
                            }
                        }
                    }
                    let merge_update = merge_update.into_values().collect();

                    let mut actor_vnode_bitmap_update = HashMap::new();
                    for reschedule in reschedules.values() {
                        // Record updates for all actors in this fragment.
                        for (&actor_id, bitmap) in &reschedule.vnode_bitmap_updates {
                            let bitmap = bitmap.to_protobuf();
                            actor_vnode_bitmap_update
                                .try_insert(actor_id, bitmap)
                                .unwrap();
                        }
                    }

                    let dropped_actors = reschedules
                        .values()
                        .flat_map(|r| r.removed_actors.iter().copied())
                        .collect();

                    let mut actor_splits = HashMap::new();

                    for reschedule in reschedules.values() {
                        for (actor_id, splits) in &reschedule.actor_splits {
                            actor_splits.insert(
                                *actor_id as ActorId,
                                ConnectorSplits {
                                    splits: splits.iter().map(ConnectorSplit::from).collect(),
                                },
                            );
                        }
                    }

                    // we don't create dispatchers in reschedule scenario
                    let actor_new_dispatchers = HashMap::new();

                    let mutation = Mutation::Update(UpdateMutation {
                        dispatcher_update,
                        merge_update,
                        actor_vnode_bitmap_update,
                        dropped_actors,
                        actor_splits,
                        actor_new_dispatchers,
                    });
                    tracing::debug!("update mutation: {mutation:?}");
                    Some(mutation)
                }

                Command::CreateSubscription {
                    upstream_mv_table_id,
                    subscription_id,
                    ..
                } => Some(Mutation::CreateSubscription(CreateSubscriptionMutation {
                    upstream_mv_table_id: upstream_mv_table_id.table_id,
                    subscription_id: *subscription_id,
                })),
                Command::DropSubscription {
                    upstream_mv_table_id,
                    subscription_id,
                } => Some(Mutation::DropSubscription(DropSubscriptionMutation {
                    upstream_mv_table_id: upstream_mv_table_id.table_id,
                    subscription_id: *subscription_id,
                })),
            };

        mutation
    }

    fn generate_update_mutation_for_replace_table(
        old_table_fragments: &TableFragments,
        merge_updates: &[MergeUpdate],
        dispatchers: &HashMap<ActorId, Vec<Dispatcher>>,
        init_split_assignment: &SplitAssignment,
    ) -> Option<Mutation> {
        let dropped_actors = old_table_fragments.actor_ids();

        let actor_new_dispatchers = dispatchers
            .iter()
            .map(|(&actor_id, dispatchers)| {
                (
                    actor_id,
                    Dispatchers {
                        dispatchers: dispatchers.clone(),
                    },
                )
            })
            .collect();

        let actor_splits = init_split_assignment
            .values()
            .flat_map(build_actor_connector_splits)
            .collect();

        Some(Mutation::Update(UpdateMutation {
            actor_new_dispatchers,
            merge_update: merge_updates.to_owned(),
            dropped_actors,
            actor_splits,
            ..Default::default()
        }))
    }

    /// Returns the paused reason after executing the current command.
    pub fn next_paused_reason(&self) -> Option<PausedReason> {
        match &self.command {
            Command::Pause(reason) => {
                // Only pause when the cluster is not already paused.
                if self.current_paused_reason.is_none() {
                    Some(*reason)
                } else {
                    self.current_paused_reason
                }
            }

            Command::Resume(reason) => {
                // Only resume when the cluster is paused with the same reason.
                if self.current_paused_reason == Some(*reason) {
                    None
                } else {
                    self.current_paused_reason
                }
            }

            _ => self.current_paused_reason,
        }
    }

    /// For `CreateStreamingJob`, returns the actors of the `StreamScan`, and `StreamValue` nodes. For other commands,
    /// returns an empty set.
    pub fn actors_to_track(&self) -> HashSet<ActorId> {
        match &self.command {
            Command::CreateStreamingJob {
                table_fragments, ..
            } => table_fragments
                .tracking_progress_actor_ids()
                .into_iter()
                .collect(),
            _ => Default::default(),
        }
    }

    /// For `CancelStreamingJob`, returns the table id of the target table.
    pub fn table_to_cancel(&self) -> Option<TableId> {
        match &self.command {
            Command::CancelStreamingJob(table_fragments) => Some(table_fragments.table_id()),
            _ => None,
        }
    }

    /// For `CreateStreamingJob`, returns the table id of the target table.
    pub fn table_to_create(&self) -> Option<TableId> {
        match &self.command {
            Command::CreateStreamingJob {
                table_fragments, ..
            } => Some(table_fragments.table_id()),
            _ => None,
        }
    }

    /// Clean up actors in CNs if needed, used by drop, cancel and reschedule commands.
    async fn clean_up(&self, actors: Vec<ActorId>) -> MetaResult<()> {
        self.barrier_manager_context
            .stream_rpc_manager
            .drop_actors(
                &self.info.node_map,
                self.info
                    .node_map
                    .keys()
                    .map(|worker_id| (*worker_id, actors.clone())),
            )
            .await
    }

    pub async fn wait_epoch_commit(&self, epoch: HummockEpoch) -> MetaResult<()> {
        let futures = self.info.node_map.values().map(|worker_node| async {
            let client = self
                .barrier_manager_context
                .env
                .stream_client_pool()
                .get(worker_node)
                .await?;
            let request = WaitEpochCommitRequest { epoch };
            client.wait_epoch_commit(request).await
        });

        try_join_all(futures).await?;

        Ok(())
    }

    /// Do some stuffs after barriers are collected and the new storage version is committed, for
    /// the given command.
    pub async fn post_collect(&self) -> MetaResult<()> {
        match &self.command {
            Command::Plain(_) => {}

            Command::Throttle(_) => {}

            Command::Pause(reason) => {
                if let PausedReason::ConfigChange = reason {
                    // After the `Pause` barrier is collected and committed, we must ensure that the
                    // storage version with this epoch is synced to all compute nodes before the
                    // execution of the next command of `Update`, as some newly created operators
                    // may immediately initialize their states on that barrier.
                    self.wait_epoch_commit(self.prev_epoch.value().0).await?;
                }
            }

            Command::Resume(_) => {}

            Command::SourceSplitAssignment(split_assignment) => {
                self.barrier_manager_context
                    .metadata_manager
                    .update_actor_splits_by_split_assignment(split_assignment)
                    .await?;
                self.barrier_manager_context
                    .source_manager
                    .apply_source_change(None, None, Some(split_assignment.clone()), None)
                    .await;
            }

            Command::DropStreamingJobs {
                actors,
                unregistered_table_fragment_ids,
                ..
            } => {
                // Tell compute nodes to drop actors.
                self.clean_up(actors.clone()).await?;

                self.barrier_manager_context
                    .hummock_manager
                    .unregister_table_fragments_ids(unregistered_table_fragment_ids.clone())
                    .await?;
            }

            Command::CancelStreamingJob(table_fragments) => {
                tracing::debug!(id = ?table_fragments.table_id(), "cancelling stream job");
                self.clean_up(table_fragments.actor_ids()).await?;

                // NOTE(kwannoel): At this point, meta has already registered the table ids.
                // We should unregister them.
                // This is required for background ddl, for foreground ddl this is a no-op.
                // Foreground ddl is handled entirely by stream manager, so it will unregister
                // the table ids on failure.
                // On the other hand background ddl could be handled by barrier manager.
                // It won't clean the tables on failure,
                // since the failure could be recoverable.
                // As such it needs to be handled here.
                let table_id = table_fragments.table_id().table_id;
                self.barrier_manager_context
                    .hummock_manager
                    .unregister_table_fragments_ids(HashSet::from_iter(once(
                        table_fragments.table_id(),
                    )))
                    .await?;

                match &self.barrier_manager_context.metadata_manager {
                    MetadataManager::V1(mgr) => {
                        // NOTE(kwannoel): At this point, catalog manager has persisted the tables already.
                        // We need to cleanup the table state. So we can do it here.
                        // The logic is the same as above, for hummock_manager.unregister_table_ids.
                        if let Err(e) = mgr
                            .catalog_manager
                            .cancel_create_table_procedure(
                                table_fragments.table_id().table_id,
                                table_fragments.internal_table_ids(),
                            )
                            .await
                        {
                            let table_id = table_fragments.table_id().table_id;
                            tracing::warn!(
                                table_id,
                                error = %e.as_report(),
                                "cancel_create_table_procedure failed for CancelStreamingJob",
                            );
                            // If failed, check that table is not in meta store.
                            // If any table is, just panic, let meta do bootstrap recovery.
                            // Otherwise our persisted state is dirty.
                            let mut table_ids = table_fragments.internal_table_ids();
                            table_ids.push(table_id);
                            mgr.catalog_manager.assert_tables_deleted(table_ids).await;
                        }

                        // We need to drop table fragments here,
                        // since this is not done in stream manager (foreground ddl)
                        // OR barrier manager (background ddl)
                        mgr.fragment_manager
                            .drop_table_fragments_vec(&HashSet::from_iter(std::iter::once(
                                table_fragments.table_id(),
                            )))
                            .await?;
                    }
                    MetadataManager::V2(mgr) => {
                        mgr.catalog_controller
                            .try_abort_creating_streaming_job(table_id as _, true)
                            .await?;
                    }
                }
            }

            Command::CreateStreamingJob {
                table_fragments,
                dispatchers,
                upstream_root_actors,
                init_split_assignment,
                definition: _,
                replace_table,
                ..
            } => {
                match &self.barrier_manager_context.metadata_manager {
                    MetadataManager::V1(mgr) => {
                        let mut dependent_table_actors =
                            Vec::with_capacity(upstream_root_actors.len());
                        for (table_id, actors) in upstream_root_actors {
                            let downstream_actors = dispatchers
                                .iter()
                                .filter(|(upstream_actor_id, _)| actors.contains(upstream_actor_id))
                                .map(|(&k, v)| (k, v.clone()))
                                .collect();
                            dependent_table_actors.push((*table_id, downstream_actors));
                        }
                        mgr.fragment_manager
                            .post_create_table_fragments(
                                &table_fragments.table_id(),
                                dependent_table_actors,
                                init_split_assignment.clone(),
                            )
                            .await?;

                        if let Some(ReplaceTablePlan {
                            old_table_fragments,
                            new_table_fragments,
                            merge_updates,
                            dispatchers,
                            init_split_assignment,
                        }) = replace_table
                        {
                            self.clean_up(old_table_fragments.actor_ids()).await?;

                            // Drop fragment info in meta store.
                            mgr.fragment_manager
                                .post_replace_table(
                                    old_table_fragments,
                                    new_table_fragments,
                                    merge_updates,
                                    dispatchers,
                                    init_split_assignment.clone(),
                                )
                                .await?;
                        }
                    }
                    MetadataManager::V2(mgr) => {
                        mgr.catalog_controller
                            .post_collect_table_fragments(
                                table_fragments.table_id().table_id as _,
                                table_fragments.actor_ids(),
                                dispatchers.clone(),
                                init_split_assignment,
                            )
                            .await?;

                        if let Some(ReplaceTablePlan {
                            new_table_fragments,
                            dispatchers,
                            init_split_assignment,
                            old_table_fragments,
                            ..
                        }) = replace_table
                        {
                            // Tell compute nodes to drop actors.
                            self.clean_up(old_table_fragments.actor_ids()).await?;

                            mgr.catalog_controller
                                .post_collect_table_fragments(
                                    new_table_fragments.table_id().table_id as _,
                                    new_table_fragments.actor_ids(),
                                    dispatchers.clone(),
                                    init_split_assignment,
                                )
                                .await?;
                        }
                    }
                }

                // Extract the fragments that include source operators.
                let source_fragments = table_fragments.stream_source_fragments();
                let backfill_fragments = table_fragments.source_backfill_fragments()?;
                self.barrier_manager_context
                    .source_manager
                    .apply_source_change(
                        Some(source_fragments),
                        Some(backfill_fragments),
                        Some(init_split_assignment.clone()),
                        None,
                    )
                    .await;
            }

            Command::RescheduleFragment {
                reschedules,
                table_parallelism,
                ..
            } => {
                let removed_actors = reschedules
                    .values()
                    .flat_map(|reschedule| reschedule.removed_actors.clone().into_iter())
                    .collect_vec();
                self.clean_up(removed_actors).await?;
                self.barrier_manager_context
                    .scale_controller
                    .post_apply_reschedule(reschedules, table_parallelism)
                    .await?;
            }

            Command::ReplaceTable(ReplaceTablePlan {
                old_table_fragments,
                new_table_fragments,
                merge_updates,
                dispatchers,
                init_split_assignment,
            }) => {
                self.clean_up(old_table_fragments.actor_ids()).await?;

                match &self.barrier_manager_context.metadata_manager {
                    MetadataManager::V1(mgr) => {
                        // Drop fragment info in meta store.
                        mgr.fragment_manager
                            .post_replace_table(
                                old_table_fragments,
                                new_table_fragments,
                                merge_updates,
                                dispatchers,
                                init_split_assignment.clone(),
                            )
                            .await?;
                    }
                    MetadataManager::V2(mgr) => {
                        // Update actors and actor_dispatchers for new table fragments.
                        mgr.catalog_controller
                            .post_collect_table_fragments(
                                new_table_fragments.table_id().table_id as _,
                                new_table_fragments.actor_ids(),
                                dispatchers.clone(),
                                init_split_assignment,
                            )
                            .await?;
                    }
                }

                // Apply the split changes in source manager.
                self.barrier_manager_context
                    .source_manager
                    .drop_source_fragments(std::slice::from_ref(old_table_fragments))
                    .await;
                let source_fragments = new_table_fragments.stream_source_fragments();
                // XXX: is it possible to have backfill fragments here?
                let backfill_fragments = new_table_fragments.source_backfill_fragments()?;
                self.barrier_manager_context
                    .source_manager
                    .apply_source_change(
                        Some(source_fragments),
                        Some(backfill_fragments),
                        Some(init_split_assignment.clone()),
                        None,
                    )
                    .await;
            }

            Command::CreateSubscription {
                subscription_id, ..
            } => match &self.barrier_manager_context.metadata_manager {
                MetadataManager::V1(mgr) => {
                    mgr.catalog_manager
                        .finish_create_subscription_procedure(*subscription_id)
                        .await?;
                }
                MetadataManager::V2(mgr) => {
                    mgr.catalog_controller
                        .finish_create_subscription_catalog(*subscription_id)
                        .await?;
                }
            },
            Command::DropSubscription { .. } => {}
        }

        Ok(())
    }

    pub fn get_truncate_epoch(&self, retention_second: u64) -> Epoch {
        let Some(truncate_timestamptz) = Timestamptz::from_secs(
            self.prev_epoch.value().as_timestamptz().timestamp() - retention_second as i64,
        ) else {
            warn!(retention_second, prev_epoch = ?self.prev_epoch.value(), "invalid retention second value");
            return self.prev_epoch.value();
        };
        Epoch::from_unix_millis(truncate_timestamptz.timestamp_millis() as u64)
    }
}<|MERGE_RESOLUTION|>--- conflicted
+++ resolved
@@ -13,11 +13,7 @@
 // limitations under the License.
 
 use std::collections::{HashMap, HashSet};
-<<<<<<< HEAD
-use std::default::Default;
 use std::iter::once;
-=======
->>>>>>> dac892e9
 use std::sync::Arc;
 
 use futures::future::try_join_all;
