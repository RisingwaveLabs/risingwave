// Copyright 2024 RisingWave Labs
//
// Licensed under the Apache License, Version 2.0 (the "License");
// you may not use this file except in compliance with the License.
// You may obtain a copy of the License at
//
//     http://www.apache.org/licenses/LICENSE-2.0
//
// Unless required by applicable law or agreed to in writing, software
// distributed under the License is distributed on an "AS IS" BASIS,
// WITHOUT WARRANTIES OR CONDITIONS OF ANY KIND, either express or implied.
// See the License for the specific language governing permissions and
// limitations under the License.

use std::collections::{HashMap, HashSet};
use std::mem::take;
use std::sync::Arc;

use risingwave_common::util::epoch::Epoch;
use risingwave_pb::hummock::HummockVersionStats;
use risingwave_pb::stream_plan::barrier_mutation::Mutation;
use risingwave_pb::stream_service::barrier_complete_response::CreateMviewProgress;
use risingwave_pb::stream_service::BuildActorInfo;

use crate::barrier::command::CommandContext;
use crate::barrier::info::InflightGraphInfo;
use crate::barrier::progress::CreateMviewProgressTracker;
use crate::barrier::{BarrierKind, TracedEpoch};
use crate::manager::WorkerId;
use crate::model::ActorId;

#[derive(Debug)]
pub(super) enum CreatingStreamingJobStatus {
    ConsumingSnapshot {
        prev_epoch_fake_physical_time: u64,
        pending_commands: Vec<Arc<CommandContext>>,
        version_stats: HummockVersionStats,
        create_mview_tracker: CreateMviewProgressTracker,
        graph_info: InflightGraphInfo,
        backfill_epoch: u64,
        /// The `prev_epoch` of pending non checkpoint barriers
        pending_non_checkpoint_barriers: Vec<u64>,
        snapshot_backfill_actors: HashMap<WorkerId, HashSet<ActorId>>,
<<<<<<< HEAD
        /// Mutation of the first barrier. Take the mutation out when injecting the first barrier
        initial_mutation: Option<Mutation>,
=======
        actors_to_create: Option<HashMap<WorkerId, Vec<BuildActorInfo>>>,
>>>>>>> 602c6adc
    },
    ConsumingLogStore {
        graph_info: InflightGraphInfo,
        start_consume_log_store_epoch: u64,
    },
    ConsumingUpstream {
        start_consume_upstream_epoch: u64,
        graph_info: InflightGraphInfo,
    },
    Finishing {
        start_consume_upstream_epoch: u64,
    },
}

pub(super) struct CreatingJobInjectBarrierInfo {
    pub curr_epoch: TracedEpoch,
    pub prev_epoch: TracedEpoch,
    pub kind: BarrierKind,
    pub new_actors: Option<HashMap<WorkerId, Vec<BuildActorInfo>>>,
}

impl CreatingStreamingJobStatus {
    pub(super) fn active_graph_info(&self) -> Option<&InflightGraphInfo> {
        match self {
            CreatingStreamingJobStatus::ConsumingSnapshot { graph_info, .. }
            | CreatingStreamingJobStatus::ConsumingLogStore { graph_info, .. }
            | CreatingStreamingJobStatus::ConsumingUpstream { graph_info, .. } => Some(graph_info),
            CreatingStreamingJobStatus::Finishing { .. } => {
                // when entering `Finishing`, the graph will have been added to the upstream graph,
                // and therefore the separate graph info is inactive.
                None
            }
        }
    }

    pub(super) fn update_progress(
        &mut self,
        create_mview_progress: impl IntoIterator<Item = &CreateMviewProgress>,
    ) {
        if let Self::ConsumingSnapshot {
            create_mview_tracker,
            ref version_stats,
            ..
        } = self
        {
            create_mview_tracker.update_tracking_jobs(None, create_mview_progress, version_stats);
        }
    }

    /// return
    /// - Some(vec[(`curr_epoch`, `prev_epoch`, `barrier_kind`)]) of barriers to newly inject
    /// - Some(`graph_info`) when the status should transit to `ConsumingLogStore`
    pub(super) fn may_inject_fake_barrier(
        &mut self,
        is_checkpoint: bool,
<<<<<<< HEAD
    ) -> Option<(
        Vec<(TracedEpoch, TracedEpoch, BarrierKind, Option<Mutation>)>,
        Option<InflightGraphInfo>,
    )> {
=======
    ) -> Option<(Vec<CreatingJobInjectBarrierInfo>, Option<InflightGraphInfo>)> {
>>>>>>> 602c6adc
        if let CreatingStreamingJobStatus::ConsumingSnapshot {
            prev_epoch_fake_physical_time,
            pending_commands,
            create_mview_tracker,
            graph_info,
            pending_non_checkpoint_barriers,
            ref backfill_epoch,
<<<<<<< HEAD
            initial_mutation,
=======
            actors_to_create,
>>>>>>> 602c6adc
            ..
        } = self
        {
            if create_mview_tracker.has_pending_finished_jobs() {
<<<<<<< HEAD
                assert!(initial_mutation.is_none());
                pending_non_checkpoint_barriers.push(*backfill_epoch);

                let prev_epoch = Epoch::from_physical_time(*prev_epoch_fake_physical_time);
                let barriers_to_inject = [(
                    TracedEpoch::new(Epoch(*backfill_epoch)),
                    TracedEpoch::new(prev_epoch),
                    BarrierKind::Checkpoint(take(pending_non_checkpoint_barriers)),
                    None,
                )]
                .into_iter()
                .chain(pending_commands.drain(..).map(|command_ctx| {
                    (
                        command_ctx.curr_epoch.clone(),
                        command_ctx.prev_epoch.clone(),
                        command_ctx.kind.clone(),
                        None,
                    )
                }))
                .collect();
=======
                assert!(actors_to_create.is_none());
                pending_non_checkpoint_barriers.push(*backfill_epoch);

                let prev_epoch = Epoch::from_physical_time(*prev_epoch_fake_physical_time);
                let barriers_to_inject =
                    [CreatingJobInjectBarrierInfo {
                        curr_epoch: TracedEpoch::new(Epoch(*backfill_epoch)),
                        prev_epoch: TracedEpoch::new(prev_epoch),
                        kind: BarrierKind::Checkpoint(take(pending_non_checkpoint_barriers)),
                        new_actors: None,
                    }]
                    .into_iter()
                    .chain(pending_commands.drain(..).map(|command_ctx| {
                        CreatingJobInjectBarrierInfo {
                            curr_epoch: command_ctx.curr_epoch.clone(),
                            prev_epoch: command_ctx.prev_epoch.clone(),
                            kind: command_ctx.kind.clone(),
                            new_actors: None,
                        }
                    }))
                    .collect();
>>>>>>> 602c6adc

                let graph_info = take(graph_info);
                Some((barriers_to_inject, Some(graph_info)))
            } else {
                let prev_epoch =
                    TracedEpoch::new(Epoch::from_physical_time(*prev_epoch_fake_physical_time));
                *prev_epoch_fake_physical_time += 1;
                let curr_epoch =
                    TracedEpoch::new(Epoch::from_physical_time(*prev_epoch_fake_physical_time));
                pending_non_checkpoint_barriers.push(prev_epoch.value().0);
                let kind = if is_checkpoint {
                    BarrierKind::Checkpoint(take(pending_non_checkpoint_barriers))
                } else {
                    BarrierKind::Barrier
                };
<<<<<<< HEAD
                let mutation = initial_mutation.take();
                Some((vec![(curr_epoch, prev_epoch, kind, mutation)], None))
=======
                Some((
                    vec![CreatingJobInjectBarrierInfo {
                        curr_epoch,
                        prev_epoch,
                        kind,
                        new_actors: actors_to_create.take(),
                    }],
                    None,
                ))
>>>>>>> 602c6adc
            }
        } else {
            None
        }
    }
}<|MERGE_RESOLUTION|>--- conflicted
+++ resolved
@@ -41,12 +41,9 @@
         /// The `prev_epoch` of pending non checkpoint barriers
         pending_non_checkpoint_barriers: Vec<u64>,
         snapshot_backfill_actors: HashMap<WorkerId, HashSet<ActorId>>,
-<<<<<<< HEAD
-        /// Mutation of the first barrier. Take the mutation out when injecting the first barrier
-        initial_mutation: Option<Mutation>,
-=======
-        actors_to_create: Option<HashMap<WorkerId, Vec<BuildActorInfo>>>,
->>>>>>> 602c6adc
+        /// Info of the first barrier: (`actors_to_create`, `mutation`)
+        /// Take the mutation out when injecting the first barrier
+        initial_barrier_info: Option<(HashMap<WorkerId, Vec<BuildActorInfo>>, Mutation)>,
     },
     ConsumingLogStore {
         graph_info: InflightGraphInfo,
@@ -66,6 +63,7 @@
     pub prev_epoch: TracedEpoch,
     pub kind: BarrierKind,
     pub new_actors: Option<HashMap<WorkerId, Vec<BuildActorInfo>>>,
+    pub mutation: Option<Mutation>,
 }
 
 impl CreatingStreamingJobStatus {
@@ -102,14 +100,7 @@
     pub(super) fn may_inject_fake_barrier(
         &mut self,
         is_checkpoint: bool,
-<<<<<<< HEAD
-    ) -> Option<(
-        Vec<(TracedEpoch, TracedEpoch, BarrierKind, Option<Mutation>)>,
-        Option<InflightGraphInfo>,
-    )> {
-=======
     ) -> Option<(Vec<CreatingJobInjectBarrierInfo>, Option<InflightGraphInfo>)> {
->>>>>>> 602c6adc
         if let CreatingStreamingJobStatus::ConsumingSnapshot {
             prev_epoch_fake_physical_time,
             pending_commands,
@@ -117,38 +108,12 @@
             graph_info,
             pending_non_checkpoint_barriers,
             ref backfill_epoch,
-<<<<<<< HEAD
-            initial_mutation,
-=======
-            actors_to_create,
->>>>>>> 602c6adc
+            initial_barrier_info,
             ..
         } = self
         {
             if create_mview_tracker.has_pending_finished_jobs() {
-<<<<<<< HEAD
-                assert!(initial_mutation.is_none());
-                pending_non_checkpoint_barriers.push(*backfill_epoch);
-
-                let prev_epoch = Epoch::from_physical_time(*prev_epoch_fake_physical_time);
-                let barriers_to_inject = [(
-                    TracedEpoch::new(Epoch(*backfill_epoch)),
-                    TracedEpoch::new(prev_epoch),
-                    BarrierKind::Checkpoint(take(pending_non_checkpoint_barriers)),
-                    None,
-                )]
-                .into_iter()
-                .chain(pending_commands.drain(..).map(|command_ctx| {
-                    (
-                        command_ctx.curr_epoch.clone(),
-                        command_ctx.prev_epoch.clone(),
-                        command_ctx.kind.clone(),
-                        None,
-                    )
-                }))
-                .collect();
-=======
-                assert!(actors_to_create.is_none());
+                assert!(initial_barrier_info.is_none());
                 pending_non_checkpoint_barriers.push(*backfill_epoch);
 
                 let prev_epoch = Epoch::from_physical_time(*prev_epoch_fake_physical_time);
@@ -158,6 +123,7 @@
                         prev_epoch: TracedEpoch::new(prev_epoch),
                         kind: BarrierKind::Checkpoint(take(pending_non_checkpoint_barriers)),
                         new_actors: None,
+                        mutation: None,
                     }]
                     .into_iter()
                     .chain(pending_commands.drain(..).map(|command_ctx| {
@@ -166,10 +132,10 @@
                             prev_epoch: command_ctx.prev_epoch.clone(),
                             kind: command_ctx.kind.clone(),
                             new_actors: None,
+                            mutation: None,
                         }
                     }))
                     .collect();
->>>>>>> 602c6adc
 
                 let graph_info = take(graph_info);
                 Some((barriers_to_inject, Some(graph_info)))
@@ -185,20 +151,22 @@
                 } else {
                     BarrierKind::Barrier
                 };
-<<<<<<< HEAD
-                let mutation = initial_mutation.take();
-                Some((vec![(curr_epoch, prev_epoch, kind, mutation)], None))
-=======
+                let (new_actors, mutation) =
+                    if let Some((new_actors, mutation)) = initial_barrier_info.take() {
+                        (Some(new_actors), Some(mutation))
+                    } else {
+                        Default::default()
+                    };
                 Some((
                     vec![CreatingJobInjectBarrierInfo {
                         curr_epoch,
                         prev_epoch,
                         kind,
-                        new_actors: actors_to_create.take(),
+                        new_actors,
+                        mutation,
                     }],
                     None,
                 ))
->>>>>>> 602c6adc
             }
         } else {
             None
