// Copyright 2024 RisingWave Labs
//
// Licensed under the Apache License, Version 2.0 (the "License");
// you may not use this file except in compliance with the License.
// You may obtain a copy of the License at
//
//     http://www.apache.org/licenses/LICENSE-2.0
//
// Unless required by applicable law or agreed to in writing, software
// distributed under the License is distributed on an "AS IS" BASIS,
// WITHOUT WARRANTIES OR CONDITIONS OF ANY KIND, either express or implied.
// See the License for the specific language governing permissions and
// limitations under the License.

use std::collections::{HashMap, HashSet};
use std::error::Error;
use std::future::poll_fn;
use std::task::Poll;
use std::time::Duration;

use anyhow::anyhow;
use fail::fail_point;
use futures::future::try_join_all;
use futures::StreamExt;
use itertools::Itertools;
use risingwave_common::catalog::TableId;
use risingwave_common::util::tracing::TracingContext;
use risingwave_meta_model::WorkerId;
use risingwave_pb::common::{ActorInfo, WorkerNode};
use risingwave_pb::meta::PausedReason;
use risingwave_pb::stream_plan::barrier_mutation::Mutation;
use risingwave_pb::stream_plan::{Barrier, BarrierMutation, StreamActor, SubscriptionUpstreamInfo};
use risingwave_pb::stream_service::streaming_control_stream_request::RemovePartialGraphRequest;
use risingwave_pb::stream_service::{
    streaming_control_stream_request, streaming_control_stream_response, BarrierCompleteResponse,
    InjectBarrierRequest, StreamingControlStreamRequest,
};
use risingwave_rpc_client::StreamingControlHandle;
use rw_futures_util::pending_on_none;
use thiserror_ext::AsReport;
use tokio::time::{sleep, timeout};
use tokio_retry::strategy::ExponentialBackoff;
use tracing::{error, info, warn};
use uuid::Uuid;

<<<<<<< HEAD
use super::{
    Command, GlobalBarrierManagerContextTrait, GlobalBarrierWorker, GlobalBarrierWorkerContext,
    InflightSubscriptionInfo,
};
use crate::barrier::info::InflightGraphInfo;
use crate::barrier::state::BarrierInfo;
use crate::manager::MetaSrvEnv;
=======
use super::{Command, GlobalBarrierWorkerContext, InflightSubscriptionInfo};
use crate::barrier::info::{BarrierInfo, InflightGraphInfo};
>>>>>>> e4bc464d
use crate::{MetaError, MetaResult};

const COLLECT_ERROR_TIMEOUT: Duration = Duration::from_secs(3);

pub(super) struct ControlStreamNode {
    worker: WorkerNode,
    handle: StreamingControlHandle,
}

pub(super) struct ControlStreamManager {
<<<<<<< HEAD
=======
    context: GlobalBarrierWorkerContext,
>>>>>>> e4bc464d
    nodes: HashMap<WorkerId, ControlStreamNode>,
    env: MetaSrvEnv,
}

impl ControlStreamManager {
<<<<<<< HEAD
    pub(super) fn new(env: MetaSrvEnv) -> Self {
=======
    pub(super) fn new(context: GlobalBarrierWorkerContext) -> Self {
>>>>>>> e4bc464d
        Self {
            nodes: Default::default(),
            env,
        }
    }

    pub(super) async fn add_worker(
        &mut self,
        node: WorkerNode,
        subscription: &InflightSubscriptionInfo,
        context: &impl GlobalBarrierManagerContextTrait,
    ) {
        let node_id = node.id as WorkerId;
        if self.nodes.contains_key(&node_id) {
            warn!(id = node.id, host = ?node.host, "node already exists");
            return;
        }
        let node_host = node.host.clone().unwrap();
        let mut backoff = ExponentialBackoff::from_millis(100)
            .max_delay(Duration::from_secs(3))
            .factor(5);
        const MAX_RETRY: usize = 5;
        for i in 1..=MAX_RETRY {
            match context
                .new_control_stream_node(node.clone(), &subscription.mv_depended_subscriptions)
                .await
            {
                Ok(stream_node) => {
                    assert!(self.nodes.insert(node_id, stream_node).is_none());
                    info!(?node_host, "add control stream worker");
                    return;
                }
                Err(e) => {
                    // It may happen that the dns information of newly registered worker node
                    // has not been propagated to the meta node and cause error. Wait for a while and retry
                    let delay = backoff.next().unwrap();
                    error!(attempt = i, backoff_delay = ?delay, err = %e.as_report(), ?node_host, "fail to resolve worker node address");
                    sleep(delay).await;
                }
            }
        }
        error!(?node_host, "fail to create worker node after retry");
    }

    pub(super) async fn reset(
        &mut self,
        subscriptions: &InflightSubscriptionInfo,
        nodes: &HashMap<WorkerId, WorkerNode>,
        context: &impl GlobalBarrierManagerContextTrait,
    ) -> MetaResult<()> {
        let nodes = try_join_all(nodes.iter().map(|(worker_id, node)| async {
            let node = context
                .new_control_stream_node(node.clone(), &subscriptions.mv_depended_subscriptions)
                .await?;
            Result::<_, MetaError>::Ok((*worker_id, node))
        }))
        .await?;
        self.nodes.clear();
        for (worker_id, node) in nodes {
            assert!(self.nodes.insert(worker_id, node).is_none());
        }

        Ok(())
    }

    /// Clear all nodes and response streams in the manager.
    pub(super) fn clear(&mut self) {
        *self = Self::new(self.env.clone());
    }

    async fn next_response(
        &mut self,
    ) -> Option<(
        WorkerId,
        MetaResult<streaming_control_stream_response::Response>,
    )> {
        if self.nodes.is_empty() {
            return None;
        }
        let (worker_id, result) = poll_fn(|cx| {
            for (worker_id, node) in &mut self.nodes {
                match node.handle.response_stream.poll_next_unpin(cx) {
                    Poll::Ready(result) => {
                        return Poll::Ready((
                            *worker_id,
                            result
                                .ok_or_else(|| anyhow!("end of stream").into())
                                .and_then(|result| {
                                    result.map_err(Into::<MetaError>::into).and_then(|resp| {
                                        match resp
                                            .response
                                            .ok_or_else(||anyhow!("empty response"))?
                                        {
                                            streaming_control_stream_response::Response::Shutdown(_) => Err(anyhow!(
                                                "worker node {worker_id} is shutting down"
                                            )
                                            .into()),
                                            streaming_control_stream_response::Response::Init(_) => {
                                                // This arm should be unreachable.
                                                Err(anyhow!("get unexpected init response").into())
                                            }
                                            resp => Ok(resp),
                                        }
                                    })
                                }),
                        ));
                    }
                    Poll::Pending => {
                        continue;
                    }
                }
            }
            Poll::Pending
        })
        .await;

        if let Err(err) = &result {
            let node = self
                .nodes
                .remove(&worker_id)
                .expect("should exist when get shutdown resp");
            warn!(node = ?node.worker, err = %err.as_report(), "get error from response stream");
        }

        Some((worker_id, result))
    }

    pub(super) async fn next_complete_barrier_response(
        &mut self,
    ) -> (WorkerId, MetaResult<BarrierCompleteResponse>) {
        use streaming_control_stream_response::Response;

        {
            let (worker_id, result) = pending_on_none(self.next_response()).await;

            (
                worker_id,
                result.map(|resp| match resp {
                    Response::CompleteBarrier(resp) => resp,
                    Response::Shutdown(_) | Response::Init(_) => {
                        unreachable!("should be treated as error")
                    }
                }),
            )
        }
    }

    pub(super) async fn collect_errors(
        &mut self,
        worker_id: WorkerId,
        first_err: MetaError,
    ) -> Vec<(WorkerId, MetaError)> {
        let mut errors = vec![(worker_id, first_err)];
        #[cfg(not(madsim))]
        {
            let _ = timeout(COLLECT_ERROR_TIMEOUT, async {
                while let Some((worker_id, result)) = self.next_response().await {
                    if let Err(e) = result {
                        errors.push((worker_id, e));
                    }
                }
            })
            .await;
        }
        tracing::debug!(?errors, "collected stream errors");
        errors
    }
}

impl ControlStreamManager {
    pub(super) fn inject_command_ctx_barrier(
        &mut self,
        command: &Command,
        barrier_info: &BarrierInfo,
        prev_paused_reason: Option<PausedReason>,
        pre_applied_graph_info: &InflightGraphInfo,
        applied_graph_info: Option<&InflightGraphInfo>,
    ) -> MetaResult<HashSet<WorkerId>> {
        let mutation = command.to_mutation(prev_paused_reason);
        let subscriptions_to_add = if let Some(Mutation::Add(add)) = &mutation {
            add.subscriptions_to_add.clone()
        } else {
            vec![]
        };
        let subscriptions_to_remove = if let Some(Mutation::DropSubscriptions(drop)) = &mutation {
            drop.info.clone()
        } else {
            vec![]
        };
        self.inject_barrier(
            None,
            mutation,
            barrier_info,
            pre_applied_graph_info,
            applied_graph_info,
            command.actors_to_create(),
            subscriptions_to_add,
            subscriptions_to_remove,
        )
    }

    pub(super) fn inject_barrier(
        &mut self,
        creating_table_id: Option<TableId>,
        mutation: Option<Mutation>,
        barrier_info: &BarrierInfo,
        pre_applied_graph_info: &InflightGraphInfo,
        applied_graph_info: Option<&InflightGraphInfo>,
        mut new_actors: Option<HashMap<WorkerId, Vec<StreamActor>>>,
        subscriptions_to_add: Vec<SubscriptionUpstreamInfo>,
        subscriptions_to_remove: Vec<SubscriptionUpstreamInfo>,
    ) -> MetaResult<HashSet<WorkerId>> {
        fail_point!("inject_barrier_err", |_| risingwave_common::bail!(
            "inject_barrier_err"
        ));

        let partial_graph_id = creating_table_id
            .map(|table_id| table_id.table_id)
            .unwrap_or(u32::MAX);

        for worker_id in pre_applied_graph_info
            .worker_ids()
            .chain(
                applied_graph_info
                    .into_iter()
                    .flat_map(|info| info.worker_ids()),
            )
            .chain(
                new_actors
                    .iter()
                    .flat_map(|new_actors| new_actors.keys().cloned()),
            )
        {
            if !self.nodes.contains_key(&(worker_id as _)) {
                return Err(anyhow!("unconnected worker node {}", worker_id).into());
            }
        }

        let mut node_need_collect = HashSet::new();
        let new_actors_location_to_broadcast = new_actors
            .iter()
            .flatten()
            .flat_map(|(worker_id, actor_infos)| {
                actor_infos.iter().map(|actor_info| ActorInfo {
                    actor_id: actor_info.actor_id,
                    host: self
                        .nodes
                        .get(&(*worker_id as _))
                        .expect("have checked exist previously")
                        .worker
                        .host
                        .clone(),
                })
            })
            .collect_vec();

        self.nodes
            .iter()
            .try_for_each(|(node_id, node)| {
                let actor_ids_to_collect: Vec<_> = pre_applied_graph_info
                    .actor_ids_to_collect(*node_id as _)
                    .collect();
                let table_ids_to_sync = if let Some(graph_info) = applied_graph_info {
                    graph_info
                        .existing_table_ids()
                        .map(|table_id| table_id.table_id)
                        .collect()
                } else {
                    Default::default()
                };

                {
                    let mutation = mutation.clone();
                    let barrier = Barrier {
                        epoch: Some(risingwave_pb::data::Epoch {
                            curr: barrier_info.curr_epoch.value().0,
                            prev: barrier_info.prev_epoch.value().0,
                        }),
                        mutation: mutation.clone().map(|_| BarrierMutation { mutation }),
                        tracing_context: TracingContext::from_span(barrier_info.curr_epoch.span())
                            .to_protobuf(),
                        kind: barrier_info.kind.to_protobuf() as i32,
                        passed_actors: vec![],
                    };

                    node.handle
                        .request_sender
                        .send(StreamingControlStreamRequest {
                            request: Some(
                                streaming_control_stream_request::Request::InjectBarrier(
                                    InjectBarrierRequest {
                                        request_id: Uuid::new_v4().to_string(),
                                        barrier: Some(barrier),
                                        actor_ids_to_collect,
                                        table_ids_to_sync,
                                        partial_graph_id,
                                        broadcast_info: new_actors_location_to_broadcast.clone(),
                                        actors_to_build: new_actors
                                            .as_mut()
                                            .map(|new_actors| new_actors.remove(&(*node_id as _)))
                                            .into_iter()
                                            .flatten()
                                            .flatten()
                                            .collect(),
                                        subscriptions_to_add: subscriptions_to_add.clone(),
                                        subscriptions_to_remove: subscriptions_to_remove.clone(),
                                    },
                                ),
                            ),
                        })
                        .map_err(|_| {
                            MetaError::from(anyhow!(
                                "failed to send request to {} {:?}",
                                node.worker.id,
                                node.worker.host
                            ))
                        })?;

                    node_need_collect.insert(*node_id as WorkerId);
                    Result::<_, MetaError>::Ok(())
                }
            })
            .inspect_err(|e| {
                // Record failure in event log.
                use risingwave_pb::meta::event_log;
                let event = event_log::EventInjectBarrierFail {
                    prev_epoch: barrier_info.prev_epoch.value().0,
                    cur_epoch: barrier_info.curr_epoch.value().0,
                    error: e.to_report_string(),
                };
                self.env
                    .event_log_manager_ref()
                    .add_event_logs(vec![event_log::Event::InjectBarrierFail(event)]);
            })?;
        Ok(node_need_collect)
    }

    pub(super) fn remove_partial_graph(&mut self, partial_graph_ids: Vec<u32>) {
        self.nodes.iter().for_each(|(_, node)| {
            if node.handle
                .request_sender
                .send(StreamingControlStreamRequest {
                    request: Some(
                        streaming_control_stream_request::Request::RemovePartialGraph(
                            RemovePartialGraphRequest {
                                partial_graph_ids: partial_graph_ids.clone(),
                            },
                        ),
                    ),
                })
                .is_err()
            {
                warn!(worker_id = node.worker.id,node = ?node.worker.host,"failed to send remove partial graph request");
            }
        })
    }
}

impl GlobalBarrierWorkerContext {
<<<<<<< HEAD
    pub(super) async fn new_control_stream_node_inner(
=======
    async fn new_control_stream_node(
>>>>>>> e4bc464d
        &self,
        node: WorkerNode,
        mv_depended_subscriptions: &HashMap<TableId, HashMap<u32, u64>>,
    ) -> MetaResult<ControlStreamNode> {
        let initial_version_id = self
            .hummock_manager
            .on_current_version(|version| version.id)
            .await;
        let handle = self
            .env
            .stream_client_pool()
            .get(&node)
            .await?
            .start_streaming_control(initial_version_id, mv_depended_subscriptions)
            .await?;
        Ok(ControlStreamNode {
            worker: node.clone(),
            handle,
        })
    }
}

impl<C> GlobalBarrierWorker<C> {
    /// Send barrier-complete-rpc and wait for responses from all CNs
    pub(super) fn report_collect_failure(&self, barrier_info: &BarrierInfo, error: &MetaError) {
        // Record failure in event log.
        use risingwave_pb::meta::event_log;
        let event = event_log::EventCollectBarrierFail {
            prev_epoch: barrier_info.prev_epoch.value().0,
            cur_epoch: barrier_info.curr_epoch.value().0,
            error: error.to_report_string(),
        };
        self.env
            .event_log_manager_ref()
            .add_event_logs(vec![event_log::Event::CollectBarrierFail(event)]);
    }
}

pub(super) fn merge_node_rpc_errors<E: Error + Send + Sync + 'static>(
    message: &str,
    errors: impl IntoIterator<Item = (WorkerId, E)>,
) -> MetaError {
    use std::error::request_value;
    use std::fmt::Write;

    use risingwave_common::error::tonic::extra::Score;

    let errors = errors.into_iter().collect_vec();

    if errors.is_empty() {
        return anyhow!(message.to_owned()).into();
    }

    // Create the error from the single error.
    let single_error = |(worker_id, e)| {
        anyhow::Error::from(e)
            .context(format!("{message}, in worker node {worker_id}"))
            .into()
    };

    if errors.len() == 1 {
        return single_error(errors.into_iter().next().unwrap());
    }

    // Find the error with the highest score.
    let max_score = errors
        .iter()
        .filter_map(|(_, e)| request_value::<Score>(e))
        .max();

    if let Some(max_score) = max_score {
        let mut errors = errors;
        let max_scored = errors
            .extract_if(|(_, e)| request_value::<Score>(e) == Some(max_score))
            .next()
            .unwrap();

        return single_error(max_scored);
    }

    // The errors do not have scores, so simply concatenate them.
    let concat: String = errors
        .into_iter()
        .fold(format!("{message}: "), |mut s, (w, e)| {
            write!(&mut s, " in worker node {}, {};", w, e.as_report()).unwrap();
            s
        });
    anyhow!(concat).into()
}<|MERGE_RESOLUTION|>--- conflicted
+++ resolved
@@ -43,18 +43,12 @@
 use tracing::{error, info, warn};
 use uuid::Uuid;
 
-<<<<<<< HEAD
 use super::{
     Command, GlobalBarrierManagerContextTrait, GlobalBarrierWorker, GlobalBarrierWorkerContext,
     InflightSubscriptionInfo,
 };
-use crate::barrier::info::InflightGraphInfo;
-use crate::barrier::state::BarrierInfo;
+use crate::barrier::info::{BarrierInfo, InflightGraphInfo};
 use crate::manager::MetaSrvEnv;
-=======
-use super::{Command, GlobalBarrierWorkerContext, InflightSubscriptionInfo};
-use crate::barrier::info::{BarrierInfo, InflightGraphInfo};
->>>>>>> e4bc464d
 use crate::{MetaError, MetaResult};
 
 const COLLECT_ERROR_TIMEOUT: Duration = Duration::from_secs(3);
@@ -65,20 +59,12 @@
 }
 
 pub(super) struct ControlStreamManager {
-<<<<<<< HEAD
-=======
-    context: GlobalBarrierWorkerContext,
->>>>>>> e4bc464d
     nodes: HashMap<WorkerId, ControlStreamNode>,
     env: MetaSrvEnv,
 }
 
 impl ControlStreamManager {
-<<<<<<< HEAD
     pub(super) fn new(env: MetaSrvEnv) -> Self {
-=======
-    pub(super) fn new(context: GlobalBarrierWorkerContext) -> Self {
->>>>>>> e4bc464d
         Self {
             nodes: Default::default(),
             env,
@@ -438,11 +424,7 @@
 }
 
 impl GlobalBarrierWorkerContext {
-<<<<<<< HEAD
     pub(super) async fn new_control_stream_node_inner(
-=======
-    async fn new_control_stream_node(
->>>>>>> e4bc464d
         &self,
         node: WorkerNode,
         mv_depended_subscriptions: &HashMap<TableId, HashMap<u32, u64>>,
