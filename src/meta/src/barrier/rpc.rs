--- conflicted
+++ resolved
@@ -41,65 +41,16 @@
 use crate::manager::{MetaSrvEnv, WorkerId};
 use crate::MetaResult;
 
-<<<<<<< HEAD
 pub(super) type BarrierCollectFuture = impl Future<Output = BarrierCollectResult> + Send + 'static;
-=======
-pub(super) struct BarrierRpcManager {
-    context: GlobalBarrierManagerContext,
-
-    /// Futures that await on the completion of barrier.
-    injected_in_progress_barrier: FuturesUnordered<BarrierCompletionFuture>,
-
-    prev_injecting_barrier: Option<oneshot::Receiver<()>>,
-}
-
-impl BarrierRpcManager {
-    pub(super) fn new(context: GlobalBarrierManagerContext) -> Self {
-        Self {
-            context,
-            injected_in_progress_barrier: FuturesUnordered::new(),
-            prev_injecting_barrier: None,
-        }
-    }
-
-    pub(super) fn clear(&mut self) {
-        self.injected_in_progress_barrier = FuturesUnordered::new();
-        self.prev_injecting_barrier = None;
-    }
-
-    pub(super) fn inject_barrier(&mut self, command_context: Arc<CommandContext>) {
-        // this is to notify that the barrier has been injected so that the next
-        // barrier can be injected to avoid out of order barrier injection.
-        // TODO: can be removed when bidi-stream control in implemented.
-        let (inject_tx, inject_rx) = oneshot::channel();
-        let prev_inject_rx = self.prev_injecting_barrier.replace(inject_rx);
-        let await_complete_future =
-            self.context
-                .inject_barrier(command_context, Some(inject_tx), prev_inject_rx);
-        self.injected_in_progress_barrier
-            .push(await_complete_future);
-    }
-
-    pub(super) async fn next_complete_barrier(&mut self) -> BarrierCompletion {
-        pending_on_none(self.injected_in_progress_barrier.next()).await
-    }
-}
-
-pub(super) type BarrierCompletionFuture = impl Future<Output = BarrierCompletion> + Send + 'static;
->>>>>>> a256378b
 
 impl GlobalBarrierManagerContext {
     /// Inject a barrier to all CNs and spawn a task to collect it
     pub(super) fn inject_barrier(
         &self,
         command_context: Arc<CommandContext>,
-<<<<<<< HEAD
-    ) -> BarrierCollectFuture {
-=======
         inject_tx: Option<oneshot::Sender<()>>,
         prev_inject_rx: Option<oneshot::Receiver<()>>,
-    ) -> BarrierCompletionFuture {
->>>>>>> a256378b
+    ) -> BarrierCollectFuture {
         let (tx, rx) = oneshot::channel();
         let prev_epoch = command_context.prev_epoch.value().0;
         let stream_rpc_manager = self.stream_rpc_manager.clone();
@@ -108,20 +59,13 @@
             let span = command_context.span.clone();
             if let Some(prev_inject_rx) = prev_inject_rx {
                 if prev_inject_rx.await.is_err() {
-                    let _ = tx.send(BarrierCompletion {
+                    let _ = tx.send(BarrierCollectResult {
                         prev_epoch,
                         result: Err(anyhow!("prev barrier failed to be injected").into()),
                     });
                     return;
                 }
             }
-<<<<<<< HEAD
-            Err(e) => {
-                let _ = tx.send(BarrierCollectResult {
-                    prev_epoch,
-                    result: Err(e),
-                });
-=======
             let result = stream_rpc_manager
                 .inject_barrier(command_context.clone())
                 .instrument(span.clone())
@@ -137,12 +81,11 @@
                         .await;
                 }
                 Err(e) => {
-                    let _ = tx.send(BarrierCompletion {
+                    let _ = tx.send(BarrierCollectResult {
                         prev_epoch,
                         result: Err(e),
                     });
                 }
->>>>>>> a256378b
             }
         });
         rx.map(move |result| match result {
