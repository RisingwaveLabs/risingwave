--- conflicted
+++ resolved
@@ -481,11 +481,7 @@
             .stream_client_pool()
             .get(node)
             .await?
-<<<<<<< HEAD
-            .start_streaming_control(mv_depended_subscriptions)
-=======
-            .start_streaming_control(initial_version_id, subscriptions)
->>>>>>> 71146a6b
+            .start_streaming_control(subscriptions)
             .await?;
         Ok(handle)
     }
