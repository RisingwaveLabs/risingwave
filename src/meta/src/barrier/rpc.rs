--- conflicted
+++ resolved
@@ -261,9 +261,6 @@
             &command_ctx.kind,
             pre_applied_graph_info,
             applied_graph_info,
-<<<<<<< HEAD
-=======
-            actor_ids_to_pre_sync_mutation,
             command_ctx
                 .command
                 .actors_to_create()
@@ -300,7 +297,6 @@
                         })
                         .collect()
                 }),
->>>>>>> a7b55c42
         )
     }
 
@@ -312,11 +308,7 @@
         kind: &BarrierKind,
         pre_applied_graph_info: &InflightGraphInfo,
         applied_graph_info: Option<&InflightGraphInfo>,
-<<<<<<< HEAD
-=======
-        actor_ids_to_pre_sync_mutation: HashMap<WorkerId, Vec<ActorId>>,
         mut new_actors: Option<HashMap<WorkerId, Vec<BuildActorInfo>>>,
->>>>>>> a7b55c42
     ) -> MetaResult<HashSet<WorkerId>> {
         fail_point!("inject_barrier_err", |_| risingwave_common::bail!(
             "inject_barrier_err"
@@ -400,15 +392,6 @@
                                         actor_ids_to_collect,
                                         table_ids_to_sync,
                                         partial_graph_id,
-<<<<<<< HEAD
-=======
-                                        actor_ids_to_pre_sync_barrier_mutation:
-                                            actor_ids_to_pre_sync_mutation
-                                                .get(node_id)
-                                                .into_iter()
-                                                .flatten()
-                                                .cloned()
-                                                .collect(),
                                         broadcast_info: new_actors_location_to_broadcast.clone(),
                                         actors_to_build: new_actors
                                             .as_mut()
@@ -417,7 +400,6 @@
                                             .flatten()
                                             .flatten()
                                             .collect(),
->>>>>>> a7b55c42
                                     },
                                 ),
                             ),
