// Copyright 2024 RisingWave Labs
//
// Licensed under the Apache License, Version 2.0 (the "License");
// you may not use this file except in compliance with the License.
// You may obtain a copy of the License at
//
//     http://www.apache.org/licenses/LICENSE-2.0
//
// Unless required by applicable law or agreed to in writing, software
// distributed under the License is distributed on an "AS IS" BASIS,
// WITHOUT WARRANTIES OR CONDITIONS OF ANY KIND, either express or implied.
// See the License for the specific language governing permissions and
// limitations under the License.

use std::collections::BTreeMap;

use anyhow::{anyhow, Context};
use risingwave_common::hash::VnodeCount;
use risingwave_common::util::epoch::Epoch;
use risingwave_meta_model::{
    connection, database, function, index, object, schema, secret, sink, source, subscription,
    table, view, PrivateLinkService,
};
use risingwave_meta_model_migration::{MigrationStatus, Migrator, MigratorTrait};
use risingwave_pb::catalog::connection::PbInfo as PbConnectionInfo;
use risingwave_pb::catalog::source::PbOptionalAssociatedTableId;
use risingwave_pb::catalog::subscription::PbSubscriptionState;
use risingwave_pb::catalog::table::{PbEngine, PbOptionalAssociatedSourceId, PbTableType};
use risingwave_pb::catalog::{
    PbConnection, PbCreateType, PbDatabase, PbFunction, PbHandleConflictBehavior, PbIndex,
    PbSchema, PbSecret, PbSink, PbSinkType, PbSource, PbStreamJobStatus, PbSubscription, PbTable,
    PbView,
};
use sea_orm::{DatabaseConnection, ModelTrait};

use crate::{MetaError, MetaResult};

pub mod catalog;
pub mod cluster;
pub mod fragment;
pub mod id;
pub mod rename;
pub mod scale;
pub mod session_params;
pub mod streaming_job;
pub mod system_param;
pub mod user;
pub mod utils;

// todo: refine the error transform.
impl From<sea_orm::DbErr> for MetaError {
    fn from(err: sea_orm::DbErr) -> Self {
        if let Some(err) = err.sql_err() {
            return anyhow!(err).into();
        }
        anyhow!(err).into()
    }
}

#[derive(Clone)]
pub struct SqlMetaStore {
    pub conn: DatabaseConnection,
    pub endpoint: String,
}

pub const IN_MEMORY_STORE: &str = "sqlite::memory:";

impl SqlMetaStore {
    pub fn new(conn: DatabaseConnection, endpoint: String) -> Self {
        Self { conn, endpoint }
    }

    #[cfg(any(test, feature = "test"))]
    pub async fn for_test() -> Self {
        let conn = sea_orm::Database::connect(IN_MEMORY_STORE).await.unwrap();
        Migrator::up(&conn, None).await.unwrap();
        Self {
            conn,
            endpoint: IN_MEMORY_STORE.to_string(),
        }
    }

    /// Check whether the cluster, which uses SQL as the backend, is a new cluster.
    /// It determines this by inspecting the applied migrations. If the migration `m20230908_072257_init` has been applied,
    /// then it is considered an old cluster.
    ///
    /// Note: this check should be performed before [`Self::up()`].
    async fn is_first_launch(&self) -> MetaResult<bool> {
        let migrations = Migrator::get_applied_migrations(&self.conn)
            .await
            .context("failed to get applied migrations")?;
        for migration in migrations {
            if migration.name() == "m20230908_072257_init"
                && migration.status() == MigrationStatus::Applied
            {
                return Ok(false);
            }
        }
        Ok(true)
    }

    /// Apply all the migrations to the meta store before starting the service.
    ///
    /// Returns whether the cluster is the first launch.
    pub async fn up(&self) -> MetaResult<bool> {
        let cluster_first_launch = self.is_first_launch().await?;
        // Try to upgrade if any new model changes are added.
        Migrator::up(&self.conn, None)
            .await
            .context("failed to upgrade models in meta store")?;

        Ok(cluster_first_launch)
    }
}

pub struct ObjectModel<M: ModelTrait>(M, object::Model);

impl From<ObjectModel<database::Model>> for PbDatabase {
    fn from(value: ObjectModel<database::Model>) -> Self {
        Self {
            id: value.0.database_id as _,
            name: value.0.name,
            owner: value.1.owner_id as _,
        }
    }
}

impl From<ObjectModel<secret::Model>> for PbSecret {
    fn from(value: ObjectModel<secret::Model>) -> Self {
        Self {
            id: value.0.secret_id as _,
            name: value.0.name,
            database_id: value.1.database_id.unwrap() as _,
            value: value.0.value,
            owner: value.1.owner_id as _,
            schema_id: value.1.schema_id.unwrap() as _,
        }
    }
}

impl From<ObjectModel<schema::Model>> for PbSchema {
    fn from(value: ObjectModel<schema::Model>) -> Self {
        Self {
            id: value.0.schema_id as _,
            name: value.0.name,
            database_id: value.1.database_id.unwrap() as _,
            owner: value.1.owner_id as _,
        }
    }
}

impl From<ObjectModel<table::Model>> for PbTable {
    fn from(value: ObjectModel<table::Model>) -> Self {
        Self {
            id: value.0.table_id as _,
            schema_id: value.1.schema_id.unwrap() as _,
            database_id: value.1.database_id.unwrap() as _,
            name: value.0.name,
            columns: value.0.columns.to_protobuf(),
            pk: value.0.pk.to_protobuf(),
            dependent_relations: vec![], // todo: deprecate it.
            table_type: PbTableType::from(value.0.table_type) as _,
            distribution_key: value.0.distribution_key.0,
            stream_key: value.0.stream_key.0,
            append_only: value.0.append_only,
            owner: value.1.owner_id as _,
            fragment_id: value.0.fragment_id.unwrap_or_default() as u32,
            vnode_col_index: value.0.vnode_col_index.map(|index| index as _),
            row_id_index: value.0.row_id_index.map(|index| index as _),
            value_indices: value.0.value_indices.0,
            definition: value.0.definition,
            handle_pk_conflict_behavior: PbHandleConflictBehavior::from(
                value.0.handle_pk_conflict_behavior,
            ) as _,
            version_column_index: value.0.version_column_index.map(|x| x as u32),
            read_prefix_len_hint: value.0.read_prefix_len_hint as _,
            watermark_indices: value.0.watermark_indices.0,
            dist_key_in_pk: value.0.dist_key_in_pk.0,
            dml_fragment_id: value.0.dml_fragment_id.map(|id| id as u32),
            cardinality: value
                .0
                .cardinality
                .map(|cardinality| cardinality.to_protobuf()),
            initialized_at_epoch: Some(
                Epoch::from_unix_millis(value.1.initialized_at.and_utc().timestamp_millis() as _).0,
            ),
            created_at_epoch: Some(
                Epoch::from_unix_millis(value.1.created_at.and_utc().timestamp_millis() as _).0,
            ),
            cleaned_by_watermark: value.0.cleaned_by_watermark,
            stream_job_status: PbStreamJobStatus::Created as _,
            create_type: PbCreateType::Foreground as _,
            version: value.0.version.map(|v| v.to_protobuf()),
            optional_associated_source_id: value
                .0
                .optional_associated_source_id
                .map(|id| PbOptionalAssociatedSourceId::AssociatedSourceId(id as _)),
            description: value.0.description,
            incoming_sinks: value.0.incoming_sinks.into_u32_array(),
            initialized_at_cluster_version: value.1.initialized_at_cluster_version,
            created_at_cluster_version: value.1.created_at_cluster_version,
            retention_seconds: value.0.retention_seconds.map(|id| id as u32),
            cdc_table_id: value.0.cdc_table_id,
            maybe_vnode_count: VnodeCount::set(value.0.vnode_count).to_protobuf(),
            webhook_info: value.0.webhook_info.map(|info| info.to_protobuf()),
<<<<<<< HEAD
            engine: value.0.engine.map(|engine| PbEngine::from(engine) as i32),
=======
            job_id: value.0.belongs_to_job_id.map(|id| id as _),
>>>>>>> 563c70fd
        }
    }
}

impl From<ObjectModel<source::Model>> for PbSource {
    fn from(value: ObjectModel<source::Model>) -> Self {
        let mut secret_ref_map = BTreeMap::new();
        if let Some(secret_ref) = value.0.secret_ref {
            secret_ref_map = secret_ref.to_protobuf();
        }
        Self {
            id: value.0.source_id as _,
            schema_id: value.1.schema_id.unwrap() as _,
            database_id: value.1.database_id.unwrap() as _,
            name: value.0.name,
            row_id_index: value.0.row_id_index.map(|id| id as _),
            columns: value.0.columns.to_protobuf(),
            pk_column_ids: value.0.pk_column_ids.0,
            with_properties: value.0.with_properties.0,
            owner: value.1.owner_id as _,
            info: value.0.source_info.map(|info| info.to_protobuf()),
            watermark_descs: value.0.watermark_descs.to_protobuf(),
            definition: value.0.definition,
            connection_id: value.0.connection_id.map(|id| id as _),
            // todo: using the timestamp from the database directly.
            initialized_at_epoch: Some(
                Epoch::from_unix_millis(value.1.initialized_at.and_utc().timestamp_millis() as _).0,
            ),
            created_at_epoch: Some(
                Epoch::from_unix_millis(value.1.created_at.and_utc().timestamp_millis() as _).0,
            ),
            version: value.0.version as _,
            optional_associated_table_id: value
                .0
                .optional_associated_table_id
                .map(|id| PbOptionalAssociatedTableId::AssociatedTableId(id as _)),
            initialized_at_cluster_version: value.1.initialized_at_cluster_version,
            created_at_cluster_version: value.1.created_at_cluster_version,
            secret_refs: secret_ref_map,
            rate_limit: value.0.rate_limit.map(|v| v as _),
        }
    }
}

impl From<ObjectModel<sink::Model>> for PbSink {
    fn from(value: ObjectModel<sink::Model>) -> Self {
        let mut secret_ref_map = BTreeMap::new();
        if let Some(secret_ref) = value.0.secret_ref {
            secret_ref_map = secret_ref.to_protobuf();
        }
        #[allow(deprecated)] // for `dependent_relations`
        Self {
            id: value.0.sink_id as _,
            schema_id: value.1.schema_id.unwrap() as _,
            database_id: value.1.database_id.unwrap() as _,
            name: value.0.name,
            columns: value.0.columns.to_protobuf(),
            plan_pk: value.0.plan_pk.to_protobuf(),
            dependent_relations: vec![],
            distribution_key: value.0.distribution_key.0,
            downstream_pk: value.0.downstream_pk.0,
            sink_type: PbSinkType::from(value.0.sink_type) as _,
            owner: value.1.owner_id as _,
            properties: value.0.properties.0,
            definition: value.0.definition,
            connection_id: value.0.connection_id.map(|id| id as _),
            initialized_at_epoch: Some(
                Epoch::from_unix_millis(value.1.initialized_at.and_utc().timestamp_millis() as _).0,
            ),
            created_at_epoch: Some(
                Epoch::from_unix_millis(value.1.created_at.and_utc().timestamp_millis() as _).0,
            ),
            db_name: value.0.db_name,
            sink_from_name: value.0.sink_from_name,
            stream_job_status: PbStreamJobStatus::Created as _,
            format_desc: value.0.sink_format_desc.map(|desc| desc.to_protobuf()),
            target_table: value.0.target_table.map(|id| id as _),
            initialized_at_cluster_version: value.1.initialized_at_cluster_version,
            created_at_cluster_version: value.1.created_at_cluster_version,
            create_type: PbCreateType::Foreground as _,
            secret_refs: secret_ref_map,
            original_target_columns: value
                .0
                .original_target_columns
                .map(|cols| cols.to_protobuf())
                .unwrap_or_default(),
        }
    }
}

impl From<ObjectModel<subscription::Model>> for PbSubscription {
    fn from(value: ObjectModel<subscription::Model>) -> Self {
        Self {
            id: value.0.subscription_id as _,
            schema_id: value.1.schema_id.unwrap() as _,
            database_id: value.1.database_id.unwrap() as _,
            name: value.0.name,
            owner: value.1.owner_id as _,
            retention_seconds: value.0.retention_seconds as _,
            definition: value.0.definition,
            initialized_at_epoch: Some(
                Epoch::from_unix_millis(value.1.initialized_at.and_utc().timestamp_millis() as _).0,
            ),
            created_at_epoch: Some(
                Epoch::from_unix_millis(value.1.created_at.and_utc().timestamp_millis() as _).0,
            ),
            initialized_at_cluster_version: value.1.initialized_at_cluster_version,
            created_at_cluster_version: value.1.created_at_cluster_version,
            dependent_table_id: value.0.dependent_table_id as _,
            subscription_state: PbSubscriptionState::Init as _,
        }
    }
}

impl From<ObjectModel<index::Model>> for PbIndex {
    fn from(value: ObjectModel<index::Model>) -> Self {
        Self {
            id: value.0.index_id as _,
            schema_id: value.1.schema_id.unwrap() as _,
            database_id: value.1.database_id.unwrap() as _,
            name: value.0.name,
            owner: value.1.owner_id as _,
            index_table_id: value.0.index_table_id as _,
            primary_table_id: value.0.primary_table_id as _,
            index_item: value.0.index_items.to_protobuf(),
            index_column_properties: value
                .0
                .index_column_properties
                .map(|p| p.to_protobuf())
                .unwrap_or_default(),
            index_columns_len: value.0.index_columns_len as _,
            initialized_at_epoch: Some(
                Epoch::from_unix_millis(value.1.initialized_at.and_utc().timestamp_millis() as _).0,
            ),
            created_at_epoch: Some(
                Epoch::from_unix_millis(value.1.created_at.and_utc().timestamp_millis() as _).0,
            ),
            stream_job_status: PbStreamJobStatus::Created as _,
            initialized_at_cluster_version: value.1.initialized_at_cluster_version,
            created_at_cluster_version: value.1.created_at_cluster_version,
        }
    }
}

impl From<ObjectModel<view::Model>> for PbView {
    fn from(value: ObjectModel<view::Model>) -> Self {
        Self {
            id: value.0.view_id as _,
            schema_id: value.1.schema_id.unwrap() as _,
            database_id: value.1.database_id.unwrap() as _,
            name: value.0.name,
            owner: value.1.owner_id as _,
            properties: value.0.properties.0,
            sql: value.0.definition,
            dependent_relations: vec![], // todo: deprecate it.
            columns: value.0.columns.to_protobuf(),
        }
    }
}

impl From<ObjectModel<connection::Model>> for PbConnection {
    fn from(value: ObjectModel<connection::Model>) -> Self {
        let info: PbConnectionInfo = if value.0.info == PrivateLinkService::default() {
            PbConnectionInfo::ConnectionParams(value.0.params.to_protobuf())
        } else {
            PbConnectionInfo::PrivateLinkService(value.0.info.to_protobuf())
        };
        Self {
            id: value.1.oid as _,
            schema_id: value.1.schema_id.unwrap() as _,
            database_id: value.1.database_id.unwrap() as _,
            name: value.0.name,
            owner: value.1.owner_id as _,
            info: Some(info),
        }
    }
}

impl From<ObjectModel<function::Model>> for PbFunction {
    fn from(value: ObjectModel<function::Model>) -> Self {
        Self {
            id: value.0.function_id as _,
            schema_id: value.1.schema_id.unwrap() as _,
            database_id: value.1.database_id.unwrap() as _,
            name: value.0.name,
            owner: value.1.owner_id as _,
            arg_names: value
                .0
                .arg_names
                .split(',')
                .map(|s| s.to_string())
                .collect(),
            arg_types: value.0.arg_types.to_protobuf(),
            return_type: Some(value.0.return_type.to_protobuf()),
            language: value.0.language,
            runtime: value.0.runtime,
            link: value.0.link,
            identifier: value.0.identifier,
            body: value.0.body,
            compressed_binary: value.0.compressed_binary,
            kind: Some(value.0.kind.into()),
            always_retry_on_network_error: value.0.always_retry_on_network_error,
        }
    }
}<|MERGE_RESOLUTION|>--- conflicted
+++ resolved
@@ -203,11 +203,8 @@
             cdc_table_id: value.0.cdc_table_id,
             maybe_vnode_count: VnodeCount::set(value.0.vnode_count).to_protobuf(),
             webhook_info: value.0.webhook_info.map(|info| info.to_protobuf()),
-<<<<<<< HEAD
+            job_id: value.0.belongs_to_job_id.map(|id| id as _),
             engine: value.0.engine.map(|engine| PbEngine::from(engine) as i32),
-=======
-            job_id: value.0.belongs_to_job_id.map(|id| id as _),
->>>>>>> 563c70fd
         }
     }
 }
