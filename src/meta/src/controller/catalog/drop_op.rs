--- conflicted
+++ resolved
@@ -15,7 +15,6 @@
 use super::*;
 
 impl CatalogController {
-<<<<<<< HEAD
     // drop table associated source is a special case of drop relation, which just remove the source object and associated state table, keeping the streaming job and fragments.
     pub async fn drop_table_associated_source(
         &self,
@@ -86,12 +85,9 @@
         Ok((user_infos, to_drop_objects))
     }
 
-    pub async fn drop_relation(
-=======
     // Drop all kinds of objects including databases,
     // schemas, relations, connections, functions, etc.
     pub async fn drop_object(
->>>>>>> 67802fd9
         &self,
         object_type: ObjectType,
         object_id: ObjectId,
