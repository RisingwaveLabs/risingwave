--- conflicted
+++ resolved
@@ -295,21 +295,9 @@
                 .exec(&txn)
                 .await?;
         }
-<<<<<<< HEAD
-
-        let mut user_infos = vec![];
-        for user_id in user_ids {
-            let user = User::find_by_id(user_id)
-                .one(&txn)
-                .await?
-                .ok_or_else(|| MetaError::catalog_id_not_found("user", user_id))?;
-            let mut user_info: PbUserInfo = user.into();
-            user_info.grant_privileges = get_user_privilege(user_info.id as _, &txn).await?;
-            user_infos.push(user_info);
-        }
-=======
+
         let user_infos = list_user_info_by_ids(user_ids, &txn).await?;
->>>>>>> 69793d6a
+
         txn.commit().await?;
 
         let version = self.notify_users_update(user_infos).await;
@@ -460,20 +448,8 @@
                 .await?;
         }
 
-<<<<<<< HEAD
-        let mut user_infos = vec![];
-        for user_id in to_update_user_ids {
-            let user = User::find_by_id(user_id)
-                .one(&txn)
-                .await?
-                .ok_or_else(|| MetaError::catalog_id_not_found("user", user_id))?;
-            let mut user_info: PbUserInfo = user.into();
-            user_info.grant_privileges = get_user_privilege(user_info.id as _, &txn).await?;
-            user_infos.push(user_info);
-        }
-=======
         let user_infos = list_user_info_by_ids(to_update_user_ids, &txn).await?;
->>>>>>> 69793d6a
+
         txn.commit().await?;
 
         let version = self.notify_users_update(user_infos).await;
