--- conflicted
+++ resolved
@@ -25,16 +25,9 @@
 use risingwave_meta_model_v2::table::TableType;
 use risingwave_meta_model_v2::{
     connection, database, function, index, object, object_dependency, schema, sink, source,
-<<<<<<< HEAD
-    streaming_job, table, user_privilege, view, ColumnCatalogArray, ConnectionId, CreateType,
-    DatabaseId, FunctionId, IndexId, JobStatus, ObjectId, PrivateLinkService, SchemaId, SourceId,
-    StreamSourceInfo, TableId, UserId,
-=======
     streaming_job, table, user_privilege, view, ActorId, ColumnCatalogArray, ConnectionId,
-    CreateType, DatabaseId, FragmentId, FunctionId, IndexId, JobStatus, ObjectId,
-    PrivateLinkService, Property, SchemaId, SourceId, StreamSourceInfo, StreamingParallelism,
-    TableId, UserId,
->>>>>>> 8fdd0bab
+    CreateType, DatabaseId, FunctionId, IndexId, JobStatus, ObjectId, PrivateLinkService, SchemaId,
+    SourceId, StreamSourceInfo, TableId, UserId,
 };
 use risingwave_pb::catalog::table::PbTableType;
 use risingwave_pb::catalog::{
