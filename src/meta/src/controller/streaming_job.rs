// Copyright 2024 RisingWave Labs
//
// Licensed under the Apache License, Version 2.0 (the "License");
// you may not use this file except in compliance with the License.
// You may obtain a copy of the License at
//
//     http://www.apache.org/licenses/LICENSE-2.0
//
// Unless required by applicable law or agreed to in writing, software
// distributed under the License is distributed on an "AS IS" BASIS,
// WITHOUT WARRANTIES OR CONDITIONS OF ANY KIND, either express or implied.
// See the License for the specific language governing permissions and
// limitations under the License.

use std::collections::{BTreeMap, BTreeSet, HashMap, HashSet};
use std::num::NonZeroUsize;

use anyhow::anyhow;
use itertools::Itertools;
use risingwave_common::hash::VnodeCountCompat;
use risingwave_common::util::column_index_mapping::ColIndexMapping;
use risingwave_common::util::stream_graph_visitor::visit_stream_node;
use risingwave_common::{bail, current_cluster_version};
use risingwave_connector::WithPropertiesExt;
use risingwave_meta_model::actor::ActorStatus;
use risingwave_meta_model::actor_dispatcher::DispatcherType;
use risingwave_meta_model::object::ObjectType;
use risingwave_meta_model::prelude::{
    Actor, ActorDispatcher, Fragment, Index, Object, ObjectDependency, Sink, Source,
    StreamingJob as StreamingJobModel, Table,
};
use risingwave_meta_model::table::TableType;
use risingwave_meta_model::{
    actor, actor_dispatcher, fragment, index, object, object_dependency, sink, source,
    streaming_job, table, ActorId, ActorUpstreamActors, ColumnCatalogArray, CreateType, DatabaseId,
    ExprNodeArray, FragmentId, I32Array, IndexId, JobStatus, ObjectId, SchemaId, SinkId, SourceId,
    StreamNode, StreamingParallelism, TableId, TableVersion, UserId,
};
use risingwave_pb::catalog::source::PbOptionalAssociatedTableId;
use risingwave_pb::catalog::table::{PbOptionalAssociatedSourceId, PbTableVersion};
use risingwave_pb::catalog::{PbCreateType, PbTable};
use risingwave_pb::meta::list_rate_limits_response::RateLimitInfo;
use risingwave_pb::meta::relation::{PbRelationInfo, RelationInfo};
use risingwave_pb::meta::subscribe_response::{
    Info as NotificationInfo, Info, Operation as NotificationOperation, Operation,
};
use risingwave_pb::meta::{
    PbFragmentWorkerSlotMapping, PbRelation, PbRelationGroup, Relation, RelationGroup,
};
use risingwave_pb::source::{PbConnectorSplit, PbConnectorSplits};
use risingwave_pb::stream_plan::stream_fragment_graph::Parallelism;
use risingwave_pb::stream_plan::stream_node::PbNodeBody;
use risingwave_pb::stream_plan::update_mutation::PbMergeUpdate;
use risingwave_pb::stream_plan::{
    PbDispatcher, PbDispatcherType, PbFragmentTypeFlag, PbStreamActor,
};
use sea_orm::sea_query::{BinOper, Expr, Query, SimpleExpr};
use sea_orm::ActiveValue::Set;
use sea_orm::{
    ActiveEnum, ActiveModelTrait, ColumnTrait, DatabaseTransaction, EntityTrait, IntoActiveModel,
    IntoSimpleExpr, JoinType, ModelTrait, NotSet, PaginatorTrait, QueryFilter, QuerySelect,
    RelationTrait, TransactionTrait,
};

use crate::barrier::{ReplaceTablePlan, Reschedule};
use crate::controller::catalog::CatalogController;
use crate::controller::rename::ReplaceTableExprRewriter;
use crate::controller::utils::{
    build_relation_group_for_delete, check_relation_name_duplicate, check_sink_into_table_cycle,
    ensure_object_id, ensure_user_id, get_fragment_actor_ids, get_fragment_mappings,
    get_internal_tables_by_id, rebuild_fragment_mapping_from_actors, PartialObject,
};
use crate::controller::ObjectModel;
use crate::manager::{NotificationVersion, StreamingJob};
use crate::model::{StreamContext, StreamJobFragments, TableParallelism};
use crate::stream::SplitAssignment;
use crate::{MetaError, MetaResult};

impl CatalogController {
    pub async fn create_streaming_job_obj(
        txn: &DatabaseTransaction,
        obj_type: ObjectType,
        owner_id: UserId,
        database_id: Option<DatabaseId>,
        schema_id: Option<SchemaId>,
        create_type: PbCreateType,
        ctx: &StreamContext,
        streaming_parallelism: StreamingParallelism,
        max_parallelism: usize,
    ) -> MetaResult<ObjectId> {
        let obj = Self::create_object(txn, obj_type, owner_id, database_id, schema_id).await?;
        let job = streaming_job::ActiveModel {
            job_id: Set(obj.oid),
            job_status: Set(JobStatus::Initial),
            create_type: Set(create_type.into()),
            timezone: Set(ctx.timezone.clone()),
            parallelism: Set(streaming_parallelism),
            max_parallelism: Set(max_parallelism as _),
        };
        job.insert(txn).await?;

        Ok(obj.oid)
    }

    /// Create catalogs for the streaming job, then notify frontend about them if the job is a
    /// materialized view.
    ///
    /// Some of the fields in the given streaming job are placeholders, which will
    /// be updated later in `prepare_streaming_job` and notify again in `finish_streaming_job`.
    pub async fn create_job_catalog(
        &self,
        streaming_job: &mut StreamingJob,
        ctx: &StreamContext,
        parallelism: &Option<Parallelism>,
        max_parallelism: usize,
        mut dependencies: HashSet<ObjectId>,
    ) -> MetaResult<()> {
        let inner = self.inner.write().await;
        let txn = inner.db.begin().await?;
        let create_type = streaming_job.create_type();

        let streaming_parallelism = match parallelism {
            None => StreamingParallelism::Adaptive,
            Some(n) => StreamingParallelism::Fixed(n.parallelism as _),
        };

        ensure_user_id(streaming_job.owner() as _, &txn).await?;
        ensure_object_id(ObjectType::Database, streaming_job.database_id() as _, &txn).await?;
        ensure_object_id(ObjectType::Schema, streaming_job.schema_id() as _, &txn).await?;
        check_relation_name_duplicate(
            &streaming_job.name(),
            streaming_job.database_id() as _,
            streaming_job.schema_id() as _,
            &txn,
        )
        .await?;

        // TODO(rc): pass all dependencies uniformly, deprecate `dependent_relations` and `dependent_secret_ids`.
        dependencies.extend(
            streaming_job
                .dependent_relations()
                .into_iter()
                .map(|id| id as ObjectId),
        );

        // check if any dependency is in altering status.
        if !dependencies.is_empty() {
            let altering_cnt = ObjectDependency::find()
                .join(
                    JoinType::InnerJoin,
                    object_dependency::Relation::Object1.def(),
                )
                .join(JoinType::InnerJoin, object::Relation::StreamingJob.def())
                .filter(
                    object_dependency::Column::Oid
                        .is_in(dependencies.clone())
                        .and(object::Column::ObjType.eq(ObjectType::Table))
                        .and(streaming_job::Column::JobStatus.ne(JobStatus::Created))
                        .and(
                            // It means the referring table is just dummy for altering.
                            object::Column::Oid.not_in_subquery(
                                Query::select()
                                    .column(table::Column::TableId)
                                    .from(Table)
                                    .to_owned(),
                            ),
                        ),
                )
                .count(&txn)
                .await?;
            if altering_cnt != 0 {
                return Err(MetaError::permission_denied(
                    "some dependent relations are being altered",
                ));
            }
        }

        let mut relations = vec![];

        match streaming_job {
            StreamingJob::MaterializedView(table) => {
                let job_id = Self::create_streaming_job_obj(
                    &txn,
                    ObjectType::Table,
                    table.owner as _,
                    Some(table.database_id as _),
                    Some(table.schema_id as _),
                    create_type,
                    ctx,
                    streaming_parallelism,
                    max_parallelism,
                )
                .await?;
                table.id = job_id as _;
                let table_model: table::ActiveModel = table.clone().into();
                Table::insert(table_model).exec(&txn).await?;

                relations.push(Relation {
                    relation_info: Some(RelationInfo::Table(table.to_owned())),
                });
            }
            StreamingJob::Sink(sink, _) => {
                if let Some(target_table_id) = sink.target_table {
                    if check_sink_into_table_cycle(
                        target_table_id as ObjectId,
                        dependencies.iter().cloned().collect(),
                        &txn,
                    )
                    .await?
                    {
                        bail!("Creating such a sink will result in circular dependency.");
                    }
                }

                let job_id = Self::create_streaming_job_obj(
                    &txn,
                    ObjectType::Sink,
                    sink.owner as _,
                    Some(sink.database_id as _),
                    Some(sink.schema_id as _),
                    create_type,
                    ctx,
                    streaming_parallelism,
                    max_parallelism,
                )
                .await?;
                sink.id = job_id as _;
                let sink_model: sink::ActiveModel = sink.clone().into();
                Sink::insert(sink_model).exec(&txn).await?;
            }
            StreamingJob::Table(src, table, _) => {
                let job_id = Self::create_streaming_job_obj(
                    &txn,
                    ObjectType::Table,
                    table.owner as _,
                    Some(table.database_id as _),
                    Some(table.schema_id as _),
                    create_type,
                    ctx,
                    streaming_parallelism,
                    max_parallelism,
                )
                .await?;
                table.id = job_id as _;
                if let Some(src) = src {
                    let src_obj = Self::create_object(
                        &txn,
                        ObjectType::Source,
                        src.owner as _,
                        Some(src.database_id as _),
                        Some(src.schema_id as _),
                    )
                    .await?;
                    src.id = src_obj.oid as _;
                    src.optional_associated_table_id =
                        Some(PbOptionalAssociatedTableId::AssociatedTableId(job_id as _));
                    table.optional_associated_source_id = Some(
                        PbOptionalAssociatedSourceId::AssociatedSourceId(src_obj.oid as _),
                    );
                    let source: source::ActiveModel = src.clone().into();
                    Source::insert(source).exec(&txn).await?;
                }
                let table_model: table::ActiveModel = table.clone().into();
                Table::insert(table_model).exec(&txn).await?;
            }
            StreamingJob::Index(index, table) => {
                ensure_object_id(ObjectType::Table, index.primary_table_id as _, &txn).await?;
                let job_id = Self::create_streaming_job_obj(
                    &txn,
                    ObjectType::Index,
                    index.owner as _,
                    Some(index.database_id as _),
                    Some(index.schema_id as _),
                    create_type,
                    ctx,
                    streaming_parallelism,
                    max_parallelism,
                )
                .await?;
                // to be compatible with old implementation.
                index.id = job_id as _;
                index.index_table_id = job_id as _;
                table.id = job_id as _;

                ObjectDependency::insert(object_dependency::ActiveModel {
                    oid: Set(index.primary_table_id as _),
                    used_by: Set(table.id as _),
                    ..Default::default()
                })
                .exec(&txn)
                .await?;

                let table_model: table::ActiveModel = table.clone().into();
                Table::insert(table_model).exec(&txn).await?;
                let index_model: index::ActiveModel = index.clone().into();
                Index::insert(index_model).exec(&txn).await?;
            }
            StreamingJob::Source(src) => {
                let job_id = Self::create_streaming_job_obj(
                    &txn,
                    ObjectType::Source,
                    src.owner as _,
                    Some(src.database_id as _),
                    Some(src.schema_id as _),
                    create_type,
                    ctx,
                    streaming_parallelism,
                    max_parallelism,
                )
                .await?;
                src.id = job_id as _;
                let source_model: source::ActiveModel = src.clone().into();
                Source::insert(source_model).exec(&txn).await?;
            }
        }

<<<<<<< HEAD
        // get dependent secrets.
        let dependent_secret_ids = streaming_job.dependent_secret_ids()?;
        let dependent_connection_ids = streaming_job.dependent_connection_ids()?;

        let dependent_objs = dependent_relations
            .iter()
            .chain(dependent_secret_ids.iter())
            .chain(dependent_connection_ids.iter());
        // record object dependency.
        if !dependent_secret_ids.is_empty()
            || !dependent_relations.is_empty()
            || !dependent_connection_ids.is_empty()
        {
            ObjectDependency::insert_many(dependent_objs.map(|id| {
=======
        // collect dependent secrets.
        dependencies.extend(
            streaming_job
                .dependent_secret_ids()?
                .into_iter()
                .map(|secret_id| secret_id as ObjectId),
        );

        // record object dependency.
        if !dependencies.is_empty() {
            ObjectDependency::insert_many(dependencies.into_iter().map(|oid| {
>>>>>>> b4bca572
                object_dependency::ActiveModel {
                    oid: Set(oid),
                    used_by: Set(streaming_job.id() as _),
                    ..Default::default()
                }
            }))
            .exec(&txn)
            .await?;
        }

        txn.commit().await?;

        if !relations.is_empty() {
            self.notify_frontend(
                Operation::Add,
                Info::RelationGroup(RelationGroup { relations }),
            )
            .await;
        }

        Ok(())
    }

    /// Create catalogs for internal tables, then notify frontend about them if the job is a
    /// materialized view.
    ///
    /// Some of the fields in the given "incomplete" internal tables are placeholders, which will
    /// be updated later in `prepare_streaming_job` and notify again in `finish_streaming_job`.
    ///
    /// Returns a mapping from the temporary table id to the actual global table id.
    pub async fn create_internal_table_catalog(
        &self,
        job: &StreamingJob,
        mut incomplete_internal_tables: Vec<PbTable>,
    ) -> MetaResult<HashMap<u32, u32>> {
        let job_id = job.id() as ObjectId;
        let inner = self.inner.write().await;
        let txn = inner.db.begin().await?;
        let mut table_id_map = HashMap::new();
        for table in &mut incomplete_internal_tables {
            let table_id = Self::create_object(
                &txn,
                ObjectType::Table,
                table.owner as _,
                Some(table.database_id as _),
                Some(table.schema_id as _),
            )
            .await?
            .oid;
            table_id_map.insert(table.id, table_id as u32);
            table.id = table_id as _;

            let table_model = table::ActiveModel {
                table_id: Set(table_id as _),
                belongs_to_job_id: Set(Some(job_id)),
                fragment_id: NotSet,
                ..table.clone().into()
            };
            Table::insert(table_model).exec(&txn).await?;
        }
        txn.commit().await?;

        if job.is_materialized_view() {
            self.notify_frontend(
                Operation::Add,
                Info::RelationGroup(RelationGroup {
                    relations: incomplete_internal_tables
                        .iter()
                        .map(|table| Relation {
                            relation_info: Some(RelationInfo::Table(table.clone())),
                        })
                        .collect(),
                }),
            )
            .await;
        }

        Ok(table_id_map)
    }

    // TODO: In this function, we also update the `Table` model in the meta store.
    // Given that we've ensured the tables inside `TableFragments` are complete, shall we consider
    // making them the source of truth and performing a full replacement for those in the meta store?
    pub async fn prepare_streaming_job(
        &self,
        stream_job_fragments: &StreamJobFragments,
        streaming_job: &StreamingJob,
        for_replace: bool,
    ) -> MetaResult<()> {
        let fragment_actors =
            Self::extract_fragment_and_actors_from_fragments(stream_job_fragments.to_protobuf())?;
        let all_tables = stream_job_fragments.all_tables();
        let inner = self.inner.write().await;
        let txn = inner.db.begin().await?;

        // Add fragments.
        let (fragments, actor_with_dispatchers): (Vec<_>, Vec<_>) = fragment_actors
            .into_iter()
            .map(|(fragment, actors, actor_dispatchers)| (fragment, (actors, actor_dispatchers)))
            .unzip();
        for fragment in fragments {
            let fragment_id = fragment.fragment_id;
            let state_table_ids = fragment.state_table_ids.inner_ref().clone();

            let fragment = fragment.into_active_model();
            Fragment::insert(fragment).exec(&txn).await?;

            // Fields including `fragment_id` and `vnode_count` were placeholder values before.
            // After table fragments are created, update them for all internal tables.
            if !for_replace {
                for state_table_id in state_table_ids {
                    // Table's vnode count is not always the fragment's vnode count, so we have to
                    // look up the table from `TableFragments`.
                    // See `ActorGraphBuilder::new`.
                    let table = all_tables
                        .get(&(state_table_id as u32))
                        .unwrap_or_else(|| panic!("table {} not found", state_table_id));
                    assert_eq!(table.fragment_id, fragment_id as u32);
                    let vnode_count = table.vnode_count();

                    table::ActiveModel {
                        table_id: Set(state_table_id as _),
                        fragment_id: Set(Some(fragment_id)),
                        vnode_count: Set(vnode_count as _),
                        ..Default::default()
                    }
                    .update(&txn)
                    .await?;
                }
            }
        }

        // Add actors and actor dispatchers.
        for (actors, actor_dispatchers) in actor_with_dispatchers {
            for actor in actors {
                let actor = actor.into_active_model();
                Actor::insert(actor).exec(&txn).await?;
            }
            for (_, actor_dispatchers) in actor_dispatchers {
                for actor_dispatcher in actor_dispatchers {
                    let mut actor_dispatcher = actor_dispatcher.into_active_model();
                    actor_dispatcher.id = NotSet;
                    ActorDispatcher::insert(actor_dispatcher).exec(&txn).await?;
                }
            }
        }

        if !for_replace {
            // // Update dml fragment id.
            if let StreamingJob::Table(_, table, ..) = streaming_job {
                Table::update(table::ActiveModel {
                    table_id: Set(table.id as _),
                    dml_fragment_id: Set(table.dml_fragment_id.map(|id| id as _)),
                    ..Default::default()
                })
                .exec(&txn)
                .await?;
            }
        }

        txn.commit().await?;

        Ok(())
    }

    /// `try_abort_creating_streaming_job` is used to abort the job that is under initial status or in `FOREGROUND` mode.
    /// It returns (true, _) if the job is not found or aborted.
    /// It returns (_, Some(`database_id`)) is the `database_id` of the `job_id` exists
    pub async fn try_abort_creating_streaming_job(
        &self,
        job_id: ObjectId,
        is_cancelled: bool,
    ) -> MetaResult<(bool, Option<DatabaseId>)> {
        let mut inner = self.inner.write().await;
        let txn = inner.db.begin().await?;

        let obj = Object::find_by_id(job_id).one(&txn).await?;
        let Some(obj) = obj else {
            tracing::warn!(
                id = job_id,
                "streaming job not found when aborting creating, might be cleaned by recovery"
            );
            return Ok((true, None));
        };
        let database_id = obj
            .database_id
            .ok_or_else(|| anyhow!("obj has no database id: {:?}", obj))?;

        if !is_cancelled {
            let streaming_job = streaming_job::Entity::find_by_id(job_id).one(&txn).await?;
            if let Some(streaming_job) = streaming_job {
                assert_ne!(streaming_job.job_status, JobStatus::Created);
                if streaming_job.create_type == CreateType::Background
                    && streaming_job.job_status == JobStatus::Creating
                {
                    // If the job is created in background and still in creating status, we should not abort it and let recovery to handle it.
                    tracing::warn!(
                        id = job_id,
                        "streaming job is created in background and still in creating status"
                    );
                    return Ok((false, Some(database_id)));
                }
            }
        }

        let internal_table_ids = get_internal_tables_by_id(job_id, &txn).await?;

        // Get the notification info if the job is a materialized view.
        let table_obj = Table::find_by_id(job_id).one(&txn).await?;
        let mut objs = vec![];
        if let Some(table) = &table_obj
            && table.table_type == TableType::MaterializedView
        {
            let obj: Option<PartialObject> = Object::find_by_id(job_id)
                .select_only()
                .columns([
                    object::Column::Oid,
                    object::Column::ObjType,
                    object::Column::SchemaId,
                    object::Column::DatabaseId,
                ])
                .into_partial_model()
                .one(&txn)
                .await?;
            let obj =
                obj.ok_or_else(|| MetaError::catalog_id_not_found("streaming job", job_id))?;
            objs.push(obj);
            let internal_table_objs: Vec<PartialObject> = Object::find()
                .select_only()
                .columns([
                    object::Column::Oid,
                    object::Column::ObjType,
                    object::Column::SchemaId,
                    object::Column::DatabaseId,
                ])
                .join(JoinType::InnerJoin, object::Relation::Table.def())
                .filter(table::Column::BelongsToJobId.eq(job_id))
                .into_partial_model()
                .all(&txn)
                .await?;
            objs.extend(internal_table_objs);
        }

        Object::delete_by_id(job_id).exec(&txn).await?;
        if !internal_table_ids.is_empty() {
            Object::delete_many()
                .filter(object::Column::Oid.is_in(internal_table_ids))
                .exec(&txn)
                .await?;
        }
        if let Some(t) = &table_obj
            && let Some(source_id) = t.optional_associated_source_id
        {
            Object::delete_by_id(source_id).exec(&txn).await?;
        }

        for tx in inner
            .creating_table_finish_notifier
            .remove(&job_id)
            .into_iter()
            .flatten()
        {
            let err = if is_cancelled {
                MetaError::cancelled(format!("streaming job {job_id} is cancelled"))
            } else {
                MetaError::catalog_id_not_found(
                    "stream job",
                    format!("streaming job {job_id} failed"),
                )
            };
            let _ = tx.send(Err(err));
        }
        txn.commit().await?;

        if !objs.is_empty() {
            // We also have notified the frontend about these objects,
            // so we need to notify the frontend to delete them here.
            self.notify_frontend(Operation::Delete, build_relation_group_for_delete(objs))
                .await;
        }
        Ok((true, Some(database_id)))
    }

    pub async fn post_collect_job_fragments(
        &self,
        job_id: ObjectId,
        actor_ids: Vec<crate::model::ActorId>,
        new_actor_dispatchers: HashMap<crate::model::ActorId, Vec<PbDispatcher>>,
        split_assignment: &SplitAssignment,
    ) -> MetaResult<()> {
        let inner = self.inner.write().await;
        let txn = inner.db.begin().await?;

        Actor::update_many()
            .col_expr(
                actor::Column::Status,
                SimpleExpr::from(ActorStatus::Running.into_value()),
            )
            .filter(
                actor::Column::ActorId
                    .is_in(actor_ids.into_iter().map(|id| id as ActorId).collect_vec()),
            )
            .exec(&txn)
            .await?;

        for splits in split_assignment.values() {
            for (actor_id, splits) in splits {
                let splits = splits.iter().map(PbConnectorSplit::from).collect_vec();
                let connector_splits = &PbConnectorSplits { splits };
                actor::ActiveModel {
                    actor_id: Set(*actor_id as _),
                    splits: Set(Some(connector_splits.into())),
                    ..Default::default()
                }
                .update(&txn)
                .await?;
            }
        }

        let mut actor_dispatchers = vec![];
        for (actor_id, dispatchers) in new_actor_dispatchers {
            for dispatcher in dispatchers {
                let mut actor_dispatcher =
                    actor_dispatcher::Model::from((actor_id, dispatcher)).into_active_model();
                actor_dispatcher.id = NotSet;
                actor_dispatchers.push(actor_dispatcher);
            }
        }

        if !actor_dispatchers.is_empty() {
            ActorDispatcher::insert_many(actor_dispatchers)
                .exec(&txn)
                .await?;
        }

        // Mark job as CREATING.
        streaming_job::ActiveModel {
            job_id: Set(job_id),
            job_status: Set(JobStatus::Creating),
            ..Default::default()
        }
        .update(&txn)
        .await?;

        txn.commit().await?;

        Ok(())
    }

    pub async fn create_job_catalog_for_replace(
        &self,
        streaming_job: &StreamingJob,
        ctx: &StreamContext,
        version: &PbTableVersion,
        specified_parallelism: &Option<NonZeroUsize>,
        max_parallelism: usize,
    ) -> MetaResult<ObjectId> {
        let id = streaming_job.id();
        let inner = self.inner.write().await;
        let txn = inner.db.begin().await?;

        // 1. check version.
        let original_version: Option<TableVersion> = Table::find_by_id(id as TableId)
            .select_only()
            .column(table::Column::Version)
            .into_tuple()
            .one(&txn)
            .await?
            .ok_or_else(|| MetaError::catalog_id_not_found(ObjectType::Table.as_str(), id))?;
        let original_version = original_version.expect("version for table should exist");
        if version.version != original_version.to_protobuf().version + 1 {
            return Err(MetaError::permission_denied("table version is stale"));
        }

        // 2. check concurrent replace.
        let referring_cnt = ObjectDependency::find()
            .join(
                JoinType::InnerJoin,
                object_dependency::Relation::Object1.def(),
            )
            .join(JoinType::InnerJoin, object::Relation::StreamingJob.def())
            .filter(
                object_dependency::Column::Oid
                    .eq(id as ObjectId)
                    .and(object::Column::ObjType.eq(ObjectType::Table))
                    .and(streaming_job::Column::JobStatus.ne(JobStatus::Created)),
            )
            .count(&txn)
            .await?;
        if referring_cnt != 0 {
            return Err(MetaError::permission_denied(
                "table is being altered or referenced by some creating jobs",
            ));
        }

        // 3. check parallelism.
        let original_max_parallelism: i32 = StreamingJobModel::find_by_id(id as ObjectId)
            .select_only()
            .column(streaming_job::Column::MaxParallelism)
            .into_tuple()
            .one(&txn)
            .await?
            .ok_or_else(|| MetaError::catalog_id_not_found(ObjectType::Table.as_str(), id))?;

        if original_max_parallelism != max_parallelism as i32 {
            // We already override the max parallelism in `StreamFragmentGraph` before entering this function.
            // This should not happen in normal cases.
            bail!(
                "cannot use a different max parallelism \
                 when altering or creating/dropping a sink into an existing table, \
                 original: {}, new: {}",
                original_max_parallelism,
                max_parallelism
            );
        }

        let parallelism = match specified_parallelism {
            None => StreamingParallelism::Adaptive,
            Some(n) => StreamingParallelism::Fixed(n.get() as _),
        };

        // 4. create streaming object for new replace table.
        let obj_id = Self::create_streaming_job_obj(
            &txn,
            ObjectType::Table,
            streaming_job.owner() as _,
            Some(streaming_job.database_id() as _),
            Some(streaming_job.schema_id() as _),
            PbCreateType::Foreground,
            ctx,
            parallelism,
            max_parallelism,
        )
        .await?;

        // 5. record dependency for new replace table.
        ObjectDependency::insert(object_dependency::ActiveModel {
            oid: Set(id as _),
            used_by: Set(obj_id as _),
            ..Default::default()
        })
        .exec(&txn)
        .await?;

        txn.commit().await?;

        Ok(obj_id)
    }

    /// `finish_streaming_job` marks job related objects as `Created` and notify frontend.
    pub async fn finish_streaming_job(
        &self,
        job_id: ObjectId,
        replace_table_job_info: Option<ReplaceTablePlan>,
    ) -> MetaResult<()> {
        let mut inner = self.inner.write().await;
        let txn = inner.db.begin().await?;

        let job_type = Object::find_by_id(job_id)
            .select_only()
            .column(object::Column::ObjType)
            .into_tuple()
            .one(&txn)
            .await?
            .ok_or_else(|| MetaError::catalog_id_not_found("streaming job", job_id))?;

        // update `created_at` as now() and `created_at_cluster_version` as current cluster version.
        let res = Object::update_many()
            .col_expr(object::Column::CreatedAt, Expr::current_timestamp().into())
            .col_expr(
                object::Column::CreatedAtClusterVersion,
                current_cluster_version().into(),
            )
            .filter(object::Column::Oid.eq(job_id))
            .exec(&txn)
            .await?;
        if res.rows_affected == 0 {
            return Err(MetaError::catalog_id_not_found("streaming job", job_id));
        }

        // mark the target stream job as `Created`.
        let job = streaming_job::ActiveModel {
            job_id: Set(job_id),
            job_status: Set(JobStatus::Created),
            ..Default::default()
        };
        job.update(&txn).await?;

        // notify frontend: job, internal tables.
        let internal_table_objs = Table::find()
            .find_also_related(Object)
            .filter(table::Column::BelongsToJobId.eq(job_id))
            .all(&txn)
            .await?;
        let mut relations = internal_table_objs
            .iter()
            .map(|(table, obj)| PbRelation {
                relation_info: Some(PbRelationInfo::Table(
                    ObjectModel(table.clone(), obj.clone().unwrap()).into(),
                )),
            })
            .collect_vec();
        let mut notification_op = NotificationOperation::Add;

        match job_type {
            ObjectType::Table => {
                let (table, obj) = Table::find_by_id(job_id)
                    .find_also_related(Object)
                    .one(&txn)
                    .await?
                    .ok_or_else(|| MetaError::catalog_id_not_found("table", job_id))?;
                if table.table_type == TableType::MaterializedView {
                    notification_op = NotificationOperation::Update;
                }

                if let Some(source_id) = table.optional_associated_source_id {
                    let (src, obj) = Source::find_by_id(source_id)
                        .find_also_related(Object)
                        .one(&txn)
                        .await?
                        .ok_or_else(|| MetaError::catalog_id_not_found("source", source_id))?;
                    relations.push(PbRelation {
                        relation_info: Some(PbRelationInfo::Source(
                            ObjectModel(src, obj.unwrap()).into(),
                        )),
                    });
                }
                relations.push(PbRelation {
                    relation_info: Some(PbRelationInfo::Table(
                        ObjectModel(table, obj.unwrap()).into(),
                    )),
                });
            }
            ObjectType::Sink => {
                let (sink, obj) = Sink::find_by_id(job_id)
                    .find_also_related(Object)
                    .one(&txn)
                    .await?
                    .ok_or_else(|| MetaError::catalog_id_not_found("sink", job_id))?;
                relations.push(PbRelation {
                    relation_info: Some(PbRelationInfo::Sink(
                        ObjectModel(sink, obj.unwrap()).into(),
                    )),
                });
            }
            ObjectType::Index => {
                let (index, obj) = Index::find_by_id(job_id)
                    .find_also_related(Object)
                    .one(&txn)
                    .await?
                    .ok_or_else(|| MetaError::catalog_id_not_found("index", job_id))?;
                {
                    let (table, obj) = Table::find_by_id(index.index_table_id)
                        .find_also_related(Object)
                        .one(&txn)
                        .await?
                        .ok_or_else(|| {
                            MetaError::catalog_id_not_found("table", index.index_table_id)
                        })?;
                    relations.push(PbRelation {
                        relation_info: Some(PbRelationInfo::Table(
                            ObjectModel(table, obj.unwrap()).into(),
                        )),
                    });
                }
                relations.push(PbRelation {
                    relation_info: Some(PbRelationInfo::Index(
                        ObjectModel(index, obj.unwrap()).into(),
                    )),
                });
            }
            ObjectType::Source => {
                let (source, obj) = Source::find_by_id(job_id)
                    .find_also_related(Object)
                    .one(&txn)
                    .await?
                    .ok_or_else(|| MetaError::catalog_id_not_found("source", job_id))?;
                relations.push(PbRelation {
                    relation_info: Some(PbRelationInfo::Source(
                        ObjectModel(source, obj.unwrap()).into(),
                    )),
                });
            }
            _ => unreachable!("invalid job type: {:?}", job_type),
        }

        let fragment_mapping = get_fragment_mappings(&txn, job_id).await?;

        let replace_table_mapping_update = match replace_table_job_info {
            Some(ReplaceTablePlan {
                streaming_job,
                merge_updates,
                tmp_id,
                ..
            }) => {
                let incoming_sink_id = job_id;

                let (relations, fragment_mapping) = Self::finish_replace_streaming_job_inner(
                    tmp_id as ObjectId,
                    merge_updates,
                    None,
                    Some(incoming_sink_id as _),
                    None,
                    vec![],
                    &txn,
                    streaming_job,
                )
                .await?;

                Some((relations, fragment_mapping))
            }
            None => None,
        };

        txn.commit().await?;

        self.notify_fragment_mapping(NotificationOperation::Add, fragment_mapping)
            .await;

        let mut version = self
            .notify_frontend(
                notification_op,
                NotificationInfo::RelationGroup(PbRelationGroup { relations }),
            )
            .await;

        if let Some((relations, fragment_mapping)) = replace_table_mapping_update {
            self.notify_fragment_mapping(NotificationOperation::Add, fragment_mapping)
                .await;
            version = self
                .notify_frontend(
                    NotificationOperation::Update,
                    NotificationInfo::RelationGroup(PbRelationGroup { relations }),
                )
                .await;
        }
        if let Some(txs) = inner.creating_table_finish_notifier.remove(&job_id) {
            for tx in txs {
                let _ = tx.send(Ok(version));
            }
        }

        Ok(())
    }

    pub async fn finish_replace_streaming_job(
        &self,
        tmp_id: ObjectId,
        streaming_job: StreamingJob,
        merge_updates: Vec<PbMergeUpdate>,
        table_col_index_mapping: Option<ColIndexMapping>,
        creating_sink_id: Option<SinkId>,
        dropping_sink_id: Option<SinkId>,
        updated_sink_catalogs: Vec<SinkId>,
    ) -> MetaResult<NotificationVersion> {
        let inner = self.inner.write().await;
        let txn = inner.db.begin().await?;

        let (relations, fragment_mapping) = Self::finish_replace_streaming_job_inner(
            tmp_id,
            merge_updates,
            table_col_index_mapping,
            creating_sink_id,
            dropping_sink_id,
            updated_sink_catalogs,
            &txn,
            streaming_job,
        )
        .await?;

        txn.commit().await?;

        // FIXME: Do not notify frontend currently, because frontend nodes might refer to old table
        // catalog and need to access the old fragment. Let frontend nodes delete the old fragment
        // when they receive table catalog change.
        // self.notify_fragment_mapping(NotificationOperation::Delete, old_fragment_mappings)
        //     .await;
        self.notify_fragment_mapping(NotificationOperation::Add, fragment_mapping)
            .await;
        let version = self
            .notify_frontend(
                NotificationOperation::Update,
                NotificationInfo::RelationGroup(PbRelationGroup { relations }),
            )
            .await;

        Ok(version)
    }

    pub async fn finish_replace_streaming_job_inner(
        tmp_id: ObjectId,
        merge_updates: Vec<PbMergeUpdate>,
        table_col_index_mapping: Option<ColIndexMapping>,
        creating_sink_id: Option<SinkId>,
        dropping_sink_id: Option<SinkId>,
        updated_sink_catalogs: Vec<SinkId>,
        txn: &DatabaseTransaction,
        streaming_job: StreamingJob,
    ) -> MetaResult<(Vec<Relation>, Vec<PbFragmentWorkerSlotMapping>)> {
        // Question: The source catalog should be remain unchanged?
        let StreamingJob::Table(_, table, ..) = streaming_job else {
            unreachable!("unexpected job: {streaming_job:?}")
        };

        let job_id = table.id as ObjectId;

        let original_table_catalogs = Table::find_by_id(job_id)
            .select_only()
            .columns([table::Column::Columns])
            .into_tuple::<ColumnCatalogArray>()
            .one(txn)
            .await?
            .ok_or_else(|| MetaError::catalog_id_not_found("table", job_id))?;

        // For sinks created in earlier versions, we need to set the original_target_columns.
        for sink_id in updated_sink_catalogs {
            sink::ActiveModel {
                sink_id: Set(sink_id as _),
                original_target_columns: Set(Some(original_table_catalogs.clone())),
                ..Default::default()
            }
            .update(txn)
            .await?;
        }

        let mut table = table::ActiveModel::from(table);
        let mut incoming_sinks = table.incoming_sinks.as_ref().inner_ref().clone();
        if let Some(sink_id) = creating_sink_id {
            debug_assert!(!incoming_sinks.contains(&{ sink_id }));
            incoming_sinks.push(sink_id as _);
        }

        if let Some(sink_id) = dropping_sink_id {
            let drained = incoming_sinks.extract_if(|id| *id == sink_id).collect_vec();
            debug_assert_eq!(drained, vec![sink_id]);
        }

        table.incoming_sinks = Set(incoming_sinks.into());
        let table = table.update(txn).await?;

        // Fields including `fragment_id` were placeholder values before.
        // After table fragments are created, update them for all internal tables.
        let fragment_info: Vec<(FragmentId, I32Array)> = Fragment::find()
            .select_only()
            .columns([
                fragment::Column::FragmentId,
                fragment::Column::StateTableIds,
            ])
            .filter(fragment::Column::JobId.eq(tmp_id))
            .into_tuple()
            .all(txn)
            .await?;
        for (fragment_id, state_table_ids) in fragment_info {
            for state_table_id in state_table_ids.into_inner() {
                table::ActiveModel {
                    table_id: Set(state_table_id as _),
                    fragment_id: Set(Some(fragment_id)),
                    // No need to update `vnode_count` because it must remain the same.
                    ..Default::default()
                }
                .update(txn)
                .await?;
            }
        }

        // let old_fragment_mappings = get_fragment_mappings(&txn, job_id).await?;
        // 1. replace old fragments/actors with new ones.
        Fragment::delete_many()
            .filter(fragment::Column::JobId.eq(job_id))
            .exec(txn)
            .await?;
        Fragment::update_many()
            .col_expr(fragment::Column::JobId, SimpleExpr::from(job_id))
            .filter(fragment::Column::JobId.eq(tmp_id))
            .exec(txn)
            .await?;

        // 2. update merges.
        let fragment_replace_map: HashMap<_, _> = merge_updates
            .iter()
            .map(|update| {
                (
                    update.upstream_fragment_id,
                    (
                        update.new_upstream_fragment_id.unwrap(),
                        update.added_upstream_actor_id.clone(),
                    ),
                )
            })
            .collect();

        // TODO: remove cache upstream fragment/actor ids and derive them from `actor_dispatcher` table.
        let mut to_update_fragment_ids = HashSet::new();
        for merge_update in merge_updates {
            assert!(merge_update.removed_upstream_actor_id.is_empty());
            assert!(merge_update.new_upstream_fragment_id.is_some());
            let (actor_id, fragment_id, mut upstream_actors) =
                Actor::find_by_id(merge_update.actor_id as ActorId)
                    .select_only()
                    .columns([
                        actor::Column::ActorId,
                        actor::Column::FragmentId,
                        actor::Column::UpstreamActorIds,
                    ])
                    .into_tuple::<(ActorId, FragmentId, ActorUpstreamActors)>()
                    .one(txn)
                    .await?
                    .ok_or_else(|| {
                        MetaError::catalog_id_not_found("actor", merge_update.actor_id)
                    })?;

            assert!(upstream_actors
                .0
                .remove(&(merge_update.upstream_fragment_id as FragmentId))
                .is_some());
            upstream_actors.0.insert(
                merge_update.new_upstream_fragment_id.unwrap() as _,
                merge_update
                    .added_upstream_actor_id
                    .iter()
                    .map(|id| *id as _)
                    .collect(),
            );
            actor::ActiveModel {
                actor_id: Set(actor_id),
                upstream_actor_ids: Set(upstream_actors),
                ..Default::default()
            }
            .update(txn)
            .await?;

            to_update_fragment_ids.insert(fragment_id);
        }
        for fragment_id in to_update_fragment_ids {
            let (fragment_id, mut stream_node, mut upstream_fragment_id) =
                Fragment::find_by_id(fragment_id)
                    .select_only()
                    .columns([
                        fragment::Column::FragmentId,
                        fragment::Column::StreamNode,
                        fragment::Column::UpstreamFragmentId,
                    ])
                    .into_tuple::<(FragmentId, StreamNode, I32Array)>()
                    .one(txn)
                    .await?
                    .map(|(id, node, upstream)| (id, node.to_protobuf(), upstream))
                    .ok_or_else(|| MetaError::catalog_id_not_found("fragment", fragment_id))?;
            visit_stream_node(&mut stream_node, |body| {
                if let PbNodeBody::Merge(m) = body
                    && let Some((new_fragment_id, new_actor_ids)) =
                        fragment_replace_map.get(&m.upstream_fragment_id)
                {
                    m.upstream_fragment_id = *new_fragment_id;
                    m.upstream_actor_id.clone_from(new_actor_ids);
                }
            });
            for fragment_id in &mut upstream_fragment_id.0 {
                if let Some((new_fragment_id, _)) = fragment_replace_map.get(&(*fragment_id as _)) {
                    *fragment_id = *new_fragment_id as _;
                }
            }
            fragment::ActiveModel {
                fragment_id: Set(fragment_id),
                stream_node: Set(StreamNode::from(&stream_node)),
                upstream_fragment_id: Set(upstream_fragment_id),
                ..Default::default()
            }
            .update(txn)
            .await?;
        }

        // 3. remove dummy object.
        Object::delete_by_id(tmp_id).exec(txn).await?;

        // 4. update catalogs and notify.
        let mut relations = vec![];
        let table_obj = table
            .find_related(Object)
            .one(txn)
            .await?
            .ok_or_else(|| MetaError::catalog_id_not_found("object", table.table_id))?;
        relations.push(PbRelation {
            relation_info: Some(PbRelationInfo::Table(ObjectModel(table, table_obj).into())),
        });
        if let Some(table_col_index_mapping) = table_col_index_mapping {
            let expr_rewriter = ReplaceTableExprRewriter {
                table_col_index_mapping,
            };

            let index_items: Vec<(IndexId, ExprNodeArray)> = Index::find()
                .select_only()
                .columns([index::Column::IndexId, index::Column::IndexItems])
                .filter(index::Column::PrimaryTableId.eq(job_id))
                .into_tuple()
                .all(txn)
                .await?;
            for (index_id, nodes) in index_items {
                let mut pb_nodes = nodes.to_protobuf();
                pb_nodes
                    .iter_mut()
                    .for_each(|x| expr_rewriter.rewrite_expr(x));
                let index = index::ActiveModel {
                    index_id: Set(index_id),
                    index_items: Set(pb_nodes.into()),
                    ..Default::default()
                }
                .update(txn)
                .await?;
                let index_obj = index
                    .find_related(Object)
                    .one(txn)
                    .await?
                    .ok_or_else(|| MetaError::catalog_id_not_found("object", index.index_id))?;
                relations.push(PbRelation {
                    relation_info: Some(PbRelationInfo::Index(
                        ObjectModel(index, index_obj).into(),
                    )),
                });
            }
        }

        let fragment_mapping: Vec<_> = get_fragment_mappings(txn, job_id as _).await?;

        Ok((relations, fragment_mapping))
    }

    /// `try_abort_replacing_streaming_job` is used to abort the replacing streaming job, the input `job_id` is the dummy job id.
    pub async fn try_abort_replacing_streaming_job(&self, job_id: ObjectId) -> MetaResult<()> {
        let inner = self.inner.write().await;
        Object::delete_by_id(job_id).exec(&inner.db).await?;
        Ok(())
    }

    // edit the `rate_limit` of the `Source` node in given `source_id`'s fragments
    // return the actor_ids to be applied
    pub async fn update_source_rate_limit_by_source_id(
        &self,
        source_id: SourceId,
        rate_limit: Option<u32>,
    ) -> MetaResult<HashMap<FragmentId, Vec<ActorId>>> {
        let inner = self.inner.read().await;
        let txn = inner.db.begin().await?;

        {
            let active_source = source::ActiveModel {
                source_id: Set(source_id),
                rate_limit: Set(rate_limit.map(|v| v as i32)),
                ..Default::default()
            };
            active_source.update(&txn).await?;
        }

        let (source, obj) = Source::find_by_id(source_id)
            .find_also_related(Object)
            .one(&txn)
            .await?
            .ok_or_else(|| {
                MetaError::catalog_id_not_found(ObjectType::Source.as_str(), source_id)
            })?;

        let is_fs_source = source.with_properties.inner_ref().is_new_fs_connector();
        let streaming_job_ids: Vec<ObjectId> =
            if let Some(table_id) = source.optional_associated_table_id {
                vec![table_id]
            } else if let Some(source_info) = &source.source_info
                && source_info.to_protobuf().is_shared()
            {
                vec![source_id]
            } else {
                ObjectDependency::find()
                    .select_only()
                    .column(object_dependency::Column::UsedBy)
                    .filter(object_dependency::Column::Oid.eq(source_id))
                    .into_tuple()
                    .all(&txn)
                    .await?
            };

        if streaming_job_ids.is_empty() {
            return Err(MetaError::invalid_parameter(format!(
                "source id {source_id} not used by any streaming job"
            )));
        }

        let fragments: Vec<(FragmentId, i32, StreamNode)> = Fragment::find()
            .select_only()
            .columns([
                fragment::Column::FragmentId,
                fragment::Column::FragmentTypeMask,
                fragment::Column::StreamNode,
            ])
            .filter(fragment::Column::JobId.is_in(streaming_job_ids))
            .into_tuple()
            .all(&txn)
            .await?;
        let mut fragments = fragments
            .into_iter()
            .map(|(id, mask, stream_node)| (id, mask, stream_node.to_protobuf()))
            .collect_vec();

        fragments.retain_mut(|(_, fragment_type_mask, stream_node)| {
            let mut found = false;
            if *fragment_type_mask & PbFragmentTypeFlag::Source as i32 != 0 {
                visit_stream_node(stream_node, |node| {
                    if let PbNodeBody::Source(node) = node {
                        if let Some(node_inner) = &mut node.source_inner
                            && node_inner.source_id == source_id as u32
                        {
                            node_inner.rate_limit = rate_limit;
                            found = true;
                        }
                    }
                });
            }
            if is_fs_source {
                // in older versions, there's no fragment type flag for `FsFetch` node,
                // so we just scan all fragments for StreamFsFetch node if using fs connector
                visit_stream_node(stream_node, |node| {
                    if let PbNodeBody::StreamFsFetch(node) = node {
                        *fragment_type_mask |= PbFragmentTypeFlag::FsFetch as i32;
                        if let Some(node_inner) = &mut node.node_inner
                            && node_inner.source_id == source_id as u32
                        {
                            node_inner.rate_limit = rate_limit;
                            found = true;
                        }
                    }
                });
            }
            found
        });

        assert!(
            !fragments.is_empty(),
            "source id should be used by at least one fragment"
        );
        let fragment_ids = fragments.iter().map(|(id, _, _)| *id).collect_vec();
        for (id, fragment_type_mask, stream_node) in fragments {
            fragment::ActiveModel {
                fragment_id: Set(id),
                fragment_type_mask: Set(fragment_type_mask),
                stream_node: Set(StreamNode::from(&stream_node)),
                ..Default::default()
            }
            .update(&txn)
            .await?;
        }
        let fragment_actors = get_fragment_actor_ids(&txn, fragment_ids).await?;

        txn.commit().await?;

        let relation_info = PbRelationInfo::Source(ObjectModel(source, obj.unwrap()).into());
        let relation = PbRelation {
            relation_info: Some(relation_info),
        };
        let _version = self
            .notify_frontend(
                NotificationOperation::Update,
                NotificationInfo::RelationGroup(PbRelationGroup {
                    relations: vec![relation],
                }),
            )
            .await;

        Ok(fragment_actors)
    }

    // edit the `rate_limit` of the `Chain` node in given `table_id`'s fragments
    // return the actor_ids to be applied
    pub async fn update_backfill_rate_limit_by_job_id(
        &self,
        job_id: ObjectId,
        rate_limit: Option<u32>,
    ) -> MetaResult<HashMap<FragmentId, Vec<ActorId>>> {
        let inner = self.inner.read().await;
        let txn = inner.db.begin().await?;

        let fragments: Vec<(FragmentId, i32, StreamNode)> = Fragment::find()
            .select_only()
            .columns([
                fragment::Column::FragmentId,
                fragment::Column::FragmentTypeMask,
                fragment::Column::StreamNode,
            ])
            .filter(fragment::Column::JobId.eq(job_id))
            .into_tuple()
            .all(&txn)
            .await?;
        let mut fragments = fragments
            .into_iter()
            .map(|(id, mask, stream_node)| (id, mask, stream_node.to_protobuf()))
            .collect_vec();

        fragments.retain_mut(|(_, fragment_type_mask, stream_node)| {
            let mut found = false;
            if *fragment_type_mask & PbFragmentTypeFlag::backfill_rate_limit_fragments() != 0 {
                visit_stream_node(stream_node, |node| match node {
                    PbNodeBody::StreamCdcScan(node) => {
                        node.rate_limit = rate_limit;
                        found = true;
                    }
                    PbNodeBody::StreamScan(node) => {
                        node.rate_limit = rate_limit;
                        found = true;
                    }
                    PbNodeBody::SourceBackfill(node) => {
                        node.rate_limit = rate_limit;
                        found = true;
                    }
                    _ => {}
                });
            }
            found
        });

        if fragments.is_empty() {
            return Err(MetaError::invalid_parameter(format!(
                "stream scan node or source node not found in job id {job_id}"
            )));
        }
        let fragment_ids = fragments.iter().map(|(id, _, _)| *id).collect_vec();
        for (id, _, stream_node) in fragments {
            fragment::ActiveModel {
                fragment_id: Set(id),
                stream_node: Set(StreamNode::from(&stream_node)),
                ..Default::default()
            }
            .update(&txn)
            .await?;
        }
        let fragment_actors = get_fragment_actor_ids(&txn, fragment_ids).await?;

        txn.commit().await?;

        Ok(fragment_actors)
    }

    pub async fn post_apply_reschedules(
        &self,
        reschedules: HashMap<FragmentId, Reschedule>,
        table_parallelism_assignment: HashMap<
            risingwave_common::catalog::TableId,
            TableParallelism,
        >,
    ) -> MetaResult<()> {
        fn update_actors(
            actors: &mut Vec<ActorId>,
            to_remove: &HashSet<ActorId>,
            to_create: &Vec<ActorId>,
        ) {
            let actor_id_set: HashSet<_> = actors.iter().copied().collect();
            for actor_id in to_create {
                debug_assert!(!actor_id_set.contains(actor_id));
            }
            for actor_id in to_remove {
                debug_assert!(actor_id_set.contains(actor_id));
            }

            actors.retain(|actor_id| !to_remove.contains(actor_id));
            actors.extend_from_slice(to_create);
        }

        let new_created_actors: HashSet<_> = reschedules
            .values()
            .flat_map(|reschedule| {
                reschedule
                    .added_actors
                    .values()
                    .flatten()
                    .map(|actor_id| *actor_id as ActorId)
            })
            .collect();

        let inner = self.inner.write().await;

        let txn = inner.db.begin().await?;

        let mut fragment_mapping_to_notify = vec![];

        // for assert only
        let mut assert_dispatcher_update_checker = HashSet::new();

        for (
            fragment_id,
            Reschedule {
                added_actors,
                removed_actors,
                vnode_bitmap_updates,
                actor_splits,
                newly_created_actors,
                upstream_fragment_dispatcher_ids,
                upstream_dispatcher_mapping,
                downstream_fragment_ids,
            },
        ) in reschedules
        {
            // drop removed actors
            Actor::delete_many()
                .filter(
                    actor::Column::ActorId
                        .is_in(removed_actors.iter().map(|id| *id as ActorId).collect_vec()),
                )
                .exec(&txn)
                .await?;

            // add new actors
            for (
                PbStreamActor {
                    actor_id,
                    fragment_id,
                    mut nodes,
                    dispatcher,
                    upstream_actor_id,
                    vnode_bitmap,
                    expr_context,
                    ..
                },
                actor_status,
            ) in newly_created_actors
            {
                let mut actor_upstreams = BTreeMap::<FragmentId, BTreeSet<ActorId>>::new();
                let mut new_actor_dispatchers = vec![];

                if let Some(nodes) = &mut nodes {
                    visit_stream_node(nodes, |node| {
                        if let PbNodeBody::Merge(node) = node {
                            actor_upstreams
                                .entry(node.upstream_fragment_id as FragmentId)
                                .or_default()
                                .extend(node.upstream_actor_id.iter().map(|id| *id as ActorId));
                        }
                    });
                }

                let actor_upstreams: BTreeMap<FragmentId, Vec<ActorId>> = actor_upstreams
                    .into_iter()
                    .map(|(k, v)| (k, v.into_iter().collect()))
                    .collect();

                debug_assert_eq!(
                    actor_upstreams
                        .values()
                        .flatten()
                        .cloned()
                        .sorted()
                        .collect_vec(),
                    upstream_actor_id
                        .iter()
                        .map(|actor_id| *actor_id as i32)
                        .sorted()
                        .collect_vec()
                );

                let actor_upstreams = ActorUpstreamActors(actor_upstreams);

                let splits = actor_splits
                    .get(&actor_id)
                    .map(|splits| splits.iter().map(PbConnectorSplit::from).collect_vec());

                Actor::insert(actor::ActiveModel {
                    actor_id: Set(actor_id as _),
                    fragment_id: Set(fragment_id as _),
                    status: Set(ActorStatus::Running),
                    splits: Set(splits.map(|splits| (&PbConnectorSplits { splits }).into())),
                    worker_id: Set(actor_status.worker_id() as _),
                    upstream_actor_ids: Set(actor_upstreams),
                    vnode_bitmap: Set(vnode_bitmap.as_ref().map(|bitmap| bitmap.into())),
                    expr_context: Set(expr_context.as_ref().unwrap().into()),
                })
                .exec(&txn)
                .await?;

                for PbDispatcher {
                    r#type: dispatcher_type,
                    dist_key_indices,
                    output_indices,
                    hash_mapping,
                    dispatcher_id,
                    downstream_actor_id,
                } in dispatcher
                {
                    new_actor_dispatchers.push(actor_dispatcher::ActiveModel {
                        id: Default::default(),
                        actor_id: Set(actor_id as _),
                        dispatcher_type: Set(PbDispatcherType::try_from(dispatcher_type)
                            .unwrap()
                            .into()),
                        dist_key_indices: Set(dist_key_indices.into()),
                        output_indices: Set(output_indices.into()),
                        hash_mapping: Set(hash_mapping.as_ref().map(|mapping| mapping.into())),
                        dispatcher_id: Set(dispatcher_id as _),
                        downstream_actor_ids: Set(downstream_actor_id.into()),
                    })
                }
                if !new_actor_dispatchers.is_empty() {
                    ActorDispatcher::insert_many(new_actor_dispatchers)
                        .exec(&txn)
                        .await?;
                }
            }

            // actor update
            for (actor_id, bitmap) in vnode_bitmap_updates {
                let actor = Actor::find_by_id(actor_id as ActorId)
                    .one(&txn)
                    .await?
                    .ok_or_else(|| MetaError::catalog_id_not_found("actor", actor_id))?;

                let mut actor = actor.into_active_model();
                actor.vnode_bitmap = Set(Some((&bitmap.to_protobuf()).into()));
                actor.update(&txn).await?;
            }

            // Update actor_splits for existing actors
            for (actor_id, splits) in actor_splits {
                if new_created_actors.contains(&(actor_id as ActorId)) {
                    continue;
                }

                let actor = Actor::find_by_id(actor_id as ActorId)
                    .one(&txn)
                    .await?
                    .ok_or_else(|| MetaError::catalog_id_not_found("actor", actor_id))?;

                let mut actor = actor.into_active_model();
                let splits = splits.iter().map(PbConnectorSplit::from).collect_vec();
                actor.splits = Set(Some((&PbConnectorSplits { splits }).into()));
                actor.update(&txn).await?;
            }

            // fragment update
            let fragment = Fragment::find_by_id(fragment_id)
                .one(&txn)
                .await?
                .ok_or_else(|| MetaError::catalog_id_not_found("fragment", fragment_id))?;

            let job_actors = fragment
                .find_related(Actor)
                .all(&txn)
                .await?
                .into_iter()
                .map(|actor| {
                    (
                        fragment_id,
                        fragment.distribution_type,
                        actor.actor_id,
                        actor.vnode_bitmap,
                        actor.worker_id,
                        actor.status,
                    )
                })
                .collect_vec();

            fragment_mapping_to_notify.extend(rebuild_fragment_mapping_from_actors(job_actors));

            // for downstream and upstream
            let removed_actor_ids: HashSet<_> = removed_actors
                .iter()
                .map(|actor_id| *actor_id as ActorId)
                .collect();

            let added_actor_ids = added_actors
                .values()
                .flatten()
                .map(|actor_id| *actor_id as ActorId)
                .collect_vec();

            // first step, upstream fragment
            for (upstream_fragment_id, dispatcher_id) in upstream_fragment_dispatcher_ids {
                let upstream_fragment = Fragment::find_by_id(upstream_fragment_id as FragmentId)
                    .one(&txn)
                    .await?
                    .ok_or_else(|| MetaError::catalog_id_not_found("fragment", fragment_id))?;

                let all_dispatchers = actor_dispatcher::Entity::find()
                    .join(JoinType::InnerJoin, actor_dispatcher::Relation::Actor.def())
                    .filter(actor::Column::FragmentId.eq(upstream_fragment.fragment_id))
                    .filter(actor_dispatcher::Column::DispatcherId.eq(dispatcher_id as i32))
                    .all(&txn)
                    .await?;

                for dispatcher in all_dispatchers {
                    debug_assert!(assert_dispatcher_update_checker.insert(dispatcher.id));
                    if new_created_actors.contains(&dispatcher.actor_id) {
                        continue;
                    }

                    let mut dispatcher = dispatcher.into_active_model();

                    // Only hash dispatcher needs mapping
                    if dispatcher.dispatcher_type.as_ref() == &DispatcherType::Hash {
                        dispatcher.hash_mapping = Set(upstream_dispatcher_mapping
                            .as_ref()
                            .map(|m| risingwave_meta_model::ActorMapping::from(&m.to_protobuf())));
                    }

                    let mut new_downstream_actor_ids =
                        dispatcher.downstream_actor_ids.as_ref().inner_ref().clone();

                    update_actors(
                        new_downstream_actor_ids.as_mut(),
                        &removed_actor_ids,
                        &added_actor_ids,
                    );

                    dispatcher.downstream_actor_ids = Set(new_downstream_actor_ids.into());
                    dispatcher.update(&txn).await?;
                }
            }

            // second step, downstream fragment
            for downstream_fragment_id in downstream_fragment_ids {
                let actors = Actor::find()
                    .filter(actor::Column::FragmentId.eq(downstream_fragment_id as FragmentId))
                    .all(&txn)
                    .await?;

                for actor in actors {
                    if new_created_actors.contains(&actor.actor_id) {
                        continue;
                    }

                    let mut actor = actor.into_active_model();

                    let mut new_upstream_actor_ids =
                        actor.upstream_actor_ids.as_ref().inner_ref().clone();

                    update_actors(
                        new_upstream_actor_ids.get_mut(&fragment_id).unwrap(),
                        &removed_actor_ids,
                        &added_actor_ids,
                    );

                    actor.upstream_actor_ids = Set(new_upstream_actor_ids.into());

                    actor.update(&txn).await?;
                }
            }
        }

        for (table_id, parallelism) in table_parallelism_assignment {
            let mut streaming_job = StreamingJobModel::find_by_id(table_id.table_id() as ObjectId)
                .one(&txn)
                .await?
                .ok_or_else(|| MetaError::catalog_id_not_found("table", table_id))?
                .into_active_model();

            streaming_job.parallelism = Set(match parallelism {
                TableParallelism::Adaptive => StreamingParallelism::Adaptive,
                TableParallelism::Fixed(n) => StreamingParallelism::Fixed(n as _),
                TableParallelism::Custom => StreamingParallelism::Custom,
            });

            streaming_job.update(&txn).await?;
        }

        txn.commit().await?;
        self.notify_fragment_mapping(Operation::Update, fragment_mapping_to_notify)
            .await;

        Ok(())
    }

    /// Note: `FsFetch` created in old versions are not included.
    /// Since this is only used for debugging, it should be fine.
    pub async fn list_rate_limits(&self) -> MetaResult<Vec<RateLimitInfo>> {
        let inner = self.inner.read().await;
        let txn = inner.db.begin().await?;

        let fragments: Vec<(FragmentId, ObjectId, i32, StreamNode)> = Fragment::find()
            .select_only()
            .columns([
                fragment::Column::FragmentId,
                fragment::Column::JobId,
                fragment::Column::FragmentTypeMask,
                fragment::Column::StreamNode,
            ])
            .filter(fragment_type_mask_intersects(
                PbFragmentTypeFlag::rate_limit_fragments(),
            ))
            .into_tuple()
            .all(&txn)
            .await?;

        let mut rate_limits = Vec::new();
        for (fragment_id, job_id, fragment_type_mask, stream_node) in fragments {
            let mut stream_node = stream_node.to_protobuf();
            let mut rate_limit = None;
            let mut node_name = None;

            visit_stream_node(&mut stream_node, |node| {
                match node {
                    // source rate limit
                    PbNodeBody::Source(node) => {
                        if let Some(node_inner) = &mut node.source_inner {
                            debug_assert!(
                                rate_limit.is_none(),
                                "one fragment should only have 1 rate limit node"
                            );
                            rate_limit = node_inner.rate_limit;
                            node_name = Some("SOURCE");
                        }
                    }
                    PbNodeBody::StreamFsFetch(node) => {
                        if let Some(node_inner) = &mut node.node_inner {
                            debug_assert!(
                                rate_limit.is_none(),
                                "one fragment should only have 1 rate limit node"
                            );
                            rate_limit = node_inner.rate_limit;
                            node_name = Some("FS_FETCH");
                        }
                    }
                    // backfill rate limit
                    PbNodeBody::SourceBackfill(node) => {
                        debug_assert!(
                            rate_limit.is_none(),
                            "one fragment should only have 1 rate limit node"
                        );
                        rate_limit = node.rate_limit;
                        node_name = Some("SOURCE_BACKFILL");
                    }
                    PbNodeBody::StreamScan(node) => {
                        debug_assert!(
                            rate_limit.is_none(),
                            "one fragment should only have 1 rate limit node"
                        );
                        rate_limit = node.rate_limit;
                        node_name = Some("STREAM_SCAN");
                    }
                    PbNodeBody::StreamCdcScan(node) => {
                        debug_assert!(
                            rate_limit.is_none(),
                            "one fragment should only have 1 rate limit node"
                        );
                        rate_limit = node.rate_limit;
                        node_name = Some("STREAM_CDC_SCAN");
                    }
                    _ => {}
                }
            });

            if let Some(rate_limit) = rate_limit {
                rate_limits.push(RateLimitInfo {
                    fragment_id: fragment_id as u32,
                    job_id: job_id as u32,
                    fragment_type_mask: fragment_type_mask as u32,
                    rate_limit,
                    node_name: node_name.unwrap().to_string(),
                });
            }
        }

        Ok(rate_limits)
    }
}

fn bitflag_intersects(column: SimpleExpr, value: i32) -> SimpleExpr {
    column
        .binary(BinOper::Custom("&"), value)
        .binary(BinOper::NotEqual, 0)
}

fn fragment_type_mask_intersects(value: i32) -> SimpleExpr {
    bitflag_intersects(fragment::Column::FragmentTypeMask.into_simple_expr(), value)
}<|MERGE_RESOLUTION|>--- conflicted
+++ resolved
@@ -314,22 +314,6 @@
             }
         }
 
-<<<<<<< HEAD
-        // get dependent secrets.
-        let dependent_secret_ids = streaming_job.dependent_secret_ids()?;
-        let dependent_connection_ids = streaming_job.dependent_connection_ids()?;
-
-        let dependent_objs = dependent_relations
-            .iter()
-            .chain(dependent_secret_ids.iter())
-            .chain(dependent_connection_ids.iter());
-        // record object dependency.
-        if !dependent_secret_ids.is_empty()
-            || !dependent_relations.is_empty()
-            || !dependent_connection_ids.is_empty()
-        {
-            ObjectDependency::insert_many(dependent_objs.map(|id| {
-=======
         // collect dependent secrets.
         dependencies.extend(
             streaming_job
@@ -337,11 +321,17 @@
                 .into_iter()
                 .map(|secret_id| secret_id as ObjectId),
         );
+        // collect dependent connection
+        dependencies.extend(
+            streaming_job
+                .dependent_connection_ids()?
+                .into_iter()
+                .map(|conn_id| conn_id as ObjectId),
+        );
 
         // record object dependency.
         if !dependencies.is_empty() {
             ObjectDependency::insert_many(dependencies.into_iter().map(|oid| {
->>>>>>> b4bca572
                 object_dependency::ActiveModel {
                     oid: Set(oid),
                     used_by: Set(streaming_job.id() as _),
