--- conflicted
+++ resolved
@@ -561,8 +561,6 @@
             Object::delete_by_id(source_id).exec(&txn).await?;
         }
 
-<<<<<<< HEAD
-=======
         for tx in inner
             .creating_table_finish_notifier
             .remove(&job_id)
@@ -579,7 +577,6 @@
             };
             let _ = tx.send(Err(err));
         }
->>>>>>> 10220edc
         txn.commit().await?;
 
         let _version = self
