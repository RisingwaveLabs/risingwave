--- conflicted
+++ resolved
@@ -21,11 +21,8 @@
 use risingwave_common::bail;
 use risingwave_common::hash::{VnodeCountCompat, WorkerSlotId};
 use risingwave_common::util::stream_graph_visitor::visit_stream_node;
-<<<<<<< HEAD
 use risingwave_common::util::worker_util::WorkerNodeId;
-=======
 use risingwave_meta_model_migration::{Alias, SelectStatement};
->>>>>>> 938aa43c
 use risingwave_meta_model_v2::actor::ActorStatus;
 use risingwave_meta_model_v2::fragment::DistributionType;
 use risingwave_meta_model_v2::prelude::{Actor, ActorDispatcher, Fragment, Sink, StreamingJob};
@@ -39,7 +36,9 @@
     Info as NotificationInfo, Operation as NotificationOperation,
 };
 use risingwave_pb::meta::table_fragments::actor_status::PbActorState;
-use risingwave_pb::meta::table_fragments::fragment::PbFragmentDistributionType;
+use risingwave_pb::meta::table_fragments::fragment::{
+    FragmentDistributionType, PbFragmentDistributionType,
+};
 use risingwave_pb::meta::table_fragments::{PbActorStatus, PbFragment, PbState};
 use risingwave_pb::meta::{
     FragmentWorkerSlotMapping, PbFragmentWorkerSlotMapping, PbTableFragments,
@@ -61,13 +60,7 @@
     get_actor_dispatchers, get_fragment_mappings, rebuild_fragment_mapping_from_actors,
     FragmentDesc, PartialActorLocation, PartialFragmentStateTables,
 };
-<<<<<<< HEAD
 use crate::manager::LocalNotification;
-=======
-use crate::manager::{
-    ActorInfos, FragmentParallelismInfo, InflightFragmentInfo, LocalNotification,
-};
->>>>>>> 938aa43c
 use crate::model::{TableFragments, TableParallelism};
 use crate::stream::SplitAssignment;
 use crate::{MetaError, MetaResult};
@@ -87,6 +80,13 @@
     pub fn new(fragment_infos: HashMap<FragmentId, InflightFragmentInfo>) -> Self {
         Self { fragment_infos }
     }
+}
+
+#[derive(Clone, Debug)]
+pub struct FragmentParallelismInfo {
+    pub distribution_type: FragmentDistributionType,
+    pub actor_count: usize,
+    pub vnode_count: usize,
 }
 
 impl CatalogControllerInner {
@@ -952,16 +952,10 @@
 
         for (actor_id, worker_id, fragment_id, type_mask, state_table_ids) in actor_info {
             let state_table_ids = state_table_ids.into_inner();
-            match fragment_infos.entry(fragment_id as crate::model::FragmentId) {
+            match fragment_infos.entry(fragment_id) {
                 Entry::Occupied(mut entry) => {
                     let info: &mut InflightFragmentInfo = entry.get_mut();
-                    debug_assert_eq!(
-                        info.state_table_ids,
-                        state_table_ids
-                            .into_iter()
-                            .map(|table_id| risingwave_common::catalog::TableId::new(table_id as _))
-                            .collect()
-                    );
+                    debug_assert_eq!(info.state_table_ids, state_table_ids.into_iter().collect());
                     assert!(info.actors.insert(actor_id as _, worker_id as _).is_none());
                     assert_eq!(
                         info.is_injectable,
@@ -969,10 +963,7 @@
                     );
                 }
                 Entry::Vacant(entry) => {
-                    let state_table_ids = state_table_ids
-                        .into_iter()
-                        .map(|table_id| risingwave_common::catalog::TableId::new(table_id as _))
-                        .collect();
+                    let state_table_ids = state_table_ids.into_iter().collect();
                     entry.insert(InflightFragmentInfo {
                         actors: HashMap::from_iter([(actor_id as _, worker_id as _)]),
                         state_table_ids,
