--- conflicted
+++ resolved
@@ -87,15 +87,8 @@
         // materialized_view or materialized_source
         pairs.push((
             Prefix::from(table_fragments.table_id().table_id),
-<<<<<<< HEAD
             CompactionGroupId::from(StaticCompactionGroupId::MaterializedView),
-=======
-            // TODO: before compaction group write path is finished, all SSTs belongs to
-            // `StateDefault`.
-            CompactionGroupId::from(StaticCompactionGroupId::StateDefault),
-            // CompactionGroupId::from(StaticCompactionGroupId::MaterializedView),
             table_option.clone(),
->>>>>>> d362d96a
         ));
         // internal states
         for table_id in table_fragments.internal_table_ids() {
@@ -201,8 +194,10 @@
         Ok(prefix_set.into_iter().map(u32::from).collect())
     }
 
-<<<<<<< HEAD
-    pub async fn register_for_test(&self, pairs: &[(Prefix, CompactionGroupId)]) -> Result<()> {
+    pub async fn register_for_test(
+        &self,
+        pairs: &[(Prefix, CompactionGroupId, TableOption)],
+    ) -> Result<()> {
         self.inner
             .write()
             .await
@@ -216,7 +211,8 @@
             .await
             .unregister(prefixes, self.env.meta_store())
             .await
-=======
+    }
+
     pub async fn get_table_option(
         &self,
         id: CompactionGroupId,
@@ -224,7 +220,6 @@
     ) -> Result<TableOption> {
         let inner = self.inner.read().await;
         inner.table_option_by_table_id(id, table_id)
->>>>>>> d362d96a
     }
 }
 
