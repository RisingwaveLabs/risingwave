// Copyright 2023 RisingWave Labs
//
// Licensed under the Apache License, Version 2.0 (the "License");
// you may not use this file except in compliance with the License.
// You may obtain a copy of the License at
//
//     http://www.apache.org/licenses/LICENSE-2.0
//
// Unless required by applicable law or agreed to in writing, software
// distributed under the License is distributed on an "AS IS" BASIS,
// WITHOUT WARRANTIES OR CONDITIONS OF ANY KIND, either express or implied.
// See the License for the specific language governing permissions and
// limitations under the License.

use risingwave_common::constants::hummock::CompactionFilterFlag;
use risingwave_pb::hummock::compaction_config::CompactionMode;
use risingwave_pb::hummock::CompactionConfig;

const DEFAULT_MAX_COMPACTION_BYTES: u64 = 2 * 1024 * 1024 * 1024; // 2GB
const DEFAULT_MIN_COMPACTION_BYTES: u64 = 256 * 1024 * 1024; // 256MB
const DEFAULT_MAX_BYTES_FOR_LEVEL_BASE: u64 = 512 * 1024 * 1024; // 512MB

// decrease this configure when the generation of checkpoint barrier is not frequent.
const DEFAULT_TIER_COMPACT_TRIGGER_NUMBER: u64 = 6;
const DEFAULT_TARGET_FILE_SIZE_BASE: u64 = 32 * 1024 * 1024; // 32MB
const DEFAULT_MAX_SUB_COMPACTION: u32 = 4;
const MAX_LEVEL: u64 = 6;
const DEFAULT_LEVEL_MULTIPLIER: u64 = 5;
const DEFAULT_MAX_SPACE_RECLAIM_BYTES: u64 = 512 * 1024 * 1024; // 512MB;
const DEFAULT_LEVEL0_STOP_WRITE_THRESHOLD_SUB_LEVEL_NUMBER: u64 = u32::MAX as u64;

pub struct CompactionConfigBuilder {
    config: CompactionConfig,
}

impl CompactionConfigBuilder {
    pub fn new() -> Self {
        Self {
            config: CompactionConfig {
                max_bytes_for_level_base: DEFAULT_MAX_BYTES_FOR_LEVEL_BASE,
                max_bytes_for_level_multiplier: DEFAULT_LEVEL_MULTIPLIER,
                max_level: MAX_LEVEL,
                max_compaction_bytes: DEFAULT_MAX_COMPACTION_BYTES,
                sub_level_max_compaction_bytes: DEFAULT_MIN_COMPACTION_BYTES,
                level0_tier_compact_file_number: DEFAULT_TIER_COMPACT_TRIGGER_NUMBER,
                target_file_size_base: DEFAULT_TARGET_FILE_SIZE_BASE,
                compaction_mode: CompactionMode::Range as i32,
                // support compression setting per level
                // L0/L1 and L2 do not use compression algorithms
                // L3 - L4 use Lz4, else use Zstd
                compression_algorithm: vec![
                    "None".to_string(),
                    "None".to_string(),
                    "None".to_string(),
                    "Lz4".to_string(),
                    "Lz4".to_string(),
                    "Zstd".to_string(),
                    "Zstd".to_string(),
                ],
                compaction_filter_mask: (CompactionFilterFlag::STATE_CLEAN
                    | CompactionFilterFlag::TTL)
                    .into(),
                max_sub_compaction: DEFAULT_MAX_SUB_COMPACTION,
                max_space_reclaim_bytes: DEFAULT_MAX_SPACE_RECLAIM_BYTES,
                split_by_state_table: false,
<<<<<<< HEAD
=======
                level0_stop_write_threshold_sub_level_number:
                    DEFAULT_LEVEL0_STOP_WRITE_THRESHOLD_SUB_LEVEL_NUMBER,
>>>>>>> 4f430ac1
            },
        }
    }

    pub fn with_config(config: CompactionConfig) -> Self {
        Self { config }
    }

    pub fn build(self) -> CompactionConfig {
        if let Err(reason) = validate_compaction_config(&self.config) {
            tracing::warn!("Bad compaction config: {}", reason);
        }
        self.config
    }
}

/// Returns Ok if `config` is valid,
/// or the reason why it's invalid.
pub fn validate_compaction_config(config: &CompactionConfig) -> Result<(), String> {
    let sub_level_number_threshold_min = 1;
    if config.level0_stop_write_threshold_sub_level_number < sub_level_number_threshold_min {
        return Err(format!(
            "{} is too small for level0_stop_write_threshold_sub_level_number, expect >= {}",
            config.level0_stop_write_threshold_sub_level_number, sub_level_number_threshold_min
        ));
    }
    Ok(())
}

impl Default for CompactionConfigBuilder {
    fn default() -> Self {
        Self::new()
    }
}

macro_rules! builder_field {
    ($( $name:ident: $type:ty ),* ,) => {
        impl CompactionConfigBuilder {
            $(
                pub fn $name(mut self, v:$type) -> Self {
                    self.config.$name = v;
                    self
                }
            )*
        }
    }
}

builder_field! {
    max_bytes_for_level_base: u64,
    max_bytes_for_level_multiplier: u64,
    max_level: u64,
    max_compaction_bytes: u64,
    sub_level_max_compaction_bytes: u64,
    level0_tier_compact_file_number: u64,
    compaction_mode: i32,
    compression_algorithm: Vec<String>,
    compaction_filter_mask: u32,
    target_file_size_base: u64,
    max_sub_compaction: u32,
    max_space_reclaim_bytes: u64,
    level0_stop_write_threshold_sub_level_number: u64,
}<|MERGE_RESOLUTION|>--- conflicted
+++ resolved
@@ -63,11 +63,8 @@
                 max_sub_compaction: DEFAULT_MAX_SUB_COMPACTION,
                 max_space_reclaim_bytes: DEFAULT_MAX_SPACE_RECLAIM_BYTES,
                 split_by_state_table: false,
-<<<<<<< HEAD
-=======
                 level0_stop_write_threshold_sub_level_number:
                     DEFAULT_LEVEL0_STOP_WRITE_THRESHOLD_SUB_LEVEL_NUMBER,
->>>>>>> 4f430ac1
             },
         }
     }
