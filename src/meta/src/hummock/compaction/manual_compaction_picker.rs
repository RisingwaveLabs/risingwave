--- conflicted
+++ resolved
@@ -142,7 +142,6 @@
 impl ManualCompactionPicker {
     fn pick_tables(
         &self,
-<<<<<<< HEAD
         levels: &Levels,
         level_handlers: &mut [LevelHandler],
     ) -> Option<CompactionInput> {
@@ -152,30 +151,8 @@
 
         let level = self.option.level;
         let target_level = self.target_level;
-
-=======
-        select_level: usize,
-        target_level: usize,
-        select_tables: &[SstableInfo],
-        target_tables: &[SstableInfo],
-        level_handlers: &[LevelHandler],
-    ) -> (Vec<SstableInfo>, Vec<SstableInfo>) {
->>>>>>> f05dcfd0
-        let mut select_input_ssts = vec![];
-        let mut tmp_sst_info = SstableInfo::default();
-        let mut range_overlap_info = RangeOverlapInfo::default();
-        tmp_sst_info.key_range = Some(self.option.key_range.clone());
-        range_overlap_info.update(&tmp_sst_info);
-
-<<<<<<< HEAD
         let level_table_infos: Vec<SstableInfo> = levels.levels[level - 1]
             .table_infos
-=======
-        let mut hint_sst_ids: HashSet<u64> = HashSet::new();
-        hint_sst_ids.extend(self.option.sst_ids.iter());
-
-        let level_table_infos: Vec<SstableInfo> = select_tables
->>>>>>> f05dcfd0
             .iter()
             .filter(|sst_info| hint_sst_ids.is_empty() || hint_sst_ids.contains(&sst_info.id))
             .filter(|sst_info| range_overlap_info.check_overlap(sst_info))
@@ -205,19 +182,11 @@
                 continue;
             }
 
-<<<<<<< HEAD
             if target_level != level {
                 let overlap_files = self.overlap_strategy.check_base_level_overlap(
                     &[table.clone()],
                     &levels.levels[target_level - 1].table_infos,
                 );
-=======
-            if select_level != target_level {
-                // to handle L0 sub-compaction
-                let overlap_files = self
-                    .overlap_strategy
-                    .check_base_level_overlap(&[table.clone()], target_tables);
->>>>>>> f05dcfd0
 
                 if overlap_files
                     .iter()
@@ -234,7 +203,6 @@
             return (select_input_ssts, vec![]);
         }
 
-<<<<<<< HEAD
         let target_input_ssts = if target_level == level {
             vec![]
         } else {
@@ -243,46 +211,6 @@
                 &levels.levels[target_level - 1].table_infos,
             )
         };
-=======
-        let target_input_ssts = self
-            .overlap_strategy
-            .check_base_level_overlap(&select_input_ssts, target_tables);
-
-        if target_input_ssts
-            .iter()
-            .any(|table| level_handlers[target_level].is_pending_compact(&table.id))
-        {
-            return (vec![], vec![]);
-        }
-
-        (select_input_ssts, target_input_ssts)
-    }
-}
-
-impl CompactionPicker for ManualCompactionPicker {
-    fn pick_compaction(
-        &self,
-        levels: &[Level],
-        level_handlers: &mut [LevelHandler],
-    ) -> Option<CompactionInput> {
-        let level = self.option.level;
-        let target_level = self.target_level;
-        if level != 0 {
-            assert_ne!(level, target_level);
-        }
-
-        let (select_input_ssts, target_input_ssts) = self.pick_tables(
-            level,
-            target_level,
-            &levels[level].table_infos,
-            &levels[target_level].table_infos,
-            level_handlers,
-        );
-
-        if select_input_ssts.is_empty() {
-            return None;
-        }
->>>>>>> f05dcfd0
 
         if target_input_ssts
             .iter()
