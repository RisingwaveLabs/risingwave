--- conflicted
+++ resolved
@@ -588,12 +588,9 @@
             stale_key_count: 0,
             total_key_count: 0,
             divide_version: 0,
-<<<<<<< HEAD
             uncompressed_file_size: (right - left + 1) as u64,
-=======
             min_epoch: 0,
             max_epoch: 0,
->>>>>>> b429e9c2
         }
     }
 
@@ -621,12 +618,9 @@
             stale_key_count: 0,
             total_key_count: 0,
             divide_version: 0,
-<<<<<<< HEAD
             uncompressed_file_size: (right - left + 1) as u64,
-=======
             min_epoch,
             max_epoch,
->>>>>>> b429e9c2
         }
     }
 
