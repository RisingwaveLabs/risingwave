// Copyright 2024 RisingWave Labs
//
// Licensed under the Apache License, Version 2.0 (the "License");
// you may not use this file except in compliance with the License.
// You may obtain a copy of the License at
//
//     http://www.apache.org/licenses/LICENSE-2.0
//
// Unless required by applicable law or agreed to in writing, software
// distributed under the License is distributed on an "AS IS" BASIS,
// WITHOUT WARRANTIES OR CONDITIONS OF ANY KIND, either express or implied.
// See the License for the specific language governing permissions and
// limitations under the License.

use std::sync::Arc;

use risingwave_hummock_sdk::version::{InputLevel, Levels, OverlappingLevel};
use risingwave_pb::hummock::{CompactionConfig, LevelType};

use super::min_overlap_compaction_picker::NonOverlapSubLevelPicker;
use super::{
    CompactionInput, CompactionPicker, CompactionTaskValidator, LocalPickerStatistic,
    ValidationRuleType,
};
use crate::hummock::compaction::picker::TrivialMovePicker;
use crate::hummock::compaction::{create_overlap_strategy, CompactionDeveloperConfig};
use crate::hummock::level_handler::LevelHandler;

pub struct IntraCompactionPicker {
    config: Arc<CompactionConfig>,
    compaction_task_validator: Arc<CompactionTaskValidator>,

    developer_config: Arc<CompactionDeveloperConfig>,
}

impl CompactionPicker for IntraCompactionPicker {
    fn pick_compaction(
        &mut self,
        levels: &Levels,
        level_handlers: &[LevelHandler],
        stats: &mut LocalPickerStatistic,
    ) -> Option<CompactionInput> {
        let l0 = levels.l0.as_ref().unwrap();
        if l0.sub_levels.is_empty() {
            return None;
        }
<<<<<<< HEAD
        if l0.sub_levels[0].level_type != LevelType::Nonoverlapping
            && l0.sub_levels[0].table_infos.len() > 1
        {
            stats.skip_by_overlapping += 1;
            return None;
        }
=======
>>>>>>> f7d9ff7f

        let is_l0_pending_compact =
            level_handlers[0].is_level_all_pending_compact(&l0.sub_levels[0]);

        if is_l0_pending_compact {
            stats.skip_by_pending_files += 1;
            return None;
        }

        if let Some(ret) = self.pick_l0_trivial_move_file(l0, level_handlers, stats) {
            return Some(ret);
        }

        let vnode_partition_count = self.config.split_weight_by_vnode;

        if let Some(ret) =
            self.pick_whole_level(l0, &level_handlers[0], vnode_partition_count, stats)
        {
            return Some(ret);
        }

        self.pick_l0_intra(l0, &level_handlers[0], vnode_partition_count, stats)
    }
}

impl IntraCompactionPicker {
    #[cfg(test)]
    pub fn for_test(
        config: Arc<CompactionConfig>,
        developer_config: Arc<CompactionDeveloperConfig>,
    ) -> IntraCompactionPicker {
        IntraCompactionPicker {
            compaction_task_validator: Arc::new(CompactionTaskValidator::new(config.clone())),
            config,
            developer_config,
        }
    }

    pub fn new_with_validator(
        config: Arc<CompactionConfig>,
        compaction_task_validator: Arc<CompactionTaskValidator>,
        developer_config: Arc<CompactionDeveloperConfig>,
    ) -> IntraCompactionPicker {
        assert!(config.level0_sub_level_compact_level_count > 1);
        IntraCompactionPicker {
            config,
            compaction_task_validator,
            developer_config,
        }
    }

    fn pick_whole_level(
        &self,
        l0: &OverlappingLevel,
        level_handler: &LevelHandler,
        partition_count: u32,
        stats: &mut LocalPickerStatistic,
    ) -> Option<CompactionInput> {
        let picker = WholeLevelCompactionPicker::new(
            self.config.clone(),
            self.compaction_task_validator.clone(),
        );
        picker.pick_whole_level(l0, level_handler, partition_count, stats)
    }

    fn pick_l0_intra(
        &self,
        l0: &OverlappingLevel,
        level_handler: &LevelHandler,
        vnode_partition_count: u32,
        stats: &mut LocalPickerStatistic,
    ) -> Option<CompactionInput> {
        let overlap_strategy = create_overlap_strategy(self.config.compaction_mode());
        let mut max_vnode_partition_idx = 0;
        for (idx, level) in l0.sub_levels.iter().enumerate() {
            if level.vnode_partition_count < vnode_partition_count {
                break;
            }
            max_vnode_partition_idx = idx;
        }

        for (idx, level) in l0.sub_levels.iter().enumerate() {
            if level.level_type() != LevelType::Nonoverlapping
                || level.total_file_size > self.config.sub_level_max_compaction_bytes
            {
                continue;
            }

            if idx > max_vnode_partition_idx {
                break;
            }

            if level_handler.is_level_all_pending_compact(level) {
                continue;
            }

            let max_compaction_bytes = std::cmp::min(
                self.config.max_compaction_bytes,
                self.config.sub_level_max_compaction_bytes,
            );

            let non_overlap_sub_level_picker = NonOverlapSubLevelPicker::new(
                self.config.sub_level_max_compaction_bytes / 2,
                max_compaction_bytes,
                self.config.level0_sub_level_compact_level_count as usize,
                self.config.level0_max_compact_file_number,
                overlap_strategy.clone(),
                self.developer_config.enable_check_task_level_overlap,
            );

            let l0_select_tables_vec = non_overlap_sub_level_picker
                .pick_l0_multi_non_overlap_level(
                    &l0.sub_levels[idx..=max_vnode_partition_idx],
                    level_handler,
                );

            if l0_select_tables_vec.is_empty() {
                continue;
            }

            let mut select_input_size = 0;
            let mut total_file_count = 0;
            for input in l0_select_tables_vec {
                let mut max_level_size = 0;
                for level_select_table in &input.sstable_infos {
                    let level_select_size = level_select_table
                        .iter()
                        .map(|sst| sst.file_size)
                        .sum::<u64>();

                    max_level_size = std::cmp::max(max_level_size, level_select_size);
                }

                let mut select_level_inputs = Vec::with_capacity(input.sstable_infos.len());
                for level_select_sst in input.sstable_infos {
                    if level_select_sst.is_empty() {
                        continue;
                    }
                    select_level_inputs.push(InputLevel {
                        level_idx: 0,
                        level_type: LevelType::Nonoverlapping,
                        table_infos: level_select_sst,
                    });

                    select_input_size += input.total_file_size;
                    total_file_count += input.total_file_count;
                }
                select_level_inputs.reverse();

                let result = CompactionInput {
                    input_levels: select_level_inputs,
                    target_sub_level_id: level.sub_level_id,
                    select_input_size,
                    total_file_count: total_file_count as u64,
                    ..Default::default()
                };

                if !self.compaction_task_validator.valid_compact_task(
                    &result,
                    ValidationRuleType::Intra,
                    stats,
                ) {
                    continue;
                }

                return Some(result);
            }
        }

        None
    }

    fn pick_l0_trivial_move_file(
        &self,
        l0: &OverlappingLevel,
        level_handlers: &[LevelHandler],
        stats: &mut LocalPickerStatistic,
    ) -> Option<CompactionInput> {
        if !self.developer_config.enable_trivial_move {
            return None;
        }

        let overlap_strategy = create_overlap_strategy(self.config.compaction_mode());

        for (idx, level) in l0.sub_levels.iter().enumerate() {
            if level.level_type == LevelType::Overlapping || idx + 1 >= l0.sub_levels.len() {
                continue;
            }

            if l0.sub_levels[idx + 1].level_type == LevelType::Overlapping {
                continue;
            }

            if level_handlers[0].is_level_pending_compact(level) {
                continue;
            }

            if l0.sub_levels[idx + 1].vnode_partition_count
                != l0.sub_levels[idx].vnode_partition_count
            {
                continue;
            }

            let trivial_move_picker = TrivialMovePicker::new(0, 0, overlap_strategy.clone());

            let select_sst = trivial_move_picker.pick_trivial_move_sst(
                &l0.sub_levels[idx + 1].table_infos,
                &level.table_infos,
                level_handlers,
                stats,
            );

            // only pick tables for trivial move
            if select_sst.is_none() {
                continue;
            }

            let select_sst = select_sst.unwrap();

            // support trivial move cross multi sub_levels
            let mut overlap = overlap_strategy.create_overlap_info();
            overlap.update(&select_sst);

            assert!(overlap
                .check_multiple_overlap(&l0.sub_levels[idx].table_infos)
                .is_empty());
<<<<<<< HEAD
            let mut target_level_idx = idx;
            while target_level_idx > 0 {
                if l0.sub_levels[target_level_idx - 1].level_type != LevelType::Nonoverlapping
                    || !overlap
                        .check_multiple_overlap(&l0.sub_levels[target_level_idx - 1].table_infos)
                        .is_empty()
                {
                    break;
                }
                target_level_idx -= 1;
            }
=======
>>>>>>> f7d9ff7f

            let select_input_size = select_sst.file_size;
            let input_levels = vec![
                InputLevel {
                    level_idx: 0,
                    level_type: LevelType::Nonoverlapping,
                    table_infos: vec![select_sst],
                },
                InputLevel {
                    level_idx: 0,
                    level_type: LevelType::Nonoverlapping,
                    table_infos: vec![],
                },
            ];
            return Some(CompactionInput {
                input_levels,
                target_level: 0,
                target_sub_level_id: level.sub_level_id,
                select_input_size,
                total_file_count: 1,
                ..Default::default()
            });
        }
        None
    }
}

pub struct WholeLevelCompactionPicker {
    config: Arc<CompactionConfig>,
    compaction_task_validator: Arc<CompactionTaskValidator>,
}

impl WholeLevelCompactionPicker {
    pub fn new(
        config: Arc<CompactionConfig>,
        compaction_task_validator: Arc<CompactionTaskValidator>,
    ) -> Self {
        Self {
            config,
            compaction_task_validator,
        }
    }

    pub fn pick_whole_level(
        &self,
        l0: &OverlappingLevel,
        level_handler: &LevelHandler,
        partition_count: u32,
        stats: &mut LocalPickerStatistic,
    ) -> Option<CompactionInput> {
        if partition_count == 0 {
            return None;
        }
        for (idx, level) in l0.sub_levels.iter().enumerate() {
            if level.level_type() != LevelType::Nonoverlapping
                || level.vnode_partition_count == partition_count
            {
                continue;
            }

            let max_compaction_bytes = std::cmp::max(
                self.config.max_bytes_for_level_base,
                self.config.sub_level_max_compaction_bytes
                    * (self.config.level0_sub_level_compact_level_count as u64),
            );

            let mut select_input_size = 0;

            let mut select_level_inputs = vec![];
            let mut total_file_count = 0;
            let mut wait_enough = false;
            for next_level in l0.sub_levels.iter().skip(idx) {
                if (select_input_size > max_compaction_bytes
                    || total_file_count > self.config.level0_max_compact_file_number
                    || next_level.vnode_partition_count == partition_count)
                    && select_level_inputs.len() > 1
                {
                    wait_enough = true;
                    break;
                }

                if level_handler.is_level_pending_compact(next_level) {
                    break;
                }

                select_input_size += next_level.total_file_size;
                total_file_count += next_level.table_infos.len() as u64;

                select_level_inputs.push(InputLevel {
                    level_idx: 0,
                    level_type: next_level.level_type,
                    table_infos: next_level.table_infos.clone(),
                });
            }
            if !select_level_inputs.is_empty() {
                let vnode_partition_count =
                    if select_input_size > self.config.sub_level_max_compaction_bytes / 2 {
                        partition_count
                    } else {
                        0
                    };
                let result = CompactionInput {
                    input_levels: select_level_inputs,
                    target_sub_level_id: level.sub_level_id,
                    select_input_size,
                    total_file_count,
                    vnode_partition_count,
                    ..Default::default()
                };
                if wait_enough
                    || self.compaction_task_validator.valid_compact_task(
                        &result,
                        ValidationRuleType::Intra,
                        stats,
                    )
                {
                    return Some(result);
                }
            }
        }

        None
    }
}

#[cfg(test)]
pub mod tests {
    use risingwave_hummock_sdk::version::{Level, Levels};

    use super::*;
    use crate::hummock::compaction::compaction_config::CompactionConfigBuilder;
    use crate::hummock::compaction::selector::tests::{
        generate_l0_nonoverlapping_multi_sublevels, generate_l0_nonoverlapping_sublevels,
        generate_l0_overlapping_sublevels, generate_level, generate_table,
        push_table_level0_overlapping, push_tables_level0_nonoverlapping,
    };
    use crate::hummock::compaction::TierCompactionPicker;

    fn create_compaction_picker_for_test() -> IntraCompactionPicker {
        let config = Arc::new(
            CompactionConfigBuilder::new()
                .level0_tier_compact_file_number(2)
                .level0_sub_level_compact_level_count(1)
                .build(),
        );
        IntraCompactionPicker::for_test(config, Arc::new(CompactionDeveloperConfig::default()))
    }

    #[test]
    fn test_l0_to_l1_compact_conflict() {
        // When picking L0->L1, L0's selecting_key_range should not be overlapped with L0's
        // compacting_key_range.
        let levels = vec![Level {
            level_idx: 1,
            level_type: LevelType::Nonoverlapping,
            table_infos: vec![],
            ..Default::default()
        }];
        let mut levels = Levels {
            levels,
            l0: Some(OverlappingLevel {
                sub_levels: vec![],
                total_file_size: 0,
                uncompressed_file_size: 0,
            }),
            member_table_ids: vec![1],
            ..Default::default()
        };
        push_tables_level0_nonoverlapping(
            &mut levels,
            vec![
                generate_table(1, 1, 100, 300, 2),
                generate_table(2, 1, 350, 500, 2),
            ],
        );
        let levels_handler = vec![LevelHandler::new(0), LevelHandler::new(1)];

        let mut local_stats = LocalPickerStatistic::default();
        push_tables_level0_nonoverlapping(&mut levels, vec![generate_table(3, 1, 250, 300, 3)]);
        let config: CompactionConfig = CompactionConfigBuilder::new()
            .level0_tier_compact_file_number(2)
            .max_compaction_bytes(1000)
            .sub_level_max_compaction_bytes(150)
            .max_bytes_for_level_multiplier(1)
            .level0_sub_level_compact_level_count(3)
            .build();
        let mut picker = TierCompactionPicker::new(Arc::new(config));

        let ret: Option<CompactionInput> =
            picker.pick_compaction(&levels, &levels_handler, &mut local_stats);
        assert!(ret.is_none());
    }

    #[test]
    fn test_compacting_key_range_overlap_intra_l0() {
        // When picking L0->L0, L0's selecting_key_range should not be overlapped with L0's
        // compacting_key_range.
        let mut picker = create_compaction_picker_for_test();

        let mut levels = Levels {
            levels: vec![Level {
                level_idx: 1,
                level_type: LevelType::Nonoverlapping,
                table_infos: vec![generate_table(3, 1, 200, 300, 2)],
                ..Default::default()
            }],
            l0: Some(generate_l0_nonoverlapping_sublevels(vec![
                generate_table(1, 1, 100, 210, 2),
                generate_table(2, 1, 200, 250, 2),
            ])),
            member_table_ids: vec![1],
            ..Default::default()
        };
        let mut levels_handler = vec![LevelHandler::new(0), LevelHandler::new(1)];

        let mut local_stats = LocalPickerStatistic::default();
        let ret = picker
            .pick_compaction(&levels, &levels_handler, &mut local_stats)
            .unwrap();
        ret.add_pending_task(0, &mut levels_handler);

        push_table_level0_overlapping(&mut levels, generate_table(4, 1, 170, 180, 3));
        assert!(picker
            .pick_compaction(&levels, &levels_handler, &mut local_stats)
            .is_none());
    }

    #[test]
    fn test_pick_l0_intra() {
        {
            let l0 = generate_l0_nonoverlapping_multi_sublevels(vec![
                vec![
                    generate_table(6, 1, 50, 99, 1),
                    generate_table(1, 1, 100, 200, 1),
                    generate_table(2, 1, 250, 300, 1),
                ],
                vec![
                    generate_table(3, 1, 10, 90, 1),
                    generate_table(6, 1, 100, 110, 1),
                ],
                vec![
                    generate_table(4, 1, 50, 99, 1),
                    generate_table(5, 1, 100, 200, 1),
                ],
            ]);
            let levels = Levels {
                l0: Some(l0),
                levels: vec![generate_level(1, vec![generate_table(100, 1, 0, 1000, 1)])],
                member_table_ids: vec![1],
                ..Default::default()
            };
            let mut levels_handler = vec![LevelHandler::new(0), LevelHandler::new(1)];
            levels_handler[1].add_pending_task(100, 1, levels.levels[0].get_table_infos());
            let config = Arc::new(
                CompactionConfigBuilder::new()
                    .level0_sub_level_compact_level_count(1)
                    .level0_overlapping_sub_level_compact_level_count(4)
                    .build(),
            );
            let mut picker = IntraCompactionPicker::for_test(
                config,
                Arc::new(CompactionDeveloperConfig::default()),
            );
            let mut local_stats = LocalPickerStatistic::default();
            let ret = picker
                .pick_compaction(&levels, &levels_handler, &mut local_stats)
                .unwrap();
            ret.add_pending_task(1, &mut levels_handler);
            assert_eq!(
                ret.input_levels
                    .iter()
                    .map(|i| i.table_infos.len())
                    .sum::<usize>(),
                3
            );
        }

        {
            // Suppose keyguard [100, 200] [300, 400]
            // will pick sst [1, 3, 4]
            let l0 = generate_l0_nonoverlapping_multi_sublevels(vec![
                vec![
                    generate_table(1, 1, 100, 200, 1),
                    generate_table(2, 1, 300, 400, 1),
                ],
                vec![
                    generate_table(3, 1, 100, 200, 1),
                    generate_table(6, 1, 300, 500, 1),
                ],
                vec![
                    generate_table(4, 1, 100, 200, 1),
                    generate_table(5, 1, 300, 400, 1),
                ],
            ]);
            let levels = Levels {
                l0: Some(l0),
                levels: vec![generate_level(1, vec![generate_table(100, 1, 0, 1000, 1)])],
                member_table_ids: vec![1],
                ..Default::default()
            };
            let mut levels_handler = vec![LevelHandler::new(0), LevelHandler::new(1)];
            levels_handler[1].add_pending_task(100, 1, levels.levels[0].get_table_infos());
            let config = Arc::new(
                CompactionConfigBuilder::new()
                    .level0_sub_level_compact_level_count(1)
                    .build(),
            );
            let mut picker = IntraCompactionPicker::for_test(
                config,
                Arc::new(CompactionDeveloperConfig::default()),
            );
            let mut local_stats = LocalPickerStatistic::default();
            let ret = picker
                .pick_compaction(&levels, &levels_handler, &mut local_stats)
                .unwrap();
            ret.add_pending_task(1, &mut levels_handler);
            assert_eq!(
                ret.input_levels
                    .iter()
                    .map(|i| i.table_infos.len())
                    .sum::<usize>(),
                3
            );

            assert_eq!(4, ret.input_levels[0].table_infos[0].get_sst_id());
            assert_eq!(3, ret.input_levels[1].table_infos[0].get_sst_id());
            assert_eq!(1, ret.input_levels[2].table_infos[0].get_sst_id());

            // will pick sst [2, 6, 5]
            let ret2 = picker
                .pick_compaction(&levels, &levels_handler, &mut local_stats)
                .unwrap();

            assert_eq!(
                ret2.input_levels
                    .iter()
                    .map(|i| i.table_infos.len())
                    .sum::<usize>(),
                3
            );

            assert_eq!(5, ret2.input_levels[0].table_infos[0].get_sst_id());
            assert_eq!(6, ret2.input_levels[1].table_infos[0].get_sst_id());
            assert_eq!(2, ret2.input_levels[2].table_infos[0].get_sst_id());
        }

        {
            let l0 = generate_l0_nonoverlapping_multi_sublevels(vec![
                vec![
                    generate_table(1, 1, 100, 149, 1),
                    generate_table(6, 1, 150, 199, 1),
                    generate_table(7, 1, 200, 250, 1),
                    generate_table(2, 1, 300, 400, 1),
                ],
                vec![
                    generate_table(3, 1, 100, 149, 1),
                    generate_table(8, 1, 150, 199, 1),
                    generate_table(9, 1, 200, 250, 1),
                    generate_table(10, 1, 300, 400, 1),
                ],
                vec![
                    generate_table(4, 1, 100, 199, 1),
                    generate_table(11, 1, 200, 250, 1),
                    generate_table(5, 1, 300, 350, 1),
                ],
            ]);
            let levels = Levels {
                l0: Some(l0),
                levels: vec![generate_level(1, vec![generate_table(100, 1, 0, 1000, 1)])],
                member_table_ids: vec![1],
                ..Default::default()
            };
            let mut levels_handler = vec![LevelHandler::new(0), LevelHandler::new(1)];
            levels_handler[1].add_pending_task(100, 1, levels.levels[0].get_table_infos());
            let config = Arc::new(
                CompactionConfigBuilder::new()
                    .level0_sub_level_compact_level_count(1)
                    .build(),
            );
            let mut picker = IntraCompactionPicker::for_test(
                config,
                Arc::new(CompactionDeveloperConfig::default()),
            );
            let mut local_stats = LocalPickerStatistic::default();
            let ret = picker
                .pick_compaction(&levels, &levels_handler, &mut local_stats)
                .unwrap();
            ret.add_pending_task(1, &mut levels_handler);
            assert_eq!(
                ret.input_levels
                    .iter()
                    .map(|i| i.table_infos.len())
                    .sum::<usize>(),
                3
            );

            assert_eq!(11, ret.input_levels[0].table_infos[0].get_sst_id());
            assert_eq!(9, ret.input_levels[1].table_infos[0].get_sst_id());
            assert_eq!(7, ret.input_levels[2].table_infos[0].get_sst_id());

            let ret2 = picker
                .pick_compaction(&levels, &levels_handler, &mut local_stats)
                .unwrap();

            assert_eq!(
                ret2.input_levels
                    .iter()
                    .map(|i| i.table_infos.len())
                    .sum::<usize>(),
                3
            );

            assert_eq!(5, ret2.input_levels[0].table_infos[0].get_sst_id());
            assert_eq!(10, ret2.input_levels[1].table_infos[0].get_sst_id());
            assert_eq!(2, ret2.input_levels[2].table_infos[0].get_sst_id());
        }
    }

    fn is_l0_trivial_move(compaction_input: &CompactionInput) -> bool {
        compaction_input.input_levels.len() == 2
            && !compaction_input.input_levels[0].table_infos.is_empty()
            && compaction_input.input_levels[1].table_infos.is_empty()
    }

    #[test]
    fn test_trivial_move() {
        let mut levels_handler = vec![LevelHandler::new(0), LevelHandler::new(1)];
        let config = Arc::new(
            CompactionConfigBuilder::new()
                .level0_tier_compact_file_number(2)
                .target_file_size_base(30)
                .level0_sub_level_compact_level_count(20) // reject intra
                .build(),
        );
        let mut picker =
            IntraCompactionPicker::for_test(config, Arc::new(CompactionDeveloperConfig::default()));

        // Cannot trivial move because there is only 1 sub-level.
        let l0 = generate_l0_overlapping_sublevels(vec![vec![
            generate_table(1, 1, 100, 110, 1),
            generate_table(2, 1, 150, 250, 1),
        ]]);
        let levels = Levels {
            l0: Some(l0),
            levels: vec![generate_level(1, vec![generate_table(100, 1, 0, 1000, 1)])],
            member_table_ids: vec![1],
            ..Default::default()
        };
        levels_handler[1].add_pending_task(100, 1, levels.levels[0].get_table_infos());
        let mut local_stats = LocalPickerStatistic::default();
        let ret = picker.pick_compaction(&levels, &levels_handler, &mut local_stats);
        assert!(ret.is_none());

        // Cannot trivial move because sub-levels are overlapping
        let l0: OverlappingLevel = generate_l0_overlapping_sublevels(vec![
            vec![
                generate_table(1, 1, 100, 110, 1),
                generate_table(2, 1, 150, 250, 1),
            ],
            vec![generate_table(3, 1, 10, 90, 1)],
            vec![generate_table(4, 1, 10, 90, 1)],
            vec![generate_table(5, 1, 10, 90, 1)],
        ]);
        let mut levels = Levels {
            l0: Some(l0),
            levels: vec![generate_level(1, vec![generate_table(100, 1, 0, 1000, 1)])],
            member_table_ids: vec![1],
            ..Default::default()
        };
        assert!(picker
            .pick_compaction(&levels, &levels_handler, &mut local_stats)
            .is_none());

        // Cannot trivial move because latter sub-level is overlapping
        levels.l0.as_mut().unwrap().sub_levels[0].level_type = LevelType::Nonoverlapping;
        levels.l0.as_mut().unwrap().sub_levels[1].level_type = LevelType::Overlapping;
        let ret = picker.pick_compaction(&levels, &levels_handler, &mut local_stats);
        assert!(ret.is_none());

        // Cannot trivial move because former sub-level is overlapping
        levels.l0.as_mut().unwrap().sub_levels[0].level_type = LevelType::Overlapping;
        levels.l0.as_mut().unwrap().sub_levels[1].level_type = LevelType::Nonoverlapping;
        let ret = picker.pick_compaction(&levels, &levels_handler, &mut local_stats);
        assert!(ret.is_none());

        // trivial move
        levels.l0.as_mut().unwrap().sub_levels[0].level_type = LevelType::Nonoverlapping;
        levels.l0.as_mut().unwrap().sub_levels[1].level_type = LevelType::Nonoverlapping;
        let ret = picker
            .pick_compaction(&levels, &levels_handler, &mut local_stats)
            .unwrap();
        assert!(is_l0_trivial_move(&ret));
        assert_eq!(ret.input_levels[0].table_infos.len(), 1);
    }
    #[test]
    fn test_pick_whole_level() {
        let config = Arc::new(
            CompactionConfigBuilder::new()
                .level0_max_compact_file_number(20)
                .build(),
        );
        let mut table_infos = vec![];
        for epoch in 1..3 {
            let base = epoch * 100;
            let mut ssts = vec![];
            for i in 1..50 {
                let left = (i as usize) * 100;
                let right = left + 100;
                ssts.push(generate_table(base + i, 1, left, right, epoch));
            }
            table_infos.push(ssts);
        }

        let l0 = generate_l0_nonoverlapping_multi_sublevels(table_infos);
        let compaction_task_validator = Arc::new(CompactionTaskValidator::new(config.clone()));
        let picker = WholeLevelCompactionPicker::new(config, compaction_task_validator);
        let level_handler = LevelHandler::new(0);
        let ret = picker
            .pick_whole_level(&l0, &level_handler, 4, &mut LocalPickerStatistic::default())
            .unwrap();
        assert_eq!(ret.input_levels.len(), 2);
    }

    #[test]
    fn test_priority() {
        let config = Arc::new(
            CompactionConfigBuilder::new()
                .level0_max_compact_file_number(20)
                .sub_level_max_compaction_bytes(1)
                .level0_sub_level_compact_level_count(2)
                .build(),
        );
        let mut table_infos = vec![];
        for epoch in 1..3 {
            let base = epoch * 100;
            let mut ssts = vec![];
            for i in 1..50 {
                let left = (i as usize) * 100;
                let right = left + 100;
                ssts.push(generate_table(base + i, 1, left, right, epoch));
            }
            table_infos.push(ssts);
        }

        let mut l0 = generate_l0_nonoverlapping_multi_sublevels(table_infos);
        // trivial-move
        l0.sub_levels[1]
            .table_infos
            .push(generate_table(9999, 900000000, 0, 100, 1));

        l0.sub_levels[0].total_file_size = 1;
        l0.sub_levels[1].total_file_size = 1;

        let mut picker = IntraCompactionPicker::new_with_validator(
            config,
            Arc::new(CompactionTaskValidator::unused()),
            Arc::new(CompactionDeveloperConfig::default()),
        );
        let mut levels_handler = vec![LevelHandler::new(0), LevelHandler::new(1)];
        let mut local_stats = LocalPickerStatistic::default();

        let levels = Levels {
            l0: Some(l0),
            levels: vec![generate_level(1, vec![generate_table(100, 1, 0, 1000, 1)])],
            member_table_ids: vec![1],
            ..Default::default()
        };

        let ret = picker.pick_compaction(&levels, &levels_handler, &mut local_stats);
        assert!(is_l0_trivial_move(ret.as_ref().unwrap()));
        ret.as_ref()
            .unwrap()
            .add_pending_task(1, &mut levels_handler);
        let ret = picker.pick_compaction(&levels, &levels_handler, &mut local_stats);
        assert!(ret.is_some());
        let input = ret.as_ref().unwrap();
        assert_eq!(input.input_levels.len(), 2);
        assert_ne!(
            levels.l0.as_ref().unwrap().get_sub_levels()[0]
                .table_infos
                .len(),
            input.input_levels[0].table_infos.len()
        );
        assert_ne!(
            levels.l0.as_ref().unwrap().get_sub_levels()[1]
                .table_infos
                .len(),
            input.input_levels[1].table_infos.len()
        );
    }
}<|MERGE_RESOLUTION|>--- conflicted
+++ resolved
@@ -44,15 +44,6 @@
         if l0.sub_levels.is_empty() {
             return None;
         }
-<<<<<<< HEAD
-        if l0.sub_levels[0].level_type != LevelType::Nonoverlapping
-            && l0.sub_levels[0].table_infos.len() > 1
-        {
-            stats.skip_by_overlapping += 1;
-            return None;
-        }
-=======
->>>>>>> f7d9ff7f
 
         let is_l0_pending_compact =
             level_handlers[0].is_level_all_pending_compact(&l0.sub_levels[0]);
@@ -279,20 +270,6 @@
             assert!(overlap
                 .check_multiple_overlap(&l0.sub_levels[idx].table_infos)
                 .is_empty());
-<<<<<<< HEAD
-            let mut target_level_idx = idx;
-            while target_level_idx > 0 {
-                if l0.sub_levels[target_level_idx - 1].level_type != LevelType::Nonoverlapping
-                    || !overlap
-                        .check_multiple_overlap(&l0.sub_levels[target_level_idx - 1].table_infos)
-                        .is_empty()
-                {
-                    break;
-                }
-                target_level_idx -= 1;
-            }
-=======
->>>>>>> f7d9ff7f
 
             let select_input_size = select_sst.file_size;
             let input_levels = vec![
