--- conflicted
+++ resolved
@@ -145,12 +145,7 @@
                 select_level_inputs.push(cur_level);
             }
 
-            if select_level_inputs.len() <= 2 {
-                continue;
-            }
-
-            if select_level_inputs.len() < self.config.level0_tier_compact_file_number as usize
-                && waiting_enough_files
+            if select_level_inputs.len() < self.config.level0_tier_compact_file_number
             {
                 stats.skip_by_count_limit += 1;
                 continue;
@@ -196,11 +191,7 @@
 
             let max_compaction_bytes = std::cmp::min(
                 self.config.max_compaction_bytes,
-<<<<<<< HEAD
-                self.config.sub_level_max_compaction_bytes * 2,
-=======
                 self.config.sub_level_max_compaction_bytes,
->>>>>>> ad46917f
             );
 
             let mut compaction_bytes = level.total_file_size;
@@ -237,27 +228,6 @@
                 stats.skip_by_count_limit += 1;
                 continue;
             }
-
-<<<<<<< HEAD
-=======
-            // This limitation would keep our write-amplification no more than
-            // ln(max_compaction_bytes/flush_level_bytes) /
-            // ln(self.config.level0_tier_compact_file_number/2) Here we only use half
-            // of level0_tier_compact_file_number just for convenient.
-            let is_write_amp_large =
-                max_level_size * self.config.level0_tier_compact_file_number / 2 > compaction_bytes;
-
-            // do not pick a compact task with large write amplification. But if the total bytes is
-            // too large,  we can not check write amplification because it may cause
-            // compact task never be trigger.
-            if level.level_type == non_overlapping_type
-                && is_write_amp_large
-                && select_level_inputs.len() < self.config.level0_tier_compact_file_number as usize
-            {
-                stats.skip_by_write_amp_limit += 1;
-                continue;
-            }
->>>>>>> ad46917f
             select_level_inputs.reverse();
 
             return Some(CompactionInput {
@@ -507,11 +477,7 @@
         let config = Arc::new(
             CompactionConfigBuilder::new()
                 .level0_tier_compact_file_number(2)
-<<<<<<< HEAD
-                .sub_level_max_compaction_bytes(250000)
-=======
                 .sub_level_max_compaction_bytes(100)
->>>>>>> ad46917f
                 .max_compaction_bytes(500000)
                 .build(),
         );
