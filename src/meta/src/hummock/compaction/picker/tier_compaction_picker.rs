--- conflicted
+++ resolved
@@ -197,8 +197,7 @@
             {
                 continue;
             }
-<<<<<<< HEAD
-=======
+
 
             // support trivial move cross multi sub_levels
             let mut overlap = self.overlap_strategy.create_overlap_info();
@@ -222,7 +221,6 @@
                 target_level_idx -= 1;
             }
 
->>>>>>> f9f92e8a
             let input_levels = vec![
                 InputLevel {
                     level_idx: 0,
