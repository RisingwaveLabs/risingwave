--- conflicted
+++ resolved
@@ -330,14 +330,6 @@
             }
         }
 
-<<<<<<< HEAD
-        // sort sst per level due to reverse expand
-        ret.sstable_infos.iter_mut().for_each(|level_ssts| {
-            level_ssts.sort_by(|sst1, sst2| {
-                let a = sst1.key_range.as_ref().unwrap();
-                let b = sst2.key_range.as_ref().unwrap();
-                a.cmp(b)
-=======
         if !pick_levels_range.is_empty() {
             for (reverse_index, sst_range) in pick_levels_range {
                 let level_ssts = &levels[reverse_index].table_infos;
@@ -354,9 +346,8 @@
                 level_ssts.sort_by(|sst1, sst2| {
                     let a = sst1.key_range.as_ref().unwrap();
                     let b = sst2.key_range.as_ref().unwrap();
-                    a.compare(b)
+                    a.cmp(b)
                 });
->>>>>>> f7d9ff7f
             });
         } else {
             ret.total_file_count = 1;
