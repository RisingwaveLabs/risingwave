--- conflicted
+++ resolved
@@ -313,17 +313,7 @@
                     add_files_count += 1;
                 }
 
-<<<<<<< HEAD
-                // When size / file count has exceeded the limit, we need to abandon this plan, it cannot be expanded to the last sub_level
-                if max_select_level_count >= self.min_depth
-                    && (add_files_size >= self.max_compaction_bytes
-                        || add_files_count >= self.max_file_count as usize)
-                {
-                    break 'expand_new_level;
-                }
-
-=======
->>>>>>> 8a6b46c5
+
                 overlap_levels.push((reverse_index, overlap_files_range.clone()));
                 select_level_count += 1;
             }
