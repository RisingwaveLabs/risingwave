--- conflicted
+++ resolved
@@ -289,17 +289,7 @@
             if ret.total_file_count > 1
                 && (ret.total_file_size + (add_files_size + current_level_size)
                     >= self.max_compaction_bytes
-<<<<<<< HEAD
-                || ret.total_file_count + add_files_count >= self.max_file_count as usize
-                 || ret
-                    .sstable_infos
-                    .iter()
-                    .filter(|ssts| !ssts.is_empty())
-                    .count()
-                    > MAX_LEVEL_COUNT
-=======
                     || ret.total_file_count + add_files_count >= self.max_file_count as usize)
->>>>>>> b8c3c680
             {
                 break;
             }
