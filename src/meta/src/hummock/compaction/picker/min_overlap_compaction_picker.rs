--- conflicted
+++ resolved
@@ -15,11 +15,9 @@
 use std::collections::BTreeSet;
 use std::sync::Arc;
 
-<<<<<<< HEAD
-=======
+
 use itertools::Itertools;
 use risingwave_common::util::iter_util::ZipEqFast;
->>>>>>> 83bfae4e
 use risingwave_hummock_sdk::compaction_group::hummock_version_ext::HummockLevelsExt;
 use risingwave_hummock_sdk::prost_key_range::KeyRangeExt;
 use risingwave_pb::hummock::hummock_version::Levels;
@@ -196,18 +194,10 @@
             overlap_info.update(sst);
             select_sst_id_set.insert(sst.sst_id);
         }
-<<<<<<< HEAD
+
         for (target_index, target_level) in levels.iter().enumerate().skip(1) {
             if target_level.level_type() != LevelType::Nonoverlapping {
                 break;
-=======
-
-        let mut scores = vec![];
-        let select_tables = &l0[0].table_infos;
-        for (sst_index, sst) in select_tables.iter().enumerate() {
-            if level_handler.is_pending_compact(&sst.sst_id) {
-                continue;
->>>>>>> 83bfae4e
             }
 
             if ret.total_file_size >= self.max_compaction_bytes
@@ -216,14 +206,8 @@
                 break;
             }
 
-<<<<<<< HEAD
             let target_tables = &target_level.table_infos;
             let overlap_files = overlap_info.check_multiple_overlap(target_tables);
-=======
-            let mut select_level_count = 1;
-            let mut last_level_index = 0;
-            let mut overlap_len_and_begins = vec![(sst_index..(sst_index + 1))];
->>>>>>> 83bfae4e
 
             if overlap_files.is_empty() {
                 // We allow a layer in the middle without overlap, so we need to continue to
@@ -237,68 +221,16 @@
                     pending_compact = true;
                     break;
                 }
-<<<<<<< HEAD
                 overlap_info.update(other);
                 select_sst_id_set.insert(other.sst_id);
                 add_files_size += other.file_size;
-=======
-
-                if all_file_size >= self.max_compaction_bytes
-                    || all_file_count >= self.max_file_count as usize
-                {
-                    break;
-                }
-
-                if select_level_count >= self.max_depth {
-                    // Since the size of each sub_level is determined by the configuration, the
-                    // maximum number of selected levels is limited to ensure that the selected task
-                    // is not too large.
-                    break;
-                }
-
-                let target_tables = &target_level.table_infos;
-                let overlap_files_range = overlap_info.check_multiple_overlap(target_tables);
-                let overlap_files = if overlap_files_range.is_empty() {
-                    vec![]
-                } else {
-                    target_tables[overlap_files_range.clone()].to_vec()
-                };
-
-                for other in &overlap_files {
-                    if level_handler.is_pending_compact(&other.sst_id) {
-                        pending_compact = true;
-                        break;
-                    }
-                    overlap_info.update(other);
-                    select_sst_id_set.insert(other.sst_id);
-
-                    all_file_size += other.file_size;
-                    all_file_count += 1;
-                }
-
-                if pending_compact {
-                    break;
-                }
-
-                last_level_index = target_index;
-                overlap_len_and_begins.push(overlap_files_range);
-
-                if overlap_files.is_empty() {
-                    // We allow a layer in the middle without overlap, so we need to continue to
-                    // the next layer to search for overlap
-                    continue;
-                }
-
-                level_select_files[target_index].extend(overlap_files.into_iter());
-                select_level_count += 1;
->>>>>>> 83bfae4e
+
             }
 
             if pending_compact {
                 break;
             }
 
-<<<<<<< HEAD
             let mut extra_overlap_levels = vec![];
 
             for reverse_index in (0..target_index).rev() {
@@ -311,48 +243,19 @@
                 let mut extra_overlap_sst = Vec::with_capacity(overlap_files.len());
                 for other in overlap_files {
                     if select_sst_id_set.contains(&other.sst_id) {
-=======
-            overlap_len_and_begins.pop();
-
-            // check reverse overlap
-            for (reverse_index, old_overlap_range) in (0..last_level_index)
-                .rev()
-                .zip_eq_fast(overlap_len_and_begins.into_iter().rev())
-            {
-                let target_tables = &l0[reverse_index].table_infos;
-                let new_overlap_range = overlap_info.check_multiple_overlap(target_tables);
-                let mut extra_overlap_sst = Vec::with_capacity(new_overlap_range.len());
-                for new_overlap_index in new_overlap_range {
-                    if old_overlap_range.contains(&new_overlap_index) {
->>>>>>> 83bfae4e
                         // Since some of the files have already been selected when selecting
                         // upwards, we filter here to avoid adding sst repeatedly
                         continue;
                     }
-<<<<<<< HEAD
-=======
-
-                    let other = &target_tables[new_overlap_index];
+
 
                     if level_handler.is_pending_compact(&other.sst_id) {
                         pending_compact = true;
                         break;
                     }
 
-                    debug_assert!(!select_sst_id_set.contains(&other.sst_id));
->>>>>>> 83bfae4e
-
-                    if level_handler.is_pending_compact(&other.sst_id) {
-                        pending_compact = true;
-                        break;
-                    }
-
-<<<<<<< HEAD
                     add_files_size += other.file_size;
                     overlap_info.update(&other);
-=======
-                    overlap_info.update(other);
->>>>>>> 83bfae4e
                     select_sst_id_set.insert(other.sst_id);
                     extra_overlap_sst.push(other.clone());
                 }
