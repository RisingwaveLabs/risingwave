--- conflicted
+++ resolved
@@ -328,12 +328,9 @@
 pub mod tests {
     use std::collections::{BTreeSet, HashMap};
 
-<<<<<<< HEAD
     use bytes::Bytes;
     use risingwave_hummock_sdk::key_range::KeyRange;
-=======
     use risingwave_hummock_sdk::version::HummockVersionStateTableInfo;
->>>>>>> 285afdb6
     use risingwave_pb::hummock::compact_task;
     pub use risingwave_pb::hummock::LevelType;
 
