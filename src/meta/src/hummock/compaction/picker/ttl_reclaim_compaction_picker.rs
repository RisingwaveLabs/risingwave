--- conflicted
+++ resolved
@@ -205,11 +205,7 @@
     use std::sync::Arc;
 
     use itertools::Itertools;
-<<<<<<< HEAD
-    use risingwave_hummock_sdk::version::Level;
-=======
-    use risingwave_hummock_sdk::version::HummockVersionStateTableInfo;
->>>>>>> 285afdb6
+    use risingwave_hummock_sdk::version::{HummockVersionStateTableInfo, Level};
     use risingwave_pb::hummock::compact_task;
     pub use risingwave_pb::hummock::LevelType;
 
