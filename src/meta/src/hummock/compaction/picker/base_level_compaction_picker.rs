// Copyright 2023 RisingWave Labs
//
// Licensed under the Apache License, Version 2.0 (the "License");
// you may not use this file except in compliance with the License.
// You may obtain a copy of the License at
//
//     http://www.apache.org/licenses/LICENSE-2.0
//
// Unless required by applicable law or agreed to in writing, software
// distributed under the License is distributed on an "AS IS" BASIS,
// WITHOUT WARRANTIES OR CONDITIONS OF ANY KIND, either express or implied.
// See the License for the specific language governing permissions and
// limitations under the License.

use std::sync::Arc;

use itertools::Itertools;
use risingwave_hummock_sdk::compaction_group::hummock_version_ext::HummockLevelsExt;
use risingwave_pb::hummock::hummock_version::Levels;
use risingwave_pb::hummock::{CompactionConfig, InputLevel, Level, LevelType, OverlappingLevel};

use crate::hummock::compaction::overlap_strategy::OverlapStrategy;
use crate::hummock::compaction::{
    CompactionInput, CompactionPicker, LocalPickerStatistic, MinOverlappingPicker,
};
use crate::hummock::level_handler::LevelHandler;

pub struct LevelCompactionPicker {
    target_level: usize,
    overlap_strategy: Arc<dyn OverlapStrategy>,
    config: Arc<CompactionConfig>,
}

impl CompactionPicker for LevelCompactionPicker {
    fn pick_compaction(
        &mut self,
        levels: &Levels,
        level_handlers: &[LevelHandler],
        stats: &mut LocalPickerStatistic,
    ) -> Option<CompactionInput> {
        let target_level = self.target_level as u32;

        let l0 = levels.l0.as_ref().unwrap();
        if l0.sub_levels.is_empty() {
            return None;
        }
        if l0.sub_levels[0].level_type != LevelType::Nonoverlapping as i32
            && l0.sub_levels[0].table_infos.len() > 1
        {
            stats.skip_by_overlapping += 1;
            return None;
        }

        let is_l0_pending_compact = level_handlers[0].is_level_pending_compact(&l0.sub_levels[0]);

        // move the whole level to target level.
        if !is_l0_pending_compact && levels.get_level(self.target_level).table_infos.is_empty() {
            return Some(CompactionInput {
                input_levels: vec![
                    InputLevel {
                        level_idx: 0,
                        level_type: LevelType::Nonoverlapping as i32,
                        table_infos: l0.sub_levels[0].table_infos.clone(),
                    },
                    InputLevel {
                        level_idx: target_level,
                        level_type: LevelType::Nonoverlapping as i32,
                        table_infos: vec![],
                    },
                ],
                target_level: self.target_level,
                target_sub_level_id: 0,
            });
        }

        let legacy_several_table = levels
            .get_level(self.target_level)
            .table_infos
            .iter()
            .any(|sst| sst.table_ids.len() > 1);
        // Pick the whole level to reduce write amplification.
        if legacy_several_table {
            // Pick one table which overlap with smallest data. There may be no file in target level
            //  which overlap with select files. That would be a trivial move.
            let input_levels = self.pick_min_overlap_tables(
                l0,
                levels.get_level(self.target_level),
                level_handlers,
            );
            if input_levels.is_empty() {
                stats.skip_by_pending_files += 1;
                return None;
            }
            return Some(CompactionInput {
                input_levels,
                target_level: self.target_level,
                target_sub_level_id: 0,
            });
        }
        for table_id in levels.member_table_ids.clone() {
            let mut input_levels = vec![];
            let mut l0_total_file_size = 0;
            let mut legacy_several_table = false;
            for level in &l0.sub_levels {
                // This break is optional. We can include overlapping sub-level actually.
                if level.level_type() != LevelType::Nonoverlapping {
                    break;
                }
                if l0_total_file_size >= self.config.max_compaction_bytes {
                    break;
                }

                let mut pending_compact = false;
                let mut cur_level_size = 0;
                let mut select_level = InputLevel {
                    level_idx: 0,
                    level_type: level.level_type,
                    table_infos: vec![],
                };
                for sst in &level.table_infos {
                    if sst.table_ids.len() > 1 {
                        legacy_several_table = true;
                    }
                    if sst.table_ids[0] != table_id {
                        continue;
                    }
                    if level_handlers[0].is_pending_compact(&sst.id) {
                        pending_compact = true;
                        break;
                    }
                    cur_level_size += sst.file_size;
                    select_level.table_infos.push(sst.clone());
                }
                if pending_compact || legacy_several_table {
                    break;
                }
                if select_level.table_infos.is_empty() {
                    continue;
                }

                l0_total_file_size += cur_level_size;
                input_levels.push(select_level);
            }
            if l0_total_file_size == 0 {
                continue;
            }

            let target_level_files = levels
                .get_level(self.target_level)
                .table_infos
                .iter()
                .filter(|sst| sst.table_ids[0] == table_id);
            let mut pending_compact = false;
            let mut target_level_size = 0;
            for sst in target_level_files.clone() {
                if level_handlers[0].is_pending_compact(&sst.id) {
                    pending_compact = true;
                    break;
                }
                target_level_size += sst.file_size;
            }
            if pending_compact {
                continue;
            }

            if target_level_size > l0_total_file_size
                && l0_total_file_size < self.config.max_compaction_bytes
            {
                stats.skip_by_write_amp_limit += 1;
                continue;
            }

            // reverse because the ix of low sub-level is smaller.
            input_levels.reverse();
            input_levels.push(InputLevel {
                level_idx: target_level,
                level_type: LevelType::Nonoverlapping as i32,
                table_infos: target_level_files.cloned().collect_vec(),
            });
            return Some(CompactionInput {
                input_levels,
                target_level: self.target_level,
                target_sub_level_id: 0,
            });
        }
        None
    }
}

impl LevelCompactionPicker {
    pub fn new(
        target_level: usize,
        config: Arc<CompactionConfig>,
        overlap_strategy: Arc<dyn OverlapStrategy>,
    ) -> LevelCompactionPicker {
        LevelCompactionPicker {
            target_level,
            overlap_strategy,
            config,
        }
    }

    fn pick_min_overlap_tables(
        &self,
        l0: &OverlappingLevel,
        target_level: &Level,
        level_handlers: &[LevelHandler],
    ) -> Vec<InputLevel> {
        let min_overlap_picker = MinOverlappingPicker::new(
            0,
            self.target_level,
            self.config.sub_level_max_compaction_bytes,
            self.overlap_strategy.clone(),
        );

        // Do not use `pick_compaction` because it can not select a sub-level.
        let (select_tables, target_tables) = min_overlap_picker.pick_tables(
            &l0.sub_levels[0].table_infos,
            &target_level.table_infos,
            level_handlers,
        );
        if select_tables.is_empty() {
            return vec![];
        }
        vec![
            InputLevel {
                level_idx: 0,
                level_type: l0.sub_levels[0].level_type,
                table_infos: select_tables,
            },
            InputLevel {
                level_idx: self.target_level as u32,
                level_type: target_level.level_type,
                table_infos: target_tables,
            },
        ]
    }
}

#[cfg(test)]
pub mod tests {
    use itertools::Itertools;

    use super::*;
    use crate::hummock::compaction::compaction_config::CompactionConfigBuilder;
    use crate::hummock::compaction::level_selector::tests::{
        generate_l0_nonoverlapping_sublevels, generate_l0_overlapping_sublevels, generate_level,
        generate_table, push_table_level0_nonoverlapping, push_table_level0_overlapping,
        push_tables_level0_nonoverlapping,
    };
    use crate::hummock::compaction::overlap_strategy::RangeOverlapStrategy;
    use crate::hummock::compaction::{CompactionMode, TierCompactionPicker};

    fn create_compaction_picker_for_test() -> LevelCompactionPicker {
        let config = Arc::new(
            CompactionConfigBuilder::new()
                .level0_tier_compact_file_number(2)
                .build(),
        );
        LevelCompactionPicker::new(1, config, Arc::new(RangeOverlapStrategy::default()))
    }

    #[test]
    fn test_compact_l0_to_l1() {
        let mut picker = create_compaction_picker_for_test();
        let l0 = generate_level(
            0,
            vec![
                generate_table(5, 1, 100, 200, 2),
                generate_table(4, 1, 201, 300, 2),
            ],
        );
        let mut levels = Levels {
            l0: Some(OverlappingLevel {
                total_file_size: l0.total_file_size,
                uncompressed_file_size: l0.total_file_size,
                sub_levels: vec![l0],
            }),
            levels: vec![generate_level(
                1,
                vec![
                    generate_table(3, 1, 0, 100, 1),
                    generate_table(2, 1, 111, 200, 1),
                    generate_table(1, 1, 222, 300, 1),
                    generate_table(0, 1, 301, 400, 1),
                ],
            )],
            ..Default::default()
        };
        let mut local_stats = LocalPickerStatistic::default();
        let mut levels_handler = vec![LevelHandler::new(0), LevelHandler::new(1)];
        let ret = picker
            .pick_compaction(&levels, &levels_handler, &mut local_stats)
            .unwrap();
        assert_eq!(ret.input_levels[0].table_infos[0].id, 4);
        assert_eq!(ret.input_levels[1].table_infos[0].id, 1);
        ret.add_pending_task(0, &mut levels_handler);

        // Cannot pick because sub-level[0] is pending.
        push_table_level0_nonoverlapping(&mut levels, generate_table(6, 1, 100, 200, 2));
        push_table_level0_nonoverlapping(&mut levels, generate_table(7, 1, 301, 333, 4));
        assert!(picker
            .pick_compaction(&levels, &levels_handler, &mut local_stats)
            .is_none());

        levels.l0.as_mut().unwrap().sub_levels[0]
            .table_infos
            .retain(|table| table.id != 4);
        levels.l0.as_mut().unwrap().total_file_size -= ret.input_levels[0].table_infos[0].file_size;

        levels_handler[0].remove_task(0);
        levels_handler[1].remove_task(0);

        let ret = picker
            .pick_compaction(&levels, &levels_handler, &mut local_stats)
            .unwrap();
        assert_eq!(ret.input_levels.len(), 4);
        assert_eq!(ret.input_levels[0].table_infos[0].id, 7);
        assert_eq!(ret.input_levels[1].table_infos[0].id, 6);
        assert_eq!(ret.input_levels[2].table_infos[0].id, 5);
        assert_eq!(ret.input_levels[3].table_infos.len(), 4);
        ret.add_pending_task(1, &mut levels_handler);

        let mut local_stats = LocalPickerStatistic::default();
        // Cannot pick because no idle table in sub-level[0]. (And sub-level[0] is pending
        // actually).
        push_table_level0_overlapping(&mut levels, generate_table(8, 1, 199, 233, 3));
        let ret = picker.pick_compaction(&levels, &levels_handler, &mut local_stats);
        assert!(ret.is_none());

        // Don't pick overlapping sub-level 8
        levels_handler[0].remove_task(1);
        levels_handler[1].remove_task(1);
        let ret = picker
            .pick_compaction(&levels, &levels_handler, &mut local_stats)
            .unwrap();
        assert_eq!(ret.input_levels.len(), 4);
        assert_eq!(ret.input_levels[0].table_infos[0].id, 7);
        assert_eq!(ret.input_levels[1].table_infos[0].id, 6);
        assert_eq!(ret.input_levels[2].table_infos[0].id, 5);
        assert_eq!(ret.input_levels[3].table_infos.len(), 4);
    }

    #[test]
    fn test_selecting_key_range_overlap() {
        // When picking L0->L1, all L1 files overlapped with selecting_key_range should be picked.
        let config = Arc::new(
            CompactionConfigBuilder::new()
                .level0_tier_compact_file_number(2)
                .compaction_mode(CompactionMode::Range as i32)
                .build(),
        );
        let mut picker =
            LevelCompactionPicker::new(1, config, Arc::new(RangeOverlapStrategy::default()));

        let levels = vec![Level {
            level_idx: 1,
            level_type: LevelType::Nonoverlapping as i32,
            table_infos: vec![
                generate_table(3, 1, 0, 50, 1),
                generate_table(4, 1, 150, 200, 1),
                generate_table(5, 1, 250, 300, 1),
            ],
<<<<<<< HEAD
            ..Default::default()
=======
            total_file_size: 0,
            sub_level_id: 0,
            uncompressed_file_size: 0,
>>>>>>> ad46917f
        }];
        let mut levels = Levels {
            levels,
            l0: Some(OverlappingLevel {
                sub_levels: vec![],
                total_file_size: 0,
                uncompressed_file_size: 0,
            }),
            ..Default::default()
        };
        push_tables_level0_nonoverlapping(&mut levels, vec![generate_table(1, 1, 50, 60, 2)]);
        push_tables_level0_nonoverlapping(
            &mut levels,
            vec![
                generate_table(7, 1, 200, 250, 2),
                generate_table(8, 1, 400, 500, 2),
            ],
        );

        let levels_handler = vec![LevelHandler::new(0), LevelHandler::new(1)];

        let mut local_stats = LocalPickerStatistic::default();
        let ret = picker
            .pick_compaction(&levels, &levels_handler, &mut local_stats)
            .unwrap();

        assert_eq!(ret.input_levels.len(), 3);
        assert_eq!(
            ret.input_levels[1]
                .table_infos
                .iter()
                .map(|t| t.id)
                .collect_vec(),
            vec![1]
        );

        assert_eq!(
            ret.input_levels[0]
                .table_infos
                .iter()
                .map(|t| t.id)
                .collect_vec(),
            vec![7, 8]
        );
    }

    #[test]
    fn test_l0_to_l1_compact_conflict() {
        // When picking L0->L1, L0's selecting_key_range should not be overlapped with L0's
        // compacting_key_range.
        let mut picker = create_compaction_picker_for_test();
        let levels = vec![Level {
            level_idx: 1,
            level_type: LevelType::Nonoverlapping as i32,
            table_infos: vec![],
            total_file_size: 0,
            sub_level_id: 0,
            uncompressed_file_size: 0,
        }];
        let mut levels = Levels {
            levels,
            l0: Some(OverlappingLevel {
                sub_levels: vec![],
                total_file_size: 0,
                uncompressed_file_size: 0,
            }),
            ..Default::default()
        };
        push_tables_level0_nonoverlapping(
            &mut levels,
            vec![
                generate_table(1, 1, 100, 300, 2),
                generate_table(2, 1, 350, 500, 2),
            ],
        );
        let mut levels_handler = vec![LevelHandler::new(0), LevelHandler::new(1)];

        let mut local_stats = LocalPickerStatistic::default();
        let ret = picker
            .pick_compaction(&levels, &levels_handler, &mut local_stats)
            .unwrap();
        ret.add_pending_task(0, &mut levels_handler);

        push_tables_level0_nonoverlapping(&mut levels, vec![generate_table(3, 1, 250, 300, 3)]);
        let mut picker =
            TierCompactionPicker::new(picker.config.clone(), picker.overlap_strategy.clone());
        assert!(picker
            .pick_compaction(&levels, &levels_handler, &mut local_stats)
            .is_none());
    }

    #[test]
    fn test_compact_to_l1_concurrently() {
        // When picking L0->L1, L0's selecting_key_range should not be overlapped with any L1 files
        // under compaction.
        let mut picker = create_compaction_picker_for_test();

        let mut levels = Levels {
            levels: vec![Level {
                level_idx: 1,
                level_type: LevelType::Nonoverlapping as i32,
                table_infos: vec![generate_table(2, 1, 150, 300, 2)],
                total_file_size: 150,
                sub_level_id: 0,
                uncompressed_file_size: 150,
            }],
            l0: Some(generate_l0_nonoverlapping_sublevels(vec![generate_table(
                1, 1, 160, 280, 2,
            )])),
            ..Default::default()
        };

        let mut levels_handler = vec![LevelHandler::new(0), LevelHandler::new(1)];

        let mut local_stats = LocalPickerStatistic::default();
        let ret = picker
            .pick_compaction(&levels, &levels_handler, &mut local_stats)
            .unwrap();

        ret.add_pending_task(0, &mut levels_handler);

        levels.l0.as_mut().unwrap().sub_levels[0].table_infos = vec![
            generate_table(3, 1, 100, 140, 3),
            generate_table(1, 1, 160, 280, 2),
            generate_table(5, 1, 290, 500, 3),
        ];

        let ret = picker
            .pick_compaction(&levels, &levels_handler, &mut local_stats)
            .unwrap();
        ret.add_pending_task(1, &mut levels_handler);

        // Will be trivial move. The second file can not be picked up because the range of files
        // [3,4] would be overlap with file [0]
        assert!(ret.input_levels[1].table_infos.is_empty());
        assert_eq!(ret.target_level, 1);
        assert_eq!(
            ret.input_levels[0]
                .table_infos
                .iter()
                .map(|t| t.id)
                .collect_vec(),
            vec![3]
        );
        let ret = picker.pick_compaction(&levels, &levels_handler, &mut local_stats);
        assert!(ret.is_none());
    }

    #[test]
    fn test_compacting_key_range_overlap_intra_l0() {
        // When picking L0->L0, L0's selecting_key_range should not be overlapped with L0's
        // compacting_key_range.
        let mut picker = create_compaction_picker_for_test();

        let mut levels = Levels {
            levels: vec![Level {
                level_idx: 1,
                level_type: LevelType::Nonoverlapping as i32,
                table_infos: vec![generate_table(3, 1, 200, 300, 2)],
                total_file_size: 0,
                sub_level_id: 0,
                uncompressed_file_size: 0,
            }],
            l0: Some(generate_l0_nonoverlapping_sublevels(vec![
                generate_table(1, 1, 100, 210, 2),
                generate_table(2, 1, 200, 250, 2),
            ])),
            ..Default::default()
        };
        let mut levels_handler = vec![LevelHandler::new(0), LevelHandler::new(1)];

        let mut local_stats = LocalPickerStatistic::default();
        let ret = picker
            .pick_compaction(&levels, &levels_handler, &mut local_stats)
            .unwrap();
        ret.add_pending_task(0, &mut levels_handler);

        push_table_level0_overlapping(&mut levels, generate_table(4, 1, 170, 180, 3));
        assert!(picker
            .pick_compaction(&levels, &levels_handler, &mut local_stats)
            .is_none());
    }

    // compact the whole level and upper sub-level when the write-amplification is more than 1.5.
    #[test]
    fn test_compact_whole_level_write_amplification_limit() {
        let config = CompactionConfigBuilder::new()
            .level0_tier_compact_file_number(2)
            .max_compaction_bytes(1000)
            .build();
        let mut picker = LevelCompactionPicker::new(
            1,
            Arc::new(config),
            Arc::new(RangeOverlapStrategy::default()),
        );

        let mut levels = Levels {
            levels: vec![Level {
                level_idx: 1,
                level_type: LevelType::Nonoverlapping as i32,
                table_infos: vec![
                    generate_table(1, 1, 1, 199, 2),
                    generate_table(2, 1, 200, 500, 2),
                    generate_table(3, 1, 510, 600, 2),
                ],
                total_file_size: 590,
                sub_level_id: 0,
                uncompressed_file_size: 590,
            }],
            l0: Some(generate_l0_nonoverlapping_sublevels(vec![])),
            ..Default::default()
        };
        push_tables_level0_nonoverlapping(
            &mut levels,
            vec![
                generate_table(4, 1, 100, 180, 2),
                generate_table(5, 1, 190, 250, 2),
                generate_table(6, 1, 260, 400, 2),
            ],
        );
        push_tables_level0_nonoverlapping(
            &mut levels,
            vec![
                generate_table(7, 1, 100, 180, 2),
                generate_table(8, 1, 190, 250, 2),
                generate_table(9, 1, 260, 400, 2),
            ],
        );
        let levels_handler = vec![LevelHandler::new(0), LevelHandler::new(1)];
        let mut local_stats = LocalPickerStatistic::default();
        let ret = picker
            .pick_compaction(&levels, &levels_handler, &mut local_stats)
            .unwrap();
        assert_eq!(ret.input_levels.len(), 3);
        assert_eq!(ret.input_levels[2].table_infos[0].id, 1);
        assert_eq!(ret.input_levels[2].table_infos[1].id, 2);
        assert_eq!(ret.input_levels[2].table_infos[2].id, 3);
        levels.levels[0].table_infos[0].file_size += 1600 - levels.levels[0].total_file_size;
        levels.levels[0].total_file_size = 1600;
        let sub_level = &mut levels.l0.as_mut().unwrap().sub_levels[0];
        sub_level.table_infos[0].file_size += 1000 - sub_level.total_file_size;
        sub_level.total_file_size = 1000;
        levels.l0.as_mut().unwrap().sub_levels[1].total_file_size = 1000;
        let ret = picker
            .pick_compaction(&levels, &levels_handler, &mut local_stats)
            .unwrap();
        assert_eq!(ret.input_levels.len(), 2);
    }

    #[test]
    fn test_skip_compact_write_amplification_limit() {
        let mut picker = create_compaction_picker_for_test();
        let mut levels = Levels {
            levels: vec![Level {
                level_idx: 1,
                level_type: LevelType::Nonoverlapping as i32,
                table_infos: vec![
                    generate_table(1, 1, 100, 399, 2),
                    generate_table(2, 1, 400, 699, 2),
                    generate_table(3, 1, 700, 999, 2),
                ],
                total_file_size: 900,
                sub_level_id: 0,
                uncompressed_file_size: 900,
            }],
            l0: Some(generate_l0_nonoverlapping_sublevels(vec![])),
            ..Default::default()
        };
        push_tables_level0_nonoverlapping(
            &mut levels,
            vec![
                generate_table(4, 1, 100, 180, 2),
                generate_table(5, 1, 400, 450, 2),
                generate_table(6, 1, 600, 700, 2),
            ],
        );
        let levels_handler = vec![LevelHandler::new(0), LevelHandler::new(1)];
        let mut local_stats = LocalPickerStatistic::default();
        let ret = picker.pick_compaction(&levels, &levels_handler, &mut local_stats);
        // Skip this compaction because the write amplification is too large.
        assert!(ret.is_none());
    }

    #[test]
    fn test_l0_to_l1_break_on_exceed_compaction_size() {
        let mut local_stats = LocalPickerStatistic::default();
        let mut l0 = generate_l0_overlapping_sublevels(vec![
            vec![
                generate_table(4, 1, 10, 90, 1),
                generate_table(5, 1, 210, 220, 1),
            ],
            vec![generate_table(6, 1, 0, 100000, 1)],
            vec![generate_table(7, 1, 0, 100000, 1)],
        ]);
        // We can set level_type only because the input above is valid.
        for s in &mut l0.sub_levels {
            s.level_type = LevelType::Nonoverlapping as i32;
        }
        let levels = Levels {
            l0: Some(l0),
            levels: vec![generate_level(1, vec![generate_table(3, 1, 0, 100000, 1)])],
            ..Default::default()
        };
        let levels_handler = vec![LevelHandler::new(0), LevelHandler::new(1)];

        // Pick with large max_compaction_bytes results all sub levels included in input.
        let config = Arc::new(
            CompactionConfigBuilder::new()
                .max_compaction_bytes(500000)
                .build(),
        );
        // Only include sub-level 0 results will violate MAX_WRITE_AMPLIFICATION.
        // So all sub-levels are included to make write amplification < MAX_WRITE_AMPLIFICATION.
        let mut picker =
            LevelCompactionPicker::new(1, config, Arc::new(RangeOverlapStrategy::default()));
        let ret = picker
            .pick_compaction(&levels, &levels_handler, &mut local_stats)
            .unwrap();
        assert_eq!(ret.input_levels[0].table_infos[0].id, 7);
        assert_eq!(
            3,
            ret.input_levels.iter().filter(|l| l.level_idx == 0).count()
        );
        assert_eq!(
            4,
            ret.input_levels
                .iter()
                .filter(|l| l.level_idx == 0)
                .map(|l| l.table_infos.len())
                .sum::<usize>()
        );

        // Pick with small max_compaction_bytes results partial sub levels included in input.
        let config = Arc::new(
            CompactionConfigBuilder::new()
                .max_compaction_bytes(50000)
                .build(),
        );
        let mut picker =
            LevelCompactionPicker::new(1, config, Arc::new(RangeOverlapStrategy::default()));
        let ret = picker
            .pick_compaction(&levels, &levels_handler, &mut local_stats)
            .unwrap();
        assert_eq!(ret.input_levels[0].table_infos[0].id, 6);
        assert_eq!(
            2,
            ret.input_levels.iter().filter(|l| l.level_idx == 0).count()
        );
        assert_eq!(
            3,
            ret.input_levels
                .iter()
                .filter(|l| l.level_idx == 0)
                .map(|l| l.table_infos.len())
                .sum::<usize>()
        );
    }

    #[test]
    fn test_l0_to_l1_break_on_pending_sub_level() {
        let mut l0 = generate_l0_overlapping_sublevels(vec![
            vec![
                generate_table(4, 1, 10, 90, 1),
                generate_table(5, 1, 210, 220, 1),
            ],
            vec![generate_table(6, 1, 0, 100000, 1)],
            vec![generate_table(7, 1, 0, 100000, 1)],
        ]);
        // We can set level_type only because the input above is valid.
        for s in &mut l0.sub_levels {
            s.level_type = LevelType::Nonoverlapping as i32;
        }
        let levels = Levels {
            l0: Some(l0),
            levels: vec![generate_level(1, vec![generate_table(3, 1, 0, 100000, 1)])],
            ..Default::default()
        };
        let mut levels_handler = vec![LevelHandler::new(0), LevelHandler::new(1)];
        let mut local_stats = LocalPickerStatistic::default();

        // Create a pending sub-level.
        let pending_level = levels.l0.as_ref().unwrap().sub_levels[1].clone();
        assert_eq!(pending_level.sub_level_id, 1);
        let tier_task_input = CompactionInput {
            input_levels: vec![InputLevel {
                level_idx: 0,
                level_type: pending_level.level_type,
                table_infos: pending_level.table_infos.clone(),
            }],
            target_level: 0,
            target_sub_level_id: pending_level.sub_level_id,
        };
        assert!(!levels_handler[0].is_level_pending_compact(&pending_level));
        tier_task_input.add_pending_task(1, &mut levels_handler);
        assert!(levels_handler[0].is_level_pending_compact(&pending_level));

        // Pick with large max_compaction_bytes results all sub levels included in input.
        let config = Arc::new(
            CompactionConfigBuilder::new()
                .max_compaction_bytes(500000)
                .build(),
        );

        // Only include sub-level 0 results will violate MAX_WRITE_AMPLIFICATION.
        // But stopped by pending sub-level when trying to include more sub-levels.
        let mut picker = LevelCompactionPicker::new(
            1,
            config.clone(),
            Arc::new(RangeOverlapStrategy::default()),
        );
        assert!(picker
            .pick_compaction(&levels, &levels_handler, &mut local_stats)
            .is_none());

        // Free the pending sub-level.
        for pending_task_id in &levels_handler[0].pending_tasks_ids() {
            levels_handler[0].remove_task(*pending_task_id);
        }

        // No more pending sub-level so we can get a task now.
        let mut picker =
            LevelCompactionPicker::new(1, config, Arc::new(RangeOverlapStrategy::default()));
        picker
            .pick_compaction(&levels, &levels_handler, &mut local_stats)
            .unwrap();
    }
}<|MERGE_RESOLUTION|>--- conflicted
+++ resolved
@@ -361,13 +361,7 @@
                 generate_table(4, 1, 150, 200, 1),
                 generate_table(5, 1, 250, 300, 1),
             ],
-<<<<<<< HEAD
-            ..Default::default()
-=======
-            total_file_size: 0,
-            sub_level_id: 0,
-            uncompressed_file_size: 0,
->>>>>>> ad46917f
+            ..Default::default()
         }];
         let mut levels = Levels {
             levels,
