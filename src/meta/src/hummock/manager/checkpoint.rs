// Copyright 2024 RisingWave Labs
//
// Licensed under the Apache License, Version 2.0 (the "License");
// you may not use this file except in compliance with the License.
// You may obtain a copy of the License at
//
//     http://www.apache.org/licenses/LICENSE-2.0
//
// Unless required by applicable law or agreed to in writing, software
// distributed under the License is distributed on an "AS IS" BASIS,
// WITHOUT WARRANTIES OR CONDITIONS OF ANY KIND, either express or implied.
// See the License for the specific language governing permissions and
// limitations under the License.

use std::collections::HashMap;
use std::ops::Bound::{Excluded, Included};
use std::ops::{Deref, DerefMut};
use std::sync::atomic::Ordering;

use function_name::named;
use risingwave_hummock_sdk::compaction_group::hummock_version_ext::{
    object_size_map, summarize_group_deltas,
};
use risingwave_hummock_sdk::version::HummockVersion;
use risingwave_hummock_sdk::HummockVersionId;
use risingwave_pb::hummock::hummock_version_checkpoint::{
    StaleObjects as PbStaleObjects, StaleObjects,
};
use risingwave_pb::hummock::{PbHummockVersionArchive, PbHummockVersionCheckpoint};
use thiserror_ext::AsReport;

use crate::hummock::error::Result;
use crate::hummock::manager::versioning::Versioning;
use crate::hummock::manager::{read_lock, write_lock};
use crate::hummock::metrics_utils::trigger_gc_stat;
use crate::hummock::HummockManager;

#[derive(Default)]
pub struct HummockVersionCheckpoint {
    pub version: HummockVersion,

    /// stale objects of versions before the current checkpoint.
    ///
    /// Previously we stored the stale object of each single version.
    /// Currently we will merge the stale object between two checkpoints, and only the
    /// id of the checkpointed hummock version are included in the map.
    pub stale_objects: HashMap<HummockVersionId, PbStaleObjects>,
}

impl HummockVersionCheckpoint {
    pub fn from_protobuf(checkpoint: &PbHummockVersionCheckpoint) -> Self {
        Self {
            version: HummockVersion::from_persisted_protobuf(checkpoint.version.as_ref().unwrap()),
            stale_objects: checkpoint
                .stale_objects
                .iter()
                .map(|(version_id, objects)| (*version_id as HummockVersionId, objects.clone()))
                .collect(),
        }
    }

    pub fn to_protobuf(&self) -> PbHummockVersionCheckpoint {
        PbHummockVersionCheckpoint {
            version: Some(self.version.to_protobuf()),
            stale_objects: self.stale_objects.clone(),
        }
    }
}

/// A hummock version checkpoint compacts previous hummock version delta logs, and stores stale
/// objects from those delta logs.
impl HummockManager {
    /// Returns Ok(None) if not found.
    pub async fn try_read_checkpoint(&self) -> Result<Option<HummockVersionCheckpoint>> {
        use prost::Message;
        let data = match self
            .object_store
            .read(&self.version_checkpoint_path, ..)
            .await
        {
            Ok(data) => data,
            Err(e) => {
                if e.is_object_not_found_error() {
                    return Ok(None);
                }
                return Err(e.into());
            }
        };
        let ckpt = PbHummockVersionCheckpoint::decode(data).map_err(|e| anyhow::anyhow!(e))?;
        Ok(Some(HummockVersionCheckpoint::from_protobuf(&ckpt)))
    }

    pub(super) async fn write_checkpoint(
        &self,
        checkpoint: &HummockVersionCheckpoint,
    ) -> Result<()> {
        use prost::Message;
        let buf = checkpoint.to_protobuf().encode_to_vec();
        self.object_store
            .upload(&self.version_checkpoint_path, buf.into())
            .await?;
        Ok(())
    }

    pub(super) async fn write_version_archive(
        &self,
        archive: &PbHummockVersionArchive,
    ) -> Result<()> {
        use prost::Message;
        let buf = archive.encode_to_vec();
        let archive_path = format!(
            "{}/{}",
            self.version_archive_dir,
            archive.version.as_ref().unwrap().id
        );
        self.object_store.upload(&archive_path, buf.into()).await?;
        Ok(())
    }

    /// Creates a hummock version checkpoint.
    /// Returns the diff between new and old checkpoint id.
    /// Note that this method must not be called concurrently, because internally it doesn't hold
    /// lock throughout the method.
    #[named]
    pub async fn create_version_checkpoint(&self, min_delta_log_num: u64) -> Result<u64> {
        let timer = self.metrics.version_checkpoint_latency.start_timer();
        // 1. hold read lock and create new checkpoint
        let versioning_guard = read_lock!(self, versioning).await;
        let versioning: &Versioning = versioning_guard.deref();
        let current_version: &HummockVersion = &versioning.current_version;
        let old_checkpoint: &HummockVersionCheckpoint = &versioning.checkpoint;
        let new_checkpoint_id = current_version.id;
        let old_checkpoint_id = old_checkpoint.version.id;
        if new_checkpoint_id < old_checkpoint_id + min_delta_log_num {
            return Ok(0);
        }
        let mut archive: Option<PbHummockVersionArchive> = None;
        let mut stale_objects = old_checkpoint.stale_objects.clone();
<<<<<<< HEAD
        if !self.env.opts.enable_hummock_data_archive {
            // `object_sizes` is used to calculate size of stale objects.
            let mut object_sizes = object_size_map(&old_checkpoint.version);
            // The set of object ids that once exist in any hummock version
            let mut versions_object_ids = old_checkpoint.version.get_object_ids();
            for (_, version_delta) in versioning
                .hummock_version_deltas
                .range((Excluded(old_checkpoint_id), Included(new_checkpoint_id)))
            {
                for group_deltas in version_delta.group_deltas.values() {
                    let summary = summarize_group_deltas(group_deltas);
                    object_sizes.extend(
                        summary
                            .insert_table_infos
                            .iter()
                            .map(|t| (t.object_id, t.file_size)),
                    );
                }

                versions_object_ids.extend(version_delta.newly_added_object_ids());
            }

            // Object ids that once exist in any hummock version but not exist in the latest hummock version
            let removed_object_ids = &versions_object_ids - &current_version.get_object_ids();

=======
        // `object_sizes` is used to calculate size of stale objects.
        let mut object_sizes = object_size_map(&old_checkpoint.version);
        for (_, version_delta) in versioning
            .hummock_version_deltas
            .range((Excluded(old_checkpoint_id), Included(new_checkpoint_id)))
        {
            for group_deltas in version_delta.group_deltas.values() {
                let summary = summarize_group_deltas(group_deltas);
                object_sizes.extend(
                    summary
                        .insert_table_infos
                        .iter()
                        .map(|t| (t.object_id, t.file_size)),
                );
            }
            let removed_object_ids = version_delta.gc_object_ids.clone();
            if removed_object_ids.is_empty() {
                continue;
            }
>>>>>>> 7cd16462
            let total_file_size = removed_object_ids
                .iter()
                .map(|t| object_sizes.get(t).copied().unwrap())
                .sum::<u64>();
            stale_objects.insert(
<<<<<<< HEAD
                current_version.id,
                StaleObjects {
                    id: removed_object_ids.into_iter().collect(),
                    total_file_size,
                },
            );
        } else {
=======
                version_delta.id,
                StaleObjects {
                    id: removed_object_ids,
                    total_file_size,
                },
            );
        }
        if self.env.opts.enable_hummock_data_archive {
>>>>>>> 7cd16462
            archive = Some(PbHummockVersionArchive {
                version: Some(old_checkpoint.version.to_protobuf()),
                version_deltas: versioning
                    .hummock_version_deltas
                    .range((Excluded(old_checkpoint_id), Included(new_checkpoint_id)))
                    .map(|(_, version_delta)| version_delta.to_protobuf())
                    .collect(),
            });
        }
        let new_checkpoint = HummockVersionCheckpoint {
            version: current_version.clone(),
            stale_objects,
        };
        drop(versioning_guard);
        // 2. persist the new checkpoint without holding lock
        self.write_checkpoint(&new_checkpoint).await?;
        if let Some(archive) = archive {
            if let Err(e) = self.write_version_archive(&archive).await {
                tracing::warn!(
                    error = %e.as_report(),
                    "failed to write version archive {}",
                    archive.version.as_ref().unwrap().id
                );
            }
        }
        // 3. hold write lock and update in memory state
        let mut versioning_guard = write_lock!(self, versioning).await;
        let versioning = versioning_guard.deref_mut();
        assert!(new_checkpoint.version.id >= versioning.checkpoint.version.id);
        versioning.checkpoint = new_checkpoint;
        // Not delete stale objects when archive is enabled
        if !self.env.opts.enable_hummock_data_archive {
            versioning.mark_objects_for_deletion();
        }

        let min_pinned_version_id = versioning.min_pinned_version_id();
        trigger_gc_stat(&self.metrics, &versioning.checkpoint, min_pinned_version_id);
        drop(versioning_guard);
        timer.observe_duration();
        self.metrics
            .checkpoint_version_id
            .set(new_checkpoint_id as i64);

        Ok(new_checkpoint_id - old_checkpoint_id)
    }

    pub fn pause_version_checkpoint(&self) {
        self.pause_version_checkpoint.store(true, Ordering::Relaxed);
        tracing::info!("hummock version checkpoint is paused.");
    }

    pub fn resume_version_checkpoint(&self) {
        self.pause_version_checkpoint
            .store(false, Ordering::Relaxed);
        tracing::info!("hummock version checkpoint is resumed.");
    }

    pub fn is_version_checkpoint_paused(&self) -> bool {
        self.pause_version_checkpoint.load(Ordering::Relaxed)
    }

    #[named]
    pub async fn get_checkpoint_version(&self) -> HummockVersion {
        let versioning_guard = read_lock!(self, versioning).await;
        versioning_guard.checkpoint.version.clone()
    }
}<|MERGE_RESOLUTION|>--- conflicted
+++ resolved
@@ -134,37 +134,21 @@
         if new_checkpoint_id < old_checkpoint_id + min_delta_log_num {
             return Ok(0);
         }
+        if cfg!(test) && new_checkpoint_id == old_checkpoint_id {
+            drop(versioning_guard);
+            let mut versioning = write_lock!(self, versioning).await;
+            versioning.mark_objects_for_deletion();
+            let min_pinned_version_id = versioning.min_pinned_version_id();
+            trigger_gc_stat(&self.metrics, &versioning.checkpoint, min_pinned_version_id);
+            return Ok(0);
+        }
+        assert!(new_checkpoint_id > old_checkpoint_id);
         let mut archive: Option<PbHummockVersionArchive> = None;
         let mut stale_objects = old_checkpoint.stale_objects.clone();
-<<<<<<< HEAD
-        if !self.env.opts.enable_hummock_data_archive {
-            // `object_sizes` is used to calculate size of stale objects.
-            let mut object_sizes = object_size_map(&old_checkpoint.version);
-            // The set of object ids that once exist in any hummock version
-            let mut versions_object_ids = old_checkpoint.version.get_object_ids();
-            for (_, version_delta) in versioning
-                .hummock_version_deltas
-                .range((Excluded(old_checkpoint_id), Included(new_checkpoint_id)))
-            {
-                for group_deltas in version_delta.group_deltas.values() {
-                    let summary = summarize_group_deltas(group_deltas);
-                    object_sizes.extend(
-                        summary
-                            .insert_table_infos
-                            .iter()
-                            .map(|t| (t.object_id, t.file_size)),
-                    );
-                }
-
-                versions_object_ids.extend(version_delta.newly_added_object_ids());
-            }
-
-            // Object ids that once exist in any hummock version but not exist in the latest hummock version
-            let removed_object_ids = &versions_object_ids - &current_version.get_object_ids();
-
-=======
         // `object_sizes` is used to calculate size of stale objects.
         let mut object_sizes = object_size_map(&old_checkpoint.version);
+        // The set of object ids that once exist in any hummock version
+        let mut versions_object_ids = old_checkpoint.version.get_object_ids();
         for (_, version_delta) in versioning
             .hummock_version_deltas
             .range((Excluded(old_checkpoint_id), Included(new_checkpoint_id)))
@@ -178,34 +162,25 @@
                         .map(|t| (t.object_id, t.file_size)),
                 );
             }
-            let removed_object_ids = version_delta.gc_object_ids.clone();
-            if removed_object_ids.is_empty() {
-                continue;
-            }
->>>>>>> 7cd16462
-            let total_file_size = removed_object_ids
-                .iter()
-                .map(|t| object_sizes.get(t).copied().unwrap())
-                .sum::<u64>();
-            stale_objects.insert(
-<<<<<<< HEAD
-                current_version.id,
-                StaleObjects {
-                    id: removed_object_ids.into_iter().collect(),
-                    total_file_size,
-                },
-            );
-        } else {
-=======
-                version_delta.id,
-                StaleObjects {
-                    id: removed_object_ids,
-                    total_file_size,
-                },
-            );
-        }
+
+            versions_object_ids.extend(version_delta.newly_added_object_ids());
+        }
+
+        // Object ids that once exist in any hummock version but not exist in the latest hummock version
+        let removed_object_ids = &versions_object_ids - &current_version.get_object_ids();
+
+        let total_file_size = removed_object_ids
+            .iter()
+            .map(|t| object_sizes.get(t).copied().unwrap())
+            .sum::<u64>();
+        stale_objects.insert(
+            current_version.id,
+            StaleObjects {
+                id: removed_object_ids.into_iter().collect(),
+                total_file_size,
+            },
+        );
         if self.env.opts.enable_hummock_data_archive {
->>>>>>> 7cd16462
             archive = Some(PbHummockVersionArchive {
                 version: Some(old_checkpoint.version.to_protobuf()),
                 version_deltas: versioning
@@ -234,7 +209,7 @@
         // 3. hold write lock and update in memory state
         let mut versioning_guard = write_lock!(self, versioning).await;
         let versioning = versioning_guard.deref_mut();
-        assert!(new_checkpoint.version.id >= versioning.checkpoint.version.id);
+        assert!(new_checkpoint.version.id > versioning.checkpoint.version.id);
         versioning.checkpoint = new_checkpoint;
         // Not delete stale objects when archive is enabled
         if !self.env.opts.enable_hummock_data_archive {
