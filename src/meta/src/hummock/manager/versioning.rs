// Copyright 2024 RisingWave Labs
//
// Licensed under the Apache License, Version 2.0 (the "License");
// you may not use this file except in compliance with the License.
// You may obtain a copy of the License at
//
//     http://www.apache.org/licenses/LICENSE-2.0
//
// Unless required by applicable law or agreed to in writing, software
// distributed under the License is distributed on an "AS IS" BASIS,
// WITHOUT WARRANTIES OR CONDITIONS OF ANY KIND, either express or implied.
// See the License for the specific language governing permissions and
// limitations under the License.

use std::cmp;
use std::collections::{BTreeMap, HashMap, HashSet};
use std::sync::Arc;

use itertools::Itertools;
use risingwave_common::catalog::TableId;
use risingwave_hummock_sdk::compaction_group::hummock_version_ext::{
    get_compaction_group_ids, get_table_compaction_group_id_mapping, BranchedSstInfo,
};
use risingwave_hummock_sdk::compaction_group::StateTableId;
use risingwave_hummock_sdk::table_stats::add_prost_table_stats_map;
use risingwave_hummock_sdk::version::{HummockVersion, HummockVersionDelta};
use risingwave_hummock_sdk::{
    CompactionGroupId, HummockContextId, HummockEpoch, HummockSstableObjectId, HummockVersionId,
};
use risingwave_pb::common::WorkerNode;
use risingwave_pb::hummock::write_limits::WriteLimit;
use risingwave_pb::hummock::{
    HummockPinnedSnapshot, HummockPinnedVersion, HummockSnapshot, HummockVersionStats, SstableInfo,
    TableStats,
};
use risingwave_pb::meta::subscribe_response::{Info, Operation};

use super::check_cg_write_limit;
use crate::hummock::error::Result;
use crate::hummock::manager::checkpoint::HummockVersionCheckpoint;
use crate::hummock::manager::commit_multi_var;
use crate::hummock::manager::context::ContextInfo;
use crate::hummock::manager::gc::DeleteObjectTracker;
use crate::hummock::manager::transaction::HummockVersionTransaction;
use crate::hummock::metrics_utils::{trigger_write_stop_stats, LocalTableMetrics};
use crate::hummock::model::CompactionGroup;
use crate::hummock::HummockManager;
use crate::model::VarTransaction;
use crate::MetaResult;

#[derive(Default)]
pub struct Versioning {
    // Volatile states below
    /// Avoid commit epoch epochs
    /// Don't persist compaction version delta to meta store
    pub disable_commit_epochs: bool,
    /// Latest hummock version
    pub current_version: HummockVersion,
    pub local_metrics: HashMap<u32, LocalTableMetrics>,

    // Persistent states below
    pub hummock_version_deltas: BTreeMap<HummockVersionId, HummockVersionDelta>,
    /// Stats for latest hummock version.
    pub version_stats: HummockVersionStats,
    pub checkpoint: HummockVersionCheckpoint,
}

impl ContextInfo {
    pub fn min_pinned_version_id(&self) -> HummockVersionId {
        let mut min_pinned_version_id = HummockVersionId::MAX;
        for id in self
            .pinned_versions
            .values()
            .map(|v| v.min_pinned_id)
            .chain(self.version_safe_points.iter().cloned())
        {
            min_pinned_version_id = cmp::min(id, min_pinned_version_id);
        }
        min_pinned_version_id
    }
}

impl Versioning {
    /// Marks all objects <= `min_pinned_version_id` for deletion.
    pub(super) fn mark_objects_for_deletion(
        &self,
        context_info: &ContextInfo,
        delete_object_tracker: &DeleteObjectTracker,
    ) {
        let min_pinned_version_id = context_info.min_pinned_version_id();
        delete_object_tracker.add(
            self.checkpoint
                .stale_objects
                .iter()
                .filter(|(version_id, _)| **version_id <= min_pinned_version_id)
                .flat_map(|(_, stale_objects)| stale_objects.id.iter().cloned()),
        );
    }
}

impl HummockManager {
    pub async fn list_pinned_version(&self) -> Vec<HummockPinnedVersion> {
        self.context_info
            .read()
            .await
            .pinned_versions
            .values()
            .cloned()
            .collect_vec()
    }

    pub async fn list_pinned_snapshot(&self) -> Vec<HummockPinnedSnapshot> {
        self.context_info
            .read()
            .await
            .pinned_snapshots
            .values()
            .cloned()
            .collect_vec()
    }

    pub async fn list_workers(
        &self,
        context_ids: &[HummockContextId],
    ) -> MetaResult<HashMap<HummockContextId, WorkerNode>> {
        let mut workers = HashMap::new();
        for context_id in context_ids {
            if let Some(worker_node) = self
                .metadata_manager()
                .get_worker_by_id(*context_id)
                .await?
            {
                workers.insert(*context_id, worker_node);
            }
        }
        Ok(workers)
    }

    /// Gets current version without pinning it.
    /// Should not be called inside [`HummockManager`], because it requests locks internally.
    ///
    /// Note: this method can hurt performance because it will clone a large object.
    pub async fn get_current_version(&self) -> HummockVersion {
        self.versioning.read().await.current_version.clone()
    }

    pub async fn get_current_max_committed_epoch(&self) -> HummockEpoch {
        self.versioning
            .read()
            .await
            .current_version
            .max_committed_epoch
    }

    /// Gets the mapping from table id to compaction group id
    pub async fn get_table_compaction_group_id_mapping(
        &self,
    ) -> HashMap<StateTableId, CompactionGroupId> {
        get_table_compaction_group_id_mapping(&self.versioning.read().await.current_version)
    }

    /// Get version deltas from meta store
    #[cfg_attr(coverage, coverage(off))]
    pub async fn list_version_deltas(
        &self,
        start_id: u64,
        num_limit: u32,
        committed_epoch_limit: HummockEpoch,
    ) -> Result<Vec<HummockVersionDelta>> {
        let versioning = self.versioning.read().await;
        let version_deltas = versioning
            .hummock_version_deltas
            .range(start_id..)
            .map(|(_id, delta)| delta)
            .filter(|delta| delta.max_committed_epoch <= committed_epoch_limit)
            .take(num_limit as _)
            .cloned()
            .collect();
        Ok(version_deltas)
    }

    pub async fn get_version_stats(&self) -> HummockVersionStats {
        self.versioning.read().await.version_stats.clone()
    }

    /// Updates write limits for `target_groups` and sends notification.
    /// Returns true if `write_limit` has been modified.
    /// The implementation acquires `versioning` lock and `compaction_group_manager` lock.
    pub(super) async fn try_update_write_limits(
        &self,
        target_group_ids: &[CompactionGroupId],
    ) -> bool {
        let versioning = self.versioning.read().await;
        let mut cg_manager = self.compaction_group_manager.write().await;
        let target_group_configs = target_group_ids
            .iter()
            .filter_map(|id| {
                cg_manager
                    .try_get_compaction_group_config(*id)
                    .map(|config| (*id, config))
            })
            .collect();
        let mut new_write_limits = calc_new_write_limits(
            target_group_configs,
            cg_manager.write_limit.clone(),
            &versioning.current_version,
        );
        let all_group_ids: HashSet<_> =
            HashSet::from_iter(get_compaction_group_ids(&versioning.current_version));
        new_write_limits.retain(|group_id, _| all_group_ids.contains(group_id));
        if new_write_limits == cg_manager.write_limit {
            return false;
        }
        tracing::debug!("Hummock stopped write is updated: {:#?}", new_write_limits);
        trigger_write_stop_stats(&self.metrics, &new_write_limits);
        cg_manager.write_limit = new_write_limits;
        self.env
            .notification_manager()
            .notify_hummock_without_version(
                Operation::Add,
                Info::HummockWriteLimits(risingwave_pb::hummock::WriteLimits {
                    write_limits: cg_manager.write_limit.clone(),
                }),
            );
        true
    }

    /// Gets write limits.
    /// The implementation acquires `versioning` lock.
    pub async fn write_limits(&self) -> HashMap<CompactionGroupId, WriteLimit> {
        let guard = self.compaction_group_manager.read().await;
        guard.write_limit.clone()
    }

    pub async fn list_branched_objects(&self) -> BTreeMap<HummockSstableObjectId, BranchedSstInfo> {
        let guard = self.versioning.read().await;
        guard.current_version.build_branched_sst_info()
    }

    pub async fn rebuild_table_stats(&self) -> Result<()> {
        let mut versioning = self.versioning.write().await;
        let new_stats = rebuild_table_stats(&versioning.current_version);
        let mut version_stats = VarTransaction::new(&mut versioning.version_stats);
        // version_stats.hummock_version_id is always 0 in meta store.
        version_stats.table_stats = new_stats.table_stats;
        commit_multi_var!(self.meta_store_ref(), version_stats)?;
        Ok(())
    }

    pub async fn may_fill_backward_state_table_info(&self) -> Result<()> {
        let mut versioning = self.versioning.write().await;
        if versioning
            .current_version
            .need_fill_backward_compatible_state_table_info_delta()
        {
            let versioning: &mut Versioning = &mut versioning;
            let mut version = HummockVersionTransaction::new(
                &mut versioning.current_version,
                &mut versioning.hummock_version_deltas,
                self.env.notification_manager(),
                &self.metrics,
            );
            let mut new_version_delta = version.new_delta();
            new_version_delta.with_latest_version(|version, delta| {
                version.may_fill_backward_compatible_state_table_info_delta(delta)
            });
            new_version_delta.pre_apply();
            commit_multi_var!(self.meta_store_ref(), version)?;
        }
        Ok(())
    }

    pub fn latest_snapshot(&self) -> HummockSnapshot {
        let snapshot = self.latest_snapshot.load();
        HummockSnapshot::clone(&snapshot)
    }

    /// We don't commit an epoch without checkpoint. We will only update the `max_current_epoch`.
    pub fn update_current_epoch(&self, max_current_epoch: HummockEpoch) -> HummockSnapshot {
        // We only update `max_current_epoch`!
        let prev_snapshot = self.latest_snapshot.rcu(|snapshot| HummockSnapshot {
            committed_epoch: snapshot.committed_epoch,
            current_epoch: max_current_epoch,
        });
        assert!(prev_snapshot.current_epoch < max_current_epoch);

        tracing::trace!("new current epoch {}", max_current_epoch);
        HummockSnapshot {
            committed_epoch: prev_snapshot.committed_epoch,
            current_epoch: max_current_epoch,
        }
    }

    pub async fn list_change_log_epochs(
        &self,
        table_id: u32,
        min_epoch: u64,
        max_count: u32,
    ) -> Vec<u64> {
        let versioning = self.versioning.read().await;
        if let Some(table_change_log) = versioning
            .current_version
            .table_change_log
            .get(&TableId::new(table_id))
        {
            let table_change_log = table_change_log.clone();
            table_change_log.get_epochs(min_epoch, max_count as usize)
        } else {
            vec![]
        }
    }
}

/// Calculates write limits for `target_groups`.
/// Returns a new complete write limits snapshot based on `origin_snapshot` and `version`.
pub(super) fn calc_new_write_limits(
    target_groups: HashMap<CompactionGroupId, CompactionGroup>,
    origin_snapshot: HashMap<CompactionGroupId, WriteLimit>,
    version: &HummockVersion,
) -> HashMap<CompactionGroupId, WriteLimit> {
    let mut new_write_limits = origin_snapshot;
    for (id, config) in &target_groups {
        let levels = match version.levels.get(id) {
            None => {
                new_write_limits.remove(id);
                continue;
            }
            Some(levels) => levels,
        };

        let write_limit_type = check_cg_write_limit(levels, config.compaction_config.as_ref());
        if write_limit_type.is_write_stop() {
            new_write_limits.insert(
                *id,
                WriteLimit {
                    table_ids: levels.member_table_ids.clone(),
                    reason: write_limit_type.as_str(),
                },
            );
            continue;
        }
        // No condition is met.
        new_write_limits.remove(id);
    }
    new_write_limits
}

<<<<<<< HEAD
pub(super) fn create_init_version(
    default_compaction_config: Arc<CompactionConfig>,
) -> HummockVersion {
    let mut init_version = HummockVersion {
        id: FIRST_VERSION_ID,
        levels: Default::default(),
        max_committed_epoch: INVALID_EPOCH,
        safe_epoch: INVALID_EPOCH,
        table_watermarks: HashMap::new(),
        table_change_log: HashMap::new(),
        state_table_info: HummockVersionStateTableInfo::empty(),
    };
    for group_id in [
        StaticCompactionGroupId::StateDefault as CompactionGroupId,
        StaticCompactionGroupId::MaterializedView as CompactionGroupId,
    ] {
        init_version.levels.insert(
            group_id,
            build_initial_compaction_group_levels(group_id, default_compaction_config.as_ref()),
        );
    }
    init_version
}

=======
>>>>>>> 13cdd952
/// Rebuilds table stats from the given version.
/// Note that the result is approximate value. See `estimate_table_stats`.
fn rebuild_table_stats(version: &HummockVersion) -> HummockVersionStats {
    let mut stats = HummockVersionStats {
        hummock_version_id: version.id,
        table_stats: Default::default(),
    };
    for level in version.get_combined_levels() {
        for sst in &level.table_infos {
            let changes = estimate_table_stats(sst);
            add_prost_table_stats_map(&mut stats.table_stats, &changes);
        }
    }
    stats
}

/// Estimates table stats change from the given file.
/// - The file stats is evenly distributed among multiple tables within the file.
/// - The total key size and total value size are estimated based on key range and file size.
/// - Branched files may lead to an overestimation.
fn estimate_table_stats(sst: &SstableInfo) -> HashMap<u32, TableStats> {
    let mut changes: HashMap<u32, TableStats> = HashMap::default();
    let weighted_value =
        |value: i64| -> i64 { (value as f64 / sst.table_ids.len() as f64).ceil() as i64 };
    let key_range = sst.key_range.as_ref().unwrap();
    let estimated_key_size: u64 = (key_range.left.len() + key_range.right.len()) as u64 / 2;
    let mut estimated_total_key_size = estimated_key_size * sst.total_key_count;
    if estimated_total_key_size > sst.uncompressed_file_size {
        estimated_total_key_size = sst.uncompressed_file_size / 2;
        tracing::warn!(sst.sst_id, "Calculated estimated_total_key_size {} > uncompressed_file_size {}. Use uncompressed_file_size/2 as estimated_total_key_size instead.", estimated_total_key_size, sst.uncompressed_file_size);
    }
    let estimated_total_value_size = sst.uncompressed_file_size - estimated_total_key_size;
    for table_id in &sst.table_ids {
        let e = changes.entry(*table_id).or_default();
        e.total_key_count += weighted_value(sst.total_key_count as i64);
        e.total_key_size += weighted_value(estimated_total_key_size as i64);
        e.total_value_size += weighted_value(estimated_total_value_size as i64);
    }
    changes
}

#[cfg(test)]
mod tests {
    use std::collections::HashMap;
    use std::sync::Arc;

    use risingwave_hummock_sdk::version::HummockVersion;
    use risingwave_hummock_sdk::{CompactionGroupId, HummockVersionId};
    use risingwave_pb::hummock::hummock_version::Levels;
    use risingwave_pb::hummock::write_limits::WriteLimit;
    use risingwave_pb::hummock::{
        HummockPinnedVersion, HummockVersionStats, KeyRange, Level, OverlappingLevel, SstableInfo,
    };

    use crate::hummock::compaction::compaction_config::CompactionConfigBuilder;
    use crate::hummock::manager::context::ContextInfo;
    use crate::hummock::manager::versioning::{
        calc_new_write_limits, estimate_table_stats, rebuild_table_stats,
    };
    use crate::hummock::model::CompactionGroup;

    #[test]
    fn test_min_pinned_version_id() {
        let mut context_info = ContextInfo::default();
        assert_eq!(context_info.min_pinned_version_id(), HummockVersionId::MAX);
        context_info.pinned_versions.insert(
            1,
            HummockPinnedVersion {
                context_id: 1,
                min_pinned_id: 10,
            },
        );
        assert_eq!(context_info.min_pinned_version_id(), 10);
        context_info.version_safe_points.push(5);
        assert_eq!(context_info.min_pinned_version_id(), 5);
        context_info.version_safe_points.clear();
        assert_eq!(context_info.min_pinned_version_id(), 10);
        context_info.pinned_versions.clear();
        assert_eq!(context_info.min_pinned_version_id(), HummockVersionId::MAX);
    }

    #[test]
    fn test_calc_new_write_limits() {
        let add_level_to_l0 = |levels: &mut Levels| {
            levels
                .l0
                .as_mut()
                .unwrap()
                .sub_levels
                .push(Level::default());
        };
        let set_sub_level_number_threshold_for_group_1 =
            |target_groups: &mut HashMap<CompactionGroupId, CompactionGroup>,
             sub_level_number_threshold: u64| {
                target_groups.insert(
                    1,
                    CompactionGroup {
                        group_id: 1,
                        compaction_config: Arc::new(
                            CompactionConfigBuilder::new()
                                .level0_stop_write_threshold_sub_level_number(
                                    sub_level_number_threshold,
                                )
                                .build(),
                        ),
                    },
                );
            };

        let mut target_groups: HashMap<CompactionGroupId, CompactionGroup> = Default::default();
        set_sub_level_number_threshold_for_group_1(&mut target_groups, 10);
        let origin_snapshot: HashMap<CompactionGroupId, WriteLimit> = [(
            2,
            WriteLimit {
                table_ids: vec![1, 2, 3],
                reason: "for test".to_string(),
            },
        )]
        .into_iter()
        .collect();
        let mut version: HummockVersion = Default::default();
        for group_id in 1..=3 {
            version.levels.insert(
                group_id,
                Levels {
                    l0: Some(OverlappingLevel::default()),
                    ..Default::default()
                },
            );
        }
        let new_write_limits =
            calc_new_write_limits(target_groups.clone(), origin_snapshot.clone(), &version);
        assert_eq!(
            new_write_limits, origin_snapshot,
            "write limit should not be triggered for group 1"
        );
        assert_eq!(new_write_limits.len(), 1);
        for _ in 1..=10 {
            add_level_to_l0(version.levels.get_mut(&1).unwrap());
            let new_write_limits =
                calc_new_write_limits(target_groups.clone(), origin_snapshot.clone(), &version);
            assert_eq!(
                new_write_limits, origin_snapshot,
                "write limit should not be triggered for group 1"
            );
        }
        add_level_to_l0(version.levels.get_mut(&1).unwrap());
        let new_write_limits =
            calc_new_write_limits(target_groups.clone(), origin_snapshot.clone(), &version);
        assert_ne!(
            new_write_limits, origin_snapshot,
            "write limit should be triggered for group 1"
        );
        assert_eq!(
            new_write_limits.get(&1).as_ref().unwrap().reason,
            "WriteStop(l0_level_count: 11, threshold: 10) too many L0 sub levels"
        );
        assert_eq!(new_write_limits.len(), 2);

        set_sub_level_number_threshold_for_group_1(&mut target_groups, 100);
        let new_write_limits =
            calc_new_write_limits(target_groups.clone(), origin_snapshot.clone(), &version);
        assert_eq!(
            new_write_limits, origin_snapshot,
            "write limit should not be triggered for group 1"
        );

        set_sub_level_number_threshold_for_group_1(&mut target_groups, 5);
        let new_write_limits =
            calc_new_write_limits(target_groups, origin_snapshot.clone(), &version);
        assert_ne!(
            new_write_limits, origin_snapshot,
            "write limit should be triggered for group 1"
        );
        assert_eq!(
            new_write_limits.get(&1).as_ref().unwrap().reason,
            "WriteStop(l0_level_count: 11, threshold: 5) too many L0 sub levels"
        );
    }

    #[test]
    fn test_estimate_table_stats() {
        let sst = SstableInfo {
            key_range: Some(KeyRange {
                left: vec![1; 10],
                right: vec![1; 20],
                ..Default::default()
            }),
            table_ids: vec![1, 2, 3],
            total_key_count: 6000,
            uncompressed_file_size: 6_000_000,
            ..Default::default()
        };
        let changes = estimate_table_stats(&sst);
        assert_eq!(changes.len(), 3);
        for stats in changes.values() {
            assert_eq!(stats.total_key_count, 6000 / 3);
            assert_eq!(stats.total_key_size, (10 + 20) / 2 * 6000 / 3);
            assert_eq!(
                stats.total_value_size,
                (6_000_000 - (10 + 20) / 2 * 6000) / 3
            );
        }

        let mut version = HummockVersion::default();
        version.id = 123;

        for cg in 1..3 {
            version.levels.insert(
                cg,
                Levels {
                    levels: vec![Level {
                        table_infos: vec![sst.clone()],
                        ..Default::default()
                    }],
                    l0: Some(Default::default()),
                    ..Default::default()
                },
            );
        }
        let HummockVersionStats {
            hummock_version_id,
            table_stats,
        } = rebuild_table_stats(&version);
        assert_eq!(hummock_version_id, version.id);
        assert_eq!(table_stats.len(), 3);
        for (tid, stats) in table_stats {
            assert_eq!(
                stats.total_key_count,
                changes.get(&tid).unwrap().total_key_count * 2
            );
            assert_eq!(
                stats.total_key_size,
                changes.get(&tid).unwrap().total_key_size * 2
            );
            assert_eq!(
                stats.total_value_size,
                changes.get(&tid).unwrap().total_value_size * 2
            );
        }
    }

    #[test]
    fn test_estimate_table_stats_large_key_range() {
        let sst = SstableInfo {
            key_range: Some(KeyRange {
                left: vec![1; 1000],
                right: vec![1; 2000],
                ..Default::default()
            }),
            table_ids: vec![1, 2, 3],
            total_key_count: 6000,
            uncompressed_file_size: 60_000,
            ..Default::default()
        };
        let changes = estimate_table_stats(&sst);
        assert_eq!(changes.len(), 3);
        for t in &sst.table_ids {
            let stats = changes.get(t).unwrap();
            assert_eq!(stats.total_key_count, 6000 / 3);
            assert_eq!(stats.total_key_size, 60_000 / 2 / 3);
            assert_eq!(stats.total_value_size, (60_000 - 60_000 / 2) / 3);
        }
    }
}<|MERGE_RESOLUTION|>--- conflicted
+++ resolved
@@ -14,7 +14,6 @@
 
 use std::cmp;
 use std::collections::{BTreeMap, HashMap, HashSet};
-use std::sync::Arc;
 
 use itertools::Itertools;
 use risingwave_common::catalog::TableId;
@@ -345,33 +344,6 @@
     new_write_limits
 }
 
-<<<<<<< HEAD
-pub(super) fn create_init_version(
-    default_compaction_config: Arc<CompactionConfig>,
-) -> HummockVersion {
-    let mut init_version = HummockVersion {
-        id: FIRST_VERSION_ID,
-        levels: Default::default(),
-        max_committed_epoch: INVALID_EPOCH,
-        safe_epoch: INVALID_EPOCH,
-        table_watermarks: HashMap::new(),
-        table_change_log: HashMap::new(),
-        state_table_info: HummockVersionStateTableInfo::empty(),
-    };
-    for group_id in [
-        StaticCompactionGroupId::StateDefault as CompactionGroupId,
-        StaticCompactionGroupId::MaterializedView as CompactionGroupId,
-    ] {
-        init_version.levels.insert(
-            group_id,
-            build_initial_compaction_group_levels(group_id, default_compaction_config.as_ref()),
-        );
-    }
-    init_version
-}
-
-=======
->>>>>>> 13cdd952
 /// Rebuilds table stats from the given version.
 /// Note that the result is approximate value. See `estimate_table_stats`.
 fn rebuild_table_stats(version: &HummockVersion) -> HummockVersionStats {
