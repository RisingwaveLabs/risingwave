// Copyright 2024 RisingWave Labs
//
// Licensed under the Apache License, Version 2.0 (the "License");
// you may not use this file except in compliance with the License.
// You may obtain a copy of the License at
//
//     http://www.apache.org/licenses/LICENSE-2.0
//
// Unless required by applicable law or agreed to in writing, software
// distributed under the License is distributed on an "AS IS" BASIS,
// WITHOUT WARRANTIES OR CONDITIONS OF ANY KIND, either express or implied.
// See the License for the specific language governing permissions and
// limitations under the License.

use std::cmp;
use std::collections::HashSet;
use std::ops::Bound::{Excluded, Included};
use std::ops::DerefMut;
use std::time::Duration;

use anyhow::Context;
use function_name::named;
use futures::{stream, StreamExt};
use itertools::Itertools;
use risingwave_hummock_sdk::HummockSstableObjectId;
use risingwave_pb::common::worker_node::State::Running;
use risingwave_pb::common::WorkerType;
use risingwave_pb::hummock::subscribe_compaction_event_response::Event as ResponseEvent;
use risingwave_pb::hummock::FullScanTask;

use crate::hummock::error::{Error, Result};
use crate::hummock::manager::versioning::Versioning;
use crate::hummock::manager::{commit_multi_var, create_trx_wrapper, read_lock, write_lock};
use crate::hummock::HummockManager;
use crate::manager::MetadataManager;
use crate::model::{BTreeMapTransaction, BTreeMapTransactionWrapper, ValTransaction};
use crate::storage::MetaStore;

impl HummockManager {
    /// Gets SST objects that is safe to be deleted from object store.
    #[named]
    pub async fn get_objects_to_delete(&self) -> Vec<HummockSstableObjectId> {
        read_lock!(self, versioning)
            .await
            .objects_to_delete
            .iter()
            .cloned()
            .collect_vec()
    }

    /// Acknowledges SSTs have been deleted from object store.
    #[named]
    pub async fn ack_deleted_objects(&self, object_ids: &[HummockSstableObjectId]) -> Result<()> {
        let mut versioning_guard = write_lock!(self, versioning).await;
        for object_id in object_ids {
            versioning_guard.objects_to_delete.remove(object_id);
        }
        for stale_objects in versioning_guard.checkpoint.stale_objects.values_mut() {
            stale_objects.id.retain(|id| !object_ids.contains(id));
        }
        versioning_guard
            .checkpoint
            .stale_objects
            .retain(|_, stale_objects| !stale_objects.id.is_empty());
        drop(versioning_guard);
        Ok(())
    }

    /// Deletes at most `batch_size` deltas.
    ///
    /// Returns (number of deleted deltas, number of remain `deltas_to_delete`).
    #[named]
    pub async fn delete_version_deltas(&self, batch_size: usize) -> Result<(usize, usize)> {
        let mut versioning_guard = write_lock!(self, versioning).await;
        let versioning = versioning_guard.deref_mut();
        let deltas_to_delete = versioning
            .hummock_version_deltas
            .range(..=versioning.checkpoint.version.id)
            .map(|(k, _)| *k)
            .collect_vec();
        // If there is any safe point, skip this to ensure meta backup has required delta logs to
        // replay version.
        if !versioning.version_safe_points.is_empty() {
            return Ok((0, deltas_to_delete.len()));
        }
        let mut hummock_version_deltas = create_trx_wrapper!(
            self.meta_store_ref(),
            BTreeMapTransactionWrapper,
            BTreeMapTransaction::new(&mut versioning.hummock_version_deltas,)
        );
        let batch = deltas_to_delete
            .iter()
            .take(batch_size)
            .cloned()
            .collect_vec();
        if batch.is_empty() {
            return Ok((0, 0));
        }
        for delta_id in &batch {
            hummock_version_deltas.remove(*delta_id);
        }
        commit_multi_var!(self.meta_store_ref(), hummock_version_deltas)?;
        #[cfg(test)]
        {
            drop(versioning_guard);
            self.check_state_consistency().await;
        }
        Ok((batch.len(), deltas_to_delete.len() - batch.len()))
    }

    /// Extends `objects_to_delete` according to object store full scan result.
    /// Caller should ensure `object_ids` doesn't include any SST objects belong to a on-going
    /// version write. That's to say, these object_ids won't appear in either `commit_epoch` or
    /// `report_compact_task`.
    #[named]
    pub async fn extend_objects_to_delete_from_scan(
        &self,
        object_ids: &[HummockSstableObjectId],
    ) -> usize {
        let tracked_object_ids: HashSet<HummockSstableObjectId> = {
            let versioning_guard = read_lock!(self, versioning).await;
<<<<<<< HEAD
            let versioning: &Versioning = &*versioning_guard;
            let mut tracked_object_ids = versioning.checkpoint.version.get_object_ids();
            for delta in versioning_guard.hummock_version_deltas.values() {
                tracked_object_ids.extend(delta.newly_added_object_ids());
=======
            let versioning: &Versioning = &versioning_guard;

            // object ids in current version
            let mut tracked_object_ids = versioning.current_version.get_object_ids();
            // add object ids removed between checkpoint version and current version
            for (_, delta) in versioning.hummock_version_deltas.range((
                Excluded(versioning.checkpoint.version.id),
                Included(versioning.current_version.id),
            )) {
                tracked_object_ids.extend(delta.gc_object_ids.iter().cloned());
>>>>>>> 7cd16462
            }
            // add stale object ids before the checkpoint version
            let min_pinned_version_id = versioning.min_pinned_version_id();
            tracked_object_ids.extend(
                versioning
                    .checkpoint
                    .stale_objects
                    .iter()
                    .filter(|(version_id, _)| **version_id >= min_pinned_version_id)
                    .flat_map(|(_, objects)| objects.id.iter())
                    .cloned(),
            );
            tracked_object_ids
        };
        let to_delete = object_ids
            .iter()
            .filter(|object_id| !tracked_object_ids.contains(object_id))
            .collect_vec();
        let mut versioning_guard = write_lock!(self, versioning).await;
        versioning_guard.objects_to_delete.extend(to_delete.clone());
        drop(versioning_guard);
        to_delete.len()
    }

    /// Starts a full GC.
    /// 1. Meta node sends a `FullScanTask` to a compactor in this method.
    /// 2. The compactor returns scan result of object store to meta node. See
    /// `HummockManager::full_scan_inner` in storage crate.
    /// 3. Meta node decides which SSTs to delete. See `HummockManager::complete_full_gc`.
    ///
    /// Returns Ok(false) if there is no worker available.
    pub fn start_full_gc(&self, sst_retention_time: Duration) -> Result<bool> {
        self.metrics.full_gc_trigger_count.inc();
        // Set a minimum sst_retention_time to avoid deleting SSTs of on-going write op.
        let sst_retention_time = cmp::max(
            sst_retention_time,
            Duration::from_secs(self.env.opts.min_sst_retention_time_sec),
        );
        tracing::info!(
            "run full GC with sst_retention_time = {} secs",
            sst_retention_time.as_secs()
        );
        let compactor = match self.compactor_manager.next_compactor() {
            None => {
                tracing::warn!("Try full GC but no available idle worker.");
                return Ok(false);
            }
            Some(compactor) => compactor,
        };
        compactor
            .send_event(ResponseEvent::FullScanTask(FullScanTask {
                sst_retention_time_sec: sst_retention_time.as_secs(),
            }))
            .map_err(|_| Error::CompactorUnreachable(compactor.context_id()))?;
        Ok(true)
    }

    /// Given candidate SSTs to GC, filter out false positive.
    /// Returns number of SSTs to GC.
    pub async fn complete_full_gc(&self, object_ids: Vec<HummockSstableObjectId>) -> Result<usize> {
        if object_ids.is_empty() {
            tracing::info!("SST full scan returns no SSTs.");
            return Ok(0);
        }
        let metrics = &self.metrics;
        let spin_interval =
            Duration::from_secs(self.env.opts.collect_gc_watermark_spin_interval_sec);
        let watermark =
            collect_global_gc_watermark(self.metadata_manager().clone(), spin_interval).await?;
        metrics.full_gc_last_object_id_watermark.set(watermark as _);
        let candidate_sst_number = object_ids.len();
        metrics
            .full_gc_candidate_object_count
            .observe(candidate_sst_number as _);
        // 1. filter by watermark
        let object_ids = object_ids
            .into_iter()
            .filter(|s| *s < watermark)
            .collect_vec();
        // 2. filter by version
        let selected_sst_number = self.extend_objects_to_delete_from_scan(&object_ids).await;
        metrics
            .full_gc_selected_object_count
            .observe(selected_sst_number as _);
        tracing::info!("GC watermark is {}. SST full scan returns {} SSTs. {} remains after filtered by GC watermark. {} remains after filtered by hummock version.",
            watermark, candidate_sst_number, object_ids.len(), selected_sst_number);
        Ok(selected_sst_number)
    }
}

/// Collects SST GC watermark from related cluster nodes and calculates a global one.
///
/// It must wait enough heartbeats first. This precondition is checked at `spin_interval`.
///
/// Returns a global GC watermark. The watermark only guards SSTs created before this
/// invocation.
pub async fn collect_global_gc_watermark(
    metadata_manager: MetadataManager,
    spin_interval: Duration,
) -> Result<HummockSstableObjectId> {
    let mut global_watermark = HummockSstableObjectId::MAX;
    let workers = [
        metadata_manager
            .list_active_streaming_compute_nodes()
            .await
            .map_err(|err| Error::MetaStore(err.into()))?,
        metadata_manager
            .list_worker_node(Some(WorkerType::Compactor), Some(Running))
            .await
            .map_err(|err| Error::MetaStore(err.into()))?,
    ]
    .concat();

    if workers.is_empty() {
        return Ok(global_watermark);
    }

    let mut worker_futures = vec![];
    for worker in &workers {
        // For each cluster node, its watermark is collected after waiting for 2 heartbeats.
        // The first heartbeat may carry watermark took before the start of this method,
        // which doesn't correctly guard target SSTs.
        // The second heartbeat guarantees its watermark is took after the start of this method.
        let worker_id = worker.id;
        let metadata_manager_clone = metadata_manager.clone();
        worker_futures.push(tokio::spawn(async move {
            let mut init_version_id: Option<u64> = None;
            loop {
                let worker_info = match metadata_manager_clone
                    .get_worker_info_by_id(worker_id)
                    .await
                {
                    None => {
                        return None;
                    }
                    Some(worker_info) => worker_info,
                };
                match init_version_id.as_ref() {
                    None => {
                        init_version_id = Some(worker_info.info_version_id);
                    }
                    Some(init_version_id) => {
                        if worker_info.info_version_id >= *init_version_id + 2 {
                            return worker_info.hummock_gc_watermark;
                        }
                    }
                }
                tokio::time::sleep(spin_interval).await;
            }
        }));
    }
    let mut buffered = stream::iter(worker_futures).buffer_unordered(workers.len());
    while let Some(worker_result) = buffered.next().await {
        let worker_watermark = worker_result.context("Failed to collect GC watermark")?;
        // None means either the worker has gone or the worker has not set a watermark.
        global_watermark = cmp::min(
            global_watermark,
            worker_watermark.unwrap_or(HummockSstableObjectId::MAX),
        );
    }
    Ok(global_watermark)
}

#[cfg(test)]
mod tests {
    use std::sync::Arc;
    use std::time::Duration;

    use itertools::Itertools;
    use risingwave_hummock_sdk::HummockSstableObjectId;

    use crate::hummock::manager::ResponseEvent;
    use crate::hummock::test_utils::{add_test_tables, setup_compute_env};
    use crate::MetaOpts;

    #[tokio::test]
    async fn test_full_gc() {
        let (mut env, hummock_manager, cluster_manager, worker_node) = setup_compute_env(80).await;
        let context_id = worker_node.id;
        let compactor_manager = hummock_manager.compactor_manager_ref_for_test();
        // Use smaller spin interval to accelerate test.
        env.opts = Arc::new(MetaOpts {
            collect_gc_watermark_spin_interval_sec: 1,
            ..(*env.opts).clone()
        });

        // No task scheduled because no available worker.
        assert!(!hummock_manager
            .start_full_gc(Duration::from_secs(
                hummock_manager.env.opts.min_sst_retention_time_sec - 1
            ))
            .unwrap());

        let mut receiver = compactor_manager.add_compactor(context_id);

        assert!(hummock_manager
            .start_full_gc(Duration::from_secs(
                hummock_manager.env.opts.min_sst_retention_time_sec - 1
            ))
            .unwrap());
        let full_scan_task = match receiver.recv().await.unwrap().unwrap().event.unwrap() {
            ResponseEvent::FullScanTask(task) => task,
            _ => {
                panic!()
            }
        };
        // min_sst_retention_time_sec override user provided value.
        assert_eq!(
            hummock_manager.env.opts.min_sst_retention_time_sec,
            full_scan_task.sst_retention_time_sec
        );

        assert!(hummock_manager
            .start_full_gc(Duration::from_secs(
                hummock_manager.env.opts.min_sst_retention_time_sec + 1
            ))
            .unwrap());
        let full_scan_task = match receiver.recv().await.unwrap().unwrap().event.unwrap() {
            ResponseEvent::FullScanTask(task) => task,
            _ => {
                panic!()
            }
        };
        // min_sst_retention_time_sec doesn't override user provided value.
        assert_eq!(
            hummock_manager.env.opts.min_sst_retention_time_sec + 1,
            full_scan_task.sst_retention_time_sec
        );

        // Empty input results immediate return, without waiting heartbeat.
        hummock_manager.complete_full_gc(vec![]).await.unwrap();

        // mimic CN heartbeat
        use risingwave_pb::meta::heartbeat_request::extra_info::Info;
        let heartbeat_interval = hummock_manager
            .env
            .opts
            .collect_gc_watermark_spin_interval_sec;
        tokio::spawn(async move {
            loop {
                cluster_manager
                    .heartbeat(
                        context_id,
                        vec![Info::HummockGcWatermark(HummockSstableObjectId::MAX)],
                    )
                    .await
                    .unwrap();
                tokio::time::sleep(Duration::from_secs(heartbeat_interval)).await;
            }
        });

        // LSMtree is empty. All input SST ids should be treated as garbage.
        assert_eq!(
            3,
            hummock_manager
                .complete_full_gc(vec![1, 2, 3])
                .await
                .unwrap()
        );

        // All committed SST ids should be excluded from GC.
        let sst_infos = add_test_tables(hummock_manager.as_ref(), context_id).await;
        let committed_object_ids = sst_infos
            .into_iter()
            .flatten()
            .map(|s| s.get_object_id())
            .sorted()
            .collect_vec();
        assert!(!committed_object_ids.is_empty());
        let max_committed_object_id = *committed_object_ids.iter().max().unwrap();
        assert_eq!(
            1,
            hummock_manager
                .complete_full_gc(
                    [committed_object_ids, vec![max_committed_object_id + 1]].concat()
                )
                .await
                .unwrap()
        );
    }
}<|MERGE_RESOLUTION|>--- conflicted
+++ resolved
@@ -54,6 +54,7 @@
         let mut versioning_guard = write_lock!(self, versioning).await;
         for object_id in object_ids {
             versioning_guard.objects_to_delete.remove(object_id);
+            println!("object removed");
         }
         for stale_objects in versioning_guard.checkpoint.stale_objects.values_mut() {
             stale_objects.id.retain(|id| !object_ids.contains(id));
@@ -119,23 +120,16 @@
     ) -> usize {
         let tracked_object_ids: HashSet<HummockSstableObjectId> = {
             let versioning_guard = read_lock!(self, versioning).await;
-<<<<<<< HEAD
-            let versioning: &Versioning = &*versioning_guard;
+            let versioning: &Versioning = &versioning_guard;
+
+            // object ids in checkpoint version
             let mut tracked_object_ids = versioning.checkpoint.version.get_object_ids();
-            for delta in versioning_guard.hummock_version_deltas.values() {
-                tracked_object_ids.extend(delta.newly_added_object_ids());
-=======
-            let versioning: &Versioning = &versioning_guard;
-
-            // object ids in current version
-            let mut tracked_object_ids = versioning.current_version.get_object_ids();
-            // add object ids removed between checkpoint version and current version
+            // add object ids added between checkpoint version and current version
             for (_, delta) in versioning.hummock_version_deltas.range((
                 Excluded(versioning.checkpoint.version.id),
                 Included(versioning.current_version.id),
             )) {
-                tracked_object_ids.extend(delta.gc_object_ids.iter().cloned());
->>>>>>> 7cd16462
+                tracked_object_ids.extend(delta.newly_added_object_ids());
             }
             // add stale object ids before the checkpoint version
             let min_pinned_version_id = versioning.min_pinned_version_id();
