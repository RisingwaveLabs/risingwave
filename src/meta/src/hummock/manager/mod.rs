// Copyright 2024 RisingWave Labs
//
// Licensed under the Apache License, Version 2.0 (the "License");
// you may not use this file except in compliance with the License.
// You may obtain a copy of the License at
//
//     http://www.apache.org/licenses/LICENSE-2.0
//
// Unless required by applicable law or agreed to in writing, software
// distributed under the License is distributed on an "AS IS" BASIS,
// WITHOUT WARRANTIES OR CONDITIONS OF ANY KIND, either express or implied.
// See the License for the specific language governing permissions and
// limitations under the License.

use std::collections::{BTreeMap, HashMap, VecDeque};
use std::ops::{Deref, DerefMut};
use std::sync::atomic::AtomicBool;
use std::sync::Arc;

use arc_swap::ArcSwap;
use bytes::Bytes;
use itertools::Itertools;
use risingwave_common::monitor::rwlock::MonitoredRwLock;
use risingwave_common::system_param::reader::SystemParamsRead;
use risingwave_common::util::epoch::INVALID_EPOCH;
use risingwave_hummock_sdk::version::{HummockVersion, HummockVersionDelta};
use risingwave_hummock_sdk::{
    version_archive_dir, version_checkpoint_path, CompactionGroupId, HummockCompactionTaskId,
    HummockContextId, HummockVersionId,
};
use risingwave_meta_model_v2::{
    compaction_status, compaction_task, hummock_pinned_snapshot, hummock_pinned_version,
    hummock_version_delta, hummock_version_stats,
};
use risingwave_pb::hummock::{
    CompactTaskAssignment, HummockPinnedSnapshot, HummockPinnedVersion, HummockSnapshot,
    HummockVersionStats, PbCompactionGroupInfo, SubscribeCompactionEventRequest,
};
use risingwave_pb::meta::subscribe_response::Operation;
use tokio::sync::mpsc::UnboundedSender;
use tonic::Streaming;

use crate::hummock::compaction::CompactStatus;
use crate::hummock::error::Result;
use crate::hummock::manager::checkpoint::HummockVersionCheckpoint;
use crate::hummock::manager::context::ContextInfo;
use crate::hummock::manager::gc::DeleteObjectTracker;
use crate::hummock::CompactorManagerRef;
use crate::manager::{MetaSrvEnv, MetaStoreImpl, MetadataManager};
use crate::model::{ClusterId, MetadataModel, MetadataModelError};
use crate::rpc::metrics::MetaMetrics;

mod compaction_group_manager;
mod context;
mod gc;
mod tests;
mod versioning;
pub use context::HummockVersionSafePoint;
use versioning::*;
pub(crate) mod checkpoint;
mod commit_epoch;
mod compaction;
pub mod sequence;
mod timer_task;
mod transaction;
mod utils;
mod worker;

pub(crate) use commit_epoch::*;
use compaction::*;
pub use compaction::{check_cg_write_limit, WriteLimitType};
pub(crate) use utils::*;

type Snapshot = ArcSwap<HummockSnapshot>;
const HISTORY_TABLE_INFO_STATISTIC_TIME: usize = 240;

// Update to states are performed as follow:
// - Initialize ValTransaction for the meta state to update
// - Make changes on the ValTransaction.
// - Call `commit_multi_var` to commit the changes via meta store transaction. If transaction
//   succeeds, the in-mem state will be updated by the way.
pub struct HummockManager {
    pub env: MetaSrvEnv,

    metadata_manager: MetadataManager,
    /// Lock order: `compaction`, `versioning`, `compaction_group_manager`, `context_info`
    /// - Lock `compaction` first, then `versioning`, then `compaction_group_manager` and finally `context_info`.
    /// - This order should be strictly followed to prevent deadlock.
    compaction: MonitoredRwLock<Compaction>,
    versioning: MonitoredRwLock<Versioning>,
    /// `CompactionGroupManager` manages compaction configs for compaction groups.
    compaction_group_manager: MonitoredRwLock<CompactionGroupManager>,
    context_info: MonitoredRwLock<ContextInfo>,
    latest_snapshot: Snapshot,

    pub metrics: Arc<MetaMetrics>,

    pub compactor_manager: CompactorManagerRef,
    event_sender: HummockManagerEventSender,

    delete_object_tracker: DeleteObjectTracker,

    object_store: ObjectStoreRef,
    version_checkpoint_path: String,
    version_archive_dir: String,
    pause_version_checkpoint: AtomicBool,
    history_table_throughput: parking_lot::RwLock<HashMap<u32, VecDeque<u64>>>,

    // for compactor
    // `compactor_streams_change_tx` is used to pass the mapping from `context_id` to event_stream
    // and is maintained in memory. All event_streams are consumed through a separate event loop
    compactor_streams_change_tx: UnboundedSender<(u32, Streaming<SubscribeCompactionEventRequest>)>,

    // `compaction_state` will record the types of compact tasks that can be triggered in `hummock`
    // and suggest types with a certain priority.
    pub compaction_state: CompactionState,
}

pub type HummockManagerRef = Arc<HummockManager>;

use risingwave_hummock_sdk::compaction_group::{StateTableId, StaticCompactionGroupId};
use risingwave_object_store::object::{build_remote_object_store, ObjectError, ObjectStoreRef};
use risingwave_pb::catalog::Table;
use risingwave_pb::meta::relation::RelationInfo;

macro_rules! start_measure_real_process_timer {
    ($hummock_mgr:expr, $func_name:literal) => {
        $hummock_mgr
            .metrics
            .hummock_manager_real_process_time
            .with_label_values(&[$func_name])
            .start_timer()
    };
}
pub(crate) use start_measure_real_process_timer;

use crate::hummock::manager::compaction_group_manager::CompactionGroupManager;
use crate::hummock::manager::worker::HummockManagerEventSender;

impl HummockManager {
    pub async fn new(
        env: MetaSrvEnv,
        metadata_manager: MetadataManager,
        metrics: Arc<MetaMetrics>,
        compactor_manager: CompactorManagerRef,
        compactor_streams_change_tx: UnboundedSender<(
            u32,
            Streaming<SubscribeCompactionEventRequest>,
        )>,
    ) -> Result<HummockManagerRef> {
        let compaction_group_manager = CompactionGroupManager::new(&env).await?;
        Self::new_impl(
            env,
            metadata_manager,
            metrics,
            compactor_manager,
            compaction_group_manager,
            compactor_streams_change_tx,
        )
        .await
    }

    #[cfg(any(test, feature = "test"))]
    pub(super) async fn with_config(
        env: MetaSrvEnv,
        cluster_manager: crate::manager::ClusterManagerRef,
        fragment_manager: crate::manager::FragmentManagerRef,
        metrics: Arc<MetaMetrics>,
        compactor_manager: CompactorManagerRef,
        config: risingwave_pb::hummock::CompactionConfig,
        compactor_streams_change_tx: UnboundedSender<(
            u32,
            Streaming<SubscribeCompactionEventRequest>,
        )>,
    ) -> HummockManagerRef {
        use crate::manager::CatalogManager;
        let compaction_group_manager = CompactionGroupManager::new_with_config(&env, config)
            .await
            .unwrap();
        let catalog_manager = Arc::new(CatalogManager::new(env.clone()).await.unwrap());
        let metadata_manager =
            MetadataManager::new_v1(cluster_manager, catalog_manager, fragment_manager);
        Self::new_impl(
            env,
            metadata_manager,
            metrics,
            compactor_manager,
            compaction_group_manager,
            compactor_streams_change_tx,
        )
        .await
        .unwrap()
    }

    async fn new_impl(
        env: MetaSrvEnv,
        metadata_manager: MetadataManager,
        metrics: Arc<MetaMetrics>,
        compactor_manager: CompactorManagerRef,
        compaction_group_manager: CompactionGroupManager,
        compactor_streams_change_tx: UnboundedSender<(
            u32,
            Streaming<SubscribeCompactionEventRequest>,
        )>,
    ) -> Result<HummockManagerRef> {
        let sys_params = env.system_params_reader().await;
        let state_store_url = sys_params.state_store();
        let state_store_dir: &str = sys_params.data_directory();
        let deterministic_mode = env.opts.compaction_deterministic_test;
        let mut object_store_config = env.opts.object_store_config.clone();
        // For fs and hdfs object store, operations are not always atomic.
        // We should manually enable atomicity guarantee by setting the atomic_write_dir config when building services.
        object_store_config.set_atomic_write_dir();
        let object_store = Arc::new(
            build_remote_object_store(
                state_store_url.strip_prefix("hummock+").unwrap_or("memory"),
                metrics.object_store_metric.clone(),
                "Version Checkpoint",
                Arc::new(object_store_config),
            )
            .await,
        );
        // Make sure data dir is not used by another cluster.
        // Skip this check in e2e compaction test, which needs to start a secondary cluster with
        // same bucket
        if !deterministic_mode {
            write_exclusive_cluster_id(
                state_store_dir,
                env.cluster_id().clone(),
                object_store.clone(),
            )
            .await?;

            // config bucket lifecycle for new cluster.
            if let risingwave_object_store::object::ObjectStoreImpl::S3(s3) = object_store.as_ref()
                && !env.opts.do_not_config_object_storage_lifecycle
            {
                let is_bucket_expiration_configured =
                    s3.inner().configure_bucket_lifecycle(state_store_dir).await;
                if is_bucket_expiration_configured {
                    return Err(ObjectError::internal("Cluster cannot start with object expiration configured for bucket because RisingWave data will be lost when object expiration kicks in.
                    Please disable object expiration and restart the cluster.")
                    .into());
                }
            }
        }
        let version_checkpoint_path = version_checkpoint_path(state_store_dir);
        let version_archive_dir = version_archive_dir(state_store_dir);
        let (tx, rx) = tokio::sync::mpsc::unbounded_channel();

        let instance = HummockManager {
            env,
            versioning: MonitoredRwLock::new(
                metrics.hummock_manager_lock_time.clone(),
                Default::default(),
                "hummock_manager::versioning",
            ),
            compaction: MonitoredRwLock::new(
                metrics.hummock_manager_lock_time.clone(),
                Default::default(),
                "hummock_manager::compaction",
            ),
            compaction_group_manager: MonitoredRwLock::new(
                metrics.hummock_manager_lock_time.clone(),
                compaction_group_manager,
                "hummock_manager::compaction_group_manager",
            ),
            context_info: MonitoredRwLock::new(
                metrics.hummock_manager_lock_time.clone(),
                Default::default(),
                "hummock_manager::context_info",
            ),
            metrics,
            metadata_manager,
            // compaction_request_channel: parking_lot::RwLock::new(None),
            compactor_manager,
            latest_snapshot: ArcSwap::from_pointee(HummockSnapshot {
                committed_epoch: INVALID_EPOCH,
                current_epoch: INVALID_EPOCH,
            }),
            event_sender: tx,
            delete_object_tracker: Default::default(),
            object_store,
            version_checkpoint_path,
            version_archive_dir,
            pause_version_checkpoint: AtomicBool::new(false),
            history_table_throughput: parking_lot::RwLock::new(HashMap::default()),
            compactor_streams_change_tx,
            compaction_state: CompactionState::new(),
        };
        let instance = Arc::new(instance);
        instance.start_worker(rx).await;
        instance.load_meta_store_state().await?;
        instance.release_invalid_contexts().await?;
        // Release snapshots pinned by meta on restarting.
        instance.release_meta_context().await?;
        Ok(instance)
    }

    fn meta_store_ref(&self) -> &MetaStoreImpl {
        self.env.meta_store_ref()
    }

    /// Load state from meta store.
    async fn load_meta_store_state(&self) -> Result<()> {
        let mut compaction_guard = self.compaction.write().await;
        let mut versioning_guard = self.versioning.write().await;
        let mut context_info_guard = self.context_info.write().await;
        self.load_meta_store_state_impl(
            &mut compaction_guard,
            &mut versioning_guard,
            &mut context_info_guard,
        )
        .await
    }

    /// Load state from meta store.
    async fn load_meta_store_state_impl(
        &self,
        compaction_guard: &mut Compaction,
        versioning_guard: &mut Versioning,
        context_info: &mut ContextInfo,
    ) -> Result<()> {
        use sea_orm::EntityTrait;
        let meta_store = self.meta_store_ref();
        let compaction_statuses: BTreeMap<CompactionGroupId, CompactStatus> = match &meta_store {
            MetaStoreImpl::Kv(meta_store) => CompactStatus::list(meta_store)
                .await?
                .into_iter()
                .map(|cg| (cg.compaction_group_id(), cg))
                .collect(),
            MetaStoreImpl::Sql(sql_meta_store) => compaction_status::Entity::find()
                .all(&sql_meta_store.conn)
                .await
                .map_err(MetadataModelError::from)?
                .into_iter()
                .map(|m| (m.compaction_group_id as CompactionGroupId, m.into()))
                .collect(),
        };
        if !compaction_statuses.is_empty() {
            compaction_guard.compaction_statuses = compaction_statuses;
        }

        compaction_guard.compact_task_assignment = match &meta_store {
            MetaStoreImpl::Kv(meta_store) => CompactTaskAssignment::list(meta_store)
                .await?
                .into_iter()
                .map(|assigned| (assigned.key().unwrap(), assigned))
                .collect(),
            MetaStoreImpl::Sql(sql_meta_store) => compaction_task::Entity::find()
                .all(&sql_meta_store.conn)
                .await
                .map_err(MetadataModelError::from)?
                .into_iter()
                .map(|m| (m.id as HummockCompactionTaskId, m.into()))
                .collect(),
        };

        let hummock_version_deltas: BTreeMap<HummockVersionId, HummockVersionDelta> =
            match &meta_store {
                MetaStoreImpl::Kv(meta_store) => HummockVersionDelta::list(meta_store)
                    .await?
                    .into_iter()
                    .map(|version_delta| (version_delta.id, version_delta))
                    .collect(),
                MetaStoreImpl::Sql(sql_meta_store) => {
                    use risingwave_pb::hummock::PbHummockVersionDelta;
                    hummock_version_delta::Entity::find()
                        .all(&sql_meta_store.conn)
                        .await
                        .map_err(MetadataModelError::from)?
                        .into_iter()
                        .map(|m| {
                            (
                                m.id as HummockVersionId,
                                HummockVersionDelta::from_persisted_protobuf(
                                    &PbHummockVersionDelta::from(m),
                                ),
                            )
                        })
                        .collect()
                }
            };

        let checkpoint = self.try_read_checkpoint().await?;
        let mut redo_state = if let Some(c) = checkpoint {
            versioning_guard.checkpoint = c;
            versioning_guard.checkpoint.version.clone()
        } else {
            let default_compaction_config = self
                .compaction_group_manager
                .read()
                .await
                .default_compaction_config();
            let checkpoint_version = create_init_version(default_compaction_config);
            tracing::info!("init hummock version checkpoint");
            versioning_guard.checkpoint = HummockVersionCheckpoint {
                version: checkpoint_version.clone(),
                stale_objects: Default::default(),
            };
            self.write_checkpoint(&versioning_guard.checkpoint).await?;
            checkpoint_version
        };
        for version_delta in hummock_version_deltas.values() {
            if version_delta.prev_id == redo_state.id {
                redo_state.apply_version_delta(version_delta);
            }
        }
        versioning_guard.version_stats = match &meta_store {
            MetaStoreImpl::Kv(meta_store) => HummockVersionStats::list(meta_store)
                .await?
                .into_iter()
                .next(),
            MetaStoreImpl::Sql(sql_meta_store) => hummock_version_stats::Entity::find()
                .one(&sql_meta_store.conn)
                .await
                .map_err(MetadataModelError::from)?
                .map(HummockVersionStats::from),
        }
        .unwrap_or_else(|| HummockVersionStats {
            // version_stats.hummock_version_id is always 0 in meta store.
            hummock_version_id: 0,
            ..Default::default()
        });

        self.latest_snapshot.store(
            HummockSnapshot {
                committed_epoch: redo_state.max_committed_epoch,
                current_epoch: redo_state.max_committed_epoch,
            }
            .into(),
        );
        versioning_guard.current_version = redo_state;
        versioning_guard.hummock_version_deltas = hummock_version_deltas;

        context_info.pinned_versions = match &meta_store {
            MetaStoreImpl::Kv(meta_store) => HummockPinnedVersion::list(meta_store)
                .await?
                .into_iter()
                .map(|p| (p.context_id, p))
                .collect(),
            MetaStoreImpl::Sql(sql_meta_store) => hummock_pinned_version::Entity::find()
                .all(&sql_meta_store.conn)
                .await
                .map_err(MetadataModelError::from)?
                .into_iter()
                .map(|m| (m.context_id as HummockContextId, m.into()))
                .collect(),
        };

        context_info.pinned_snapshots = match &meta_store {
            MetaStoreImpl::Kv(meta_store) => HummockPinnedSnapshot::list(meta_store)
                .await?
                .into_iter()
                .map(|p| (p.context_id, p))
                .collect(),
            MetaStoreImpl::Sql(sql_meta_store) => hummock_pinned_snapshot::Entity::find()
                .all(&sql_meta_store.conn)
                .await
                .map_err(MetadataModelError::from)?
                .into_iter()
                .map(|m| (m.context_id as HummockContextId, m.into()))
                .collect(),
        };

        self.delete_object_tracker.clear();
        // Not delete stale objects when archive is enabled
        if !self.env.opts.enable_hummock_data_archive {
            versioning_guard.mark_objects_for_deletion(context_info, &self.delete_object_tracker);
        }

        self.initial_compaction_group_config_after_load(
            versioning_guard,
            self.compaction_group_manager.write().await.deref_mut(),
        )
        .await?;

        Ok(())
    }

    pub async fn init_metadata_for_version_replay(
        &self,
        table_catalogs: Vec<Table>,
        compaction_groups: Vec<PbCompactionGroupInfo>,
    ) -> Result<()> {
        for table in &table_catalogs {
            table.insert(self.env.meta_store().as_kv()).await?;
        }
        for group in &compaction_groups {
            assert!(
                group.id == StaticCompactionGroupId::NewCompactionGroup as u64
                    || (group.id >= StaticCompactionGroupId::StateDefault as u64
                    && group.id <= StaticCompactionGroupId::MaterializedView as u64),
                "compaction group id should be either NewCompactionGroup to create new one, or predefined static ones."
            );
        }

        let mut compaction_group_manager = self.compaction_group_manager.write().await;
        let mut compaction_groups_txn = compaction_group_manager.start_compaction_groups_txn();
        for group in &compaction_groups {
            let mut pairs = vec![];
            for table_id in group.member_table_ids.clone() {
                pairs.push((table_id as StateTableId, group.id));
            }
            let group_config = group.compaction_config.clone().unwrap();
<<<<<<< HEAD
            CompactionGroupManager::insert_config(
                &mut compaction_groups_txn,
                group.id,
                group_config,
            );

            self.register_table_ids(&pairs).await?;
=======
            self.compaction_group_manager
                .write()
                .await
                .init_compaction_config_for_replay(group.id, group_config)
                .await
                .unwrap();
            self.register_table_ids_for_test(&pairs).await?;
>>>>>>> 690b84a9
            tracing::info!("Registered table ids {:?}", pairs);
        }

        commit_multi_var!(self.meta_store_ref(), compaction_groups_txn)?;

        // Notify that tables have created
        for table in table_catalogs {
            self.env
                .notification_manager()
                .notify_hummock_relation_info(Operation::Add, RelationInfo::Table(table.clone()))
                .await;
            self.env
                .notification_manager()
                .notify_compactor_relation_info(Operation::Add, RelationInfo::Table(table))
                .await;
        }

        tracing::info!("Inited compaction groups:");
        for group in compaction_groups {
            tracing::info!("{:?}", group);
        }
        Ok(())
    }

    /// Replay a version delta to current hummock version.
    /// Returns the `version_id`, `max_committed_epoch` of the new version and the modified
    /// compaction groups
    pub async fn replay_version_delta(
        &self,
        mut version_delta: HummockVersionDelta,
    ) -> Result<(HummockVersion, Vec<CompactionGroupId>)> {
        let mut versioning_guard = self.versioning.write().await;
        // ensure the version id is ascending after replay
        version_delta.id = versioning_guard.current_version.next_version_id();
        version_delta.prev_id = versioning_guard.current_version.id;
        versioning_guard
            .current_version
            .apply_version_delta(&version_delta);

        let version_new = versioning_guard.current_version.clone();
        let compaction_group_ids = version_delta.group_deltas.keys().cloned().collect_vec();
        Ok((version_new, compaction_group_ids))
    }

    pub async fn disable_commit_epoch(&self) -> HummockVersion {
        let mut versioning_guard = self.versioning.write().await;
        versioning_guard.disable_commit_epochs = true;
        versioning_guard.current_version.clone()
    }

    pub fn metadata_manager(&self) -> &MetadataManager {
        &self.metadata_manager
    }
}

async fn write_exclusive_cluster_id(
    state_store_dir: &str,
    cluster_id: ClusterId,
    object_store: ObjectStoreRef,
) -> Result<()> {
    const CLUSTER_ID_DIR: &str = "cluster_id";
    const CLUSTER_ID_NAME: &str = "0";
    let cluster_id_dir = format!("{}/{}/", state_store_dir, CLUSTER_ID_DIR);
    let cluster_id_full_path = format!("{}{}", cluster_id_dir, CLUSTER_ID_NAME);
    match object_store.read(&cluster_id_full_path, ..).await {
        Ok(stored_cluster_id) => {
            let stored_cluster_id = String::from_utf8(stored_cluster_id.to_vec()).unwrap();
            if cluster_id.deref() == stored_cluster_id {
                return Ok(());
            }

            Err(ObjectError::internal(format!(
                "Data directory is already used by another cluster with id {:?}, path {}.",
                stored_cluster_id, cluster_id_full_path,
            ))
            .into())
        }
        Err(e) => {
            if e.is_object_not_found_error() {
                object_store
                    .upload(&cluster_id_full_path, Bytes::from(String::from(cluster_id)))
                    .await?;
                return Ok(());
            }
            Err(e.into())
        }
    }
}<|MERGE_RESOLUTION|>--- conflicted
+++ resolved
@@ -503,23 +503,13 @@
                 pairs.push((table_id as StateTableId, group.id));
             }
             let group_config = group.compaction_config.clone().unwrap();
-<<<<<<< HEAD
             CompactionGroupManager::insert_config(
                 &mut compaction_groups_txn,
                 group.id,
                 group_config,
             );
 
-            self.register_table_ids(&pairs).await?;
-=======
-            self.compaction_group_manager
-                .write()
-                .await
-                .init_compaction_config_for_replay(group.id, group_config)
-                .await
-                .unwrap();
             self.register_table_ids_for_test(&pairs).await?;
->>>>>>> 690b84a9
             tracing::info!("Registered table ids {:?}", pairs);
         }
 
