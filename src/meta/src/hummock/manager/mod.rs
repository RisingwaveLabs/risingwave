--- conflicted
+++ resolved
@@ -60,15 +60,9 @@
 };
 use risingwave_pb::hummock::subscribe_compaction_event_response::Event as ResponseEvent;
 use risingwave_pb::hummock::{
-<<<<<<< HEAD
-    CompactTaskAssignment, CompactionConfig, GroupDelta, HummockPinnedSnapshot,
+    CompactTaskAssignment, GroupDelta, GroupMetaChange, HummockPinnedSnapshot,
     HummockPinnedVersion, HummockSnapshot, HummockVersionStats, IntraLevelDelta, PbCompactTask,
     PbCompactionGroupInfo, SubscribeCompactionEventRequest, TableOption, TableSchema,
-=======
-    CompactTask, CompactTaskAssignment, GroupDelta, GroupMetaChange, HummockPinnedSnapshot,
-    HummockPinnedVersion, HummockSnapshot, HummockVersionStats, IntraLevelDelta,
-    PbCompactionGroupInfo, SstableInfo, SubscribeCompactionEventRequest, TableOption, TableSchema,
->>>>>>> f7d9ff7f
 };
 use risingwave_pb::meta::subscribe_response::{Info, Operation};
 use rw_futures_util::{pending_on_none, select_all};
@@ -100,8 +94,8 @@
 use crate::manager::{MetaSrvEnv, MetaStoreImpl, MetadataManager, META_NODE_ID};
 use crate::model::{
     BTreeMapEntryTransaction, BTreeMapEntryTransactionWrapper, BTreeMapTransaction,
-    BTreeMapTransactionWrapper, ClusterId, MetadataModelError, ValTransaction, VarTransaction,
-    VarTransactionWrapper,
+    BTreeMapTransactionWrapper, ClusterId, MetadataModel, MetadataModelError, ValTransaction,
+    VarTransaction, VarTransactionWrapper,
 };
 use crate::rpc::metrics::MetaMetrics;
 use crate::storage::MetaStore;
@@ -478,18 +472,9 @@
         versioning_guard: &mut RwLockWriteGuard<'_, Versioning>,
     ) -> Result<()> {
         use sea_orm::EntityTrait;
-<<<<<<< HEAD
-
-        use crate::model::MetadataModel;
-        let sql_meta_store = self.sql_meta_store();
-        let compaction_statuses: BTreeMap<CompactionGroupId, CompactStatus> = match &sql_meta_store
-        {
-            None => CompactStatus::list(self.env.meta_store_checked())
-=======
         let meta_store = self.meta_store_ref();
         let compaction_statuses: BTreeMap<CompactionGroupId, CompactStatus> = match &meta_store {
             MetaStoreImpl::Kv(meta_store) => CompactStatus::list(meta_store)
->>>>>>> f7d9ff7f
                 .await?
                 .into_iter()
                 .map(|cg| (cg.compaction_group_id(), cg))
@@ -976,49 +961,6 @@
             let can_trivial_move = matches!(selector.task_type(), TaskType::Dynamic)
                 || matches!(selector.task_type(), TaskType::Emergency);
 
-<<<<<<< HEAD
-        let compression_algorithm = match compact_task.compression_algorithm.as_str() {
-            "Lz4" => 1,
-            "Zstd" => 2,
-            _ => 0,
-        };
-        let vnode_partition_count = compact_task.input.vnode_partition_count;
-        let mut compact_task = CompactTask {
-            input_ssts: compact_task.input.input_levels,
-            splits: vec![KeyRange::inf()],
-            watermark,
-            sorted_output_ssts: vec![],
-            task_id,
-            target_level: target_level_id,
-            // only gc delete keys in last level because there may be older version in more bottom
-            // level.
-            gc_delete_keys: current_version
-                .get_compaction_group_levels(compaction_group_id)
-                .is_last_level(target_level_id),
-            base_level: compact_task.base_level as u32,
-            task_status: TaskStatus::Pending,
-            compaction_group_id: group_config.group_id,
-            existing_table_ids: member_table_ids.clone(),
-            compression_algorithm,
-            target_file_size: compact_task.target_file_size,
-            table_options: table_id_to_option
-                .into_iter()
-                .filter_map(|(table_id, table_option)| {
-                    if member_table_ids.contains(&table_id) {
-                        return Some((table_id, TableOption::from(&table_option)));
-                    }
-
-                    None
-                })
-                .collect(),
-            current_epoch_time: Epoch::now().0,
-            compaction_filter_mask: group_config.compaction_config.compaction_filter_mask,
-            target_sub_level_id: compact_task.input.target_sub_level_id,
-            task_type: compact_task.compaction_task_type,
-            split_weight_by_vnode: compact_task.input.vnode_partition_count,
-            ..Default::default()
-        };
-=======
             let mut stats = LocalSelectorStatistic::default();
             let member_table_ids = current_version
                 .get_compaction_group_levels(compaction_group_id)
@@ -1026,7 +968,6 @@
                 .clone();
 
             let mut table_id_to_option: HashMap<u32, _> = HashMap::default();
->>>>>>> f7d9ff7f
 
             for table_id in &member_table_ids {
                 if let Some(opts) = all_table_id_to_option.get(table_id) {
@@ -1064,7 +1005,7 @@
 
                 let mut compact_task = CompactTask {
                     input_ssts: compact_task.input.input_levels,
-                    splits: vec![risingwave_pb::hummock::KeyRange::inf()],
+                    splits: vec![KeyRange::inf()],
                     watermark,
                     sorted_output_ssts: vec![],
                     task_id,
@@ -1075,7 +1016,7 @@
                         .get_compaction_group_levels(compaction_group_id)
                         .is_last_level(target_level_id),
                     base_level: compact_task.base_level as u32,
-                    task_status: TaskStatus::Pending as i32,
+                    task_status: TaskStatus::Pending,
                     compaction_group_id: group_config.group_id,
                     existing_table_ids: member_table_ids.clone(),
                     compression_algorithm,
@@ -1089,7 +1030,7 @@
                     current_epoch_time: Epoch::now().0,
                     compaction_filter_mask: group_config.compaction_config.compaction_filter_mask,
                     target_sub_level_id: compact_task.input.target_sub_level_id,
-                    task_type: compact_task.compaction_task_type as i32,
+                    task_type: compact_task.compaction_task_type,
                     split_weight_by_vnode: vnode_partition_count,
                     ..Default::default()
                 };
@@ -1180,7 +1121,7 @@
                     compact_task_assignment.insert(
                         compact_task.task_id,
                         CompactTaskAssignment {
-                            compact_task: Some(compact_task.clone()),
+                            compact_task: Some(PbCompactTask::from(&compact_task)),
                             context_id: META_NODE_ID, // deprecated
                         },
                     );
@@ -1203,20 +1144,6 @@
             stats.report_to_metrics(compaction_group_id, self.metrics.as_ref());
         }
 
-<<<<<<< HEAD
-            let mut compact_task_assignment = create_trx_wrapper!(
-                self.sql_meta_store(),
-                BTreeMapTransactionWrapper,
-                BTreeMapTransaction::new(&mut compaction.compact_task_assignment,)
-            );
-            compact_task_assignment.insert(
-                compact_task.task_id,
-                CompactTaskAssignment {
-                    compact_task: Some(PbCompactTask::from(&compact_task)),
-                    context_id: META_NODE_ID, // deprecated
-                },
-            );
-=======
         if !trivial_tasks.is_empty() {
             commit_multi_var!(
                 self.meta_store_ref(),
@@ -1225,7 +1152,6 @@
                 hummock_version_deltas
             )?;
             branched_ssts.commit_memory();
->>>>>>> f7d9ff7f
 
             trigger_version_stat(&self.metrics, &current_version);
             versioning.current_version = current_version;
@@ -1344,12 +1270,7 @@
         assert!(CANCEL_STATUS_SET.contains(&task_status));
         let tasks = task_ids
             .into_iter()
-            .map(|task_id| ReportTask {
-                task_id,
-                task_status: task_status as i32,
-                sorted_output_ssts: vec![],
-                table_stats_change: HashMap::default(),
-            })
+            .map(|task_id| (task_id, task_status, vec![], HashMap::default()))
             .collect_vec();
         let rets = self.report_compact_tasks(tasks).await?;
         #[cfg(test)]
@@ -1440,6 +1361,25 @@
         false
     }
 
+    fn is_compact_task_expired_pb(
+        compact_task: &PbCompactTask,
+        branched_ssts: &BTreeMap<HummockSstableObjectId, BranchedSstInfo>,
+    ) -> bool {
+        for input_level in compact_task.get_input_ssts() {
+            for table_info in input_level.get_table_infos() {
+                if let Some(mp) = branched_ssts.get(&table_info.object_id) {
+                    if mp
+                        .get(&compact_task.compaction_group_id)
+                        .map_or(true, |sst_id| *sst_id != table_info.sst_id)
+                    {
+                        return true;
+                    }
+                }
+            }
+        }
+        false
+    }
+
     pub async fn report_compact_task(
         &self,
         task_id: u64,
@@ -1448,12 +1388,12 @@
         table_stats_change: Option<PbTableStatsMap>,
     ) -> Result<bool> {
         let rets = self
-            .report_compact_tasks(vec![ReportTask {
+            .report_compact_tasks(vec![(
                 task_id,
-                task_status: task_status as i32,
+                task_status,
                 sorted_output_ssts,
-                table_stats_change: table_stats_change.unwrap_or_default(),
-            }])
+                table_stats_change.unwrap_or_default(),
+            )])
             .await?;
         Ok(rets[0])
     }
@@ -1466,7 +1406,10 @@
     /// Return Ok(false) indicates either the task is not found,
     /// or the task is not owned by `context_id` when `context_id` is not None.
     #[named]
-    pub async fn report_compact_tasks(&self, report_tasks: Vec<ReportTask>) -> Result<Vec<bool>> {
+    pub async fn report_compact_tasks(
+        &self,
+        report_tasks: Vec<(u64, TaskStatus, Vec<SstableInfo>, PbTableStatsMap)>,
+    ) -> Result<Vec<bool>> {
         let mut guard = write_lock!(self, compaction).await;
         let deterministic_mode = self.env.opts.compaction_deterministic_test;
         let compaction = guard.deref_mut();
@@ -1483,25 +1426,10 @@
             BTreeMapTransactionWrapper,
             BTreeMapTransaction::new(&mut compaction.compact_task_assignment,)
         );
-<<<<<<< HEAD
-        // remove task_assignment
-        let mut compact_task = if let Some(input_task) = trivial_move_compact_task {
-            input_task
-        } else {
-            match compact_task_assignment.remove(task_id) {
-                Some(compact_task) => CompactTask::from(&compact_task.compact_task.unwrap()),
-                None => {
-                    tracing::warn!("{}", format!("compact task {} not found", task_id));
-                    return Ok(false);
-                }
-            }
-        };
-=======
         // The compaction task is finished.
         let mut versioning_guard = write_lock!(self, versioning).await;
         let versioning = versioning_guard.deref_mut();
         let _timer = start_measure_real_process_timer!(self);
->>>>>>> f7d9ff7f
 
         let mut current_version = versioning.current_version.clone();
         // purge stale compact_status
@@ -1530,12 +1458,14 @@
         );
         let mut success_count = 0;
         let last_version_id = current_version.id;
-        for (idx, task) in report_tasks.into_iter().enumerate() {
+        for (idx, (task_id, task_status, sorted_output_ssts, table_stats_change)) in
+            report_tasks.into_iter().enumerate()
+        {
             rets[idx] = true;
-            let mut compact_task = match compact_task_assignment.remove(task.task_id) {
-                Some(compact_task) => compact_task.compact_task.unwrap(),
+            let mut compact_task = match compact_task_assignment.remove(task_id) {
+                Some(compact_task) => CompactTask::from(&compact_task.compact_task.unwrap()),
                 None => {
-                    tracing::warn!("{}", format!("compact task {} not found", task.task_id));
+                    tracing::warn!("{}", format!("compact task {} not found", task_id));
                     rets[idx] = false;
                     continue;
                 }
@@ -1543,8 +1473,8 @@
 
             {
                 // apply result
-                compact_task.task_status = task.task_status;
-                compact_task.sorted_output_ssts = task.sorted_output_ssts;
+                compact_task.set_task_status(task_status);
+                compact_task.sorted_output_ssts = sorted_output_ssts;
             }
 
             match compact_statuses.get_mut(compact_task.compaction_group_id) {
@@ -1608,12 +1538,12 @@
                     self.metrics.version_stats.reset();
                     versioning.local_metrics.clear();
                 }
-                add_prost_table_stats_map(&mut version_stats.table_stats, &task.table_stats_change);
+                add_prost_table_stats_map(&mut version_stats.table_stats, &table_stats_change);
                 trigger_local_table_stat(
                     &self.metrics,
                     &mut versioning.local_metrics,
                     &version_stats,
-                    &task.table_stats_change,
+                    &table_stats_change,
                 );
             }
             tasks.push(compact_task);
@@ -1844,16 +1774,8 @@
             };
             if !is_sst_belong_to_group_declared {
                 let mut group_table_ids: BTreeMap<_, Vec<u32>> = BTreeMap::new();
-<<<<<<< HEAD
-                for table_id in &sst.table_ids {
-                    match try_get_compaction_group_id_by_table_id(
-                        &versioning.current_version,
-                        *table_id,
-                    ) {
-=======
                 for table_id in sst.get_table_ids() {
                     match table_compaction_group_mapping.get(&TableId::new(*table_id)) {
->>>>>>> f7d9ff7f
                         Some(compaction_group_id) => {
                             group_table_ids
                                 .entry(*compaction_group_id)
@@ -2404,12 +2326,14 @@
         sorted_output_ssts: Vec<SstableInfo>,
         table_stats_change: Option<PbTableStatsMap>,
     ) -> Result<()> {
+        use risingwave_pb::hummock::PbCompactTask;
+
         if let Some(task) = compact_task {
             let mut guard = write_lock!(self, compaction).await;
             guard.compact_task_assignment.insert(
                 task_id,
                 CompactTaskAssignment {
-                    compact_task: Some(task),
+                    compact_task: Some(PbCompactTask::from(&task)),
                     context_id: 0,
                 },
             );
@@ -2417,12 +2341,12 @@
 
         // In the test, the contents of the compact task may have been modified directly, while the contents of compact_task_assignment were not modified.
         // So we pass the modified compact_task directly into the `report_compact_task_impl`
-        self.report_compact_tasks(vec![ReportTask {
+        self.report_compact_tasks(vec![(
             task_id,
-            task_status: task_status as i32,
-            sorted_output_ssts,
-            table_stats_change: table_stats_change.unwrap_or_default(),
-        }])
+            task_status,
+            sorted_output_ssts.into_iter().map(Into::into).collect(),
+            table_stats_change.unwrap_or_default(),
+        )])
         .await?;
         Ok(())
     }
@@ -2452,7 +2376,7 @@
         let version_deltas = versioning
             .hummock_version_deltas
             .range(start_version_id..)
-            .map(|(_, delta)| delta.to_protobuf())
+            .map(|(_, delta)| delta.into())
             .collect_vec();
         self.env
             .notification_manager()
@@ -3404,133 +3328,6 @@
     }
 
     #[named]
-<<<<<<< HEAD
-    async fn compact_task_dedicated_event_handler(
-        hummock_manager: Arc<HummockManager>,
-        mut rx: UnboundedReceiver<(u32, subscribe_compaction_event_request::Event)>,
-        shutdown_rx_shared: Shared<OneShotReceiver<()>>,
-    ) {
-        let mut compaction_selectors = init_selectors();
-
-        tokio::select! {
-            _ = shutdown_rx_shared => {}
-
-            _ = async {
-                while let Some((context_id, event)) = rx.recv().await {
-                    match event {
-                        RequestEvent::PullTask(PullTask { pull_task_count }) => {
-                            assert_ne!(0, pull_task_count);
-                            if let Some(compactor) =
-                                hummock_manager.compactor_manager.get_compactor(context_id)
-                            {
-                                if let Some((group, task_type)) =
-                                    hummock_manager.auto_pick_compaction_group_and_type().await
-                                {
-                                    let selector: &mut Box<dyn CompactionSelector> = {
-                                        let versioning_guard =
-                                            read_lock!(hummock_manager, versioning).await;
-                                        let versioning = versioning_guard.deref();
-
-                                        if versioning.write_limit.contains_key(&group) {
-                                            let enable_emergency_picker = match hummock_manager
-                                                .compaction_group_manager
-                                                .read()
-                                                .await
-                                                .try_get_compaction_group_config(group)
-                                            {
-                                                Some(config) => {
-                                                    config.compaction_config.enable_emergency_picker
-                                                }
-                                                None => {
-                                                    unreachable!("compaction-group {} not exist", group)
-                                                }
-                                            };
-
-                                            if enable_emergency_picker {
-                                                compaction_selectors
-                                                    .get_mut(&TaskType::Emergency)
-                                                    .unwrap()
-                                            } else {
-                                                compaction_selectors.get_mut(&task_type).unwrap()
-                                            }
-                                        } else {
-                                            compaction_selectors.get_mut(&task_type).unwrap()
-                                        }
-                                    };
-                                    for _ in 0..pull_task_count {
-                                        let compact_task =
-                                            hummock_manager.get_compact_task(group, selector).await;
-
-                                        match compact_task {
-                                            Ok(Some(compact_task)) => {
-                                                let task_id = compact_task.task_id;
-                                                if let Err(e) = compactor.send_event(
-                                                    ResponseEvent::CompactTask(compact_task.into()),
-                                                ) {
-                                                    tracing::warn!(
-                                                        error = %e.as_report(),
-                                                        "Failed to send task {} to {}",
-                                                        task_id,
-                                                        compactor.context_id(),
-                                                    );
-
-                                                    hummock_manager.compactor_manager.remove_compactor(context_id);
-                                                    break;
-                                                }
-                                            }
-                                            Ok(None) => {
-                                                // no compact_task to be picked
-                                                hummock_manager
-                                                    .compaction_state
-                                                    .unschedule(group, task_type);
-                                                break;
-                                            }
-                                            Err(err) => {
-                                                tracing::warn!(error = %err.as_report(), "Failed to get compaction task");
-                                                break;
-                                            }
-                                        };
-                                    }
-                                }
-
-                                // ack to compactor
-                                if let Err(e) =
-                                    compactor.send_event(ResponseEvent::PullTaskAck(PullTaskAck {}))
-                                {
-                                    tracing::warn!(
-                                        error = %e.as_report(),
-                                        "Failed to send ask to {}",
-                                        context_id,
-                                    );
-                                    hummock_manager.compactor_manager.remove_compactor(context_id);
-                                }
-                            }
-                        }
-
-                        RequestEvent::ReportTask(ReportTask {
-                            task_id,
-                            task_status,
-                            sorted_output_ssts,
-                            table_stats_change,
-                        }) => {
-                            if let Err(e) = hummock_manager
-                                .report_compact_task(
-                                    task_id,
-                                    TaskStatus::try_from(task_status).unwrap(),
-                                    sorted_output_ssts.into_iter().map(SstableInfo::from).collect_vec(),
-                                    Some(table_stats_change),
-                                )
-                                .await
-                            {
-                                tracing::error!(error = %e.as_report(), "report compact_tack fail")
-                            }
-                        }
-
-                        _ => unreachable!(),
-                    }
-                }
-            } => {}
-=======
     pub async fn list_change_log_epochs(
         &self,
         table_id: u32,
@@ -3547,7 +3344,6 @@
             table_change_log.get_epochs(min_epoch, max_count as usize)
         } else {
             vec![]
->>>>>>> f7d9ff7f
         }
     }
 }
