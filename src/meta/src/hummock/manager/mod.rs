--- conflicted
+++ resolved
@@ -1156,7 +1156,6 @@
                 prev_id: old_version.id,
                 safe_epoch: old_version.safe_epoch,
                 trivial_move: false,
-                from_commit: true,
                 ..Default::default()
             },
         );
@@ -1355,22 +1354,6 @@
                     entry_k,
                     entry_v,
                 ),
-<<<<<<< HEAD
-                None => {
-                    let old_version = versioning.current_version.clone();
-                    let new_version_id = old_version.id + 1;
-                    let mut new_version_delta = BTreeMapEntryTransaction::new_insert(
-                        &mut versioning.hummock_version_deltas,
-                        new_version_id,
-                        HummockVersionDelta {
-                            prev_id: old_version.id,
-                            safe_epoch: old_version.safe_epoch,
-                            trivial_move: false,
-                            from_commit: true,
-                            ..Default::default()
-                        },
-                    );
-=======
                 new_hummock_version,
             ),
             None => {
@@ -1386,7 +1369,6 @@
                         ..Default::default()
                     },
                 );
->>>>>>> b765cae4
 
                 let mut new_hummock_version = old_version;
                 new_version_delta.id = new_version_id;
@@ -1728,7 +1710,6 @@
         &self,
         start_id: u64,
         num_limit: u32,
-        from_commit_only: bool,
         committed_epoch_limit: HummockEpoch,
     ) -> Result<HummockVersionDeltas> {
         let ordered_version_deltas: BTreeMap<_, _> =
@@ -1741,11 +1722,7 @@
         let version_deltas = ordered_version_deltas
             .into_iter()
             .filter(|(id, delta)| {
-                let mut ret = *id >= start_id && delta.max_committed_epoch <= committed_epoch_limit;
-                if from_commit_only {
-                    ret = ret && delta.from_commit;
-                }
-                ret
+                *id >= start_id && delta.max_committed_epoch <= committed_epoch_limit
             })
             .map(|(_, v)| v)
             .take(num_limit as _)
@@ -2083,7 +2060,6 @@
         prev_id: old_version.id,
         max_committed_epoch: old_version.max_committed_epoch,
         trivial_move,
-        from_commit: false,
         ..Default::default()
     };
     let group_deltas = &mut version_delta
