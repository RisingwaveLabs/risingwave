--- conflicted
+++ resolved
@@ -1072,15 +1072,11 @@
                 .l0
                 .as_mut()
                 .expect("Expect level 0 is not empty");
-            let l0_sub_level_id = epoch;
+            let l0_sub_level_id = max_committed_epoch;
             let level_delta = LevelDelta {
                 level_idx: 0,
                 inserted_table_infos: group_sstables.clone(),
-<<<<<<< HEAD
                 l0_sub_level_id,
-=======
-                l0_sub_level_id: max_committed_epoch,
->>>>>>> 0a0f3a56
                 ..Default::default()
             };
             level_deltas.push(level_delta);
