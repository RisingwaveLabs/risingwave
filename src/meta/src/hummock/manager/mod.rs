// Copyright 2023 RisingWave Labs
//
// Licensed under the Apache License, Version 2.0 (the "License");
// you may not use this file except in compliance with the License.
// You may obtain a copy of the License at
//
//     http://www.apache.org/licenses/LICENSE-2.0
//
// Unless required by applicable law or agreed to in writing, software
// distributed under the License is distributed on an "AS IS" BASIS,
// WITHOUT WARRANTIES OR CONDITIONS OF ANY KIND, either express or implied.
// See the License for the specific language governing permissions and
// limitations under the License.

use std::borrow::BorrowMut;
use std::collections::{BTreeMap, HashMap, HashSet, VecDeque};
use std::ops::{Deref, DerefMut};
use std::sync::atomic::AtomicBool;
use std::sync::{Arc, LazyLock};
use std::time::{Duration, Instant};

use arc_swap::ArcSwap;
use bytes::Bytes;
use fail::fail_point;
use function_name::named;
use futures::future::Either;
use futures::stream::BoxStream;
use itertools::Itertools;
use risingwave_common::monitor::rwlock::MonitoredRwLock;
use risingwave_common::util::epoch::{Epoch, INVALID_EPOCH};
use risingwave_common::util::select_all;
use risingwave_hummock_sdk::compact::{compact_task_to_string, estimate_state_for_compaction};
use risingwave_hummock_sdk::compaction_group::hummock_version_ext::{
    build_version_delta_after_version, get_compaction_group_ids,
<<<<<<< HEAD
    try_get_compaction_group_id_by_table_id, BranchedSstInfo, HummockVersionExt,
=======
    try_get_compaction_group_id_by_table_id, BranchedSstInfo, HummockLevelsExt, HummockVersionExt,
>>>>>>> 2100dc2d
    HummockVersionUpdateExt,
};
use risingwave_hummock_sdk::{
    version_checkpoint_path, CompactionGroupId, ExtendedSstableInfo, HummockCompactionTaskId,
    HummockContextId, HummockEpoch, HummockSstableId, HummockSstableObjectId, HummockVersionId,
    SstObjectIdRange, INVALID_VERSION_ID,
};
use risingwave_pb::hummock::compact_task::{self, TaskStatus};
use risingwave_pb::hummock::group_delta::DeltaType;
use risingwave_pb::hummock::subscribe_compact_tasks_response::Task;
use risingwave_pb::hummock::{
    version_update_payload, CompactTask, CompactTaskAssignment, CompactionConfig, GroupDelta,
    HummockPinnedSnapshot, HummockPinnedVersion, HummockSnapshot, HummockVersion,
    HummockVersionCheckpoint, HummockVersionDelta, HummockVersionDeltas, HummockVersionStats,
    IntraLevelDelta, TableOption,
};
use risingwave_pb::meta::subscribe_response::{Info, Operation};
use tokio::sync::oneshot::Sender;
use tokio::sync::RwLockWriteGuard;
use tokio::task::JoinHandle;
use tokio_stream::wrappers::IntervalStream;
use tracing::warn;

use crate::hummock::compaction::{
    CompactStatus, LocalSelectorStatistic, ManualCompactionOption, ScaleCompactorInfo,
};
use crate::hummock::compaction_scheduler::CompactionRequestChannelRef;
use crate::hummock::error::{Error, Result};
use crate::hummock::metrics_utils::{
    trigger_delta_log_stats, trigger_lsm_stat, trigger_pin_unpin_snapshot_state,
    trigger_pin_unpin_version_state, trigger_split_stat, trigger_sst_stat, trigger_version_stat,
    trigger_write_stop_stats,
};
use crate::hummock::{CompactorManagerRef, TASK_NORMAL};
use crate::manager::{
    CatalogManagerRef, ClusterManagerRef, IdCategory, LocalNotification, MetaSrvEnv, META_NODE_ID,
};
use crate::model::{
    BTreeMapEntryTransaction, BTreeMapTransaction, ClusterId, MetadataModel, ValTransaction,
    VarTransaction,
};
use crate::rpc::metrics::MetaMetrics;
use crate::storage::{MetaStore, Transaction};

mod compaction_group_manager;
mod context;
mod gc;
#[cfg(test)]
mod tests;
mod versioning;
pub use versioning::HummockVersionSafePoint;
use versioning::*;
mod checkpoint;
mod compaction;
mod worker;

use compaction::*;

type Snapshot = ArcSwap<HummockSnapshot>;
const HISTORY_TABLE_INFO_WINDOW_SIZE: usize = 16;

// Update to states are performed as follow:
// - Initialize ValTransaction for the meta state to update
// - Make changes on the ValTransaction.
// - Call `commit_multi_var` to commit the changes via meta store transaction. If transaction
//   succeeds, the in-mem state will be updated by the way.
pub struct HummockManager<S: MetaStore> {
    pub env: MetaSrvEnv<S>,
    pub cluster_manager: ClusterManagerRef<S>,
    catalog_manager: CatalogManagerRef<S>,
    // `CompactionGroupManager` manages `CompactionGroup`'s members.
    // Note that all hummock state store user should register to `CompactionGroupManager`. It
    // includes all state tables of streaming jobs except sink.
    compaction_group_manager: tokio::sync::RwLock<CompactionGroupManager>,
    // When trying to locks compaction and versioning at the same time, compaction lock should
    // be requested before versioning lock.
    compaction: MonitoredRwLock<Compaction>,
    versioning: MonitoredRwLock<Versioning>,
    latest_snapshot: Snapshot,

    pub metrics: Arc<MetaMetrics>,

    // `compaction_request_channel` is used to schedule a compaction for specified
    // CompactionGroupId
    compaction_request_channel: parking_lot::RwLock<Option<CompactionRequestChannelRef>>,

    pub compactor_manager: CompactorManagerRef,
    event_sender: HummockManagerEventSender,

    object_store: ObjectStoreRef,
    version_checkpoint_path: String,
    pause_version_checkpoint: AtomicBool,
    history_table_throughput: parking_lot::RwLock<HashMap<u32, VecDeque<u64>>>,
}

pub type HummockManagerRef<S> = Arc<HummockManager<S>>;

/// Commit multiple `ValTransaction`s to state store and upon success update the local in-mem state
/// by the way
/// After called, the `ValTransaction` will be dropped.
macro_rules! commit_multi_var {
    ($hummock_mgr:expr, $context_id:expr, $trx_extern_part:expr, $($val_txn:expr),*) => {
        {
            async {
                let mut trx = $trx_extern_part;
                // Apply the change in `ValTransaction` to trx
                $(
                    $val_txn.apply_to_txn(&mut trx)?;
                )*
                // Commit to state store
                $hummock_mgr.commit_trx($hummock_mgr.env.meta_store(), trx, $context_id)
                .await?;
                // Upon successful commit, commit the change to local in-mem state
                $(
                    $val_txn.commit();
                )*
                Result::Ok(())
            }.await
        }
    };
}
pub(crate) use commit_multi_var;

/// Acquire read lock of the lock with `lock_name`.
/// The macro will use macro `function_name` to get the name of the function of method that calls
/// the lock, and therefore, anyone to call this macro should ensured that the caller method has the
/// macro #[named]
macro_rules! read_lock {
    ($hummock_mgr:expr, $lock_name:ident) => {
        async {
            $hummock_mgr
                .$lock_name
                .read(&[function_name!(), stringify!($lock_name), "read"])
                .await
        }
    };
}
pub(crate) use read_lock;
use risingwave_hummock_sdk::compaction_group::{StateTableId, StaticCompactionGroupId};
use risingwave_hummock_sdk::table_stats::{
    add_prost_table_stats_map, purge_prost_table_stats, PbTableStatsMap,
};
use risingwave_object_store::object::{parse_remote_object_store, ObjectError, ObjectStoreRef};
use risingwave_pb::catalog::Table;
use risingwave_pb::hummock::level_handler::RunningCompactTask;
use risingwave_pb::hummock::version_update_payload::Payload;
use risingwave_pb::hummock::PbCompactionGroupInfo;
use risingwave_pb::meta::relation::RelationInfo;

/// Acquire write lock of the lock with `lock_name`.
/// The macro will use macro `function_name` to get the name of the function of method that calls
/// the lock, and therefore, anyone to call this macro should ensured that the caller method has the
/// macro #[named]
macro_rules! write_lock {
    ($hummock_mgr:expr, $lock_name:ident) => {
        async {
            $hummock_mgr
                .$lock_name
                .write(&[function_name!(), stringify!($lock_name), "write"])
                .await
        }
    };
}
pub(crate) use write_lock;

macro_rules! start_measure_real_process_timer {
    ($hummock_mgr:expr) => {
        $hummock_mgr
            .metrics
            .hummock_manager_real_process_time
            .with_label_values(&[function_name!()])
            .start_timer()
    };
}
pub(crate) use start_measure_real_process_timer;

use super::compaction::{LevelSelector, ManualCompactionSelector};
use super::Compactor;
use crate::hummock::manager::compaction_group_manager::CompactionGroupManager;
use crate::hummock::manager::worker::HummockManagerEventSender;

pub static CANCEL_STATUS_SET: LazyLock<HashSet<TaskStatus>> = LazyLock::new(|| {
    [
        TaskStatus::ManualCanceled,
        TaskStatus::SendFailCanceled,
        TaskStatus::AssignFailCanceled,
        TaskStatus::HeartbeatCanceled,
        TaskStatus::InvalidGroupCanceled,
        TaskStatus::NoAvailResourceCanceled,
    ]
    .into_iter()
    .collect()
});

#[derive(Debug)]
pub enum CompactionResumeTrigger {
    /// The addition (re-subscription) of compactors
    CompactorAddition { context_id: HummockContextId },
    /// A compaction task is reported when all compactors are not idle.
    TaskReport { original_task_num: usize },
}

impl<S> HummockManager<S>
where
    S: MetaStore,
{
    pub(crate) async fn new(
        env: MetaSrvEnv<S>,
        cluster_manager: ClusterManagerRef<S>,
        metrics: Arc<MetaMetrics>,
        compactor_manager: CompactorManagerRef,
        catalog_manager: CatalogManagerRef<S>,
    ) -> Result<HummockManagerRef<S>> {
        let compaction_group_manager = Self::build_compaction_group_manager(&env).await?;
        Self::new_impl(
            env,
            cluster_manager,
            metrics,
            compactor_manager,
            compaction_group_manager,
            catalog_manager,
        )
        .await
    }

    #[cfg(any(test, feature = "test"))]
    pub(super) async fn with_config(
        env: MetaSrvEnv<S>,
        cluster_manager: ClusterManagerRef<S>,
        metrics: Arc<MetaMetrics>,
        compactor_manager: CompactorManagerRef,
        config: CompactionConfig,
    ) -> HummockManagerRef<S> {
        use crate::manager::CatalogManager;
        let compaction_group_manager =
            Self::build_compaction_group_manager_with_config(&env, config)
                .await
                .unwrap();
        let catalog_manager = Arc::new(CatalogManager::new(env.clone()).await.unwrap());
        Self::new_impl(
            env,
            cluster_manager,
            metrics,
            compactor_manager,
            compaction_group_manager,
            catalog_manager,
        )
        .await
        .unwrap()
    }

    async fn new_impl(
        env: MetaSrvEnv<S>,
        cluster_manager: ClusterManagerRef<S>,
        metrics: Arc<MetaMetrics>,
        compactor_manager: CompactorManagerRef,
        compaction_group_manager: tokio::sync::RwLock<CompactionGroupManager>,
        catalog_manager: CatalogManagerRef<S>,
    ) -> Result<HummockManagerRef<S>> {
        let sys_params_manager = env.system_params_manager();
        let sys_params = sys_params_manager.get_params().await;
        let state_store_url = sys_params.state_store();
        let state_store_dir: &str = sys_params.data_directory();
        let deterministic_mode = env.opts.compaction_deterministic_test;
        let object_store = Arc::new(
            parse_remote_object_store(
                state_store_url.strip_prefix("hummock+").unwrap_or("memory"),
                metrics.object_store_metric.clone(),
                "Version Checkpoint",
            )
            .await,
        );
        // Make sure data dir is not used by another cluster.
        // Skip this check in e2e compaction test, which needs to start a secondary cluster with
        // same bucket
        if env.cluster_first_launch() && !deterministic_mode {
            write_exclusive_cluster_id(
                state_store_dir,
                env.cluster_id().clone(),
                object_store.clone(),
            )
            .await?;

            // config bucket lifecycle for new cluster.
            if let risingwave_object_store::object::ObjectStoreImpl::S3(s3) = object_store.as_ref()
                && !env.opts.do_not_config_object_storage_lifecycle
            {
                s3.inner().configure_bucket_lifecycle().await;
            }
        }
        let checkpoint_path = version_checkpoint_path(state_store_dir);
        let (tx, rx) = tokio::sync::mpsc::unbounded_channel();
        let instance = HummockManager {
            env,
            versioning: MonitoredRwLock::new(
                metrics.hummock_manager_lock_time.clone(),
                Default::default(),
            ),
            compaction: MonitoredRwLock::new(
                metrics.hummock_manager_lock_time.clone(),
                Default::default(),
            ),
            metrics,
            cluster_manager,
            catalog_manager,
            compaction_group_manager,
            compaction_request_channel: parking_lot::RwLock::new(None),
            compactor_manager,
            latest_snapshot: ArcSwap::from_pointee(HummockSnapshot {
                committed_epoch: INVALID_EPOCH,
                current_epoch: INVALID_EPOCH,
            }),
            event_sender: tx,
            object_store,
            version_checkpoint_path: checkpoint_path,
            pause_version_checkpoint: AtomicBool::new(false),
            history_table_throughput: parking_lot::RwLock::new(HashMap::default()),
        };
        let instance = Arc::new(instance);
        instance.start_worker(rx).await;
        instance.load_meta_store_state().await?;
        instance.release_invalid_contexts().await?;
        instance.cancel_unassigned_compaction_task().await?;
        // Release snapshots pinned by meta on restarting.
        instance.release_meta_context().await?;
        Ok(instance)
    }

    /// Load state from meta store.
    #[named]
    async fn load_meta_store_state(&self) -> Result<()> {
        let mut compaction_guard = write_lock!(self, compaction).await;
        let mut versioning_guard = write_lock!(self, versioning).await;
        self.load_meta_store_state_impl(
            compaction_guard.borrow_mut(),
            versioning_guard.borrow_mut(),
        )
        .await
    }

    /// Load state from meta store.
    async fn load_meta_store_state_impl(
        &self,
        compaction_guard: &mut RwLockWriteGuard<'_, Compaction>,
        versioning_guard: &mut RwLockWriteGuard<'_, Versioning>,
    ) -> Result<()> {
        let compaction_statuses = CompactStatus::list(self.env.meta_store())
            .await?
            .into_iter()
            .map(|cg| (cg.compaction_group_id(), cg))
            .collect::<BTreeMap<CompactionGroupId, CompactStatus>>();
        if !compaction_statuses.is_empty() {
            compaction_guard.compaction_statuses = compaction_statuses;
        }
        compaction_guard.compact_task_assignment =
            CompactTaskAssignment::list(self.env.meta_store())
                .await?
                .into_iter()
                .map(|assigned| (assigned.key().unwrap(), assigned))
                .collect();

        let hummock_version_deltas: BTreeMap<_, _> =
            HummockVersionDelta::list(self.env.meta_store())
                .await?
                .into_iter()
                .map(|version_delta| (version_delta.id, version_delta))
                .collect();

        let mut redo_state = if self.need_init().await? {
            // For backward compatibility, try to read checkpoint from meta store.
            let versions = HummockVersion::list(self.env.meta_store()).await?;
            let checkpoint_version = if !versions.is_empty() {
                let checkpoint = versions.into_iter().next().unwrap();
                tracing::warn!(
                    "read hummock version checkpoint from meta store: {:#?}",
                    checkpoint
                );
                checkpoint
            } else {
                // As no record found in stores, create a initial version.
                let default_compaction_config = self
                    .compaction_group_manager
                    .read()
                    .await
                    .default_compaction_config();
                let checkpoint = create_init_version(default_compaction_config);
                tracing::info!("init hummock version checkpoint");
                HummockVersionStats::default()
                    .insert(self.env.meta_store())
                    .await?;
                checkpoint
            };
            versioning_guard.checkpoint = HummockVersionCheckpoint {
                version: Some(checkpoint_version.clone()),
                stale_objects: Default::default(),
            };
            self.write_checkpoint(&versioning_guard.checkpoint).await?;
            self.mark_init().await?;
            checkpoint_version
        } else {
            // Read checkpoint from object store.
            versioning_guard.checkpoint = self.read_checkpoint().await?.expect("checkpoint exists");
            versioning_guard
                .checkpoint
                .version
                .as_ref()
                .cloned()
                .unwrap()
        };
        versioning_guard.version_stats = HummockVersionStats::list(self.env.meta_store())
            .await?
            .into_iter()
            .next()
            .expect("should contain exact one item");
        for version_delta in hummock_version_deltas.values() {
            if version_delta.prev_id == redo_state.id {
                redo_state.apply_version_delta(version_delta);
            }
        }
        self.latest_snapshot.store(
            HummockSnapshot {
                committed_epoch: redo_state.max_committed_epoch,
                current_epoch: redo_state.max_committed_epoch,
            }
            .into(),
        );
        versioning_guard.current_version = redo_state;
        versioning_guard.branched_ssts = versioning_guard.current_version.build_branched_sst_info();
        versioning_guard.hummock_version_deltas = hummock_version_deltas;

        versioning_guard.pinned_versions = HummockPinnedVersion::list(self.env.meta_store())
            .await?
            .into_iter()
            .map(|p| (p.context_id, p))
            .collect();
        versioning_guard.pinned_snapshots = HummockPinnedSnapshot::list(self.env.meta_store())
            .await?
            .into_iter()
            .map(|p| (p.context_id, p))
            .collect();

        versioning_guard.objects_to_delete.clear();
        versioning_guard.mark_objects_for_deletion();

        let all_group_ids = get_compaction_group_ids(&versioning_guard.current_version);
        let configs = self
            .compaction_group_manager
            .write()
            .await
            .get_or_insert_compaction_group_configs(
                &all_group_ids.collect_vec(),
                self.env.meta_store(),
            )
            .await?;
        versioning_guard.write_limit =
            calc_new_write_limits(configs, HashMap::new(), &versioning_guard.current_version);
        trigger_write_stop_stats(&self.metrics, &versioning_guard.write_limit);
        tracing::info!("Hummock stopped write: {:#?}", versioning_guard.write_limit);

        Ok(())
    }

    /// We use worker node id as the `context_id`.
    /// If the `context_id` is provided, the transaction will abort if the `context_id` is not
    /// valid, which means the worker node is not a valid member of the cluster.
    /// This operation is protected by mutex of compaction, so that other thread can not
    /// call `release_contexts` even if it has removed `context_id` from cluster manager.
    async fn commit_trx(
        &self,
        meta_store: &S,
        trx: Transaction,
        context_id: Option<HummockContextId>,
    ) -> Result<()> {
        if let Some(context_id) = context_id {
            if context_id == META_NODE_ID {
                // Using the preserved meta id is allowed.
            } else if !self.check_context(context_id).await {
                // The worker is not found in cluster.
                return Err(Error::InvalidContext(context_id));
            }
        }

        meta_store.txn(trx).await.map_err(Into::into)
    }

    /// Pin the current greatest hummock version. The pin belongs to `context_id`
    /// and will be unpinned when `context_id` is invalidated.
    #[named]
    pub async fn pin_version(
        &self,
        context_id: HummockContextId,
    ) -> Result<version_update_payload::Payload> {
        let mut versioning_guard = write_lock!(self, versioning).await;
        let _timer = start_measure_real_process_timer!(self);
        let versioning = versioning_guard.deref_mut();
        let mut pinned_versions = BTreeMapTransaction::new(&mut versioning.pinned_versions);
        let mut context_pinned_version = pinned_versions.new_entry_txn_or_default(
            context_id,
            HummockPinnedVersion {
                context_id,
                min_pinned_id: INVALID_VERSION_ID,
            },
        );
        let version_id = versioning.current_version.id;
        let ret = Payload::PinnedVersion(versioning.current_version.clone());
        if context_pinned_version.min_pinned_id == INVALID_VERSION_ID
            || context_pinned_version.min_pinned_id > version_id
        {
            context_pinned_version.min_pinned_id = version_id;
            commit_multi_var!(
                self,
                Some(context_id),
                Transaction::default(),
                context_pinned_version
            )?;
            trigger_pin_unpin_version_state(&self.metrics, &versioning.pinned_versions);
        }

        #[cfg(test)]
        {
            drop(versioning_guard);
            self.check_state_consistency().await;
        }

        Ok(ret)
    }

    /// Unpin all pins which belongs to `context_id` and has an id which is older than
    /// `unpin_before`. All versions >= `unpin_before` will be treated as if they are all pinned by
    /// this `context_id` so they will not be vacummed.
    #[named]
    pub async fn unpin_version_before(
        &self,
        context_id: HummockContextId,
        unpin_before: HummockVersionId,
    ) -> Result<()> {
        let mut versioning_guard = write_lock!(self, versioning).await;
        let _timer = start_measure_real_process_timer!(self);
        let versioning = versioning_guard.deref_mut();
        let mut pinned_versions = BTreeMapTransaction::new(&mut versioning.pinned_versions);
        let mut context_pinned_version = pinned_versions.new_entry_txn_or_default(
            context_id,
            HummockPinnedVersion {
                context_id,
                min_pinned_id: 0,
            },
        );
        context_pinned_version.min_pinned_id = unpin_before;
        commit_multi_var!(
            self,
            Some(context_id),
            Transaction::default(),
            context_pinned_version
        )?;
        trigger_pin_unpin_version_state(&self.metrics, &versioning.pinned_versions);

        #[cfg(test)]
        {
            drop(versioning_guard);
            self.check_state_consistency().await;
        }

        Ok(())
    }

    #[named]
    pub async fn pin_specific_snapshot(
        &self,
        context_id: HummockContextId,
        epoch: HummockEpoch,
    ) -> Result<HummockSnapshot> {
        let snapshot = self.latest_snapshot.load();
        let mut guard = write_lock!(self, versioning).await;
        let mut pinned_snapshots = BTreeMapTransaction::new(&mut guard.pinned_snapshots);
        let mut context_pinned_snapshot = pinned_snapshots.new_entry_txn_or_default(
            context_id,
            HummockPinnedSnapshot {
                context_id,
                minimal_pinned_snapshot: INVALID_EPOCH,
            },
        );
        let epoch_to_pin = std::cmp::min(epoch, snapshot.committed_epoch);
        if context_pinned_snapshot.minimal_pinned_snapshot == INVALID_EPOCH {
            context_pinned_snapshot.minimal_pinned_snapshot = epoch_to_pin;
            commit_multi_var!(
                self,
                Some(context_id),
                Transaction::default(),
                context_pinned_snapshot
            )?;
        }
        Ok(HummockSnapshot::clone(&snapshot))
    }

    /// Make sure `max_committed_epoch` is pinned and return it.
    #[named]
    pub async fn pin_snapshot(&self, context_id: HummockContextId) -> Result<HummockSnapshot> {
        let snapshot = self.latest_snapshot.load();
        let mut guard = write_lock!(self, versioning).await;
        let _timer = start_measure_real_process_timer!(self);
        let mut pinned_snapshots = BTreeMapTransaction::new(&mut guard.pinned_snapshots);
        let mut context_pinned_snapshot = pinned_snapshots.new_entry_txn_or_default(
            context_id,
            HummockPinnedSnapshot {
                context_id,
                minimal_pinned_snapshot: INVALID_EPOCH,
            },
        );
        if context_pinned_snapshot.minimal_pinned_snapshot == INVALID_EPOCH {
            context_pinned_snapshot.minimal_pinned_snapshot = snapshot.committed_epoch;
            commit_multi_var!(
                self,
                Some(context_id),
                Transaction::default(),
                context_pinned_snapshot
            )?;
            trigger_pin_unpin_snapshot_state(&self.metrics, &guard.pinned_snapshots);
        }
        Ok(HummockSnapshot::clone(&snapshot))
    }

    pub fn get_last_epoch(&self) -> Result<HummockSnapshot> {
        let snapshot = self.latest_snapshot.load();
        Ok(HummockSnapshot::clone(&snapshot))
    }

    #[named]
    pub async fn unpin_snapshot(&self, context_id: HummockContextId) -> Result<()> {
        let mut versioning_guard = write_lock!(self, versioning).await;
        let _timer = start_measure_real_process_timer!(self);
        let mut pinned_snapshots = BTreeMapTransaction::new(&mut versioning_guard.pinned_snapshots);
        let release_snapshot = pinned_snapshots.remove(context_id);
        if release_snapshot.is_some() {
            commit_multi_var!(
                self,
                Some(context_id),
                Transaction::default(),
                pinned_snapshots
            )?;
            trigger_pin_unpin_snapshot_state(&self.metrics, &versioning_guard.pinned_snapshots);
        }

        #[cfg(test)]
        {
            drop(versioning_guard);
            self.check_state_consistency().await;
        }

        Ok(())
    }

    /// Unpin all snapshots smaller than specified epoch for current context.
    #[named]
    pub async fn unpin_snapshot_before(
        &self,
        context_id: HummockContextId,
        hummock_snapshot: HummockSnapshot,
    ) -> Result<()> {
        let mut versioning_guard = write_lock!(self, versioning).await;
        let _timer = start_measure_real_process_timer!(self);
        // Use the max_committed_epoch in storage as the snapshot ts so only committed changes are
        // visible in the snapshot.
        let max_committed_epoch = versioning_guard.current_version.max_committed_epoch;
        // Ensure the unpin will not clean the latest one.
        let snapshot_committed_epoch = hummock_snapshot.committed_epoch;
        #[cfg(not(test))]
        {
            assert!(snapshot_committed_epoch <= max_committed_epoch);
        }
        let last_read_epoch = std::cmp::min(snapshot_committed_epoch, max_committed_epoch);

        let mut pinned_snapshots = BTreeMapTransaction::new(&mut versioning_guard.pinned_snapshots);
        let mut context_pinned_snapshot = pinned_snapshots.new_entry_txn_or_default(
            context_id,
            HummockPinnedSnapshot {
                context_id,
                minimal_pinned_snapshot: INVALID_EPOCH,
            },
        );

        // Unpin the snapshots pinned by meta but frontend doesn't know. Also equal to unpin all
        // epochs below specific watermark.
        if context_pinned_snapshot.minimal_pinned_snapshot < last_read_epoch
            || context_pinned_snapshot.minimal_pinned_snapshot == INVALID_EPOCH
        {
            context_pinned_snapshot.minimal_pinned_snapshot = last_read_epoch;
            commit_multi_var!(
                self,
                Some(context_id),
                Transaction::default(),
                context_pinned_snapshot
            )?;
            trigger_pin_unpin_snapshot_state(&self.metrics, &versioning_guard.pinned_snapshots);
        }

        #[cfg(test)]
        {
            drop(versioning_guard);
            self.check_state_consistency().await;
        }

        Ok(())
    }

    #[named]
    pub async fn get_compact_task_impl(
        &self,
        compaction_group_id: CompactionGroupId,
        selector: &mut Box<dyn LevelSelector>,
    ) -> Result<Option<CompactTask>> {
        // TODO: `get_all_table_options` will hold catalog_manager async lock, to avoid holding the
        // lock in compaction_guard, take out all table_options in advance there may be a
        // waste of resources here, need to add a more efficient filter in catalog_manager
        let all_table_id_to_option = self.catalog_manager.get_all_table_options().await;

        let mut compaction_guard = write_lock!(self, compaction).await;
        let compaction = compaction_guard.deref_mut();
        let compaction_statuses = &mut compaction.compaction_statuses;

        let start_time = Instant::now();
        // StoredIdGenerator already implements ids pre-allocation by ID_PREALLOCATE_INTERVAL.
        let task_id = self
            .env
            .id_gen_manager()
            .generate::<{ IdCategory::HummockCompactionTask }>()
            .await?;

        // When the last table of a compaction group is deleted, the compaction group (and its
        // config) is destroyed as well. Then a compaction task for this group may come later and
        // cannot find its config.
        let group_config = match self
            .compaction_group_manager
            .read()
            .await
            .try_get_compaction_group_config(compaction_group_id)
        {
            Some(config) => config,
            None => return Ok(None),
        };
        self.precheck_compaction_group(
            compaction_group_id,
            compaction_statuses,
            &group_config.compaction_config,
        )
        .await?;

        let mut compact_status = match compaction.compaction_statuses.get_mut(&compaction_group_id)
        {
            Some(c) => VarTransaction::new(c),
            None => {
                return Ok(None);
            }
        };
        let (current_version, watermark) = {
            let versioning_guard = read_lock!(self, versioning).await;
            let max_committed_epoch = versioning_guard.current_version.max_committed_epoch;
            let watermark = versioning_guard
                .pinned_snapshots
                .values()
                .map(|v| v.minimal_pinned_snapshot)
                .fold(max_committed_epoch, std::cmp::min);

            (versioning_guard.current_version.clone(), watermark)
        };
        if current_version.levels.get(&compaction_group_id).is_none() {
            // compaction group has been deleted.
            return Ok(None);
        }

        let can_trivial_move = matches!(selector.task_type(), compact_task::TaskType::Dynamic);

        let mut stats = LocalSelectorStatistic::default();
        let member_table_ids = &current_version
            .get_compaction_group_levels(compaction_group_id)
            .member_table_ids;
        let table_id_to_option: HashMap<u32, _> = all_table_id_to_option
            .into_iter()
            .filter(|(table_id, _)| member_table_ids.contains(table_id))
            .collect();

        let compact_task = compact_status.get_compact_task(
            current_version.get_compaction_group_levels(compaction_group_id),
            task_id as HummockCompactionTaskId,
            &group_config,
            &mut stats,
            selector,
            table_id_to_option.clone(),
        );
        stats.report_to_metrics(compaction_group_id, self.metrics.as_ref());
        let mut compact_task = match compact_task {
            None => {
                return Ok(None);
            }
            Some(task) => task,
        };
        compact_task.watermark = watermark;
        compact_task.existing_table_ids = current_version
            .levels
            .get(&compaction_group_id)
            .unwrap()
            .member_table_ids
            .clone();
        let is_trivial_reclaim = CompactStatus::is_trivial_reclaim(&compact_task);
        let is_trivial_move = CompactStatus::is_trivial_move_task(&compact_task);

        if is_trivial_reclaim {
            compact_task.set_task_status(TaskStatus::Success);
            self.report_compact_task_impl(None, &mut compact_task, &mut compaction_guard, None)
                .await?;
            tracing::debug!(
                "TrivialReclaim for compaction group {}: remove {} sstables, cost time: {:?}",
                compaction_group_id,
                compact_task
                    .input_ssts
                    .iter()
                    .map(|level| level.table_infos.len())
                    .sum::<usize>(),
                start_time.elapsed()
            );
        } else if is_trivial_move && can_trivial_move {
            compact_task.sorted_output_ssts = compact_task.input_ssts[0].table_infos.clone();
            // this task has been finished and `trivial_move_task` does not need to be schedule.
            compact_task.set_task_status(TaskStatus::Success);
            self.report_compact_task_impl(None, &mut compact_task, &mut compaction_guard, None)
                .await?;
            tracing::debug!(
                "TrivialMove for compaction group {}: pick up {} sstables in level {} to compact to target_level {}  cost time: {:?}",
                compaction_group_id,
                compact_task.input_ssts[0].table_infos.len(),
                compact_task.input_ssts[0].level_idx,
                compact_task.target_level,
                start_time.elapsed()
            );
        } else {
            compact_task.table_options = table_id_to_option
                .into_iter()
                .filter_map(|(table_id, table_option)| {
                    if compact_task.existing_table_ids.contains(&table_id) {
                        return Some((table_id, TableOption::from(&table_option)));
                    }

                    None
                })
                .collect();
            compact_task.current_epoch_time = Epoch::now().0;
            compact_task.compaction_filter_mask =
                group_config.compaction_config.compaction_filter_mask;
            commit_multi_var!(self, None, Transaction::default(), compact_status)?;

            // this task has been finished.
            compact_task.set_task_status(TaskStatus::Pending);

            trigger_sst_stat(
                &self.metrics,
                compaction.compaction_statuses.get(&compaction_group_id),
                &current_version,
                compaction_group_id,
            );

            let (file_count, file_size) = {
                let mut count = 0;
                let mut size = 0;
                for select_level in &compact_task.input_ssts {
                    count += select_level.table_infos.len();

                    for sst in &select_level.table_infos {
                        size += sst.get_file_size();
                    }
                }

                (count, size)
            };

            let (compact_task_size, compact_task_file_count, _) =
                estimate_state_for_compaction(&compact_task);

            let level_type_label = format!(
                "L{}->L{}",
                compact_task.input_ssts[0].level_idx,
                compact_task.input_ssts.last().unwrap().level_idx,
            );

            let level_count = compact_task.input_ssts.len();
            if compact_task.input_ssts[0].level_idx == 0 {
                self.metrics
                    .l0_compact_level_count
                    .with_label_values(&[&compaction_group_id.to_string(), &level_type_label])
                    .observe(level_count as _);
            }

            self.metrics
                .compact_task_size
                .with_label_values(&[&compaction_group_id.to_string(), &level_type_label])
                .observe(compact_task_size as _);

            self.metrics
                .compact_task_file_count
                .with_label_values(&[&compaction_group_id.to_string(), &level_type_label])
                .observe(compact_task_file_count as _);

            tracing::trace!(
                    "For compaction group {}: pick up {} {} sub_level in level {} file_count {} file_size {} to compact to target {}. cost time: {:?}",
                    compaction_group_id,
                    level_count,
                    compact_task.input_ssts[0].level_type().as_str_name(),
                    compact_task.input_ssts[0].level_idx,
                    file_count,
                    file_size,
                    compact_task.target_level,
                    start_time.elapsed()
                );
        }

        #[cfg(test)]
        {
            drop(compaction_guard);
            self.check_state_consistency().await;
        }

        Ok(Some(compact_task))
    }

    /// Cancels a compaction task no matter it's assigned or unassigned.
    pub async fn cancel_compact_task(
        &self,
        compact_task: &mut CompactTask,
        task_status: TaskStatus,
    ) -> Result<bool> {
        compact_task.set_task_status(task_status);
        fail_point!("fp_cancel_compact_task", |_| Err(Error::MetaStore(
            anyhow::anyhow!("failpoint metastore err")
        )));
        self.cancel_compact_task_impl(compact_task).await
    }

    #[named]
    pub async fn cancel_compact_task_impl(&self, compact_task: &mut CompactTask) -> Result<bool> {
        assert!(CANCEL_STATUS_SET.contains(&compact_task.task_status()));
        let mut compaction_guard = write_lock!(self, compaction).await;
        let ret = self
            .report_compact_task_impl(None, compact_task, &mut compaction_guard, None)
            .await?;
        #[cfg(test)]
        {
            drop(compaction_guard);
            self.check_state_consistency().await;
        }
        Ok(ret)
    }

    // need mutex protect
    async fn precheck_compaction_group(
        &self,
        compaction_group_id: CompactionGroupId,
        compaction_statuses: &mut BTreeMap<CompactionGroupId, CompactStatus>,
        compaction_config: &CompactionConfig,
    ) -> Result<()> {
        if !compaction_statuses.contains_key(&compaction_group_id) {
            let mut compact_statuses = BTreeMapTransaction::new(compaction_statuses);
            let new_compact_status = compact_statuses.new_entry_insert_txn(
                compaction_group_id,
                CompactStatus::new(compaction_group_id, compaction_config.max_level),
            );
            commit_multi_var!(self, None, Transaction::default(), new_compact_status)?;
        }

        Ok(())
    }

    pub async fn get_compact_task(
        &self,
        compaction_group_id: CompactionGroupId,
        selector: &mut Box<dyn LevelSelector>,
    ) -> Result<Option<CompactTask>> {
        fail_point!("fp_get_compact_task", |_| Err(Error::MetaStore(
            anyhow::anyhow!("failpoint metastore error")
        )));

        while let Some(task) = self
            .get_compact_task_impl(compaction_group_id, selector)
            .await?
        {
            if let TaskStatus::Pending = task.task_status() {
                return Ok(Some(task));
            }
            assert!(
                CompactStatus::is_trivial_move_task(&task)
                    || CompactStatus::is_trivial_reclaim(&task)
            );
        }

        Ok(None)
    }

    pub async fn manual_get_compact_task(
        &self,
        compaction_group_id: CompactionGroupId,
        manual_compaction_option: ManualCompactionOption,
    ) -> Result<Option<CompactTask>> {
        let mut selector: Box<dyn LevelSelector> =
            Box::new(ManualCompactionSelector::new(manual_compaction_option));
        self.get_compact_task(compaction_group_id, &mut selector)
            .await
    }

    #[named]
    pub async fn get_idle_compactor(&self) -> Option<Arc<Compactor>> {
        let compaction_guard = read_lock!(self, compaction).await;
        // Calculate the number of tasks assigned to each compactor.
        let mut compactor_assigned_task_num = HashMap::new();
        compaction_guard
            .compact_task_assignment
            .values()
            .for_each(|assignment| {
                compactor_assigned_task_num
                    .entry(assignment.context_id)
                    .and_modify(|n| *n += 1)
                    .or_insert(1);
            });
        drop(compaction_guard);
        self.compactor_manager
            .next_idle_compactor(&compactor_assigned_task_num)
    }

    /// Assign a compaction task to the compactor identified by `assignee_context_id`.
    #[named]
    pub async fn assign_compaction_task(
        &self,
        compact_task: &CompactTask,
        assignee_context_id: HummockContextId,
    ) -> Result<()> {
        fail_point!("assign_compaction_task_fail", |_| Err(anyhow::anyhow!(
            "assign_compaction_task_fail"
        )
        .into()));
        let mut compaction_guard = write_lock!(self, compaction).await;
        let _timer = start_measure_real_process_timer!(self);

        // Assign the task.
        let compaction = compaction_guard.deref_mut();
        let mut compact_task_assignment =
            BTreeMapTransaction::new(&mut compaction.compact_task_assignment);
        if let Some(assignment) = compact_task_assignment.get(&compact_task.task_id) {
            return Err(Error::CompactionTaskAlreadyAssigned(
                compact_task.task_id,
                assignment.context_id,
            ));
        }
        compact_task_assignment.insert(
            compact_task.task_id,
            CompactTaskAssignment {
                compact_task: Some(compact_task.clone()),
                context_id: assignee_context_id,
            },
        );
        commit_multi_var!(
            self,
            Some(assignee_context_id),
            Transaction::default(),
            compact_task_assignment
        )?;
        // Update compaction schedule policy.
        self.compactor_manager
            .assign_compact_task(assignee_context_id, compact_task)?;

        // Initiate heartbeat for the task to track its progress.
        self.compactor_manager
            .initiate_task_heartbeat(assignee_context_id, compact_task.clone());

        #[cfg(test)]
        {
            drop(compaction_guard);
            self.check_state_consistency().await;
        }

        Ok(())
    }

    fn is_compact_task_expired(
        compact_task: &CompactTask,
        branched_ssts: &BTreeMap<HummockSstableObjectId, BranchedSstInfo>,
    ) -> bool {
        for input_level in compact_task.get_input_ssts() {
            for table_info in input_level.get_table_infos() {
                if let Some(mp) = branched_ssts.get(&table_info.object_id) {
                    if mp
                        .get(&compact_task.compaction_group_id)
                        .map_or(true, |sst_id| *sst_id != table_info.sst_id)
                    {
                        return true;
                    }
                }
            }
        }
        false
    }

    #[named]
    pub async fn report_compact_task(
        &self,
        context_id: HummockContextId,
        compact_task: &mut CompactTask,
        table_stats_change: Option<PbTableStatsMap>,
    ) -> Result<bool> {
        let mut guard = write_lock!(self, compaction).await;
        let ret = self
            .report_compact_task_impl(
                Some(context_id),
                compact_task,
                &mut guard,
                table_stats_change,
            )
            .await?;
        #[cfg(test)]
        {
            drop(guard);
            self.check_state_consistency().await;
        }
        Ok(ret)
    }

    /// Finishes or cancels a compaction task, according to `task_status`.
    ///
    /// If `context_id` is not None, its validity will be checked when writing meta store.
    /// Its ownership of the task is checked as well.
    ///
    /// Return Ok(false) indicates either the task is not found,
    /// or the task is not owned by `context_id` when `context_id` is not None.
    #[named]
    pub async fn report_compact_task_impl(
        &self,
        context_id: Option<HummockContextId>,
        compact_task: &mut CompactTask,
        compaction_guard: &mut RwLockWriteGuard<'_, Compaction>,
        table_stats_change: Option<PbTableStatsMap>,
    ) -> Result<bool> {
        let deterministic_mode = self.env.opts.compaction_deterministic_test;
        let compaction = compaction_guard.deref_mut();
        let start_time = Instant::now();
        let original_keys = compaction.compaction_statuses.keys().cloned().collect_vec();
        let mut compact_statuses = BTreeMapTransaction::new(&mut compaction.compaction_statuses);
        let mut compact_task_assignment =
            BTreeMapTransaction::new(&mut compaction.compact_task_assignment);
        let assignee_context_id = compact_task_assignment
            .remove(compact_task.task_id)
            .map(|assignment| assignment.context_id);

        // For context_id is None, there is no need to check the task assignment.
        if let Some(context_id) = context_id {
            match assignee_context_id {
                Some(id) => {
                    // Assignee id mismatch.
                    if id != context_id {
                        tracing::warn!(
                            "Wrong reporter {}. Compaction task {} is assigned to {}",
                            context_id,
                            compact_task.task_id,
                            *assignee_context_id.as_ref().unwrap(),
                        );
                        return Ok(false);
                    }
                }
                None => {
                    // The task is not found.
                    tracing::warn!("Compaction task {} not found", compact_task.task_id);
                    return Ok(false);
                }
            }
        }

        {
            // The compaction task is finished.
            let mut versioning_guard = write_lock!(self, versioning).await;
            let versioning = versioning_guard.deref_mut();
            let current_version = &mut versioning.current_version;
            // purge stale compact_status
            for group_id in original_keys {
                if !current_version.levels.contains_key(&group_id) {
                    compact_statuses.remove(group_id);
                }
            }

            match compact_statuses.get_mut(compact_task.compaction_group_id) {
                Some(mut compact_status) => {
                    compact_status.report_compact_task(compact_task);
                }
                None => {
                    compact_task.set_task_status(TaskStatus::InvalidGroupCanceled);
                }
            }

            debug_assert!(
                compact_task.task_status() != TaskStatus::Pending,
                "report pending compaction task"
            );
            let input_sst_ids: HashSet<u64> = compact_task
                .input_ssts
                .iter()
                .flat_map(|level| level.table_infos.iter().map(|sst| sst.sst_id))
                .collect();
            let input_level_ids: Vec<u32> = compact_task
                .input_ssts
                .iter()
                .map(|level| level.level_idx)
                .collect();
            let is_success = if let TaskStatus::Success = compact_task.task_status() {
                // if member_table_ids changes, the data of sstable may stale.
                let is_expired =
                    Self::is_compact_task_expired(compact_task, &versioning.branched_ssts);
                if is_expired {
                    compact_task.set_task_status(TaskStatus::InputOutdatedCanceled);
                    false
                } else {
                    let group = current_version
                        .levels
                        .get(&compact_task.compaction_group_id)
                        .unwrap();
                    let input_exist =
                        group.check_deleted_sst_exist(&input_level_ids, input_sst_ids);
                    if !input_exist {
                        compact_task.set_task_status(TaskStatus::InvalidGroupCanceled);
                        warn!(
                            "The task may be expired because of group split, task:\n {:?}",
                            compact_task_to_string(compact_task)
                        );
                    }
                    input_exist
                }
            } else {
                false
            };
            if is_success {
                let mut hummock_version_deltas =
                    BTreeMapTransaction::new(&mut versioning.hummock_version_deltas);
                let mut branched_ssts = BTreeMapTransaction::new(&mut versioning.branched_ssts);
                let version_delta = gen_version_delta(
                    &mut hummock_version_deltas,
                    &mut branched_ssts,
                    current_version,
                    compact_task,
                    CompactStatus::is_trivial_move_task(compact_task),
                    deterministic_mode,
                );
                let mut version_stats = VarTransaction::new(&mut versioning.version_stats);
                if let Some(table_stats_change) = table_stats_change {
                    add_prost_table_stats_map(&mut version_stats.table_stats, &table_stats_change);
                }

                commit_multi_var!(
                    self,
                    context_id,
                    Transaction::default(),
                    compact_statuses,
                    compact_task_assignment,
                    hummock_version_deltas,
                    version_stats
                )?;
                branched_ssts.commit_memory();
                current_version.apply_version_delta(&version_delta);

                trigger_version_stat(&self.metrics, current_version, &versioning.version_stats);
                trigger_delta_log_stats(&self.metrics, versioning.hummock_version_deltas.len());

                if !deterministic_mode {
                    self.notify_last_version_delta(versioning);
                }
            } else {
                // The compaction task is cancelled or failed.
                commit_multi_var!(
                    self,
                    context_id,
                    Transaction::default(),
                    compact_statuses,
                    compact_task_assignment
                )?;
            }
        }

        let task_status = compact_task.task_status();
        let task_status_label = task_status.as_str_name();
        let task_type_label = compact_task.task_type().as_str_name();
        if let Some(context_id) = assignee_context_id {
            // A task heartbeat is removed IFF we report the task status of a task and it still has
            // a valid assignment, OR we remove the node context from our list of nodes,
            // in which case the associated heartbeats are forcefully purged.
            self.compactor_manager
                .remove_task_heartbeat(context_id, compact_task.task_id);
            // Also, if the task is already assigned, we need to update the compaction schedule
            // policy.
            self.compactor_manager
                .report_compact_task(context_id, compact_task);
            // Update compaction task count.
            //
            // A corner case is that the compactor is deleted
            // immediately after it reports the task and before the meta node handles
            // it. In that case, its host address will not be obtainable.
            if let Some(worker) = self.cluster_manager.get_worker_by_id(context_id).await {
                let host = worker.worker_node.host.unwrap();
                self.metrics
                    .compact_frequency
                    .with_label_values(&[
                        &format!("{}:{}", host.host, host.port),
                        &compact_task.compaction_group_id.to_string(),
                        task_type_label,
                        task_status_label,
                    ])
                    .inc();
            }
        } else {
            // There are two cases where assignee_context_id is not available
            // 1. compactor does not exist
            // 2. trivial_move
            let label = if CompactStatus::is_trivial_reclaim(compact_task) {
                "trivial-space-reclaim"
            } else if CompactStatus::is_trivial_move_task(compact_task) {
                // TODO: only support can_trivial_move in DynamicLevelCompcation, will check
                // task_type next PR
                "trivial-move"
            } else {
                "unassigned"
            };

            self.metrics
                .compact_frequency
                .with_label_values(&[
                    label,
                    &compact_task.compaction_group_id.to_string(),
                    task_type_label,
                    task_status_label,
                ])
                .inc();
        }

        tracing::trace!(
            "Reported compaction task. {}. cost time: {:?}",
            compact_task_to_string(compact_task),
            start_time.elapsed(),
        );

        trigger_sst_stat(
            &self.metrics,
            compaction
                .compaction_statuses
                .get(&compact_task.compaction_group_id),
            &read_lock!(self, versioning).await.current_version,
            compact_task.compaction_group_id,
        );

        if !deterministic_mode
            && matches!(compact_task.task_type(), compact_task::TaskType::Dynamic)
        {
            // only try send Dynamic compaction
            self.try_send_compaction_request(
                compact_task.compaction_group_id,
                compact_task::TaskType::Dynamic,
            );
        }

        if task_status == TaskStatus::Success {
            self.try_update_write_limits(&[compact_task.compaction_group_id])
                .await;
        }

        Ok(true)
    }

    /// Caller should ensure `epoch` > `max_committed_epoch`
    #[named]
    pub async fn commit_epoch(
        &self,
        epoch: HummockEpoch,
        sstables: Vec<impl Into<ExtendedSstableInfo>>,
        sst_to_context: HashMap<HummockSstableObjectId, HummockContextId>,
    ) -> Result<Option<HummockSnapshot>> {
        let mut sstables = sstables.into_iter().map(|s| s.into()).collect_vec();
        let mut versioning_guard = write_lock!(self, versioning).await;
        let _timer = start_measure_real_process_timer!(self);
        // Prevent commit new epochs if this flag is set
        if versioning_guard.disable_commit_epochs {
            return Ok(None);
        }

        let versioning = versioning_guard.deref_mut();
        self.commit_epoch_sanity_check(
            epoch,
            &sstables,
            &sst_to_context,
            &versioning.current_version,
        )
        .await?;

        // Consume and aggregate table stats.
        let mut table_stats_change = PbTableStatsMap::default();
        for s in &mut sstables {
            add_prost_table_stats_map(&mut table_stats_change, &std::mem::take(&mut s.table_stats));
        }

        let old_version = &versioning.current_version;
        let mut new_version_delta = BTreeMapEntryTransaction::new_insert(
            &mut versioning.hummock_version_deltas,
            old_version.id + 1,
            build_version_delta_after_version(old_version),
        );
        new_version_delta.max_committed_epoch = epoch;
        let mut new_hummock_version = old_version.clone();
        new_hummock_version.id = new_version_delta.id;
        let mut incorrect_ssts = vec![];
        let mut new_sst_id_number = 0;
        for ExtendedSstableInfo {
            compaction_group_id,
            sst_info: sst,
            ..
        } in &mut sstables
        {
            let is_sst_belong_to_group_declared = match old_version.levels.get(compaction_group_id)
            {
                Some(compaction_group) => sst
                    .table_ids
                    .iter()
                    .all(|t| compaction_group.member_table_ids.contains(t)),
                None => false,
            };
            if !is_sst_belong_to_group_declared {
                let mut group_table_ids: BTreeMap<_, Vec<u32>> = BTreeMap::new();
                for table_id in sst.get_table_ids() {
                    match try_get_compaction_group_id_by_table_id(
                        &versioning.current_version,
                        *table_id,
                    ) {
                        Some(compaction_group_id) => {
                            group_table_ids
                                .entry(compaction_group_id)
                                .or_default()
                                .push(*table_id);
                        }
                        None => {
                            tracing::warn!(
                                "table {} in SST {} doesn't belong to any compaction group",
                                table_id,
                                sst.get_object_id(),
                            );
                        }
                    }
                }
                let is_trivial_adjust = group_table_ids.len() == 1
                    && group_table_ids.first_key_value().unwrap().1.len()
                        == sst.get_table_ids().len();
                if is_trivial_adjust {
                    *compaction_group_id = *group_table_ids.first_key_value().unwrap().0;
                    // is_sst_belong_to_group_declared = true;
                } else {
                    new_sst_id_number += group_table_ids.len();
                    incorrect_ssts.push((std::mem::take(sst), group_table_ids));
                    *compaction_group_id =
                        StaticCompactionGroupId::NewCompactionGroup as CompactionGroupId;
                }
            }
        }
        let mut new_sst_id = self
            .env
            .id_gen_manager()
            .generate_interval::<{ IdCategory::HummockSstableId }>(new_sst_id_number as u64)
            .await?;
        let mut branched_ssts = BTreeMapTransaction::new(&mut versioning.branched_ssts);
        let original_sstables = std::mem::take(&mut sstables);
        sstables.reserve_exact(original_sstables.len() - incorrect_ssts.len() + new_sst_id_number);
        let mut incorrect_ssts = incorrect_ssts.into_iter();
        for original_sstable in original_sstables {
            if original_sstable.compaction_group_id
                == StaticCompactionGroupId::NewCompactionGroup as CompactionGroupId
            {
                let (sst, group_table_ids) = incorrect_ssts.next().unwrap();
                let mut branch_groups = HashMap::new();
                for (group_id, _match_ids) in group_table_ids {
                    let mut branch_sst = sst.clone();
                    branch_sst.sst_id = new_sst_id;
                    sstables.push(ExtendedSstableInfo::with_compaction_group(
                        group_id, branch_sst,
                    ));
                    branch_groups.insert(group_id, new_sst_id);
                    new_sst_id += 1;
                }
                if !branch_groups.is_empty() {
                    branched_ssts.insert(sst.get_object_id(), branch_groups);
                }
            } else {
                sstables.push(original_sstable);
            }
        }

        let mut modified_compaction_groups = vec![];
        // Append SSTs to a new version.
        for (compaction_group_id, sstables) in &sstables
            .into_iter()
            // the sort is stable sort, and will not change the order within compaction group.
            // Do a sort so that sst in the same compaction group can be consecutive
            .sorted_by_key(
                |ExtendedSstableInfo {
                     compaction_group_id,
                     ..
                 }| *compaction_group_id,
            )
            .group_by(
                |ExtendedSstableInfo {
                     compaction_group_id,
                     ..
                 }| *compaction_group_id,
            )
        {
            modified_compaction_groups.push(compaction_group_id);
            let group_sstables = sstables
                .into_iter()
                .map(|ExtendedSstableInfo { sst_info, .. }| sst_info)
                .collect_vec();
            let group_deltas = &mut new_version_delta
                .group_deltas
                .entry(compaction_group_id)
                .or_default()
                .group_deltas;
            let l0_sub_level_id = epoch;
            let group_delta = GroupDelta {
                delta_type: Some(DeltaType::IntraLevel(IntraLevelDelta {
                    level_idx: 0,
                    inserted_table_infos: group_sstables.clone(),
                    l0_sub_level_id,
                    ..Default::default()
                })),
            };
            group_deltas.push(group_delta);
        }
<<<<<<< HEAD
=======

        // Create a new_version, possibly merely to bump up the version id and max_committed_epoch.
>>>>>>> 2100dc2d
        new_hummock_version.apply_version_delta(new_version_delta.deref());

        // Apply stats changes.
        let mut version_stats = VarTransaction::new(&mut versioning.version_stats);
        add_prost_table_stats_map(&mut version_stats.table_stats, &table_stats_change);
        purge_prost_table_stats(&mut version_stats.table_stats, &new_hummock_version);
        for (table_id, stats) in &table_stats_change {
            let table_id_str = table_id.to_string();
            let stats_value =
                std::cmp::max(0, stats.total_key_size + stats.total_value_size) / 1024 / 1024;
            self.metrics
                .table_write_throughput
                .with_label_values(&[table_id_str.as_str()])
                .inc_by(stats_value as u64);
        }

        commit_multi_var!(
            self,
            None,
            Transaction::default(),
            new_version_delta,
            version_stats
        )?;
        branched_ssts.commit_memory();
        versioning.current_version = new_hummock_version;

        let snapshot = HummockSnapshot {
            committed_epoch: epoch,
            current_epoch: epoch,
        };
        let prev_snapshot = self.latest_snapshot.swap(snapshot.clone().into());
        assert!(prev_snapshot.committed_epoch < epoch);
        assert!(prev_snapshot.current_epoch < epoch);

        trigger_version_stat(
            &self.metrics,
            &versioning.current_version,
            &versioning.version_stats,
        );
        for compaction_group_id in &modified_compaction_groups {
            trigger_sst_stat(
                &self.metrics,
                None,
                &versioning.current_version,
                *compaction_group_id,
            );
        }

        tracing::trace!("new committed epoch {}", epoch);

        self.notify_last_version_delta(versioning);
        trigger_delta_log_stats(&self.metrics, versioning.hummock_version_deltas.len());
        let mut table_groups = HashMap::<u32, usize>::default();
        for group in versioning.current_version.levels.values() {
            for table_id in &group.member_table_ids {
                table_groups.insert(*table_id, group.member_table_ids.len());
            }
        }
        drop(versioning_guard);
        // Don't trigger compactions if we enable deterministic compaction
        if !self.env.opts.compaction_deterministic_test {
            // commit_epoch may contains SSTs from any compaction group
            for id in &modified_compaction_groups {
                self.try_send_compaction_request(*id, compact_task::TaskType::Dynamic);
            }
            if !table_stats_change.is_empty() {
                table_stats_change.retain(|table_id, _| {
                    table_groups
                        .get(table_id)
                        .map(|table_count| *table_count > 1)
                        .unwrap_or(false)
                });
            }
            if !table_stats_change.is_empty() {
                self.collect_table_write_throughput(table_stats_change);
            }
        }
        if !modified_compaction_groups.is_empty() {
            self.try_update_write_limits(&modified_compaction_groups)
                .await;
        }
        #[cfg(test)]
        {
            self.check_state_consistency().await;
        }
        Ok(Some(snapshot))
    }

    /// We don't commit an epoch without checkpoint. We will only update the `max_current_epoch`.
    pub fn update_current_epoch(&self, max_current_epoch: HummockEpoch) -> HummockSnapshot {
        // We only update `max_current_epoch`!
        let prev_snapshot = self.latest_snapshot.rcu(|snapshot| HummockSnapshot {
            committed_epoch: snapshot.committed_epoch,
            current_epoch: max_current_epoch,
        });
        assert!(prev_snapshot.current_epoch < max_current_epoch);

        tracing::trace!("new current epoch {}", max_current_epoch);
        HummockSnapshot {
            committed_epoch: prev_snapshot.committed_epoch,
            current_epoch: max_current_epoch,
        }
    }

    pub async fn get_new_sst_ids(&self, number: u32) -> Result<SstObjectIdRange> {
        let start_id = self
            .env
            .id_gen_manager()
            .generate_interval::<{ IdCategory::HummockSstableId }>(number as u64)
            .await?;
        Ok(SstObjectIdRange::new(start_id, start_id + number as u64))
    }

    #[named]
    pub async fn get_min_pinned_version_id(&self) -> HummockVersionId {
        read_lock!(self, versioning).await.min_pinned_version_id()
    }

    // TODO: use proc macro to call check_state_consistency
    #[named]
    #[cfg(test)]
    pub async fn check_state_consistency(&self) {
        let mut compaction_guard = write_lock!(self, compaction).await;
        let mut versioning_guard = write_lock!(self, versioning).await;
        // We don't check `checkpoint` because it's allowed to update its in memory state without
        // persisting to object store.
        let get_state =
            |compaction_guard: &RwLockWriteGuard<'_, Compaction>,
             versioning_guard: &RwLockWriteGuard<'_, Versioning>| {
                let compact_statuses_copy = compaction_guard.compaction_statuses.clone();
                let compact_task_assignment_copy = compaction_guard.compact_task_assignment.clone();
                let pinned_versions_copy = versioning_guard.pinned_versions.clone();
                let pinned_snapshots_copy = versioning_guard.pinned_snapshots.clone();
                let hummock_version_deltas_copy = versioning_guard.hummock_version_deltas.clone();
                let version_stats_copy = versioning_guard.version_stats.clone();
                let branched_ssts = versioning_guard.branched_ssts.clone();
                (
                    (
                        compact_statuses_copy,
                        compact_task_assignment_copy,
                        pinned_versions_copy,
                        pinned_snapshots_copy,
                        hummock_version_deltas_copy,
                        version_stats_copy,
                    ),
                    branched_ssts,
                )
            };
        let (mem_state, branched_ssts) = get_state(&compaction_guard, &versioning_guard);
        self.load_meta_store_state_impl(
            compaction_guard.borrow_mut(),
            versioning_guard.borrow_mut(),
        )
        .await
        .expect("Failed to load state from meta store");
        let (loaded_state, load_branched_ssts) = get_state(&compaction_guard, &versioning_guard);
        assert_eq!(branched_ssts, load_branched_ssts);
        assert_eq!(
            mem_state, loaded_state,
            "hummock in-mem state is inconsistent with meta store state",
        );
    }

    /// Gets current version without pinning it.
    /// Should not be called inside [`HummockManager`], because it requests locks internally.
    #[named]
    pub async fn get_current_version(&self) -> HummockVersion {
        read_lock!(self, versioning).await.current_version.clone()
    }

    /// Gets branched sstable infos
    /// Should not be called inside [`HummockManager`], because it requests locks internally.
    #[named]
    pub async fn get_branched_ssts_info(&self) -> BTreeMap<HummockSstableId, BranchedSstInfo> {
        read_lock!(self, versioning).await.branched_ssts.clone()
    }

    /// Get version deltas from meta store
    #[cfg_attr(coverage, no_coverage)]
    pub async fn list_version_deltas(
        &self,
        start_id: u64,
        num_limit: u32,
        committed_epoch_limit: HummockEpoch,
    ) -> Result<HummockVersionDeltas> {
        let ordered_version_deltas: BTreeMap<_, _> =
            HummockVersionDelta::list(self.env.meta_store())
                .await?
                .into_iter()
                .map(|version_delta| (version_delta.id, version_delta))
                .collect();

        let version_deltas = ordered_version_deltas
            .into_iter()
            .filter(|(id, delta)| {
                *id >= start_id && delta.max_committed_epoch <= committed_epoch_limit
            })
            .map(|(_, v)| v)
            .take(num_limit as _)
            .collect();
        Ok(HummockVersionDeltas { version_deltas })
    }

    pub async fn init_metadata_for_version_replay(
        &self,
        table_catalogs: Vec<Table>,
        compaction_groups: Vec<PbCompactionGroupInfo>,
    ) -> Result<()> {
        for table in &table_catalogs {
            table.insert(self.env.meta_store()).await?;
        }
        for group in &compaction_groups {
            assert!(
                group.id == StaticCompactionGroupId::NewCompactionGroup as u64
                    || (group.id >= StaticCompactionGroupId::StateDefault as u64
                    && group.id <= StaticCompactionGroupId::MaterializedView as u64),
                "compaction group id should be either NewCompactionGroup to create new one, or predefined static ones."
            );
        }

        for group in &compaction_groups {
            let mut pairs = vec![];
            for table_id in group.member_table_ids.clone() {
                pairs.push((table_id as StateTableId, group.id));
            }
            let group_config = group.compaction_config.clone().unwrap();
            self.compaction_group_manager
                .write()
                .await
                .init_compaction_config_for_replay(group.id, group_config, self.env.meta_store())
                .await
                .unwrap();
            self.register_table_ids(&pairs).await?;
            tracing::info!("Registered table ids {:?}", pairs);
        }

        // Notify that tables have created
        for table in table_catalogs {
            self.env
                .notification_manager()
                .notify_hummock_relation_info(Operation::Add, RelationInfo::Table(table.clone()))
                .await;
            self.env
                .notification_manager()
                .notify_compactor_relation_info(Operation::Add, RelationInfo::Table(table))
                .await;
        }

        tracing::info!("Inited compaction groups:");
        for group in compaction_groups {
            tracing::info!("{:?}", group);
        }
        Ok(())
    }

    /// Replay a version delta to current hummock version.
    /// Returns the `version_id`, `max_committed_epoch` of the new version and the modified
    /// compaction groups
    #[named]
    pub async fn replay_version_delta(
        &self,
        mut version_delta: HummockVersionDelta,
    ) -> Result<(HummockVersion, Vec<CompactionGroupId>)> {
        let mut versioning_guard = write_lock!(self, versioning).await;
        // ensure the version id is ascending after replay
        version_delta.id = versioning_guard.current_version.id + 1;
        version_delta.prev_id = version_delta.id - 1;
        versioning_guard
            .current_version
            .apply_version_delta(&version_delta);

        let version_new = versioning_guard.current_version.clone();
        let compaction_group_ids = version_delta.group_deltas.keys().cloned().collect_vec();
        Ok((version_new, compaction_group_ids))
    }

    #[named]
    pub async fn disable_commit_epoch(&self) -> HummockVersion {
        let mut versioning_guard = write_lock!(self, versioning).await;
        versioning_guard.disable_commit_epochs = true;
        versioning_guard.current_version.clone()
    }

    /// Triggers compacitons to specified compaction groups.
    /// Don't wait for compaction finish
    pub async fn trigger_compaction_deterministic(
        &self,
        _base_version_id: HummockVersionId,
        compaction_groups: Vec<CompactionGroupId>,
    ) -> Result<()> {
        let old_version = self.get_current_version().await;
        tracing::info!(
            "Trigger compaction for version {}, epoch {}, groups {:?}",
            old_version.id,
            old_version.max_committed_epoch,
            compaction_groups
        );

        if compaction_groups.is_empty() {
            return Ok(());
        }
        for compaction_group in compaction_groups {
            self.try_send_compaction_request(compaction_group, compact_task::TaskType::Dynamic);
        }
        Ok(())
    }

    pub fn init_compaction_scheduler(&self, sched_channel: CompactionRequestChannelRef) {
        *self.compaction_request_channel.write() = Some(sched_channel);
    }

    /// Cancels pending compaction tasks which are not yet assigned to any compactor.
    #[named]
    async fn cancel_unassigned_compaction_task(&self) -> Result<()> {
        let mut compaction_guard = write_lock!(self, compaction).await;
        let compaction = compaction_guard.deref_mut();
        let mut compact_statuses = BTreeMapTransaction::new(&mut compaction.compaction_statuses);
        let mut cancelled_count = 0;
        let mut modified_group_status = vec![];
        for (group_id, compact_status) in compact_statuses.tree_ref().iter() {
            let mut compact_status = compact_status.clone();
            let count = compact_status.cancel_compaction_tasks_if(|pending_task_id| {
                !compaction
                    .compact_task_assignment
                    .contains_key(&pending_task_id)
            });
            if count > 0 {
                cancelled_count += count;
                modified_group_status.push((*group_id, compact_status));
            }
        }
        for (group_id, compact_status) in modified_group_status {
            compact_statuses.insert(group_id, compact_status);
        }
        if cancelled_count > 0 {
            commit_multi_var!(self, None, Transaction::default(), compact_statuses)?;
        }
        #[cfg(test)]
        {
            drop(compaction_guard);
            self.check_state_consistency().await;
        }
        Ok(())
    }

    /// Sends a compaction request to compaction scheduler.
    pub fn try_send_compaction_request(
        &self,
        compaction_group: CompactionGroupId,
        task_type: compact_task::TaskType,
    ) -> bool {
        if let Some(sender) = self.compaction_request_channel.read().as_ref() {
            match sender.try_sched_compaction(compaction_group, task_type) {
                Ok(_) => true,
                Err(e) => {
                    tracing::error!(
                        "failed to send compaction request for compaction group {}. {}",
                        compaction_group,
                        e
                    );
                    false
                }
            }
        } else {
            tracing::warn!("compaction_request_channel is not initialized");
            false
        }
    }

    pub async fn trigger_manual_compaction(
        &self,
        compaction_group: CompactionGroupId,
        manual_compaction_option: ManualCompactionOption,
    ) -> Result<()> {
        let start_time = Instant::now();

        // 1. Get idle compactor.
        let compactor = match self.get_idle_compactor().await {
            Some(compactor) => compactor,
            None => {
                tracing::warn!("trigger_manual_compaction No compactor is available.");
                return Err(anyhow::anyhow!(
                    "trigger_manual_compaction No compactor is available. compaction_group {}",
                    compaction_group
                )
                .into());
            }
        };

        // 2. Get manual compaction task.
        let compact_task = self
            .manual_get_compact_task(compaction_group, manual_compaction_option)
            .await;
        let compact_task = match compact_task {
            Ok(Some(compact_task)) => compact_task,
            Ok(None) => {
                // No compaction task available.
                return Err(anyhow::anyhow!(
                    "trigger_manual_compaction No compaction_task is available. compaction_group {}",
                    compaction_group
                ).into());
            }
            Err(err) => {
                tracing::warn!("Failed to get compaction task: {:#?}.", err);
                return Err(anyhow::anyhow!(
                    "Failed to get compaction task: {:#?} compaction_group {}",
                    err,
                    compaction_group
                )
                .into());
            }
        };

        // Locally cancel task if fails to assign or send task.
        let locally_cancel_task = |mut compact_task: CompactTask, task_status: TaskStatus| async move {
            compact_task.set_task_status(task_status);
            self.env
                .notification_manager()
                .notify_local_subscribers(LocalNotification::CompactionTaskNeedCancel(compact_task))
                .await;
            Err(Error::Internal(anyhow::anyhow!(
                "Failed to trigger_manual_compaction"
            )))
        };

        // 2. Assign the task to the previously picked compactor.
        if let Err(err) = self
            .assign_compaction_task(&compact_task, compactor.context_id())
            .await
        {
            tracing::warn!("Failed to assign compaction task to compactor: {:#?}", err);
            return locally_cancel_task(compact_task, TaskStatus::AssignFailCanceled).await;
        };

        // 3. Send the task.
        if let Err(e) = compactor
            .send_task(Task::CompactTask(compact_task.clone()))
            .await
        {
            tracing::warn!(
                "Failed to send task {} to {}. {:#?}",
                compact_task.task_id,
                compactor.context_id(),
                e
            );
            return locally_cancel_task(compact_task, TaskStatus::SendFailCanceled).await;
        }

        tracing::info!(
            "Trigger manual compaction task. {}. cost time: {:?}",
            compact_task_to_string(&compact_task),
            start_time.elapsed(),
        );

        Ok(())
    }

    pub fn compactor_manager_ref_for_test(&self) -> CompactorManagerRef {
        self.compactor_manager.clone()
    }

    #[named]
    pub async fn compaction_task_from_assignment_for_test(
        &self,
        task_id: u64,
    ) -> Option<CompactTaskAssignment> {
        let compaction_guard = read_lock!(self, compaction).await;
        let assignment_ref = &compaction_guard.compact_task_assignment;
        assignment_ref.get(&task_id).cloned()
    }

    pub fn cluster_manager(&self) -> &ClusterManagerRef<S> {
        &self.cluster_manager
    }

    pub async fn report_scale_compactor_info(&self) {
        let info = self.get_scale_compactor_info().await;
        let suggest_scale_out_core = info.scale_out_cores();
        self.metrics
            .scale_compactor_core_num
            .set(suggest_scale_out_core as i64);

        tracing::debug!(
            "report_scale_compactor_info {:?} suggest_scale_out_core {:?}",
            info,
            suggest_scale_out_core
        );
    }

    #[named]
    pub async fn get_scale_compactor_info(&self) -> ScaleCompactorInfo {
        let total_cpu_core = self.compactor_manager.total_cpu_core_num();
        let total_running_cpu_core = self.compactor_manager.total_running_cpu_core_num();
        let (version, configs) = {
            let guard = read_lock!(self, versioning).await;
            let c = self.get_compaction_group_map().await;
            (guard.current_version.clone(), c)
        };
        let mut global_info = ScaleCompactorInfo {
            total_cores: total_cpu_core as u64,
            running_cores: total_running_cpu_core as u64,
            ..Default::default()
        };

        let compaction = read_lock!(self, compaction).await;
        for (group_id, status) in &compaction.compaction_statuses {
            if let Some(levels) = version.levels.get(group_id) {
                let info =
                    status.get_compaction_info(levels, configs[group_id].compaction_config());
                global_info.add(&info);
                tracing::debug!("cg {} info {:?}", group_id, info);
            }
        }
        global_info
    }

    fn notify_last_version_delta(&self, versioning: &Versioning) {
        self.env
            .notification_manager()
            .notify_hummock_without_version(
                Operation::Add,
                Info::HummockVersionDeltas(risingwave_pb::hummock::HummockVersionDeltas {
                    version_deltas: vec![versioning
                        .hummock_version_deltas
                        .last_key_value()
                        .unwrap()
                        .1
                        .clone()],
                }),
            );
    }

    #[named]
    pub async fn hummock_timer_task(hummock_manager: Arc<Self>) -> (JoinHandle<()>, Sender<()>) {
        use futures::{FutureExt, StreamExt};

        let (shutdown_tx, shutdown_rx) = tokio::sync::oneshot::channel();
        let join_handle = tokio::spawn(async move {
            const CHECK_PENDING_TASK_PERIOD_SEC: u64 = 300;
            const STAT_REPORT_PERIOD_SEC: u64 = 10;
            const COMPACTION_HEARTBEAT_PERIOD_SEC: u64 = 1;

            pub enum HummockTimerEvent {
                GroupSplit,
                CheckDeadTask,
                Report,
                CompactionHeartBeat,
            }

            let mut check_compact_trigger_interval =
                tokio::time::interval(Duration::from_secs(CHECK_PENDING_TASK_PERIOD_SEC));
            check_compact_trigger_interval
                .set_missed_tick_behavior(tokio::time::MissedTickBehavior::Delay);
            check_compact_trigger_interval.reset();

            let check_compact_trigger = IntervalStream::new(check_compact_trigger_interval)
                .map(|_| HummockTimerEvent::CheckDeadTask);

            let mut stat_report_interval =
                tokio::time::interval(std::time::Duration::from_secs(STAT_REPORT_PERIOD_SEC));
            stat_report_interval.set_missed_tick_behavior(tokio::time::MissedTickBehavior::Delay);
            stat_report_interval.reset();
            let stat_report_trigger =
                IntervalStream::new(stat_report_interval).map(|_| HummockTimerEvent::Report);

            let mut compaction_heartbeat_interval = tokio::time::interval(
                std::time::Duration::from_secs(COMPACTION_HEARTBEAT_PERIOD_SEC),
            );
            compaction_heartbeat_interval
                .set_missed_tick_behavior(tokio::time::MissedTickBehavior::Delay);
            compaction_heartbeat_interval.reset();
            let compaction_heartbeat_trigger = IntervalStream::new(compaction_heartbeat_interval)
                .map(|_| HummockTimerEvent::CompactionHeartBeat);

            let mut triggers: Vec<BoxStream<'static, HummockTimerEvent>> = vec![
                Box::pin(check_compact_trigger),
                Box::pin(stat_report_trigger),
                Box::pin(compaction_heartbeat_trigger),
            ];

            let periodic_check_split_group_interval_sec = hummock_manager
                .env
                .opts
                .periodic_split_compact_group_interval_sec;

            if periodic_check_split_group_interval_sec > 0 {
                let mut split_group_trigger_interval = tokio::time::interval(Duration::from_secs(
                    periodic_check_split_group_interval_sec,
                ));
                split_group_trigger_interval
                    .set_missed_tick_behavior(tokio::time::MissedTickBehavior::Delay);
                split_group_trigger_interval.reset();

                let split_group_trigger = IntervalStream::new(split_group_trigger_interval)
                    .map(|_| HummockTimerEvent::GroupSplit);
                triggers.push(Box::pin(split_group_trigger));
            }

            let event_stream = select_all(triggers);
            use futures::pin_mut;
            pin_mut!(event_stream);

            let shutdown_rx_shared = shutdown_rx.shared();

            tracing::info!(
                "Hummock timer task tracing [GroupSplit interval {} sec] [CheckDeadTask interval {} sec] [Report interval {} sec] [CompactionHeartBeat interval {} sec]",
                    periodic_check_split_group_interval_sec, CHECK_PENDING_TASK_PERIOD_SEC, STAT_REPORT_PERIOD_SEC, COMPACTION_HEARTBEAT_PERIOD_SEC
            );

            loop {
                let item =
                    futures::future::select(event_stream.next(), shutdown_rx_shared.clone()).await;

                match item {
                    Either::Left((event, _)) => {
                        if let Some(event) = event {
                            match event {
                                HummockTimerEvent::CheckDeadTask => {
                                    if hummock_manager.env.opts.compaction_deterministic_test {
                                        continue;
                                    }

                                    hummock_manager.check_dead_task().await;
                                }

                                HummockTimerEvent::GroupSplit => {
                                    if hummock_manager.env.opts.compaction_deterministic_test {
                                        continue;
                                    }

                                    hummock_manager.on_handle_check_split_multi_group().await;
                                }

                                HummockTimerEvent::Report => {
                                    let (current_version, id_to_config, branched_sst) = {
                                        let mut versioning_guard =
                                            write_lock!(hummock_manager.as_ref(), versioning).await;
                                        let configs =
                                            hummock_manager.get_compaction_group_map().await;
                                        let versioning_deref = versioning_guard.deref_mut();
                                        (
                                            versioning_deref.current_version.clone(),
                                            configs,
                                            versioning_deref.branched_ssts.clone(),
                                        )
                                    };

                                    for compaction_group_id in
                                        get_compaction_group_ids(&current_version)
                                    {
                                        let compaction_group_config =
                                            &id_to_config[&compaction_group_id];

                                        let group_levels = current_version
                                            .get_compaction_group_levels(
                                                compaction_group_config.group_id(),
                                            );

                                        trigger_split_stat(
                                            &hummock_manager.metrics,
                                            compaction_group_config.group_id(),
                                            group_levels.member_table_ids.len(),
                                            &branched_sst,
                                        );

                                        trigger_lsm_stat(
                                            &hummock_manager.metrics,
                                            compaction_group_config.compaction_config(),
                                            group_levels,
                                            compaction_group_config.group_id(),
                                        )
                                    }
                                }

                                HummockTimerEvent::CompactionHeartBeat => {
                                    let compactor_manager =
                                        hummock_manager.compactor_manager.clone();

                                    // TODO: add metrics to track expired tasks
                                    for (context_id, mut task) in
                                        compactor_manager.get_expired_tasks()
                                    {
                                        tracing::info!("Task with task_id {} with context_id {context_id} has expired due to lack of visible progress", task.task_id);
                                        if let Some(compactor) =
                                            compactor_manager.get_compactor(context_id)
                                        {
                                            // Forcefully cancel the task so that it terminates
                                            // early on the compactor
                                            // node.
                                            let _ = compactor.cancel_task(task.task_id).await;
                                            tracing::info!("CancelTask operation for task_id {} has been sent to node with context_id {context_id}", task.task_id);
                                        }

                                        if let Err(e) = hummock_manager
                                            .cancel_compact_task(
                                                &mut task,
                                                TaskStatus::HeartbeatCanceled,
                                            )
                                            .await
                                        {
                                            tracing::error!("Attempt to remove compaction task due to elapsed heartbeat failed. We will continue to track its heartbeat
                                                until we can successfully report its status. {context_id}, task_id: {}, ERR: {e:?}", task.task_id);
                                        }
                                    }
                                }
                            }
                        }
                    }

                    Either::Right((_, _shutdown)) => {
                        tracing::info!("Hummock timer loop is stopped");
                        break;
                    }
                }
            }
        });
        (join_handle, shutdown_tx)
    }

    #[named]
    pub async fn check_dead_task(&self) {
        const MAX_COMPACTION_L0_MULTIPLIER: u64 = 32;
        const MAX_COMPACTION_DURATION_SEC: u64 = 20 * 60;
        let (groups, configs) = {
            let versioning_guard = read_lock!(self, versioning).await;
            let g = versioning_guard
                .current_version
                .levels
                .iter()
                .map(|(id, group)| {
                    (
                        *id,
                        group
                            .l0
                            .as_ref()
                            .unwrap()
                            .sub_levels
                            .iter()
                            .map(|level| level.total_file_size)
                            .sum::<u64>(),
                    )
                })
                .collect_vec();
            let c = self.get_compaction_group_map().await;
            (g, c)
        };
        let mut slowdown_groups: HashMap<u64, u64> = HashMap::default();
        {
            for (group_id, l0_file_size) in groups {
                let group = &configs[&group_id];
                if l0_file_size
                    > MAX_COMPACTION_L0_MULTIPLIER
                        * group.compaction_config.max_bytes_for_level_base
                {
                    slowdown_groups.insert(group_id, l0_file_size);
                }
            }
        }
        if slowdown_groups.is_empty() {
            return;
        }
        let mut pending_tasks: HashMap<u64, (u64, usize, RunningCompactTask)> = HashMap::default();
        {
            let compaction_guard = read_lock!(self, compaction).await;
            for group_id in slowdown_groups.keys() {
                if let Some(status) = compaction_guard.compaction_statuses.get(group_id) {
                    for (idx, level_handler) in status.level_handlers.iter().enumerate() {
                        let tasks = level_handler.get_pending_tasks();
                        if tasks.is_empty() {
                            continue;
                        }
                        for task in tasks {
                            pending_tasks.insert(task.task_id, (*group_id, idx, task));
                        }
                    }
                }
            }
        }
        let task_ids = pending_tasks.keys().cloned().collect_vec();
        let task_infos = self
            .compactor_manager
            .check_tasks_status(&task_ids, Duration::from_secs(MAX_COMPACTION_DURATION_SEC));
        for (task_id, (compact_time, status)) in task_infos {
            if status == TASK_NORMAL {
                continue;
            }
            if let Some((group_id, level_id, task)) = pending_tasks.get(&task_id) {
                let group_size = *slowdown_groups.get(group_id).unwrap();
                warn!("COMPACTION SLOW: the task-{} of group-{}(size: {}MB) level-{} has not finished after {:?}, {}, it may cause pending sstable files({:?}) blocking other task.",
                    task_id, *group_id,group_size / 1024 / 1024,*level_id, compact_time, status, task.ssts);
            }
        }
    }

    fn collect_table_write_throughput(&self, table_stats: PbTableStatsMap) {
        let mut table_infos = self.history_table_throughput.write();
        for (table_id, stat) in table_stats {
            let throughput = (stat.total_value_size + stat.total_key_size) as u64;
            let entry = table_infos.entry(table_id).or_default();
            entry.push_back(throughput);
            if entry.len() > HISTORY_TABLE_INFO_WINDOW_SIZE {
                entry.pop_front();
            }
        }
    }

    async fn on_handle_check_split_multi_group(&self) {
        let table_write_throughput = self.history_table_throughput.read().clone();
        let mut group_infos = self.calculate_compaction_group_statistic().await;
        group_infos.sort_by_key(|group| group.group_size);
        group_infos.reverse();
        let group_size_limit = self.env.opts.split_group_size_limit;
        let default_group_id: CompactionGroupId = StaticCompactionGroupId::StateDefault.into();
        let mv_group_id: CompactionGroupId = StaticCompactionGroupId::MaterializedView.into();
        let mut partition_vnode_count = self.env.opts.partition_vnode_count;
        for group in &group_infos {
            if group.table_statistic.len() == 1 {
                continue;
            }

            for (table_id, table_size) in &group.table_statistic {
                let mut is_high_write_throughput = false;
                let mut is_low_write_throughput = true;
                if let Some(history) = table_write_throughput.get(table_id) {
                    if history.len() >= HISTORY_TABLE_INFO_WINDOW_SIZE {
                        let window_total_size = history.iter().sum::<u64>();
                        is_high_write_throughput = history.iter().all(|throughput| {
                            *throughput > self.env.opts.table_write_throughput_threshold
                        });
                        is_low_write_throughput = window_total_size
                            < (HISTORY_TABLE_INFO_WINDOW_SIZE as u64)
                                * self.env.opts.min_table_split_write_throughput;
                    }
                }
                let state_table_size = *table_size;

                if state_table_size < self.env.opts.min_table_split_size
                    && !is_high_write_throughput
                {
                    continue;
                }

                let parent_group_id = group.group_id;
                let mut target_compact_group_id = None;
                let mut allow_split_by_table = false;
                if state_table_size < self.env.opts.split_group_size_limit
                    && is_low_write_throughput
                {
                    // do not split a large table and a small table because it would increase IOPS
                    // of small table.
                    if parent_group_id != default_group_id && parent_group_id != mv_group_id {
                        let rest_group_size = group.group_size - state_table_size;
                        if rest_group_size < state_table_size
                            && rest_group_size < self.env.opts.min_table_split_size
                        {
                            continue;
                        }
                    } else {
                        for group in &group_infos {
                            // do not move to mv group or state group
                            if !group.split_by_table || group.group_id == mv_group_id
                                || group.group_id == default_group_id
                                || group.group_id == parent_group_id
                                // do not move state-table to a large group.
                                || group.group_size + state_table_size > group_size_limit
                                // do not move state-table from group A to group B if this operation would make group B becomes larger than A.
                                || group.group_size + state_table_size > group.group_size - state_table_size
                            {
                                continue;
                            }
                            target_compact_group_id = Some(group.group_id);
                        }
                        allow_split_by_table = true;
                        partition_vnode_count = 1;
                    }
                }

                let ret = self
                    .move_state_table_to_compaction_group(
                        parent_group_id,
                        &[*table_id],
                        target_compact_group_id,
                        allow_split_by_table,
                        partition_vnode_count,
                    )
                    .await;
                match ret {
                    Ok(_) => {
                        tracing::info!(
                        "move state table [{}] from group-{} to group-{:?} success, Allow split by table: {}",
                        table_id, parent_group_id, target_compact_group_id, allow_split_by_table
                    );
                        return;
                    }
                    Err(e) => {
                        tracing::info!(
                        "failed to move state table [{}] from group-{} to group-{:?} because {:?}",
                        table_id, parent_group_id, target_compact_group_id, e
                    )
                    }
                }
            }
        }
    }
}

fn drop_sst(
    branched_ssts: &mut BTreeMapTransaction<'_, HummockSstableObjectId, BranchedSstInfo>,
    group_id: CompactionGroupId,
    object_id: HummockSstableObjectId,
    sst_id: HummockSstableId,
) -> bool {
    match branched_ssts.get_mut(object_id) {
        Some(mut entry) => {
            // if group_id not exist, it would not pass the stale check before.
            let removed_sst_id = entry.get(&group_id).unwrap();
            assert_eq!(*removed_sst_id, sst_id);
            entry.remove(&group_id);
            if entry.is_empty() {
                branched_ssts.remove(object_id);
                true
            } else {
                false
            }
        }
        None => true,
    }
}

fn gen_version_delta<'a>(
    txn: &mut BTreeMapTransaction<'a, HummockVersionId, HummockVersionDelta>,
    branched_ssts: &mut BTreeMapTransaction<'a, HummockSstableObjectId, BranchedSstInfo>,
    old_version: &HummockVersion,
    compact_task: &CompactTask,
    trivial_move: bool,
    deterministic_mode: bool,
) -> HummockVersionDelta {
    let mut version_delta = HummockVersionDelta {
        id: old_version.id + 1,
        prev_id: old_version.id,
        max_committed_epoch: old_version.max_committed_epoch,
        trivial_move,
        ..Default::default()
    };
    let group_deltas = &mut version_delta
        .group_deltas
        .entry(compact_task.compaction_group_id)
        .or_default()
        .group_deltas;
    let mut gc_object_ids = vec![];
    for level in &compact_task.input_ssts {
        let group_delta = GroupDelta {
            delta_type: Some(DeltaType::IntraLevel(IntraLevelDelta {
                level_idx: level.level_idx,
                removed_table_ids: level
                    .table_infos
                    .iter()
                    .map(|sst| {
                        let object_id = sst.get_object_id();
                        let sst_id = sst.get_sst_id();
                        if !trivial_move
                            && drop_sst(
                                branched_ssts,
                                compact_task.compaction_group_id,
                                object_id,
                                sst_id,
                            )
                        {
                            gc_object_ids.push(object_id);
                        }
                        sst_id
                    })
                    .collect_vec(),
                ..Default::default()
            })),
        };
        group_deltas.push(group_delta);
    }
    let group_delta = GroupDelta {
        delta_type: Some(DeltaType::IntraLevel(IntraLevelDelta {
            level_idx: compact_task.target_level,
            inserted_table_infos: compact_task.sorted_output_ssts.clone(),
            l0_sub_level_id: compact_task.target_sub_level_id,
            ..Default::default()
        })),
    };
    group_deltas.push(group_delta);
    version_delta.gc_object_ids.append(&mut gc_object_ids);
    version_delta.safe_epoch = std::cmp::max(old_version.safe_epoch, compact_task.watermark);
    // Don't persist version delta generated by compaction to meta store in deterministic mode.
    // Because it will override existing version delta that has same ID generated in the data
    // ingestion phase.
    if !deterministic_mode {
        txn.insert(version_delta.id, version_delta.clone());
    }

    version_delta
}

async fn write_exclusive_cluster_id(
    state_store_dir: &str,
    cluster_id: ClusterId,
    object_store: ObjectStoreRef,
) -> Result<()> {
    const CLUSTER_ID_DIR: &str = "cluster_id";
    const CLUSTER_ID_NAME: &str = "0";

    let cluster_id_dir = format!("{}/{}/", state_store_dir, CLUSTER_ID_DIR);
    let cluster_id_full_path = format!("{}{}", cluster_id_dir, CLUSTER_ID_NAME);
    let metadata = object_store.list(&cluster_id_dir).await?;

    if metadata.is_empty() {
        object_store
            .upload(&cluster_id_full_path, Bytes::from(String::from(cluster_id)))
            .await?;
        Ok(())
    } else {
        let cluster_id = object_store.read(&cluster_id_full_path, None).await?;
        Err(ObjectError::internal(format!(
            "data directory is already used by another cluster with id {:?}",
            String::from_utf8(cluster_id.to_vec()).unwrap()
        ))
        .into())
    }
}<|MERGE_RESOLUTION|>--- conflicted
+++ resolved
@@ -32,11 +32,7 @@
 use risingwave_hummock_sdk::compact::{compact_task_to_string, estimate_state_for_compaction};
 use risingwave_hummock_sdk::compaction_group::hummock_version_ext::{
     build_version_delta_after_version, get_compaction_group_ids,
-<<<<<<< HEAD
-    try_get_compaction_group_id_by_table_id, BranchedSstInfo, HummockVersionExt,
-=======
     try_get_compaction_group_id_by_table_id, BranchedSstInfo, HummockLevelsExt, HummockVersionExt,
->>>>>>> 2100dc2d
     HummockVersionUpdateExt,
 };
 use risingwave_hummock_sdk::{
@@ -1567,11 +1563,8 @@
             };
             group_deltas.push(group_delta);
         }
-<<<<<<< HEAD
-=======
 
         // Create a new_version, possibly merely to bump up the version id and max_committed_epoch.
->>>>>>> 2100dc2d
         new_hummock_version.apply_version_delta(new_version_delta.deref());
 
         // Apply stats changes.
