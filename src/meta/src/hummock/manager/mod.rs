--- conflicted
+++ resolved
@@ -798,16 +798,11 @@
     pub async fn assign_compaction_task(
         &self,
         compact_task: &CompactTask,
-<<<<<<< HEAD
     ) -> Result<Arc<Compactor>> {
-=======
-        assignee_context_id: HummockContextId,
-    ) -> Result<()> {
         fail_point!("assign_compaction_task_fail", |_| Err(anyhow::anyhow!(
             "assign_compaction_task_fail"
         )
         .into()));
->>>>>>> be362d9c
         let mut compaction_guard = write_lock!(self, compaction).await;
         let _timer = start_measure_real_process_timer!(self);
 
@@ -1076,17 +1071,7 @@
                 if sstables.is_empty() {
                     return;
                 }
-<<<<<<< HEAD
-                let epoch = match epoch {
-                    EpochType::CommittedEpoch(epoch) => epoch,
-                    EpochType::CurrentEpoch(_) => {
-                        return;
-                    }
-                };
                 let compactor = match self.compactor_manager.next_compactor() {
-=======
-                let compactor = match self.compactor_manager.random_compactor() {
->>>>>>> be362d9c
                     None => {
                         tracing::warn!(
                             "Skip committed SST sanity check due to no available worker"
