--- conflicted
+++ resolved
@@ -1043,14 +1043,7 @@
             if group_config.compaction_config.split_weight_by_vnode > 0 {
                 table_to_vnode_partition.clear();
                 for table_id in &compact_task.existing_table_ids {
-<<<<<<< HEAD
-                    compact_task
-                        .table_vnode_partition
-                        .entry(*table_id)
-                        .or_insert(vnode_partition_count);
-=======
                     table_to_vnode_partition.insert(*table_id, vnode_partition_count);
->>>>>>> e3f3fb8f
                 }
             } else {
                 let existing_table_ids = HashSet::<u32>::from_iter(
