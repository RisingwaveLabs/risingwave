// Copyright 2023 RisingWave Labs
//
// Licensed under the Apache License, Version 2.0 (the "License");
// you may not use this file except in compliance with the License.
// You may obtain a copy of the License at
//
//     http://www.apache.org/licenses/LICENSE-2.0
//
// Unless required by applicable law or agreed to in writing, software
// distributed under the License is distributed on an "AS IS" BASIS,
// WITHOUT WARRANTIES OR CONDITIONS OF ANY KIND, either express or implied.
// See the License for the specific language governing permissions and
// limitations under the License.

use core::panic;
use std::borrow::{Borrow, BorrowMut};
use std::collections::{BTreeMap, HashMap, HashSet};
use std::ops::DerefMut;
use std::sync::{Arc, LazyLock};
use std::time::Instant;

use arc_swap::ArcSwap;
use fail::fail_point;
use function_name::named;
use itertools::Itertools;
use risingwave_common::monitor::rwlock::MonitoredRwLock;
use risingwave_common::util::epoch::{Epoch, INVALID_EPOCH};
use risingwave_hummock_sdk::compact::compact_task_to_string;
use risingwave_hummock_sdk::compaction_group::hummock_version_ext::{
<<<<<<< HEAD
    add_new_sub_level, build_version_delta_after_version, get_compaction_group_ids,
    get_member_table_ids, try_get_compaction_group_id_by_table_id, HummockVersionExt,
    HummockVersionUpdateExt,
=======
    add_new_sub_level, build_initial_compaction_group_levels, build_version_delta_after_version,
    get_compaction_group_ids, try_get_compaction_group_id_by_table_id, BranchedSstInfo,
    HummockVersionExt, HummockVersionUpdateExt,
>>>>>>> eeb2c39c
};
use risingwave_hummock_sdk::{
    CompactionGroupId, ExtendedSstableInfo, HummockCompactionTaskId, HummockContextId,
    HummockEpoch, HummockSstableId, HummockSstableObjectId, HummockVersionId, SstObjectIdRange,
    INVALID_VERSION_ID,
};
use risingwave_pb::hummock::compact_task::{self, TaskStatus};
use risingwave_pb::hummock::group_delta::DeltaType;
use risingwave_pb::hummock::subscribe_compact_tasks_response::Task;
use risingwave_pb::hummock::{
    version_update_payload, CompactTask, CompactTaskAssignment, CompactionConfig, GroupDelta,
    HummockPinnedSnapshot, HummockPinnedVersion, HummockSnapshot, HummockVersion,
    HummockVersionCheckpoint, HummockVersionDelta, HummockVersionDeltas, HummockVersionStats,
    IntraLevelDelta, LevelType, TableOption,
};
use risingwave_pb::meta::subscribe_response::{Info, Operation};
use tokio::sync::oneshot::Sender;
use tokio::sync::{Notify, RwLockWriteGuard};
use tokio::task::JoinHandle;

use crate::hummock::compaction::{
    CompactStatus, LocalSelectorStatistic, ManualCompactionOption, ScaleCompactorInfo,
};
use crate::hummock::compaction_scheduler::CompactionRequestChannelRef;
use crate::hummock::error::{Error, Result};
use crate::hummock::metrics_utils::{
    trigger_lsm_stat, trigger_pin_unpin_snapshot_state, trigger_pin_unpin_version_state,
    trigger_sst_stat, trigger_version_stat,
};
use crate::hummock::CompactorManagerRef;
use crate::manager::{
    CatalogManagerRef, ClusterManagerRef, IdCategory, LocalNotification, MetaSrvEnv, META_NODE_ID,
};
use crate::model::{
    BTreeMapEntryTransaction, BTreeMapTransaction, MetadataModel, ValTransaction, VarTransaction,
};
use crate::rpc::metrics::MetaMetrics;
use crate::storage::{MetaStore, Transaction};

mod compaction_group_manager;
mod context;
mod gc;
#[cfg(test)]
mod tests;
mod versioning;
pub use versioning::HummockVersionSafePoint;
use versioning::*;
mod checkpoint;
mod compaction;
mod worker;

use compaction::*;

type Snapshot = ArcSwap<HummockSnapshot>;

// Update to states are performed as follow:
// - Initialize ValTransaction for the meta state to update
// - Make changes on the ValTransaction.
// - Call `commit_multi_var` to commit the changes via meta store transaction. If transaction
//   succeeds, the in-mem state will be updated by the way.
pub struct HummockManager<S: MetaStore> {
    pub env: MetaSrvEnv<S>,
    cluster_manager: ClusterManagerRef<S>,
    catalog_manager: CatalogManagerRef<S>,
    // `CompactionGroupManager` manages `CompactionGroup`'s members.
    // Note that all hummock state store user should register to `CompactionGroupManager`. It
    // includes all state tables of streaming jobs except sink.
    compaction_group_manager: tokio::sync::RwLock<CompactionGroupManager>,
    // When trying to locks compaction and versioning at the same time, compaction lock should
    // be requested before versioning lock.
    compaction: MonitoredRwLock<Compaction>,
    versioning: MonitoredRwLock<Versioning>,
    latest_snapshot: Snapshot,

    metrics: Arc<MetaMetrics>,

    // `compaction_request_channel` is used to schedule a compaction for specified
    // CompactionGroupId
    compaction_request_channel: parking_lot::RwLock<Option<CompactionRequestChannelRef>>,
    compaction_resume_notifier: parking_lot::RwLock<Option<Arc<Notify>>>,
    compaction_tasks_to_cancel: parking_lot::Mutex<Vec<HummockCompactionTaskId>>,

    pub compactor_manager: CompactorManagerRef,
    event_sender: HummockManagerEventSender,

    object_store: ObjectStoreRef,
    checkpoint_path: String,
}

pub type HummockManagerRef<S> = Arc<HummockManager<S>>;

/// Commit multiple `ValTransaction`s to state store and upon success update the local in-mem state
/// by the way
/// After called, the `ValTransaction` will be dropped.
macro_rules! commit_multi_var {
    ($hummock_mgr:expr, $context_id:expr, $trx_extern_part:expr, $($val_txn:expr),*) => {
        {
            async {
                let mut trx = $trx_extern_part;
                // Apply the change in `ValTransaction` to trx
                $(
                    $val_txn.apply_to_txn(&mut trx)?;
                )*
                // Commit to state store
                $hummock_mgr.commit_trx($hummock_mgr.env.meta_store(), trx, $context_id)
                .await?;
                // Upon successful commit, commit the change to local in-mem state
                $(
                    $val_txn.commit();
                )*
                Result::Ok(())
            }.await
        }
    };
}
pub(crate) use commit_multi_var;

/// Acquire read lock of the lock with `lock_name`.
/// The macro will use macro `function_name` to get the name of the function of method that calls
/// the lock, and therefore, anyone to call this macro should ensured that the caller method has the
/// macro #[named]
macro_rules! read_lock {
    ($hummock_mgr:expr, $lock_name:ident) => {
        async {
            $hummock_mgr
                .$lock_name
                .read(&[function_name!(), stringify!($lock_name), "read"])
                .await
        }
    };
}
pub(crate) use read_lock;
use risingwave_backup::{checkpoint_path, object_store_client};
use risingwave_hummock_sdk::compaction_group::{StateTableId, StaticCompactionGroupId};
use risingwave_hummock_sdk::table_stats::{
    add_prost_table_stats_map, purge_prost_table_stats, PbTableStatsMap,
};
use risingwave_object_store::object::object_metrics::ObjectStoreMetrics;
use risingwave_object_store::object::ObjectStoreRef;
use risingwave_pb::catalog::Table;
use risingwave_pb::hummock::version_update_payload::Payload;
use risingwave_pb::hummock::PbCompactionGroupInfo;
use risingwave_pb::meta::relation::RelationInfo;

/// Acquire write lock of the lock with `lock_name`.
/// The macro will use macro `function_name` to get the name of the function of method that calls
/// the lock, and therefore, anyone to call this macro should ensured that the caller method has the
/// macro #[named]
macro_rules! write_lock {
    ($hummock_mgr:expr, $lock_name:ident) => {
        async {
            $hummock_mgr
                .$lock_name
                .write(&[function_name!(), stringify!($lock_name), "write"])
                .await
        }
    };
}
pub(crate) use write_lock;

macro_rules! start_measure_real_process_timer {
    ($hummock_mgr:expr) => {
        $hummock_mgr
            .metrics
            .hummock_manager_real_process_time
            .with_label_values(&[function_name!()])
            .start_timer()
    };
}
pub(crate) use start_measure_real_process_timer;

use super::compaction::{LevelSelector, ManualCompactionSelector};
use super::Compactor;
use crate::hummock::compaction::compaction_config::CompactionConfigBuilder;
use crate::hummock::manager::compaction_group_manager::CompactionGroupManager;
use crate::hummock::manager::worker::HummockManagerEventSender;

pub static CANCEL_STATUS_SET: LazyLock<HashSet<TaskStatus>> = LazyLock::new(|| {
    [
        TaskStatus::ManualCanceled,
        TaskStatus::SendFailCanceled,
        TaskStatus::AssignFailCanceled,
        TaskStatus::HeartbeatCanceled,
        TaskStatus::InvalidGroupCanceled,
    ]
    .into_iter()
    .collect()
});

#[derive(Debug)]
pub enum CompactionResumeTrigger {
    /// The addition (re-subscription) of compactors
    CompactorAddition { context_id: HummockContextId },
    /// A compaction task is reported when all compactors are not idle.
    TaskReport { original_task_num: usize },
}

impl<S> HummockManager<S>
where
    S: MetaStore,
{
    pub(crate) async fn new(
        env: MetaSrvEnv<S>,
        cluster_manager: ClusterManagerRef<S>,
        metrics: Arc<MetaMetrics>,
        compactor_manager: CompactorManagerRef,
        catalog_manager: CatalogManagerRef<S>,
    ) -> Result<HummockManagerRef<S>> {
        let compaction_group_manager = Self::build_compaction_group_manager(&env).await?;
        Self::new_impl(
            env,
            cluster_manager,
            metrics,
            compactor_manager,
            compaction_group_manager,
            catalog_manager,
        )
        .await
    }

    #[cfg(any(test, feature = "test"))]
    pub(super) async fn with_config(
        env: MetaSrvEnv<S>,
        cluster_manager: ClusterManagerRef<S>,
        metrics: Arc<MetaMetrics>,
        compactor_manager: CompactorManagerRef,
        config: CompactionConfig,
    ) -> HummockManagerRef<S> {
        use crate::manager::CatalogManager;
        let compaction_group_manager =
            Self::build_compaction_group_manager_with_config(&env, config)
                .await
                .unwrap();
        let catalog_manager = Arc::new(CatalogManager::new(env.clone()).await.unwrap());
        Self::new_impl(
            env,
            cluster_manager,
            metrics,
            compactor_manager,
            compaction_group_manager,
            catalog_manager,
        )
        .await
        .unwrap()
    }

    async fn new_impl(
        env: MetaSrvEnv<S>,
        cluster_manager: ClusterManagerRef<S>,
        metrics: Arc<MetaMetrics>,
        compactor_manager: CompactorManagerRef,
        compaction_group_manager: tokio::sync::RwLock<CompactionGroupManager>,
        catalog_manager: CatalogManagerRef<S>,
    ) -> Result<HummockManagerRef<S>> {
        let sys_params = env.system_params_manager().get_params().await;
        let state_store_url = sys_params.state_store("".to_string());
        let state_store_dir = sys_params.data_directory();
        let object_store = Arc::new(
            object_store_client(
                &state_store_url,
                Arc::new(ObjectStoreMetrics::new(metrics.registry.clone())),
            )
            .await,
        );
        let checkpoint_path = checkpoint_path(state_store_dir);
        let (tx, rx) = tokio::sync::mpsc::unbounded_channel();
        let instance = HummockManager {
            env,
            versioning: MonitoredRwLock::new(
                metrics.hummock_manager_lock_time.clone(),
                Default::default(),
            ),
            compaction: MonitoredRwLock::new(
                metrics.hummock_manager_lock_time.clone(),
                Default::default(),
            ),
            metrics,
            cluster_manager,
            catalog_manager,
            compaction_group_manager,
            compaction_request_channel: parking_lot::RwLock::new(None),
            compaction_resume_notifier: parking_lot::RwLock::new(None),
            compaction_tasks_to_cancel: parking_lot::Mutex::new(vec![]),
            compactor_manager,
            latest_snapshot: ArcSwap::from_pointee(HummockSnapshot {
                committed_epoch: INVALID_EPOCH,
                current_epoch: INVALID_EPOCH,
            }),
            event_sender: tx,
            object_store,
            checkpoint_path,
        };
        let instance = Arc::new(instance);
        instance.start_worker(rx).await;
        instance.load_meta_store_state().await?;
        instance.release_invalid_contexts().await?;
        instance.cancel_unassigned_compaction_task().await?;
        // Release snapshots pinned by meta on restarting.
        instance.release_meta_context().await?;
        Ok(instance)
    }

    pub async fn start_compaction_heartbeat(
        hummock_manager: Arc<Self>,
    ) -> (JoinHandle<()>, Sender<()>) {
        let (shutdown_tx, mut shutdown_rx) = tokio::sync::oneshot::channel();
        let compactor_manager = hummock_manager.compactor_manager.clone();
        let join_handle = tokio::spawn(async move {
            let mut min_interval = tokio::time::interval(std::time::Duration::from_millis(1000));
            loop {
                tokio::select! {
                    // Wait for interval
                    _ = min_interval.tick() => {
                    },
                    // Shutdown
                    _ = &mut shutdown_rx => {
                        tracing::info!("Compaction heartbeat checker is stopped");
                        return;
                    }
                }
                let mut split_cancel = {
                    let mut manager_cancel = hummock_manager.compaction_tasks_to_cancel.lock();
                    manager_cancel.drain(..).collect_vec()
                };
                split_cancel.sort();
                split_cancel.dedup();
                // TODO: add metrics to track expired tasks
                for (context_id, mut task) in compactor_manager.get_expired_tasks(split_cancel) {
                    tracing::info!("Task with task_id {} with context_id {context_id} has expired due to lack of visible progress", task.task_id);
                    if let Some(compactor) = compactor_manager.get_compactor(context_id) {
                        // Forcefully cancel the task so that it terminates early on the compactor
                        // node.
                        let _ = compactor.cancel_task(task.task_id).await;
                        tracing::info!("CancelTask operation for task_id {} has been sent to node with context_id {context_id}", task.task_id);
                    }

                    if let Err(e) = hummock_manager
                        .cancel_compact_task(&mut task, TaskStatus::HeartbeatCanceled)
                        .await
                    {
                        tracing::error!("Attempt to remove compaction task due to elapsed heartbeat failed. We will continue to track its heartbeat
                            until we can successfully report its status. {context_id}, task_id: {}, ERR: {e:?}", task.task_id);
                    }
                }
            }
        });
        (join_handle, shutdown_tx)
    }

    /// Load state from meta store.
    #[named]
    async fn load_meta_store_state(&self) -> Result<()> {
        let mut compaction_guard = write_lock!(self, compaction).await;
        let mut versioning_guard = write_lock!(self, versioning).await;
        self.load_meta_store_state_impl(
            compaction_guard.borrow_mut(),
            versioning_guard.borrow_mut(),
        )
        .await
    }

    /// Load state from meta store.
    async fn load_meta_store_state_impl(
        &self,
        compaction_guard: &mut RwLockWriteGuard<'_, Compaction>,
        versioning_guard: &mut RwLockWriteGuard<'_, Versioning>,
    ) -> Result<()> {
        let compaction_statuses = CompactStatus::list(self.env.meta_store())
            .await?
            .into_iter()
            .map(|cg| (cg.compaction_group_id(), cg))
            .collect::<BTreeMap<CompactionGroupId, CompactStatus>>();
        if !compaction_statuses.is_empty() {
            compaction_guard.compaction_statuses = compaction_statuses;
        }
        compaction_guard.compact_task_assignment =
            CompactTaskAssignment::list(self.env.meta_store())
                .await?
                .into_iter()
                .map(|assigned| (assigned.key().unwrap(), assigned))
                .collect();

        let hummock_version_deltas: BTreeMap<_, _> =
            HummockVersionDelta::list(self.env.meta_store())
                .await?
                .into_iter()
                .map(|version_delta| (version_delta.id, version_delta))
                .collect();

        let mut is_init = false;
        // 1. Try to read checkpoint from object store first.
        let checkpoint_from_object_store = self.read_checkpoint().await?;
        let mut redo_state = match checkpoint_from_object_store {
            Some(checkpoint) => {
                versioning_guard.checkpoint = checkpoint;
                versioning_guard
                    .checkpoint
                    .checkpoint
                    .as_ref()
                    .cloned()
                    .unwrap()
            }
            None => {
                // 2. Then, for backward compatibility, try to read checkpoint from meta store.
                let versions = HummockVersion::list(self.env.meta_store()).await?;
                let checkpoint_version = if !versions.is_empty() {
                    versions.into_iter().next().unwrap()
                } else {
                    // 3. Lastly, as no record found in stores, create a initial version.
                    is_init = true;
                    create_init_version()
                };
                versioning_guard.checkpoint = HummockVersionCheckpoint {
                    checkpoint: Some(checkpoint_version.clone()),
                    stale_objects: Default::default(),
                };
                self.write_checkpoint(&versioning_guard.checkpoint).await?;
                checkpoint_version
            }
        };
        if is_init {
            versioning_guard.version_stats = HummockVersionStats::default();
            versioning_guard
                .version_stats
                .insert(self.env.meta_store())
                .await?;
        } else {
            versioning_guard.version_stats = HummockVersionStats::list(self.env.meta_store())
                .await?
                .into_iter()
                .next()
                .expect("should contain exact one item");
        }

        for version_delta in hummock_version_deltas.values() {
            if version_delta.prev_id == redo_state.id {
                redo_state.apply_version_delta(version_delta);
            }
        }
        self.latest_snapshot.store(
            HummockSnapshot {
                committed_epoch: redo_state.max_committed_epoch,
                current_epoch: redo_state.max_committed_epoch,
            }
            .into(),
        );
        versioning_guard.current_version = redo_state;
        versioning_guard.branched_ssts = versioning_guard.current_version.build_branched_sst_info();
        versioning_guard.hummock_version_deltas = hummock_version_deltas;

        versioning_guard.pinned_versions = HummockPinnedVersion::list(self.env.meta_store())
            .await?
            .into_iter()
            .map(|p| (p.context_id, p))
            .collect();
        versioning_guard.pinned_snapshots = HummockPinnedSnapshot::list(self.env.meta_store())
            .await?
            .into_iter()
            .map(|p| (p.context_id, p))
            .collect();

        versioning_guard.objects_to_delete.clear();
        versioning_guard.mark_objects_for_deletion_after(0);

        let all_group_ids = get_compaction_group_ids(&versioning_guard.current_version);
        let configs = self
            .compaction_group_manager
            .read()
            .await
            .get_compaction_group_configs(&all_group_ids);
        versioning_guard.write_limit =
            calc_new_write_limits(configs, HashMap::new(), &versioning_guard.current_version);
        tracing::info!("Hummock stopped write: {:#?}", versioning_guard.write_limit);

        Ok(())
    }

    /// We use worker node id as the `context_id`.
    /// If the `context_id` is provided, the transaction will abort if the `context_id` is not
    /// valid, which means the worker node is not a valid member of the cluster.
    /// This operation is protected by mutex of compaction, so that other thread can not
    /// call `release_contexts` even if it has removed `context_id` from cluster manager.
    async fn commit_trx(
        &self,
        meta_store: &S,
        trx: Transaction,
        context_id: Option<HummockContextId>,
    ) -> Result<()> {
        if let Some(context_id) = context_id {
            if context_id == META_NODE_ID {
                // Using the preserved meta id is allowed.
            } else if !self.check_context(context_id).await {
                // The worker is not found in cluster.
                return Err(Error::InvalidContext(context_id));
            }
        }

        meta_store.txn(trx).await.map_err(Into::into)
    }

    /// Pin the current greatest hummock version. The pin belongs to `context_id`
    /// and will be unpinned when `context_id` is invalidated.
    #[named]
    pub async fn pin_version(
        &self,
        context_id: HummockContextId,
    ) -> Result<version_update_payload::Payload> {
        let mut versioning_guard = write_lock!(self, versioning).await;
        let _timer = start_measure_real_process_timer!(self);
        let versioning = versioning_guard.deref_mut();
        let mut pinned_versions = BTreeMapTransaction::new(&mut versioning.pinned_versions);
        let mut context_pinned_version = pinned_versions.new_entry_txn_or_default(
            context_id,
            HummockPinnedVersion {
                context_id,
                min_pinned_id: INVALID_VERSION_ID,
            },
        );
        let version_id = versioning.current_version.id;
        let ret = Payload::PinnedVersion(versioning.current_version.clone());
        if context_pinned_version.min_pinned_id == INVALID_VERSION_ID
            || context_pinned_version.min_pinned_id > version_id
        {
            context_pinned_version.min_pinned_id = version_id;
            commit_multi_var!(
                self,
                Some(context_id),
                Transaction::default(),
                context_pinned_version
            )?;
            trigger_pin_unpin_version_state(&self.metrics, &versioning.pinned_versions);
        }

        #[cfg(test)]
        {
            drop(versioning_guard);
            self.check_state_consistency().await;
        }

        Ok(ret)
    }

    /// Unpin all pins which belongs to `context_id` and has an id which is older than
    /// `unpin_before`. All versions >= `unpin_before` will be treated as if they are all pinned by
    /// this `context_id` so they will not be vacummed.
    #[named]
    pub async fn unpin_version_before(
        &self,
        context_id: HummockContextId,
        unpin_before: HummockVersionId,
    ) -> Result<()> {
        let mut versioning_guard = write_lock!(self, versioning).await;
        let _timer = start_measure_real_process_timer!(self);
        let versioning = versioning_guard.deref_mut();
        let mut pinned_versions = BTreeMapTransaction::new(&mut versioning.pinned_versions);
        let mut context_pinned_version = pinned_versions.new_entry_txn_or_default(
            context_id,
            HummockPinnedVersion {
                context_id,
                min_pinned_id: 0,
            },
        );
        context_pinned_version.min_pinned_id = unpin_before;
        commit_multi_var!(
            self,
            Some(context_id),
            Transaction::default(),
            context_pinned_version
        )?;
        trigger_pin_unpin_version_state(&self.metrics, &versioning.pinned_versions);

        #[cfg(test)]
        {
            drop(versioning_guard);
            self.check_state_consistency().await;
        }

        Ok(())
    }

    #[named]
    pub async fn pin_specific_snapshot(
        &self,
        context_id: HummockContextId,
        epoch: HummockEpoch,
    ) -> Result<HummockSnapshot> {
        let snapshot = self.latest_snapshot.load();
        let mut guard = write_lock!(self, versioning).await;
        let mut pinned_snapshots = BTreeMapTransaction::new(&mut guard.pinned_snapshots);
        let mut context_pinned_snapshot = pinned_snapshots.new_entry_txn_or_default(
            context_id,
            HummockPinnedSnapshot {
                context_id,
                minimal_pinned_snapshot: INVALID_EPOCH,
            },
        );
        let epoch_to_pin = std::cmp::min(epoch, snapshot.committed_epoch);
        if context_pinned_snapshot.minimal_pinned_snapshot == INVALID_EPOCH {
            context_pinned_snapshot.minimal_pinned_snapshot = epoch_to_pin;
            commit_multi_var!(
                self,
                Some(context_id),
                Transaction::default(),
                context_pinned_snapshot
            )?;
        }
        Ok(HummockSnapshot::clone(&snapshot))
    }

    /// Make sure `max_committed_epoch` is pinned and return it.
    #[named]
    pub async fn pin_snapshot(&self, context_id: HummockContextId) -> Result<HummockSnapshot> {
        let snapshot = self.latest_snapshot.load();
        let mut guard = write_lock!(self, versioning).await;
        let _timer = start_measure_real_process_timer!(self);
        let mut pinned_snapshots = BTreeMapTransaction::new(&mut guard.pinned_snapshots);
        let mut context_pinned_snapshot = pinned_snapshots.new_entry_txn_or_default(
            context_id,
            HummockPinnedSnapshot {
                context_id,
                minimal_pinned_snapshot: INVALID_EPOCH,
            },
        );
        if context_pinned_snapshot.minimal_pinned_snapshot == INVALID_EPOCH {
            context_pinned_snapshot.minimal_pinned_snapshot = snapshot.committed_epoch;
            commit_multi_var!(
                self,
                Some(context_id),
                Transaction::default(),
                context_pinned_snapshot
            )?;
            trigger_pin_unpin_snapshot_state(&self.metrics, &guard.pinned_snapshots);
        }
        Ok(HummockSnapshot::clone(&snapshot))
    }

    pub fn get_last_epoch(&self) -> Result<HummockSnapshot> {
        let snapshot = self.latest_snapshot.load();
        Ok(HummockSnapshot::clone(&snapshot))
    }

    #[named]
    pub async fn unpin_snapshot(&self, context_id: HummockContextId) -> Result<()> {
        let mut versioning_guard = write_lock!(self, versioning).await;
        let _timer = start_measure_real_process_timer!(self);
        let mut pinned_snapshots = BTreeMapTransaction::new(&mut versioning_guard.pinned_snapshots);
        let release_snapshot = pinned_snapshots.remove(context_id);
        if release_snapshot.is_some() {
            commit_multi_var!(
                self,
                Some(context_id),
                Transaction::default(),
                pinned_snapshots
            )?;
            trigger_pin_unpin_snapshot_state(&self.metrics, &versioning_guard.pinned_snapshots);
        }

        #[cfg(test)]
        {
            drop(versioning_guard);
            self.check_state_consistency().await;
        }

        Ok(())
    }

    /// Unpin all snapshots smaller than specified epoch for current context.
    #[named]
    pub async fn unpin_snapshot_before(
        &self,
        context_id: HummockContextId,
        hummock_snapshot: HummockSnapshot,
    ) -> Result<()> {
        let mut versioning_guard = write_lock!(self, versioning).await;
        let _timer = start_measure_real_process_timer!(self);
        // Use the max_committed_epoch in storage as the snapshot ts so only committed changes are
        // visible in the snapshot.
        let max_committed_epoch = versioning_guard.current_version.max_committed_epoch;
        // Ensure the unpin will not clean the latest one.
        let snapshot_committed_epoch = hummock_snapshot.committed_epoch;
        #[cfg(not(test))]
        {
            assert!(snapshot_committed_epoch <= max_committed_epoch);
        }
        let last_read_epoch = std::cmp::min(snapshot_committed_epoch, max_committed_epoch);

        let mut pinned_snapshots = BTreeMapTransaction::new(&mut versioning_guard.pinned_snapshots);
        let mut context_pinned_snapshot = pinned_snapshots.new_entry_txn_or_default(
            context_id,
            HummockPinnedSnapshot {
                context_id,
                minimal_pinned_snapshot: INVALID_EPOCH,
            },
        );

        // Unpin the snapshots pinned by meta but frontend doesn't know. Also equal to unpin all
        // epochs below specific watermark.
        if context_pinned_snapshot.minimal_pinned_snapshot < last_read_epoch
            || context_pinned_snapshot.minimal_pinned_snapshot == INVALID_EPOCH
        {
            context_pinned_snapshot.minimal_pinned_snapshot = last_read_epoch;
            commit_multi_var!(
                self,
                Some(context_id),
                Transaction::default(),
                context_pinned_snapshot
            )?;
            trigger_pin_unpin_snapshot_state(&self.metrics, &versioning_guard.pinned_snapshots);
        }

        #[cfg(test)]
        {
            drop(versioning_guard);
            self.check_state_consistency().await;
        }

        Ok(())
    }

    #[named]
    pub async fn get_compact_task_impl(
        &self,
        compaction_group_id: CompactionGroupId,
        selector: &mut Box<dyn LevelSelector>,
    ) -> Result<Option<CompactTask>> {
        // TODO: `get_all_table_options` will hold catalog_manager async lock, to avoid holding the
        // lock in compaction_guard, take out all table_options in advance there may be a
        // waste of resources here, need to add a more efficient filter in catalog_manager
        let all_table_id_to_option = self.catalog_manager.get_all_table_options().await;

        let mut compaction_guard = write_lock!(self, compaction).await;
        let compaction = compaction_guard.deref_mut();
        let compaction_statuses = &mut compaction.compaction_statuses;

        let start_time = Instant::now();
        // StoredIdGenerator already implements ids pre-allocation by ID_PREALLOCATE_INTERVAL.
        let task_id = self
            .env
            .id_gen_manager()
            .generate::<{ IdCategory::HummockCompactionTask }>()
            .await?;

        let group_config = self
            .compaction_group_manager
            .read()
            .await
            .get_compaction_group_config(compaction_group_id);
        self.precheck_compaction_group(
            compaction_group_id,
            compaction_statuses,
            &group_config.compaction_config,
        )
        .await?;

        let mut compact_status = match compaction.compaction_statuses.get_mut(&compaction_group_id)
        {
            Some(c) => VarTransaction::new(c),
            None => {
                return Ok(None);
            }
        };
        let (current_version, watermark) = {
            let versioning_guard = read_lock!(self, versioning).await;
            let max_committed_epoch = versioning_guard.current_version.max_committed_epoch;
            let watermark = versioning_guard
                .pinned_snapshots
                .values()
                .map(|v| v.minimal_pinned_snapshot)
                .fold(max_committed_epoch, std::cmp::min);

            (versioning_guard.current_version.clone(), watermark)
        };
        if current_version.levels.get(&compaction_group_id).is_none() {
            // compaction group has been deleted.
            return Ok(None);
        }

        let can_trivial_move = matches!(selector.task_type(), compact_task::TaskType::Dynamic);

        let mut stats = LocalSelectorStatistic::default();
        let member_table_ids = &current_version
            .get_compaction_group_levels(compaction_group_id)
            .member_table_ids;
        let table_id_to_option: HashMap<u32, _> = all_table_id_to_option
            .into_iter()
            .filter(|(table_id, _)| member_table_ids.contains(table_id))
            .collect();

        let compact_task = compact_status.get_compact_task(
            current_version.get_compaction_group_levels(compaction_group_id),
            task_id as HummockCompactionTaskId,
            &group_config,
            &mut stats,
            selector,
            table_id_to_option.clone(),
        );
        stats.report_to_metrics(compaction_group_id, self.metrics.as_ref());
        let mut compact_task = match compact_task {
            None => {
                return Ok(None);
            }
            Some(task) => task,
        };
        compact_task.watermark = watermark;
        compact_task.existing_table_ids = current_version
            .levels
            .get(&compaction_group_id)
            .unwrap()
            .member_table_ids
            .clone();

        if CompactStatus::is_trivial_move_task(&compact_task) && can_trivial_move {
            compact_task.sorted_output_ssts = compact_task.input_ssts[0].table_infos.clone();
            // this task has been finished and `trivial_move_task` does not need to be schedule.
            compact_task.set_task_status(TaskStatus::Success);
            self.report_compact_task_impl(None, &mut compact_task, Some(compaction_guard), None)
                .await?;
            tracing::debug!(
                "TrivialMove for compaction group {}: pick up {} tables in level {} to compact to target_level {}  cost time: {:?}",
                compaction_group_id,
                compact_task.input_ssts[0].table_infos.len(),
                compact_task.input_ssts[0].level_idx,
                compact_task.target_level,
                start_time.elapsed()
            );
        } else {
            compact_task.table_options = table_id_to_option
                .into_iter()
                .filter_map(|(table_id, table_option)| {
                    if compact_task.existing_table_ids.contains(&table_id) {
                        return Some((table_id, TableOption::from(&table_option)));
                    }

                    None
                })
                .collect();
            compact_task.current_epoch_time = Epoch::now().0;
            compact_task.compaction_filter_mask =
                group_config.compaction_config.compaction_filter_mask;
            commit_multi_var!(self, None, Transaction::default(), compact_status)?;

            // this task has been finished.
            compact_task.set_task_status(TaskStatus::Pending);

            trigger_sst_stat(
                &self.metrics,
                compaction.compaction_statuses.get(&compaction_group_id),
                &current_version,
                compaction_group_id,
            );

            tracing::trace!(
                "For compaction group {}: pick up {} tables in level {} to compact.  cost time: {:?}",
                compaction_group_id,
                compact_task.input_ssts[0].table_infos.len(),
                compact_task.input_ssts[0].level_idx,
                start_time.elapsed()
            );
            drop(compaction_guard);
        }
        #[cfg(test)]
        {
            self.check_state_consistency().await;
        }

        Ok(Some(compact_task))
    }

    /// Cancels a compaction task no matter it's assigned or unassigned.
    pub async fn cancel_compact_task(
        &self,
        compact_task: &mut CompactTask,
        task_status: TaskStatus,
    ) -> Result<bool> {
        compact_task.set_task_status(task_status);
        fail_point!("fp_cancel_compact_task", |_| Err(Error::MetaStore(
            anyhow::anyhow!("failpoint metastore err")
        )));
        self.cancel_compact_task_impl(compact_task).await
    }

    pub async fn cancel_compact_task_impl(&self, compact_task: &mut CompactTask) -> Result<bool> {
        assert!(CANCEL_STATUS_SET.contains(&compact_task.task_status()));
        self.report_compact_task_impl(None, compact_task, None, None)
            .await
    }

    // need mutex protect
    async fn precheck_compaction_group(
        &self,
        compaction_group_id: CompactionGroupId,
        compaction_statuses: &mut BTreeMap<CompactionGroupId, CompactStatus>,
        compaction_config: &CompactionConfig,
    ) -> Result<()> {
        if !compaction_statuses.contains_key(&compaction_group_id) {
            let mut compact_statuses = BTreeMapTransaction::new(compaction_statuses);
            let new_compact_status = compact_statuses.new_entry_insert_txn(
                compaction_group_id,
                CompactStatus::new(compaction_group_id, compaction_config.max_level),
            );
            commit_multi_var!(self, None, Transaction::default(), new_compact_status)?;
        }

        Ok(())
    }

    pub async fn get_compact_task(
        &self,
        compaction_group_id: CompactionGroupId,
        selector: &mut Box<dyn LevelSelector>,
    ) -> Result<Option<CompactTask>> {
        fail_point!("fp_get_compact_task", |_| Err(Error::MetaStore(
            anyhow::anyhow!("failpoint metastore error")
        )));

        while let Some(task) = self
            .get_compact_task_impl(compaction_group_id, selector)
            .await?
        {
            if let TaskStatus::Pending = task.task_status() {
                return Ok(Some(task));
            }
            assert!(CompactStatus::is_trivial_move_task(&task));
        }

        Ok(None)
    }

    pub async fn manual_get_compact_task(
        &self,
        compaction_group_id: CompactionGroupId,
        manual_compaction_option: ManualCompactionOption,
    ) -> Result<Option<CompactTask>> {
        let mut selector: Box<dyn LevelSelector> =
            Box::new(ManualCompactionSelector::new(manual_compaction_option));
        self.get_compact_task(compaction_group_id, &mut selector)
            .await
    }

    #[named]
    pub async fn get_idle_compactor(&self) -> Option<Arc<Compactor>> {
        let compaction_guard = read_lock!(self, compaction).await;
        // Calculate the number of tasks assigned to each compactor.
        let mut compactor_assigned_task_num = HashMap::new();
        compaction_guard
            .compact_task_assignment
            .values()
            .for_each(|assignment| {
                compactor_assigned_task_num
                    .entry(assignment.context_id)
                    .and_modify(|n| *n += 1)
                    .or_insert(1);
            });
        drop(compaction_guard);
        self.compactor_manager
            .next_idle_compactor(&compactor_assigned_task_num)
    }

    /// Assign a compaction task to the compactor identified by `assignee_context_id`.
    #[named]
    pub async fn assign_compaction_task(
        &self,
        compact_task: &CompactTask,
        assignee_context_id: HummockContextId,
    ) -> Result<()> {
        fail_point!("assign_compaction_task_fail", |_| Err(anyhow::anyhow!(
            "assign_compaction_task_fail"
        )
        .into()));
        let mut compaction_guard = write_lock!(self, compaction).await;
        let _timer = start_measure_real_process_timer!(self);

        // Assign the task.
        let compaction = compaction_guard.deref_mut();
        let mut compact_task_assignment =
            BTreeMapTransaction::new(&mut compaction.compact_task_assignment);
        if let Some(assignment) = compact_task_assignment.get(&compact_task.task_id) {
            return Err(Error::CompactionTaskAlreadyAssigned(
                compact_task.task_id,
                assignment.context_id,
            ));
        }
        compact_task_assignment.insert(
            compact_task.task_id,
            CompactTaskAssignment {
                compact_task: Some(compact_task.clone()),
                context_id: assignee_context_id,
            },
        );
        commit_multi_var!(
            self,
            Some(assignee_context_id),
            Transaction::default(),
            compact_task_assignment
        )?;
        // Update compaction schedule policy.
        self.compactor_manager
            .assign_compact_task(assignee_context_id, compact_task)?;

        // Initiate heartbeat for the task to track its progress.
        self.compactor_manager
            .initiate_task_heartbeat(assignee_context_id, compact_task.clone());

        #[cfg(test)]
        {
            drop(compaction_guard);
            self.check_state_consistency().await;
        }

        Ok(())
    }

    fn is_compact_task_expired(
        compact_task: &CompactTask,
        branched_ssts: &BTreeMap<HummockSstableObjectId, BranchedSstInfo>,
    ) -> bool {
        for input_level in compact_task.get_input_ssts() {
            for table_info in input_level.get_table_infos() {
                if let Some(mp) = branched_ssts.get(&table_info.object_id) {
                    if mp
                        .get(&compact_task.compaction_group_id)
                        .map_or(true, |sst_id| *sst_id != table_info.sst_id)
                    {
                        return true;
                    }
                }
            }
        }
        false
    }

    pub async fn report_compact_task(
        &self,
        context_id: HummockContextId,
        compact_task: &mut CompactTask,
        table_stats_change: Option<PbTableStatsMap>,
    ) -> Result<bool> {
        let ret = self
            .report_compact_task_impl(Some(context_id), compact_task, None, table_stats_change)
            .await?;

        Ok(ret)
    }

    /// Finishes or cancels a compaction task, according to `task_status`.
    ///
    /// If `context_id` is not None, its validity will be checked when writing meta store.
    /// Its ownership of the task is checked as well.
    ///
    /// Return Ok(false) indicates either the task is not found,
    /// or the task is not owned by `context_id` when `context_id` is not None.
    #[named]
    pub async fn report_compact_task_impl(
        &self,
        context_id: Option<HummockContextId>,
        compact_task: &mut CompactTask,
        compaction_guard: Option<RwLockWriteGuard<'_, Compaction>>,
        table_stats_change: Option<PbTableStatsMap>,
    ) -> Result<bool> {
        let mut compaction_guard = match compaction_guard {
            None => write_lock!(self, compaction).await,
            Some(compaction_guard) => compaction_guard,
        };
        let deterministic_mode = self.env.opts.compaction_deterministic_test;
        let compaction = compaction_guard.deref_mut();
        let start_time = Instant::now();
        let original_keys = compaction.compaction_statuses.keys().cloned().collect_vec();
        let mut compact_statuses = BTreeMapTransaction::new(&mut compaction.compaction_statuses);
        let assigned_task_num = compaction.compact_task_assignment.len();
        let mut compact_task_assignment =
            BTreeMapTransaction::new(&mut compaction.compact_task_assignment);
        let assignee_context_id = compact_task_assignment
            .remove(compact_task.task_id)
            .map(|assignment| assignment.context_id);

        // For context_id is None, there is no need to check the task assignment.
        if let Some(context_id) = context_id {
            match assignee_context_id {
                Some(id) => {
                    // Assignee id mismatch.
                    if id != context_id {
                        tracing::warn!(
                            "Wrong reporter {}. Compaction task {} is assigned to {}",
                            context_id,
                            compact_task.task_id,
                            *assignee_context_id.as_ref().unwrap(),
                        );
                        return Ok(false);
                    }
                }
                None => {
                    // The task is not found.
                    tracing::warn!("Compaction task {} not found", compact_task.task_id);
                    return Ok(false);
                }
            }
        }

        match compact_statuses.get_mut(compact_task.compaction_group_id) {
            Some(mut compact_status) => {
                compact_status.report_compact_task(compact_task);
            }
            None => {
                compact_task.set_task_status(TaskStatus::InvalidGroupCanceled);
            }
        }

        debug_assert!(
            compact_task.task_status() != TaskStatus::Pending,
            "report pending compaction task"
        );
        {
            // The compaction task is finished.
            let mut versioning_guard = write_lock!(self, versioning).await;
            let versioning = versioning_guard.deref_mut();
            let current_version = &mut versioning.current_version;
            // purge stale compact_status
            for group_id in original_keys {
                if !current_version.levels.contains_key(&group_id) {
                    compact_statuses.remove(group_id);
                }
            }
            let is_success = if let TaskStatus::Success = compact_task.task_status() {
                // if member_table_ids changes, the data of sstable may stale.
                let is_expired = current_version
                    .levels
                    .get(&compact_task.compaction_group_id)
                    .map(|group| group.member_table_ids != compact_task.existing_table_ids)
                    .unwrap_or(true)
                    || Self::is_compact_task_expired(compact_task, &versioning.branched_ssts);
                if is_expired {
                    compact_task.set_task_status(TaskStatus::InvalidGroupCanceled);
                    false
                } else {
                    true
                }
            } else {
                false
            };
            if is_success {
                let mut hummock_version_deltas =
                    BTreeMapTransaction::new(&mut versioning.hummock_version_deltas);
                let mut branched_ssts = BTreeMapTransaction::new(&mut versioning.branched_ssts);
                let version_delta = gen_version_delta(
                    &mut hummock_version_deltas,
                    &mut branched_ssts,
                    current_version,
                    compact_task,
                    CompactStatus::is_trivial_move_task(compact_task),
                    deterministic_mode,
                );
                let mut version_stats = VarTransaction::new(&mut versioning.version_stats);
                if let Some(table_stats_change) = table_stats_change {
                    add_prost_table_stats_map(&mut version_stats.table_stats, &table_stats_change);
                }

                commit_multi_var!(
                    self,
                    context_id,
                    Transaction::default(),
                    compact_statuses,
                    compact_task_assignment,
                    hummock_version_deltas,
                    version_stats
                )?;
                branched_ssts.commit_memory();
                current_version.apply_version_delta(&version_delta);

                trigger_version_stat(&self.metrics, current_version, &versioning.version_stats);

                if !deterministic_mode {
                    self.notify_last_version_delta(versioning);
                }
            } else {
                // The compaction task is cancelled or failed.
                commit_multi_var!(
                    self,
                    context_id,
                    Transaction::default(),
                    compact_statuses,
                    compact_task_assignment
                )?;
            }
        }

        let task_status = compact_task.task_status();
        let task_status_label = task_status.as_str_name();
        let task_type_label = compact_task.task_type().as_str_name();
        if let Some(context_id) = assignee_context_id {
            // A task heartbeat is removed IFF we report the task status of a task and it still has
            // a valid assignment, OR we remove the node context from our list of nodes,
            // in which case the associated heartbeats are forcefully purged.
            self.compactor_manager
                .remove_task_heartbeat(context_id, compact_task.task_id);
            // Also, if the task is already assigned, we need to update the compaction schedule
            // policy.
            self.compactor_manager
                .report_compact_task(context_id, compact_task);
            // Tell compaction scheduler to resume compaction if there's any compactor becoming
            // available.
            if assigned_task_num == self.compactor_manager.max_concurrent_task_number() {
                self.try_resume_compaction(CompactionResumeTrigger::TaskReport {
                    original_task_num: assigned_task_num,
                });
            }

            // Update compaction task count.
            //
            // A corner case is that the compactor is deleted
            // immediately after it reports the task and before the meta node handles
            // it. In that case, its host address will not be obtainable.
            if let Some(worker) = self.cluster_manager.get_worker_by_id(context_id).await {
                let host = worker.worker_node.host.unwrap();
                self.metrics
                    .compact_frequency
                    .with_label_values(&[
                        &format!("{}:{}", host.host, host.port),
                        &compact_task.compaction_group_id.to_string(),
                        task_type_label,
                        task_status_label,
                    ])
                    .inc();
            }
        } else {
            // There are two cases where assignee_context_id is not available
            // 1. compactor does not exist
            // 2. trivial_move

            let label = if CompactStatus::is_trivial_move_task(compact_task) {
                // TODO: only support can_trivial_move in DynamicLevelCompcation, will check
                // task_type next PR
                "trivial-move"
            } else {
                "unassigned"
            };

            self.metrics
                .compact_frequency
                .with_label_values(&[
                    label,
                    &compact_task.compaction_group_id.to_string(),
                    task_type_label,
                    task_status_label,
                ])
                .inc();
        }

        tracing::trace!(
            "Reported compaction task. {}. cost time: {:?}",
            compact_task_to_string(compact_task),
            start_time.elapsed(),
        );

        trigger_sst_stat(
            &self.metrics,
            compaction
                .compaction_statuses
                .get(&compact_task.compaction_group_id),
            read_lock!(self, versioning).await.current_version.borrow(),
            compact_task.compaction_group_id,
        );

        if !deterministic_mode
            && matches!(compact_task.task_type(), compact_task::TaskType::Dynamic)
        {
            // only try send Dynamic compaction
            self.try_send_compaction_request(
                compact_task.compaction_group_id,
                compact_task::TaskType::Dynamic,
            );
        }

        if task_status == TaskStatus::Success {
            self.try_update_write_limits(&[compact_task.compaction_group_id])
                .await;
        }

        #[cfg(test)]
        {
            drop(compaction_guard);
            self.check_state_consistency().await;
        }

        Ok(true)
    }

    /// Caller should ensure `epoch` > `max_committed_epoch`
    #[named]
    pub async fn commit_epoch(
        &self,
        epoch: HummockEpoch,
        sstables: Vec<impl Into<ExtendedSstableInfo>>,
        sst_to_context: HashMap<HummockSstableObjectId, HummockContextId>,
    ) -> Result<Option<HummockSnapshot>> {
        let mut sstables = sstables.into_iter().map(|s| s.into()).collect_vec();
        let mut versioning_guard = write_lock!(self, versioning).await;
        let _timer = start_measure_real_process_timer!(self);
        // Prevent commit new epochs if this flag is set
        if versioning_guard.disable_commit_epochs {
            return Ok(None);
        }

        let versioning = versioning_guard.deref_mut();
        self.commit_epoch_sanity_check(
            epoch,
            &sstables,
            &sst_to_context,
            &versioning.current_version,
        )
        .await?;

        // Consume and aggregate table stats.
        let mut table_stats_change = PbTableStatsMap::default();
        for s in &mut sstables {
            add_prost_table_stats_map(&mut table_stats_change, &std::mem::take(&mut s.table_stats));
        }

        let old_version = &versioning.current_version;
        let mut new_version_delta = BTreeMapEntryTransaction::new_insert(
            &mut versioning.hummock_version_deltas,
            old_version.id + 1,
            build_version_delta_after_version(old_version),
        );
        new_version_delta.max_committed_epoch = epoch;
        let mut new_hummock_version = old_version.clone();
        new_hummock_version.id = new_version_delta.id;
        let mut incorrect_ssts = vec![];
        let mut new_sst_id_number = 0;
        sstables.retain_mut(|local_sst_info| {
            let ExtendedSstableInfo {
                compaction_group_id,
                sst_info: sst,
                ..
            } = local_sst_info;
            let mut is_sst_belong_to_group_declared =
                match old_version.levels.get(compaction_group_id) {
                    Some(compaction_group) => sst
                        .table_ids
                        .iter()
                        .all(|t| compaction_group.member_table_ids.contains(t)),
                    None => false,
                };
            if !is_sst_belong_to_group_declared {
                let mut group_table_ids: BTreeMap<_, Vec<u32>> = BTreeMap::new();
                for table_id in sst.get_table_ids() {
                    match try_get_compaction_group_id_by_table_id(
                        &versioning.current_version,
                        *table_id,
                    ) {
                        Some(compaction_group_id) => {
                            group_table_ids
                                .entry(compaction_group_id)
                                .or_default()
                                .push(*table_id);
                        }
                        None => {
                            tracing::warn!(
                                "table {} in SST {} doesn't belong to any compaction group",
                                table_id,
                                sst.get_object_id(),
                            );
                        }
                    }
                }
                let is_trivial_adjust = group_table_ids.len() == 1
                    && group_table_ids.first_key_value().unwrap().1.len()
                        == sst.get_table_ids().len();
                if is_trivial_adjust {
                    *compaction_group_id = *group_table_ids.first_key_value().unwrap().0;
                    is_sst_belong_to_group_declared = true;
                } else {
                    new_sst_id_number += group_table_ids.len();
                    incorrect_ssts.push((std::mem::take(sst), group_table_ids));
                }
            }
            is_sst_belong_to_group_declared
        });
        let mut new_sst_id = self
            .env
            .id_gen_manager()
            .generate_interval::<{ IdCategory::HummockSstableId }>(new_sst_id_number as u64)
            .await?;
        let mut branched_ssts = BTreeMapTransaction::new(&mut versioning.branched_ssts);
        let mut branch_sstables = Vec::with_capacity(new_sst_id_number);
        for (sst, group_table_ids) in incorrect_ssts {
            let mut branch_groups = HashMap::new();
            for (group_id, _match_ids) in group_table_ids {
                let mut branch_sst = sst.clone();
                branch_sst.sst_id = new_sst_id;
                branch_sstables.push(ExtendedSstableInfo::with_compaction_group(
                    group_id, branch_sst,
                ));
                branch_groups.insert(group_id, new_sst_id);
                new_sst_id += 1;
            }
            if !branch_groups.is_empty() {
                branched_ssts.insert(sst.get_object_id(), branch_groups);
            }
        }

        sstables.append(&mut branch_sstables);

        let mut modified_compaction_groups = vec![];
        // Append SSTs to a new version.
        for (compaction_group_id, sstables) in &sstables
            .into_iter()
            // the sort is stable sort, and will not change the order within compaction group.
            // Do a sort so that sst in the same compaction group can be consecutive
            .sorted_by_key(
                |ExtendedSstableInfo {
                     compaction_group_id,
                     ..
                 }| *compaction_group_id,
            )
            .group_by(
                |ExtendedSstableInfo {
                     compaction_group_id,
                     ..
                 }| *compaction_group_id,
            )
        {
            modified_compaction_groups.push(compaction_group_id);
            let group_sstables = sstables
                .into_iter()
                .map(|ExtendedSstableInfo { sst_info, .. }| sst_info)
                .collect_vec();
            let group_deltas = &mut new_version_delta
                .group_deltas
                .entry(compaction_group_id)
                .or_default()
                .group_deltas;
            let version_l0 = new_hummock_version
                .get_compaction_group_levels_mut(compaction_group_id)
                .l0
                .as_mut()
                .expect("Expect level 0 is not empty");
            let l0_sub_level_id = epoch;
            let group_delta = GroupDelta {
                delta_type: Some(DeltaType::IntraLevel(IntraLevelDelta {
                    level_idx: 0,
                    inserted_table_infos: group_sstables.clone(),
                    l0_sub_level_id,
                    ..Default::default()
                })),
            };
            group_deltas.push(group_delta);

            add_new_sub_level(
                version_l0,
                l0_sub_level_id,
                LevelType::Overlapping,
                group_sstables,
            );
        }

        // Create a new_version, possibly merely to bump up the version id and max_committed_epoch.
        new_hummock_version.max_committed_epoch = epoch;

        // Apply stats changes.
        let mut version_stats = VarTransaction::new(&mut versioning.version_stats);
        add_prost_table_stats_map(&mut version_stats.table_stats, &table_stats_change);
        purge_prost_table_stats(&mut version_stats.table_stats, &new_hummock_version);

        commit_multi_var!(
            self,
            None,
            Transaction::default(),
            new_version_delta,
            version_stats
        )?;
        branched_ssts.commit_memory();
        versioning.current_version = new_hummock_version;

        let snapshot = HummockSnapshot {
            committed_epoch: epoch,
            current_epoch: epoch,
        };
        let prev_snapshot = self.latest_snapshot.swap(snapshot.clone().into());
        assert!(prev_snapshot.committed_epoch < epoch);
        assert!(prev_snapshot.current_epoch < epoch);

        trigger_version_stat(
            &self.metrics,
            &versioning.current_version,
            &versioning.version_stats,
        );
        for compaction_group_id in &modified_compaction_groups {
            trigger_sst_stat(
                &self.metrics,
                None,
                &versioning.current_version,
                *compaction_group_id,
            );
        }

        tracing::trace!("new committed epoch {}", epoch);

        self.notify_last_version_delta(versioning);

        drop(versioning_guard);
        // Don't trigger compactions if we enable deterministic compaction
        if !self.env.opts.compaction_deterministic_test {
            // commit_epoch may contains SSTs from any compaction group
            for id in &modified_compaction_groups {
                self.try_send_compaction_request(*id, compact_task::TaskType::Dynamic);
            }
        }
        if !modified_compaction_groups.is_empty() {
            self.try_update_write_limits(&modified_compaction_groups)
                .await;
        }
        #[cfg(test)]
        {
            self.check_state_consistency().await;
        }
        Ok(Some(snapshot))
    }

    /// We don't commit an epoch without checkpoint. We will only update the `max_current_epoch`.
    pub fn update_current_epoch(&self, max_current_epoch: HummockEpoch) -> HummockSnapshot {
        // We only update `max_current_epoch`!
        let prev_snapshot = self.latest_snapshot.rcu(|snapshot| HummockSnapshot {
            committed_epoch: snapshot.committed_epoch,
            current_epoch: max_current_epoch,
        });
        assert!(prev_snapshot.current_epoch < max_current_epoch);

        tracing::trace!("new current epoch {}", max_current_epoch);
        HummockSnapshot {
            committed_epoch: prev_snapshot.committed_epoch,
            current_epoch: max_current_epoch,
        }
    }

    pub async fn get_new_sst_ids(&self, number: u32) -> Result<SstObjectIdRange> {
        let start_id = self
            .env
            .id_gen_manager()
            .generate_interval::<{ IdCategory::HummockSstableId }>(number as u64)
            .await?;
        Ok(SstObjectIdRange::new(start_id, start_id + number as u64))
    }

    #[named]
    pub async fn get_min_pinned_version_id(&self) -> HummockVersionId {
        read_lock!(self, versioning).await.min_pinned_version_id()
    }

    // TODO: use proc macro to call check_state_consistency
    #[named]
    #[cfg(test)]
    pub async fn check_state_consistency(&self) {
        use std::borrow::Borrow;
        let mut compaction_guard = write_lock!(self, compaction).await;
        let mut versioning_guard = write_lock!(self, versioning).await;
        // We don't check `checkpoint` because it's allowed to update its in memory state without
        // persisting to object store.
        let get_state =
            |compaction_guard: &RwLockWriteGuard<'_, Compaction>,
             versioning_guard: &RwLockWriteGuard<'_, Versioning>| {
                let compact_statuses_copy = compaction_guard.compaction_statuses.clone();
                let compact_task_assignment_copy = compaction_guard.compact_task_assignment.clone();
                let pinned_versions_copy = versioning_guard.pinned_versions.clone();
                let pinned_snapshots_copy = versioning_guard.pinned_snapshots.clone();
                let hummock_version_deltas_copy = versioning_guard.hummock_version_deltas.clone();
                let version_stats_copy = versioning_guard.version_stats.clone();
                let branched_ssts = versioning_guard.branched_ssts.clone();
                (
<<<<<<< HEAD
                    compact_statuses_copy,
                    compact_task_assignment_copy,
                    pinned_versions_copy,
                    pinned_snapshots_copy,
                    hummock_version_deltas_copy,
                    version_stats_copy,
=======
                    (
                        compact_statuses_copy,
                        compact_task_assignment_copy,
                        pinned_versions_copy,
                        pinned_snapshots_copy,
                        checkpoint_version_copy,
                        hummock_version_deltas_copy,
                        version_stats_copy,
                    ),
                    branched_ssts,
>>>>>>> eeb2c39c
                )
            };
        let (mem_state, branched_ssts) =
            get_state(compaction_guard.borrow(), versioning_guard.borrow());
        self.load_meta_store_state_impl(
            compaction_guard.borrow_mut(),
            versioning_guard.borrow_mut(),
        )
        .await
        .expect("Failed to load state from meta store");
        let (loaded_state, load_branched_ssts) =
            get_state(compaction_guard.borrow(), versioning_guard.borrow());
        assert_eq!(branched_ssts, load_branched_ssts);
        assert_eq!(
            mem_state, loaded_state,
            "hummock in-mem state is inconsistent with meta store state",
        );
    }

    /// Gets current version without pinning it.
    /// Should not be called inside [`HummockManager`], because it requests locks internally.
    #[named]
    pub async fn get_current_version(&self) -> HummockVersion {
        read_lock!(self, versioning).await.current_version.clone()
    }

    /// Gets branched sstable infos
    /// Should not be called inside [`HummockManager`], because it requests locks internally.
    #[named]
    pub async fn get_branched_ssts_info(&self) -> BTreeMap<HummockSstableId, BranchedSstInfo> {
        read_lock!(self, versioning).await.branched_ssts.clone()
    }

    /// Get version deltas from meta store
    #[cfg_attr(coverage, no_coverage)]
    pub async fn list_version_deltas(
        &self,
        start_id: u64,
        num_limit: u32,
        committed_epoch_limit: HummockEpoch,
    ) -> Result<HummockVersionDeltas> {
        let ordered_version_deltas: BTreeMap<_, _> =
            HummockVersionDelta::list(self.env.meta_store())
                .await?
                .into_iter()
                .map(|version_delta| (version_delta.id, version_delta))
                .collect();

        let version_deltas = ordered_version_deltas
            .into_iter()
            .filter(|(id, delta)| {
                *id >= start_id && delta.max_committed_epoch <= committed_epoch_limit
            })
            .map(|(_, v)| v)
            .take(num_limit as _)
            .collect();
        Ok(HummockVersionDeltas { version_deltas })
    }

    pub async fn init_metadata_for_version_replay(
        &self,
        table_catalogs: Vec<Table>,
        compaction_groups: Vec<PbCompactionGroupInfo>,
    ) -> Result<()> {
        for table in &table_catalogs {
            table.insert(self.env.meta_store()).await?;
        }
        for group in &compaction_groups {
            assert!(
                group.id == StaticCompactionGroupId::NewCompactionGroup as u64
                    || (group.id >= StaticCompactionGroupId::StateDefault as u64
                        && group.id <= StaticCompactionGroupId::MaterializedView as u64),
                "compaction group id should be either NewCompactionGroup to create new one, or predefined static ones."
            );
        }

        for group in &compaction_groups {
            let mut pairs = vec![];
            for table_id in group.member_table_ids.clone() {
                pairs.push((table_id as StateTableId, group.id));
            }
            let group_config = group.compaction_config.clone().unwrap();
            self.compaction_group_manager
                .write()
                .await
                .init_compaction_config_for_replay(group.id, group_config, self.env.meta_store())
                .await
                .unwrap();
            self.register_table_ids(&pairs).await?;
            tracing::info!("Registered table ids {:?}", pairs);
        }

        // Notify that tables have created
        for table in table_catalogs {
            self.env
                .notification_manager()
                .notify_hummock_relation_info(Operation::Add, RelationInfo::Table(table.clone()))
                .await;
            self.env
                .notification_manager()
                .notify_compactor_relation_info(Operation::Add, RelationInfo::Table(table))
                .await;
        }

        tracing::info!("Inited compaction groups:");
        for group in compaction_groups {
            tracing::info!("{:?}", group);
        }
        Ok(())
    }

    /// Replay a version delta to current hummock version.
    /// Returns the `version_id`, `max_committed_epoch` of the new version and the modified
    /// compaction groups
    #[named]
    pub async fn replay_version_delta(
        &self,
        mut version_delta: HummockVersionDelta,
    ) -> Result<(HummockVersion, Vec<CompactionGroupId>)> {
        let mut versioning_guard = write_lock!(self, versioning).await;
        // ensure the version id is ascending after replay
        version_delta.id = versioning_guard.current_version.id + 1;
        version_delta.prev_id = version_delta.id - 1;
        versioning_guard
            .current_version
            .apply_version_delta(&version_delta);

        let version_new = versioning_guard.current_version.clone();
        let compaction_group_ids = version_delta.group_deltas.keys().cloned().collect_vec();
        Ok((version_new, compaction_group_ids))
    }

    #[named]
    pub async fn disable_commit_epoch(&self) -> HummockVersion {
        let mut versioning_guard = write_lock!(self, versioning).await;
        versioning_guard.disable_commit_epochs = true;
        versioning_guard.current_version.clone()
    }

    /// Triggers compacitons to specified compaction groups.
    /// Don't wait for compaction finish
    pub async fn trigger_compaction_deterministic(
        &self,
        _base_version_id: HummockVersionId,
        compaction_groups: Vec<CompactionGroupId>,
    ) -> Result<()> {
        let old_version = self.get_current_version().await;
        tracing::info!(
            "Trigger compaction for version {}, epoch {}, groups {:?}",
            old_version.id,
            old_version.max_committed_epoch,
            compaction_groups
        );

        if compaction_groups.is_empty() {
            return Ok(());
        }
        for compaction_group in compaction_groups {
            self.try_send_compaction_request(compaction_group, compact_task::TaskType::Dynamic);
        }
        Ok(())
    }

    pub fn init_compaction_scheduler(
        &self,
        sched_channel: CompactionRequestChannelRef,
        notifier: Option<Arc<Notify>>,
    ) {
        *self.compaction_request_channel.write() = Some(sched_channel);
        *self.compaction_resume_notifier.write() = notifier;
    }

    /// Cancels pending compaction tasks which are not yet assigned to any compactor.
    #[named]
    async fn cancel_unassigned_compaction_task(&self) -> Result<()> {
        let mut compaction_guard = write_lock!(self, compaction).await;
        let compaction = compaction_guard.deref_mut();
        let mut compact_statuses = BTreeMapTransaction::new(&mut compaction.compaction_statuses);
        let mut cancelled_count = 0;
        let mut modified_group_status = vec![];
        for (group_id, compact_status) in compact_statuses.tree_ref().iter() {
            let mut compact_status = compact_status.clone();
            let count = compact_status.cancel_compaction_tasks_if(|pending_task_id| {
                !compaction
                    .compact_task_assignment
                    .contains_key(&pending_task_id)
            });
            if count > 0 {
                cancelled_count += count;
                modified_group_status.push((*group_id, compact_status));
            }
        }
        for (group_id, compact_status) in modified_group_status {
            compact_statuses.insert(group_id, compact_status);
        }
        if cancelled_count > 0 {
            commit_multi_var!(self, None, Transaction::default(), compact_statuses)?;
        }
        #[cfg(test)]
        {
            drop(compaction_guard);
            self.check_state_consistency().await;
        }
        Ok(())
    }

    /// Sends a compaction request to compaction scheduler.
    pub fn try_send_compaction_request(
        &self,
        compaction_group: CompactionGroupId,
        task_type: compact_task::TaskType,
    ) -> bool {
        if let Some(sender) = self.compaction_request_channel.read().as_ref() {
            match sender.try_sched_compaction(compaction_group, task_type) {
                Ok(_) => true,
                Err(e) => {
                    tracing::error!(
                        "failed to send compaction request for compaction group {}. {}",
                        compaction_group,
                        e
                    );
                    false
                }
            }
        } else {
            tracing::warn!("compaction_request_channel is not initialized");
            false
        }
    }

    /// Tell compaction scheduler to resume compaction.
    pub fn try_resume_compaction(&self, trigger: CompactionResumeTrigger) {
        tracing::debug!("resume compaction, trigger: {:?}", trigger);
        if let Some(notifier) = self.compaction_resume_notifier.read().as_ref() {
            notifier.notify_one();
        }
    }

    pub async fn trigger_manual_compaction(
        &self,
        compaction_group: CompactionGroupId,
        manual_compaction_option: ManualCompactionOption,
    ) -> Result<()> {
        let start_time = Instant::now();

        // 1. Get idle compactor.
        let compactor = match self.get_idle_compactor().await {
            Some(compactor) => compactor,
            None => {
                tracing::warn!("trigger_manual_compaction No compactor is available.");
                return Err(anyhow::anyhow!(
                    "trigger_manual_compaction No compactor is available. compaction_group {}",
                    compaction_group
                )
                .into());
            }
        };

        // 2. Get manual compaction task.
        let compact_task = self
            .manual_get_compact_task(compaction_group, manual_compaction_option)
            .await;
        let compact_task = match compact_task {
            Ok(Some(compact_task)) => compact_task,
            Ok(None) => {
                // No compaction task available.
                return Err(anyhow::anyhow!(
                    "trigger_manual_compaction No compaction_task is available. compaction_group {}",
                    compaction_group
                ).into());
            }
            Err(err) => {
                tracing::warn!("Failed to get compaction task: {:#?}.", err);
                return Err(anyhow::anyhow!(
                    "Failed to get compaction task: {:#?} compaction_group {}",
                    err,
                    compaction_group
                )
                .into());
            }
        };

        // Locally cancel task if fails to assign or send task.
        let locally_cancel_task = |mut compact_task: CompactTask, task_status: TaskStatus| async move {
            compact_task.set_task_status(task_status);
            self.env
                .notification_manager()
                .notify_local_subscribers(LocalNotification::CompactionTaskNeedCancel(compact_task))
                .await;
            Err(Error::Internal(anyhow::anyhow!(
                "Failed to trigger_manual_compaction"
            )))
        };

        // 2. Assign the task to the previously picked compactor.
        if let Err(err) = self
            .assign_compaction_task(&compact_task, compactor.context_id())
            .await
        {
            tracing::warn!("Failed to assign compaction task to compactor: {:#?}", err);
            return locally_cancel_task(compact_task, TaskStatus::AssignFailCanceled).await;
        };

        // 3. Send the task.
        if let Err(e) = compactor
            .send_task(Task::CompactTask(compact_task.clone()))
            .await
        {
            tracing::warn!(
                "Failed to send task {} to {}. {:#?}",
                compact_task.task_id,
                compactor.context_id(),
                e
            );
            return locally_cancel_task(compact_task, TaskStatus::SendFailCanceled).await;
        }

        tracing::info!(
            "Trigger manual compaction task. {}. cost time: {:?}",
            compact_task_to_string(&compact_task),
            start_time.elapsed(),
        );

        Ok(())
    }

    pub fn compactor_manager_ref_for_test(&self) -> CompactorManagerRef {
        self.compactor_manager.clone()
    }

    #[named]
    pub async fn compaction_task_from_assignment_for_test(
        &self,
        task_id: u64,
    ) -> Option<CompactTaskAssignment> {
        let compaction_guard = read_lock!(self, compaction).await;
        let assignment_ref = &compaction_guard.compact_task_assignment;
        assignment_ref.get(&task_id).cloned()
    }

    pub fn cluster_manager(&self) -> &ClusterManagerRef<S> {
        &self.cluster_manager
    }

    pub async fn report_scale_compactor_info(&self) {
        let info = self.get_scale_compactor_info().await;
        let suggest_scale_out_core = info.scale_out_cores();
        self.metrics
            .scale_compactor_core_num
            .set(suggest_scale_out_core as i64);

        tracing::debug!(
            "report_scale_compactor_info {:?} suggest_scale_out_core {:?}",
            info,
            suggest_scale_out_core
        );
    }

    #[named]
    pub async fn get_scale_compactor_info(&self) -> ScaleCompactorInfo {
        let total_cpu_core = self.compactor_manager.total_cpu_core_num();
        let total_running_cpu_core = self.compactor_manager.total_running_cpu_core_num();
        let version = {
            let guard = read_lock!(self, versioning).await;
            guard.current_version.clone()
        };
        let mut global_info = ScaleCompactorInfo {
            total_cores: total_cpu_core as u64,
            running_cores: total_running_cpu_core as u64,
            ..Default::default()
        };

        let compaction = read_lock!(self, compaction).await;
        for (group_id, status) in &compaction.compaction_statuses {
            if let Some(levels) = version.levels.get(group_id) {
                let cg = self
                    .compaction_group_manager
                    .read()
                    .await
                    .get_compaction_group_config(*group_id);
                let info = status.get_compaction_info(levels, cg.compaction_config());
                global_info.add(&info);
                tracing::debug!("cg {} info {:?}", group_id, info);
            }
        }
        global_info
    }

    fn notify_last_version_delta(&self, versioning: &Versioning) {
        self.env
            .notification_manager()
            .notify_hummock_without_version(
                Operation::Add,
                Info::HummockVersionDeltas(risingwave_pb::hummock::HummockVersionDeltas {
                    version_deltas: vec![versioning
                        .hummock_version_deltas
                        .last_key_value()
                        .unwrap()
                        .1
                        .clone()],
                }),
            );
    }

    #[named]
    pub async fn start_lsm_stat_report(hummock_manager: Arc<Self>) -> (JoinHandle<()>, Sender<()>) {
        use crate::hummock::model::CompactionGroup;
        let (shutdown_tx, mut shutdown_rx) = tokio::sync::oneshot::channel();
        let join_handle = tokio::spawn(async move {
            let mut min_interval = tokio::time::interval(std::time::Duration::from_secs(10));
            loop {
                tokio::select! {
                    // Wait for interval
                    _ = min_interval.tick() => {
                    },
                    // Shutdown
                    _ = &mut shutdown_rx => {
                        tracing::info!("Lsm stat reporter is stopped");
                        return;
                    }
                }

                {
                    let id_to_config = hummock_manager.get_compaction_group_map().await;
                    let current_version = {
                        let mut versioning_guard =
                            write_lock!(hummock_manager.as_ref(), versioning).await;
                        versioning_guard.deref_mut().current_version.clone()
                    };

                    let compaction_group_ids_from_version =
                        get_compaction_group_ids(&current_version);
                    let default_config = CompactionConfigBuilder::new().build();
                    for compaction_group_id in &compaction_group_ids_from_version {
                        let compaction_group_config = id_to_config
                            .get(compaction_group_id)
                            .cloned()
                            .unwrap_or_else(|| {
                                CompactionGroup::new(*compaction_group_id, default_config.clone())
                            });

                        trigger_lsm_stat(
                            &hummock_manager.metrics,
                            compaction_group_config.compaction_config(),
                            current_version
                                .get_compaction_group_levels(compaction_group_config.group_id()),
                            compaction_group_config.group_id(),
                        )
                    }
                }

                {
                    hummock_manager.report_scale_compactor_info().await;
                }
            }
        });
        (join_handle, shutdown_tx)
    }
}

fn drop_sst(
    branched_ssts: &mut BTreeMapTransaction<'_, HummockSstableObjectId, BranchedSstInfo>,
    group_id: CompactionGroupId,
    object_id: HummockSstableObjectId,
    sst_id: HummockSstableId,
) -> bool {
    match branched_ssts.get_mut(object_id) {
        Some(mut entry) => {
            // if group_id not exist, it would not pass the stale check before.
            let removed_sst_id = entry.get(&group_id).unwrap();
            assert_eq!(*removed_sst_id, sst_id);
            entry.remove(&group_id);
            if entry.is_empty() {
                branched_ssts.remove(object_id);
                true
            } else {
                false
            }
        }
        None => true,
    }
}

fn gen_version_delta<'a>(
    txn: &mut BTreeMapTransaction<'a, HummockVersionId, HummockVersionDelta>,
    branched_ssts: &mut BTreeMapTransaction<'a, HummockSstableObjectId, BranchedSstInfo>,
    old_version: &HummockVersion,
    compact_task: &CompactTask,
    trivial_move: bool,
    deterministic_mode: bool,
) -> HummockVersionDelta {
    let mut version_delta = HummockVersionDelta {
        id: old_version.id + 1,
        prev_id: old_version.id,
        max_committed_epoch: old_version.max_committed_epoch,
        trivial_move,
        ..Default::default()
    };
    let group_deltas = &mut version_delta
        .group_deltas
        .entry(compact_task.compaction_group_id)
        .or_default()
        .group_deltas;
    let mut gc_object_ids = vec![];
    for level in &compact_task.input_ssts {
        let group_delta = GroupDelta {
            delta_type: Some(DeltaType::IntraLevel(IntraLevelDelta {
                level_idx: level.level_idx,
                removed_table_ids: level
                    .table_infos
                    .iter()
                    .map(|sst| {
                        let object_id = sst.get_object_id();
                        let sst_id = sst.get_sst_id();
                        if !trivial_move
                            && drop_sst(
                                branched_ssts,
                                compact_task.compaction_group_id,
                                object_id,
                                sst_id,
                            )
                        {
                            gc_object_ids.push(object_id);
                        }
                        sst_id
                    })
                    .collect_vec(),
                ..Default::default()
            })),
        };
        group_deltas.push(group_delta);
    }
    let group_delta = GroupDelta {
        delta_type: Some(DeltaType::IntraLevel(IntraLevelDelta {
            level_idx: compact_task.target_level,
            inserted_table_infos: compact_task.sorted_output_ssts.clone(),
            l0_sub_level_id: compact_task.target_sub_level_id,
            ..Default::default()
        })),
    };
    group_deltas.push(group_delta);
    version_delta.gc_object_ids.append(&mut gc_object_ids);
    version_delta.safe_epoch = std::cmp::max(old_version.safe_epoch, compact_task.watermark);
    // Don't persist version delta generated by compaction to meta store in deterministic mode.
    // Because it will override existing version delta that has same ID generated in the data
    // ingestion phase.
    if !deterministic_mode {
        txn.insert(version_delta.id, version_delta.clone());
    }

    version_delta
}<|MERGE_RESOLUTION|>--- conflicted
+++ resolved
@@ -27,15 +27,9 @@
 use risingwave_common::util::epoch::{Epoch, INVALID_EPOCH};
 use risingwave_hummock_sdk::compact::compact_task_to_string;
 use risingwave_hummock_sdk::compaction_group::hummock_version_ext::{
-<<<<<<< HEAD
-    add_new_sub_level, build_version_delta_after_version, get_compaction_group_ids,
-    get_member_table_ids, try_get_compaction_group_id_by_table_id, HummockVersionExt,
-    HummockVersionUpdateExt,
-=======
     add_new_sub_level, build_initial_compaction_group_levels, build_version_delta_after_version,
     get_compaction_group_ids, try_get_compaction_group_id_by_table_id, BranchedSstInfo,
     HummockVersionExt, HummockVersionUpdateExt,
->>>>>>> eeb2c39c
 };
 use risingwave_hummock_sdk::{
     CompactionGroupId, ExtendedSstableInfo, HummockCompactionTaskId, HummockContextId,
@@ -1604,25 +1598,15 @@
                 let version_stats_copy = versioning_guard.version_stats.clone();
                 let branched_ssts = versioning_guard.branched_ssts.clone();
                 (
-<<<<<<< HEAD
-                    compact_statuses_copy,
-                    compact_task_assignment_copy,
-                    pinned_versions_copy,
-                    pinned_snapshots_copy,
-                    hummock_version_deltas_copy,
-                    version_stats_copy,
-=======
                     (
                         compact_statuses_copy,
                         compact_task_assignment_copy,
                         pinned_versions_copy,
                         pinned_snapshots_copy,
-                        checkpoint_version_copy,
                         hummock_version_deltas_copy,
                         version_stats_copy,
                     ),
                     branched_ssts,
->>>>>>> eeb2c39c
                 )
             };
         let (mem_state, branched_ssts) =
