--- conflicted
+++ resolved
@@ -940,22 +940,6 @@
             commit_multi_var!(self, context_id, compact_status, compact_task_assignment)?;
         }
 
-<<<<<<< HEAD
-=======
-        if let Some(context_id) = assignee_context_id {
-            // A task heartbeat is removed IFF we report the task status of a task and it still has
-            // a valid assignment, OR we remove the node context from our list of nodes,
-            // in which case the associated heartbeats are forcefully purged.
-            self.compactor_manager
-                .remove_task_heartbeat(context_id, compact_task.task_id);
-            // Also, if the task is already assigned, we need to update the compaction schedule
-            // policy.
-            self.compactor_manager
-                .report_compact_task(context_id, compact_task);
-        }
-
-        // Update compaaction task count.
->>>>>>> c892f3c3
         let task_label = match task_status {
             TaskStatus::Success => "success",
             TaskStatus::Failed => "failed",
@@ -968,6 +952,10 @@
             // in which case the associated heartbeats are forcefully purged.
             self.compactor_manager
                 .remove_task_heartbeat(context_id, compact_task.task_id);
+            // Also, if the task is already assigned, we need to update the compaction schedule
+            // policy.
+            self.compactor_manager
+                .report_compact_task(context_id, compact_task);
 
             // Update compaaction task count.
             //
