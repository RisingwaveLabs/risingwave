--- conflicted
+++ resolved
@@ -638,11 +638,7 @@
             current_version.apply_version_delta(&version_delta);
 
             // this task has been finished and `trivial_move_task` does not need to be schedule.
-<<<<<<< HEAD
             compact_task.set_task_status(TaskStatus::Success);
-
-=======
-            compact_task.task_status = true;
             self.env
                 .notification_manager()
                 .notify_compute_asynchronously(
@@ -656,7 +652,6 @@
                             .clone()],
                     }),
                 );
->>>>>>> 7d7e1415
             trigger_sst_stat(
                 &self.metrics,
                 Some(
