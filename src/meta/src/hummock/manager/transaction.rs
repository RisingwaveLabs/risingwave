// Copyright 2024 RisingWave Labs
//
// Licensed under the Apache License, Version 2.0 (the "License");
// you may not use this file except in compliance with the License.
// You may obtain a copy of the License at
//
//     http://www.apache.org/licenses/LICENSE-2.0
//
// Unless required by applicable law or agreed to in writing, software
// distributed under the License is distributed on an "AS IS" BASIS,
// WITHOUT WARRANTIES OR CONDITIONS OF ANY KIND, either express or implied.
// See the License for the specific language governing permissions and
// limitations under the License.

use std::cell::LazyCell;
use std::collections::{BTreeMap, HashMap};
use std::ops::{Deref, DerefMut};
use std::sync::Arc;

use risingwave_common::catalog::TableId;
use risingwave_hummock_sdk::change_log::ChangeLogDelta;
use risingwave_hummock_sdk::compaction_group::StaticCompactionGroupId;
use risingwave_hummock_sdk::sstable_info::SstableInfo;
use risingwave_hummock_sdk::table_watermark::TableWatermarks;
use risingwave_hummock_sdk::version::{
    GroupDelta, HummockVersion, HummockVersionDelta, IntraLevelDelta,
};
use risingwave_hummock_sdk::{CompactionGroupId, FrontendHummockVersionDelta, HummockVersionId};
use risingwave_pb::hummock::{
    CompactionConfig, CompatibilityVersion, GroupConstruct, HummockVersionDeltas,
    HummockVersionStats, StateTableInfoDelta,
};
use risingwave_pb::meta::subscribe_response::{Info, Operation};

use crate::manager::NotificationManager;
use crate::model::{
    InMemValTransaction, MetadataModelResult, Transactional, ValTransaction, VarTransaction,
};
use crate::rpc::metrics::MetaMetrics;

fn trigger_delta_log_stats(metrics: &MetaMetrics, total_number: usize) {
    metrics.delta_log_count.set(total_number as _);
}

fn trigger_version_stat(metrics: &MetaMetrics, current_version: &HummockVersion) {
    metrics
        .version_size
        .set(current_version.estimated_encode_len() as i64);
    metrics
        .current_version_id
        .set(current_version.id.to_u64() as i64);
}

pub(super) struct HummockVersionTransaction<'a> {
    orig_version: &'a mut HummockVersion,
    orig_deltas: &'a mut BTreeMap<HummockVersionId, HummockVersionDelta>,
    notification_manager: &'a NotificationManager,
    meta_metrics: &'a MetaMetrics,

    pre_applied_version: Option<(HummockVersion, Vec<HummockVersionDelta>)>,
    disable_apply_to_txn: bool,
}

impl<'a> HummockVersionTransaction<'a> {
    pub(super) fn new(
        version: &'a mut HummockVersion,
        deltas: &'a mut BTreeMap<HummockVersionId, HummockVersionDelta>,
        notification_manager: &'a NotificationManager,
        meta_metrics: &'a MetaMetrics,
    ) -> Self {
        Self {
            orig_version: version,
            orig_deltas: deltas,
            pre_applied_version: None,
            disable_apply_to_txn: false,
            notification_manager,
            meta_metrics,
        }
    }

    pub(super) fn disable_apply_to_txn(&mut self) {
        assert!(
            self.pre_applied_version.is_none(),
            "should only call disable at the beginning of txn"
        );
        self.disable_apply_to_txn = true;
    }

    pub(super) fn latest_version(&self) -> &HummockVersion {
        if let Some((version, _)) = &self.pre_applied_version {
            version
        } else {
            self.orig_version
        }
    }

    pub(super) fn new_delta<'b>(&'b mut self) -> SingleDeltaTransaction<'a, 'b> {
        let delta = self.latest_version().version_delta_after();
        SingleDeltaTransaction {
            version_txn: self,
            delta: Some(delta),
        }
    }

    fn pre_apply(&mut self, delta: HummockVersionDelta) {
        let (version, deltas) = self
            .pre_applied_version
            .get_or_insert_with(|| (self.orig_version.clone(), Vec::with_capacity(1)));
        version.apply_version_delta(&delta);
        deltas.push(delta);
    }

    /// Returns a duplicate delta, used by time travel.
    pub(super) fn pre_commit_epoch(
        &mut self,
        tables_to_commit: &HashMap<TableId, u64>,
        new_compaction_groups: HashMap<CompactionGroupId, Arc<CompactionConfig>>,
        commit_sstables: BTreeMap<CompactionGroupId, Vec<SstableInfo>>,
        new_table_ids: &HashMap<TableId, CompactionGroupId>,
        new_table_watermarks: HashMap<TableId, TableWatermarks>,
        change_log_delta: HashMap<TableId, ChangeLogDelta>,
    ) -> HummockVersionDelta {
        let mut new_version_delta = self.new_delta();
        new_version_delta.new_table_watermarks = new_table_watermarks;
        new_version_delta.change_log_delta = change_log_delta;

        for (compaction_group_id, compaction_group_config) in new_compaction_groups {
            {
                let group_deltas = &mut new_version_delta
                    .group_deltas
                    .entry(compaction_group_id)
                    .or_default()
                    .group_deltas;

                #[expect(deprecated)]
                group_deltas.push(GroupDelta::GroupConstruct(GroupConstruct {
                    group_config: Some((*compaction_group_config).clone()),
                    group_id: compaction_group_id,
                    parent_group_id: StaticCompactionGroupId::NewCompactionGroup
                        as CompactionGroupId,
                    new_sst_start_id: 0, // No need to set it when `NewCompactionGroup`
                    table_ids: vec![],
                    version: CompatibilityVersion::SplitGroupByTableId as i32,
                    split_key: None,
                }));
            }
        }

        let max_epoch_to_commit = LazyCell::new(|| {
            tables_to_commit
                .values()
                .cloned()
                .max()
                .expect("non empty tables_to_commit")
        });

        // Append SSTs to a new version.
        for (compaction_group_id, inserted_table_infos) in commit_sstables {
<<<<<<< HEAD
            let l0_sub_level_id = new_version_delta
                .latest_version()
                .levels
                .get(&compaction_group_id)
                .and_then(|levels| {
                    levels
                        .l0
                        .sub_levels
                        .last()
                        .map(|level| level.sub_level_id + 1)
                })
                .unwrap_or_else(|| *max_epoch_to_commit);
=======
>>>>>>> a348b8a7
            let group_deltas = &mut new_version_delta
                .group_deltas
                .entry(compaction_group_id)
                .or_default()
                .group_deltas;
            let group_delta = GroupDelta::IntraLevel(IntraLevelDelta::new(
                0,
                0,      // l0_sub_level_id will be generated during apply_version_delta
                vec![], // default
                inserted_table_infos,
                0, // default
            ));

            group_deltas.push(group_delta);
        }

        // update state table info
        new_version_delta.with_latest_version(|version, delta| {
            for (table_id, cg_id) in new_table_ids {
                assert!(
                    !version.state_table_info.info().contains_key(table_id),
                    "newly added table exists previously: {:?}",
                    table_id
                );
                let committed_epoch = *tables_to_commit.get(table_id).expect("newly added table must exist in tables_to_commit");
                delta.state_table_info_delta.insert(
                    *table_id,
                    StateTableInfoDelta {
                        committed_epoch,
                        compaction_group_id: *cg_id,
                    },
                );
            }

            for (table_id, committed_epoch) in tables_to_commit {
                if new_table_ids.contains_key(table_id) {
                    continue;
                }
                let info = version.state_table_info.info().get(table_id).unwrap_or_else(|| {
                    panic!("tables_to_commit {:?} contains table_id {} that is not newly added but not exists previously", tables_to_commit, table_id);
                });
                assert!(delta
                    .state_table_info_delta
                    .insert(
                        *table_id,
                        StateTableInfoDelta {
                            committed_epoch: *committed_epoch,
                            compaction_group_id: info.compaction_group_id,
                        }
                    )
                    .is_none());
            }
        });

        let time_travel_delta = (*new_version_delta).clone();
        new_version_delta.pre_apply();
        time_travel_delta
    }
}

impl<'a> InMemValTransaction for HummockVersionTransaction<'a> {
    fn commit(self) {
        if let Some((version, deltas)) = self.pre_applied_version {
            *self.orig_version = version;
            if !self.disable_apply_to_txn {
                let pb_deltas = deltas.iter().map(|delta| delta.to_protobuf()).collect();
                self.notification_manager.notify_hummock_without_version(
                    Operation::Add,
                    Info::HummockVersionDeltas(risingwave_pb::hummock::HummockVersionDeltas {
                        version_deltas: pb_deltas,
                    }),
                );
                self.notification_manager.notify_frontend_without_version(
                    Operation::Update,
                    Info::HummockVersionDeltas(HummockVersionDeltas {
                        version_deltas: deltas
                            .iter()
                            .map(|delta| {
                                FrontendHummockVersionDelta::from_delta(delta).to_protobuf()
                            })
                            .collect(),
                    }),
                );
            }
            for delta in deltas {
                assert!(self.orig_deltas.insert(delta.id, delta.clone()).is_none());
            }

            trigger_delta_log_stats(self.meta_metrics, self.orig_deltas.len());
            trigger_version_stat(self.meta_metrics, self.orig_version);
        }
    }
}

impl<'a, TXN> ValTransaction<TXN> for HummockVersionTransaction<'a>
where
    HummockVersionDelta: Transactional<TXN>,
    HummockVersionStats: Transactional<TXN>,
{
    async fn apply_to_txn(&self, txn: &mut TXN) -> MetadataModelResult<()> {
        if self.disable_apply_to_txn {
            return Ok(());
        }
        for delta in self
            .pre_applied_version
            .iter()
            .flat_map(|(_, deltas)| deltas.iter())
        {
            delta.upsert_in_transaction(txn).await?;
        }
        Ok(())
    }
}

pub(super) struct SingleDeltaTransaction<'a, 'b> {
    version_txn: &'b mut HummockVersionTransaction<'a>,
    delta: Option<HummockVersionDelta>,
}

impl<'a, 'b> SingleDeltaTransaction<'a, 'b> {
    pub(super) fn latest_version(&self) -> &HummockVersion {
        self.version_txn.latest_version()
    }

    pub(super) fn pre_apply(mut self) {
        self.version_txn.pre_apply(self.delta.take().unwrap());
    }

    pub(super) fn with_latest_version(
        &mut self,
        f: impl FnOnce(&HummockVersion, &mut HummockVersionDelta),
    ) {
        f(
            self.version_txn.latest_version(),
            self.delta.as_mut().expect("should exist"),
        )
    }
}

impl<'a, 'b> Deref for SingleDeltaTransaction<'a, 'b> {
    type Target = HummockVersionDelta;

    fn deref(&self) -> &Self::Target {
        self.delta.as_ref().expect("should exist")
    }
}

impl<'a, 'b> DerefMut for SingleDeltaTransaction<'a, 'b> {
    fn deref_mut(&mut self) -> &mut Self::Target {
        self.delta.as_mut().expect("should exist")
    }
}

impl<'a, 'b> Drop for SingleDeltaTransaction<'a, 'b> {
    fn drop(&mut self) {
        if let Some(delta) = self.delta.take() {
            self.version_txn.pre_apply(delta);
        }
    }
}

pub(super) struct HummockVersionStatsTransaction<'a> {
    stats: VarTransaction<'a, HummockVersionStats>,
    notification_manager: &'a NotificationManager,
}

impl<'a> HummockVersionStatsTransaction<'a> {
    pub(super) fn new(
        stats: &'a mut HummockVersionStats,
        notification_manager: &'a NotificationManager,
    ) -> Self {
        Self {
            stats: VarTransaction::new(stats),
            notification_manager,
        }
    }
}

impl<'a> InMemValTransaction for HummockVersionStatsTransaction<'a> {
    fn commit(self) {
        if self.stats.has_new_value() {
            let stats = self.stats.clone();
            self.stats.commit();
            self.notification_manager
                .notify_frontend_without_version(Operation::Update, Info::HummockStats(stats));
        }
    }
}

impl<'a, TXN> ValTransaction<TXN> for HummockVersionStatsTransaction<'a>
where
    HummockVersionStats: Transactional<TXN>,
{
    async fn apply_to_txn(&self, txn: &mut TXN) -> MetadataModelResult<()> {
        self.stats.apply_to_txn(txn).await
    }
}

impl<'a> Deref for HummockVersionStatsTransaction<'a> {
    type Target = HummockVersionStats;

    fn deref(&self) -> &Self::Target {
        self.stats.deref()
    }
}

impl<'a> DerefMut for HummockVersionStatsTransaction<'a> {
    fn deref_mut(&mut self) -> &mut Self::Target {
        self.stats.deref_mut()
    }
}<|MERGE_RESOLUTION|>--- conflicted
+++ resolved
@@ -156,21 +156,6 @@
 
         // Append SSTs to a new version.
         for (compaction_group_id, inserted_table_infos) in commit_sstables {
-<<<<<<< HEAD
-            let l0_sub_level_id = new_version_delta
-                .latest_version()
-                .levels
-                .get(&compaction_group_id)
-                .and_then(|levels| {
-                    levels
-                        .l0
-                        .sub_levels
-                        .last()
-                        .map(|level| level.sub_level_id + 1)
-                })
-                .unwrap_or_else(|| *max_epoch_to_commit);
-=======
->>>>>>> a348b8a7
             let group_deltas = &mut new_version_delta
                 .group_deltas
                 .entry(compaction_group_id)
