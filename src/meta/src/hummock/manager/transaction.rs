// Copyright 2024 RisingWave Labs
//
// Licensed under the Apache License, Version 2.0 (the "License");
// you may not use this file except in compliance with the License.
// You may obtain a copy of the License at
//
//     http://www.apache.org/licenses/LICENSE-2.0
//
// Unless required by applicable law or agreed to in writing, software
// distributed under the License is distributed on an "AS IS" BASIS,
// WITHOUT WARRANTIES OR CONDITIONS OF ANY KIND, either express or implied.
// See the License for the specific language governing permissions and
// limitations under the License.

use std::collections::{BTreeMap, HashMap};
use std::ops::{Deref, DerefMut};

use risingwave_common::catalog::TableId;
<<<<<<< HEAD
use risingwave_hummock_sdk::compaction_group::StaticCompactionGroupId;
use risingwave_hummock_sdk::table_watermark::TableWatermarks;
use risingwave_hummock_sdk::version::{HummockVersion, HummockVersionDelta};
use risingwave_hummock_sdk::{CompactionGroupId, HummockEpoch, HummockVersionId};
use risingwave_pb::hummock::group_delta::DeltaType;
use risingwave_pb::hummock::hummock_version_delta::ChangeLogDelta;
use risingwave_pb::hummock::{
    CompatibilityVersion, GroupConstruct, GroupDelta, HummockVersionStats, IntraLevelDelta,
    SstableInfo, StateTableInfoDelta,
=======
use risingwave_hummock_sdk::change_log::ChangeLogDelta;
use risingwave_hummock_sdk::sstable_info::SstableInfo;
use risingwave_hummock_sdk::table_watermark::TableWatermarks;
use risingwave_hummock_sdk::version::{
    GroupDelta, HummockVersion, HummockVersionDelta, IntraLevelDelta,
>>>>>>> f389a771
};
use risingwave_hummock_sdk::{CompactionGroupId, HummockEpoch, HummockVersionId};
use risingwave_pb::hummock::{HummockVersionStats, StateTableInfoDelta};
use risingwave_pb::meta::subscribe_response::{Info, Operation};

use super::BatchCommitForNewCg;
use crate::manager::NotificationManager;
use crate::model::{
    InMemValTransaction, MetadataModelResult, Transactional, ValTransaction, VarTransaction,
};
use crate::rpc::metrics::MetaMetrics;

fn trigger_delta_log_stats(metrics: &MetaMetrics, total_number: usize) {
    metrics.delta_log_count.set(total_number as _);
}

fn trigger_version_stat(metrics: &MetaMetrics, current_version: &HummockVersion) {
    metrics
        .max_committed_epoch
        .set(current_version.max_committed_epoch as i64);
    metrics
        .version_size
        .set(current_version.estimated_encode_len() as i64);
    metrics
        .safe_epoch
        .set(current_version.visible_table_safe_epoch() as i64);
    metrics.current_version_id.set(current_version.id as i64);
}

pub(super) struct HummockVersionTransaction<'a> {
    orig_version: &'a mut HummockVersion,
    orig_deltas: &'a mut BTreeMap<HummockVersionId, HummockVersionDelta>,
    notification_manager: &'a NotificationManager,
    meta_metrics: &'a MetaMetrics,

    pre_applied_version: Option<(HummockVersion, Vec<HummockVersionDelta>)>,
    disable_apply_to_txn: bool,
}

impl<'a> HummockVersionTransaction<'a> {
    pub(super) fn new(
        version: &'a mut HummockVersion,
        deltas: &'a mut BTreeMap<HummockVersionId, HummockVersionDelta>,
        notification_manager: &'a NotificationManager,
        meta_metrics: &'a MetaMetrics,
    ) -> Self {
        Self {
            orig_version: version,
            orig_deltas: deltas,
            pre_applied_version: None,
            disable_apply_to_txn: false,
            notification_manager,
            meta_metrics,
        }
    }

    pub(super) fn disable_apply_to_txn(&mut self) {
        assert!(
            self.pre_applied_version.is_none(),
            "should only call disable at the beginning of txn"
        );
        self.disable_apply_to_txn = true;
    }

    pub(super) fn latest_version(&self) -> &HummockVersion {
        if let Some((version, _)) = &self.pre_applied_version {
            version
        } else {
            self.orig_version
        }
    }

    pub(super) fn new_delta<'b>(&'b mut self) -> SingleDeltaTransaction<'a, 'b> {
        let delta = self.latest_version().version_delta_after();
        SingleDeltaTransaction {
            version_txn: self,
            delta: Some(delta),
        }
    }

    fn pre_apply(&mut self, delta: HummockVersionDelta) {
        let (version, deltas) = self
            .pre_applied_version
            .get_or_insert_with(|| (self.orig_version.clone(), Vec::with_capacity(1)));
        version.apply_version_delta(&delta);
        deltas.push(delta);
    }

    /// Returns a duplicate delta, used by time travel.
    pub(super) fn pre_commit_epoch(
        &mut self,
        epoch: HummockEpoch,
        commit_sstables: BTreeMap<CompactionGroupId, Vec<SstableInfo>>,
        new_table_ids: HashMap<TableId, CompactionGroupId>,
        new_table_watermarks: HashMap<TableId, TableWatermarks>,
        change_log_delta: HashMap<TableId, ChangeLogDelta>,
        batch_commit_for_new_cg: Option<(Vec<BatchCommitForNewCg>, u64)>,
    ) -> HummockVersionDelta {
        let mut new_version_delta = self.new_delta();
        new_version_delta.max_committed_epoch = epoch;
        new_version_delta.new_table_watermarks = new_table_watermarks;
        new_version_delta.change_log_delta = change_log_delta;
        // Append SSTs to a new version.
        for (compaction_group_id, inserted_table_infos) in commit_sstables {
            let group_deltas = &mut new_version_delta
                .group_deltas
                .entry(compaction_group_id)
                .or_default()
                .group_deltas;
            let l0_sub_level_id = epoch;
            let group_delta = GroupDelta::IntraLevel(IntraLevelDelta::new(
                0,
                l0_sub_level_id,
                vec![], // default
                inserted_table_infos,
                0, // default
            ));

            group_deltas.push(group_delta);
        }

        if let Some((batch_commit_for_new_cg, start_sst_id)) = batch_commit_for_new_cg {
            let mut start_sst_id = start_sst_id;

            for commit_for_new_cg in batch_commit_for_new_cg {
                let (compaction_group_id, compaction_group_config) =
                    commit_for_new_cg.compaction_group.unwrap();
                let group_deltas = &mut new_version_delta
                    .group_deltas
                    .entry(compaction_group_id)
                    .or_default()
                    .group_deltas;

                #[expect(deprecated)]
                group_deltas.push(GroupDelta {
                    delta_type: Some(DeltaType::GroupConstruct(GroupConstruct {
                        group_config: Some(compaction_group_config),
                        group_id: compaction_group_id,
                        parent_group_id: StaticCompactionGroupId::StateDefault as u64,
                        new_sst_start_id: start_sst_id,
                        table_ids: vec![],
                        version: CompatibilityVersion::NoMemberTableIds as i32,
                    })),
                });

                for (epoch, insert_ssts) in commit_for_new_cg.epoch_to_ssts {
                    start_sst_id += insert_ssts.len() as u64;
                    let l0_sub_level_id = epoch;
                    let group_delta = GroupDelta {
                        delta_type: Some(DeltaType::IntraLevel(IntraLevelDelta {
                            level_idx: 0,
                            inserted_table_infos: insert_ssts
                                .into_iter()
                                .map(|s| s.sst_info)
                                .collect(),
                            l0_sub_level_id,
                            ..Default::default()
                        })),
                    };
                    group_deltas.push(group_delta);
                }
            }
        }

        // update state table info
        new_version_delta.with_latest_version(|version, delta| {
            for (table_id, cg_id) in new_table_ids {
                delta.state_table_info_delta.insert(
                    table_id,
                    StateTableInfoDelta {
                        committed_epoch: epoch,
                        safe_epoch: epoch,
                        compaction_group_id: cg_id,
                    },
                );
            }

            for (table_id, info) in version.state_table_info.info() {
                assert!(
                    delta
                        .state_table_info_delta
                        .insert(
                            *table_id,
                            StateTableInfoDelta {
                                committed_epoch: epoch,
                                safe_epoch: info.safe_epoch,
                                compaction_group_id: info.compaction_group_id,
                            }
                        )
                        .is_none(),
                    "newly added table exists previously: {:?}",
                    table_id
                );
            }
        });

        let time_travel_delta = (*new_version_delta).clone();
        new_version_delta.pre_apply();
        time_travel_delta
    }
}

impl<'a> InMemValTransaction for HummockVersionTransaction<'a> {
    fn commit(self) {
        if let Some((version, deltas)) = self.pre_applied_version {
            *self.orig_version = version;
            if !self.disable_apply_to_txn {
                let pb_deltas = deltas.iter().map(|delta| delta.to_protobuf()).collect();
                self.notification_manager.notify_hummock_without_version(
                    Operation::Add,
                    Info::HummockVersionDeltas(risingwave_pb::hummock::HummockVersionDeltas {
                        version_deltas: pb_deltas,
                    }),
                );
            }
            for delta in deltas {
                assert!(self.orig_deltas.insert(delta.id, delta.clone()).is_none());
            }

            trigger_delta_log_stats(self.meta_metrics, self.orig_deltas.len());
            trigger_version_stat(self.meta_metrics, self.orig_version);
        }
    }
}

impl<'a, TXN> ValTransaction<TXN> for HummockVersionTransaction<'a>
where
    HummockVersionDelta: Transactional<TXN>,
    HummockVersionStats: Transactional<TXN>,
{
    async fn apply_to_txn(&self, txn: &mut TXN) -> MetadataModelResult<()> {
        if self.disable_apply_to_txn {
            return Ok(());
        }
        for delta in self
            .pre_applied_version
            .iter()
            .flat_map(|(_, deltas)| deltas.iter())
        {
            delta.upsert_in_transaction(txn).await?;
        }
        Ok(())
    }
}

pub(super) struct SingleDeltaTransaction<'a, 'b> {
    version_txn: &'b mut HummockVersionTransaction<'a>,
    delta: Option<HummockVersionDelta>,
}

impl<'a, 'b> SingleDeltaTransaction<'a, 'b> {
    pub(super) fn latest_version(&self) -> &HummockVersion {
        self.version_txn.latest_version()
    }

    pub(super) fn pre_apply(mut self) {
        self.version_txn.pre_apply(self.delta.take().unwrap());
    }

    pub(super) fn with_latest_version(
        &mut self,
        f: impl FnOnce(&HummockVersion, &mut HummockVersionDelta),
    ) {
        f(
            self.version_txn.latest_version(),
            self.delta.as_mut().expect("should exist"),
        )
    }
}

impl<'a, 'b> Deref for SingleDeltaTransaction<'a, 'b> {
    type Target = HummockVersionDelta;

    fn deref(&self) -> &Self::Target {
        self.delta.as_ref().expect("should exist")
    }
}

impl<'a, 'b> DerefMut for SingleDeltaTransaction<'a, 'b> {
    fn deref_mut(&mut self) -> &mut Self::Target {
        self.delta.as_mut().expect("should exist")
    }
}

impl<'a, 'b> Drop for SingleDeltaTransaction<'a, 'b> {
    fn drop(&mut self) {
        if let Some(delta) = self.delta.take() {
            self.version_txn.pre_apply(delta);
        }
    }
}

pub(super) struct HummockVersionStatsTransaction<'a> {
    stats: VarTransaction<'a, HummockVersionStats>,
    notification_manager: &'a NotificationManager,
}

impl<'a> HummockVersionStatsTransaction<'a> {
    pub(super) fn new(
        stats: &'a mut HummockVersionStats,
        notification_manager: &'a NotificationManager,
    ) -> Self {
        Self {
            stats: VarTransaction::new(stats),
            notification_manager,
        }
    }
}

impl<'a> InMemValTransaction for HummockVersionStatsTransaction<'a> {
    fn commit(self) {
        if self.stats.has_new_value() {
            let stats = self.stats.clone();
            self.stats.commit();
            self.notification_manager
                .notify_frontend_without_version(Operation::Update, Info::HummockStats(stats));
        }
    }
}

impl<'a, TXN> ValTransaction<TXN> for HummockVersionStatsTransaction<'a>
where
    HummockVersionStats: Transactional<TXN>,
{
    async fn apply_to_txn(&self, txn: &mut TXN) -> MetadataModelResult<()> {
        self.stats.apply_to_txn(txn).await
    }
}

impl<'a> Deref for HummockVersionStatsTransaction<'a> {
    type Target = HummockVersionStats;

    fn deref(&self) -> &Self::Target {
        self.stats.deref()
    }
}

impl<'a> DerefMut for HummockVersionStatsTransaction<'a> {
    fn deref_mut(&mut self) -> &mut Self::Target {
        self.stats.deref_mut()
    }
}<|MERGE_RESOLUTION|>--- conflicted
+++ resolved
@@ -16,26 +16,17 @@
 use std::ops::{Deref, DerefMut};
 
 use risingwave_common::catalog::TableId;
-<<<<<<< HEAD
+use risingwave_hummock_sdk::change_log::ChangeLogDelta;
 use risingwave_hummock_sdk::compaction_group::StaticCompactionGroupId;
-use risingwave_hummock_sdk::table_watermark::TableWatermarks;
-use risingwave_hummock_sdk::version::{HummockVersion, HummockVersionDelta};
-use risingwave_hummock_sdk::{CompactionGroupId, HummockEpoch, HummockVersionId};
-use risingwave_pb::hummock::group_delta::DeltaType;
-use risingwave_pb::hummock::hummock_version_delta::ChangeLogDelta;
-use risingwave_pb::hummock::{
-    CompatibilityVersion, GroupConstruct, GroupDelta, HummockVersionStats, IntraLevelDelta,
-    SstableInfo, StateTableInfoDelta,
-=======
-use risingwave_hummock_sdk::change_log::ChangeLogDelta;
 use risingwave_hummock_sdk::sstable_info::SstableInfo;
 use risingwave_hummock_sdk::table_watermark::TableWatermarks;
 use risingwave_hummock_sdk::version::{
     GroupDelta, HummockVersion, HummockVersionDelta, IntraLevelDelta,
->>>>>>> f389a771
 };
 use risingwave_hummock_sdk::{CompactionGroupId, HummockEpoch, HummockVersionId};
-use risingwave_pb::hummock::{HummockVersionStats, StateTableInfoDelta};
+use risingwave_pb::hummock::{
+    CompatibilityVersion, GroupConstruct, HummockVersionStats, StateTableInfoDelta,
+};
 use risingwave_pb::meta::subscribe_response::{Info, Operation};
 
 use super::BatchCommitForNewCg;
@@ -167,31 +158,25 @@
                     .group_deltas;
 
                 #[expect(deprecated)]
-                group_deltas.push(GroupDelta {
-                    delta_type: Some(DeltaType::GroupConstruct(GroupConstruct {
-                        group_config: Some(compaction_group_config),
-                        group_id: compaction_group_id,
-                        parent_group_id: StaticCompactionGroupId::StateDefault as u64,
-                        new_sst_start_id: start_sst_id,
-                        table_ids: vec![],
-                        version: CompatibilityVersion::NoMemberTableIds as i32,
-                    })),
-                });
+                group_deltas.push(GroupDelta::GroupConstruct(GroupConstruct {
+                    group_config: Some(compaction_group_config),
+                    group_id: compaction_group_id,
+                    parent_group_id: StaticCompactionGroupId::StateDefault as u64,
+                    new_sst_start_id: start_sst_id,
+                    table_ids: vec![],
+                    version: CompatibilityVersion::NoMemberTableIds as i32,
+                }));
 
                 for (epoch, insert_ssts) in commit_for_new_cg.epoch_to_ssts {
                     start_sst_id += insert_ssts.len() as u64;
                     let l0_sub_level_id = epoch;
-                    let group_delta = GroupDelta {
-                        delta_type: Some(DeltaType::IntraLevel(IntraLevelDelta {
-                            level_idx: 0,
-                            inserted_table_infos: insert_ssts
-                                .into_iter()
-                                .map(|s| s.sst_info)
-                                .collect(),
-                            l0_sub_level_id,
-                            ..Default::default()
-                        })),
-                    };
+                    let group_delta = GroupDelta::IntraLevel(IntraLevelDelta::new(
+                        0,
+                        l0_sub_level_id, // default
+                        vec![],
+                        insert_ssts.into_iter().map(|s| s.sst_info).collect(), // default
+                        0,                                                     // default
+                    ));
                     group_deltas.push(group_delta);
                 }
             }
