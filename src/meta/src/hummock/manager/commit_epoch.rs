--- conflicted
+++ resolved
@@ -28,12 +28,7 @@
     CompactionGroupId, HummockContextId, HummockEpoch, HummockSstableObjectId, LocalSstableInfo,
 };
 use risingwave_pb::hummock::compact_task::{self};
-<<<<<<< HEAD
-use risingwave_pb::hummock::hummock_version_delta::ChangeLogDelta;
-use risingwave_pb::hummock::{CompactionConfig, HummockSnapshot, SstableInfo};
-=======
-use risingwave_pb::hummock::HummockSnapshot;
->>>>>>> f389a771
+use risingwave_pb::hummock::{CompactionConfig, HummockSnapshot};
 use sea_orm::TransactionTrait;
 
 use crate::hummock::error::{Error, Result};
@@ -254,8 +249,8 @@
 
                 on_handle_add_new_table(
                     &state_table_info,
-                    &table_ids,
-                    new_compaction_group_id as u64,
+                    table_ids,
+                    new_compaction_group_id,
                     &mut table_compaction_group_mapping,
                     &mut new_table_ids,
                 )?;
