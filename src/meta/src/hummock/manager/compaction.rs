--- conflicted
+++ resolved
@@ -186,25 +186,6 @@
             version_delta.latest_version().visible_table_safe_epoch(),
             compact_task.watermark,
         );
-<<<<<<< HEAD
-        if version_delta.latest_version().safe_epoch < version_delta.safe_epoch {
-            version_delta.state_table_info_delta = version_delta
-                .latest_version()
-                .state_table_info
-                .info()
-                .iter()
-                .map(|(table_id, info)| {
-                    (
-                        *table_id,
-                        StateTableInfoDelta {
-                            committed_epoch: info.committed_epoch,
-                            safe_epoch: version_delta.safe_epoch,
-                            compaction_group_id: info.compaction_group_id,
-                        },
-                    )
-                })
-                .collect();
-=======
         if version_delta.latest_version().visible_table_safe_epoch() < version_delta.safe_epoch {
             version_delta.with_latest_version(|version, version_delta| {
                 for (table_id, info) in version.state_table_info.info() {
@@ -224,12 +205,12 @@
                             StateTableInfoDelta {
                                 committed_epoch: info.committed_epoch,
                                 safe_epoch: new_safe_epoch,
+                                compaction_group_id: info.compaction_group_id,
                             },
                         );
                     }
                 }
             });
->>>>>>> 13cdd952
         }
         version_delta.pre_apply();
     }
