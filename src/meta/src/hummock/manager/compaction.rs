--- conflicted
+++ resolved
@@ -26,12 +26,8 @@
 // See the License for the specific language governing permissions and
 // limitations under the License.
 
-<<<<<<< HEAD
+use std::cmp::min;
 use std::collections::{BTreeMap, HashMap, HashSet, VecDeque};
-=======
-use std::cmp::min;
-use std::collections::{BTreeMap, HashMap, HashSet};
->>>>>>> a3da0009
 use std::sync::{Arc, LazyLock};
 use std::time::{Instant, SystemTime};
 
@@ -1616,8 +1612,8 @@
             )
             .await;
         match ret {
-            Ok((new_group_id, table_vnode_partition_count)) => {
-                tracing::info!("move state table [{}] from group-{} to group-{} success table_vnode_partition_count {:?}", table_id, parent_group_id, new_group_id, table_vnode_partition_count);
+            Ok(new_group_id) => {
+                tracing::info!("move state table [{}] from group-{} to group-{} success table_vnode_partition_count {:?}", table_id, parent_group_id, new_group_id, partition_vnode_count);
             }
             Err(e) => {
                 tracing::info!(
