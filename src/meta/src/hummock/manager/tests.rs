// Copyright 2022 Singularity Data
//
// Licensed under the Apache License, Version 2.0 (the "License");
// you may not use this file except in compliance with the License.
// You may obtain a copy of the License at
//
// http://www.apache.org/licenses/LICENSE-2.0
//
// Unless required by applicable law or agreed to in writing, software
// distributed under the License is distributed on an "AS IS" BASIS,
// WITHOUT WARRANTIES OR CONDITIONS OF ANY KIND, either express or implied.
// See the License for the specific language governing permissions and
// limitations under the License.

use std::borrow::Borrow;
use std::cmp::Ordering;

use itertools::Itertools;
use risingwave_common::util::epoch::INVALID_EPOCH;
use risingwave_hummock_sdk::compact::compact_task_to_string;
use risingwave_hummock_sdk::compaction_group::hummock_version_ext::HummockVersionExt;
use risingwave_hummock_sdk::compaction_group::StaticCompactionGroupId;
// use risingwave_hummock_sdk::key_range::KeyRange;
use risingwave_hummock_sdk::{HummockContextId, HummockEpoch, HummockVersionId, FIRST_VERSION_ID};
use risingwave_pb::common::{HostAddress, WorkerType};
use risingwave_pb::hummock::compact_task::TaskStatus;
use risingwave_pb::hummock::pin_version_response::Payload;
use risingwave_pb::hummock::{
    HummockPinnedSnapshot, HummockPinnedVersion, HummockSnapshot, KeyRange,
};

use crate::hummock::compaction::ManualCompactionOption;
use crate::hummock::error::Error;
use crate::hummock::test_utils::*;
use crate::hummock::HummockManagerRef;
use crate::manager::WorkerId;
use crate::model::MetadataModel;
use crate::storage::MemStore;

fn pin_versions_sum(pin_versions: &[HummockPinnedVersion]) -> usize {
    pin_versions.iter().len()
}

fn pin_snapshots_epoch(pin_snapshots: &[HummockPinnedSnapshot]) -> Vec<u64> {
    pin_snapshots
        .iter()
        .map(|p| p.minimal_pinned_snapshot)
        .collect_vec()
}

#[tokio::test]
async fn test_hummock_pin_unpin() {
    let (env, hummock_manager, _cluster_manager, worker_node) = setup_compute_env(80).await;
    let context_id = worker_node.id;
    let version_id = FIRST_VERSION_ID;
    let epoch = INVALID_EPOCH;

    assert!(HummockPinnedVersion::list(env.meta_store())
        .await
        .unwrap()
        .is_empty());
    for _ in 0..2 {
        let hummock_version = match hummock_manager
            .pin_version(context_id, u64::MAX)
            .await
            .unwrap()
        {
            Payload::VersionDeltas(_) => {
                unreachable!("should get full version")
            }
            Payload::PinnedVersion(version) => version,
        };
        let levels = hummock_version
            .get_compaction_group_levels(StaticCompactionGroupId::StateDefault.into());
        assert_eq!(version_id, hummock_version.id);
        assert_eq!(6, levels.levels.len());
        assert_eq!(0, levels.levels[0].table_infos.len());

        let pinned_versions = HummockPinnedVersion::list(env.meta_store()).await.unwrap();
        assert_eq!(pin_versions_sum(&pinned_versions), 1);
        assert_eq!(pinned_versions[0].context_id, context_id);
    }

    // unpin one context will delete the whole version info of the context
    for _ in 0..3 {
        hummock_manager.unpin_version(context_id).await.unwrap();
    }

    assert!(HummockPinnedSnapshot::list(env.meta_store())
        .await
        .unwrap()
        .is_empty());
    for _ in 0..2 {
        let pin_result = hummock_manager.pin_snapshot(context_id).await.unwrap();
        assert_eq!(pin_result.committed_epoch, epoch);
        let pinned_snapshots = HummockPinnedSnapshot::list(env.meta_store()).await.unwrap();
        assert_eq!(pin_snapshots_epoch(&pinned_snapshots), vec![epoch]);
        assert_eq!(pinned_snapshots[0].context_id, context_id);
    }
    // unpin nonexistent target will not return error
    hummock_manager.unpin_snapshot(context_id).await.unwrap();
    assert!(HummockPinnedSnapshot::list(env.meta_store())
        .await
        .unwrap()
        .is_empty());
}

#[tokio::test]
async fn test_unpin_snapshot_before() {
    let (env, hummock_manager, _cluster_manager, worker_node) = setup_compute_env(80).await;
    let context_id = worker_node.id;
    let epoch = 0;

    for _ in 0..2 {
        let pin_result = hummock_manager.pin_snapshot(context_id).await.unwrap();
        assert_eq!(pin_result.committed_epoch, epoch);
        let pinned_snapshots = HummockPinnedSnapshot::list(env.meta_store()).await.unwrap();
        assert_eq!(pinned_snapshots[0].context_id, context_id);
        assert_eq!(
            pinned_snapshots[0].minimal_pinned_snapshot,
            pin_result.committed_epoch
        );
    }

    // unpin nonexistent target will not return error
    for _ in 0..3 {
        hummock_manager
            .unpin_snapshot_before(
                context_id,
                HummockSnapshot {
                    committed_epoch: epoch,
                    current_epoch: epoch,
                },
            )
            .await
            .unwrap();
        assert_eq!(
            pin_snapshots_epoch(&HummockPinnedSnapshot::list(env.meta_store()).await.unwrap()),
            vec![epoch]
        );
    }

    // unpin nonexistent target will not return error
    for _ in 0..3 {
        hummock_manager
            .unpin_snapshot_before(
                context_id,
                HummockSnapshot {
                    committed_epoch: epoch + 1,
                    current_epoch: epoch + 1,
                },
            )
            .await
            .unwrap();
        assert_eq!(
            pin_snapshots_epoch(&HummockPinnedSnapshot::list(env.meta_store()).await.unwrap()),
            vec![epoch]
        );
    }
}

#[tokio::test]
async fn test_hummock_compaction_task() {
    let (_, hummock_manager, _, worker_node) = setup_compute_env(80).await;
    let context_id = worker_node.id;
    let sst_num = 2;

    // No compaction task available.
    let task = hummock_manager
        .get_compact_task(StaticCompactionGroupId::StateDefault.into())
        .await
        .unwrap();
    assert_eq!(task, None);

    // Add some sstables and commit.
    let epoch: u64 = 1;
    let original_tables = generate_test_tables(epoch, get_sst_ids(&hummock_manager, sst_num).await);
    register_sstable_infos_to_compaction_group(
        hummock_manager.compaction_group_manager_ref_for_test(),
        &original_tables,
        StaticCompactionGroupId::StateDefault.into(),
    )
    .await;
    commit_from_meta_node(
        hummock_manager.borrow(),
        epoch,
        to_local_sstable_info(&original_tables),
    )
    .await
    .unwrap();

    // Get a compaction task.
    let mut compact_task = hummock_manager
        .get_compact_task(StaticCompactionGroupId::StateDefault.into())
        .await
        .unwrap()
        .unwrap();
    hummock_manager
        .assign_compaction_task(&compact_task, context_id)
        .await
        .unwrap();
    assert_eq!(
        compact_task
            .get_input_ssts()
            .first()
            .unwrap()
            .get_level_idx(),
        0
    );
    assert_eq!(compact_task.get_task_id(), 2);

    // Cancel the task and succeed.
<<<<<<< HEAD
    compact_task.set_task_status(TaskStatus::Canceled);
=======
>>>>>>> 1fb3c148
    assert!(hummock_manager
        .cancel_compact_task(&mut compact_task)
        .await
        .unwrap());
    // Cancel a non-existent task and succeed.
    assert!(hummock_manager
        .cancel_compact_task(&mut compact_task)
        .await
        .unwrap());

    // Get a compaction task.
    let mut compact_task = hummock_manager
        .get_compact_task(StaticCompactionGroupId::StateDefault.into())
        .await
        .unwrap()
        .unwrap();
    hummock_manager
        .assign_compaction_task(&compact_task, context_id)
        .await
        .unwrap();
    assert_eq!(compact_task.get_task_id(), 3);
    // Finish the task and succeed.
    compact_task.set_task_status(TaskStatus::Success);

    assert!(hummock_manager
        .report_compact_task(context_id, &compact_task)
        .await
        .unwrap());
    // Finish the task and told the task is not found, which may have been processed previously.
    assert!(!hummock_manager
        .report_compact_task(context_id, &compact_task)
        .await
        .unwrap());
}

#[tokio::test]
async fn test_hummock_table() {
    let (_env, hummock_manager, _cluster_manager, worker_node) = setup_compute_env(80).await;
    let context_id = worker_node.id;

    let epoch: u64 = 1;
    let original_tables = generate_test_tables(epoch, get_sst_ids(&hummock_manager, 2).await);
    register_sstable_infos_to_compaction_group(
        hummock_manager.compaction_group_manager_ref_for_test(),
        &original_tables,
        StaticCompactionGroupId::StateDefault.into(),
    )
    .await;
    commit_from_meta_node(
        hummock_manager.borrow(),
        epoch,
        to_local_sstable_info(&original_tables),
    )
    .await
    .unwrap();

    let pinned_version = match hummock_manager
        .pin_version(context_id, u64::MAX)
        .await
        .unwrap()
    {
        Payload::VersionDeltas(_) => {
            unreachable!("should get full version")
        }
        Payload::PinnedVersion(version) => version,
    };
    let levels =
        pinned_version.get_compaction_group_levels(StaticCompactionGroupId::StateDefault.into());
    assert_eq!(
        Ordering::Equal,
        levels
            .l0
            .as_ref()
            .unwrap()
            .sub_levels
            .iter()
            .chain(levels.levels.iter())
            .flat_map(|level| level.table_infos.iter())
            .map(|info| info.id)
            .sorted()
            .cmp(original_tables.iter().map(|ot| ot.id).sorted())
    );

    // Confirm tables got are equal to original tables
    assert_eq!(
        get_sorted_sstable_ids(&original_tables),
        get_sorted_committed_sstable_ids(&pinned_version)
    );
}

#[tokio::test]
async fn test_hummock_transaction() {
    let (_env, hummock_manager, _cluster_manager, worker_node) = setup_compute_env(80).await;
    let context_id = worker_node.id;
    let mut committed_tables = vec![];

    // Add and commit tables in epoch1.
    // BEFORE:  committed_epochs = []
    // AFTER:   committed_epochs = [epoch1]
    let epoch1: u64 = 1;
    {
        // Add tables in epoch1
        let tables_in_epoch1 = generate_test_tables(epoch1, get_sst_ids(&hummock_manager, 2).await);
        register_sstable_infos_to_compaction_group(
            hummock_manager.compaction_group_manager_ref_for_test(),
            &tables_in_epoch1,
            StaticCompactionGroupId::StateDefault.into(),
        )
        .await;
        // Get tables before committing epoch1. No tables should be returned.
        let pinned_version = match hummock_manager
            .pin_version(context_id, u64::MAX)
            .await
            .unwrap()
        {
            Payload::VersionDeltas(_) => {
                unreachable!("should get full version")
            }
            Payload::PinnedVersion(version) => version,
        };
        assert_eq!(pinned_version.max_committed_epoch, INVALID_EPOCH);
        assert!(get_sorted_committed_sstable_ids(&pinned_version).is_empty());

        hummock_manager.unpin_version(context_id).await.unwrap();

        // Commit epoch1
        commit_from_meta_node(
            hummock_manager.borrow(),
            epoch1,
            to_local_sstable_info(&tables_in_epoch1),
        )
        .await
        .unwrap();
        committed_tables.extend(tables_in_epoch1.clone());

        // Get tables after committing epoch1. All tables committed in epoch1 should be returned
        let pinned_version = match hummock_manager
            .pin_version(context_id, u64::MAX)
            .await
            .unwrap()
        {
            Payload::VersionDeltas(_) => {
                unreachable!("should get full version")
            }
            Payload::PinnedVersion(version) => version,
        };
        assert_eq!(pinned_version.max_committed_epoch, epoch1);
        assert_eq!(
            get_sorted_sstable_ids(&committed_tables),
            get_sorted_committed_sstable_ids(&pinned_version)
        );

        hummock_manager.unpin_version(context_id).await.unwrap();
    }

    // Add and commit tables in epoch2.
    // BEFORE:  committed_epochs = [epoch1]
    // AFTER:   committed_epochs = [epoch1, epoch2]
    let epoch2 = epoch1 + 1;
    {
        // Add tables in epoch2
        let tables_in_epoch2 = generate_test_tables(epoch2, get_sst_ids(&hummock_manager, 2).await);
        register_sstable_infos_to_compaction_group(
            hummock_manager.compaction_group_manager_ref_for_test(),
            &tables_in_epoch2,
            StaticCompactionGroupId::StateDefault.into(),
        )
        .await;
        // Get tables before committing epoch2. tables_in_epoch1 should be returned and
        // tables_in_epoch2 should be invisible.
        let pinned_version = match hummock_manager
            .pin_version(context_id, u64::MAX)
            .await
            .unwrap()
        {
            Payload::VersionDeltas(_) => {
                unreachable!("should get full version")
            }
            Payload::PinnedVersion(version) => version,
        };
        assert_eq!(pinned_version.max_committed_epoch, epoch1);
        assert_eq!(
            get_sorted_sstable_ids(&committed_tables),
            get_sorted_committed_sstable_ids(&pinned_version)
        );
        hummock_manager.unpin_version(context_id).await.unwrap();

        // Commit epoch2
        commit_from_meta_node(
            hummock_manager.borrow(),
            epoch2,
            to_local_sstable_info(&tables_in_epoch2),
        )
        .await
        .unwrap();
        committed_tables.extend(tables_in_epoch2);

        // Get tables after committing epoch2. tables_in_epoch1 and tables_in_epoch2 should be
        // returned
        let pinned_version = match hummock_manager
            .pin_version(context_id, u64::MAX)
            .await
            .unwrap()
        {
            Payload::VersionDeltas(_) => {
                unreachable!("should get full version")
            }
            Payload::PinnedVersion(version) => version,
        };
        assert_eq!(pinned_version.max_committed_epoch, epoch2);
        assert_eq!(
            get_sorted_sstable_ids(&committed_tables),
            get_sorted_committed_sstable_ids(&pinned_version)
        );
        hummock_manager.unpin_version(context_id).await.unwrap();
    }
}

#[tokio::test]
async fn test_release_context_resource() {
    let (env, hummock_manager, cluster_manager, worker_node) = setup_compute_env(1).await;
    let context_id_1 = worker_node.id;

    let fake_host_address_2 = HostAddress {
        host: "127.0.0.1".to_string(),
        port: 2,
    };
    let fake_parallelism = 4;
    let worker_node_2 = cluster_manager
        .add_worker_node(
            WorkerType::ComputeNode,
            fake_host_address_2,
            fake_parallelism,
        )
        .await
        .unwrap();
    let context_id_2 = worker_node_2.id;

    assert_eq!(
        pin_versions_sum(&HummockPinnedVersion::list(env.meta_store()).await.unwrap()),
        0
    );
    hummock_manager
        .pin_version(context_id_1, u64::MAX)
        .await
        .unwrap();
    hummock_manager
        .pin_version(context_id_2, u64::MAX)
        .await
        .unwrap();
    hummock_manager.pin_snapshot(context_id_1).await.unwrap();
    hummock_manager.pin_snapshot(context_id_2).await.unwrap();
    assert_eq!(
        pin_versions_sum(&HummockPinnedVersion::list(env.meta_store()).await.unwrap()),
        2
    );
    assert_eq!(
        HummockPinnedSnapshot::list(env.meta_store())
            .await
            .unwrap()
            .len(),
        2
    );
    hummock_manager
        .release_contexts(&vec![context_id_1])
        .await
        .unwrap();
    let pinned_versions = HummockPinnedVersion::list(env.meta_store()).await.unwrap();
    assert_eq!(pin_versions_sum(&pinned_versions), 1);
    assert_eq!(pinned_versions[0].context_id, context_id_2);
    let pinned_snapshots = HummockPinnedSnapshot::list(env.meta_store()).await.unwrap();
    assert_eq!(pinned_snapshots[0].context_id, context_id_2);
    // it's OK to call again
    hummock_manager
        .release_contexts(&vec![context_id_1])
        .await
        .unwrap();
    hummock_manager
        .release_contexts(&vec![context_id_2])
        .await
        .unwrap();
    assert_eq!(
        pin_versions_sum(&HummockPinnedVersion::list(env.meta_store()).await.unwrap()),
        0
    );
}

#[tokio::test]
async fn test_context_id_validation() {
    let (_env, hummock_manager, cluster_manager, worker_node) = setup_compute_env(80).await;
    let invalid_context_id = HummockContextId::MAX;
    let context_id = worker_node.id;

    // Invalid context id is rejected.
    let error = hummock_manager
        .pin_version(invalid_context_id, u64::MAX)
        .await
        .unwrap_err();
    assert!(matches!(error, Error::InvalidContext(_)));

    // Valid context id is accepted.
    hummock_manager
        .pin_version(context_id, u64::MAX)
        .await
        .unwrap();
    // Pin multiple times is OK.
    hummock_manager
        .pin_version(context_id, u64::MAX)
        .await
        .unwrap();

    // Remove the node from cluster will invalidate context id.
    cluster_manager
        .delete_worker_node(worker_node.host.unwrap())
        .await
        .unwrap();
}

#[tokio::test]
async fn test_hummock_manager_basic() {
    let (_env, hummock_manager, cluster_manager, worker_node) = setup_compute_env(1).await;
    let context_id_1 = worker_node.id;

    let fake_host_address_2 = HostAddress {
        host: "127.0.0.1".to_string(),
        port: 2,
    };
    let fake_parallelism = 4;
    let worker_node_2 = cluster_manager
        .add_worker_node(
            WorkerType::ComputeNode,
            fake_host_address_2,
            fake_parallelism,
        )
        .await
        .unwrap();
    let context_id_2 = worker_node_2.id;

    // initial version id
    assert_eq!(
        hummock_manager.get_current_version().await.id,
        FIRST_VERSION_ID
    );

    let mut epoch = 1;
    let commit_one = |epoch: HummockEpoch, hummock_manager: HummockManagerRef<MemStore>| async move {
        let original_tables = generate_test_tables(epoch, get_sst_ids(&hummock_manager, 2).await);
        register_sstable_infos_to_compaction_group(
            hummock_manager.compaction_group_manager_ref_for_test(),
            &original_tables,
            StaticCompactionGroupId::StateDefault.into(),
        )
        .await;
        commit_from_meta_node(
            hummock_manager.borrow(),
            epoch,
            to_local_sstable_info(&original_tables),
        )
        .await
        .unwrap();
    };

    commit_one(epoch, hummock_manager.clone()).await;
    epoch += 1;

    // increased version id
    assert_eq!(
        hummock_manager.get_current_version().await.id,
        FIRST_VERSION_ID + 1
    );

    // min pinned version id if no clients
    assert_eq!(
        hummock_manager.get_min_pinned_version_id().await,
        HummockVersionId::MAX
    );
    for _ in 0..2 {
        hummock_manager.unpin_version(context_id_1).await.unwrap();
        assert_eq!(
            hummock_manager.get_min_pinned_version_id().await,
            HummockVersionId::MAX
        );

        // should pin latest because u64::MAX
        let version = match hummock_manager
            .pin_version(context_id_1, HummockVersionId::MAX)
            .await
            .unwrap()
        {
            Payload::VersionDeltas(_) => {
                unreachable!("should get full version")
            }
            Payload::PinnedVersion(version) => version,
        };
        assert_eq!(version.id, FIRST_VERSION_ID + 1);
        assert_eq!(
            hummock_manager.get_min_pinned_version_id().await,
            FIRST_VERSION_ID + 1
        );
    }

    commit_one(epoch, hummock_manager.clone()).await;
    // epoch += 1;

    for _ in 0..2 {
        // should pin latest because deltas cannot contain INVALID_EPOCH
        let version = match hummock_manager
            .pin_version(context_id_2, INVALID_EPOCH)
            .await
            .unwrap()
        {
            Payload::VersionDeltas(_) => {
                unreachable!("should get full version")
            }
            Payload::PinnedVersion(version) => version,
        };
        assert_eq!(version.id, FIRST_VERSION_ID + 2);
        // pinned by context_id_1
        assert_eq!(
            hummock_manager.get_min_pinned_version_id().await,
            FIRST_VERSION_ID + 1
        );
    }

    // ssts_to_delete is always empty because no compaction is ever invoked.
    assert!(hummock_manager.get_ssts_to_delete().await.is_empty());
    assert_eq!(
        hummock_manager
            .delete_version_deltas(usize::MAX)
            .await
            .unwrap(),
        (0, 0)
    );
    assert_eq!(
        hummock_manager.proceed_version_checkpoint().await.unwrap(),
        1
    );
    assert!(hummock_manager.get_ssts_to_delete().await.is_empty());
    assert_eq!(
        hummock_manager
            .delete_version_deltas(usize::MAX)
            .await
            .unwrap(),
        (1, 0)
    );

    hummock_manager.unpin_version(context_id_1).await.unwrap();
    assert_eq!(
        hummock_manager.get_min_pinned_version_id().await,
        FIRST_VERSION_ID + 2
    );
    assert!(hummock_manager.get_ssts_to_delete().await.is_empty());
    assert_eq!(
        hummock_manager
            .delete_version_deltas(usize::MAX)
            .await
            .unwrap(),
        (0, 0)
    );
    assert_eq!(
        hummock_manager.proceed_version_checkpoint().await.unwrap(),
        1
    );
    assert!(hummock_manager.get_ssts_to_delete().await.is_empty());
    assert_eq!(
        hummock_manager
            .delete_version_deltas(usize::MAX)
            .await
            .unwrap(),
        (1, 0)
    );

    hummock_manager.unpin_version(context_id_2).await.unwrap();
    assert_eq!(
        hummock_manager.get_min_pinned_version_id().await,
        HummockVersionId::MAX
    );

    assert_eq!(
        hummock_manager.proceed_version_checkpoint().await.unwrap(),
        0
    );
}

#[tokio::test]
async fn test_pin_snapshot_response_lost() {
    let (_env, hummock_manager, _cluster_manager, worker_node) = setup_compute_env(80).await;
    let context_id = worker_node.id;

    let mut epoch: u64 = 1;
    let test_tables = generate_test_tables(epoch, get_sst_ids(&hummock_manager, 2).await);
    register_sstable_infos_to_compaction_group(
        hummock_manager.compaction_group_manager_ref_for_test(),
        &test_tables,
        StaticCompactionGroupId::StateDefault.into(),
    )
    .await;
    // [ ] -> [ e0 ]
    commit_from_meta_node(
        hummock_manager.borrow(),
        epoch,
        to_local_sstable_info(&test_tables),
    )
    .await
    .unwrap();
    epoch += 1;

    // Pin a snapshot with smallest last_pin
    // [ e0 ] -> [ e0:pinned ]
    let mut epoch_recorded_in_frontend = hummock_manager.pin_snapshot(context_id).await.unwrap();
    assert_eq!(epoch_recorded_in_frontend.committed_epoch, epoch - 1);

    let test_tables = generate_test_tables(epoch, get_sst_ids(&hummock_manager, 2).await);
    register_sstable_infos_to_compaction_group(
        hummock_manager.compaction_group_manager_ref_for_test(),
        &test_tables,
        StaticCompactionGroupId::StateDefault.into(),
    )
    .await;
    // [ e0:pinned ] -> [ e0:pinned, e1 ]
    commit_from_meta_node(
        hummock_manager.borrow(),
        epoch,
        to_local_sstable_info(&test_tables),
    )
    .await
    .unwrap();
    epoch += 1;

    // Assume the response of the previous rpc is lost.
    // [ e0:pinned, e1 ] -> [ e0, e1:pinned ]
    epoch_recorded_in_frontend = hummock_manager.pin_snapshot(context_id).await.unwrap();
    assert_eq!(epoch_recorded_in_frontend.committed_epoch, epoch - 1);

    // Assume the response of the previous rpc is lost.
    // [ e0, e1:pinned ] -> [ e0, e1:pinned ]
    epoch_recorded_in_frontend = hummock_manager.pin_snapshot(context_id).await.unwrap();
    assert_eq!(epoch_recorded_in_frontend.committed_epoch, epoch - 1);

    let test_tables = generate_test_tables(epoch, get_sst_ids(&hummock_manager, 2).await);
    register_sstable_infos_to_compaction_group(
        hummock_manager.compaction_group_manager_ref_for_test(),
        &test_tables,
        StaticCompactionGroupId::StateDefault.into(),
    )
    .await;
    // [ e0, e1:pinned ] -> [ e0, e1:pinned, e2 ]
    commit_from_meta_node(
        hummock_manager.borrow(),
        epoch,
        to_local_sstable_info(&test_tables),
    )
    .await
    .unwrap();
    epoch += 1;

    // Use correct snapshot id.
    // [ e0, e1:pinned, e2 ] -> [ e0, e1:pinned, e2:pinned ]
    epoch_recorded_in_frontend = hummock_manager.pin_snapshot(context_id).await.unwrap();
    assert_eq!(epoch_recorded_in_frontend.committed_epoch, epoch - 1);

    let test_tables = generate_test_tables(epoch, get_sst_ids(&hummock_manager, 2).await);
    register_sstable_infos_to_compaction_group(
        hummock_manager.compaction_group_manager_ref_for_test(),
        &test_tables,
        StaticCompactionGroupId::StateDefault.into(),
    )
    .await;
    // [ e0, e1:pinned, e2:pinned ] -> [ e0, e1:pinned, e2:pinned, e3 ]
    commit_from_meta_node(
        hummock_manager.borrow(),
        epoch,
        to_local_sstable_info(&test_tables),
    )
    .await
    .unwrap();
    epoch += 1;

    // Use u64::MAX as epoch to pin greatest snapshot
    // [ e0, e1:pinned, e2:pinned, e3 ] -> [ e0, e1:pinned, e2:pinned, e3::pinned ]
    epoch_recorded_in_frontend = hummock_manager.pin_snapshot(context_id).await.unwrap();
    assert_eq!(epoch_recorded_in_frontend.committed_epoch, epoch - 1);
}

#[tokio::test]
async fn test_print_compact_task() {
    let (_, hummock_manager, _cluster_manager, _) = setup_compute_env(80).await;
    // Add some sstables and commit.
    let epoch: u64 = 1;
    let original_tables = generate_test_tables(epoch, get_sst_ids(&hummock_manager, 2).await);
    register_sstable_infos_to_compaction_group(
        hummock_manager.compaction_group_manager_ref_for_test(),
        &original_tables,
        StaticCompactionGroupId::StateDefault.into(),
    )
    .await;
    commit_from_meta_node(
        hummock_manager.borrow(),
        epoch,
        to_local_sstable_info(&original_tables),
    )
    .await
    .unwrap();

    // Get a compaction task.
    let compact_task = hummock_manager
        .get_compact_task(StaticCompactionGroupId::StateDefault.into())
        .await
        .unwrap()
        .unwrap();
    assert_eq!(
        compact_task
            .get_input_ssts()
            .first()
            .unwrap()
            .get_level_idx(),
        0
    );

    let s = compact_task_to_string(&compact_task);
    println!("{:?}", s);
    assert!(s.contains("Compaction task id: 1, target level: 0"));
}

#[tokio::test]
async fn test_invalid_sst_id() {
    let (_, hummock_manager, _cluster_manager, worker_node) = setup_compute_env(80).await;
    let context_id = worker_node.id;
    let epoch = 1;
    let ssts = generate_test_tables(epoch, vec![1]);
    register_sstable_infos_to_compaction_group(
        hummock_manager.compaction_group_manager_ref_for_test(),
        &ssts,
        StaticCompactionGroupId::StateDefault.into(),
    )
    .await;
    let ssts = to_local_sstable_info(&ssts);
    // reject due to invalid context id
    let sst_to_worker = ssts
        .iter()
        .map(|(_, sst)| (sst.id, WorkerId::MAX))
        .collect();
    let error = hummock_manager
        .commit_epoch(epoch, ssts.clone(), sst_to_worker)
        .await
        .unwrap_err();
    assert!(matches!(error, Error::InvalidSst(1)));

    let sst_to_worker = ssts.iter().map(|(_, sst)| (sst.id, context_id)).collect();
    hummock_manager
        .commit_epoch(epoch, ssts, sst_to_worker)
        .await
        .unwrap();
}

#[tokio::test]
async fn test_trigger_manual_compaction() {
    let (_, hummock_manager, _, worker_node) = setup_compute_env(80).await;
    let context_id = worker_node.id;

    {
        let option = ManualCompactionOption::default();
        // to check no compactor
        let result = hummock_manager
            .trigger_manual_compaction(StaticCompactionGroupId::StateDefault.into(), option)
            .await;

        assert_eq!(
            "trigger_manual_compaction No compactor is available. compaction_group 2",
            result.err().unwrap().to_string()
        );
    }

    // No compaction task available.
    let compactor_manager_ref = hummock_manager.compactor_manager_ref_for_test();
    let receiver = compactor_manager_ref.add_compactor(context_id, u64::MAX);
    {
        let option = ManualCompactionOption::default();
        let result = hummock_manager
            .trigger_manual_compaction(StaticCompactionGroupId::StateDefault.into(), option)
            .await;
        assert_eq!(
            "trigger_manual_compaction No compaction_task is available. compaction_group 2",
            result.err().unwrap().to_string()
        );
    }

    let _ = add_test_tables(&hummock_manager, context_id).await;
    {
        // to check compactor send task fail
        drop(receiver);
        {
            let option = ManualCompactionOption::default();
            let result = hummock_manager
                .trigger_manual_compaction(StaticCompactionGroupId::StateDefault.into(), option)
                .await;
            assert!(result.is_err());
        }
    }

    compactor_manager_ref.remove_compactor(context_id);
    let _receiver = compactor_manager_ref.add_compactor(context_id, u64::MAX);

    {
        let option = ManualCompactionOption {
            level: 6,
            key_range: KeyRange {
                inf: true,
                ..Default::default()
            },
            ..Default::default()
        };

        let result = hummock_manager
            .trigger_manual_compaction(StaticCompactionGroupId::StateDefault.into(), option)
            .await;
        assert!(result.is_ok());
    }

    let task_id: u64 = 4;
    let compact_task = hummock_manager
        .compaction_task_from_assignment_for_test(task_id)
        .await
        .unwrap()
        .compact_task
        .unwrap();
    assert_eq!(task_id, compact_task.task_id);

    {
        let option = ManualCompactionOption::default();
        // all sst pending , test no compaction avail
        let result = hummock_manager
            .trigger_manual_compaction(StaticCompactionGroupId::StateDefault.into(), option)
            .await;
        assert!(result.is_err());
    }
}

#[tokio::test]
async fn test_extend_ssts_to_delete() {
    let (_env, hummock_manager, _cluster_manager, worker_node) = setup_compute_env(80).await;
    let context_id = worker_node.id;
    let sst_infos = add_test_tables(hummock_manager.as_ref(), context_id).await;
    let max_committed_sst_id = sst_infos
        .iter()
        .map(|ssts| ssts.iter().max_by_key(|s| s.id).map(|s| s.id).unwrap())
        .max()
        .unwrap();
    let orphan_sst_num = 10;
    let orphan_sst_ids = sst_infos
        .iter()
        .flatten()
        .map(|s| s.id)
        .chain(max_committed_sst_id + 1..=max_committed_sst_id + orphan_sst_num)
        .collect_vec();
    assert!(hummock_manager.get_ssts_to_delete().await.is_empty());
    assert_eq!(
        hummock_manager
            .extend_ssts_to_delete_from_scan(&orphan_sst_ids)
            .await,
        orphan_sst_num as usize
    );
    assert_eq!(
        hummock_manager.get_ssts_to_delete().await.len(),
        orphan_sst_num as usize
    );

    // Checkpoint
    assert_eq!(
        hummock_manager.proceed_version_checkpoint().await.unwrap(),
        3
    );
    assert_eq!(
        hummock_manager
            .extend_ssts_to_delete_from_scan(&orphan_sst_ids)
            .await,
        orphan_sst_num as usize
    );
    // Another 3 SSTs from useless delta logs after checkpoint
    assert_eq!(
        hummock_manager.get_ssts_to_delete().await.len(),
        orphan_sst_num as usize + 3
    );
}<|MERGE_RESOLUTION|>--- conflicted
+++ resolved
@@ -210,10 +210,6 @@
     assert_eq!(compact_task.get_task_id(), 2);
 
     // Cancel the task and succeed.
-<<<<<<< HEAD
-    compact_task.set_task_status(TaskStatus::Canceled);
-=======
->>>>>>> 1fb3c148
     assert!(hummock_manager
         .cancel_compact_task(&mut compact_task)
         .await
