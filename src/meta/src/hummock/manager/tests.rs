// Copyright 2024 RisingWave Labs
//
// Licensed under the Apache License, Version 2.0 (the "License");
// you may not use this file except in compliance with the License.
// You may obtain a copy of the License at
//
//     http://www.apache.org/licenses/LICENSE-2.0
//
// Unless required by applicable law or agreed to in writing, software
// distributed under the License is distributed on an "AS IS" BASIS,
// WITHOUT WARRANTIES OR CONDITIONS OF ANY KIND, either express or implied.
// See the License for the specific language governing permissions and
// limitations under the License.

#![cfg(test)]

use std::borrow::Borrow;
use std::cmp::Ordering;
use std::collections::HashMap;
use std::sync::Arc;

use itertools::Itertools;
use prometheus::Registry;
use risingwave_common::catalog::TableId;
use risingwave_common::util::epoch::{test_epoch, EpochExt, INVALID_EPOCH};
use risingwave_hummock_sdk::compact::compact_task_to_string;
use risingwave_hummock_sdk::compact_task::CompactTask;
use risingwave_hummock_sdk::compaction_group::hummock_version_ext::get_compaction_group_ssts;
use risingwave_hummock_sdk::compaction_group::StaticCompactionGroupId;
use risingwave_hummock_sdk::key_range::KeyRange;
use risingwave_hummock_sdk::sstable_info::SstableInfo;
use risingwave_hummock_sdk::table_stats::{to_prost_table_stats_map, TableStats, TableStatsMap};
use risingwave_hummock_sdk::version::HummockVersion;
use risingwave_hummock_sdk::{
    CompactionGroupId, HummockContextId, HummockEpoch, HummockSstableObjectId, HummockVersionId,
    LocalSstableInfo, FIRST_VERSION_ID,
};
use risingwave_pb::common::{HostAddress, WorkerType};
use risingwave_pb::hummock::compact_task::TaskStatus;
use risingwave_pb::hummock::{HummockPinnedSnapshot, HummockPinnedVersion, HummockSnapshot};
use risingwave_pb::meta::add_worker_node_request::Property;

use crate::hummock::compaction::compaction_config::CompactionConfigBuilder;
use crate::hummock::compaction::selector::{
    default_compaction_selector, CompactionSelector, ManualCompactionOption,
    SpaceReclaimCompactionSelector,
};
use crate::hummock::error::Error;
use crate::hummock::test_utils::*;
use crate::hummock::{HummockManager, HummockManagerRef};
use crate::manager::{MetaSrvEnv, MetaStoreImpl, WorkerId};
use crate::model::MetadataModel;
use crate::rpc::metrics::MetaMetrics;

fn pin_versions_sum(pin_versions: &[HummockPinnedVersion]) -> usize {
    pin_versions.iter().len()
}

fn pin_snapshots_epoch(pin_snapshots: &[HummockPinnedSnapshot]) -> Vec<u64> {
    pin_snapshots
        .iter()
        .map(|p| p.minimal_pinned_snapshot)
        .collect_vec()
}

fn gen_sstable_info(sst_id: u64, idx: usize, table_ids: Vec<u32>) -> SstableInfo {
    SstableInfo {
        sst_id,
        key_range: KeyRange {
            left: iterator_test_key_of_epoch(1, idx, 1).into(),
            right: iterator_test_key_of_epoch(1, idx, 1).into(),
            right_exclusive: false,
        },
        table_ids,
        object_id: sst_id,
        min_epoch: 20,
        max_epoch: 20,
        ..Default::default()
    }
}

fn gen_local_sstable_info(sst_id: u64, idx: usize, table_ids: Vec<u32>) -> LocalSstableInfo {
    LocalSstableInfo {
        sst_info: gen_sstable_info(sst_id, idx, table_ids),
        table_stats: Default::default(),
    }
}
fn get_compaction_group_object_ids(
    version: &HummockVersion,
    group_id: CompactionGroupId,
) -> Vec<HummockSstableObjectId> {
    get_compaction_group_ssts(version, group_id)
        .map(|(object_id, _)| object_id)
        .collect_vec()
}

async fn list_pinned_snapshot_from_meta_store(env: &MetaSrvEnv) -> Vec<HummockPinnedSnapshot> {
    match env.meta_store_ref() {
        MetaStoreImpl::Kv(meta_store) => HummockPinnedSnapshot::list(meta_store).await.unwrap(),
        MetaStoreImpl::Sql(sql_meta_store) => {
            use risingwave_meta_model_v2::hummock_pinned_snapshot;
            use sea_orm::EntityTrait;
            hummock_pinned_snapshot::Entity::find()
                .all(&sql_meta_store.conn)
                .await
                .unwrap()
                .into_iter()
                .map(Into::into)
                .collect()
        }
    }
}

async fn list_pinned_version_from_meta_store(env: &MetaSrvEnv) -> Vec<HummockPinnedVersion> {
    match env.meta_store_ref() {
        MetaStoreImpl::Kv(meta_store) => HummockPinnedVersion::list(meta_store).await.unwrap(),
        MetaStoreImpl::Sql(sql_meta_store) => {
            use risingwave_meta_model_v2::hummock_pinned_version;
            use sea_orm::EntityTrait;
            hummock_pinned_version::Entity::find()
                .all(&sql_meta_store.conn)
                .await
                .unwrap()
                .into_iter()
                .map(Into::into)
                .collect()
        }
    }
}

#[tokio::test]
async fn test_unpin_snapshot_before() {
    let (env, hummock_manager, _cluster_manager, worker_node) = setup_compute_env(80).await;
    let context_id = worker_node.id;
    let epoch = test_epoch(0);

    for _ in 0..2 {
        let pin_result = hummock_manager.pin_snapshot(context_id).await.unwrap();
        assert_eq!(pin_result.committed_epoch, epoch);
        let pinned_snapshots = list_pinned_snapshot_from_meta_store(&env).await;
        assert_eq!(pinned_snapshots[0].context_id, context_id);
        assert_eq!(
            pinned_snapshots[0].minimal_pinned_snapshot,
            pin_result.committed_epoch
        );
    }

    // unpin nonexistent target will not return error
    for _ in 0..3 {
        hummock_manager
            .unpin_snapshot_before(
                context_id,
                HummockSnapshot {
                    committed_epoch: epoch,
                    current_epoch: epoch,
                },
            )
            .await
            .unwrap();
        assert_eq!(
            pin_snapshots_epoch(&list_pinned_snapshot_from_meta_store(&env).await),
            vec![epoch]
        );
    }

    let epoch2 = epoch.next_epoch();
    // unpin nonexistent target will not return error
    for _ in 0..3 {
        hummock_manager
            .unpin_snapshot_before(
                context_id,
                HummockSnapshot {
                    committed_epoch: epoch2,
                    current_epoch: epoch2,
                },
            )
            .await
            .unwrap();
        assert_eq!(
            pin_snapshots_epoch(&list_pinned_snapshot_from_meta_store(&env).await),
            vec![epoch]
        );
    }
}

#[tokio::test]
async fn test_hummock_compaction_task() {
    let (_, hummock_manager, _, _worker_node) = setup_compute_env(80).await;
    let sst_num = 2;

    // No compaction task available.
    assert!(hummock_manager
        .get_compact_task(
            StaticCompactionGroupId::StateDefault.into(),
            &mut default_compaction_selector(),
        )
        .await
        .unwrap()
        .is_none());

    // Add some sstables and commit.
    let epoch = test_epoch(1);
    let original_tables = generate_test_sstables_with_table_id(
        epoch,
        1,
        get_sst_ids(&hummock_manager, sst_num).await,
    );
    register_sstable_infos_to_compaction_group(
        &hummock_manager,
        &original_tables,
        StaticCompactionGroupId::StateDefault.into(),
    )
    .await;
    commit_from_meta_node(
        hummock_manager.borrow(),
        epoch,
        to_local_sstable_info(&original_tables),
    )
    .await
    .unwrap();

    // Get a compaction task.
    let compact_task = hummock_manager
        .get_compact_task(
            StaticCompactionGroupId::StateDefault.into(),
            &mut default_compaction_selector(),
        )
        .await
        .unwrap()
        .unwrap();
    assert_eq!(compact_task.input_ssts.first().unwrap().level_idx, 0);
    assert_eq!(compact_task.task_id, 2);

    // Cancel the task and succeed.
    assert!(hummock_manager
        .cancel_compact_task(compact_task.task_id, TaskStatus::ManualCanceled)
        .await
        .unwrap());

    // Get a compaction task.
    let compact_task = hummock_manager
        .get_compact_task(
            StaticCompactionGroupId::StateDefault.into(),
            &mut default_compaction_selector(),
        )
        .await
        .unwrap()
        .unwrap();
    assert_eq!(compact_task.task_id, 3);
    // Finish the task and succeed.

    assert!(hummock_manager
        .report_compact_task(compact_task.task_id, TaskStatus::Success, vec![], None)
        .await
        .unwrap());
}

#[tokio::test]
async fn test_hummock_table() {
    let (_env, hummock_manager, _cluster_manager, _worker_node) = setup_compute_env(80).await;

    let epoch = test_epoch(1);
    let original_tables = generate_test_tables(epoch, get_sst_ids(&hummock_manager, 2).await);
    register_sstable_infos_to_compaction_group(
        &hummock_manager,
        &original_tables,
        StaticCompactionGroupId::StateDefault.into(),
    )
    .await;
    commit_from_meta_node(
        hummock_manager.borrow(),
        epoch,
        to_local_sstable_info(&original_tables),
    )
    .await
    .unwrap();

    let pinned_version = hummock_manager.get_current_version().await;
    let levels =
        pinned_version.get_compaction_group_levels(StaticCompactionGroupId::StateDefault.into());
    assert_eq!(
        Ordering::Equal,
        levels
            .l0
            .sub_levels
            .iter()
            .chain(levels.levels.iter())
            .flat_map(|level| level.table_infos.iter())
            .map(|info| info.object_id)
            .sorted()
            .cmp(original_tables.iter().map(|ot| ot.object_id).sorted())
    );

    // Confirm tables got are equal to original tables
    assert_eq!(
        get_sorted_object_ids(&original_tables),
        get_sorted_committed_object_ids(&pinned_version)
    );
}

#[tokio::test]
async fn test_hummock_transaction() {
    let (_env, hummock_manager, _cluster_manager, _worker_node) = setup_compute_env(80).await;
    let mut committed_tables = vec![];

    // Add and commit tables in epoch1.
    // BEFORE:  committed_epochs = []
    // AFTER:   committed_epochs = [epoch1]
    let epoch1 = test_epoch(1);
    {
        // Add tables in epoch1
        let tables_in_epoch1 = generate_test_tables(epoch1, get_sst_ids(&hummock_manager, 2).await);
        register_sstable_infos_to_compaction_group(
            &hummock_manager,
            &tables_in_epoch1,
            StaticCompactionGroupId::StateDefault.into(),
        )
        .await;
        // Get tables before committing epoch1. No tables should be returned.
        let current_version = hummock_manager.get_current_version().await;
        assert_eq!(
            current_version.visible_table_committed_epoch(),
            INVALID_EPOCH
        );
        assert!(get_sorted_committed_object_ids(&current_version).is_empty());

        // Commit epoch1
        commit_from_meta_node(
            hummock_manager.borrow(),
            epoch1,
            to_local_sstable_info(&tables_in_epoch1),
        )
        .await
        .unwrap();
        committed_tables.extend(tables_in_epoch1.clone());

        // Get tables after committing epoch1. All tables committed in epoch1 should be returned
        let current_version = hummock_manager.get_current_version().await;
        assert_eq!(current_version.visible_table_committed_epoch(), epoch1);
        assert_eq!(
            get_sorted_object_ids(&committed_tables),
            get_sorted_committed_object_ids(&current_version)
        );
    }

    // Add and commit tables in epoch2.
    // BEFORE:  committed_epochs = [epoch1]
    // AFTER:   committed_epochs = [epoch1, epoch2]
    let epoch2 = epoch1.next_epoch();
    {
        // Add tables in epoch2
        let tables_in_epoch2 = generate_test_tables(epoch2, get_sst_ids(&hummock_manager, 2).await);
        register_sstable_infos_to_compaction_group(
            &hummock_manager,
            &tables_in_epoch2,
            StaticCompactionGroupId::StateDefault.into(),
        )
        .await;
        // Get tables before committing epoch2. tables_in_epoch1 should be returned and
        // tables_in_epoch2 should be invisible.
        let current_version = hummock_manager.get_current_version().await;
        assert_eq!(current_version.visible_table_committed_epoch(), epoch1);
        assert_eq!(
            get_sorted_object_ids(&committed_tables),
            get_sorted_committed_object_ids(&current_version)
        );

        // Commit epoch2
        commit_from_meta_node(
            hummock_manager.borrow(),
            epoch2,
            to_local_sstable_info(&tables_in_epoch2),
        )
        .await
        .unwrap();
        committed_tables.extend(tables_in_epoch2);

        // Get tables after committing epoch2. tables_in_epoch1 and tables_in_epoch2 should be
        // returned
        let current_version = hummock_manager.get_current_version().await;
        assert_eq!(current_version.visible_table_committed_epoch(), epoch2);
        assert_eq!(
            get_sorted_object_ids(&committed_tables),
            get_sorted_committed_object_ids(&current_version)
        );
    }
}

#[tokio::test]
async fn test_release_context_resource() {
    let (env, hummock_manager, cluster_manager, worker_node) = setup_compute_env(1).await;
    let context_id_1 = worker_node.id;

    let fake_host_address_2 = HostAddress {
        host: "127.0.0.1".to_string(),
        port: 2,
    };
    let fake_parallelism = 4;
    let worker_node_2 = cluster_manager
        .add_worker_node(
            WorkerType::ComputeNode,
            fake_host_address_2,
            Property {
                worker_node_parallelism: fake_parallelism,
                is_streaming: true,
                is_serving: true,
                is_unschedulable: false,
<<<<<<< HEAD
                secondary_host: "".to_string(),
=======
                internal_rpc_host_addr: "".to_string(),
>>>>>>> eb1cae56
            },
            Default::default(),
        )
        .await
        .unwrap();
    let context_id_2 = worker_node_2.id;

    assert_eq!(
        pin_versions_sum(&list_pinned_version_from_meta_store(&env).await),
        0
    );
    hummock_manager.pin_version(context_id_1).await.unwrap();
    hummock_manager.pin_version(context_id_2).await.unwrap();
    hummock_manager.pin_snapshot(context_id_1).await.unwrap();
    hummock_manager.pin_snapshot(context_id_2).await.unwrap();
    assert_eq!(
        pin_versions_sum(&list_pinned_version_from_meta_store(&env).await),
        2
    );
    assert_eq!(list_pinned_version_from_meta_store(&env).await.len(), 2);
    hummock_manager
        .release_contexts(&vec![context_id_1])
        .await
        .unwrap();
    let pinned_versions = list_pinned_version_from_meta_store(&env).await;
    assert_eq!(pin_versions_sum(&pinned_versions), 1);
    assert_eq!(pinned_versions[0].context_id, context_id_2);
    let pinned_snapshots = list_pinned_snapshot_from_meta_store(&env).await;
    assert_eq!(pinned_snapshots[0].context_id, context_id_2);
    // it's OK to call again
    hummock_manager
        .release_contexts(&vec![context_id_1])
        .await
        .unwrap();
    hummock_manager
        .release_contexts(&vec![context_id_2])
        .await
        .unwrap();
    assert_eq!(
        pin_versions_sum(&list_pinned_version_from_meta_store(&env).await),
        0
    );
}

#[tokio::test]
async fn test_context_id_validation() {
    let (_env, hummock_manager, _cluster_manager, worker_node) = setup_compute_env(80).await;
    let invalid_context_id = HummockContextId::MAX;
    let context_id = worker_node.id;

    // Invalid context id is rejected.
    let error = hummock_manager
        .pin_version(invalid_context_id)
        .await
        .unwrap_err();
    assert!(matches!(error, Error::InvalidContext(_)));

    // Valid context id is accepted.
    hummock_manager.pin_version(context_id).await.unwrap();
    // Pin multiple times is OK.
    hummock_manager.pin_version(context_id).await.unwrap();
}

#[tokio::test]
async fn test_hummock_manager_basic() {
    let (_env, hummock_manager, cluster_manager, worker_node) = setup_compute_env(1).await;
    let context_id_1 = worker_node.id;

    let fake_host_address_2 = HostAddress {
        host: "127.0.0.1".to_string(),
        port: 2,
    };
    let fake_parallelism = 4;
    let worker_node_2 = cluster_manager
        .add_worker_node(
            WorkerType::ComputeNode,
            fake_host_address_2,
            Property {
                worker_node_parallelism: fake_parallelism,
                is_streaming: true,
                is_serving: true,
                is_unschedulable: false,
<<<<<<< HEAD
                secondary_host: "".to_string(),
=======
                internal_rpc_host_addr: "".to_string(),
>>>>>>> eb1cae56
            },
            Default::default(),
        )
        .await
        .unwrap();
    let context_id_2 = worker_node_2.id;

    // initial version id
    assert_eq!(
        hummock_manager.get_current_version().await.id,
        FIRST_VERSION_ID
    );

    let mut epoch = test_epoch(1);
    let mut register_log_count = 0;
    let mut commit_log_count = 0;
    let commit_one = |epoch: HummockEpoch, hummock_manager: HummockManagerRef| async move {
        let original_tables =
            generate_test_tables(test_epoch(epoch), get_sst_ids(&hummock_manager, 2).await);
        register_sstable_infos_to_compaction_group(
            &hummock_manager,
            &original_tables,
            StaticCompactionGroupId::StateDefault.into(),
        )
        .await;
        commit_from_meta_node(
            hummock_manager.borrow(),
            epoch,
            to_local_sstable_info(&original_tables),
        )
        .await
        .unwrap();
    };

    commit_one(epoch, hummock_manager.clone()).await;
    register_log_count += 1;
    commit_log_count += 1;
    epoch.inc_epoch();

    let init_version_id = FIRST_VERSION_ID;

    // increased version id
    assert_eq!(
        hummock_manager.get_current_version().await.id,
        init_version_id + commit_log_count + register_log_count
    );

    // min pinned version id if no clients
    assert_eq!(
        hummock_manager.get_min_pinned_version_id().await,
        HummockVersionId::MAX
    );
    for _ in 0..2 {
        hummock_manager
            .unpin_version_before(context_id_1, HummockVersionId::MAX)
            .await
            .unwrap();
        assert_eq!(
            hummock_manager.get_min_pinned_version_id().await,
            HummockVersionId::MAX
        );

        // should pin latest because u64::MAX
        let version = hummock_manager.pin_version(context_id_1).await.unwrap();
        assert_eq!(
            version.id,
            init_version_id + commit_log_count + register_log_count
        );
        assert_eq!(
            hummock_manager.get_min_pinned_version_id().await,
            init_version_id + commit_log_count + register_log_count
        );
    }

    commit_one(epoch, hummock_manager.clone()).await;
    commit_log_count += 1;
    register_log_count += 1;

    for _ in 0..2 {
        // should pin latest because deltas cannot contain INVALID_EPOCH
        let version = hummock_manager.pin_version(context_id_2).await.unwrap();
        assert_eq!(
            version.id,
            init_version_id + commit_log_count + register_log_count
        );
        // pinned by context_id_1
        assert_eq!(
            hummock_manager.get_min_pinned_version_id().await + 2,
            init_version_id + commit_log_count + register_log_count,
        );
    }
    // objects_to_delete is always empty because no compaction is ever invoked.
    assert!(hummock_manager.get_objects_to_delete().is_empty());
    assert_eq!(
        hummock_manager
            .delete_version_deltas(usize::MAX)
            .await
            .unwrap(),
        (0, 0)
    );
    assert_eq!(
        hummock_manager.create_version_checkpoint(1).await.unwrap(),
        commit_log_count + register_log_count
    );
    assert!(hummock_manager.get_objects_to_delete().is_empty());
    assert_eq!(
        hummock_manager
            .delete_version_deltas(usize::MAX)
            .await
            .unwrap(),
        ((commit_log_count + register_log_count) as usize, 0)
    );
    hummock_manager
        .unpin_version_before(context_id_1, HummockVersionId::MAX)
        .await
        .unwrap();
    assert_eq!(
        hummock_manager.get_min_pinned_version_id().await,
        init_version_id + commit_log_count + register_log_count
    );
    hummock_manager
        .unpin_version_before(context_id_2, HummockVersionId::MAX)
        .await
        .unwrap();
    assert_eq!(
        hummock_manager.get_min_pinned_version_id().await,
        HummockVersionId::MAX
    );
}

#[tokio::test]
async fn test_pin_snapshot_response_lost() {
    let (_env, hummock_manager, _cluster_manager, worker_node) = setup_compute_env(80).await;
    let context_id = worker_node.id;

    let mut epoch = test_epoch(1);
    let test_tables = generate_test_tables(epoch, get_sst_ids(&hummock_manager, 2).await);
    register_sstable_infos_to_compaction_group(
        &hummock_manager,
        &test_tables,
        StaticCompactionGroupId::StateDefault.into(),
    )
    .await;
    // [ ] -> [ e0 ]
    commit_from_meta_node(
        hummock_manager.borrow(),
        epoch,
        to_local_sstable_info(&test_tables),
    )
    .await
    .unwrap();
    epoch.inc_epoch();

    // Pin a snapshot with smallest last_pin
    // [ e0 ] -> [ e0:pinned ]
    let mut epoch_recorded_in_frontend = hummock_manager.pin_snapshot(context_id).await.unwrap();
    let prev_epoch = epoch.prev_epoch();
    assert_eq!(epoch_recorded_in_frontend.committed_epoch, prev_epoch);

    let test_tables = generate_test_tables(epoch, get_sst_ids(&hummock_manager, 2).await);
    register_sstable_infos_to_compaction_group(
        &hummock_manager,
        &test_tables,
        StaticCompactionGroupId::StateDefault.into(),
    )
    .await;
    // [ e0:pinned ] -> [ e0:pinned, e1 ]
    commit_from_meta_node(
        hummock_manager.borrow(),
        epoch,
        to_local_sstable_info(&test_tables),
    )
    .await
    .unwrap();
    epoch.inc_epoch();

    // Assume the response of the previous rpc is lost.
    // [ e0:pinned, e1 ] -> [ e0, e1:pinned ]
    epoch_recorded_in_frontend = hummock_manager.pin_snapshot(context_id).await.unwrap();
    let prev_epoch = epoch.prev_epoch();
    assert_eq!(epoch_recorded_in_frontend.committed_epoch, prev_epoch);

    // Assume the response of the previous rpc is lost.
    // [ e0, e1:pinned ] -> [ e0, e1:pinned ]
    epoch_recorded_in_frontend = hummock_manager.pin_snapshot(context_id).await.unwrap();
    assert_eq!(
        epoch_recorded_in_frontend.committed_epoch,
        epoch.prev_epoch()
    );

    let test_tables = generate_test_tables(epoch, get_sst_ids(&hummock_manager, 2).await);
    register_sstable_infos_to_compaction_group(
        &hummock_manager,
        &test_tables,
        StaticCompactionGroupId::StateDefault.into(),
    )
    .await;
    // [ e0, e1:pinned ] -> [ e0, e1:pinned, e2 ]
    commit_from_meta_node(
        hummock_manager.borrow(),
        epoch,
        to_local_sstable_info(&test_tables),
    )
    .await
    .unwrap();
    epoch.inc_epoch();

    // Use correct snapshot id.
    // [ e0, e1:pinned, e2 ] -> [ e0, e1:pinned, e2:pinned ]
    epoch_recorded_in_frontend = hummock_manager.pin_snapshot(context_id).await.unwrap();
    assert_eq!(
        epoch_recorded_in_frontend.committed_epoch,
        epoch.prev_epoch()
    );

    let test_tables = generate_test_tables(epoch, get_sst_ids(&hummock_manager, 2).await);
    register_sstable_infos_to_compaction_group(
        &hummock_manager,
        &test_tables,
        StaticCompactionGroupId::StateDefault.into(),
    )
    .await;
    // [ e0, e1:pinned, e2:pinned ] -> [ e0, e1:pinned, e2:pinned, e3 ]
    commit_from_meta_node(
        hummock_manager.borrow(),
        epoch,
        to_local_sstable_info(&test_tables),
    )
    .await
    .unwrap();
    epoch.inc_epoch();

    // Use u64::MAX as epoch to pin greatest snapshot
    // [ e0, e1:pinned, e2:pinned, e3 ] -> [ e0, e1:pinned, e2:pinned, e3::pinned ]
    epoch_recorded_in_frontend = hummock_manager.pin_snapshot(context_id).await.unwrap();
    assert_eq!(
        epoch_recorded_in_frontend.committed_epoch,
        epoch.prev_epoch()
    );
}

#[tokio::test]
async fn test_print_compact_task() {
    let (_, hummock_manager, _cluster_manager, _) = setup_compute_env(80).await;
    // Add some sstables and commit.
    let epoch = test_epoch(1);
    let original_tables =
        generate_test_sstables_with_table_id(epoch, 1, get_sst_ids(&hummock_manager, 2).await);
    register_sstable_infos_to_compaction_group(
        &hummock_manager,
        &original_tables,
        StaticCompactionGroupId::StateDefault.into(),
    )
    .await;
    commit_from_meta_node(
        hummock_manager.borrow(),
        epoch,
        to_local_sstable_info(&original_tables),
    )
    .await
    .unwrap();

    // Get a compaction task.
    let compact_task = hummock_manager
        .get_compact_task(
            StaticCompactionGroupId::StateDefault.into(),
            &mut default_compaction_selector(),
        )
        .await
        .unwrap()
        .unwrap();
    assert_eq!(compact_task.input_ssts.first().unwrap().level_idx, 0);

    let s = compact_task_to_string(&compact_task);
    assert!(s.contains("Compaction task id: 1, group-id: 2, type: Dynamic, target level: 0"));
}

#[tokio::test]
async fn test_invalid_sst_id() {
    let (_, hummock_manager, _cluster_manager, worker_node) = setup_compute_env(80).await;
    let context_id = worker_node.id;
    let epoch = test_epoch(1);
    let ssts = generate_test_tables(epoch, vec![1]);
    register_sstable_infos_to_compaction_group(
        &hummock_manager,
        &ssts,
        StaticCompactionGroupId::StateDefault.into(),
    )
    .await;
    let ssts = to_local_sstable_info(&ssts);
    // reject due to invalid context id
    let sst_to_worker = ssts
        .iter()
        .map(|LocalSstableInfo { sst_info, .. }| (sst_info.object_id, WorkerId::MAX))
        .collect();
    let error = hummock_manager
        .commit_epoch_for_test(epoch, ssts.clone(), sst_to_worker)
        .await
        .unwrap_err();
    assert!(matches!(error, Error::InvalidSst(1)));

    let sst_to_worker = ssts
        .iter()
        .map(|LocalSstableInfo { sst_info, .. }| (sst_info.object_id, context_id))
        .collect();
    hummock_manager
        .commit_epoch_for_test(epoch, ssts, sst_to_worker)
        .await
        .unwrap();
}

#[tokio::test]
async fn test_trigger_manual_compaction() {
    let (_, hummock_manager, _, worker_node) = setup_compute_env(80).await;
    let context_id = worker_node.id;

    {
        let option = ManualCompactionOption::default();
        // to check no compaction task
        let result = hummock_manager
            .trigger_manual_compaction(StaticCompactionGroupId::StateDefault.into(), option)
            .await;

        assert_eq!(
            "trigger_manual_compaction No compactor is available. compaction_group 2",
            result.err().unwrap().to_string()
        );
    }

    // No compaction task available.
    let compactor_manager_ref = hummock_manager.compactor_manager_ref_for_test();
    let receiver = compactor_manager_ref.add_compactor(context_id);
    {
        let option = ManualCompactionOption::default();
        // to check no compaction task
        let result = hummock_manager
            .trigger_manual_compaction(StaticCompactionGroupId::StateDefault.into(), option)
            .await;

        assert_eq!(
            "trigger_manual_compaction No compaction_task is available. compaction_group 2",
            result.err().unwrap().to_string()
        );
    }

    // Generate data for compaction task
    let _ = add_test_tables(&hummock_manager, context_id).await;
    {
        // to check compactor send task fail
        drop(receiver);
        {
            let option = ManualCompactionOption::default();
            let result = hummock_manager
                .trigger_manual_compaction(StaticCompactionGroupId::StateDefault.into(), option)
                .await;
            assert!(result.is_err());
        }
    }

    compactor_manager_ref.remove_compactor(context_id);
    let _receiver = compactor_manager_ref.add_compactor(context_id);

    {
        let option = ManualCompactionOption {
            level: 6,
            key_range: KeyRange::default(),
            ..Default::default()
        };

        let result = hummock_manager
            .trigger_manual_compaction(StaticCompactionGroupId::StateDefault.into(), option)
            .await;
        assert!(result.is_ok());
    }

    {
        let option = ManualCompactionOption::default();
        // all sst pending , test no compaction avail
        let result = hummock_manager
            .trigger_manual_compaction(StaticCompactionGroupId::StateDefault.into(), option)
            .await;
        assert!(result.is_err());
    }
}

// This is a non-deterministic test
#[cfg(madsim)]
#[tokio::test]
async fn test_hummock_compaction_task_heartbeat() {
    use risingwave_pb::hummock::CompactTaskProgress;

    use crate::hummock::HummockManager;

    let (_env, hummock_manager, _cluster_manager, worker_node) = setup_compute_env(80).await;
    let context_id = worker_node.id;
    let sst_num = 2;

    let compactor_manager = hummock_manager.compactor_manager_ref_for_test();
    let _tx = compactor_manager.add_compactor(context_id);

    let (join_handle, shutdown_tx) = HummockManager::hummock_timer_task(hummock_manager.clone());

    // No compaction task available.
    assert!(hummock_manager
        .get_compact_task(
            StaticCompactionGroupId::StateDefault.into(),
            &mut default_compaction_selector(),
        )
        .await
        .unwrap()
        .is_none());

    // Add some sstables and commit.
    let epoch = test_epoch(1);
    let original_tables = generate_test_sstables_with_table_id(
        epoch,
        1,
        get_sst_ids(&hummock_manager, sst_num).await,
    );
    register_table_ids_to_compaction_group(
        &hummock_manager,
        &[1],
        StaticCompactionGroupId::StateDefault.into(),
    )
    .await;
    commit_from_meta_node(
        hummock_manager.borrow(),
        epoch,
        to_local_sstable_info(&original_tables),
    )
    .await
    .unwrap();

    // Get a compaction task.
    let compact_task = hummock_manager
        .get_compact_task(
            StaticCompactionGroupId::StateDefault.into(),
            &mut default_compaction_selector(),
        )
        .await
        .unwrap()
        .unwrap();

    assert_eq!(compact_task.input_ssts.first().unwrap().level_idx, 0);
    assert_eq!(compact_task.task_id, 2);

    for i in 0..10 {
        // send heartbeats to the task over 2.5 seconds
        let req = CompactTaskProgress {
            task_id: compact_task.task_id,
            num_ssts_sealed: i + 1,
            ..Default::default()
        };
        compactor_manager.update_task_heartbeats(&vec![req]);
        tokio::time::sleep(std::time::Duration::from_millis(250)).await;
    }

    // Cancel the task immediately and succeed.
    assert!(hummock_manager
        .report_compact_task(
            compact_task.task_id,
            TaskStatus::ExecuteFailed,
            vec![],
            None
        )
        .await
        .unwrap());

    // Get a compaction task.
    let compact_task = hummock_manager
        .get_compact_task(
            StaticCompactionGroupId::StateDefault.into(),
            &mut default_compaction_selector(),
        )
        .await
        .unwrap()
        .unwrap();

    assert_eq!(compact_task.task_id, 3);

    // Cancel the task after heartbeat has triggered and fail.

    // do not send heartbeats to the task for 30s seconds (ttl = 1s, heartbeat check freq. = 1s)
    // default_interval = 30s
    tokio::time::sleep(std::time::Duration::from_secs(32)).await;

    assert!(!hummock_manager
        .report_compact_task(
            compact_task.task_id,
            TaskStatus::ExecuteFailed,
            vec![],
            None
        )
        .await
        .unwrap());
    shutdown_tx.send(()).unwrap();
    join_handle.await.unwrap();
}

// This is a non-deterministic test
#[cfg(madsim)]
#[tokio::test]
async fn test_hummock_compaction_task_heartbeat_removal_on_node_removal() {
    use risingwave_pb::hummock::CompactTaskProgress;

    use crate::hummock::HummockManager;
    let (_env, hummock_manager, cluster_manager, worker_node) = setup_compute_env(80).await;
    let context_id = worker_node.id;
    let sst_num = 2;

    let compactor_manager = hummock_manager.compactor_manager_ref_for_test();
    let _tx = compactor_manager.add_compactor(context_id);

    let (join_handle, shutdown_tx) = HummockManager::hummock_timer_task(hummock_manager.clone());

    // No compaction task available.
    assert!(hummock_manager
        .get_compact_task(
            StaticCompactionGroupId::StateDefault.into(),
            &mut default_compaction_selector(),
        )
        .await
        .unwrap()
        .is_none());

    // Add some sstables and commit.
    let epoch = test_epoch(1);
    let original_tables = generate_test_sstables_with_table_id(
        epoch,
        1,
        get_sst_ids(&hummock_manager, sst_num).await,
    );
    register_table_ids_to_compaction_group(
        &hummock_manager,
        &[1],
        StaticCompactionGroupId::StateDefault.into(),
    )
    .await;
    commit_from_meta_node(
        hummock_manager.borrow(),
        epoch,
        to_local_sstable_info(&original_tables),
    )
    .await
    .unwrap();

    // Get a compaction task.
    let compact_task = hummock_manager
        .get_compact_task(
            StaticCompactionGroupId::StateDefault.into(),
            &mut default_compaction_selector(),
        )
        .await
        .unwrap()
        .unwrap();

    assert_eq!(compact_task.input_ssts.first().unwrap().level_idx, 0);
    assert_eq!(compact_task.task_id, 2);

    // send heartbeats to the task immediately
    let req = CompactTaskProgress {
        task_id: compact_task.task_id,
        num_ssts_sealed: 1,
        num_ssts_uploaded: 1,
        ..Default::default()
    };
    compactor_manager.update_task_heartbeats(&vec![req.clone()]);

    // Removing the node from cluster will invalidate context id.
    cluster_manager
        .delete_worker_node(worker_node.host.unwrap())
        .await
        .unwrap();
    hummock_manager
        .release_contexts([context_id])
        .await
        .unwrap();

    shutdown_tx.send(()).unwrap();
    join_handle.await.unwrap();
}

#[tokio::test]
async fn test_extend_objects_to_delete() {
    let (_env, hummock_manager, _cluster_manager, worker_node) = setup_compute_env(80).await;
    let context_id = worker_node.id;
    let _pinned_version1 = hummock_manager.pin_version(context_id).await.unwrap();
    let sst_infos = add_test_tables(hummock_manager.as_ref(), context_id).await;
    let max_committed_object_id = sst_infos
        .iter()
        .map(|ssts| {
            ssts.iter()
                .max_by_key(|s| s.object_id)
                .map(|s| s.object_id)
                .unwrap()
        })
        .max()
        .unwrap();
    let orphan_sst_num = 10;
    let all_object_ids = sst_infos
        .iter()
        .flatten()
        .map(|s| s.object_id)
        .chain(max_committed_object_id + 1..=max_committed_object_id + orphan_sst_num)
        .collect_vec();
    assert!(hummock_manager.get_objects_to_delete().is_empty());
    assert_eq!(
        hummock_manager
            .extend_objects_to_delete_from_scan(&all_object_ids)
            .await,
        orphan_sst_num as usize
    );
    assert_eq!(
        hummock_manager.get_objects_to_delete().len(),
        orphan_sst_num as usize
    );

    // Checkpoint
    assert_eq!(
        hummock_manager.create_version_checkpoint(1).await.unwrap(),
        6
    );
    assert_eq!(
        hummock_manager.get_objects_to_delete().len(),
        orphan_sst_num as usize
    );
    // since version1 is still pinned, the sst removed in compaction can not be reclaimed.
    assert_eq!(
        hummock_manager
            .extend_objects_to_delete_from_scan(&all_object_ids)
            .await,
        orphan_sst_num as usize
    );
    let objects_to_delete = hummock_manager.get_objects_to_delete();
    assert_eq!(objects_to_delete.len(), orphan_sst_num as usize);
    let pinned_version2: HummockVersion = hummock_manager.pin_version(context_id).await.unwrap();
    let objects_to_delete = hummock_manager.get_objects_to_delete();
    assert_eq!(
        objects_to_delete.len(),
        orphan_sst_num as usize,
        "{:?}",
        objects_to_delete
    );
    hummock_manager
        .unpin_version_before(context_id, pinned_version2.id)
        .await
        .unwrap();
    let objects_to_delete = hummock_manager.get_objects_to_delete();
    assert_eq!(
        objects_to_delete.len(),
        orphan_sst_num as usize,
        "{:?}",
        objects_to_delete
    );
    // version1 is unpin, but version2 is pinned, and version2 is the checkpoint version.
    // stale objects are combined in the checkpoint of version2, so no sst to reclaim
    assert_eq!(
        hummock_manager
            .extend_objects_to_delete_from_scan(&all_object_ids)
            .await,
        orphan_sst_num as usize
    );
    let objects_to_delete = hummock_manager.get_objects_to_delete();
    assert_eq!(objects_to_delete.len(), orphan_sst_num as usize);
    let new_epoch = pinned_version2.visible_table_committed_epoch().next_epoch();
    hummock_manager
        .commit_epoch_for_test(
            new_epoch,
            Vec::<LocalSstableInfo>::new(),
            Default::default(),
        )
        .await
        .unwrap();
    let pinned_version3: HummockVersion = hummock_manager.pin_version(context_id).await.unwrap();
    assert_eq!(new_epoch, pinned_version3.visible_table_committed_epoch());
    hummock_manager
        .unpin_version_before(context_id, pinned_version3.id)
        .await
        .unwrap();
    // version3 is the min pinned, and sst removed in compaction can be reclaimed, because they were tracked
    // in the stale objects of version2 checkpoint
    assert_eq!(
        hummock_manager
            .extend_objects_to_delete_from_scan(&all_object_ids)
            .await,
        orphan_sst_num as usize + 3
    );
    let objects_to_delete = hummock_manager.get_objects_to_delete();
    assert_eq!(objects_to_delete.len(), orphan_sst_num as usize + 3);
}

#[tokio::test]
async fn test_version_stats() {
    let (_env, hummock_manager, _cluster_manager, worker_node) = setup_compute_env(80).await;
    let init_stats = hummock_manager.get_version_stats().await;
    assert!(init_stats.table_stats.is_empty());

    // Commit epoch
    let epoch = test_epoch(1);
    register_table_ids_to_compaction_group(
        &hummock_manager,
        &[1, 2, 3],
        StaticCompactionGroupId::StateDefault as _,
    )
    .await;
    let table_stats_change = TableStats {
        total_key_size: 1000,
        total_value_size: 100,
        total_key_count: 10,
    };
    let ssts_with_table_ids = vec![vec![1, 2], vec![2, 3]];
    let sst_ids = get_sst_ids(&hummock_manager, ssts_with_table_ids.len() as _).await;
    let ssts = ssts_with_table_ids
        .into_iter()
        .enumerate()
        .map(|(idx, table_ids)| LocalSstableInfo {
            sst_info: SstableInfo {
                object_id: sst_ids[idx],
                sst_id: sst_ids[idx],
                key_range: KeyRange {
                    left: iterator_test_key_of_epoch(1, 1, 1).into(),
                    right: iterator_test_key_of_epoch(1, 1, 1).into(),
                    right_exclusive: false,
                },
                file_size: 1024 * 1024 * 1024,
                table_ids: table_ids.clone(),
                ..Default::default()
            },
            table_stats: table_ids
                .iter()
                .map(|table_id| (*table_id, table_stats_change.clone()))
                .collect(),
        })
        .collect_vec();
    let sst_to_worker = ssts
        .iter()
        .map(|LocalSstableInfo { sst_info, .. }| (sst_info.object_id, worker_node.id))
        .collect();
    hummock_manager
        .commit_epoch_for_test(epoch, ssts, sst_to_worker)
        .await
        .unwrap();

    let stats_after_commit = hummock_manager.get_version_stats().await;
    assert_eq!(stats_after_commit.table_stats.len(), 3);
    let table1_stats = stats_after_commit.table_stats.get(&1).unwrap();
    let table2_stats = stats_after_commit.table_stats.get(&2).unwrap();
    let table3_stats = stats_after_commit.table_stats.get(&3).unwrap();
    assert_eq!(table1_stats.total_key_count, 10);
    assert_eq!(table1_stats.total_value_size, 100);
    assert_eq!(table1_stats.total_key_size, 1000);
    assert_eq!(table2_stats.total_key_count, 20);
    assert_eq!(table2_stats.total_value_size, 200);
    assert_eq!(table2_stats.total_key_size, 2000);
    assert_eq!(table3_stats.total_key_count, 10);
    assert_eq!(table3_stats.total_value_size, 100);
    assert_eq!(table3_stats.total_key_size, 1000);

    // Report compaction
    hummock_manager
        .compactor_manager_ref_for_test()
        .add_compactor(worker_node.id);

    let compact_task = hummock_manager
        .get_compact_task(
            StaticCompactionGroupId::StateDefault.into(),
            &mut default_compaction_selector(),
        )
        .await
        .unwrap()
        .unwrap();
    // compact_task.task_status = TaskStatus::Success as _;
    let compact_table_stats_change = TableStatsMap::from([
        (
            2,
            TableStats {
                total_key_size: -1000,
                total_value_size: -100,
                total_key_count: -10,
            },
        ),
        (
            3,
            TableStats {
                total_key_size: -1000,
                total_value_size: -100,
                total_key_count: -10,
            },
        ),
    ]);
    hummock_manager
        .report_compact_task(
            compact_task.task_id,
            TaskStatus::Success,
            vec![],
            Some(to_prost_table_stats_map(compact_table_stats_change)),
        )
        .await
        .unwrap();
    let stats_after_compact = hummock_manager.get_version_stats().await;
    let compact_table1_stats = stats_after_compact.table_stats.get(&1).unwrap();
    let compact_table2_stats = stats_after_compact.table_stats.get(&2).unwrap();
    let compact_table3_stats = stats_after_compact.table_stats.get(&3).unwrap();
    assert_eq!(compact_table1_stats, table1_stats);
    assert_eq!(compact_table2_stats.total_key_count, 10);
    assert_eq!(compact_table2_stats.total_value_size, 100);
    assert_eq!(compact_table2_stats.total_key_size, 1000);
    assert_eq!(compact_table3_stats.total_key_count, 0);
    assert_eq!(compact_table3_stats.total_value_size, 0);
    assert_eq!(compact_table3_stats.total_key_size, 0);
}

#[tokio::test]
async fn test_split_compaction_group_on_commit() {
    let (_env, hummock_manager, _, worker_node) = setup_compute_env(80).await;
    let context_id = worker_node.id;
    hummock_manager
        .register_table_ids_for_test(&[(100, 2)])
        .await
        .unwrap();
    hummock_manager
        .register_table_ids_for_test(&[(101, 3)])
        .await
        .unwrap();
    let sst_1 = LocalSstableInfo {
        sst_info: SstableInfo {
            object_id: 10,
            sst_id: 10,
            key_range: KeyRange::default(),
            table_ids: vec![100, 101],
            min_epoch: 20,
            max_epoch: 20,
            ..Default::default()
        },
        table_stats: Default::default(),
    };
    hummock_manager
        .commit_epoch_for_test(30, vec![sst_1], HashMap::from([(10, context_id)]))
        .await
        .unwrap();
    let current_version = hummock_manager.get_current_version().await;
    assert_eq!(current_version.levels.len(), 2);
    assert_eq!(
        get_compaction_group_object_ids(&current_version, 2),
        vec![10]
    );
    assert_eq!(
        get_compaction_group_object_ids(&current_version, 3),
        vec![10]
    );
    assert_eq!(
        current_version
            .state_table_info
            .compaction_group_member_table_ids(2)
            .iter()
            .map(|table_id| table_id.table_id)
            .collect_vec(),
        vec![100]
    );
    assert_eq!(
        current_version
            .state_table_info
            .compaction_group_member_table_ids(3)
            .iter()
            .map(|table_id| table_id.table_id)
            .collect_vec(),
        vec![101]
    );
}

#[tokio::test]
async fn test_split_compaction_group_on_demand_basic() {
    let (_env, hummock_manager, _, worker_node) = setup_compute_env(80).await;
    let context_id = worker_node.id;
    let original_groups = hummock_manager
        .get_current_version()
        .await
        .levels
        .keys()
        .cloned()
        .sorted()
        .collect_vec();
    assert_eq!(original_groups, vec![2, 3]);

    let err = hummock_manager
        .split_compaction_group(100, &[0])
        .await
        .unwrap_err();
    assert_eq!("compaction group error: invalid group 100", err.to_string());

    hummock_manager
        .split_compaction_group(2, &[])
        .await
        .unwrap();

    let err = hummock_manager
        .split_compaction_group(2, &[100])
        .await
        .unwrap_err();
    assert_eq!(
        "compaction group error: table 100 doesn't in group 2",
        err.to_string()
    );

    hummock_manager
        .register_table_ids_for_test(&[(100, 2)])
        .await
        .unwrap();
    hummock_manager
        .register_table_ids_for_test(&[(101, 2)])
        .await
        .unwrap();
    let sst_1 = LocalSstableInfo {
        sst_info: SstableInfo {
            object_id: 10,
            sst_id: 10,
            key_range: KeyRange {
                left: iterator_test_key_of_epoch(100, 1, 20).into(),
                right: iterator_test_key_of_epoch(100, 100, 20).into(),
                right_exclusive: false,
            },
            table_ids: vec![100],
            min_epoch: 20,
            max_epoch: 20,
            ..Default::default()
        },
        table_stats: Default::default(),
    };
    let sst_2 = LocalSstableInfo {
        sst_info: SstableInfo {
            object_id: 11,
            sst_id: 11,
            key_range: KeyRange {
                left: iterator_test_key_of_epoch(100, 101, 20).into(),
                right: iterator_test_key_of_epoch(101, 100, 20).into(),
                right_exclusive: false,
            },
            table_ids: vec![100, 101],
            min_epoch: 20,
            max_epoch: 20,
            ..Default::default()
        },
        table_stats: Default::default(),
    };
    hummock_manager
        .commit_epoch_for_test(
            30,
            vec![sst_1, sst_2],
            HashMap::from([(10, context_id), (11, context_id)]),
        )
        .await
        .unwrap();

    let err = hummock_manager
        .split_compaction_group(2, &[100, 101])
        .await
        .unwrap_err();
    assert_eq!(
        "compaction group error: invalid split attempt for group 2: all member tables are moved",
        err.to_string()
    );

    // Now group 2 has member tables [100,101,102], so split [100, 101] can succeed even though
    // there is no data of 102.
    hummock_manager
        .register_table_ids_for_test(&[(102, 2)])
        .await
        .unwrap();

    hummock_manager
        .split_compaction_group(2, &[100, 101])
        .await
        .unwrap();
    let current_version = hummock_manager.get_current_version().await;
    assert_eq!(current_version.levels.len(), 3);
    let new_group_id = current_version.levels.keys().max().cloned().unwrap();
    assert!(new_group_id > StaticCompactionGroupId::End as u64);
    assert_eq!(
        get_compaction_group_object_ids(&current_version, 2),
        vec![10, 11]
    );
    assert_eq!(
        get_compaction_group_object_ids(&current_version, new_group_id),
        vec![10, 11]
    );
    assert_eq!(
        current_version
            .state_table_info
            .compaction_group_member_table_ids(2)
            .iter()
            .map(|table_id| table_id.table_id)
            .collect_vec(),
        vec![102]
    );
    assert_eq!(
        current_version
            .state_table_info
            .compaction_group_member_table_ids(new_group_id)
            .iter()
            .map(|table_id| table_id.table_id)
            .sorted()
            .collect_vec(),
        vec![100, 101]
    );
}

#[tokio::test]
async fn test_split_compaction_group_on_demand_non_trivial() {
    let (_env, hummock_manager, _, worker_node) = setup_compute_env(80).await;
    let context_id = worker_node.id;
    let sst_1 = LocalSstableInfo {
        sst_info: SstableInfo {
            object_id: 10,
            sst_id: 10,
            key_range: KeyRange::default(),
            table_ids: vec![100, 101],
            min_epoch: 20,
            max_epoch: 20,
            ..Default::default()
        },
        table_stats: Default::default(),
    };
    hummock_manager
        .register_table_ids_for_test(&[(100, 2)])
        .await
        .unwrap();
    hummock_manager
        .register_table_ids_for_test(&[(101, 2)])
        .await
        .unwrap();
    hummock_manager
        .commit_epoch_for_test(30, vec![sst_1], HashMap::from([(10, context_id)]))
        .await
        .unwrap();

    hummock_manager
        .split_compaction_group(2, &[100])
        .await
        .unwrap();

    let current_version = hummock_manager.get_current_version().await;
    assert_eq!(current_version.levels.len(), 3);
    let new_group_id = current_version.levels.keys().max().cloned().unwrap();
    assert!(new_group_id > StaticCompactionGroupId::End as u64);
    assert_eq!(
        get_compaction_group_object_ids(&current_version, 2),
        vec![10]
    );
    assert_eq!(
        get_compaction_group_object_ids(&current_version, new_group_id),
        vec![10]
    );
    assert_eq!(
        current_version
            .state_table_info
            .compaction_group_member_table_ids(2)
            .iter()
            .map(|table_id| table_id.table_id)
            .collect_vec(),
        vec![101]
    );
    assert_eq!(
        current_version
            .state_table_info
            .compaction_group_member_table_ids(new_group_id)
            .iter()
            .map(|table_id| table_id.table_id)
            .collect_vec(),
        vec![100]
    );
}

#[tokio::test]
async fn test_split_compaction_group_trivial_expired() {
    let (_env, hummock_manager, _, worker_node) = setup_compute_env(80).await;
    let context_id = worker_node.id;
    let original_groups = hummock_manager
        .get_current_version()
        .await
        .levels
        .keys()
        .cloned()
        .sorted()
        .collect_vec();
    assert_eq!(original_groups, vec![2, 3]);
    hummock_manager.compactor_manager.add_compactor(context_id);

    hummock_manager
        .register_table_ids_for_test(&[(100, 2)])
        .await
        .unwrap();
    hummock_manager
        .register_table_ids_for_test(&[(101, 2)])
        .await
        .unwrap();
    let sst_1 = LocalSstableInfo {
        sst_info: SstableInfo {
            object_id: 10,
            sst_id: 10,
            key_range: KeyRange {
                left: iterator_test_key_of_epoch(100, 1, 20).into(),
                right: iterator_test_key_of_epoch(100, 100, 20).into(),
                right_exclusive: false,
            },
            table_ids: vec![100],
            min_epoch: 20,
            max_epoch: 20,
            ..Default::default()
        },
        table_stats: Default::default(),
    };
    let sst_2 = LocalSstableInfo {
        sst_info: SstableInfo {
            object_id: 11,
            sst_id: 11,
            table_ids: vec![101],
            min_epoch: 20,
            max_epoch: 20,
            key_range: KeyRange {
                left: iterator_test_key_of_epoch(101, 1, 20).into(),
                right: iterator_test_key_of_epoch(101, 100, 20).into(),
                right_exclusive: false,
            },
            ..Default::default()
        },
        table_stats: Default::default(),
    };
    let mut sst_3 = sst_2.clone();
    let mut sst_4 = sst_1.clone();
    sst_3.sst_info.sst_id = 8;
    sst_3.sst_info.object_id = 8;
    sst_4.sst_info.sst_id = 9;
    sst_4.sst_info.object_id = 9;
    hummock_manager
        .commit_epoch_for_test(
            30,
            vec![sst_1, sst_2, sst_3, sst_4],
            HashMap::from([
                (10, context_id),
                (11, context_id),
                (9, context_id),
                (8, context_id),
            ]),
        )
        .await
        .unwrap();

    // Now group 2 has member tables [100,101,102], so split [100, 101] can succeed even though
    // there is no data of 102.
    hummock_manager
        .register_table_ids_for_test(&[(102, 2)])
        .await
        .unwrap();
    let task = hummock_manager
        .get_compact_task(2, &mut default_compaction_selector())
        .await
        .unwrap()
        .unwrap();

    hummock_manager
        .split_compaction_group(2, &[100])
        .await
        .unwrap();
    let mut selector: Box<dyn CompactionSelector> =
        Box::<SpaceReclaimCompactionSelector>::default();
    let (mut normal_tasks, _unscheduled) = hummock_manager
        .get_compact_tasks_impl(vec![2], 1, &mut selector)
        .await
        .unwrap();
    use crate::hummock::manager::CompactStatus;
    let reclaim_task = normal_tasks.pop().unwrap();
    assert!(CompactStatus::is_trivial_reclaim(&reclaim_task));

    let current_version = hummock_manager.get_current_version().await;
    let new_group_id = current_version.levels.keys().max().cloned().unwrap();
    assert_eq!(current_version.levels.len(), 3);
    assert!(new_group_id > StaticCompactionGroupId::End as u64);
    assert_eq!(
        current_version
            .state_table_info
            .compaction_group_member_table_ids(2)
            .iter()
            .map(|table_id| table_id.table_id)
            .sorted()
            .collect_vec(),
        vec![101, 102]
    );
    assert_eq!(
        current_version
            .state_table_info
            .compaction_group_member_table_ids(new_group_id)
            .iter()
            .map(|table_id| table_id.table_id)
            .collect_vec(),
        vec![100]
    );

    let task2 = hummock_manager
        .get_compact_task(new_group_id, &mut default_compaction_selector())
        .await
        .unwrap()
        .unwrap();

    let ret = hummock_manager
        .report_compact_task(
            task2.task_id,
            TaskStatus::Success,
            vec![SstableInfo {
                object_id: 12,
                sst_id: 12,
                key_range: KeyRange::default(),
                table_ids: vec![100],
                min_epoch: 20,
                max_epoch: 20,
                ..Default::default()
            }],
            None,
        )
        .await
        .unwrap();
    assert!(ret);
    let ret = hummock_manager
        .report_compact_task(task.task_id, TaskStatus::Success, vec![], None)
        .await
        .unwrap();
    // the task has been canceled
    assert!(!ret);
}

async fn get_manual_compact_task(
    hummock_manager: &HummockManager,
    context_id: HummockContextId,
) -> CompactTask {
    hummock_manager.compactor_manager.add_compactor(context_id);
    hummock_manager
        .manual_get_compact_task(
            2,
            ManualCompactionOption {
                level: 0,
                ..Default::default()
            },
        )
        .await
        .unwrap()
        .unwrap()
}

#[tokio::test]
async fn test_split_compaction_group_on_demand_bottom_levels() {
    let (_env, hummock_manager, _, worker_node) = setup_compute_env(80).await;
    let context_id = worker_node.id;

    hummock_manager
        .register_table_ids_for_test(&[(100, 2)])
        .await
        .unwrap();
    hummock_manager
        .register_table_ids_for_test(&[(101, 2)])
        .await
        .unwrap();

    let sst_1 = LocalSstableInfo {
        sst_info: SstableInfo {
            object_id: 10,
            sst_id: 10,
            key_range: KeyRange {
                left: iterator_test_key_of_epoch(1, 1, 1).into(),
                right: iterator_test_key_of_epoch(1, 1, 1).into(),
                right_exclusive: false,
            },
            table_ids: vec![100, 101],
            min_epoch: 20,
            max_epoch: 20,
            ..Default::default()
        },
        table_stats: Default::default(),
    };
    hummock_manager
        .commit_epoch_for_test(30, vec![sst_1.clone()], HashMap::from([(10, context_id)]))
        .await
        .unwrap();
    // Construct data via manual compaction
    let compaction_task = get_manual_compact_task(&hummock_manager, context_id).await;
    let base_level: usize = 6;
    assert_eq!(compaction_task.input_ssts[0].table_infos.len(), 1);
    assert_eq!(compaction_task.target_level, base_level as u32);

    assert!(hummock_manager
        .report_compact_task(
            compaction_task.task_id,
            TaskStatus::Success,
            vec![
                SstableInfo {
                    object_id: 11,
                    sst_id: 11,
                    table_ids: vec![100, 101],
                    key_range: KeyRange {
                        left: iterator_test_key_of_epoch(1, 1, 1).into(),
                        right: iterator_test_key_of_epoch(1, 1, 1).into(),
                        right_exclusive: false,
                    },
                    ..Default::default()
                },
                SstableInfo {
                    object_id: 12,
                    sst_id: 12,
                    table_ids: vec![100],
                    key_range: KeyRange {
                        left: iterator_test_key_of_epoch(1, 2, 2).into(),
                        right: iterator_test_key_of_epoch(1, 2, 2).into(),
                        right_exclusive: false,
                    },
                    ..Default::default()
                },
            ],
            None,
        )
        .await
        .unwrap());
    let current_version = hummock_manager.get_current_version().await;
    assert!(current_version
        .get_compaction_group_levels(2)
        .l0
        .sub_levels
        .is_empty());
    assert_eq!(
        current_version.get_compaction_group_levels(2).levels[base_level - 1]
            .table_infos
            .len(),
        2
    );

    hummock_manager
        .split_compaction_group(2, &[100])
        .await
        .unwrap();
    let current_version = hummock_manager.get_current_version().await;
    let new_group_id = current_version.levels.keys().max().cloned().unwrap();
    assert_eq!(
        current_version.get_compaction_group_levels(2).levels[base_level - 1]
            .table_infos
            .len(),
        2
    );

    assert_eq!(
        current_version.get_compaction_group_levels(2).levels[base_level - 1].table_infos[0]
            .object_id,
        sst_1.sst_info.object_id + 1,
    );
    assert_eq!(
        current_version.get_compaction_group_levels(2).levels[base_level - 1].table_infos[0]
            .table_ids,
        vec![100, 101]
    );
    assert_eq!(
        current_version
            .get_compaction_group_levels(new_group_id)
            .levels[base_level - 1]
            .table_infos
            .len(),
        2
    );
    assert_eq!(
        current_version
            .get_compaction_group_levels(new_group_id)
            .levels[base_level - 1]
            .table_infos[0]
            .table_ids,
        vec![100, 101]
    );
    assert_eq!(
        current_version
            .get_compaction_group_levels(new_group_id)
            .levels[base_level - 1]
            .table_infos[1]
            .table_ids,
        vec![100]
    );
}

#[tokio::test]
async fn test_compaction_task_expiration_due_to_split_group() {
    let (_env, hummock_manager, _, worker_node) = setup_compute_env(80).await;
    let context_id = worker_node.id;

    hummock_manager
        .register_table_ids_for_test(&[(100, 2)])
        .await
        .unwrap();
    hummock_manager
        .register_table_ids_for_test(&[(101, 2)])
        .await
        .unwrap();
    let sst_1 = LocalSstableInfo {
        sst_info: SstableInfo {
            object_id: 10,
            sst_id: 10,
            key_range: KeyRange {
                left: iterator_test_key_of_epoch(1, 1, 1).into(),
                right: iterator_test_key_of_epoch(1, 1, 1).into(),
                right_exclusive: false,
            },
            table_ids: vec![100, 101],
            min_epoch: 20,
            max_epoch: 20,
            ..Default::default()
        },
        table_stats: Default::default(),
    };
    let sst_2 = LocalSstableInfo {
        sst_info: SstableInfo {
            object_id: 11,
            sst_id: 11,
            key_range: KeyRange {
                left: iterator_test_key_of_epoch(1, 1, 1).into(),
                right: iterator_test_key_of_epoch(1, 1, 1).into(),
                right_exclusive: false,
            },
            table_ids: vec![101],
            min_epoch: 20,
            max_epoch: 20,
            ..Default::default()
        },
        table_stats: Default::default(),
    };
    hummock_manager
        .commit_epoch_for_test(
            30,
            vec![sst_1, sst_2],
            HashMap::from([(10, context_id), (11, context_id)]),
        )
        .await
        .unwrap();

    let compaction_task = get_manual_compact_task(&hummock_manager, context_id).await;
    assert_eq!(compaction_task.input_ssts[0].table_infos.len(), 2);
    hummock_manager
        .split_compaction_group(2, &[100])
        .await
        .unwrap();

    let version_1 = hummock_manager.get_current_version().await;
    // compaction_task.task_status = TaskStatus::Success.into();
    assert!(!hummock_manager
        .report_compact_task(compaction_task.task_id, TaskStatus::Success, vec![], None)
        .await
        .unwrap());
    let version_2 = hummock_manager.get_current_version().await;
    assert_eq!(
        version_1, version_2,
        "version should not change because compaction task has been cancelled"
    );

    let compaction_task = get_manual_compact_task(&hummock_manager, context_id).await;
    assert_eq!(compaction_task.input_ssts[0].table_infos.len(), 2);
    hummock_manager
        .report_compact_task(compaction_task.task_id, TaskStatus::Success, vec![], None)
        .await
        .unwrap();

    let version_3 = hummock_manager.get_current_version().await;
    assert_ne!(
        version_2, version_3,
        "version should change because compaction task has succeeded"
    );
}

#[tokio::test]
async fn test_move_tables_between_compaction_group() {
    let (_env, hummock_manager, _, worker_node) = setup_compute_env(80).await;
    let context_id = worker_node.id;

    hummock_manager
        .register_table_ids_for_test(&[(100, 2)])
        .await
        .unwrap();
    hummock_manager
        .register_table_ids_for_test(&[(101, 2)])
        .await
        .unwrap();
    hummock_manager
        .register_table_ids_for_test(&[(102, 2)])
        .await
        .unwrap();
    let sst_1 = gen_local_sstable_info(10, 1, vec![100, 101, 102]);
    hummock_manager
        .commit_epoch_for_test(30, vec![sst_1.clone()], HashMap::from([(10, context_id)]))
        .await
        .unwrap();
    // Construct data via manual compaction
    let compaction_task = get_manual_compact_task(&hummock_manager, context_id).await;
    let base_level: usize = 6;
    assert_eq!(compaction_task.input_ssts[0].table_infos.len(), 1);
    assert_eq!(compaction_task.target_level, base_level as u32);
    assert!(hummock_manager
        .report_compact_task(
            compaction_task.task_id,
            TaskStatus::Success,
            vec![
                gen_sstable_info(11, 1, vec![100]),
                gen_sstable_info(12, 2, vec![100, 101]),
                gen_sstable_info(13, 3, vec![101, 102]),
            ],
            None,
        )
        .await
        .unwrap());
    let sst_2 = gen_local_sstable_info(14, 1, vec![101, 102]);
    hummock_manager
        .commit_epoch_for_test(31, vec![sst_2.clone()], HashMap::from([(14, context_id)]))
        .await
        .unwrap();
    let current_version = hummock_manager.get_current_version().await;
    assert_eq!(
        current_version.get_compaction_group_levels(2).levels[base_level - 1]
            .table_infos
            .len(),
        3
    );

    hummock_manager
        .split_compaction_group(2, &[100])
        .await
        .unwrap();
    let current_version = hummock_manager.get_current_version().await;
    let new_group_id = current_version.levels.keys().max().cloned().unwrap();
    assert_eq!(
        current_version.get_compaction_group_levels(2).levels[base_level - 1]
            .table_infos
            .len(),
        3
    );

    let level = &current_version
        .get_compaction_group_levels(new_group_id)
        .levels[base_level - 1];
    assert_eq!(level.table_infos[0].table_ids, vec![100]);
    assert_eq!(level.table_infos[1].table_ids, vec![100, 101]);
    assert_eq!(level.table_infos.len(), 2);

    let mut selector: Box<dyn CompactionSelector> =
        Box::<SpaceReclaimCompactionSelector>::default();

    let compaction_task = hummock_manager
        .get_compact_task(2, &mut selector)
        .await
        .unwrap()
        .unwrap();
    assert_eq!(compaction_task.input_ssts[0].table_infos.len(), 1);
    assert_eq!(compaction_task.input_ssts[0].table_infos[0].object_id, 12);
    assert_eq!(compaction_task.existing_table_ids, vec![101]);

    let ret = hummock_manager
        .report_compact_task(
            compaction_task.task_id,
            TaskStatus::Success,
            vec![gen_sstable_info(20, 2, vec![101])],
            None,
        )
        .await
        .unwrap();
    assert!(ret);
}

#[tokio::test]
async fn test_gc_stats() {
    let config = CompactionConfigBuilder::new()
        .level0_tier_compact_file_number(1)
        .level0_max_compact_file_number(130)
        .level0_sub_level_compact_level_count(1)
        .level0_overlapping_sub_level_compact_level_count(1)
        .build();
    let registry = Registry::new();
    let (_env, hummock_manager, _, worker_node) =
        setup_compute_env_with_metric(80, config, Some(MetaMetrics::for_test(&registry))).await;
    let context_id = worker_node.id;
    let assert_eq_gc_stats = |stale_object_size,
                              stale_object_count,
                              old_version_object_size,
                              old_version_object_count,
                              current_version_object_count,
                              current_version_object_size| {
        assert_eq!(
            hummock_manager.metrics.stale_object_size.get(),
            stale_object_size
        );
        assert_eq!(
            hummock_manager.metrics.stale_object_count.get(),
            stale_object_count
        );
        assert_eq!(
            hummock_manager.metrics.old_version_object_size.get(),
            old_version_object_size
        );
        assert_eq!(
            hummock_manager.metrics.old_version_object_count.get(),
            old_version_object_count
        );
        assert_eq!(
            hummock_manager.metrics.current_version_object_count.get(),
            current_version_object_count
        );
        assert_eq!(
            hummock_manager.metrics.current_version_object_size.get(),
            current_version_object_size
        );
    };
    assert_eq_gc_stats(0, 0, 0, 0, 0, 0);
    assert_eq!(
        hummock_manager.create_version_checkpoint(0).await.unwrap(),
        0
    );

    hummock_manager.pin_version(context_id).await.unwrap();
    let _ = add_test_tables(&hummock_manager, context_id).await;
    assert_eq_gc_stats(0, 0, 0, 0, 0, 0);
    assert_ne!(
        hummock_manager.create_version_checkpoint(0).await.unwrap(),
        0
    );
    assert_eq_gc_stats(0, 0, 6, 3, 2, 4);
    hummock_manager
        .unpin_version_before(context_id, HummockVersionId::MAX)
        .await
        .unwrap();
    assert_eq_gc_stats(0, 0, 6, 3, 2, 4);
    assert_eq!(
        hummock_manager.create_version_checkpoint(0).await.unwrap(),
        0
    );
    assert_eq_gc_stats(6, 3, 0, 0, 2, 4);
}

#[tokio::test]
async fn test_partition_level() {
    let config = CompactionConfigBuilder::new()
        .level0_tier_compact_file_number(3)
        .level0_sub_level_compact_level_count(3)
        .level0_overlapping_sub_level_compact_level_count(3)
        .build();
    let registry = Registry::new();
    let (_env, hummock_manager, _, worker_node) =
        setup_compute_env_with_metric(80, config.clone(), Some(MetaMetrics::for_test(&registry)))
            .await;
    let config = Arc::new(config);

    let context_id = worker_node.id;

    hummock_manager
        .register_table_ids_for_test(&[(100, 2)])
        .await
        .unwrap();
    hummock_manager
        .register_table_ids_for_test(&[(101, 2)])
        .await
        .unwrap();
    let sst_1 = gen_local_sstable_info(10, 1, vec![100, 101]);
    hummock_manager
        .commit_epoch_for_test(30, vec![sst_1.clone()], HashMap::from([(10, context_id)]))
        .await
        .unwrap();
    // Construct data via manual compaction
    let compaction_task = get_manual_compact_task(&hummock_manager, context_id).await;
    let base_level: usize = 6;
    assert_eq!(compaction_task.input_ssts[0].table_infos.len(), 1);
    assert_eq!(compaction_task.target_level, base_level as u32);
    assert!(hummock_manager
        .report_compact_task(
            compaction_task.task_id,
            TaskStatus::Success,
            vec![
                gen_sstable_info(11, 1, vec![100]),
                gen_sstable_info(12, 2, vec![101]),
            ],
            None,
        )
        .await
        .unwrap());

    hummock_manager
        .split_compaction_group(2, &[100])
        .await
        .unwrap();
    let current_version = hummock_manager.get_current_version().await;
    let new_group_id = current_version.levels.keys().max().cloned().unwrap();
    assert_eq!(
        current_version
            .get_compaction_group_levels(new_group_id)
            .levels[base_level - 1]
            .table_infos
            .len(),
        1
    );

    let mut global_sst_id = 13;
    const MB: u64 = 1024 * 1024;
    let mut selector = default_compaction_selector();
    for epoch in 31..100 {
        let mut sst = gen_local_sstable_info(global_sst_id, 10, vec![100]);
        sst.sst_info.file_size = 10 * MB;
        sst.sst_info.uncompressed_file_size = 10 * MB;
        hummock_manager
            .commit_epoch_for_test(
                epoch,
                vec![sst],
                HashMap::from([(global_sst_id, context_id)]),
            )
            .await
            .unwrap();
        global_sst_id += 1;
        if let Some(task) = hummock_manager
            .get_compact_task(new_group_id, &mut selector)
            .await
            .unwrap()
        {
            let mut sst = gen_sstable_info(global_sst_id, 10, vec![100]);
            sst.file_size = task
                .input_ssts
                .iter()
                .map(|level| {
                    level
                        .table_infos
                        .iter()
                        .map(|sst| sst.file_size)
                        .sum::<u64>()
                })
                .sum::<u64>();
            global_sst_id += 1;
            let ret = hummock_manager
                .report_compact_task(task.task_id, TaskStatus::Success, vec![sst], None)
                .await
                .unwrap();
            assert!(ret);
        }
    }
    let current_version = hummock_manager.get_current_version().await;
    let group = current_version.get_compaction_group_levels(new_group_id);
    for sub_level in &group.l0.sub_levels {
        if sub_level.total_file_size > config.sub_level_max_compaction_bytes {
            assert!(sub_level.vnode_partition_count > 0);
        }
    }
}

#[tokio::test]
async fn test_unregister_moved_table() {
    let (_env, hummock_manager, _, worker_node) = setup_compute_env(80).await;
    let context_id = worker_node.id;
    let original_groups = hummock_manager
        .get_current_version()
        .await
        .levels
        .keys()
        .cloned()
        .sorted()
        .collect_vec();
    assert_eq!(
        original_groups,
        vec![
            StaticCompactionGroupId::StateDefault as u64,
            StaticCompactionGroupId::MaterializedView as u64
        ]
    );

    hummock_manager
        .register_table_ids_for_test(&[(100, 2)])
        .await
        .unwrap();
    hummock_manager
        .register_table_ids_for_test(&[(101, 2)])
        .await
        .unwrap();
    let sst_1 = LocalSstableInfo {
        sst_info: SstableInfo {
            object_id: 10,
            sst_id: 10,
            key_range: KeyRange {
                left: iterator_test_key_of_epoch(100, 1, 20).into(),
                right: iterator_test_key_of_epoch(100, 100, 20).into(),
                right_exclusive: false,
            },
            table_ids: vec![100],
            min_epoch: 20,
            max_epoch: 20,
            ..Default::default()
        },
        table_stats: Default::default(),
    };
    let sst_2 = LocalSstableInfo {
        sst_info: SstableInfo {
            object_id: 11,
            sst_id: 11,
            key_range: KeyRange {
                left: iterator_test_key_of_epoch(100, 101, 20).into(),
                right: iterator_test_key_of_epoch(101, 100, 20).into(),
                right_exclusive: false,
            },
            table_ids: vec![100, 101],
            min_epoch: 20,
            max_epoch: 20,
            ..Default::default()
        },
        table_stats: Default::default(),
    };
    hummock_manager
        .commit_epoch_for_test(
            30,
            vec![sst_1, sst_2],
            HashMap::from([(10, context_id), (11, context_id)]),
        )
        .await
        .unwrap();

    let new_group_id = hummock_manager
        .split_compaction_group(2, &[100])
        .await
        .unwrap();
    assert_ne!(new_group_id, 2);
    assert!(new_group_id > StaticCompactionGroupId::End as u64);

    let current_version = hummock_manager.get_current_version().await;
    assert_eq!(
        new_group_id,
        current_version.levels.keys().max().cloned().unwrap()
    );
    assert_eq!(current_version.levels.len(), 3);
    assert_eq!(
        get_compaction_group_object_ids(&current_version, 2),
        vec![10, 11]
    );
    assert_eq!(
        get_compaction_group_object_ids(&current_version, new_group_id),
        vec![10, 11]
    );
    assert_eq!(
        current_version
            .state_table_info
            .compaction_group_member_table_ids(2)
            .iter()
            .map(|table_id| table_id.table_id)
            .collect_vec(),
        vec![101]
    );
    assert_eq!(
        current_version
            .state_table_info
            .compaction_group_member_table_ids(new_group_id)
            .iter()
            .map(|table_id| table_id.table_id)
            .collect_vec(),
        vec![100]
    );

    hummock_manager
        .unregister_table_ids([TableId::new(100)])
        .await
        .unwrap();
    let current_version = hummock_manager.get_current_version().await;
    assert_eq!(current_version.levels.len(), 2);
    assert!(!current_version.levels.contains_key(&new_group_id));
    assert_eq!(
        get_compaction_group_object_ids(&current_version, 2),
        vec![10, 11]
    );
    assert_eq!(
        current_version
            .state_table_info
            .compaction_group_member_table_ids(2)
            .iter()
            .map(|table_id| table_id.table_id)
            .collect_vec(),
        vec![101]
    );
}<|MERGE_RESOLUTION|>--- conflicted
+++ resolved
@@ -405,11 +405,7 @@
                 is_streaming: true,
                 is_serving: true,
                 is_unschedulable: false,
-<<<<<<< HEAD
-                secondary_host: "".to_string(),
-=======
                 internal_rpc_host_addr: "".to_string(),
->>>>>>> eb1cae56
             },
             Default::default(),
         )
@@ -492,11 +488,7 @@
                 is_streaming: true,
                 is_serving: true,
                 is_unschedulable: false,
-<<<<<<< HEAD
-                secondary_host: "".to_string(),
-=======
                 internal_rpc_host_addr: "".to_string(),
->>>>>>> eb1cae56
             },
             Default::default(),
         )
