--- conflicted
+++ resolved
@@ -1633,13 +1633,8 @@
         .register_table_ids(&[(102, 2)])
         .await
         .unwrap();
-<<<<<<< HEAD
-    let mut task = hummock_manager
+    let task = hummock_manager
         .get_compact_task(2, &mut default_compaction_selector())
-=======
-    let task = hummock_manager
-        .get_compact_task(2, &mut default_level_selector())
->>>>>>> a0f0b6a6
         .await
         .unwrap()
         .unwrap();
@@ -1648,13 +1643,8 @@
         .split_compaction_group(2, &[100])
         .await
         .unwrap();
-<<<<<<< HEAD
     let mut selector: Box<dyn CompactionSelector> =
         Box::<SpaceReclaimCompactionSelector>::default();
-=======
-
-    let mut selector: Box<dyn LevelSelector> = Box::<SpaceReclaimCompactionSelector>::default();
->>>>>>> a0f0b6a6
     let reclaim_task = hummock_manager
         .get_compact_task_impl(2, &mut selector)
         .await
@@ -1679,13 +1669,8 @@
         vec![100]
     );
 
-<<<<<<< HEAD
-    let mut task2 = hummock_manager
+    let task2 = hummock_manager
         .get_compact_task(new_group_id, &mut default_compaction_selector())
-=======
-    let task2 = hummock_manager
-        .get_compact_task(new_group_id, &mut default_level_selector())
->>>>>>> a0f0b6a6
         .await
         .unwrap()
         .unwrap();
