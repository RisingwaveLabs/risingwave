--- conflicted
+++ resolved
@@ -365,12 +365,8 @@
                 query_epoch, actual_version_id,
             ))));
         }
-<<<<<<< HEAD
-        refill_version(&mut actual_version, &sst_id_to_info);
+        refill_version(&mut actual_version, &sst_id_to_info, table_id);
         timer.observe_duration();
-=======
-        refill_version(&mut actual_version, &sst_id_to_info, table_id);
->>>>>>> 1ddf30e8
         Ok(actual_version)
     }
 
