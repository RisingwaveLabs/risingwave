// Copyright 2023 RisingWave Labs
//
// Licensed under the Apache License, Version 2.0 (the "License");
// you may not use this file except in compliance with the License.
// You may obtain a copy of the License at
//
//     http://www.apache.org/licenses/LICENSE-2.0
//
// Unless required by applicable law or agreed to in writing, software
// distributed under the License is distributed on an "AS IS" BASIS,
// WITHOUT WARRANTIES OR CONDITIONS OF ANY KIND, either express or implied.
// See the License for the specific language governing permissions and
// limitations under the License.

use std::collections::{BTreeMap, HashMap, HashSet};
use std::ops::DerefMut;
use std::sync::Arc;

use function_name::named;
use itertools::Itertools;
use risingwave_hummock_sdk::compaction_group::hummock_version_ext::{
    build_version_delta_after_version, get_compaction_group_ids, get_compaction_group_ssts,
    get_member_table_ids, try_get_compaction_group_id_by_table_id, HummockVersionExt,
    HummockVersionUpdateExt, TableGroupInfo,
};
use risingwave_hummock_sdk::compaction_group::{StateTableId, StaticCompactionGroupId};
use risingwave_hummock_sdk::CompactionGroupId;
use risingwave_pb::hummock::compact_task::TaskStatus;
use risingwave_pb::hummock::group_delta::DeltaType;
use risingwave_pb::hummock::hummock_version_delta::GroupDeltas;
use risingwave_pb::hummock::rise_ctl_update_compaction_config_request::mutable_config::MutableConfig;
use risingwave_pb::hummock::{
    compact_task, CompactionConfig, CompactionGroupInfo, CompatibilityVersion, GroupConstruct,
    GroupDelta, GroupDestroy, GroupMetaChange, GroupTableChange,
};
use tokio::sync::{OnceCell, RwLock};
use tracing::warn;

use super::write_lock;
use crate::hummock::compaction::compaction_config::{
    validate_compaction_config, CompactionConfigBuilder,
};
use crate::hummock::error::{Error, Result};
use crate::hummock::manager::{drop_sst, read_lock, HummockManager};
use crate::hummock::metrics_utils::remove_compaction_group_in_sst_stat;
use crate::hummock::model::CompactionGroup;
use crate::manager::{IdCategory, MetaSrvEnv};
use crate::model::{
    BTreeMapEntryTransaction, BTreeMapTransaction, MetadataModel, TableFragments, ValTransaction,
};
use crate::storage::{MetaStore, Transaction};

impl HummockManager {
    pub(super) async fn build_compaction_group_manager(
        env: &MetaSrvEnv,
    ) -> Result<RwLock<CompactionGroupManager>> {
        let default_config = match env.opts.compaction_config.as_ref() {
            None => CompactionConfigBuilder::new().build(),
            Some(opt) => CompactionConfigBuilder::with_opt(opt).build(),
        };
        Self::build_compaction_group_manager_with_config(env, default_config).await
    }

    pub(super) async fn build_compaction_group_manager_with_config(
        env: &MetaSrvEnv,
        default_config: CompactionConfig,
    ) -> Result<RwLock<CompactionGroupManager>> {
        let compaction_group_manager = RwLock::new(CompactionGroupManager {
            compaction_groups: BTreeMap::new(),
            default_config,
        });
        compaction_group_manager
            .write()
            .await
            .init(env.meta_store())
            .await?;
        Ok(compaction_group_manager)
    }

    /// Should not be called inside [`HummockManager`], because it requests locks internally.
    /// The implementation acquires `versioning` lock.
    #[named]
    pub async fn compaction_group_ids(&self) -> Vec<CompactionGroupId> {
        get_compaction_group_ids(&read_lock!(self, versioning).await.current_version).collect_vec()
    }

    /// The implementation acquires `compaction_group_manager` lock.
    pub async fn get_compaction_group_map(&self) -> BTreeMap<CompactionGroupId, CompactionGroup> {
        self.compaction_group_manager
            .read()
            .await
            .compaction_groups
            .clone()
    }

    /// Registers `table_fragments` to compaction groups.
    pub async fn register_table_fragments(
        &self,
        mv_table: Option<u32>,
        mut internal_tables: Vec<u32>,
        table_properties: &HashMap<String, String>,
    ) -> Result<Vec<StateTableId>> {
        let is_independent_compaction_group = table_properties
            .get("independent_compaction_group")
            .map(|s| s == "1")
            == Some(true);
        let mut pairs = vec![];
        if let Some(mv_table) = mv_table {
            if internal_tables.extract_if(|t| *t == mv_table).count() > 0 {
                tracing::warn!("`mv_table` {} found in `internal_tables`", mv_table);
            }
            // materialized_view
            pairs.push((
                mv_table,
                if is_independent_compaction_group {
                    CompactionGroupId::from(StaticCompactionGroupId::NewCompactionGroup)
                } else {
                    CompactionGroupId::from(StaticCompactionGroupId::MaterializedView)
                },
            ));
        }
        // internal states
        for table_id in internal_tables {
            pairs.push((
                table_id,
                if is_independent_compaction_group {
                    CompactionGroupId::from(StaticCompactionGroupId::NewCompactionGroup)
                } else {
                    CompactionGroupId::from(StaticCompactionGroupId::StateDefault)
                },
            ));
        }
        self.register_table_ids(&pairs).await?;
        Ok(pairs.iter().map(|(table_id, ..)| *table_id).collect_vec())
    }

    /// Unregisters `table_fragments` from compaction groups
    pub async fn unregister_table_fragments_vec(
        &self,
        table_fragments: &[TableFragments],
    ) -> Result<()> {
        self.unregister_table_ids(
            &table_fragments
                .iter()
                .flat_map(|t| t.all_table_ids())
                .collect_vec(),
        )
        .await
    }

    /// Unregisters stale members and groups
    /// The caller should ensure `table_fragments_list` remain unchanged during `purge`.
    /// Currently `purge` is only called during meta service start ups.
    #[named]
    pub async fn purge(&self, valid_ids: &[u32]) -> Result<()> {
        let registered_members =
            get_member_table_ids(&read_lock!(self, versioning).await.current_version);
        let to_unregister = registered_members
            .into_iter()
            .filter(|table_id| !valid_ids.contains(table_id))
            .collect_vec();
        // As we have released versioning lock, the version that `to_unregister` is calculated from
        // may not be the same as the one used in unregister_table_ids. It is OK.
        self.unregister_table_ids(&to_unregister).await?;
        Ok(())
    }

    /// Prefer using `register_table_fragments`.
    /// Use `register_table_ids` only when [`TableFragments`] is unavailable.
    /// The implementation acquires `versioning` lock.
    #[named]
    pub async fn register_table_ids(
        &self,
        pairs: &[(StateTableId, CompactionGroupId)],
    ) -> Result<()> {
        if pairs.is_empty() {
            return Ok(());
        }
        let mut versioning_guard = write_lock!(self, versioning).await;
        let versioning = versioning_guard.deref_mut();
        let current_version = &versioning.current_version;

        for (table_id, _) in pairs {
            if let Some(old_group) =
                try_get_compaction_group_id_by_table_id(current_version, *table_id)
            {
                return Err(Error::CompactionGroup(format!(
                    "table {} already in group {}",
                    *table_id, old_group
                )));
            }
        }
        // All NewCompactionGroup pairs are mapped to one new compaction group.
        let new_compaction_group_id: OnceCell<CompactionGroupId> = OnceCell::new();
        let mut new_version_delta = BTreeMapEntryTransaction::new_insert(
            &mut versioning.hummock_version_deltas,
            current_version.id + 1,
            build_version_delta_after_version(current_version),
        );

        for (table_id, raw_group_id) in pairs {
            let mut group_id = *raw_group_id;
            if group_id == StaticCompactionGroupId::NewCompactionGroup as u64 {
                let mut is_group_init = false;
                group_id = *new_compaction_group_id
                    .get_or_try_init(|| async {
                        self.env
                            .id_gen_manager()
                            .generate::<{ IdCategory::CompactionGroup }>()
                            .await
                            .map(|new_group_id| {
                                is_group_init = true;
                                new_group_id
                            })
                    })
                    .await?;
                if is_group_init {
                    let group_deltas = &mut new_version_delta
                        .group_deltas
                        .entry(group_id)
                        .or_default()
                        .group_deltas;
                    let config = self
                        .compaction_group_manager
                        .write()
                        .await
                        .get_or_insert_compaction_group_config(group_id, self.env.meta_store())
                        .await?
                        .compaction_config
                        .as_ref()
                        .clone();
                    group_deltas.push(GroupDelta {
                        delta_type: Some(DeltaType::GroupConstruct(GroupConstruct {
                            group_config: Some(config),
                            group_id,
                            ..Default::default()
                        })),
                    });
                }
            }
            let group_deltas = &mut new_version_delta
                .group_deltas
                .entry(group_id)
                .or_default()
                .group_deltas;
            group_deltas.push(GroupDelta {
                delta_type: Some(DeltaType::GroupMetaChange(GroupMetaChange {
                    table_ids_add: vec![*table_id],
                    ..Default::default()
                })),
            });
        }
        let mut current_version = versioning.current_version.clone();
        let sst_split_info = current_version.apply_version_delta(&new_version_delta);
        assert!(sst_split_info.is_empty());

        let mut trx = Transaction::default();
        new_version_delta.apply_to_txn(&mut trx)?;
        self.env.meta_store().txn(trx).await?;
        versioning.current_version = current_version;
        new_version_delta.commit();

        self.notify_last_version_delta(versioning);

        Ok(())
    }

    /// Prefer using `unregister_table_fragments_vec`.
    /// Only use `unregister_table_ids` when [`TableFragments`] is unavailable.
    /// The implementation acquires `versioning` lock and `compaction_group_manager` lock.
    #[named]
    pub async fn unregister_table_ids(&self, table_ids: &[StateTableId]) -> Result<()> {
        if table_ids.is_empty() {
            return Ok(());
        }
        let mut versioning_guard = write_lock!(self, versioning).await;
        let versioning = versioning_guard.deref_mut();
        let current_version = &versioning.current_version;

        let mut new_version_delta = BTreeMapEntryTransaction::new_insert(
            &mut versioning.hummock_version_deltas,
            current_version.id + 1,
            build_version_delta_after_version(current_version),
        );

        let mut modified_groups: HashMap<CompactionGroupId, /* #member table */ u64> =
            HashMap::new();
        // Remove member tables
        for table_id in table_ids.iter().unique() {
            let group_id = match try_get_compaction_group_id_by_table_id(current_version, *table_id)
            {
                Some(group_id) => group_id,
                None => continue,
            };
            let group_deltas = &mut new_version_delta
                .group_deltas
                .entry(group_id)
                .or_default()
                .group_deltas;
            group_deltas.push(GroupDelta {
                delta_type: Some(DeltaType::GroupMetaChange(GroupMetaChange {
                    table_ids_remove: vec![*table_id],
                    ..Default::default()
                })),
            });
            modified_groups
                .entry(group_id)
                .and_modify(|count| *count -= 1)
                .or_insert(
                    current_version
                        .get_compaction_group_levels(group_id)
                        .member_table_ids
                        .len() as u64
                        - 1,
                );
        }

        // Remove empty group, GC SSTs and remove metric.
        let mut branched_ssts = BTreeMapTransaction::new(&mut versioning.branched_ssts);
        let groups_to_remove = modified_groups
            .into_iter()
            .filter_map(|(group_id, member_count)| {
                if member_count == 0 && group_id > StaticCompactionGroupId::End as CompactionGroupId
                {
                    return Some(group_id);
                }
                None
            })
            .collect_vec();
        for group_id in &groups_to_remove {
            // We don't bother to add IntraLevelDelta to remove SSTs from group, because the entire
            // group is to be removed.
            // However, we need to take care of SST GC for the removed group.
            for (object_id, sst_id) in get_compaction_group_ssts(current_version, *group_id) {
                if drop_sst(&mut branched_ssts, *group_id, object_id, sst_id) {
                    new_version_delta.gc_object_ids.push(object_id);
                }
            }
            let group_deltas = &mut new_version_delta
                .group_deltas
                .entry(*group_id)
                .or_default()
                .group_deltas;
            group_deltas.push(GroupDelta {
                delta_type: Some(DeltaType::GroupDestroy(GroupDestroy {})),
            });
        }
        let mut current_version = versioning.current_version.clone();
        let sst_split_info = current_version.apply_version_delta(&new_version_delta);
        assert!(sst_split_info.is_empty());

        let mut trx = Transaction::default();
        new_version_delta.apply_to_txn(&mut trx)?;
        self.env.meta_store().txn(trx).await?;
        for group_id in &groups_to_remove {
            let max_level = versioning
                .current_version
                .get_compaction_group_levels(*group_id)
                .get_levels()
                .len();
            remove_compaction_group_in_sst_stat(&self.metrics, *group_id, max_level);
        }

        versioning.current_version = current_version;
        new_version_delta.commit();
        branched_ssts.commit_memory();

        self.notify_last_version_delta(versioning);

        // Purge may cause write to meta store. If it hurts performance while holding versioning
        // lock, consider to make it in batch.
        self.compaction_group_manager
            .write()
            .await
            .purge(
                HashSet::from_iter(get_compaction_group_ids(&versioning.current_version)),
                self.env.meta_store(),
            )
            .await
            .inspect_err(|e| tracing::warn!("failed to purge stale compaction group config. {}", e))
            .ok();
        Ok(())
    }

    pub async fn update_compaction_config(
        &self,
        compaction_group_ids: &[CompactionGroupId],
        config_to_update: &[MutableConfig],
    ) -> Result<()> {
        self.compaction_group_manager
            .write()
            .await
            .update_compaction_config(
                compaction_group_ids,
                config_to_update,
                self.env.meta_store(),
            )
            .await?;
        if config_to_update
            .iter()
            .any(|c| matches!(c, MutableConfig::Level0StopWriteThresholdSubLevelNumber(_)))
        {
            self.try_update_write_limits(compaction_group_ids).await;
        }
        Ok(())
    }

    /// Gets complete compaction group info.
    /// It is the aggregate of `HummockVersion` and `CompactionGroupConfig`
    #[named]
    pub async fn list_compaction_group(&self) -> Vec<CompactionGroupInfo> {
        let mut versioning_guard = write_lock!(self, versioning).await;
        let versioning = versioning_guard.deref_mut();
        let current_version = &versioning.current_version;
        let mut compaction_groups = vec![];
        for levels in current_version.levels.values() {
            let config = self
                .compaction_group_manager
                .read()
                .await
                .try_get_compaction_group_config(levels.group_id)
                .unwrap()
                .compaction_config;
            let group = CompactionGroupInfo {
                id: levels.group_id,
                parent_id: levels.parent_group_id,
                member_table_ids: levels.member_table_ids.clone(),
                compaction_config: Some(config.as_ref().clone()),
            };
            compaction_groups.push(group);
        }
        compaction_groups
    }

    /// Splits a compaction group into two. The new one will contain `table_ids`.
    /// Returns the newly created compaction group id.
    pub async fn split_compaction_group(
        &self,
        parent_group_id: CompactionGroupId,
        table_ids: &[StateTableId],
    ) -> Result<CompactionGroupId> {
        self.move_state_table_to_compaction_group(parent_group_id, table_ids, None, false, 0)
            .await
    }

    /// move some table to another compaction-group. Create a new compaction group if it does not
    /// exist.
    #[named]
    pub async fn move_state_table_to_compaction_group(
        &self,
        parent_group_id: CompactionGroupId,
        table_ids: &[StateTableId],
        target_group_id: Option<CompactionGroupId>,
        allow_split_by_table: bool,
        weight_split_by_vnode: u32,
    ) -> Result<CompactionGroupId> {
        if table_ids.is_empty() {
            return Ok(parent_group_id);
        }
        let table_ids = table_ids.iter().cloned().unique().collect_vec();
        let mut compaction_guard = write_lock!(self, compaction).await;
        let mut versioning_guard = write_lock!(self, versioning).await;
        let versioning = versioning_guard.deref_mut();
        let current_version = &versioning.current_version;
        // Validate parameters.
        let parent_group = current_version
            .levels
            .get(&parent_group_id)
            .ok_or_else(|| Error::CompactionGroup(format!("invalid group {}", parent_group_id)))?;
        for table_id in &table_ids {
            if !parent_group.member_table_ids.contains(table_id) {
                return Err(Error::CompactionGroup(format!(
                    "table {} doesn't in group {}",
                    table_id, parent_group_id
                )));
            }
        }

        if table_ids.len() == parent_group.member_table_ids.len() {
            return Err(Error::CompactionGroup(format!(
                "invalid split attempt for group {}: all member tables are moved",
                parent_group_id
            )));
        }
        if let Some(compaction_group_id) = target_group_id {
            if !versioning.check_branched_sst_in_target_group(
                &table_ids,
                &parent_group_id,
                &compaction_group_id,
            ) {
                return Err(Error::CompactionGroup(format!(
                    "invalid split attempt for group {}: we shall wait some time for parent group and target group could compact stale sst files",
                    parent_group_id
                )));
            }
        }

        let mut new_version_delta = BTreeMapEntryTransaction::new_insert(
            &mut versioning.hummock_version_deltas,
            current_version.id + 1,
            build_version_delta_after_version(current_version),
        );
        let new_sst_start_id = self
            .env
            .id_gen_manager()
            .generate_interval::<{ IdCategory::HummockSstableId }>(
                current_version.count_new_ssts_in_group_split(
                    parent_group_id,
                    HashSet::from_iter(table_ids.clone()),
                ),
            )
            .await?;
        let mut new_group = None;
        let target_compaction_group_id = match target_group_id {
            Some(compaction_group_id) => {
                match current_version.levels.get(&compaction_group_id) {
                    Some(group) => {
                        for table_id in &table_ids {
                            if group.member_table_ids.contains(table_id) {
                                return Err(Error::CompactionGroup(format!(
                                    "table {} already exist in group {}",
                                    *table_id, compaction_group_id,
                                )));
                            }
                        }
                    }
                    None => {
                        return Err(Error::CompactionGroup(format!(
                            "target group {} does not exist",
                            compaction_group_id,
                        )));
                    }
                }
                let group_deltas = &mut new_version_delta
                    .group_deltas
                    .entry(compaction_group_id)
                    .or_default()
                    .group_deltas;
                group_deltas.push(GroupDelta {
                    delta_type: Some(DeltaType::GroupTableChange(GroupTableChange {
                        table_ids: table_ids.to_vec(),
                        origin_group_id: parent_group_id,
                        target_group_id: compaction_group_id,
                        new_sst_start_id,
                        version: CompatibilityVersion::NoTrivialSplit as i32,
                    })),
                });
                compaction_group_id
            }
            None => {
                // All NewCompactionGroup pairs are mapped to one new compaction group.
                let new_compaction_group_id = self
                    .env
                    .id_gen_manager()
                    .generate::<{ IdCategory::CompactionGroup }>()
                    .await?;
                // The new config will be persisted later.
                let mut config = self
                    .compaction_group_manager
                    .read()
                    .await
                    .default_compaction_config();
                config.split_by_state_table = allow_split_by_table;
                config.split_weight_by_vnode = weight_split_by_vnode;

                new_version_delta.group_deltas.insert(
                    new_compaction_group_id,
                    GroupDeltas {
                        group_deltas: vec![GroupDelta {
                            delta_type: Some(DeltaType::GroupConstruct(GroupConstruct {
                                group_config: Some(config.clone()),
                                group_id: new_compaction_group_id,
                                parent_group_id,
                                new_sst_start_id,
                                table_ids: table_ids.to_vec(),
                                version: CompatibilityVersion::NoTrivialSplit as i32,
                            })),
                        }],
                    },
                );

                new_group = Some((new_compaction_group_id, config));
                new_version_delta.group_deltas.insert(
                    parent_group_id,
                    GroupDeltas {
                        group_deltas: vec![GroupDelta {
                            delta_type: Some(DeltaType::GroupMetaChange(GroupMetaChange {
                                table_ids_remove: table_ids.to_vec(),
                                ..Default::default()
                            })),
                        }],
                    },
                );
                new_compaction_group_id
            }
        };

        let mut current_version = versioning.current_version.clone();
        let sst_split_info = current_version.apply_version_delta(&new_version_delta);

        let mut branched_ssts = BTreeMapTransaction::new(&mut versioning.branched_ssts);
        let mut trx = Transaction::default();
        new_version_delta.apply_to_txn(&mut trx)?;
        if let Some((new_compaction_group_id, config)) = new_group {
            let mut compaction_group_manager = self.compaction_group_manager.write().await;
            let insert = BTreeMapEntryTransaction::new_insert(
                &mut compaction_group_manager.compaction_groups,
                new_compaction_group_id,
                CompactionGroup {
                    group_id: new_compaction_group_id,
                    compaction_config: Arc::new(config),
                },
            );
            insert.apply_to_txn(&mut trx)?;
            self.env.meta_store().txn(trx).await?;
            insert.commit();
        } else {
            self.env.meta_store().txn(trx).await?;
        }
        versioning.current_version = current_version;
        // Updates SST split info
        let mut changed_sst_ids: HashSet<u64> = HashSet::default();
        for (object_id, sst_id, parent_old_sst_id, parent_new_sst_id) in sst_split_info {
            changed_sst_ids.insert(parent_old_sst_id);
            match branched_ssts.get_mut(object_id) {
                Some(mut entry) => {
                    entry.insert(parent_group_id, parent_new_sst_id);
                    entry.insert(target_compaction_group_id, sst_id);
                }
                None => {
                    let mut groups = HashMap::from_iter([(target_compaction_group_id, sst_id)]);
                    groups.insert(parent_group_id, parent_new_sst_id);
                    branched_ssts.insert(object_id, groups);
                }
            }
        }
        new_version_delta.commit();
        branched_ssts.commit_memory();
        self.notify_last_version_delta(versioning);
        drop(versioning_guard);
        let mut canceled_tasks = vec![];
        for task_assignment in compaction_guard.compact_task_assignment.values() {
            let mut need_cancel = false;
            if let Some(task) = task_assignment.compact_task.as_ref() {
                for input_level in &task.input_ssts {
                    for sst in &input_level.table_infos {
                        if changed_sst_ids.contains(&sst.sst_id) {
                            need_cancel = true;
                            break;
                        }
                    }
                }
                if need_cancel {
                    canceled_tasks.push(task.clone());
                }
            }
        }
<<<<<<< HEAD
        for mut task in canceled_tasks {
            task.set_task_status(TaskStatus::ManualCanceled);
            let task_id = task.task_id;
            if !self
                .report_compact_task_impl(task, &mut compaction_guard, None)
=======

        for task in canceled_tasks {
            if !self
                .report_compact_task_impl(
                    task.task_id,
                    None,
                    TaskStatus::ManualCanceled,
                    vec![],
                    &mut compaction_guard,
                    None,
                )
>>>>>>> 54e8c759
                .await
                .unwrap_or(false)
            {
                warn!("failed to cancel task-{}", task_id);
            }
        }
        // Don't trigger compactions if we enable deterministic compaction
        if !self.env.opts.compaction_deterministic_test {
            // commit_epoch may contains SSTs from any compaction group
            self.try_send_compaction_request(parent_group_id, compact_task::TaskType::SpaceReclaim);
            self.try_send_compaction_request(
                target_compaction_group_id,
                compact_task::TaskType::SpaceReclaim,
            );
        }

        self.metrics
            .move_state_table_count
            .with_label_values(&[&parent_group_id.to_string()])
            .inc();

        Ok(target_compaction_group_id)
    }

    #[named]
    pub async fn calculate_compaction_group_statistic(&self) -> Vec<TableGroupInfo> {
        let mut infos = vec![];
        {
            let versioning_guard = read_lock!(self, versioning).await;
            let version = &versioning_guard.current_version;
            for (group_id, group) in &version.levels {
                let mut group_info = TableGroupInfo {
                    group_id: *group_id,
                    ..Default::default()
                };
                for table_id in &group.member_table_ids {
                    let stats_size = versioning_guard
                        .version_stats
                        .table_stats
                        .get(table_id)
                        .map(|stats| stats.total_key_size + stats.total_value_size)
                        .unwrap_or(0);
                    let table_size = std::cmp::max(stats_size, 0) as u64;
                    group_info.group_size += table_size;
                    group_info.table_statistic.insert(*table_id, table_size);
                }
                infos.push(group_info);
            }
        };
        let manager = self.compaction_group_manager.read().await;
        for info in &mut infos {
            if let Some(group) = manager.compaction_groups.get(&info.group_id) {
                info.split_by_table = group.compaction_config.split_by_state_table;
            }
        }
        infos
    }
}

/// We muse ensure there is an entry exists in [`CompactionGroupManager`] for any
/// compaction group found in current hummock version. That's done by invoking
/// `get_or_insert_compaction_group_config` or `get_or_insert_compaction_group_configs` before
/// adding any group in current hummock version:
/// 1. initialize default static compaction group.
/// 2. register new table to new compaction group.
/// 3. move existent table to new compaction group.
#[derive(Default)]
pub(super) struct CompactionGroupManager {
    compaction_groups: BTreeMap<CompactionGroupId, CompactionGroup>,
    default_config: CompactionConfig,
}

impl CompactionGroupManager {
    async fn init<S: MetaStore>(&mut self, meta_store: &S) -> Result<()> {
        let loaded_compaction_groups: BTreeMap<CompactionGroupId, CompactionGroup> =
            CompactionGroup::list(meta_store)
                .await?
                .into_iter()
                .map(|cg| (cg.group_id(), cg))
                .collect();
        if !loaded_compaction_groups.is_empty() {
            self.compaction_groups = loaded_compaction_groups;
        }
        Ok(())
    }

    /// Gets compaction group config for `compaction_group_id`, inserts default one if missing.
    pub(super) async fn get_or_insert_compaction_group_config<S: MetaStore>(
        &mut self,
        compaction_group_id: CompactionGroupId,
        meta_store: &S,
    ) -> Result<CompactionGroup> {
        let r = self
            .get_or_insert_compaction_group_configs(&[compaction_group_id], meta_store)
            .await?;
        Ok(r.into_values().next().unwrap())
    }

    /// Gets compaction group configs for `compaction_group_ids`, inserts default one if missing.
    pub(super) async fn get_or_insert_compaction_group_configs<S: MetaStore>(
        &mut self,
        compaction_group_ids: &[CompactionGroupId],
        meta_store: &S,
    ) -> Result<HashMap<CompactionGroupId, CompactionGroup>> {
        let mut compaction_groups = BTreeMapTransaction::new(&mut self.compaction_groups);
        for id in compaction_group_ids {
            if compaction_groups.contains_key(id) {
                continue;
            }
            let new_entry = CompactionGroup::new(*id, self.default_config.clone());
            compaction_groups.insert(*id, new_entry);
        }
        let mut trx = Transaction::default();
        compaction_groups.apply_to_txn(&mut trx)?;
        meta_store.txn(trx).await?;
        compaction_groups.commit();
        let r = compaction_group_ids
            .iter()
            .map(|id| (*id, self.compaction_groups[id].clone()))
            .collect();
        Ok(r)
    }

    /// Tries to get compaction group config for `compaction_group_id`.
    pub(super) fn try_get_compaction_group_config(
        &self,
        compaction_group_id: CompactionGroupId,
    ) -> Option<CompactionGroup> {
        self.compaction_groups.get(&compaction_group_id).cloned()
    }

    pub(super) fn default_compaction_config(&self) -> CompactionConfig {
        self.default_config.clone()
    }

    async fn update_compaction_config<S: MetaStore>(
        &mut self,
        compaction_group_ids: &[CompactionGroupId],
        config_to_update: &[MutableConfig],
        meta_store: &S,
    ) -> Result<()> {
        let mut compaction_groups = BTreeMapTransaction::new(&mut self.compaction_groups);
        for compaction_group_id in compaction_group_ids.iter().unique() {
            let group = compaction_groups.get(compaction_group_id).ok_or_else(|| {
                Error::CompactionGroup(format!("invalid group {}", *compaction_group_id))
            })?;
            let mut config = group.compaction_config.as_ref().clone();
            update_compaction_config(&mut config, config_to_update);
            if let Err(reason) = validate_compaction_config(&config) {
                return Err(Error::CompactionGroup(reason));
            }
            let mut new_group = group.clone();
            new_group.compaction_config = Arc::new(config);
            compaction_groups.insert(*compaction_group_id, new_group);
        }

        let mut trx = Transaction::default();
        compaction_groups.apply_to_txn(&mut trx)?;
        meta_store.txn(trx).await?;
        compaction_groups.commit();
        Ok(())
    }

    /// Initializes the config for a group.
    /// Should only be used by compaction test.
    pub async fn init_compaction_config_for_replay<S: MetaStore>(
        &mut self,
        group_id: CompactionGroupId,
        config: CompactionConfig,
        meta_store: &S,
    ) -> Result<()> {
        let insert = BTreeMapEntryTransaction::new_insert(
            &mut self.compaction_groups,
            group_id,
            CompactionGroup {
                group_id,
                compaction_config: Arc::new(config),
            },
        );
        let mut trx = Transaction::default();
        insert.apply_to_txn(&mut trx)?;
        meta_store.txn(trx).await?;
        insert.commit();
        Ok(())
    }

    /// Removes stale group configs.
    async fn purge<S: MetaStore>(
        &mut self,
        existing_groups: HashSet<CompactionGroupId>,
        meta_store: &S,
    ) -> Result<()> {
        let mut compaction_groups = BTreeMapTransaction::new(&mut self.compaction_groups);
        let stale_group = compaction_groups
            .tree_ref()
            .keys()
            .cloned()
            .filter(|k| !existing_groups.contains(k))
            .collect_vec();
        if stale_group.is_empty() {
            return Ok(());
        }
        for group in stale_group {
            compaction_groups.remove(group);
        }
        let mut trx = Transaction::default();
        compaction_groups.apply_to_txn(&mut trx)?;
        meta_store.txn(trx).await?;
        compaction_groups.commit();
        Ok(())
    }
}

fn update_compaction_config(target: &mut CompactionConfig, items: &[MutableConfig]) {
    for item in items {
        match item {
            MutableConfig::MaxBytesForLevelBase(c) => {
                target.max_bytes_for_level_base = *c;
            }
            MutableConfig::MaxBytesForLevelMultiplier(c) => {
                target.max_bytes_for_level_multiplier = *c;
            }
            MutableConfig::MaxCompactionBytes(c) => {
                target.max_compaction_bytes = *c;
            }
            MutableConfig::SubLevelMaxCompactionBytes(c) => {
                target.sub_level_max_compaction_bytes = *c;
            }
            MutableConfig::Level0TierCompactFileNumber(c) => {
                target.level0_tier_compact_file_number = *c;
            }
            MutableConfig::TargetFileSizeBase(c) => {
                target.target_file_size_base = *c;
            }
            MutableConfig::CompactionFilterMask(c) => {
                target.compaction_filter_mask = *c;
            }
            MutableConfig::MaxSubCompaction(c) => {
                target.max_sub_compaction = *c;
            }
            MutableConfig::Level0StopWriteThresholdSubLevelNumber(c) => {
                target.level0_stop_write_threshold_sub_level_number = *c;
            }
            MutableConfig::Level0SubLevelCompactLevelCount(c) => {
                target.level0_sub_level_compact_level_count = *c;
            }
            MutableConfig::Level0OverlappingSubLevelCompactLevelCount(c) => {
                target.level0_overlapping_sub_level_compact_level_count = *c;
            }
            MutableConfig::MaxSpaceReclaimBytes(c) => {
                target.max_space_reclaim_bytes = *c;
            }
            MutableConfig::Level0MaxCompactFileNumber(c) => {
                target.level0_max_compact_file_number = *c;
            }
            MutableConfig::EnableEmergencyPicker(c) => {
                target.enable_emergency_picker = *c;
            }
        }
    }
}

#[cfg(test)]
mod tests {
    use std::collections::{BTreeMap, HashMap};

    use itertools::Itertools;
    use risingwave_common::catalog::TableId;
    use risingwave_common::constants::hummock::PROPERTIES_RETENTION_SECOND_KEY;
    use risingwave_pb::hummock::rise_ctl_update_compaction_config_request::mutable_config::MutableConfig;
    use risingwave_pb::meta::table_fragments::Fragment;

    use crate::hummock::test_utils::setup_compute_env;
    use crate::hummock::HummockManager;
    use crate::model::TableFragments;

    #[tokio::test]
    async fn test_inner() {
        let (env, ..) = setup_compute_env(8080).await;
        let inner = HummockManager::build_compaction_group_manager(&env)
            .await
            .unwrap();
        assert_eq!(inner.read().await.compaction_groups.len(), 2);
        inner
            .write()
            .await
            .update_compaction_config(&[100, 200], &[], env.meta_store())
            .await
            .unwrap_err();
        inner
            .write()
            .await
            .get_or_insert_compaction_group_configs(&[100, 200], env.meta_store())
            .await
            .unwrap();
        assert_eq!(inner.read().await.compaction_groups.len(), 4);
        let inner = HummockManager::build_compaction_group_manager(&env)
            .await
            .unwrap();
        assert_eq!(inner.read().await.compaction_groups.len(), 4);
        inner
            .write()
            .await
            .update_compaction_config(
                &[100, 200],
                &[MutableConfig::MaxSubCompaction(123)],
                env.meta_store(),
            )
            .await
            .unwrap();
        assert_eq!(inner.read().await.compaction_groups.len(), 4);
        assert_eq!(
            inner
                .read()
                .await
                .try_get_compaction_group_config(100)
                .unwrap()
                .compaction_config
                .max_sub_compaction,
            123
        );
        assert_eq!(
            inner
                .read()
                .await
                .try_get_compaction_group_config(200)
                .unwrap()
                .compaction_config
                .max_sub_compaction,
            123
        );
    }

    #[tokio::test]
    async fn test_manager() {
        let (_, compaction_group_manager, ..) = setup_compute_env(8080).await;
        let table_fragment_1 = TableFragments::for_test(
            TableId::new(10),
            BTreeMap::from([(
                1,
                Fragment {
                    fragment_id: 1,
                    state_table_ids: vec![10, 11, 12, 13],
                    ..Default::default()
                },
            )]),
        );
        let table_fragment_2 = TableFragments::for_test(
            TableId::new(20),
            BTreeMap::from([(
                2,
                Fragment {
                    fragment_id: 2,
                    state_table_ids: vec![20, 21, 22, 23],
                    ..Default::default()
                },
            )]),
        );

        // Test register_table_fragments
        let registered_number = || async {
            compaction_group_manager
                .list_compaction_group()
                .await
                .iter()
                .map(|cg| cg.member_table_ids.len())
                .sum::<usize>()
        };
        let group_number =
            || async { compaction_group_manager.list_compaction_group().await.len() };
        assert_eq!(registered_number().await, 0);
        let mut table_properties = HashMap::from([(
            String::from(PROPERTIES_RETENTION_SECOND_KEY),
            String::from("300"),
        )]);

        compaction_group_manager
            .register_table_fragments(
                Some(table_fragment_1.table_id().table_id),
                table_fragment_1.internal_table_ids(),
                &table_properties,
            )
            .await
            .unwrap();
        assert_eq!(registered_number().await, 4);
        compaction_group_manager
            .register_table_fragments(
                Some(table_fragment_2.table_id().table_id),
                table_fragment_2.internal_table_ids(),
                &table_properties,
            )
            .await
            .unwrap();
        assert_eq!(registered_number().await, 8);

        // Test unregister_table_fragments
        compaction_group_manager
            .unregister_table_fragments_vec(&[table_fragment_1.clone()])
            .await
            .unwrap();
        assert_eq!(registered_number().await, 4);

        // Test purge_stale_members: table fragments
        compaction_group_manager
            .purge(&table_fragment_2.all_table_ids().collect_vec())
            .await
            .unwrap();
        assert_eq!(registered_number().await, 4);
        compaction_group_manager.purge(&[]).await.unwrap();
        assert_eq!(registered_number().await, 0);

        // Test `StaticCompactionGroupId::NewCompactionGroup` in `register_table_fragments`
        assert_eq!(group_number().await, 2);
        table_properties.insert(
            String::from("independent_compaction_group"),
            String::from("1"),
        );
        compaction_group_manager
            .register_table_fragments(
                Some(table_fragment_1.table_id().table_id),
                table_fragment_1.internal_table_ids(),
                &table_properties,
            )
            .await
            .unwrap();
        assert_eq!(registered_number().await, 4);
        assert_eq!(group_number().await, 3);

        // Test `StaticCompactionGroupId::NewCompactionGroup` in `unregister_table_fragments`
        compaction_group_manager
            .unregister_table_fragments_vec(&[table_fragment_1])
            .await
            .unwrap();
        assert_eq!(registered_number().await, 0);
        assert_eq!(group_number().await, 2);
    }
}<|MERGE_RESOLUTION|>--- conflicted
+++ resolved
@@ -655,13 +655,6 @@
                 }
             }
         }
-<<<<<<< HEAD
-        for mut task in canceled_tasks {
-            task.set_task_status(TaskStatus::ManualCanceled);
-            let task_id = task.task_id;
-            if !self
-                .report_compact_task_impl(task, &mut compaction_guard, None)
-=======
 
         for task in canceled_tasks {
             if !self
@@ -673,11 +666,10 @@
                     &mut compaction_guard,
                     None,
                 )
->>>>>>> 54e8c759
                 .await
                 .unwrap_or(false)
             {
-                warn!("failed to cancel task-{}", task_id);
+                warn!("failed to cancel task-{}", task.task_id);
             }
         }
         // Don't trigger compactions if we enable deterministic compaction
