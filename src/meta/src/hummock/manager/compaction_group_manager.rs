// Copyright 2024 RisingWave Labs
//
// Licensed under the Apache License, Version 2.0 (the "License");
// you may not use this file except in compliance with the License.
// You may obtain a copy of the License at
//
//     http://www.apache.org/licenses/LICENSE-2.0
//
// Unless required by applicable law or agreed to in writing, software
// distributed under the License is distributed on an "AS IS" BASIS,
// WITHOUT WARRANTIES OR CONDITIONS OF ANY KIND, either express or implied.
// See the License for the specific language governing permissions and
// limitations under the License.

use std::collections::{BTreeMap, HashMap, HashSet};
use std::ops::DerefMut;
use std::sync::Arc;

use itertools::Itertools;
use risingwave_common::catalog::TableId;
use risingwave_hummock_sdk::compaction_group::hummock_version_ext::{
    get_compaction_group_ids, get_member_table_ids, TableGroupInfo,
};
use risingwave_hummock_sdk::compaction_group::{StateTableId, StaticCompactionGroupId};
use risingwave_hummock_sdk::CompactionGroupId;
use risingwave_meta_model_v2::compaction_config;
use risingwave_pb::hummock::compact_task::TaskStatus;
use risingwave_pb::hummock::group_delta::DeltaType;
use risingwave_pb::hummock::hummock_version_delta::GroupDeltas;
use risingwave_pb::hummock::rise_ctl_update_compaction_config_request::mutable_config::MutableConfig;
use risingwave_pb::hummock::subscribe_compaction_event_request::ReportTask;
use risingwave_pb::hummock::write_limits::WriteLimit;
use risingwave_pb::hummock::{
    compact_task, CompactionConfig, CompactionGroupInfo, CompatibilityVersion, GroupConstruct,
    GroupDelta, GroupDestroy, StateTableInfoDelta,
};
use tokio::sync::OnceCell;

use crate::hummock::compaction::compaction_config::{
    validate_compaction_config, CompactionConfigBuilder,
};
use crate::hummock::error::{Error, Result};
use crate::hummock::manager::transaction::HummockVersionTransaction;
use crate::hummock::manager::versioning::Versioning;
use crate::hummock::manager::{commit_multi_var, HummockManager};
use crate::hummock::metrics_utils::remove_compaction_group_in_sst_stat;
use crate::hummock::model::CompactionGroup;
use crate::hummock::sequence::{next_compaction_group_id, next_sstable_object_id};
use crate::manager::{MetaSrvEnv, MetaStoreImpl};
use crate::model::{BTreeMapTransaction, MetadataModel, MetadataModelError};

type CompactionGroupTransaction<'a> = BTreeMapTransaction<'a, CompactionGroupId, CompactionGroup>;

impl CompactionGroupManager {
    pub(super) async fn new(env: &MetaSrvEnv) -> Result<CompactionGroupManager> {
        let default_config = match env.opts.compaction_config.as_ref() {
            None => CompactionConfigBuilder::new().build(),
            Some(opt) => CompactionConfigBuilder::with_opt(opt).build(),
        };
        Self::new_with_config(env, default_config).await
    }

    pub(super) async fn new_with_config(
        env: &MetaSrvEnv,
        default_config: CompactionConfig,
    ) -> Result<CompactionGroupManager> {
        let mut compaction_group_manager = CompactionGroupManager {
            compaction_groups: BTreeMap::new(),
            default_config: Arc::new(default_config),
            write_limit: Default::default(),
        };

        let loaded_compaction_groups: BTreeMap<CompactionGroupId, CompactionGroup> =
            match env.meta_store_ref() {
                MetaStoreImpl::Kv(meta_store) => CompactionGroup::list(meta_store)
                    .await?
                    .into_iter()
                    .map(|cg| (cg.group_id(), cg))
                    .collect(),
                MetaStoreImpl::Sql(sql_meta_store) => {
                    use sea_orm::EntityTrait;
                    compaction_config::Entity::find()
                        .all(&sql_meta_store.conn)
                        .await
                        .map_err(MetadataModelError::from)?
                        .into_iter()
                        .map(|m| (m.compaction_group_id as CompactionGroupId, m.into()))
                        .collect()
                }
            };

        compaction_group_manager.init(loaded_compaction_groups);
        Ok(compaction_group_manager)
    }

    fn init(&mut self, loaded_compaction_groups: BTreeMap<CompactionGroupId, CompactionGroup>) {
        if !loaded_compaction_groups.is_empty() {
            self.compaction_groups = loaded_compaction_groups;
        }
    }
}

impl HummockManager {
    /// Should not be called inside [`HummockManager`], because it requests locks internally.
    /// The implementation acquires `versioning` lock.
    pub async fn compaction_group_ids(&self) -> Vec<CompactionGroupId> {
        get_compaction_group_ids(&self.versioning.read().await.current_version).collect_vec()
    }

    /// The implementation acquires `compaction_group_manager` lock.
    pub async fn get_compaction_group_map(&self) -> BTreeMap<CompactionGroupId, CompactionGroup> {
        self.compaction_group_manager
            .read()
            .await
            .compaction_groups
            .clone()
    }

    #[cfg(test)]
    /// Registers `table_fragments` to compaction groups.
    pub async fn register_table_fragments(
        &self,
        mv_table: Option<u32>,
        mut internal_tables: Vec<u32>,
    ) -> Result<Vec<StateTableId>> {
        let mut pairs = vec![];
        if let Some(mv_table) = mv_table {
            if internal_tables.extract_if(|t| *t == mv_table).count() > 0 {
                tracing::warn!("`mv_table` {} found in `internal_tables`", mv_table);
            }
            // materialized_view
            pairs.push((
                mv_table,
                CompactionGroupId::from(StaticCompactionGroupId::MaterializedView),
            ));
        }
        // internal states
        for table_id in internal_tables {
            pairs.push((
                table_id,
                CompactionGroupId::from(StaticCompactionGroupId::StateDefault),
            ));
        }
        self.register_table_ids_for_test(&pairs).await?;
        Ok(pairs.iter().map(|(table_id, ..)| *table_id).collect_vec())
    }

    #[cfg(test)]
    /// Unregisters `table_fragments` from compaction groups
    pub async fn unregister_table_fragments_vec(
        &self,
        table_fragments: &[crate::model::TableFragments],
    ) {
        self.unregister_table_ids(
            &table_fragments
                .iter()
                .flat_map(|t| t.all_table_ids())
                .collect_vec(),
        )
        .await
        .unwrap();
    }

    /// Unregisters stale members and groups
    /// The caller should ensure `table_fragments_list` remain unchanged during `purge`.
    /// Currently `purge` is only called during meta service start ups.
    pub async fn purge(&self, valid_ids: &[u32]) -> Result<()> {
        let registered_members =
            get_member_table_ids(&self.versioning.read().await.current_version);
        let to_unregister = registered_members
            .into_iter()
            .filter(|table_id| !valid_ids.contains(table_id))
            .collect_vec();
        // As we have released versioning lock, the version that `to_unregister` is calculated from
        // may not be the same as the one used in unregister_table_ids. It is OK.
        self.unregister_table_ids(&to_unregister).await
    }

    /// The implementation acquires `versioning` lock.
    ///
    /// The method name is temporarily added with a `_for_test` prefix to mark
    /// that it's currently only used in test.
    pub async fn register_table_ids_for_test(
        &self,
        pairs: &[(StateTableId, CompactionGroupId)],
    ) -> Result<()> {
        if pairs.is_empty() {
            return Ok(());
        }
        let mut versioning_guard = self.versioning.write().await;
        let versioning = versioning_guard.deref_mut();
        let mut compaction_group_manager = self.compaction_group_manager.write().await;
        let current_version = &versioning.current_version;
        let default_config = compaction_group_manager.default_compaction_config();
        let mut compaction_groups_txn = compaction_group_manager.start_compaction_groups_txn();

        for (table_id, _) in pairs {
            if let Some(info) = current_version
                .state_table_info
                .info()
                .get(&TableId::new(*table_id))
            {
                return Err(Error::CompactionGroup(format!(
                    "table {} already {:?}",
                    *table_id, info
                )));
            }
        }
        // All NewCompactionGroup pairs are mapped to one new compaction group.
        let new_compaction_group_id: OnceCell<CompactionGroupId> = OnceCell::new();
        let mut version = HummockVersionTransaction::new(
            &mut versioning.current_version,
            &mut versioning.hummock_version_deltas,
            self.env.notification_manager(),
            &self.metrics,
        );
        let mut new_version_delta = version.new_delta();
        let epoch = new_version_delta.latest_version().max_committed_epoch;

        for (table_id, raw_group_id) in pairs {
            let mut group_id = *raw_group_id;
            if group_id == StaticCompactionGroupId::NewCompactionGroup as u64 {
                let mut is_group_init = false;
                group_id = *new_compaction_group_id
                    .get_or_try_init(|| async {
                        next_compaction_group_id(&self.env)
                            .await
                            .map(|new_group_id| {
                                is_group_init = true;
                                new_group_id
                            })
                    })
                    .await?;
                if is_group_init {
                    let group_deltas = &mut new_version_delta
                        .group_deltas
                        .entry(group_id)
                        .or_default()
                        .group_deltas;

                    let config =
                        match compaction_groups_txn.try_get_compaction_group_config(group_id) {
                            Some(config) => config.compaction_config.as_ref().clone(),
                            None => {
                                compaction_groups_txn
                                    .create_compaction_groups(group_id, default_config.clone());
                                default_config.as_ref().clone()
                            }
                        };

                    group_deltas.push(GroupDelta {
                        delta_type: Some(DeltaType::GroupConstruct(GroupConstruct {
                            group_config: Some(config),
                            group_id,
                            ..Default::default()
                        })),
                    });
                }
            }
<<<<<<< HEAD
=======
            let group_deltas = &mut new_version_delta
                .group_deltas
                .entry(group_id)
                .or_default()
                .group_deltas;

            group_deltas.push(GroupDelta {
                delta_type: Some(DeltaType::GroupMetaChange(GroupMetaChange {
                    table_ids_add: vec![*table_id],
                    ..Default::default()
                })),
            });
>>>>>>> 3b823d01
            assert!(new_version_delta
                .state_table_info_delta
                .insert(
                    TableId::new(*table_id),
                    StateTableInfoDelta {
                        committed_epoch: epoch,
                        safe_epoch: epoch,
                        compaction_group_id: *raw_group_id,
                    }
                )
                .is_none());
        }
        new_version_delta.pre_apply();
        commit_multi_var!(self.meta_store_ref(), version, compaction_groups_txn)?;

        Ok(())
    }

    pub async fn unregister_table_ids(&self, table_ids: &[StateTableId]) -> Result<()> {
        if table_ids.is_empty() {
            return Ok(());
        }
        let mut versioning_guard = self.versioning.write().await;
        let versioning = versioning_guard.deref_mut();
        let mut version = HummockVersionTransaction::new(
            &mut versioning.current_version,
            &mut versioning.hummock_version_deltas,
            self.env.notification_manager(),
            &self.metrics,
        );
        let mut new_version_delta = version.new_delta();
        let mut modified_groups: HashMap<CompactionGroupId, /* #member table */ u64> =
            HashMap::new();
        // Remove member tables
        for table_id in table_ids.iter().unique() {
            let version = new_version_delta.latest_version();
            let Some(info) = version
                .state_table_info
                .info()
                .get(&TableId::new(*table_id))
            else {
                continue;
            };

            modified_groups
                .entry(info.compaction_group_id)
                .and_modify(|count| *count -= 1)
                .or_insert(
                    version
                        .state_table_info
                        .compaction_group_member_tables()
                        .get(&info.compaction_group_id)
                        .expect("should exist")
                        .len() as u64
                        - 1,
                );
            new_version_delta
                .removed_table_ids
                .insert(TableId::new(*table_id));
        }

        let groups_to_remove = modified_groups
            .into_iter()
            .filter_map(|(group_id, member_count)| {
                if member_count == 0 && group_id > StaticCompactionGroupId::End as CompactionGroupId
                {
                    return Some((
                        group_id,
                        new_version_delta
                            .latest_version()
                            .get_compaction_group_levels(group_id)
                            .get_levels()
                            .len(),
                    ));
                }
                None
            })
            .collect_vec();
        for (group_id, _) in &groups_to_remove {
            let group_deltas = &mut new_version_delta
                .group_deltas
                .entry(*group_id)
                .or_default()
                .group_deltas;
            group_deltas.push(GroupDelta {
                delta_type: Some(DeltaType::GroupDestroy(GroupDestroy {})),
            });
        }

        for (group_id, max_level) in groups_to_remove {
            remove_compaction_group_in_sst_stat(&self.metrics, group_id, max_level);
        }

        new_version_delta.pre_apply();

        // Purge may cause write to meta store. If it hurts performance while holding versioning
        // lock, consider to make it in batch.
        let mut compaction_group_manager = self.compaction_group_manager.write().await;
        let mut compaction_groups_txn = compaction_group_manager.start_compaction_groups_txn();

        compaction_groups_txn.purge(HashSet::from_iter(get_compaction_group_ids(
            version.latest_version(),
        )));
        commit_multi_var!(self.meta_store_ref(), version, compaction_groups_txn)?;

        Ok(())
    }

    pub async fn update_compaction_config(
        &self,
        compaction_group_ids: &[CompactionGroupId],
        config_to_update: &[MutableConfig],
    ) -> Result<()> {
        {
            // Avoid lock conflicts with `try_update_write_limits``
            let mut compaction_group_manager = self.compaction_group_manager.write().await;
            let mut compaction_groups_txn = compaction_group_manager.start_compaction_groups_txn();
            compaction_groups_txn
                .update_compaction_config(compaction_group_ids, config_to_update)?;
            commit_multi_var!(self.meta_store_ref(), compaction_groups_txn)?;
        }

        if config_to_update
            .iter()
            .any(|c| matches!(c, MutableConfig::Level0StopWriteThresholdSubLevelNumber(_)))
        {
            // Update write limits with lock
            self.try_update_write_limits(compaction_group_ids).await;
        }

        Ok(())
    }

    /// Gets complete compaction group info.
    /// It is the aggregate of `HummockVersion` and `CompactionGroupConfig`
    pub async fn list_compaction_group(&self) -> Vec<CompactionGroupInfo> {
        let mut versioning_guard = self.versioning.write().await;
        let versioning = versioning_guard.deref_mut();
        let current_version = &versioning.current_version;
        let mut results = vec![];
        let compaction_group_manager = self.compaction_group_manager.read().await;

        for levels in current_version.levels.values() {
            let compaction_config = compaction_group_manager
                .try_get_compaction_group_config(levels.group_id)
                .unwrap()
                .compaction_config
                .as_ref()
                .clone();
            let group = CompactionGroupInfo {
                id: levels.group_id,
                parent_id: levels.parent_group_id,
<<<<<<< HEAD
                member_table_ids: current_version
                    .state_table_info
                    .compaction_group_member_table_ids(levels.group_id)
                    .iter()
                    .map(|table_id| table_id.table_id)
                    .collect_vec(),
                compaction_config: Some(config.as_ref().clone()),
=======
                member_table_ids: levels.member_table_ids.clone(),
                compaction_config: Some(compaction_config),
>>>>>>> 3b823d01
            };
            results.push(group);
        }
        results
    }

    /// Splits a compaction group into two. The new one will contain `table_ids`.
    /// Returns the newly created compaction group id.
    pub async fn split_compaction_group(
        &self,
        parent_group_id: CompactionGroupId,
        table_ids: &[StateTableId],
    ) -> Result<CompactionGroupId> {
        let result = self
            .move_state_table_to_compaction_group(
                parent_group_id,
                table_ids,
                self.env.opts.partition_vnode_count,
            )
            .await?;

        Ok(result)
    }

    /// move some table to another compaction-group. Create a new compaction group if it does not
    /// exist.
    pub async fn move_state_table_to_compaction_group(
        &self,
        parent_group_id: CompactionGroupId,
        table_ids: &[StateTableId],
        partition_vnode_count: u32,
    ) -> Result<CompactionGroupId> {
        if table_ids.is_empty() {
            return Ok(parent_group_id);
        }
        let table_ids = table_ids.iter().cloned().unique().collect_vec();
        let compaction_guard = self.compaction.write().await;
        let mut versioning_guard = self.versioning.write().await;
        let versioning = versioning_guard.deref_mut();
        // Validate parameters.
        if !versioning
            .current_version
            .levels
            .contains_key(&parent_group_id)
        {
            return Err(Error::CompactionGroup(format!(
                "invalid group {}",
                parent_group_id
            )));
        }

        for table_id in &table_ids {
            if !versioning
                .current_version
                .state_table_info
                .compaction_group_member_table_ids(parent_group_id)
                .contains(&TableId::new(*table_id))
            {
                return Err(Error::CompactionGroup(format!(
                    "table {} doesn't in group {}",
                    table_id, parent_group_id
                )));
            }
        }

        if table_ids.len()
            == versioning
                .current_version
                .state_table_info
                .compaction_group_member_table_ids(parent_group_id)
                .len()
        {
            return Err(Error::CompactionGroup(format!(
                "invalid split attempt for group {}: all member tables are moved",
                parent_group_id
            )));
        }
        let mut version = HummockVersionTransaction::new(
            &mut versioning.current_version,
            &mut versioning.hummock_version_deltas,
            self.env.notification_manager(),
            &self.metrics,
        );
        let mut new_version_delta = version.new_delta();

        let new_sst_start_id = next_sstable_object_id(
            &self.env,
            new_version_delta
                .latest_version()
                .count_new_ssts_in_group_split(
                    parent_group_id,
                    HashSet::from_iter(table_ids.clone()),
                ),
        )
        .await?;
        let (new_group, target_compaction_group_id) = {
            {
                // All NewCompactionGroup pairs are mapped to one new compaction group.
                let new_compaction_group_id = next_compaction_group_id(&self.env).await?;
                // The new config will be persisted later.
                let mut config = self
                    .compaction_group_manager
                    .read()
                    .await
                    .default_compaction_config()
                    .as_ref()
                    .clone();
                config.split_weight_by_vnode = partition_vnode_count;

                #[expect(deprecated)]
                // fill the deprecated field with default value
                new_version_delta.group_deltas.insert(
                    new_compaction_group_id,
                    GroupDeltas {
                        group_deltas: vec![GroupDelta {
                            delta_type: Some(DeltaType::GroupConstruct(GroupConstruct {
                                group_config: Some(config.clone()),
                                group_id: new_compaction_group_id,
                                parent_group_id,
                                new_sst_start_id,
                                table_ids: vec![],
                                version: CompatibilityVersion::NoMemberTableIds as i32,
                            })),
                        }],
                    },
                );
                ((new_compaction_group_id, config), new_compaction_group_id)
            }
        };

        let (new_compaction_group_id, config) = new_group;
        new_version_delta.with_latest_version(|version, new_version_delta| {
            for table_id in &table_ids {
                let table_id = TableId::new(*table_id);
                let info = version
                    .state_table_info
                    .info()
                    .get(&table_id)
                    .expect("have check exist previously");
                assert!(new_version_delta
                    .state_table_info_delta
                    .insert(
                        table_id,
                        StateTableInfoDelta {
                            committed_epoch: info.committed_epoch,
                            safe_epoch: info.safe_epoch,
                            compaction_group_id: new_compaction_group_id,
                        }
                    )
                    .is_none());
            }
        });
        {
            let mut compaction_group_manager = self.compaction_group_manager.write().await;
            let mut compaction_groups_txn = compaction_group_manager.start_compaction_groups_txn();
            compaction_groups_txn
                .create_compaction_groups(new_compaction_group_id, Arc::new(config));

            new_version_delta.pre_apply();
            commit_multi_var!(self.meta_store_ref(), version, compaction_groups_txn)?;
        }

        let mut canceled_tasks = vec![];
        for task_assignment in compaction_guard.compact_task_assignment.values() {
            if let Some(task) = task_assignment.compact_task.as_ref() {
                let need_cancel =
                    HummockManager::is_compact_task_expired(task, &versioning.current_version);
                if need_cancel {
                    canceled_tasks.push(ReportTask {
                        task_id: task.task_id,
                        task_status: TaskStatus::ManualCanceled as i32,
                        table_stats_change: HashMap::default(),
                        sorted_output_ssts: vec![],
                    });
                }
            }
        }

        drop(versioning_guard);
        drop(compaction_guard);
        self.report_compact_tasks(canceled_tasks).await?;

        // Don't trigger compactions if we enable deterministic compaction
        if !self.env.opts.compaction_deterministic_test {
            // commit_epoch may contains SSTs from any compaction group
            self.try_send_compaction_request(parent_group_id, compact_task::TaskType::SpaceReclaim);
            self.try_send_compaction_request(
                target_compaction_group_id,
                compact_task::TaskType::SpaceReclaim,
            );
        }

        self.metrics
            .move_state_table_count
            .with_label_values(&[&parent_group_id.to_string()])
            .inc();

        Ok(target_compaction_group_id)
    }

    pub async fn calculate_compaction_group_statistic(&self) -> Vec<TableGroupInfo> {
        let mut infos = vec![];
        {
            let versioning_guard = self.versioning.read().await;
            let version = &versioning_guard.current_version;
            for group_id in version.levels.keys() {
                let mut group_info = TableGroupInfo {
                    group_id: *group_id,
                    ..Default::default()
                };
                for table_id in version
                    .state_table_info
                    .compaction_group_member_table_ids(*group_id)
                {
                    let stats_size = versioning_guard
                        .version_stats
                        .table_stats
                        .get(&table_id.table_id)
                        .map(|stats| stats.total_key_size + stats.total_value_size)
                        .unwrap_or(0);
                    let table_size = std::cmp::max(stats_size, 0) as u64;
                    group_info.group_size += table_size;
                    group_info
                        .table_statistic
                        .insert(table_id.table_id, table_size);
                }
                infos.push(group_info);
            }
        };
        let manager = self.compaction_group_manager.read().await;
        for info in &mut infos {
            if let Some(group) = manager.compaction_groups.get(&info.group_id) {
                info.split_by_table = group.compaction_config.split_by_state_table;
            }
        }
        infos
    }

    pub(super) async fn initial_compaction_group_config_after_load(
        &self,
        versioning_guard: &Versioning,
        compaction_group_manager: &mut CompactionGroupManager,
    ) -> Result<()> {
        // 1. Due to version compatibility, we fix some of the configuration of older versions after hummock starts.
        let current_version = &versioning_guard.current_version;
<<<<<<< HEAD
        let all_group_ids = get_compaction_group_ids(current_version);
        let mut configs = compaction_group_manager
            .get_or_insert_compaction_group_configs(&all_group_ids.collect_vec())
            .await?;

        // We've already lowered the default limit for write limit in PR-12183, and to prevent older clusters from continuing to use the outdated configuration, we've introduced a new logic to rewrite it in a uniform way.
        let mut rewrite_cg_ids = vec![];
        let mut restore_cg_to_partition_vnode: HashMap<u64, BTreeMap<u32, u32>> =
            HashMap::default();
        for (cg_id, compaction_group_config) in &mut configs {
            // update write limit
            let relaxed_default_write_stop_level_count = 1000;
            if compaction_group_config
                .compaction_config
                .level0_sub_level_compact_level_count
                == relaxed_default_write_stop_level_count
            {
                rewrite_cg_ids.push(*cg_id);
            }

            if let Some(member_table_ids) = current_version
                .state_table_info
                .compaction_group_member_tables()
                .get(cg_id)
            {
                if member_table_ids.len() == 1 {
                    restore_cg_to_partition_vnode.insert(
                        *cg_id,
                        vec![(
                            member_table_ids
                                .iter()
                                .next()
                                .expect("have check non-empty")
                                .table_id,
                            compaction_group_config
                                .compaction_config
                                .split_weight_by_vnode,
                        )]
                        .into_iter()
                        .collect(),
                    );
                }
            }
        }

        if !rewrite_cg_ids.is_empty() {
            tracing::info!("Compaction group {:?} configs rewrite ", rewrite_cg_ids);

            // update meta store
            let result = compaction_group_manager
                .update_compaction_config(
                    &rewrite_cg_ids,
                    &[
                        MutableConfig::Level0StopWriteThresholdSubLevelNumber(
                            risingwave_common::config::default::compaction_config::level0_stop_write_threshold_sub_level_number(),
                        ),
                    ],
                )
                .await?;

            // update memory
            for new_config in result {
                configs.insert(new_config.group_id(), new_config);
            }
        }

        compaction_group_manager.write_limit =
            calc_new_write_limits(configs, HashMap::new(), &versioning_guard.current_version);
        trigger_write_stop_stats(&self.metrics, &compaction_group_manager.write_limit);
        tracing::debug!(
            "Hummock stopped write: {:#?}",
            compaction_group_manager.write_limit
        );
=======
        let all_group_ids = get_compaction_group_ids(current_version).collect_vec();
        let default_config = compaction_group_manager.default_compaction_config();
        let mut compaction_groups_txn = compaction_group_manager.start_compaction_groups_txn();
        compaction_groups_txn.try_create_compaction_groups(&all_group_ids, default_config);
        commit_multi_var!(self.meta_store_ref(), compaction_groups_txn)?;
>>>>>>> 3b823d01

        Ok(())
    }
}

/// We muse ensure there is an entry exists in [`CompactionGroupManager`] for any
/// compaction group found in current hummock version. That's done by invoking
/// `get_or_insert_compaction_group_config` or `get_or_insert_compaction_group_configs` before
/// adding any group in current hummock version:
/// 1. initialize default static compaction group.
/// 2. register new table to new compaction group.
/// 3. move existent table to new compaction group.
pub(super) struct CompactionGroupManager {
    compaction_groups: BTreeMap<CompactionGroupId, CompactionGroup>,
    default_config: Arc<CompactionConfig>,
    /// Tables that write limit is trigger for.
    pub write_limit: HashMap<CompactionGroupId, WriteLimit>,
}

impl CompactionGroupManager {
    /// Starts a transaction to update compaction group configs.
    pub fn start_compaction_groups_txn(&mut self) -> CompactionGroupTransaction<'_> {
        CompactionGroupTransaction::new(&mut self.compaction_groups)
    }

    /// Tries to get compaction group config for `compaction_group_id`.
    pub(super) fn try_get_compaction_group_config(
        &self,
        compaction_group_id: CompactionGroupId,
    ) -> Option<CompactionGroup> {
        self.compaction_groups.get(&compaction_group_id).cloned()
    }

    /// Tries to get compaction group config for `compaction_group_id`.
    pub(super) fn default_compaction_config(&self) -> Arc<CompactionConfig> {
        self.default_config.clone()
    }
}

fn update_compaction_config(target: &mut CompactionConfig, items: &[MutableConfig]) {
    for item in items {
        match item {
            MutableConfig::MaxBytesForLevelBase(c) => {
                target.max_bytes_for_level_base = *c;
            }
            MutableConfig::MaxBytesForLevelMultiplier(c) => {
                target.max_bytes_for_level_multiplier = *c;
            }
            MutableConfig::MaxCompactionBytes(c) => {
                target.max_compaction_bytes = *c;
            }
            MutableConfig::SubLevelMaxCompactionBytes(c) => {
                target.sub_level_max_compaction_bytes = *c;
            }
            MutableConfig::Level0TierCompactFileNumber(c) => {
                target.level0_tier_compact_file_number = *c;
            }
            MutableConfig::TargetFileSizeBase(c) => {
                target.target_file_size_base = *c;
            }
            MutableConfig::CompactionFilterMask(c) => {
                target.compaction_filter_mask = *c;
            }
            MutableConfig::MaxSubCompaction(c) => {
                target.max_sub_compaction = *c;
            }
            MutableConfig::Level0StopWriteThresholdSubLevelNumber(c) => {
                target.level0_stop_write_threshold_sub_level_number = *c;
            }
            MutableConfig::Level0SubLevelCompactLevelCount(c) => {
                target.level0_sub_level_compact_level_count = *c;
            }
            MutableConfig::Level0OverlappingSubLevelCompactLevelCount(c) => {
                target.level0_overlapping_sub_level_compact_level_count = *c;
            }
            MutableConfig::MaxSpaceReclaimBytes(c) => {
                target.max_space_reclaim_bytes = *c;
            }
            MutableConfig::Level0MaxCompactFileNumber(c) => {
                target.level0_max_compact_file_number = *c;
            }
            MutableConfig::EnableEmergencyPicker(c) => {
                target.enable_emergency_picker = *c;
            }
            MutableConfig::TombstoneReclaimRatio(c) => {
                target.tombstone_reclaim_ratio = *c;
            }
            MutableConfig::CompressionAlgorithm(c) => {
                target.compression_algorithm[c.get_level() as usize]
                    .clone_from(&c.compression_algorithm);
            }
            MutableConfig::MaxL0CompactLevelCount(c) => {
                target.max_l0_compact_level_count = *c;
            }
        }
    }
}

impl<'a> CompactionGroupTransaction<'a> {
    /// Inserts compaction group configs if they do not exist.
    pub fn try_create_compaction_groups(
        &mut self,
        compaction_group_ids: &[CompactionGroupId],
        config: Arc<CompactionConfig>,
    ) -> bool {
        let mut trivial = true;
        for id in compaction_group_ids {
            if self.contains_key(id) {
                continue;
            }
            let new_entry = CompactionGroup::new(*id, config.as_ref().clone());
            self.insert(*id, new_entry);

            trivial = false;
        }

        !trivial
    }

    pub fn create_compaction_groups(
        &mut self,
        compaction_group_id: CompactionGroupId,
        config: Arc<CompactionConfig>,
    ) {
        self.try_create_compaction_groups(&[compaction_group_id], config);
    }

    /// Tries to get compaction group config for `compaction_group_id`.
    pub(super) fn try_get_compaction_group_config(
        &self,
        compaction_group_id: CompactionGroupId,
    ) -> Option<&CompactionGroup> {
        self.get(&compaction_group_id)
    }

    /// Removes stale group configs.
    fn purge(&mut self, existing_groups: HashSet<CompactionGroupId>) {
        let stale_group = self
            .tree_ref()
            .keys()
            .cloned()
            .filter(|k| !existing_groups.contains(k))
            .collect_vec();
        if stale_group.is_empty() {
            return;
        }
        for group in stale_group {
            self.remove(group);
        }
    }

    pub(super) fn update_compaction_config(
        &mut self,
        compaction_group_ids: &[CompactionGroupId],
        config_to_update: &[MutableConfig],
    ) -> Result<HashMap<CompactionGroupId, CompactionGroup>> {
        let mut results = HashMap::default();
        for compaction_group_id in compaction_group_ids.iter().unique() {
            let group = self.get(compaction_group_id).ok_or_else(|| {
                Error::CompactionGroup(format!("invalid group {}", *compaction_group_id))
            })?;
            let mut config = group.compaction_config.as_ref().clone();
            update_compaction_config(&mut config, config_to_update);
            if let Err(reason) = validate_compaction_config(&config) {
                return Err(Error::CompactionGroup(reason));
            }
            let mut new_group = group.clone();
            new_group.compaction_config = Arc::new(config);
            self.insert(*compaction_group_id, new_group.clone());
            results.insert(new_group.group_id(), new_group);
        }

        Ok(results)
    }
}

#[cfg(test)]
mod tests {
    use std::collections::BTreeMap;

    use itertools::Itertools;
    use risingwave_common::catalog::TableId;
    use risingwave_pb::hummock::rise_ctl_update_compaction_config_request::mutable_config::MutableConfig;
    use risingwave_pb::meta::table_fragments::Fragment;

    use crate::hummock::commit_multi_var;
    use crate::hummock::error::Result;
    use crate::hummock::manager::compaction_group_manager::CompactionGroupManager;
    use crate::hummock::test_utils::setup_compute_env;
    use crate::manager::MetaStoreImpl;
    use crate::model::TableFragments;

    #[tokio::test]
    async fn test_inner() {
        let (env, ..) = setup_compute_env(8080).await;
        let mut inner = CompactionGroupManager::new(&env).await.unwrap();
        assert_eq!(inner.compaction_groups.len(), 2);

        async fn update_compaction_config(
            meta: &MetaStoreImpl,
            inner: &mut CompactionGroupManager,
            cg_ids: &[u64],
            config_to_update: &[MutableConfig],
        ) -> Result<()> {
            let mut compaction_groups_txn = inner.start_compaction_groups_txn();
            compaction_groups_txn.update_compaction_config(cg_ids, config_to_update)?;
            commit_multi_var!(meta, compaction_groups_txn)
        }

        async fn insert_compaction_group_configs(
            meta: &MetaStoreImpl,
            inner: &mut CompactionGroupManager,
            cg_ids: &[u64],
        ) {
            let default_config = inner.default_compaction_config();
            let mut compaction_groups_txn = inner.start_compaction_groups_txn();
            if compaction_groups_txn.try_create_compaction_groups(cg_ids, default_config) {
                commit_multi_var!(meta, compaction_groups_txn).unwrap();
            }
        }

        update_compaction_config(env.meta_store_ref(), &mut inner, &[100, 200], &[])
            .await
            .unwrap_err();
        insert_compaction_group_configs(env.meta_store_ref(), &mut inner, &[100, 200]).await;
        assert_eq!(inner.compaction_groups.len(), 4);
        let mut inner = CompactionGroupManager::new(&env).await.unwrap();
        assert_eq!(inner.compaction_groups.len(), 4);

        update_compaction_config(
            env.meta_store_ref(),
            &mut inner,
            &[100, 200],
            &[MutableConfig::MaxSubCompaction(123)],
        )
        .await
        .unwrap();
        assert_eq!(inner.compaction_groups.len(), 4);
        assert_eq!(
            inner
                .try_get_compaction_group_config(100)
                .unwrap()
                .compaction_config
                .max_sub_compaction,
            123
        );
        assert_eq!(
            inner
                .try_get_compaction_group_config(200)
                .unwrap()
                .compaction_config
                .max_sub_compaction,
            123
        );
    }

    #[tokio::test]
    async fn test_manager() {
        let (_, compaction_group_manager, ..) = setup_compute_env(8080).await;
        let table_fragment_1 = TableFragments::for_test(
            TableId::new(10),
            BTreeMap::from([(
                1,
                Fragment {
                    fragment_id: 1,
                    state_table_ids: vec![10, 11, 12, 13],
                    ..Default::default()
                },
            )]),
        );
        let table_fragment_2 = TableFragments::for_test(
            TableId::new(20),
            BTreeMap::from([(
                2,
                Fragment {
                    fragment_id: 2,
                    state_table_ids: vec![20, 21, 22, 23],
                    ..Default::default()
                },
            )]),
        );

        // Test register_table_fragments
        let registered_number = || async {
            compaction_group_manager
                .list_compaction_group()
                .await
                .iter()
                .map(|cg| cg.member_table_ids.len())
                .sum::<usize>()
        };
        let group_number =
            || async { compaction_group_manager.list_compaction_group().await.len() };
        assert_eq!(registered_number().await, 0);

        compaction_group_manager
            .register_table_fragments(
                Some(table_fragment_1.table_id().table_id),
                table_fragment_1.internal_table_ids(),
            )
            .await
            .unwrap();
        assert_eq!(registered_number().await, 4);
        compaction_group_manager
            .register_table_fragments(
                Some(table_fragment_2.table_id().table_id),
                table_fragment_2.internal_table_ids(),
            )
            .await
            .unwrap();
        assert_eq!(registered_number().await, 8);

        // Test unregister_table_fragments
        compaction_group_manager
            .unregister_table_fragments_vec(&[table_fragment_1.clone()])
            .await;
        assert_eq!(registered_number().await, 4);

        // Test purge_stale_members: table fragments
        compaction_group_manager
            .purge(&table_fragment_2.all_table_ids().collect_vec())
            .await
            .unwrap();
        assert_eq!(registered_number().await, 4);
        compaction_group_manager.purge(&[]).await.unwrap();
        assert_eq!(registered_number().await, 0);

        assert_eq!(group_number().await, 2);

        compaction_group_manager
            .register_table_fragments(
                Some(table_fragment_1.table_id().table_id),
                table_fragment_1.internal_table_ids(),
            )
            .await
            .unwrap();
        assert_eq!(registered_number().await, 4);
        assert_eq!(group_number().await, 2);

        compaction_group_manager
            .unregister_table_fragments_vec(&[table_fragment_1])
            .await;
        assert_eq!(registered_number().await, 0);
        assert_eq!(group_number().await, 2);
    }
}<|MERGE_RESOLUTION|>--- conflicted
+++ resolved
@@ -257,21 +257,6 @@
                     });
                 }
             }
-<<<<<<< HEAD
-=======
-            let group_deltas = &mut new_version_delta
-                .group_deltas
-                .entry(group_id)
-                .or_default()
-                .group_deltas;
-
-            group_deltas.push(GroupDelta {
-                delta_type: Some(DeltaType::GroupMetaChange(GroupMetaChange {
-                    table_ids_add: vec![*table_id],
-                    ..Default::default()
-                })),
-            });
->>>>>>> 3b823d01
             assert!(new_version_delta
                 .state_table_info_delta
                 .insert(
@@ -424,18 +409,13 @@
             let group = CompactionGroupInfo {
                 id: levels.group_id,
                 parent_id: levels.parent_group_id,
-<<<<<<< HEAD
                 member_table_ids: current_version
                     .state_table_info
                     .compaction_group_member_table_ids(levels.group_id)
                     .iter()
                     .map(|table_id| table_id.table_id)
                     .collect_vec(),
-                compaction_config: Some(config.as_ref().clone()),
-=======
-                member_table_ids: levels.member_table_ids.clone(),
                 compaction_config: Some(compaction_config),
->>>>>>> 3b823d01
             };
             results.push(group);
         }
@@ -681,87 +661,11 @@
     ) -> Result<()> {
         // 1. Due to version compatibility, we fix some of the configuration of older versions after hummock starts.
         let current_version = &versioning_guard.current_version;
-<<<<<<< HEAD
-        let all_group_ids = get_compaction_group_ids(current_version);
-        let mut configs = compaction_group_manager
-            .get_or_insert_compaction_group_configs(&all_group_ids.collect_vec())
-            .await?;
-
-        // We've already lowered the default limit for write limit in PR-12183, and to prevent older clusters from continuing to use the outdated configuration, we've introduced a new logic to rewrite it in a uniform way.
-        let mut rewrite_cg_ids = vec![];
-        let mut restore_cg_to_partition_vnode: HashMap<u64, BTreeMap<u32, u32>> =
-            HashMap::default();
-        for (cg_id, compaction_group_config) in &mut configs {
-            // update write limit
-            let relaxed_default_write_stop_level_count = 1000;
-            if compaction_group_config
-                .compaction_config
-                .level0_sub_level_compact_level_count
-                == relaxed_default_write_stop_level_count
-            {
-                rewrite_cg_ids.push(*cg_id);
-            }
-
-            if let Some(member_table_ids) = current_version
-                .state_table_info
-                .compaction_group_member_tables()
-                .get(cg_id)
-            {
-                if member_table_ids.len() == 1 {
-                    restore_cg_to_partition_vnode.insert(
-                        *cg_id,
-                        vec![(
-                            member_table_ids
-                                .iter()
-                                .next()
-                                .expect("have check non-empty")
-                                .table_id,
-                            compaction_group_config
-                                .compaction_config
-                                .split_weight_by_vnode,
-                        )]
-                        .into_iter()
-                        .collect(),
-                    );
-                }
-            }
-        }
-
-        if !rewrite_cg_ids.is_empty() {
-            tracing::info!("Compaction group {:?} configs rewrite ", rewrite_cg_ids);
-
-            // update meta store
-            let result = compaction_group_manager
-                .update_compaction_config(
-                    &rewrite_cg_ids,
-                    &[
-                        MutableConfig::Level0StopWriteThresholdSubLevelNumber(
-                            risingwave_common::config::default::compaction_config::level0_stop_write_threshold_sub_level_number(),
-                        ),
-                    ],
-                )
-                .await?;
-
-            // update memory
-            for new_config in result {
-                configs.insert(new_config.group_id(), new_config);
-            }
-        }
-
-        compaction_group_manager.write_limit =
-            calc_new_write_limits(configs, HashMap::new(), &versioning_guard.current_version);
-        trigger_write_stop_stats(&self.metrics, &compaction_group_manager.write_limit);
-        tracing::debug!(
-            "Hummock stopped write: {:#?}",
-            compaction_group_manager.write_limit
-        );
-=======
         let all_group_ids = get_compaction_group_ids(current_version).collect_vec();
         let default_config = compaction_group_manager.default_compaction_config();
         let mut compaction_groups_txn = compaction_group_manager.start_compaction_groups_txn();
         compaction_groups_txn.try_create_compaction_groups(&all_group_ids, default_config);
         commit_multi_var!(self.meta_store_ref(), compaction_groups_txn)?;
->>>>>>> 3b823d01
 
         Ok(())
     }
