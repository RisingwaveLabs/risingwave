--- conflicted
+++ resolved
@@ -1200,17 +1200,6 @@
                         .levels
                         .get(&compact_task.compaction_group_id)
                         .unwrap();
-<<<<<<< HEAD
-                    let input_exist =
-                        group.check_input_sst_id_exist(&input_level_ids, input_sst_ids);
-
-                    if !input_exist {
-                        // if group changes, the data of sstable may stale.
-                        compact_task.task_status = TaskStatus::InputOutdatedCanceled;
-                        false
-                    } else {
-                        true
-=======
                     let input_exist = group.check_sst_ids_exist(&input_level_ids, input_sst_ids);
                     if !input_exist {
                         compact_task.task_status = TaskStatus::InputOutdatedCanceled;
@@ -1218,8 +1207,9 @@
                             "The task may be expired because of group split, task:\n {:?}",
                             compact_task_to_string(&compact_task)
                         );
->>>>>>> fb1edb60
                     }
+
+                    input_exist
                 }
             } else {
                 false
