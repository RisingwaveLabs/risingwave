// Copyright 2023 RisingWave Labs
//
// Licensed under the Apache License, Version 2.0 (the "License");
// you may not use this file except in compliance with the License.
// You may obtain a copy of the License at
//
//     http://www.apache.org/licenses/LICENSE-2.0
//
// Unless required by applicable law or agreed to in writing, software
// distributed under the License is distributed on an "AS IS" BASIS,
// WITHOUT WARRANTIES OR CONDITIONS OF ANY KIND, either express or implied.
// See the License for the specific language governing permissions and
// limitations under the License.

use std::collections::{HashMap, HashSet};
use std::sync::atomic::{AtomicU32, AtomicU64, Ordering};
use std::sync::Arc;
use std::time::{Duration, Instant, SystemTime};

use fail::fail_point;
use parking_lot::RwLock;
use risingwave_hummock_sdk::compact::estimate_state_for_compaction;
use risingwave_hummock_sdk::{HummockCompactionTaskId, HummockContextId};
use risingwave_pb::hummock::subscribe_compact_tasks_response::Task;
use risingwave_pb::hummock::{
    CancelCompactTask, CompactTask, CompactTaskAssignment, CompactTaskProgress,
    SubscribeCompactTasksResponse,
};
use tokio::sync::mpsc::{Receiver, Sender};

use super::compaction_scheduler::ScheduleStatus;
use crate::manager::MetaSrvEnv;
use crate::model::MetadataModel;
use crate::storage::MetaStore;
use crate::MetaResult;

pub type CompactorManagerRef = Arc<CompactorManager>;

pub const TASK_RUN_TOO_LONG: &str = "running too long";
pub const TASK_NOT_FOUND: &str = "task not found";
pub const TASK_NORMAL: &str = "task is normal, please wait some time";

/// Wraps the stream between meta node and compactor node.
/// Compactor node will re-establish the stream when the previous one fails.
#[derive(Debug)]
pub struct Compactor {
    context_id: HummockContextId,
    sender: Sender<MetaResult<SubscribeCompactTasksResponse>>,
    max_concurrent_task_number: AtomicU64,
    // state
    pub cpu_ratio: AtomicU32,
    pub total_cpu_core: u32,
}

struct TaskHeartbeat {
    task: CompactTask,
    num_ssts_sealed: u32,
    num_ssts_uploaded: u32,
    num_progress_key: u64,
    num_pending_read_io: u64,
    num_pending_write_io: u64,
    create_time: Instant,
    expire_at: u64,
}

impl Compactor {
    pub fn new(
        context_id: HummockContextId,
        sender: Sender<MetaResult<SubscribeCompactTasksResponse>>,
        max_concurrent_task_number: u64,
        cpu_core_num: u32,
    ) -> Self {
        Self {
            context_id,
            sender,
            max_concurrent_task_number: AtomicU64::new(max_concurrent_task_number),
            cpu_ratio: AtomicU32::new(0),
            total_cpu_core: cpu_core_num,
        }
    }

    pub async fn send_task(&self, task: Task) -> MetaResult<()> {
        fail_point!("compaction_send_task_fail", |_| Err(anyhow::anyhow!(
            "compaction_send_task_fail"
        )
        .into()));

        self.sender
            .send(Ok(SubscribeCompactTasksResponse { task: Some(task) }))
            .await
            .map_err(|e| anyhow::anyhow!(e))?;

        Ok(())
    }

    pub async fn cancel_task(&self, task_id: u64) -> MetaResult<()> {
        self.sender
            .send(Ok(SubscribeCompactTasksResponse {
                task: Some(Task::CancelCompactTask(CancelCompactTask {
                    context_id: self.context_id,
                    task_id,
                })),
            }))
            .await
            .map_err(|e| anyhow::anyhow!(e))?;
        Ok(())
    }

    pub fn context_id(&self) -> HummockContextId {
        self.context_id
    }

    pub fn max_concurrent_task_number(&self) -> u64 {
        self.max_concurrent_task_number.load(Ordering::Relaxed)
    }

    pub fn is_busy(&self, limit: u32) -> bool {
        self.cpu_ratio.load(Ordering::Acquire) > limit
    }
}

/// `CompactorManagerInner` maintains compactors which can process compact task.
/// A compact task is tracked in `HummockManager::Compaction` via both `CompactStatus` and
/// `CompactTaskAssignment`.
///
/// A compact task can be in one of these states:
/// - 1. Pending: a compact task is picked but not assigned to a compactor.
///   Pending-->Success/Failed/Canceled.
/// - 2. Success: an assigned task is reported as success via `CompactStatus::report_compact_task`.
///   It's the final state.
/// - 3. Failed: an Failed task is reported as success via `CompactStatus::report_compact_task`.
///   It's the final state.
/// - 4. Cancelled: a task is reported as cancelled via `CompactStatus::report_compact_task`. It's
///   the final state.
/// We omit Assigned state because there's nothing to be done about this state currently.
///
/// Furthermore, the compactor for a compaction task must be picked with `CompactorManagerInner`,
/// or its internal states might not be correctly maintained.
pub struct CompactorManagerInner {
    // policy: RwLock<Box<dyn CompactionSchedulePolicy>>,
    pub task_expiry_seconds: u64,
    // A map: { context_id -> { task_id -> heartbeat } }
    // task_heartbeats:
    //     RwLock<HashMap<HummockContextId, HashMap<HummockCompactionTaskId, TaskHeartbeat>>>,
    task_heartbeats: HashMap<HummockCompactionTaskId, TaskHeartbeat>,

    pub compactor_pending_io_counts: HashMap<HummockContextId, u32>,

    /// The context ids of compactors.
    pub compactors: Vec<HummockContextId>,

    /// TODO: Let each compactor have its own Mutex, we should not need to lock whole thing.
    /// The outer lock is a RwLock, so we should still be able to modify each compactor
    pub compactor_map: HashMap<HummockContextId, Arc<Compactor>>,
}

<<<<<<< HEAD
impl CompactorManagerInner {
    pub async fn with_meta<S: MetaStore>(
        env: MetaSrvEnv<S>,
        task_expiry_seconds: u64,
    ) -> MetaResult<Self> {
        // Retrieve the existing task assignments from metastore.
        let task_assignment = CompactTaskAssignment::list(env.meta_store()).await?;
        let mut manager = Self {
            // policy: RwLock::new(Box::new(RoundRobinPolicy::new())),
            task_expiry_seconds,
=======
impl CompactorManager {
    pub async fn with_meta<S: MetaStore>(env: MetaSrvEnv<S>) -> MetaResult<Self> {
        // Retrieve the existing task assignments from metastore.
        let task_assignment = CompactTaskAssignment::list(env.meta_store()).await?;
        let manager = Self {
            policy: RwLock::new(Box::new(ScoredPolicy::with_task_assignment(
                &task_assignment,
            ))),
            task_expiry_seconds: env.opts.compaction_task_max_heartbeat_interval_secs,
>>>>>>> c4160d7d
            task_heartbeats: Default::default(),
            compactor_pending_io_counts: Default::default(),
            compactors: Default::default(),
            compactor_map: Default::default(),
        };
        // Initialize heartbeat for existing tasks.
        task_assignment.into_iter().for_each(|assignment| {
            manager.initiate_task_heartbeat(assignment.compact_task.unwrap());
        });
        Ok(manager)
    }

    /// Only used for unit test.
    pub fn for_test() -> Self {
        Self {
            // policy: RwLock::new(Box::new(RoundRobinPolicy::new())),
            task_expiry_seconds: 1,
            task_heartbeats: Default::default(),
            compactor_pending_io_counts: Default::default(),
            compactors: Default::default(),
            compactor_map: Default::default(),
        }
    }

    pub fn next_idle_compactor(&self) -> Option<(Arc<Compactor>, u32)> {
        use rand::Rng;
        let rand_index = rand::thread_rng().gen_range(0..self.compactors.len());

        println!(
            "next_idle_compactor compactors {:?} compactor_pending_io_counts {:?}, rand_index {}",
            self.compactors.len(),
            self.compactor_pending_io_counts.len(),
            rand_index
        );

        if self.compactors.is_empty() {
            return None;
        }

        if self.compactor_pending_io_counts.is_empty() {
            return None;
        }

        let context_id = self.compactors[rand_index];

        let compactor = self.compactor_map.get(&context_id).unwrap().clone();
        let pending_pull_task_count = *self.compactor_pending_io_counts.get(&context_id).unwrap();

        Some((compactor, pending_pull_task_count))
    }

    pub fn next_compactor(&self) -> Option<Arc<Compactor>> {
        use rand::Rng;

        if self.compactors.is_empty() {
            return None;
        }

        if self.compactor_pending_io_counts.is_empty() {
            return None;
        }

        let rand_index = rand::thread_rng().gen_range(0..self.compactors.len());
        let context_id = self.compactors[rand_index];

        let compactor = self.compactor_map.get(&context_id).unwrap().clone();

        Some(compactor)
    }

    /// Retrieve a receiver of tasks for the compactor identified by `context_id`. The sender should
    /// be obtained by calling one of the compactor getters.
    ///
    ///  If `add_compactor` is called with the same `context_id` more than once, the only cause
    /// would be compactor re-subscription, as `context_id` is a monotonically increasing
    /// sequence.
    pub fn add_compactor(
        &mut self,
        context_id: HummockContextId,
        max_concurrent_task_number: u64,
        cpu_core_num: u32,
    ) -> Receiver<MetaResult<SubscribeCompactTasksResponse>> {
        // let mut policy = self.policy.write();
        // let rx = policy.add_compactor(context_id, max_concurrent_task_number, cpu_core_num);

        const STREAM_BUFFER_SIZE: usize = 4;
        let (tx, rx) = tokio::sync::mpsc::channel(STREAM_BUFFER_SIZE);
        self.compactors.retain(|c| *c != context_id);
        self.compactors.push(context_id);
        self.compactor_map.insert(
            context_id,
            Arc::new(Compactor::new(
                context_id,
                tx,
                max_concurrent_task_number,
                cpu_core_num,
            )),
        );

        tracing::info!(
            "Added compactor session {} cpu_core_num {}",
            context_id,
            cpu_core_num
        );
        rx
    }

    /// Used when meta exiting to support graceful shutdown.
    pub fn abort_all_compactors(&mut self) {
        // let mut policy = self.policy.write();
        while let Some(compactor) = self.next_compactor() {
            self.remove_compactor(compactor.context_id);
        }
    }

    pub fn pause_compactor(&mut self, context_id: HummockContextId) {
        // let mut policy = self.policy.write();
        self.remove_compactor(context_id);
        tracing::info!("Paused compactor session {}", context_id);
    }

    pub fn remove_compactor(&mut self, context_id: HummockContextId) {
        // let mut policy = self.policy.write();
        // policy.remove_compactor(context_id);

        self.compactors.retain(|c| *c != context_id);
        self.compactor_map.remove(&context_id);

        // To remove the heartbeats, they need to be forcefully purged,
        // which is only safe when the context has been completely removed from meta.
        tracing::info!("Removed compactor session {}", context_id);
    }

    pub fn get_compactor(&self, context_id: HummockContextId) -> Option<Arc<Compactor>> {
        // self.policy.read().get_compactor(context_id)
        self.compactor_map.get(&context_id).cloned()
    }

    // pub fn assign_compact_task(
    //     &self,
    //     context_id: HummockContextId,
    //     compact_task: &CompactTask,
    // ) -> Result<()> {
    //     self.policy
    //         .write()
    //         .assign_compact_task(context_id, compact_task)
    // }

    // Report the completion of a compaction task to adjust the compaction schedule policy.
    // pub fn report_compact_task(&self, context_id: HummockContextId, compact_task: &CompactTask) {
    //     self.policy
    //         .write()
    //         .report_compact_task(context_id, compact_task)
    // }

    pub fn check_tasks_status(
        &self,
        tasks: &[HummockCompactionTaskId],
        slow_task_duration: Duration,
    ) -> HashMap<HummockCompactionTaskId, (Duration, &'static str)> {
        // let guard = self.task_heartbeats.read();
        // let task_heartbeats = self.task_heartbeats.deref();
        let tasks_ids: HashSet<u64> = HashSet::from_iter(tasks.to_vec());
        let mut ret = HashMap::default();
        for TaskHeartbeat {
            task, create_time, ..
        } in self.task_heartbeats.values()
        {
            if !tasks_ids.contains(&task.task_id) {
                continue;
            }
            let pending_time = create_time.elapsed();
            if pending_time > slow_task_duration {
                ret.insert(task.task_id, (pending_time, TASK_RUN_TOO_LONG));
            } else {
                ret.insert(task.task_id, (pending_time, TASK_NORMAL));
            }
        }

        for task_id in tasks {
            if !ret.contains_key(task_id) {
                ret.insert(*task_id, (Duration::from_secs(0), TASK_NOT_FOUND));
            }
        }
        ret
    }

    pub fn get_expired_tasks(&self) -> Vec<CompactTask> {
        let now = SystemTime::now()
            .duration_since(SystemTime::UNIX_EPOCH)
            .expect("Clock may have gone backwards")
            .as_secs();
        // let guard = self.task_heartbeats.read();
        // let task_heartbeats = guard.deref();
        Self::get_heartbeat_expired_tasks(&self.task_heartbeats, now)
    }

    fn get_heartbeat_expired_tasks(
        task_heartbeats: &HashMap<HummockCompactionTaskId, TaskHeartbeat>,
        now: u64,
    ) -> Vec<CompactTask> {
        let mut cancellable_tasks = vec![];
        const MAX_TASK_DURATION_SEC: u64 = 2700;

        for TaskHeartbeat {
            expire_at,
            task,
            create_time,
            num_ssts_sealed,
            num_ssts_uploaded,
            num_progress_key,
            num_pending_read_io,
            num_pending_write_io,
        } in task_heartbeats.values()
        {
            let task_duration_too_long = create_time.elapsed().as_secs() > MAX_TASK_DURATION_SEC;
            if *expire_at < now || task_duration_too_long {
                // 1. task heartbeat expire
                // 2. task duration is too long
                cancellable_tasks.push(task.clone());

                if task_duration_too_long {
                    let (need_quota, total_file_count, total_key_count) =
                        estimate_state_for_compaction(task);
                    tracing::info!(
                                "CompactionGroupId {} Task {} duration too long create_time {:?} num_ssts_sealed {} num_ssts_uploaded {} num_progress_key {} \
                                pending_read_io_count {} pending_write_io_count {} need_quota {} total_file_count {} total_key_count {} target_level {} \
                                base_level {} target_sub_level_id {} task_type {}",
                                task.compaction_group_id,
                                task.task_id,
                                create_time,
                                num_ssts_sealed,
                                num_ssts_uploaded,
                                num_progress_key,
                                num_pending_read_io,
                                num_pending_write_io,
                                need_quota,
                                total_file_count,
                                total_key_count,
                                task.target_level,
                                task.base_level,
                                task.target_sub_level_id,
                                task.task_type,
                            );
                }
            }
        }
        cancellable_tasks
    }

    pub fn initiate_task_heartbeat(&mut self, task: CompactTask) {
        let now = SystemTime::now()
            .duration_since(SystemTime::UNIX_EPOCH)
            .expect("Clock may have gone backwards")
            .as_secs();
        // let mut guard = self.task_heartbeats.write();
        self.task_heartbeats.insert(
            task.task_id,
            TaskHeartbeat {
                task,
                num_ssts_sealed: 0,
                num_ssts_uploaded: 0,
                num_progress_key: 0,
                num_pending_read_io: 0,
                num_pending_write_io: 0,
                create_time: Instant::now(),
                expire_at: now + self.task_expiry_seconds,
            },
        );
    }

    pub fn remove_task_heartbeat(&mut self, task_id: u64) {
        // let mut guard = self.task_heartbeats.write();
        self.task_heartbeats.remove(&task_id).unwrap();
    }

    pub fn update_task_heartbeats(
        &mut self,
        progress_list: &Vec<CompactTaskProgress>,
    ) -> Vec<CompactTask> {
        let now = SystemTime::now()
            .duration_since(SystemTime::UNIX_EPOCH)
            .expect("Clock may have gone backwards")
            .as_secs();
        let mut cancel_tasks = vec![];
        // let mut guard = self.task_heartbeats.write();
        for progress in progress_list {
            if let Some(task_ref) = self.task_heartbeats.get_mut(&progress.task_id) {
                if task_ref.num_ssts_sealed < progress.num_ssts_sealed
                    || task_ref.num_ssts_uploaded < progress.num_ssts_uploaded
                    || task_ref.num_progress_key < progress.num_progress_key
                {
                    // Refresh the expiry of the task as it is showing progress.
                    task_ref.expire_at = now + self.task_expiry_seconds;
                    task_ref.num_ssts_sealed = progress.num_ssts_sealed;
                    task_ref.num_ssts_uploaded = progress.num_ssts_uploaded;
                    task_ref.num_progress_key = progress.num_progress_key;
                }
                task_ref.num_pending_read_io = progress.num_pending_read_io;
                task_ref.num_pending_write_io = progress.num_pending_write_io;

                // timeout check
                if task_ref.expire_at < now {
                    // cancel
                    cancel_tasks.push(task_ref.task.clone())
                }
            }
        }

        cancel_tasks
    }

    pub fn compactor_num(&self) -> usize {
        // self.policy.read().compactor_num()
        self.compactors.len()
    }

    /// Return the maximum number of tasks that can be assigned to all compactors.
    // pub fn max_concurrent_task_number(&self) -> usize {
    //     self.policy.read().max_concurrent_task_num()
    // }

    /// Update compactor state based on its workload.
    // pub fn update_compactor_state(
    //     &self,
    //     context_id: HummockContextId,
    //     workload: CompactorWorkload,
    // ) {
    //     if let Some(compactor) = self.policy.read().get_compactor(context_id) {
    //         compactor.cpu_ratio.store(workload.cpu, Ordering::Release);
    //     }
    // }

    pub fn update_compactor_pending_task(
        &mut self,
        context_id: HummockContextId,
        pull_task_count: Option<u32>,
    ) {
        match pull_task_count {
            Some(pull_task_count) => {
                if pull_task_count == 0 {
                    self.compactor_pending_io_counts
                        .remove(&context_id)
                        .unwrap();
                } else {
                    let value = self
                        .compactor_pending_io_counts
                        .entry(context_id)
                        .or_default();
                    *value = pull_task_count;
                }
            }

            None => {
                // if self.compactor_pending_io_counts.contains_key(&context_id) {
                //     self.compactor_pending_io_counts
                //         .remove(&context_id)
                //         .unwrap();
                // }
            }
        }
    }

    // pub fn total_cpu_core_num(&self) -> u32 {
    //     self.policy.read().total_cpu_core_num()
    // }

    // pub fn total_running_cpu_core_num(&self) -> u32 {
    //     self.policy.read().total_running_cpu_core_num()
    // }

    pub fn get_progress(&self) -> Vec<CompactTaskProgress> {
        self.task_heartbeats
            .values()
            // .flat_map(|m| m.values())
            .map(|hb| CompactTaskProgress {
                task_id: hb.task.task_id,
                num_ssts_sealed: hb.num_ssts_sealed,
                num_ssts_uploaded: hb.num_ssts_uploaded,
                num_progress_key: hb.num_progress_key,
                num_pending_read_io: hb.num_pending_read_io,
                num_pending_write_io: hb.num_pending_write_io,
            })
            .collect()
    }
}

pub struct CompactorManager {
    inner: Arc<RwLock<CompactorManagerInner>>,
}

impl CompactorManager {
    pub async fn with_meta<S: MetaStore>(
        env: MetaSrvEnv<S>,
        task_expiry_seconds: u64,
    ) -> MetaResult<Self> {
        let inner = CompactorManagerInner::with_meta(env, task_expiry_seconds).await?;

        Ok(Self {
            inner: Arc::new(RwLock::new(inner)),
        })
    }

    /// Only used for unit test.
    pub fn for_test() -> Self {
        let inner = CompactorManagerInner::for_test();
        Self {
            inner: Arc::new(RwLock::new(inner)),
        }
    }

    pub fn next_idle_compactor(&self) -> Option<CompactorPullTaskHandle> {
        if let Some((compactor, pending_pull_task_count)) = self.inner.read().next_idle_compactor()
        {
            Some(CompactorPullTaskHandle {
                compactor_manager: self.inner.clone(),
                compactor,
                pending_pull_task_count,
            })
        } else {
            None
        }
    }

    pub fn next_compactor(&self) -> Option<Arc<Compactor>> {
        self.inner.read().next_compactor()
    }

    pub fn add_compactor(
        &self,
        context_id: HummockContextId,
        max_concurrent_task_number: u64,
        cpu_core_num: u32,
    ) -> Receiver<MetaResult<SubscribeCompactTasksResponse>> {
        self.inner
            .write()
            .add_compactor(context_id, max_concurrent_task_number, cpu_core_num)
    }

    pub fn abort_all_compactors(&self) {
        self.inner.write().abort_all_compactors();
    }

    pub fn pause_compactor(&self, context_id: HummockContextId) {
        self.inner.write().pause_compactor(context_id)
    }

    pub fn remove_compactor(&self, context_id: HummockContextId) {
        self.inner.write().remove_compactor(context_id)
    }

    pub fn get_compactor(&self, context_id: HummockContextId) -> Option<Arc<Compactor>> {
        self.inner.read().get_compactor(context_id)
    }

    pub fn check_tasks_status(
        &self,
        tasks: &[HummockCompactionTaskId],
        slow_task_duration: Duration,
    ) -> HashMap<HummockCompactionTaskId, (Duration, &'static str)> {
        self.inner
            .read()
            .check_tasks_status(tasks, slow_task_duration)
    }

    pub fn get_expired_tasks(&self) -> Vec<CompactTask> {
        self.inner.read().get_expired_tasks()
    }

    pub fn initiate_task_heartbeat(&self, task: CompactTask) {
        self.inner.write().initiate_task_heartbeat(task);
    }

    pub fn remove_task_heartbeat(&self, task_id: u64) {
        self.inner.write().remove_task_heartbeat(task_id);
    }

    pub fn update_task_heartbeats(
        &self,
        progress_list: &Vec<CompactTaskProgress>,
    ) -> Vec<CompactTask> {
        self.inner.write().update_task_heartbeats(progress_list)
    }

    pub fn compactor_num(&self) -> usize {
        self.inner.read().compactor_num()
    }

    pub fn update_compactor_pending_task(
        &self,
        context_id: HummockContextId,
        pull_task_count: Option<u32>,
    ) {
        self.inner
            .write()
            .update_compactor_pending_task(context_id, pull_task_count)
    }

    pub fn get_progress(&self) -> Vec<CompactTaskProgress> {
        self.inner.read().get_progress()
    }
}

pub struct CompactorPullTaskHandle {
    compactor_manager: Arc<RwLock<CompactorManagerInner>>,

    pub compactor: Arc<Compactor>,

    pub pending_pull_task_count: u32,
}

impl CompactorPullTaskHandle {
    pub async fn consume_task(&mut self, compact_task: &CompactTask) -> ScheduleStatus {
        // if self.pending_pull_task_count == 0 {
        //     panic!("pending_pull_task_count == 0");
        // }
        assert!(self.valid());

        // 2. Send the compaction task.
        if let Err(e) = self
            .compactor
            .send_task(Task::CompactTask(compact_task.clone()))
            .await
        {
            tracing::warn!(
                "Failed to send task {} to {}. {:#?}",
                compact_task.task_id,
                self.compactor.context_id(),
                e
            );
            self.compactor_manager
                .write()
                .pause_compactor(self.compactor.context_id());

            self.pending_pull_task_count = 0;
            return ScheduleStatus::SendFailure(Box::new(compact_task.clone()));
        }

        self.pending_pull_task_count -= 1;
        return ScheduleStatus::Ok;
    }

    pub fn valid(&self) -> bool {
        return self.pending_pull_task_count > 0;
    }
}

impl Drop for CompactorPullTaskHandle {
    fn drop(&mut self) {
        if self.pending_pull_task_count > 0 {
            self.compactor_manager
                .write()
                .update_compactor_pending_task(
                    self.compactor.context_id,
                    Some(self.pending_pull_task_count),
                );
        }
    }
}

#[cfg(test)]
mod tests {
    use std::time::Duration;

    use risingwave_hummock_sdk::compaction_group::StaticCompactionGroupId;
    use risingwave_pb::hummock::CompactTaskProgress;

    use crate::hummock::compaction::default_level_selector;
<<<<<<< HEAD
    use crate::hummock::test_utils::{add_ssts, setup_compute_env};
    use crate::hummock::CompactorManagerInner;
=======
    use crate::hummock::test_utils::{
        add_ssts, register_table_ids_to_compaction_group, setup_compute_env,
    };
    use crate::hummock::CompactorManager;
>>>>>>> c4160d7d

    #[tokio::test]
    async fn test_compactor_manager() {
        // Initialize metastore with task assignment.
        let (env, context_id) = {
            let (env, hummock_manager, _cluster_manager, worker_node) = setup_compute_env(80).await;
            let context_id = worker_node.id;
            let compactor_manager = hummock_manager.compactor_manager_ref_for_test();
            register_table_ids_to_compaction_group(
                hummock_manager.as_ref(),
                &[1],
                StaticCompactionGroupId::StateDefault.into(),
            )
            .await;
            let _sst_infos = add_ssts(1, hummock_manager.as_ref(), context_id).await;
            let _receiver = compactor_manager.add_compactor(context_id, 1, 1);
            let _compactor = hummock_manager.get_idle_compactor().unwrap();
            hummock_manager
                .get_compact_task(
                    StaticCompactionGroupId::StateDefault.into(),
                    &mut default_level_selector(),
                )
                .await
                .unwrap()
                .unwrap();
            (env, context_id)
        };

        // Restart. Set task_expiry_seconds to 0 only to speed up test.
<<<<<<< HEAD
        let compactor_manager = CompactorManagerInner::with_meta(env, 0).await.unwrap();
=======
        let compactor_manager = CompactorManager::with_meta(env).await.unwrap();
>>>>>>> c4160d7d
        // Because task assignment exists.
        assert_eq!(compactor_manager.task_heartbeats.len(), 1);
        // Because compactor gRPC is not established yet.
        assert_eq!(compactor_manager.compactor_num(), 0);
        assert!(compactor_manager.get_compactor(context_id).is_none());

        // Ensure task is expired.
        tokio::time::sleep(Duration::from_secs(2)).await;
        let expired = compactor_manager.get_expired_tasks();
        assert_eq!(expired.len(), 1);

        // Mimic no-op compaction heartbeat
        compactor_manager.update_task_heartbeats(&vec![CompactTaskProgress {
            task_id: expired[0].task_id,
            ..Default::default()
        }]);
        assert_eq!(compactor_manager.get_expired_tasks().len(), 1);

        // Mimic compaction heartbeat with invalid task id
        compactor_manager.update_task_heartbeats(&vec![CompactTaskProgress {
            task_id: expired[0].task_id + 1,
            num_ssts_sealed: 1,
            num_ssts_uploaded: 1,
            num_progress_key: 100,
            ..Default::default()
        }]);
        assert_eq!(compactor_manager.get_expired_tasks().len(), 1);

        // Mimic effective compaction heartbeat
        compactor_manager.update_task_heartbeats(&vec![CompactTaskProgress {
            task_id: expired[0].task_id,
            num_ssts_sealed: 1,
            num_ssts_uploaded: 1,
            num_progress_key: 100,
            ..Default::default()
        }]);
        assert_eq!(compactor_manager.get_expired_tasks().len(), 0);

        // Test add
        assert_eq!(compactor_manager.compactor_num(), 0);
        assert!(compactor_manager.get_compactor(context_id).is_none());
        compactor_manager.add_compactor(context_id, 1, 1);
        assert_eq!(compactor_manager.compactor_num(), 1);
        assert_eq!(
            compactor_manager
                .get_compactor(context_id)
                .unwrap()
                .context_id(),
            context_id
        );
        // Test pause
        compactor_manager.pause_compactor(context_id);
        assert_eq!(compactor_manager.compactor_num(), 0);
        assert!(compactor_manager.get_compactor(context_id).is_none());
        for _ in 0..3 {
            compactor_manager.add_compactor(context_id, 1, 1);
            assert_eq!(compactor_manager.compactor_num(), 1);
            assert_eq!(
                compactor_manager
                    .get_compactor(context_id)
                    .unwrap()
                    .context_id(),
                context_id
            );
        }
        // Test remove
        compactor_manager.remove_compactor(context_id);
        assert_eq!(compactor_manager.compactor_num(), 0);
        assert!(compactor_manager.get_compactor(context_id).is_none());
    }
}<|MERGE_RESOLUTION|>--- conflicted
+++ resolved
@@ -154,7 +154,6 @@
     pub compactor_map: HashMap<HummockContextId, Arc<Compactor>>,
 }
 
-<<<<<<< HEAD
 impl CompactorManagerInner {
     pub async fn with_meta<S: MetaStore>(
         env: MetaSrvEnv<S>,
@@ -165,17 +164,6 @@
         let mut manager = Self {
             // policy: RwLock::new(Box::new(RoundRobinPolicy::new())),
             task_expiry_seconds,
-=======
-impl CompactorManager {
-    pub async fn with_meta<S: MetaStore>(env: MetaSrvEnv<S>) -> MetaResult<Self> {
-        // Retrieve the existing task assignments from metastore.
-        let task_assignment = CompactTaskAssignment::list(env.meta_store()).await?;
-        let manager = Self {
-            policy: RwLock::new(Box::new(ScoredPolicy::with_task_assignment(
-                &task_assignment,
-            ))),
-            task_expiry_seconds: env.opts.compaction_task_max_heartbeat_interval_secs,
->>>>>>> c4160d7d
             task_heartbeats: Default::default(),
             compactor_pending_io_counts: Default::default(),
             compactors: Default::default(),
@@ -744,15 +732,10 @@
     use risingwave_pb::hummock::CompactTaskProgress;
 
     use crate::hummock::compaction::default_level_selector;
-<<<<<<< HEAD
-    use crate::hummock::test_utils::{add_ssts, setup_compute_env};
-    use crate::hummock::CompactorManagerInner;
-=======
     use crate::hummock::test_utils::{
         add_ssts, register_table_ids_to_compaction_group, setup_compute_env,
     };
     use crate::hummock::CompactorManager;
->>>>>>> c4160d7d
 
     #[tokio::test]
     async fn test_compactor_manager() {
@@ -782,11 +765,7 @@
         };
 
         // Restart. Set task_expiry_seconds to 0 only to speed up test.
-<<<<<<< HEAD
-        let compactor_manager = CompactorManagerInner::with_meta(env, 0).await.unwrap();
-=======
-        let compactor_manager = CompactorManager::with_meta(env).await.unwrap();
->>>>>>> c4160d7d
+        let compactor_manager = CompactorManager::with_meta(env, 0).await.unwrap();
         // Because task assignment exists.
         assert_eq!(compactor_manager.task_heartbeats.len(), 1);
         // Because compactor gRPC is not established yet.
