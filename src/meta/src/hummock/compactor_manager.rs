// Copyright 2022 Singularity Data
//
// Licensed under the Apache License, Version 2.0 (the "License");
// you may not use this file except in compliance with the License.
// You may obtain a copy of the License at
//
// http://www.apache.org/licenses/LICENSE-2.0
//
// Unless required by applicable law or agreed to in writing, software
// distributed under the License is distributed on an "AS IS" BASIS,
// WITHOUT WARRANTIES OR CONDITIONS OF ANY KIND, either express or implied.
// See the License for the specific language governing permissions and
// limitations under the License.

<<<<<<< HEAD
use std::collections::HashMap;
=======
use std::collections::{HashMap, HashSet};
>>>>>>> 695bdaef
use std::sync::Arc;
use std::time::SystemTime;

use parking_lot::{Mutex, MutexGuard};
use risingwave_hummock_sdk::HummockContextId;
use risingwave_pb::hummock::subscribe_compact_tasks_response::Task;
<<<<<<< HEAD
use risingwave_pb::hummock::{CompactTask, SubscribeCompactTasksResponse};
use tokio::sync::mpsc::{Receiver, Sender};

use super::compaction_schedule_policy::{CompactionSchedulePolicy, RoundRobinPolicy, ScoredPolicy};
=======
use risingwave_pb::hummock::{
    CancelCompactTask, CompactTask, CompactTaskAssignment, CompactTaskProgress,
    SubscribeCompactTasksResponse,
};
use tokio::sync::mpsc::{Receiver, Sender};

use crate::hummock::HummockManager;
use crate::manager::MetaSrvEnv;
use crate::model::MetadataModel;
use crate::storage::MetaStore;
>>>>>>> 695bdaef
use crate::MetaResult;

pub type CompactorManagerRef = Arc<CompactorManager>;
type TaskId = u64;

/// Wraps the stream between meta node and compactor node.
/// Compactor node will re-establish the stream when the previous one fails.
pub struct Compactor {
    context_id: HummockContextId,
    sender: Sender<MetaResult<SubscribeCompactTasksResponse>>,
    max_concurrent_task_number: u64,
}

struct TaskHeartbeat {
    task: CompactTask,
    num_ssts_sealed: u32,
    num_ssts_uploaded: u32,
    expire_at: u64,
}

impl Compactor {
    pub fn new(
        context_id: HummockContextId,
        sender: Sender<MetaResult<SubscribeCompactTasksResponse>>,
        max_concurrent_task_number: u64,
    ) -> Self {
        Self {
            context_id,
            sender,
            max_concurrent_task_number,
        }
    }

    pub async fn send_task(&self, task: Task) -> MetaResult<()> {
        self.sender
            .send(Ok(SubscribeCompactTasksResponse { task: Some(task) }))
            .await
            .map_err(|e| anyhow::anyhow!(e))?;
        Ok(())
    }

    pub async fn cancel_task(&self, task_id: u64) -> MetaResult<()> {
        self.sender
            .send(Ok(SubscribeCompactTasksResponse {
                task: Some(Task::CancelCompactTask(CancelCompactTask {
                    context_id: self.context_id,
                    task_id,
                })),
            }))
            .await
            .map_err(|e| anyhow::anyhow!(e))?;
        Ok(())
    }

    pub fn context_id(&self) -> HummockContextId {
        self.context_id
    }

    pub fn max_concurrent_task_number(&self) -> u64 {
        self.max_concurrent_task_number
    }
}

<<<<<<< HEAD
=======
struct CompactorManagerInner {
    /// Senders of stream to available compactors
    compactors: Vec<HummockContextId>,

    /// TODO: Let each compactor have its own Mutex, we should not need to lock whole thing.
    /// The outer lock is a RwLock, so we should still be able to modify each compactor
    compactor_map: HashMap<HummockContextId, Arc<Compactor>>,

    /// We use round-robin approach to assign tasks to compactors.
    /// This field indexes the compactor which the next task should be assigned to.
    next_compactor: usize,
}

impl CompactorManagerInner {
    pub fn new() -> Self {
        Self {
            compactors: vec![],
            compactor_map: HashMap::new(),
            next_compactor: 0,
        }
    }
}

>>>>>>> 695bdaef
/// `CompactorManager` maintains compactors which can process compact task.
/// A compact task is tracked in `HummockManager::Compaction` via both `CompactStatus` and
/// `CompactTaskAssignment`.
///
/// A compact task can be in one of these states:
/// - 1. Pending: a compact task is picked but not assigned to a compactor.
///   Pending-->Success/Failed/Canceled.
/// - 2. Success: an assigned task is reported as success via `CompactStatus::report_compact_task`.
///   It's the final state.
/// - 3. Failed: an Failed task is reported as success via `CompactStatus::report_compact_task`.
///   It's the final state.
/// - 4. Cancelled: a task is reported as cancelled via `CompactStatus::report_compact_task`. It's
///   the final state.
/// We omit Assigned state because there's nothing to be done about this state currently.
///
/// Furthermore, the compactor for a compaction task must be picked with `CompactorManager`,
/// or its internal states might not be correctly maintained.
pub struct CompactorManager {
<<<<<<< HEAD
    // `policy` must be locked before `compactor_assigned_task_num`.
    policy: Mutex<Box<dyn CompactionSchedulePolicy>>,
    // Map compactor to the number of assigned tasks.
    compactor_assigned_task_num: Mutex<HashMap<HummockContextId, u64>>,
=======
    inner: parking_lot::RwLock<CompactorManagerInner>,
    pub task_expiry_seconds: u64,
    // A map: { context_id -> { task_id -> heartbeat } }
    task_heartbeats: parking_lot::RwLock<HashMap<HummockContextId, HashMap<TaskId, TaskHeartbeat>>>,
>>>>>>> 695bdaef
}

impl CompactorManager {
    pub async fn new_with_meta<S: MetaStore>(
        env: MetaSrvEnv<S>,
        task_expiry_seconds: u64,
    ) -> MetaResult<Self> {
        let manager = Self::new(task_expiry_seconds);
        // Initialize the existing task assignments from metastore
        CompactTaskAssignment::list(env.meta_store())
            .await?
            .into_iter()
            .for_each(|assignment| {
                manager.initiate_task_heartbeat(
                    assignment.context_id,
                    assignment.compact_task.unwrap(),
                );
            });
        Ok(manager)
    }

    pub fn new(task_expiry_seconds: u64) -> Self {
        Self {
<<<<<<< HEAD
            policy: Mutex::new(Box::new(ScoredPolicy::new())),
            compactor_assigned_task_num: Mutex::new(HashMap::new()),
        }
    }

    /// Only used for unit test.
    pub fn new_for_test() -> Self {
        Self {
            policy: Mutex::new(Box::new(RoundRobinPolicy::new())),
            compactor_assigned_task_num: Mutex::new(HashMap::new()),
        }
    }

    /// Only used for unit test.
    pub fn new_with_policy(policy: Box<dyn CompactionSchedulePolicy>) -> Self {
        Self {
            policy: Mutex::new(policy),
            compactor_assigned_task_num: Mutex::new(HashMap::new()),
        }
    }

    /// Gets next idle compactor to assign task.
    // Note: If a compactor is returned, the task is considered to be already
    // assigned to it. This may cause inconsistency between `CompactorManager` and `HummockManager,
    // if `HummockManager::assign_compaction_task` and `next_idle_compactor` fail to be called
    // together.
    pub fn next_idle_compactor(
        &self,
        compact_task: Option<&CompactTask>,
    ) -> Option<Arc<Compactor>> {
        let need_update_task_num = compact_task.is_some();
        let mut policy = self.policy.lock();
        let mut compactor_assigned_task_num = self.compactor_assigned_task_num.lock();
        let compactor = policy.next_idle_compactor(&compactor_assigned_task_num, compact_task);
        if let Some(compactor) = compactor {
            if need_update_task_num {
                Self::update_task_num(&mut compactor_assigned_task_num, compactor.context_id, true);
=======
            inner: parking_lot::RwLock::new(CompactorManagerInner::new()),
            task_expiry_seconds,
            task_heartbeats: Default::default(),
        }
    }

    pub async fn next_idle_compactor<S: MetaStore>(
        &self,
        hummock_manager: &HummockManager<S>,
    ) -> Option<Arc<Compactor>> {
        let mut visited = HashSet::new();
        loop {
            match self.next_compactor() {
                None => {
                    return None;
                }
                Some(compactor) => {
                    if visited.contains(&compactor.context_id()) {
                        return None;
                    }
                    if hummock_manager
                        .get_assigned_tasks_number(compactor.context_id())
                        .await
                        <= compactor.max_concurrent_task_number()
                    {
                        return Some(compactor);
                    }
                    visited.insert(compactor.context_id());
                }
>>>>>>> 695bdaef
            }
            Some(compactor)
        } else {
            None
        }
    }

    /// Gets next compactor to assign task.
    // Note: If a compactor is returned, the task is considered to be already
    // assigned to it. This may cause inconsistency between `CompactorManager` and `HummockManager,
    // if `HummockManager::assign_compaction_task` and `next_compactor` fail to be called
    // together.
    pub fn next_compactor(&self, compact_task: Option<&CompactTask>) -> Option<Arc<Compactor>> {
        let need_update_task_num = compact_task.is_some();
        let mut policy = self.policy.lock();
        let mut compactor_assigned_task_num = self.compactor_assigned_task_num.lock();
        let compactor = policy.next_compactor(compact_task);
        if let Some(compactor) = compactor {
            if need_update_task_num {
                Self::update_task_num(&mut compactor_assigned_task_num, compactor.context_id, true);
            }
            Some(compactor)
        } else {
            None
        }
<<<<<<< HEAD
=======
        let compactor_index = guard.next_compactor % guard.compactors.len();
        let compactor = guard.compactors[compactor_index];
        guard.next_compactor += 1;
        Some(guard.compactor_map.get(&compactor).unwrap().clone())
>>>>>>> 695bdaef
    }

    /// Gets next compactor to assign task.
    // Note: If a compactor is returned, the task is considered to be already
    // assigned to it. This may cause inconsistency between `CompactorManager` and `HummockManager,
    // if `HummockManager::assign_compaction_task` and `random_compactor` fail to be called
    // together.
    pub fn random_compactor(&self, compact_task: Option<&CompactTask>) -> Option<Arc<Compactor>> {
        let need_update_task_num = compact_task.is_some();
        let mut policy = self.policy.lock();
        let mut compactor_assigned_task_num = self.compactor_assigned_task_num.lock();
        let compactor = policy.random_compactor(compact_task);
        if let Some(compactor) = compactor {
            if need_update_task_num {
                Self::update_task_num(&mut compactor_assigned_task_num, compactor.context_id, true);
            }
            Some(compactor)
        } else {
            None
        }
<<<<<<< HEAD
=======

        let compactor_index = rand::thread_rng().gen::<usize>() % guard.compactors.len();
        let compactor = guard.compactors[compactor_index];
        Some(guard.compactor_map.get(&compactor).unwrap().clone())
>>>>>>> 695bdaef
    }

    pub fn add_compactor(
        &self,
        context_id: HummockContextId,
        max_concurrent_task_number: u64,
    ) -> Receiver<MetaResult<SubscribeCompactTasksResponse>> {
<<<<<<< HEAD
        let mut policy = self.policy.lock();
        let mut compactor_assigned_task_num = self.compactor_assigned_task_num.lock();
        compactor_assigned_task_num.insert(context_id, 0);
        policy.add_compactor(context_id, max_concurrent_task_number)
    }

    pub fn remove_compactor(&self, context_id: HummockContextId) {
        let mut policy = self.policy.lock();
        let mut compactor_assigned_task_num = self.compactor_assigned_task_num.lock();
        compactor_assigned_task_num.remove(&context_id);
        policy.remove_compactor(context_id);
    }

    pub fn report_compact_task(&self, context_id: HummockContextId, task: &CompactTask) {
        let mut policy = self.policy.lock();
        let mut compactor_assigned_task_num = self.compactor_assigned_task_num.lock();
        policy.report_compact_task(context_id, task);
        Self::update_task_num(&mut compactor_assigned_task_num, context_id, false);
    }

    fn update_task_num(
        compactor_assigned_task_num: &mut MutexGuard<HashMap<HummockContextId, u64>>,
        context_id: HummockContextId,
        inc: bool,
    ) {
        let task_num = compactor_assigned_task_num.get_mut(&context_id).unwrap();
        if inc {
            *task_num += 1;
        } else {
            debug_assert!(*task_num > 0);
            *task_num -= 1;
=======
        let (tx, rx) = tokio::sync::mpsc::channel(STREAM_BUFFER_SIZE);
        let mut guard = self.inner.write();
        guard.compactors.retain(|c| *c != context_id);
        guard.compactor_map.remove(&context_id);
        guard.compactors.push(context_id);
        guard.compactor_map.insert(
            context_id,
            Arc::new(Compactor {
                context_id,
                sender: tx,
                max_concurrent_task_number,
            }),
        );
        tracing::info!("Added compactor session {}", context_id);
        rx
    }

    pub fn remove_compactor(&self, context_id: HummockContextId) {
        let mut guard = self.inner.write();
        guard.compactors.retain(|c| *c != context_id);
        guard.compactor_map.remove(&context_id);
        // To remove the heartbeats, they need to be forcefully purged,
        // which is only safe when the context has been completely removed from meta.
        tracing::info!("Removed compactor session {}", context_id);
    }

    /// Forcefully purging the heartbeats for a task is only safe when the
    /// context has been completely removed from meta.
    /// Returns true if there were remaining heartbeats for the task.
    pub fn purge_heartbeats_for_context(&self, context_id: HummockContextId) -> bool {
        self.task_heartbeats.write().remove(&context_id).is_some()
    }

    pub fn get_compactor(&self, context_id: u32) -> Option<Arc<Compactor>> {
        self.inner.read().compactor_map.get(&context_id).cloned()
    }

    pub fn get_expired_tasks(&self) -> Vec<(HummockContextId, CompactTask)> {
        let now = SystemTime::now()
            .duration_since(SystemTime::UNIX_EPOCH)
            .expect("Clock may have gone backwards")
            .as_secs();
        let mut cancellable_tasks = vec![];
        {
            let guard = self.task_heartbeats.read();
            for (context_id, heartbeats) in guard.iter() {
                {
                    for TaskHeartbeat {
                        expire_at, task, ..
                    } in heartbeats.values()
                    {
                        if *expire_at < now {
                            cancellable_tasks.push((*context_id, task.clone()));
                        }
                    }
                }
            }
        }
        cancellable_tasks
    }

    pub fn initiate_task_heartbeat(&self, context_id: HummockContextId, task: CompactTask) {
        let now = SystemTime::now()
            .duration_since(SystemTime::UNIX_EPOCH)
            .expect("Clock may have gone backwards")
            .as_secs();
        let mut guard = self.task_heartbeats.write();
        let entry = guard.entry(context_id).or_insert_with(HashMap::new);
        entry.insert(
            task.task_id,
            TaskHeartbeat {
                task,
                num_ssts_sealed: 0,
                num_ssts_uploaded: 0,
                expire_at: now + self.task_expiry_seconds,
            },
        );
    }

    pub fn remove_task_heartbeat(&self, context_id: HummockContextId, task_id: u64) {
        let mut guard = self.task_heartbeats.write();
        let mut garbage_collect = false;
        if let Some(heartbeats) = guard.get_mut(&context_id) {
            heartbeats.remove(&task_id);
            if heartbeats.is_empty() {
                garbage_collect = true;
            }
        }
        if garbage_collect {
            guard.remove(&context_id);
        }
    }

    pub fn update_task_heartbeats(
        &self,
        context_id: HummockContextId,
        progress_list: &Vec<CompactTaskProgress>,
    ) {
        let now = SystemTime::now()
            .duration_since(SystemTime::UNIX_EPOCH)
            .expect("Clock may have gone backwards")
            .as_secs();
        let mut guard = self.task_heartbeats.write();
        if let Some(heartbeats) = guard.get_mut(&context_id) {
            for progress in progress_list {
                if let Some(task_ref) = heartbeats.get_mut(&progress.task_id) {
                    if task_ref.num_ssts_sealed < progress.num_ssts_sealed
                        || task_ref.num_ssts_uploaded < progress.num_ssts_uploaded
                    {
                        // Refresh the expiry of the task as it is showing progress.
                        task_ref.expire_at = now + self.task_expiry_seconds;
                        // Update the task state to the latest state.
                        task_ref.num_ssts_sealed = progress.num_ssts_sealed;
                        task_ref.num_ssts_uploaded = progress.num_ssts_uploaded;
                    }
                }
            }
        }
    }
}

#[cfg(test)]
mod tests {
    use std::collections::HashMap;

    use risingwave_common::try_match_expand;
    use risingwave_hummock_sdk::compaction_group::StaticCompactionGroupId;
    use risingwave_pb::hummock::compact_task::TaskStatus;
    use risingwave_pb::hummock::subscribe_compact_tasks_response::Task;
    use risingwave_pb::hummock::CompactTask;
    use tokio::sync::mpsc::error::TryRecvError;

    use crate::hummock::compaction::compaction_config::CompactionConfigBuilder;
    use crate::hummock::test_utils::{
        commit_from_meta_node, generate_test_tables, get_sst_ids,
        register_sstable_infos_to_compaction_group, setup_compute_env_with_config,
        to_local_sstable_info,
    };
    use crate::hummock::{CompactorManager, HummockManager};
    use crate::storage::MetaStore;

    async fn add_compact_task<S>(hummock_manager: &HummockManager<S>, _context_id: u32, epoch: u64)
    where
        S: MetaStore,
    {
        let original_tables = generate_test_tables(epoch, get_sst_ids(hummock_manager, 2).await);
        register_sstable_infos_to_compaction_group(
            hummock_manager.compaction_group_manager(),
            &original_tables,
            StaticCompactionGroupId::StateDefault.into(),
        )
        .await;
        commit_from_meta_node(
            hummock_manager,
            epoch,
            to_local_sstable_info(&original_tables),
        )
        .await
        .unwrap();
    }

    fn dummy_compact_task(task_id: u64) -> CompactTask {
        CompactTask {
            input_ssts: vec![],
            splits: vec![],
            watermark: 0,
            sorted_output_ssts: vec![],
            task_id,
            target_level: 0,
            gc_delete_keys: false,
            task_status: TaskStatus::Pending as i32,
            compaction_group_id: StaticCompactionGroupId::StateDefault.into(),
            existing_table_ids: vec![],
            compression_algorithm: 0,
            target_file_size: 1,
            compaction_filter_mask: 0,
            table_options: HashMap::default(),
            current_epoch_time: 0,
            target_sub_level_id: 0,
        }
    }

    #[tokio::test]
    async fn test_add_remove_compactor() {
        let compactor_manager = CompactorManager::new(1);
        // No compactors by default.
        assert_eq!(compactor_manager.inner.read().compactors.len(), 0);

        let mut receiver = compactor_manager.add_compactor(1, u64::MAX);
        assert_eq!(compactor_manager.inner.read().compactors.len(), 1);
        let _receiver_2 = compactor_manager.add_compactor(2, u64::MAX);
        assert_eq!(compactor_manager.inner.read().compactors.len(), 2);
        compactor_manager.remove_compactor(2);
        assert_eq!(compactor_manager.inner.read().compactors.len(), 1);

        // No compact task there.
        assert!(matches!(
            receiver.try_recv().unwrap_err(),
            TryRecvError::Empty
        ));

        let task = dummy_compact_task(123);
        let compactor = {
            let guard = compactor_manager.inner.write();
            let compactor_id = guard.compactors.first().unwrap();
            guard.compactor_map.get(compactor_id).unwrap().clone()
        };
        compactor
            .send_task(Task::CompactTask(task.clone()))
            .await
            .unwrap();
        // Receive a compact task.
        let received_task = receiver.try_recv().unwrap().unwrap().task.unwrap();
        let received_compact_task = try_match_expand!(received_task, Task::CompactTask).unwrap();
        assert_eq!(received_compact_task, task);

        compactor_manager.remove_compactor(compactor.context_id);
        assert_eq!(compactor_manager.inner.read().compactors.len(), 0);
        drop(compactor);
        assert!(matches!(
            receiver.try_recv().unwrap_err(),
            TryRecvError::Disconnected
        ));
    }

    #[tokio::test]
    async fn test_next_compactor() {
        let config = CompactionConfigBuilder::new()
            .level0_tier_compact_file_number(1)
            .max_bytes_for_level_base(1)
            .build();
        let (_, hummock_manager, _, worker_node) = setup_compute_env_with_config(80, config).await;
        let context_id = worker_node.id;
        let compactor_manager = CompactorManager::new(1);
        add_compact_task(hummock_manager.as_ref(), context_id, 1).await;

        // No compactor available.
        assert!(compactor_manager.next_compactor().is_none());

        // Add a compactor.
        let mut receiver = compactor_manager.add_compactor(context_id, u64::MAX);
        assert_eq!(compactor_manager.inner.read().compactors.len(), 1);
        let compactor = compactor_manager.next_compactor().unwrap();
        // No compact task.
        assert!(matches!(
            receiver.try_recv().unwrap_err(),
            TryRecvError::Empty
        ));

        let task = hummock_manager
            .get_compact_task(StaticCompactionGroupId::StateDefault.into())
            .await
            .unwrap()
            .unwrap();
        compactor
            .send_task(Task::CompactTask(task.clone()))
            .await
            .unwrap();

        // Get a compact task.
        let received_task = receiver.try_recv().unwrap().unwrap().task.unwrap();
        let received_compact_task = try_match_expand!(received_task, Task::CompactTask).unwrap();
        assert_eq!(received_compact_task, task);

        compactor_manager.remove_compactor(compactor.context_id());
        assert_eq!(compactor_manager.inner.read().compactors.len(), 0);
        assert!(compactor_manager.next_compactor().is_none());
    }

    #[tokio::test]
    async fn test_next_compactor_round_robin() {
        let compactor_manager = CompactorManager::new(1);
        let mut receivers = vec![];
        for context_id in 0..5 {
            receivers.push(compactor_manager.add_compactor(context_id, u64::MAX));
        }
        assert_eq!(compactor_manager.inner.read().compactors.len(), 5);
        for i in 0..receivers.len() * 3 {
            let compactor = compactor_manager.next_compactor().unwrap();
            assert_eq!(compactor.context_id as usize, i % receivers.len());
>>>>>>> 695bdaef
        }
    }
}<|MERGE_RESOLUTION|>--- conflicted
+++ resolved
@@ -12,34 +12,23 @@
 // See the License for the specific language governing permissions and
 // limitations under the License.
 
-<<<<<<< HEAD
 use std::collections::HashMap;
-=======
-use std::collections::{HashMap, HashSet};
->>>>>>> 695bdaef
 use std::sync::Arc;
 use std::time::SystemTime;
 
-use parking_lot::{Mutex, MutexGuard};
+use parking_lot::{Mutex, MutexGuard, RwLock};
 use risingwave_hummock_sdk::HummockContextId;
 use risingwave_pb::hummock::subscribe_compact_tasks_response::Task;
-<<<<<<< HEAD
-use risingwave_pb::hummock::{CompactTask, SubscribeCompactTasksResponse};
-use tokio::sync::mpsc::{Receiver, Sender};
-
-use super::compaction_schedule_policy::{CompactionSchedulePolicy, RoundRobinPolicy, ScoredPolicy};
-=======
 use risingwave_pb::hummock::{
     CancelCompactTask, CompactTask, CompactTaskAssignment, CompactTaskProgress,
     SubscribeCompactTasksResponse,
 };
 use tokio::sync::mpsc::{Receiver, Sender};
 
-use crate::hummock::HummockManager;
+use super::compaction_schedule_policy::{CompactionSchedulePolicy, RoundRobinPolicy, ScoredPolicy};
 use crate::manager::MetaSrvEnv;
 use crate::model::MetadataModel;
 use crate::storage::MetaStore;
->>>>>>> 695bdaef
 use crate::MetaResult;
 
 pub type CompactorManagerRef = Arc<CompactorManager>;
@@ -103,32 +92,6 @@
     }
 }
 
-<<<<<<< HEAD
-=======
-struct CompactorManagerInner {
-    /// Senders of stream to available compactors
-    compactors: Vec<HummockContextId>,
-
-    /// TODO: Let each compactor have its own Mutex, we should not need to lock whole thing.
-    /// The outer lock is a RwLock, so we should still be able to modify each compactor
-    compactor_map: HashMap<HummockContextId, Arc<Compactor>>,
-
-    /// We use round-robin approach to assign tasks to compactors.
-    /// This field indexes the compactor which the next task should be assigned to.
-    next_compactor: usize,
-}
-
-impl CompactorManagerInner {
-    pub fn new() -> Self {
-        Self {
-            compactors: vec![],
-            compactor_map: HashMap::new(),
-            next_compactor: 0,
-        }
-    }
-}
-
->>>>>>> 695bdaef
 /// `CompactorManager` maintains compactors which can process compact task.
 /// A compact task is tracked in `HummockManager::Compaction` via both `CompactStatus` and
 /// `CompactTaskAssignment`.
@@ -147,17 +110,14 @@
 /// Furthermore, the compactor for a compaction task must be picked with `CompactorManager`,
 /// or its internal states might not be correctly maintained.
 pub struct CompactorManager {
-<<<<<<< HEAD
     // `policy` must be locked before `compactor_assigned_task_num`.
-    policy: Mutex<Box<dyn CompactionSchedulePolicy>>,
+    policy: RwLock<Box<dyn CompactionSchedulePolicy>>,
     // Map compactor to the number of assigned tasks.
     compactor_assigned_task_num: Mutex<HashMap<HummockContextId, u64>>,
-=======
-    inner: parking_lot::RwLock<CompactorManagerInner>,
+
     pub task_expiry_seconds: u64,
     // A map: { context_id -> { task_id -> heartbeat } }
-    task_heartbeats: parking_lot::RwLock<HashMap<HummockContextId, HashMap<TaskId, TaskHeartbeat>>>,
->>>>>>> 695bdaef
+    task_heartbeats: RwLock<HashMap<HummockContextId, HashMap<TaskId, TaskHeartbeat>>>,
 }
 
 impl CompactorManager {
@@ -181,25 +141,30 @@
 
     pub fn new(task_expiry_seconds: u64) -> Self {
         Self {
-<<<<<<< HEAD
-            policy: Mutex::new(Box::new(ScoredPolicy::new())),
+            policy: RwLock::new(Box::new(ScoredPolicy::new())),
             compactor_assigned_task_num: Mutex::new(HashMap::new()),
+            task_expiry_seconds,
+            task_heartbeats: Default::default(),
         }
     }
 
     /// Only used for unit test.
     pub fn new_for_test() -> Self {
         Self {
-            policy: Mutex::new(Box::new(RoundRobinPolicy::new())),
+            policy: RwLock::new(Box::new(RoundRobinPolicy::new())),
             compactor_assigned_task_num: Mutex::new(HashMap::new()),
+            task_expiry_seconds: 1,
+            task_heartbeats: Default::default(),
         }
     }
 
     /// Only used for unit test.
     pub fn new_with_policy(policy: Box<dyn CompactionSchedulePolicy>) -> Self {
         Self {
-            policy: Mutex::new(policy),
+            policy: RwLock::new(policy),
             compactor_assigned_task_num: Mutex::new(HashMap::new()),
+            task_expiry_seconds: 1,
+            task_heartbeats: Default::default(),
         }
     }
 
@@ -213,43 +178,12 @@
         compact_task: Option<&CompactTask>,
     ) -> Option<Arc<Compactor>> {
         let need_update_task_num = compact_task.is_some();
-        let mut policy = self.policy.lock();
+        let mut policy = self.policy.write();
         let mut compactor_assigned_task_num = self.compactor_assigned_task_num.lock();
         let compactor = policy.next_idle_compactor(&compactor_assigned_task_num, compact_task);
         if let Some(compactor) = compactor {
             if need_update_task_num {
                 Self::update_task_num(&mut compactor_assigned_task_num, compactor.context_id, true);
-=======
-            inner: parking_lot::RwLock::new(CompactorManagerInner::new()),
-            task_expiry_seconds,
-            task_heartbeats: Default::default(),
-        }
-    }
-
-    pub async fn next_idle_compactor<S: MetaStore>(
-        &self,
-        hummock_manager: &HummockManager<S>,
-    ) -> Option<Arc<Compactor>> {
-        let mut visited = HashSet::new();
-        loop {
-            match self.next_compactor() {
-                None => {
-                    return None;
-                }
-                Some(compactor) => {
-                    if visited.contains(&compactor.context_id()) {
-                        return None;
-                    }
-                    if hummock_manager
-                        .get_assigned_tasks_number(compactor.context_id())
-                        .await
-                        <= compactor.max_concurrent_task_number()
-                    {
-                        return Some(compactor);
-                    }
-                    visited.insert(compactor.context_id());
-                }
->>>>>>> 695bdaef
             }
             Some(compactor)
         } else {
@@ -264,7 +198,7 @@
     // together.
     pub fn next_compactor(&self, compact_task: Option<&CompactTask>) -> Option<Arc<Compactor>> {
         let need_update_task_num = compact_task.is_some();
-        let mut policy = self.policy.lock();
+        let mut policy = self.policy.write();
         let mut compactor_assigned_task_num = self.compactor_assigned_task_num.lock();
         let compactor = policy.next_compactor(compact_task);
         if let Some(compactor) = compactor {
@@ -275,13 +209,6 @@
         } else {
             None
         }
-<<<<<<< HEAD
-=======
-        let compactor_index = guard.next_compactor % guard.compactors.len();
-        let compactor = guard.compactors[compactor_index];
-        guard.next_compactor += 1;
-        Some(guard.compactor_map.get(&compactor).unwrap().clone())
->>>>>>> 695bdaef
     }
 
     /// Gets next compactor to assign task.
@@ -291,7 +218,7 @@
     // together.
     pub fn random_compactor(&self, compact_task: Option<&CompactTask>) -> Option<Arc<Compactor>> {
         let need_update_task_num = compact_task.is_some();
-        let mut policy = self.policy.lock();
+        let mut policy = self.policy.write();
         let mut compactor_assigned_task_num = self.compactor_assigned_task_num.lock();
         let compactor = policy.random_compactor(compact_task);
         if let Some(compactor) = compactor {
@@ -302,13 +229,6 @@
         } else {
             None
         }
-<<<<<<< HEAD
-=======
-
-        let compactor_index = rand::thread_rng().gen::<usize>() % guard.compactors.len();
-        let compactor = guard.compactors[compactor_index];
-        Some(guard.compactor_map.get(&compactor).unwrap().clone())
->>>>>>> 695bdaef
     }
 
     pub fn add_compactor(
@@ -316,63 +236,34 @@
         context_id: HummockContextId,
         max_concurrent_task_number: u64,
     ) -> Receiver<MetaResult<SubscribeCompactTasksResponse>> {
-<<<<<<< HEAD
-        let mut policy = self.policy.lock();
+        let mut policy = self.policy.write();
         let mut compactor_assigned_task_num = self.compactor_assigned_task_num.lock();
         compactor_assigned_task_num.insert(context_id, 0);
-        policy.add_compactor(context_id, max_concurrent_task_number)
+        let rx = policy.add_compactor(context_id, max_concurrent_task_number);
+        tracing::info!("Added compactor session {}", context_id);
+        rx
     }
 
     pub fn remove_compactor(&self, context_id: HummockContextId) {
-        let mut policy = self.policy.lock();
+        let mut policy = self.policy.write();
         let mut compactor_assigned_task_num = self.compactor_assigned_task_num.lock();
         compactor_assigned_task_num.remove(&context_id);
         policy.remove_compactor(context_id);
-    }
-
-    pub fn report_compact_task(&self, context_id: HummockContextId, task: &CompactTask) {
-        let mut policy = self.policy.lock();
-        let mut compactor_assigned_task_num = self.compactor_assigned_task_num.lock();
-        policy.report_compact_task(context_id, task);
-        Self::update_task_num(&mut compactor_assigned_task_num, context_id, false);
-    }
-
-    fn update_task_num(
-        compactor_assigned_task_num: &mut MutexGuard<HashMap<HummockContextId, u64>>,
-        context_id: HummockContextId,
-        inc: bool,
-    ) {
-        let task_num = compactor_assigned_task_num.get_mut(&context_id).unwrap();
-        if inc {
-            *task_num += 1;
-        } else {
-            debug_assert!(*task_num > 0);
-            *task_num -= 1;
-=======
-        let (tx, rx) = tokio::sync::mpsc::channel(STREAM_BUFFER_SIZE);
-        let mut guard = self.inner.write();
-        guard.compactors.retain(|c| *c != context_id);
-        guard.compactor_map.remove(&context_id);
-        guard.compactors.push(context_id);
-        guard.compactor_map.insert(
-            context_id,
-            Arc::new(Compactor {
-                context_id,
-                sender: tx,
-                max_concurrent_task_number,
-            }),
-        );
-        tracing::info!("Added compactor session {}", context_id);
-        rx
-    }
-
-    pub fn remove_compactor(&self, context_id: HummockContextId) {
-        let mut guard = self.inner.write();
-        guard.compactors.retain(|c| *c != context_id);
-        guard.compactor_map.remove(&context_id);
+
         // To remove the heartbeats, they need to be forcefully purged,
         // which is only safe when the context has been completely removed from meta.
         tracing::info!("Removed compactor session {}", context_id);
+    }
+
+    pub fn get_compactor(&self, context_id: HummockContextId) -> Option<Arc<Compactor>> {
+        self.policy.read().get_compactor(context_id)
+    }
+
+    pub fn report_compact_task(&self, context_id: HummockContextId, task: &CompactTask) {
+        let mut policy = self.policy.write();
+        let mut compactor_assigned_task_num = self.compactor_assigned_task_num.lock();
+        policy.report_compact_task(context_id, task);
+        Self::update_task_num(&mut compactor_assigned_task_num, context_id, false);
     }
 
     /// Forcefully purging the heartbeats for a task is only safe when the
@@ -380,10 +271,6 @@
     /// Returns true if there were remaining heartbeats for the task.
     pub fn purge_heartbeats_for_context(&self, context_id: HummockContextId) -> bool {
         self.task_heartbeats.write().remove(&context_id).is_some()
-    }
-
-    pub fn get_compactor(&self, context_id: u32) -> Option<Arc<Compactor>> {
-        self.inner.read().compactor_map.get(&context_id).cloned()
     }
 
     pub fn get_expired_tasks(&self) -> Vec<(HummockContextId, CompactTask)> {
@@ -468,168 +355,18 @@
             }
         }
     }
-}
-
-#[cfg(test)]
-mod tests {
-    use std::collections::HashMap;
-
-    use risingwave_common::try_match_expand;
-    use risingwave_hummock_sdk::compaction_group::StaticCompactionGroupId;
-    use risingwave_pb::hummock::compact_task::TaskStatus;
-    use risingwave_pb::hummock::subscribe_compact_tasks_response::Task;
-    use risingwave_pb::hummock::CompactTask;
-    use tokio::sync::mpsc::error::TryRecvError;
-
-    use crate::hummock::compaction::compaction_config::CompactionConfigBuilder;
-    use crate::hummock::test_utils::{
-        commit_from_meta_node, generate_test_tables, get_sst_ids,
-        register_sstable_infos_to_compaction_group, setup_compute_env_with_config,
-        to_local_sstable_info,
-    };
-    use crate::hummock::{CompactorManager, HummockManager};
-    use crate::storage::MetaStore;
-
-    async fn add_compact_task<S>(hummock_manager: &HummockManager<S>, _context_id: u32, epoch: u64)
-    where
-        S: MetaStore,
-    {
-        let original_tables = generate_test_tables(epoch, get_sst_ids(hummock_manager, 2).await);
-        register_sstable_infos_to_compaction_group(
-            hummock_manager.compaction_group_manager(),
-            &original_tables,
-            StaticCompactionGroupId::StateDefault.into(),
-        )
-        .await;
-        commit_from_meta_node(
-            hummock_manager,
-            epoch,
-            to_local_sstable_info(&original_tables),
-        )
-        .await
-        .unwrap();
-    }
-
-    fn dummy_compact_task(task_id: u64) -> CompactTask {
-        CompactTask {
-            input_ssts: vec![],
-            splits: vec![],
-            watermark: 0,
-            sorted_output_ssts: vec![],
-            task_id,
-            target_level: 0,
-            gc_delete_keys: false,
-            task_status: TaskStatus::Pending as i32,
-            compaction_group_id: StaticCompactionGroupId::StateDefault.into(),
-            existing_table_ids: vec![],
-            compression_algorithm: 0,
-            target_file_size: 1,
-            compaction_filter_mask: 0,
-            table_options: HashMap::default(),
-            current_epoch_time: 0,
-            target_sub_level_id: 0,
-        }
-    }
-
-    #[tokio::test]
-    async fn test_add_remove_compactor() {
-        let compactor_manager = CompactorManager::new(1);
-        // No compactors by default.
-        assert_eq!(compactor_manager.inner.read().compactors.len(), 0);
-
-        let mut receiver = compactor_manager.add_compactor(1, u64::MAX);
-        assert_eq!(compactor_manager.inner.read().compactors.len(), 1);
-        let _receiver_2 = compactor_manager.add_compactor(2, u64::MAX);
-        assert_eq!(compactor_manager.inner.read().compactors.len(), 2);
-        compactor_manager.remove_compactor(2);
-        assert_eq!(compactor_manager.inner.read().compactors.len(), 1);
-
-        // No compact task there.
-        assert!(matches!(
-            receiver.try_recv().unwrap_err(),
-            TryRecvError::Empty
-        ));
-
-        let task = dummy_compact_task(123);
-        let compactor = {
-            let guard = compactor_manager.inner.write();
-            let compactor_id = guard.compactors.first().unwrap();
-            guard.compactor_map.get(compactor_id).unwrap().clone()
-        };
-        compactor
-            .send_task(Task::CompactTask(task.clone()))
-            .await
-            .unwrap();
-        // Receive a compact task.
-        let received_task = receiver.try_recv().unwrap().unwrap().task.unwrap();
-        let received_compact_task = try_match_expand!(received_task, Task::CompactTask).unwrap();
-        assert_eq!(received_compact_task, task);
-
-        compactor_manager.remove_compactor(compactor.context_id);
-        assert_eq!(compactor_manager.inner.read().compactors.len(), 0);
-        drop(compactor);
-        assert!(matches!(
-            receiver.try_recv().unwrap_err(),
-            TryRecvError::Disconnected
-        ));
-    }
-
-    #[tokio::test]
-    async fn test_next_compactor() {
-        let config = CompactionConfigBuilder::new()
-            .level0_tier_compact_file_number(1)
-            .max_bytes_for_level_base(1)
-            .build();
-        let (_, hummock_manager, _, worker_node) = setup_compute_env_with_config(80, config).await;
-        let context_id = worker_node.id;
-        let compactor_manager = CompactorManager::new(1);
-        add_compact_task(hummock_manager.as_ref(), context_id, 1).await;
-
-        // No compactor available.
-        assert!(compactor_manager.next_compactor().is_none());
-
-        // Add a compactor.
-        let mut receiver = compactor_manager.add_compactor(context_id, u64::MAX);
-        assert_eq!(compactor_manager.inner.read().compactors.len(), 1);
-        let compactor = compactor_manager.next_compactor().unwrap();
-        // No compact task.
-        assert!(matches!(
-            receiver.try_recv().unwrap_err(),
-            TryRecvError::Empty
-        ));
-
-        let task = hummock_manager
-            .get_compact_task(StaticCompactionGroupId::StateDefault.into())
-            .await
-            .unwrap()
-            .unwrap();
-        compactor
-            .send_task(Task::CompactTask(task.clone()))
-            .await
-            .unwrap();
-
-        // Get a compact task.
-        let received_task = receiver.try_recv().unwrap().unwrap().task.unwrap();
-        let received_compact_task = try_match_expand!(received_task, Task::CompactTask).unwrap();
-        assert_eq!(received_compact_task, task);
-
-        compactor_manager.remove_compactor(compactor.context_id());
-        assert_eq!(compactor_manager.inner.read().compactors.len(), 0);
-        assert!(compactor_manager.next_compactor().is_none());
-    }
-
-    #[tokio::test]
-    async fn test_next_compactor_round_robin() {
-        let compactor_manager = CompactorManager::new(1);
-        let mut receivers = vec![];
-        for context_id in 0..5 {
-            receivers.push(compactor_manager.add_compactor(context_id, u64::MAX));
-        }
-        assert_eq!(compactor_manager.inner.read().compactors.len(), 5);
-        for i in 0..receivers.len() * 3 {
-            let compactor = compactor_manager.next_compactor().unwrap();
-            assert_eq!(compactor.context_id as usize, i % receivers.len());
->>>>>>> 695bdaef
+
+    fn update_task_num(
+        compactor_assigned_task_num: &mut MutexGuard<HashMap<HummockContextId, u64>>,
+        context_id: HummockContextId,
+        inc: bool,
+    ) {
+        let task_num = compactor_assigned_task_num.get_mut(&context_id).unwrap();
+        if inc {
+            *task_num += 1;
+        } else {
+            debug_assert!(*task_num > 0);
+            *task_num -= 1;
         }
     }
 }