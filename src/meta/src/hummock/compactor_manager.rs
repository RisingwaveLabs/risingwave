// Copyright 2024 RisingWave Labs
//
// Licensed under the Apache License, Version 2.0 (the "License");
// you may not use this file except in compliance with the License.
// You may obtain a copy of the License at
//
//     http://www.apache.org/licenses/LICENSE-2.0
//
// Unless required by applicable law or agreed to in writing, software
// distributed under the License is distributed on an "AS IS" BASIS,
// WITHOUT WARRANTIES OR CONDITIONS OF ANY KIND, either express or implied.
// See the License for the specific language governing permissions and
// limitations under the License.

use std::collections::{HashMap, HashSet};
use std::sync::Arc;
use std::time::{Duration, Instant, SystemTime};

use fail::fail_point;
use parking_lot::RwLock;
use risingwave_hummock_sdk::compact::statistics_compact_task;
use risingwave_hummock_sdk::{HummockCompactionTaskId, HummockContextId};
use risingwave_pb::hummock::subscribe_compaction_event_response::Event as ResponseEvent;
use risingwave_pb::hummock::{
    CancelCompactTask, CompactTask, CompactTaskAssignment, CompactTaskProgress,
    SubscribeCompactionEventResponse,
};
use tokio::sync::mpsc::{UnboundedReceiver, UnboundedSender};

use crate::manager::MetaSrvEnv;
use crate::model::{MetadataModel, MetadataModelError};
use crate::MetaResult;

pub type CompactorManagerRef = Arc<CompactorManager>;

pub const TASK_RUN_TOO_LONG: &str = "running too long";
pub const TASK_NOT_FOUND: &str = "task not found";
pub const TASK_NORMAL: &str = "task is normal, please wait some time";

/// Wraps the stream between meta node and compactor node.
/// Compactor node will re-establish the stream when the previous one fails.
#[derive(Debug)]
pub struct Compactor {
    context_id: HummockContextId,
    sender: UnboundedSender<MetaResult<SubscribeCompactionEventResponse>>,
}

struct TaskHeartbeat {
    task: CompactTask,
    num_ssts_sealed: u32,
    num_ssts_uploaded: u32,
    num_progress_key: u64,
    num_pending_read_io: u64,
    num_pending_write_io: u64,
    create_time: Instant,
    expire_at: u64,

    update_at: u64,
}

impl Compactor {
    pub fn new(
        context_id: HummockContextId,
        sender: UnboundedSender<MetaResult<SubscribeCompactionEventResponse>>,
    ) -> Self {
        Self { context_id, sender }
    }

    pub fn send_event(&self, event: ResponseEvent) -> MetaResult<()> {
        fail_point!("compaction_send_task_fail", |_| Err(anyhow::anyhow!(
            "compaction_send_task_fail"
        )
        .into()));

        self.sender
            .send(Ok(SubscribeCompactionEventResponse {
                event: Some(event),
                create_at: SystemTime::now()
                    .duration_since(std::time::UNIX_EPOCH)
                    .expect("Clock may have gone backwards")
                    .as_millis() as u64,
            }))
            .map_err(|e| anyhow::anyhow!(e))?;

        Ok(())
    }

    pub fn cancel_task(&self, task_id: u64) -> MetaResult<()> {
        self.sender
            .send(Ok(SubscribeCompactionEventResponse {
                event: Some(ResponseEvent::CancelCompactTask(CancelCompactTask {
                    context_id: self.context_id,
                    task_id,
                })),
                create_at: SystemTime::now()
                    .duration_since(std::time::UNIX_EPOCH)
                    .expect("Clock may have gone backwards")
                    .as_millis() as u64,
            }))
            .map_err(|e| anyhow::anyhow!(e))?;
        Ok(())
    }

    pub fn context_id(&self) -> HummockContextId {
        self.context_id
    }
}

/// `CompactorManagerInner` maintains compactors which can process compact task.
/// A compact task is tracked in `HummockManager::Compaction` via both `CompactStatus` and
/// `CompactTaskAssignment`.
///
/// A compact task can be in one of these states:
/// - 1. Success: an assigned task is reported as success via `CompactStatus::report_compact_task`.
///   It's the final state.
/// - 2. Failed: an Failed task is reported as success via `CompactStatus::report_compact_task`.
///   It's the final state.
/// - 3. Cancelled: a task is reported as cancelled via `CompactStatus::report_compact_task`. It's
///   the final state.
pub struct CompactorManagerInner {
    pub task_expired_seconds: u64,
    pub heartbeat_expired_seconds: u64,
    task_heartbeats: HashMap<HummockCompactionTaskId, TaskHeartbeat>,

    /// The outer lock is a RwLock, so we should still be able to modify each compactor
    pub compactor_map: HashMap<HummockContextId, Arc<Compactor>>,
}

impl CompactorManagerInner {
    pub async fn with_meta(env: MetaSrvEnv) -> MetaResult<Self> {
        use risingwave_meta_model_v2::compaction_task;
        use sea_orm::EntityTrait;
        // Retrieve the existing task assignments from metastore.
<<<<<<< HEAD
        let task_assignment = CompactTaskAssignment::list(env.meta_store()).await?;
        let mut manager: CompactorManagerInner = Self {
            task_expired_seconds: env.opts.compaction_task_max_progress_interval_secs,
            heartbeat_expired_seconds: env.opts.compaction_task_max_heartbeat_interval_secs,
=======
        let task_assignment: Vec<CompactTaskAssignment> = match env.sql_meta_store() {
            None => CompactTaskAssignment::list(env.meta_store()).await?,
            Some(sql_meta_store) => compaction_task::Entity::find()
                .all(&sql_meta_store.conn)
                .await
                .map_err(MetadataModelError::from)?
                .into_iter()
                .map(Into::into)
                .collect(),
        };
        let mut manager = Self {
            task_expiry_seconds: env.opts.compaction_task_max_heartbeat_interval_secs,
>>>>>>> 3b3d0dec
            task_heartbeats: Default::default(),
            compactor_map: Default::default(),
        };
        // Initialize heartbeat for existing tasks.
        task_assignment.into_iter().for_each(|assignment| {
            manager.initiate_task_heartbeat(assignment.compact_task.unwrap());
        });
        Ok(manager)
    }

    /// Only used for unit test.
    pub fn for_test() -> Self {
        Self {
            task_expired_seconds: 1,
            heartbeat_expired_seconds: 1,
            task_heartbeats: Default::default(),
            compactor_map: Default::default(),
        }
    }

    pub fn next_compactor(&self) -> Option<Arc<Compactor>> {
        use rand::Rng;

        if self.compactor_map.is_empty() {
            return None;
        }

        let rand_index = rand::thread_rng().gen_range(0..self.compactor_map.len());
        let compactor = self.compactor_map.values().nth(rand_index).unwrap().clone();

        Some(compactor)
    }

    /// Retrieve a receiver of tasks for the compactor identified by `context_id`. The sender should
    /// be obtained by calling one of the compactor getters.
    ///
    ///  If `add_compactor` is called with the same `context_id` more than once, the only cause
    /// would be compactor re-subscription, as `context_id` is a monotonically increasing
    /// sequence.
    pub fn add_compactor(
        &mut self,
        context_id: HummockContextId,
    ) -> UnboundedReceiver<MetaResult<SubscribeCompactionEventResponse>> {
        let (tx, rx) = tokio::sync::mpsc::unbounded_channel();
        self.compactor_map
            .insert(context_id, Arc::new(Compactor::new(context_id, tx)));

        tracing::info!("Added compactor session {}", context_id);
        rx
    }

    /// Used when meta exiting to support graceful shutdown.
    pub fn abort_all_compactors(&mut self) {
        while let Some(compactor) = self.next_compactor() {
            self.remove_compactor(compactor.context_id);
        }
    }

    pub fn remove_compactor(&mut self, context_id: HummockContextId) {
        self.compactor_map.remove(&context_id);

        // To remove the heartbeats, they need to be forcefully purged,
        // which is only safe when the context has been completely removed from meta.
        tracing::info!("Removed compactor session {}", context_id);
    }

    pub fn get_compactor(&self, context_id: HummockContextId) -> Option<Arc<Compactor>> {
        self.compactor_map.get(&context_id).cloned()
    }

    pub fn check_tasks_status(
        &self,
        tasks: &[HummockCompactionTaskId],
        slow_task_duration: Duration,
    ) -> HashMap<HummockCompactionTaskId, (Duration, &'static str)> {
        let tasks_ids: HashSet<u64> = HashSet::from_iter(tasks.to_vec());
        let mut ret = HashMap::default();
        for TaskHeartbeat {
            task, create_time, ..
        } in self.task_heartbeats.values()
        {
            if !tasks_ids.contains(&task.task_id) {
                continue;
            }
            let pending_time = create_time.elapsed();
            if pending_time > slow_task_duration {
                ret.insert(task.task_id, (pending_time, TASK_RUN_TOO_LONG));
            } else {
                ret.insert(task.task_id, (pending_time, TASK_NORMAL));
            }
        }

        for task_id in tasks {
            if !ret.contains_key(task_id) {
                ret.insert(*task_id, (Duration::from_secs(0), TASK_NOT_FOUND));
            }
        }
        ret
    }

    pub fn get_heartbeat_expired_tasks(&self) -> Vec<CompactTask> {
        let heartbeat_expired_ts: u64 = SystemTime::now()
            .duration_since(SystemTime::UNIX_EPOCH)
            .expect("Clock may have gone backwards")
            .as_secs()
            - self.heartbeat_expired_seconds;
        Self::get_heartbeat_expired_tasks_impl(&self.task_heartbeats, heartbeat_expired_ts)
    }

    fn get_heartbeat_expired_tasks_impl(
        task_heartbeats: &HashMap<HummockCompactionTaskId, TaskHeartbeat>,
        heartbeat_expired_ts: u64,
    ) -> Vec<CompactTask> {
        let mut cancellable_tasks = vec![];
        const MAX_TASK_DURATION_SEC: u64 = 2700;

        for TaskHeartbeat {
            expire_at,
            task,
            create_time,
            num_ssts_sealed,
            num_ssts_uploaded,
            num_progress_key,
            num_pending_read_io,
            num_pending_write_io,
            update_at,
        } in task_heartbeats.values()
        {
            if *update_at < heartbeat_expired_ts {
                cancellable_tasks.push(task.clone());
            }

            let task_duration_too_long = create_time.elapsed().as_secs() > MAX_TASK_DURATION_SEC;
            if task_duration_too_long {
                let compact_task_statistics = statistics_compact_task(task);
                tracing::info!(
                    "CompactionGroupId {} Task {} duration too long create_time {:?} expire_at {:?} num_ssts_sealed {} num_ssts_uploaded {} num_progress_key {} \
                        pending_read_io_count {} pending_write_io_count {} target_level {} \
                        base_level {} target_sub_level_id {} task_type {} compact_task_statistics {:?}",
                        task.compaction_group_id,
                        task.task_id,
                        create_time,
                        expire_at,
                        num_ssts_sealed,
                        num_ssts_uploaded,
                        num_progress_key,
                        num_pending_read_io,
                        num_pending_write_io,
                        task.target_level,
                        task.base_level,
                        task.target_sub_level_id,
                        task.task_type,
                        compact_task_statistics
                );
            }
        }
        cancellable_tasks
    }

    pub fn initiate_task_heartbeat(&mut self, task: CompactTask) {
        let now = SystemTime::now()
            .duration_since(SystemTime::UNIX_EPOCH)
            .expect("Clock may have gone backwards")
            .as_secs();
        self.task_heartbeats.insert(
            task.task_id,
            TaskHeartbeat {
                task,
                num_ssts_sealed: 0,
                num_ssts_uploaded: 0,
                num_progress_key: 0,
                num_pending_read_io: 0,
                num_pending_write_io: 0,
                create_time: Instant::now(),
                expire_at: now + self.task_expired_seconds,
                update_at: now,
            },
        );
    }

    pub fn remove_task_heartbeat(&mut self, task_id: u64) {
        self.task_heartbeats.remove(&task_id).unwrap();
    }

    pub fn update_task_heartbeats(
        &mut self,
        progress_list: &Vec<CompactTaskProgress>,
    ) -> Vec<CompactTask> {
        let now = SystemTime::now()
            .duration_since(SystemTime::UNIX_EPOCH)
            .expect("Clock may have gone backwards")
            .as_secs();
        let mut cancel_tasks = vec![];
        for progress in progress_list {
            if let Some(task_ref) = self.task_heartbeats.get_mut(&progress.task_id) {
                task_ref.update_at = now;

                if task_ref.num_ssts_sealed < progress.num_ssts_sealed
                    || task_ref.num_ssts_uploaded < progress.num_ssts_uploaded
                    || task_ref.num_progress_key < progress.num_progress_key
                {
                    // Refresh the expired of the task as it is showing progress.
                    task_ref.expire_at = now + self.task_expired_seconds;
                    task_ref.num_ssts_sealed = progress.num_ssts_sealed;
                    task_ref.num_ssts_uploaded = progress.num_ssts_uploaded;
                    task_ref.num_progress_key = progress.num_progress_key;
                }
                task_ref.num_pending_read_io = progress.num_pending_read_io;
                task_ref.num_pending_write_io = progress.num_pending_write_io;

                // timeout check
                if task_ref.expire_at < now {
                    // cancel
                    cancel_tasks.push(task_ref.task.clone())
                }
            }
        }

        cancel_tasks
    }

    pub fn compactor_num(&self) -> usize {
        self.compactor_map.len()
    }

    pub fn get_progress(&self) -> Vec<CompactTaskProgress> {
        self.task_heartbeats
            .values()
            .map(|hb| CompactTaskProgress {
                task_id: hb.task.task_id,
                num_ssts_sealed: hb.num_ssts_sealed,
                num_ssts_uploaded: hb.num_ssts_uploaded,
                num_progress_key: hb.num_progress_key,
                num_pending_read_io: hb.num_pending_read_io,
                num_pending_write_io: hb.num_pending_write_io,
                compaction_group_id: Some(hb.task.compaction_group_id),
            })
            .collect()
    }
}

pub struct CompactorManager {
    inner: Arc<RwLock<CompactorManagerInner>>,
}

impl CompactorManager {
    pub async fn with_meta(env: MetaSrvEnv) -> MetaResult<Self> {
        let inner = CompactorManagerInner::with_meta(env).await?;

        Ok(Self {
            inner: Arc::new(RwLock::new(inner)),
        })
    }

    /// Only used for unit test.
    pub fn for_test() -> Self {
        let inner = CompactorManagerInner::for_test();
        Self {
            inner: Arc::new(RwLock::new(inner)),
        }
    }

    pub fn next_compactor(&self) -> Option<Arc<Compactor>> {
        self.inner.read().next_compactor()
    }

    pub fn add_compactor(
        &self,
        context_id: HummockContextId,
    ) -> UnboundedReceiver<MetaResult<SubscribeCompactionEventResponse>> {
        self.inner.write().add_compactor(context_id)
    }

    pub fn abort_all_compactors(&self) {
        self.inner.write().abort_all_compactors();
    }

    pub fn remove_compactor(&self, context_id: HummockContextId) {
        self.inner.write().remove_compactor(context_id)
    }

    pub fn get_compactor(&self, context_id: HummockContextId) -> Option<Arc<Compactor>> {
        self.inner.read().get_compactor(context_id)
    }

    pub fn check_tasks_status(
        &self,
        tasks: &[HummockCompactionTaskId],
        slow_task_duration: Duration,
    ) -> HashMap<HummockCompactionTaskId, (Duration, &'static str)> {
        self.inner
            .read()
            .check_tasks_status(tasks, slow_task_duration)
    }

    pub fn get_heartbeat_expired_tasks(&self) -> Vec<CompactTask> {
        self.inner.read().get_heartbeat_expired_tasks()
    }

    pub fn initiate_task_heartbeat(&self, task: CompactTask) {
        self.inner.write().initiate_task_heartbeat(task);
    }

    pub fn remove_task_heartbeat(&self, task_id: u64) {
        self.inner.write().remove_task_heartbeat(task_id);
    }

    pub fn update_task_heartbeats(
        &self,
        progress_list: &Vec<CompactTaskProgress>,
    ) -> Vec<CompactTask> {
        self.inner.write().update_task_heartbeats(progress_list)
    }

    pub fn compactor_num(&self) -> usize {
        self.inner.read().compactor_num()
    }

    pub fn get_progress(&self) -> Vec<CompactTaskProgress> {
        self.inner.read().get_progress()
    }
}

#[cfg(test)]
mod tests {
    use std::time::Duration;

    use risingwave_hummock_sdk::compaction_group::StaticCompactionGroupId;
    use risingwave_pb::hummock::CompactTaskProgress;

    use crate::hummock::compaction::selector::default_compaction_selector;
    use crate::hummock::test_utils::{
        add_ssts, register_table_ids_to_compaction_group, setup_compute_env,
    };
    use crate::hummock::CompactorManager;

    #[tokio::test]
    async fn test_compactor_manager() {
        // Initialize metastore with task assignment.
        let (env, context_id) = {
            let (env, hummock_manager, _cluster_manager, worker_node) = setup_compute_env(80).await;
            let context_id = worker_node.id;
            let compactor_manager = hummock_manager.compactor_manager_ref_for_test();
            register_table_ids_to_compaction_group(
                hummock_manager.as_ref(),
                &[1],
                StaticCompactionGroupId::StateDefault.into(),
            )
            .await;
            let _sst_infos = add_ssts(1, hummock_manager.as_ref(), context_id).await;
            let _receiver = compactor_manager.add_compactor(context_id);
            hummock_manager
                .get_compact_task(
                    StaticCompactionGroupId::StateDefault.into(),
                    &mut default_compaction_selector(),
                )
                .await
                .unwrap()
                .unwrap();
            (env, context_id)
        };

        // Restart. Set task_expired_seconds to 0 only to speed up test.
        let compactor_manager = CompactorManager::with_meta(env).await.unwrap();
        // Because task assignment exists.
        // Because compactor gRPC is not established yet.
        assert_eq!(compactor_manager.compactor_num(), 0);
        assert!(compactor_manager.get_compactor(context_id).is_none());

        // Ensure task is expired.
        tokio::time::sleep(Duration::from_secs(2)).await;
        let expired = compactor_manager.get_heartbeat_expired_tasks();
        assert_eq!(expired.len(), 1);

        // Mimic no-op compaction heartbeat
        assert_eq!(compactor_manager.get_heartbeat_expired_tasks().len(), 1);

        // Mimic compaction heartbeat with invalid task id
        compactor_manager.update_task_heartbeats(&vec![CompactTaskProgress {
            task_id: expired[0].task_id + 1,
            num_ssts_sealed: 1,
            num_ssts_uploaded: 1,
            num_progress_key: 100,
            ..Default::default()
        }]);
        assert_eq!(compactor_manager.get_heartbeat_expired_tasks().len(), 1);

        // Mimic effective compaction heartbeat
        compactor_manager.update_task_heartbeats(&vec![CompactTaskProgress {
            task_id: expired[0].task_id,
            num_ssts_sealed: 1,
            num_ssts_uploaded: 1,
            num_progress_key: 100,
            ..Default::default()
        }]);
        assert_eq!(compactor_manager.get_heartbeat_expired_tasks().len(), 0);

        // Test add
        assert_eq!(compactor_manager.compactor_num(), 0);
        assert!(compactor_manager.get_compactor(context_id).is_none());
        compactor_manager.add_compactor(context_id);
        assert_eq!(compactor_manager.compactor_num(), 1);
        assert_eq!(
            compactor_manager
                .get_compactor(context_id)
                .unwrap()
                .context_id(),
            context_id
        );
        // Test remove
        compactor_manager.remove_compactor(context_id);
        assert_eq!(compactor_manager.compactor_num(), 0);
        assert!(compactor_manager.get_compactor(context_id).is_none());
    }
}<|MERGE_RESOLUTION|>--- conflicted
+++ resolved
@@ -131,12 +131,6 @@
         use risingwave_meta_model_v2::compaction_task;
         use sea_orm::EntityTrait;
         // Retrieve the existing task assignments from metastore.
-<<<<<<< HEAD
-        let task_assignment = CompactTaskAssignment::list(env.meta_store()).await?;
-        let mut manager: CompactorManagerInner = Self {
-            task_expired_seconds: env.opts.compaction_task_max_progress_interval_secs,
-            heartbeat_expired_seconds: env.opts.compaction_task_max_heartbeat_interval_secs,
-=======
         let task_assignment: Vec<CompactTaskAssignment> = match env.sql_meta_store() {
             None => CompactTaskAssignment::list(env.meta_store()).await?,
             Some(sql_meta_store) => compaction_task::Entity::find()
@@ -148,8 +142,8 @@
                 .collect(),
         };
         let mut manager = Self {
-            task_expiry_seconds: env.opts.compaction_task_max_heartbeat_interval_secs,
->>>>>>> 3b3d0dec
+            task_expired_seconds: env.opts.compaction_task_max_progress_interval_secs,
+            heartbeat_expired_seconds: env.opts.compaction_task_max_heartbeat_interval_secs,
             task_heartbeats: Default::default(),
             compactor_map: Default::default(),
         };
