// Copyright 2022 Singularity Data
//
// Licensed under the Apache License, Version 2.0 (the "License");
// you may not use this file except in compliance with the License.
// You may obtain a copy of the License at
//
// http://www.apache.org/licenses/LICENSE-2.0
//
// Unless required by applicable law or agreed to in writing, software
// distributed under the License is distributed on an "AS IS" BASIS,
// WITHOUT WARRANTIES OR CONDITIONS OF ANY KIND, either express or implied.
// See the License for the specific language governing permissions and
// limitations under the License.

use std::sync::Arc;

use rand::Rng;
use risingwave_common::error::{ErrorCode, Result, ToErrorStr};
use risingwave_hummock_sdk::HummockContextId;
use risingwave_pb::hummock::{CompactTask, SubscribeCompactTasksResponse, VacuumTask};
use tokio::sync::mpsc::{Receiver, Sender};

const STREAM_BUFFER_SIZE: usize = 4;

pub type CompactorManagerRef = Arc<CompactorManager>;

pub struct Compactor {
    context_id: HummockContextId,
    sender: Sender<Result<SubscribeCompactTasksResponse>>,
}

impl Compactor {
    pub async fn send_task(
        &self,
        compact_task: Option<CompactTask>,
        vacuum_task: Option<VacuumTask>,
    ) -> Result<()> {
        // TODO: compactor node backpressure
        self.sender
            .send(Ok(SubscribeCompactTasksResponse {
                compact_task,
                vacuum_task,
            }))
            .await
            .map_err(|e| ErrorCode::InternalError(e.to_error_str()).into())
    }

    pub fn context_id(&self) -> HummockContextId {
        self.context_id
    }
}

struct CompactorManagerInner {
    /// Senders of stream to available compactors
    compactors: Vec<Arc<Compactor>>,

    /// We use round-robin approach to assign tasks to compactors.
    /// This field indexes the compactor which the next task should be assigned to.
    next_compactor: usize,
}

impl CompactorManagerInner {
    pub fn new() -> Self {
        Self {
            compactors: vec![],
            next_compactor: 0,
        }
    }
}

/// `CompactorManager` maintains compactors which can process compact task.
/// A compact task is tracked in `HummockManager::Compaction` via both `CompactStatus` and
/// `CompactTaskAssignment`. A compact task can be in one of these states:
/// - 1. Assigned: a compact task is assigned to a compactor via `HummockManager::get_compact_task`.
///   Assigned-->Finished/Cancelled.
/// - 2. Finished: an assigned task is reported as finished via
///   `CompactStatus::report_compact_task`. It's the final state.
/// - 3. Cancelled: an assigned task is reported as cancelled via
///   `CompactStatus::report_compact_task`. It's the final state.
pub struct CompactorManager {
    inner: parking_lot::RwLock<CompactorManagerInner>,
}

impl Default for CompactorManager {
    fn default() -> Self {
        Self::new()
    }
}

impl CompactorManager {
    pub fn new() -> Self {
        Self {
            inner: parking_lot::RwLock::new(CompactorManagerInner::new()),
        }
    }

    /// Gets next compactor to assign task.
    pub fn next_compactor(&self) -> Option<Arc<Compactor>> {
        let mut guard = self.inner.write();
        if guard.compactors.is_empty() {
            return None;
        }
        let compactor_index = guard.next_compactor % guard.compactors.len();
        let compactor = guard.compactors[compactor_index].clone();
        guard.next_compactor += 1;
        Some(compactor)
    }

    pub fn random_compactor(&self) -> Option<Arc<Compactor>> {
        let guard = self.inner.read();
        if guard.compactors.is_empty() {
            return None;
        }

        let compactor_index = rand::thread_rng().gen::<usize>() % guard.compactors.len();
        let compactor = guard.compactors[compactor_index].clone();
        Some(compactor)
    }

    pub fn add_compactor(
        &self,
        context_id: HummockContextId,
    ) -> Receiver<Result<SubscribeCompactTasksResponse>> {
        let (tx, rx) = tokio::sync::mpsc::channel(STREAM_BUFFER_SIZE);
        let mut guard = self.inner.write();
        guard.compactors.retain(|c| c.context_id != context_id);
        guard.compactors.push(Arc::new(Compactor {
            context_id,
            sender: tx,
        }));
        tracing::info!("Added compactor {}", context_id);
        rx
    }

    pub fn remove_compactor(&self, context_id: HummockContextId) {
        tracing::info!("Removed compactor {}", context_id);
        self.inner
            .write()
            .compactors
            .retain(|c| c.context_id != context_id);
    }
}

#[cfg(test)]
mod tests {
    use std::collections::HashMap;

    use risingwave_hummock_sdk::compaction_group::StaticCompactionGroupId;
    use risingwave_pb::hummock::CompactTask;
    use tokio::sync::mpsc::error::TryRecvError;

    use crate::hummock::test_utils::{
<<<<<<< HEAD
        generate_test_tables, get_sst_ids, register_sstable_infos_to_compaction_group,
=======
        commit_from_meta_node, generate_test_tables, register_sstable_infos_to_compaction_group,
>>>>>>> 9b164b7f
        setup_compute_env, to_local_sstable_info,
    };
    use crate::hummock::{CompactorManager, HummockManager};
    use crate::storage::MetaStore;

    async fn add_compact_task<S>(hummock_manager: &HummockManager<S>, _context_id: u32, epoch: u64)
    where
        S: MetaStore,
    {
        let original_tables = generate_test_tables(epoch, get_sst_ids(hummock_manager, 1).await);
        register_sstable_infos_to_compaction_group(
            hummock_manager.compaction_group_manager_ref_for_test(),
            &original_tables,
            StaticCompactionGroupId::StateDefault.into(),
        )
        .await;
<<<<<<< HEAD
        hummock_manager
            .commit_epoch(epoch, to_local_sstable_info(&original_tables))
            .await
            .unwrap();
=======
        commit_from_meta_node(
            hummock_manager_ref,
            epoch,
            to_local_sstable_info(&original_tables),
        )
        .await
        .unwrap();
>>>>>>> 9b164b7f
    }

    fn dummy_compact_task(task_id: u64) -> CompactTask {
        CompactTask {
            input_ssts: vec![],
            splits: vec![],
            watermark: 0,
            sorted_output_ssts: vec![],
            task_id,
            target_level: 0,
            gc_delete_keys: false,
            task_status: false,
            compaction_group_id: StaticCompactionGroupId::StateDefault.into(),
            existing_table_ids: vec![],
            compression_algorithm: 0,
            target_file_size: 1,
            compaction_filter_mask: 0,
            table_options: HashMap::default(),
            current_epoch_time: 0,
        }
    }

    #[tokio::test]
    async fn test_add_remove_compactor() {
        let compactor_manager = CompactorManager::new();
        // No compactors by default.
        assert_eq!(compactor_manager.inner.read().compactors.len(), 0);

        let mut receiver = compactor_manager.add_compactor(1);
        assert_eq!(compactor_manager.inner.read().compactors.len(), 1);
        let _receiver_2 = compactor_manager.add_compactor(2);
        assert_eq!(compactor_manager.inner.read().compactors.len(), 2);
        compactor_manager.remove_compactor(2);
        assert_eq!(compactor_manager.inner.read().compactors.len(), 1);

        // No compact task there.
        assert!(matches!(
            receiver.try_recv().unwrap_err(),
            TryRecvError::Empty
        ));

        let task = dummy_compact_task(123);
        let compactor = compactor_manager
            .inner
            .write()
            .compactors
            .first()
            .unwrap()
            .clone();
        compactor.send_task(Some(task.clone()), None).await.unwrap();
        // Receive a compact task.
        assert_eq!(
            receiver.try_recv().unwrap().unwrap().compact_task.unwrap(),
            task
        );

        compactor_manager.remove_compactor(compactor.context_id);
        assert_eq!(compactor_manager.inner.read().compactors.len(), 0);
        drop(compactor);
        assert!(matches!(
            receiver.try_recv().unwrap_err(),
            TryRecvError::Disconnected
        ));
    }

    #[tokio::test]
    async fn test_next_compactor() {
        let (_, hummock_manager, _, worker_node) = setup_compute_env(80).await;
        let context_id = worker_node.id;
        let compactor_manager = CompactorManager::new();
        add_compact_task(hummock_manager.as_ref(), context_id, 1).await;

        // No compactor available.
        assert!(compactor_manager.next_compactor().is_none());

        // Add a compactor.
        let mut receiver = compactor_manager.add_compactor(context_id);
        assert_eq!(compactor_manager.inner.read().compactors.len(), 1);
        let compactor = compactor_manager.next_compactor().unwrap();
        // No compact task.
        assert!(matches!(
            receiver.try_recv().unwrap_err(),
            TryRecvError::Empty
        ));

        let task = hummock_manager
            .get_compact_task(StaticCompactionGroupId::StateDefault.into())
            .await
            .unwrap()
            .unwrap();
        compactor.send_task(Some(task.clone()), None).await.unwrap();
        // Get a compact task.
        assert_eq!(
            receiver.try_recv().unwrap().unwrap().compact_task.unwrap(),
            task
        );

        compactor_manager.remove_compactor(compactor.context_id());
        assert_eq!(compactor_manager.inner.read().compactors.len(), 0);
        assert!(compactor_manager.next_compactor().is_none());
    }

    #[tokio::test]
    async fn test_next_compactor_round_robin() {
        let compactor_manager = CompactorManager::new();
        let mut receivers = vec![];
        for context_id in 0..5 {
            receivers.push(compactor_manager.add_compactor(context_id));
        }
        assert_eq!(compactor_manager.inner.read().compactors.len(), 5);
        for i in 0..receivers.len() * 3 {
            let compactor = compactor_manager.next_compactor().unwrap();
            assert_eq!(compactor.context_id as usize, i % receivers.len());
        }
    }
}<|MERGE_RESOLUTION|>--- conflicted
+++ resolved
@@ -150,12 +150,8 @@
     use tokio::sync::mpsc::error::TryRecvError;
 
     use crate::hummock::test_utils::{
-<<<<<<< HEAD
-        generate_test_tables, get_sst_ids, register_sstable_infos_to_compaction_group,
-=======
-        commit_from_meta_node, generate_test_tables, register_sstable_infos_to_compaction_group,
->>>>>>> 9b164b7f
-        setup_compute_env, to_local_sstable_info,
+        commit_from_meta_node, generate_test_tables, get_sst_ids,
+        register_sstable_infos_to_compaction_group, setup_compute_env, to_local_sstable_info,
     };
     use crate::hummock::{CompactorManager, HummockManager};
     use crate::storage::MetaStore;
@@ -171,20 +167,13 @@
             StaticCompactionGroupId::StateDefault.into(),
         )
         .await;
-<<<<<<< HEAD
-        hummock_manager
-            .commit_epoch(epoch, to_local_sstable_info(&original_tables))
-            .await
-            .unwrap();
-=======
         commit_from_meta_node(
-            hummock_manager_ref,
+            hummock_manager,
             epoch,
             to_local_sstable_info(&original_tables),
         )
         .await
         .unwrap();
->>>>>>> 9b164b7f
     }
 
     fn dummy_compact_task(task_id: u64) -> CompactTask {
