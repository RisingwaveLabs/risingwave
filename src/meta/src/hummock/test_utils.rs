--- conflicted
+++ resolved
@@ -241,15 +241,11 @@
             .unwrap(),
     );
 
-<<<<<<< HEAD
-    let compactor_manager = Arc::new(CompactorManager::new_for_test());
-=======
     let compactor_manager = Arc::new(
         CompactorManager::new_with_meta(env.clone(), 1)
             .await
             .unwrap(),
     );
->>>>>>> 695bdaef
 
     let hummock_manager = Arc::new(
         HummockManager::new(
