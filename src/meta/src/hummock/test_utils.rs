--- conflicted
+++ resolved
@@ -83,11 +83,7 @@
     vec![test_tables, test_tables_2, test_tables_3]
 }
 
-<<<<<<< HEAD
-pub fn generate_test_tables(epoch: u64, sst_ids: Vec<u64>) -> Vec<SstableInfo> {
-=======
-pub fn generate_test_tables(epoch: u64, table_ids: Vec<HummockSSTableId>) -> Vec<SstableInfo> {
->>>>>>> 7b94dad5
+pub fn generate_test_tables(epoch: u64, sst_ids: Vec<HummockSSTableId>) -> Vec<SstableInfo> {
     let mut sst_info = vec![];
     for (i, sst_id) in sst_ids.into_iter().enumerate() {
         sst_info.push(SstableInfo {
