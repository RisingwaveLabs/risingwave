--- conflicted
+++ resolved
@@ -502,14 +502,9 @@
         context_id: HummockContextId,
         pinned_version_ids: impl AsRef<[HummockVersionId]>,
     ) -> Result<()> {
-<<<<<<< HEAD
-        let mut versioning_guard = self.versioning.write().await;
-        let mut pinned_versions = BTreeMapTransaction::new(&mut versioning_guard.pinned_versions);
-=======
         let mut versioning_guard = write_lock!(self, versioning).await;
         let _timer = start_measure_real_process_timer!(self);
-        let mut pinned_versions = VarTransaction::new(&mut versioning_guard.pinned_versions);
->>>>>>> 61410513
+        let mut pinned_versions = BTreeMapTransaction::new(&mut versioning_guard.pinned_versions);
         let mut context_pinned_version = match pinned_versions.new_entry_txn(context_id) {
             None => {
                 return Ok(());
@@ -534,14 +529,9 @@
     #[named]
     pub async fn pin_snapshot(&self, context_id: HummockContextId) -> Result<HummockSnapshot> {
         let max_committed_epoch = self.max_committed_epoch.load(Ordering::Relaxed);
-<<<<<<< HEAD
-        let mut guard = self.versioning.write().await;
-        let mut pinned_snapshots = BTreeMapTransaction::new(&mut guard.pinned_snapshots);
-=======
         let mut guard = write_lock!(self, versioning).await;
         let _timer = start_measure_real_process_timer!(self);
-        let mut pinned_snapshots = VarTransaction::new(&mut guard.pinned_snapshots);
->>>>>>> 61410513
+        let mut pinned_snapshots = BTreeMapTransaction::new(&mut guard.pinned_snapshots);
         let mut context_pinned_snapshot = pinned_snapshots.new_entry_txn_or_default(
             context_id,
             HummockPinnedSnapshot {
@@ -568,16 +558,10 @@
 
     #[named]
     pub async fn unpin_snapshot(&self, context_id: HummockContextId) -> Result<()> {
-<<<<<<< HEAD
-        let mut versioning_guard = self.versioning.write().await;
+        let mut versioning_guard = write_lock!(self, versioning).await;
+        let _timer = start_measure_real_process_timer!(self);
         let mut pinned_snapshots = BTreeMapTransaction::new(&mut versioning_guard.pinned_snapshots);
         let release_snapshot = pinned_snapshots.remove(context_id);
-=======
-        let mut versioning_guard = write_lock!(self, versioning).await;
-        let _timer = start_measure_real_process_timer!(self);
-        let mut pinned_snapshots = VarTransaction::new(&mut versioning_guard.pinned_snapshots);
-        let release_snapshot = pinned_snapshots.remove(&context_id);
->>>>>>> 61410513
 
         if release_snapshot.is_some() {
             commit_multi_var!(self, Some(context_id), pinned_snapshots)?;
@@ -1180,13 +1164,8 @@
         let compaction = compaction_guard.deref_mut();
         let mut compact_statuses = BTreeMapTransaction::new(&mut compaction.compaction_statuses);
         let mut compact_task_assignment =
-<<<<<<< HEAD
             BTreeMapTransaction::new(&mut compaction.compact_task_assignment);
-        let mut versioning_guard = self.versioning.write().await;
-=======
-            VarTransaction::new(&mut compaction.compact_task_assignment);
         let mut versioning_guard = write_lock!(self, versioning).await;
->>>>>>> 61410513
         let versioning = versioning_guard.deref_mut();
         let mut pinned_versions = BTreeMapTransaction::new(&mut versioning.pinned_versions);
         let mut pinned_snapshots = BTreeMapTransaction::new(&mut versioning.pinned_snapshots);
@@ -1487,14 +1466,9 @@
 
     #[named]
     pub async fn delete_sstable_ids(&self, sst_ids: impl AsRef<[HummockSSTableId]>) -> Result<()> {
-<<<<<<< HEAD
-        let mut versioning_guard = self.versioning.write().await;
-        let mut sstable_id_infos = BTreeMapTransaction::new(&mut versioning_guard.sstable_id_infos);
-=======
         let mut versioning_guard = write_lock!(self, versioning).await;
         let _timer = start_measure_real_process_timer!(self);
-        let mut sstable_id_infos = VarTransaction::new(&mut versioning_guard.sstable_id_infos);
->>>>>>> 61410513
+        let mut sstable_id_infos = BTreeMapTransaction::new(&mut versioning_guard.sstable_id_infos);
 
         // Update in-mem state after transaction succeeds.
         for sst_id in sst_ids.as_ref() {
@@ -1558,14 +1532,9 @@
         &self,
         sst_retention_interval: Duration,
     ) -> Result<Vec<SstableIdInfo>> {
-<<<<<<< HEAD
-        let mut versioning_guard = self.versioning.write().await;
-        let mut sstable_id_infos = BTreeMapTransaction::new(&mut versioning_guard.sstable_id_infos);
-=======
         let mut versioning_guard = write_lock!(self, versioning).await;
         let _timer = start_measure_real_process_timer!(self);
-        let mut sstable_id_infos = VarTransaction::new(&mut versioning_guard.sstable_id_infos);
->>>>>>> 61410513
+        let mut sstable_id_infos = BTreeMapTransaction::new(&mut versioning_guard.sstable_id_infos);
 
         let now = sstable_id_info::get_timestamp_now();
         let mut marked = vec![];
