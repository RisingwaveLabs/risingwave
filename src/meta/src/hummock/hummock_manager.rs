// Copyright 2022 Singularity Data
//
// Licensed under the Apache License, Version 2.0 (the "License");
// you may not use this file except in compliance with the License.
// You may obtain a copy of the License at
//
// http://www.apache.org/licenses/LICENSE-2.0
//
// Unless required by applicable law or agreed to in writing, software
// distributed under the License is distributed on an "AS IS" BASIS,
// WITHOUT WARRANTIES OR CONDITIONS OF ANY KIND, either express or implied.
// See the License for the specific language governing permissions and
// limitations under the License.

use std::collections::{BTreeMap, HashSet, VecDeque};
use std::future::Future;
use std::ops::DerefMut;
use std::sync::Arc;
use std::time::{Duration, Instant};

use itertools::Itertools;
use prost::Message;
use risingwave_common::util::compress::compress_data;
use risingwave_common::util::epoch::INVALID_EPOCH;
use risingwave_hummock_sdk::compact::compact_task_to_string;
use risingwave_hummock_sdk::compaction_group::StaticCompactionGroupId;
use risingwave_hummock_sdk::{
    get_remote_sst_id, CompactionGroupId, HummockCompactionTaskId, HummockContextId, HummockEpoch,
    HummockRefCount, HummockSSTableId, HummockVersionId,
};
use risingwave_pb::common::ParallelUnitMapping;
use risingwave_pb::hummock::{
    CompactTask, CompactTaskAssignment, HummockPinnedSnapshot, HummockPinnedVersion,
    HummockSnapshot, HummockStaleSstables, HummockVersion, Level, LevelType, SstableIdInfo,
    SstableInfo,
};
use risingwave_pb::meta::subscribe_response::{Info, Operation};
use tokio::sync::RwLock;

use crate::cluster::{ClusterManagerRef, META_NODE_ID};
use crate::hummock::compaction::CompactStatus;
use crate::hummock::compaction_group::manager::CompactionGroupManagerRef;
use crate::hummock::compaction_scheduler::CompactionRequestChannelRef;
use crate::hummock::error::{Error, Result};
use crate::hummock::metrics_utils::{trigger_commit_stat, trigger_rw_stat, trigger_sst_stat};
use crate::hummock::model::{
    sstable_id_info, CurrentHummockVersionId, HummockPinnedSnapshotExt, HummockPinnedVersionExt,
    INVALID_TIMESTAMP,
};
use crate::manager::{IdCategory, MetaSrvEnv};
use crate::model::{MetadataModel, ValTransaction, VarTransaction, Worker};
use crate::rpc::metrics::MetaMetrics;
use crate::storage::{MetaStore, Transaction};
use crate::stream::FragmentManagerRef;

// Update to states are performed as follow:
// - Initialize ValTransaction for the meta state to update
// - Make changes on the ValTransaction.
// - Call `commit_multi_var` to commit the changes via meta store transaction. If transaction
//   succeeds, the in-mem state will be updated by the way.
pub struct HummockManager<S: MetaStore> {
    env: MetaSrvEnv<S>,
    cluster_manager: ClusterManagerRef<S>,
    compaction_group_manager: CompactionGroupManagerRef<S>,
    // When trying to locks compaction and versioning at the same time, compaction lock should
    // be requested before versioning lock.
    compaction: RwLock<Compaction>,
    versioning: RwLock<Versioning>,

    metrics: Arc<MetaMetrics>,

    /// `compaction_scheduler` is used to schedule a compaction for specified CompactionGroupId
    compaction_scheduler: parking_lot::RwLock<Option<CompactionRequestChannelRef>>,
<<<<<<< HEAD
=======
    // TODO: refactor to remove this field
    config: Arc<CompactionConfig>,

    // for compaction to get some info (e.g. existing_table_ids)
    fragment_manager: FragmentManagerRef<S>,
>>>>>>> 9ae99737
}

pub type HummockManagerRef<S> = Arc<HummockManager<S>>;

#[derive(Default)]
struct Compaction {
    /// Compaction task that is already assigned to a compactor
    compact_task_assignment: BTreeMap<HummockCompactionTaskId, CompactTaskAssignment>,
    /// `CompactStatus` of each compaction group
    compaction_statuses: BTreeMap<CompactionGroupId, CompactStatus>,
    /// Available compaction task ids for use
    next_task_ids: VecDeque<HummockCompactionTaskId>,
}

impl Compaction {
    /// Gets a new compaction task id locally. If no id is available locally, fetch some ids via
    /// `get_more_ids` first.
    async fn get_next_task_id<F>(&mut self, get_more_ids: F) -> Result<HummockCompactionTaskId>
    where
        F: Future<Output = Result<Vec<HummockCompactionTaskId>>>,
    {
        if self.next_task_ids.is_empty() {
            let new_ids = get_more_ids.await?;
            self.next_task_ids.extend(new_ids);
        }
        self.next_task_ids
            .pop_front()
            .ok_or_else(|| Error::InternalError("cannot get compaction task id".to_string()))
    }
}

/// Commit multiple `ValTransaction`s to state store and upon success update the local in-mem state
/// by the way
/// After called, the `ValTransaction` will be dropped.
macro_rules! commit_multi_var {
    ($hummock_mgr:expr, $context_id:expr, $($val_txn:expr),*) => {
        {
            async {
                let mut trx = Transaction::default();
                // Apply the change in `ValTransaction` to trx
                $(
                    $val_txn.apply_to_txn(&mut trx)?;
                )*
                // Commit to state store
                $hummock_mgr.commit_trx($hummock_mgr.env.meta_store(), trx, $context_id)
                .await?;
                // Upon successful commit, commit the change to local in-mem state
                $(
                    $val_txn.commit();
                )*
                Result::Ok(())
            }.await
        }
    };
}

#[derive(Default)]
struct Versioning {
    current_version_id: CurrentHummockVersionId,
    // TODO #2065: split levels by compaction group id in `HummockVersion`
    hummock_versions: BTreeMap<HummockVersionId, HummockVersion>,
    pinned_versions: BTreeMap<HummockContextId, HummockPinnedVersion>,
    pinned_snapshots: BTreeMap<HummockContextId, HummockPinnedSnapshot>,
    stale_sstables: BTreeMap<HummockVersionId, HummockStaleSstables>,
    sstable_id_infos: BTreeMap<HummockSSTableId, SstableIdInfo>,
}

impl Versioning {
    pub fn current_version_ref(&self) -> &HummockVersion {
        self.hummock_versions
            .get(&self.current_version_id.id())
            .expect("current version should always be available.")
    }

    pub fn current_version(&self) -> HummockVersion {
        self.current_version_ref().clone()
    }
}

impl<S> HummockManager<S>
where
    S: MetaStore,
{
    pub async fn new(
        env: MetaSrvEnv<S>,
        cluster_manager: ClusterManagerRef<S>,
        metrics: Arc<MetaMetrics>,
        compaction_group_manager: CompactionGroupManagerRef<S>,
        fragment_manager: FragmentManagerRef<S>,
    ) -> Result<HummockManager<S>> {
        let instance = HummockManager {
            env,
            versioning: RwLock::new(Default::default()),
            compaction: RwLock::new(Default::default()),
            metrics,
            cluster_manager,
            compaction_group_manager,
            compaction_scheduler: parking_lot::RwLock::new(None),
<<<<<<< HEAD
=======
            config: Arc::new(config),
            fragment_manager,
>>>>>>> 9ae99737
        };

        instance.load_meta_store_state().await?;
        instance.release_invalid_contexts().await?;
        instance.cancel_unassigned_compaction_task().await?;
        // Release snapshots pinned by meta on restarting.
        instance.release_contexts([META_NODE_ID]).await?;
        Ok(instance)
    }

    /// Load state from meta store.
    async fn load_meta_store_state(&self) -> Result<()> {
        let mut compaction_guard = self.compaction.write().await;
        let compaction_statuses = CompactStatus::list(self.env.meta_store())
            .await?
            .into_iter()
            .map(|cg| (cg.compaction_group_id(), cg))
            .collect::<BTreeMap<CompactionGroupId, CompactStatus>>();
        if !compaction_statuses.is_empty() {
            compaction_guard.compaction_statuses = compaction_statuses;
        } else {
            // Initialize compact status for each compaction group
            let mut compaction_statuses =
                VarTransaction::new(&mut compaction_guard.compaction_statuses);
            for compaction_group in self.compaction_group_manager.compaction_groups().await {
                let compact_status = CompactStatus::new(
                    compaction_group.group_id(),
                    Arc::new(compaction_group.compaction_config().clone()),
                );
                compaction_statuses.insert(compact_status.compaction_group_id(), compact_status);
            }
            commit_multi_var!(self, None, compaction_statuses)?;
        }
        compaction_guard.compact_task_assignment =
            CompactTaskAssignment::list(self.env.meta_store())
                .await?
                .into_iter()
                .map(|assigned| (assigned.key().unwrap(), assigned))
                .collect();

        let mut versioning_guard = self.versioning.write().await;
        versioning_guard.current_version_id = CurrentHummockVersionId::get(self.env.meta_store())
            .await?
            .unwrap_or_else(CurrentHummockVersionId::new);

        versioning_guard.hummock_versions = HummockVersion::list(self.env.meta_store())
            .await?
            .into_iter()
            .map(|version| (version.id, version))
            .collect();

        // Insert the initial version.
        if versioning_guard.hummock_versions.is_empty() {
            let mut init_version = HummockVersion {
                id: versioning_guard.current_version_id.id(),
                levels: vec![Level {
                    level_idx: 0,
                    level_type: LevelType::Overlapping as i32,
                    table_infos: vec![],
                    total_file_size: 0,
                }],
                max_committed_epoch: INVALID_EPOCH,
                safe_epoch: INVALID_EPOCH,
            };
            // TODO #2065: Initialize independent levels via corresponding compaction group' config.
            // Currently all SSTs belongs to `StateDefault`.
            let max_level = self
                .compaction_group_manager
                .compaction_group(StaticCompactionGroupId::StateDefault.into())
                .await
                .unwrap()
                .compaction_config()
                .max_level;
            for l in 0..max_level {
                init_version.levels.push(Level {
                    level_idx: (l + 1) as u32,
                    level_type: LevelType::Nonoverlapping as i32,
                    table_infos: vec![],
                    total_file_size: 0,
                });
            }
            init_version.insert(self.env.meta_store()).await?;
            versioning_guard
                .hummock_versions
                .insert(init_version.id, init_version);
        }

        versioning_guard.pinned_versions = HummockPinnedVersion::list(self.env.meta_store())
            .await?
            .into_iter()
            .map(|p| (p.context_id, p))
            .collect();
        versioning_guard.pinned_snapshots = HummockPinnedSnapshot::list(self.env.meta_store())
            .await?
            .into_iter()
            .map(|p| (p.context_id, p))
            .collect();

        versioning_guard.stale_sstables = HummockStaleSstables::list(self.env.meta_store())
            .await?
            .into_iter()
            .map(|s| (s.version_id, s))
            .collect();

        versioning_guard.sstable_id_infos = SstableIdInfo::list(self.env.meta_store())
            .await?
            .into_iter()
            .map(|s| (s.id, s))
            .collect();

        Ok(())
    }

    /// We use worker node id as the `context_id`.
    /// If the `context_id` is provided, the transaction will abort if the `context_id` is not
    /// valid, which means the worker node is not a valid member of the cluster.
    async fn commit_trx(
        &self,
        meta_store: &S,
        mut trx: Transaction,
        context_id: Option<HummockContextId>,
    ) -> Result<()> {
        if let Some(context_id) = context_id {
            if context_id == META_NODE_ID {
                // Using the preserved meta id is allowed.
            } else if let Some(worker) = self.cluster_manager.get_worker_by_id(context_id).await {
                trx.check_exists(Worker::cf_name(), worker.key()?.encode_to_vec());
            } else {
                // The worker is not found in cluster.
                return Err(Error::InvalidContext(context_id));
            }
        }
        meta_store.txn(trx).await.map_err(Into::into)
    }

    /// Pin a hummock version that is greater than `last_pinned`. The pin belongs to `context_id`
    /// and will be unpinned when `context_id` is invalidated.
    /// `last_pinned` helps to make `pin_version` retryable:
    /// 1 Return the smallest already pinned version of `context_id` that is greater than
    /// `last_pinned`, if any.
    /// 2 Otherwise pin and return the current greatest version.
    pub async fn pin_version(
        &self,
        context_id: HummockContextId,
        last_pinned: HummockVersionId,
    ) -> Result<HummockVersion> {
        let mut versioning_guard = self.versioning.write().await;
        let versioning = versioning_guard.deref_mut();
        let mut pinned_versions = VarTransaction::new(&mut versioning.pinned_versions);
        let hummock_versions = &versioning.hummock_versions;
        let current_version_id = versioning.current_version_id.clone();
        let mut context_pinned_version = pinned_versions.new_entry_txn_or_default(
            context_id,
            HummockPinnedVersion {
                context_id,
                version_id: vec![],
            },
        );

        let mut already_pinned = false;
        let version_id = {
            let partition_point = context_pinned_version
                .version_id
                .iter()
                .sorted()
                .cloned()
                .collect_vec()
                .partition_point(|p| *p <= last_pinned);
            if partition_point < context_pinned_version.version_id.len() {
                already_pinned = true;
                context_pinned_version.version_id[partition_point]
            } else {
                current_version_id.id()
            }
        };

        if !already_pinned {
            context_pinned_version.pin_version(version_id);
            commit_multi_var!(self, Some(context_id), context_pinned_version)?;
        }

        let ret = Ok(hummock_versions.get(&version_id).unwrap().clone());

        #[cfg(test)]
        {
            drop(versioning_guard);
            self.check_state_consistency().await;
        }

        ret
    }

    pub async fn unpin_version(
        &self,
        context_id: HummockContextId,
        pinned_version_ids: impl AsRef<[HummockVersionId]>,
    ) -> Result<()> {
        let mut versioning_guard = self.versioning.write().await;
        let mut pinned_versions = VarTransaction::new(&mut versioning_guard.pinned_versions);
        let mut context_pinned_version = match pinned_versions.new_entry_txn(context_id) {
            None => {
                return Ok(());
            }
            Some(context_pinned_version) => context_pinned_version,
        };
        for pinned_version_id in pinned_version_ids.as_ref() {
            context_pinned_version.unpin_version(*pinned_version_id);
        }
        commit_multi_var!(self, Some(context_id), context_pinned_version)?;

        #[cfg(test)]
        {
            drop(versioning_guard);
            self.check_state_consistency().await;
        }

        Ok(())
    }

    /// Make sure `max_commited_epoch` is pinned and return it.
    /// Assume that frontend will only pass the latest epoch value recorded by frontend to
    /// `last_pinned`. Meta will unpin snapshots which are pinned and in (`last_pinned`,
    /// `max_commited_epoch`).
    pub async fn pin_snapshot(
        &self,
        context_id: HummockContextId,
        last_pinned: HummockEpoch,
    ) -> Result<HummockSnapshot> {
        let mut versioning_guard = self.versioning.write().await;

        // Use the max_committed_epoch in storage as the snapshot ts so only committed changes are
        // visible in the snapshot.
        let version_id = versioning_guard.current_version_id.id();

        let max_committed_epoch = versioning_guard
            .hummock_versions
            .get(&version_id)
            .unwrap()
            .max_committed_epoch;

        let mut pinned_snapshots = VarTransaction::new(&mut versioning_guard.pinned_snapshots);
        let mut context_pinned_snapshot = pinned_snapshots.new_entry_txn_or_default(
            context_id,
            HummockPinnedSnapshot {
                context_id,
                snapshot_id: vec![],
            },
        );

        // Unpin the snapshots pinned by meta but frontend doesn't know.
        let to_unpin = context_pinned_snapshot
            .snapshot_id
            .iter()
            .filter(|e| **e > last_pinned && **e < max_committed_epoch)
            .cloned()
            .collect_vec();
        let mut snapshots_change = !to_unpin.is_empty();
        for epoch in to_unpin {
            context_pinned_snapshot.unpin_snapshot(epoch);
        }

        if !context_pinned_snapshot
            .snapshot_id
            .contains(&max_committed_epoch)
        {
            snapshots_change = true;
            context_pinned_snapshot.pin_snapshot(max_committed_epoch);
        }

        if snapshots_change {
            commit_multi_var!(self, Some(context_id), context_pinned_snapshot)?;
        }

        #[cfg(test)]
        {
            drop(versioning_guard);
            self.check_state_consistency().await;
        }

        Ok(HummockSnapshot {
            epoch: max_committed_epoch,
        })
    }

    pub async fn unpin_snapshot(
        &self,
        context_id: HummockContextId,
        hummock_snapshots: impl AsRef<[HummockSnapshot]>,
    ) -> Result<()> {
        let mut versioning_guard = self.versioning.write().await;
        let mut pinned_snapshots = VarTransaction::new(&mut versioning_guard.pinned_snapshots);

        let mut context_pinned_snapshot = match pinned_snapshots.new_entry_txn(context_id) {
            None => {
                return Ok(());
            }
            Some(context_pinned_snapshot) => context_pinned_snapshot,
        };
        for hummock_snapshot in hummock_snapshots.as_ref() {
            context_pinned_snapshot.unpin_snapshot(hummock_snapshot.epoch);
        }
        commit_multi_var!(self, Some(context_id), context_pinned_snapshot)?;

        #[cfg(test)]
        {
            drop(versioning_guard);
            self.check_state_consistency().await;
        }

        Ok(())
    }

    /// Unpin all snapshots smaller than specified epoch for current context.
    pub async fn unpin_snapshot_before(
        &self,
        context_id: HummockContextId,
        hummock_snapshot: HummockSnapshot,
    ) -> Result<()> {
        let mut versioning_guard = self.versioning.write().await;

        // Use the max_committed_epoch in storage as the snapshot ts so only committed changes are
        // visible in the snapshot.
        let version_id = versioning_guard.current_version_id.id();
        let _max_committed_epoch = versioning_guard
            .hummock_versions
            .get(&version_id)
            .unwrap()
            .max_committed_epoch;
        // Ensure the unpin will not clean the latest one.
        #[cfg(not(test))]
        {
            assert!(hummock_snapshot.epoch <= _max_committed_epoch);
        }

        let mut pinned_snapshots = VarTransaction::new(&mut versioning_guard.pinned_snapshots);
        let mut context_pinned_snapshot = match pinned_snapshots.new_entry_txn(context_id) {
            None => {
                return Ok(());
            }
            Some(context_pinned_snapshot) => context_pinned_snapshot,
        };

        let to_unpin = context_pinned_snapshot
            .snapshot_id
            .iter()
            // hummock_snapshot.epoch should always <= max committed epoch.
            .filter(|e| **e < hummock_snapshot.epoch)
            .cloned()
            .collect_vec();
        // Unpin the snapshots pinned by meta but frontend doesn't know. Also equal to unpin all
        // epochs below specific watermark.
        // let mut snapshots_change = !to_unpin.is_empty();
        tracing::info!("Unpin epochs {:?}", to_unpin);

        for epoch in &to_unpin {
            context_pinned_snapshot.unpin_snapshot(*epoch);
        }

        if !to_unpin.is_empty() {
            commit_multi_var!(self, Some(context_id), context_pinned_snapshot)?;
        }

        #[cfg(test)]
        {
            drop(versioning_guard);
            self.check_state_consistency().await;
        }

        Ok(())
    }

    pub async fn get_compact_task(
        &self,
        compaction_group_id: CompactionGroupId,
    ) -> Result<Option<CompactTask>> {
        // TODO #2065: Remove this line after split levels by compaction group.
        // All SSTs belongs to `StateDefault` currently.
        if compaction_group_id != u64::from(StaticCompactionGroupId::StateDefault) {
            return Ok(None);
        }
        let start_time = Instant::now();
        let mut compaction_guard = self.compaction.write().await;
        let compaction = compaction_guard.deref_mut();
        let task_id = compaction
            .get_next_task_id(async {
                let batch_size = 10;
                self.env
                    .id_gen_manager()
                    .generate_interval::<{ IdCategory::HummockCompactionTask }>(batch_size)
                    .await
                    .map(|id| {
                        (id as HummockCompactionTaskId
                            ..(id + batch_size) as HummockCompactionTaskId)
                            .collect_vec()
                    })
                    .map_err(Error::from)
            })
            .await?;
        let mut compact_status = VarTransaction::new(
            compaction
                .compaction_statuses
                .get_mut(&compaction_group_id)
                .ok_or(Error::InvalidCompactionGroup(compaction_group_id))?,
        );
        let current_version = self.versioning.read().await.current_version();
        let compact_task = compact_status.get_compact_task(
            &current_version.levels,
            task_id as HummockCompactionTaskId,
            compaction_group_id,
        );
        let existing_table_ids_from_meta = self.fragment_manager.existing_table_ids().await?;
        let ret = match compact_task {
            None => Ok(None),
            Some(mut compact_task) => {
                compact_task.watermark = {
                    let versioning_guard = self.versioning.read().await;
                    let current_version_id = versioning_guard.current_version_id.id();
                    let max_committed_epoch = versioning_guard
                        .hummock_versions
                        .get(&current_version_id)
                        .unwrap()
                        .max_committed_epoch;
                    versioning_guard
                        .pinned_snapshots
                        .values()
                        .flat_map(|v| v.snapshot_id.clone())
                        .fold(max_committed_epoch, std::cmp::min)
                };

                // to get all relational table_id from sst_info
                let table_ids = compact_task
                    .input_ssts
                    .iter()
                    .flat_map(|level| {
                        level
                            .table_infos
                            .iter()
                            .flat_map(|sst_info| {
                                sst_info.vnode_bitmaps.iter().map(|bitmap| bitmap.table_id)
                            })
                            .collect_vec()
                    })
                    .collect::<HashSet<u32>>();

                if compact_task.target_level != 0 {
                    compact_task.vnode_mappings.reserve_exact(table_ids.len());
                }

                for table_id in table_ids {
                    if compact_task.target_level != 0 {
                        if let Some(vnode_mapping) = self
                            .env
                            .hash_mapping_manager()
                            .get_table_hash_mapping(&table_id)
                        {
                            let (original_indices, compressed_data) = compress_data(&vnode_mapping);
                            let compressed_mapping = ParallelUnitMapping {
                                table_id,
                                original_indices,
                                data: compressed_data,
                            };
                            compact_task.vnode_mappings.push(compressed_mapping);
                        }
                    }

                    // to found exist table_id from
                    if existing_table_ids_from_meta.contains(&table_id) {
                        compact_task.existing_table_ids.push(table_id);
                    }
                }

                commit_multi_var!(self, None, compact_status)?;
                tracing::trace!(
                    "pick up {} tables in level {} to compact, The number of total tables is {}. cost time: {:?}",
                    compact_task.input_ssts[0].table_infos.len(),
                    compact_task.input_ssts[0].level_idx,
                    current_version.levels[compact_task.input_ssts[0].level_idx as usize]
                        .table_infos
                        .len(),
                    start_time.elapsed()
                );
                Ok(Some(compact_task))
            }
        };

        #[cfg(test)]
        {
            drop(compaction_guard);
            self.check_state_consistency().await;
        }

        ret
    }

    /// Assigns a compaction task to a compactor
    pub async fn assign_compaction_task<T: Future<Output = bool>>(
        &self,
        compact_task: &CompactTask,
        assignee_context_id: HummockContextId,
        send_task: T,
    ) -> Result<()> {
        let mut compaction_guard = self.compaction.write().await;
        if !send_task.await {
            return Err(Error::CompactorUnreachable(assignee_context_id));
        }

        let compaction = compaction_guard.deref_mut();
        let mut compact_task_assignment =
            VarTransaction::new(&mut compaction.compact_task_assignment);
        if let Some(assignment) = compact_task_assignment.get(&compact_task.task_id) {
            return Err(Error::CompactionTaskAlreadyAssigned(
                compact_task.task_id,
                assignment.context_id,
            ));
        }
        compact_task_assignment.insert(
            compact_task.task_id,
            CompactTaskAssignment {
                compact_task: Some(compact_task.clone()),
                context_id: assignee_context_id,
            },
        );
        commit_multi_var!(self, Some(assignee_context_id), compact_task_assignment)?;

        #[cfg(test)]
        {
            drop(compaction_guard);
            self.check_state_consistency().await;
        }

        Ok(())
    }

    /// `report_compact_task` is retryable. `task_id` in `compact_task` parameter is used as the
    /// idempotency key. Return Ok(false) to indicate the `task_id` is not found, which may have
    /// been processed previously.
    pub async fn report_compact_task(&self, compact_task: &CompactTask) -> Result<bool> {
        let mut compaction_guard = self.compaction.write().await;
        let start_time = Instant::now();
        let compaction = compaction_guard.deref_mut();
        let mut compact_status = VarTransaction::new(
            compaction
                .compaction_statuses
                .get_mut(&compact_task.compaction_group_id)
                .ok_or(Error::InvalidCompactionGroup(
                    compact_task.compaction_group_id,
                ))?,
        );
        let mut compact_task_assignment =
            VarTransaction::new(&mut compaction.compact_task_assignment);
        let assignee_context_id = match compact_task_assignment.remove(&compact_task.task_id) {
            None => {
                // The task is not found.
                return Ok(false);
            }
            Some(assignment) => assignment.context_id,
        };
        compact_status.report_compact_task(compact_task);
        if compact_task.task_status {
            // The compaction task is finished.
            let mut versioning_guard = self.versioning.write().await;
            let old_version = versioning_guard.current_version();
            let versioning = versioning_guard.deref_mut();
            let mut current_version_id = VarTransaction::new(&mut versioning.current_version_id);
            let mut hummock_versions = VarTransaction::new(&mut versioning.hummock_versions);
            let mut stale_sstables = VarTransaction::new(&mut versioning.stale_sstables);
            let mut sstable_id_infos = VarTransaction::new(&mut versioning.sstable_id_infos);
            let mut version_stale_sstables = stale_sstables.new_entry_txn_or_default(
                old_version.id,
                HummockStaleSstables {
                    version_id: old_version.id,
                    id: vec![],
                },
            );
            for level in &compact_task.input_ssts {
                version_stale_sstables
                    .id
                    .extend(level.table_infos.iter().map(|sst| sst.id).collect_vec());
            }
            let mut new_version = CompactStatus::apply_compact_result(compact_task, old_version);
            current_version_id.increase();
            new_version.id = current_version_id.id();
            hummock_versions.insert(new_version.id, new_version);

            for SstableInfo { id: ref sst_id, .. } in &compact_task.sorted_output_ssts {
                match sstable_id_infos.get_mut(sst_id) {
                    None => {
                        return Err(Error::InternalError(format!(
                            "invalid sst id {}, may have been vacuumed",
                            sst_id
                        )));
                    }
                    Some(mut sst_id_info) => {
                        sst_id_info.meta_create_timestamp = sstable_id_info::get_timestamp_now();
                    }
                }
            }

            commit_multi_var!(
                self,
                Some(assignee_context_id),
                compact_status,
                compact_task_assignment,
                current_version_id,
                hummock_versions,
                version_stale_sstables,
                sstable_id_infos
            )?;
        } else {
            // The compaction task is cancelled.
            commit_multi_var!(
                self,
                Some(assignee_context_id),
                compact_status,
                compact_task_assignment
            )?;
        }

        tracing::trace!(
            "Reported compaction task. {}. cost time: {:?}",
            compact_task_to_string(compact_task),
            start_time.elapsed(),
        );

        trigger_sst_stat(
            &self.metrics,
            compaction
                .compaction_statuses
                .get(&compact_task.compaction_group_id)
                .ok_or(Error::InvalidCompactionGroup(
                    compact_task.compaction_group_id,
                ))?,
            self.versioning.read().await.current_version_ref(),
        );
        if let Some(ref compact_task_metrics) = compact_task.metrics {
            trigger_rw_stat(&self.metrics, compact_task_metrics);
        }

        self.try_send_compaction_request(compact_task.compaction_group_id);

        #[cfg(test)]
        {
            drop(compaction_guard);
            self.check_state_consistency().await;
        }

        Ok(true)
    }

    /// Caller should ensure `epoch` > `max_committed_epoch`
    pub async fn commit_epoch(
        &self,
        epoch: HummockEpoch,
        sstables: Vec<SstableInfo>,
    ) -> Result<()> {
        let mut versioning_guard = self.versioning.write().await;
        let old_version = versioning_guard.current_version();
        let versioning = versioning_guard.deref_mut();
        let mut current_version_id = VarTransaction::new(&mut versioning.current_version_id);
        let mut hummock_versions = VarTransaction::new(&mut versioning.hummock_versions);
        let mut sstable_id_infos = VarTransaction::new(&mut versioning.sstable_id_infos);
        current_version_id.increase();
        let mut new_hummock_version =
            hummock_versions.new_entry_txn_or_default(current_version_id.id(), old_version);
        new_hummock_version.id = current_version_id.id();
        if epoch <= new_hummock_version.max_committed_epoch {
            return Err(Error::InternalError(format!(
                "Epoch {} <= max_committed_epoch {}",
                epoch, new_hummock_version.max_committed_epoch
            )));
        }

        // Track SSTs in meta.
        // TODO: If a epoch contains many SSTs, modifying sstable_id_infos will result many KVs in
        // the meta store transaction. To avoid etcd errors if the aforementioned case
        // happens, we temporarily set a large value for etcd's max-txn-ops. But we need to
        // formally fix this because the performance degradation is not acceptable anyway.
        let mut total_files_size = 0;
        for sst in &sstables {
            match sstable_id_infos.get_mut(&sst.id) {
                None => {
                    return Err(Error::InternalError(format!(
                        "Invalid SST id {}, may have been vacuumed",
                        sst.id
                    )));
                }
                Some(sst_id_info) => {
                    if sst_id_info.meta_delete_timestamp != INVALID_TIMESTAMP {
                        return Err(Error::InternalError(format!(
                            "SST id {} has been marked for vacuum",
                            sst.id
                        )));
                    }
                    if sst_id_info.meta_create_timestamp != INVALID_TIMESTAMP {
                        return Err(Error::InternalError(format!(
                            "SST id {} has been committed",
                            sst.id
                        )));
                    }
                    sst_id_info.meta_create_timestamp = sstable_id_info::get_timestamp_now();
                    total_files_size += sst.file_size;
                }
            }
        }

        // Create a new_version, possibly merely to bump up the version id and max_committed_epoch.
        let version_first_level = new_hummock_version
            .levels
            .first_mut()
            .expect("Expect at least one level");
        assert_eq!(version_first_level.level_idx, 0);
        assert_eq!(
            version_first_level.level_type,
            LevelType::Overlapping as i32
        );
        version_first_level.table_infos.extend(sstables);
        version_first_level.total_file_size += total_files_size;
        new_hummock_version.max_committed_epoch = epoch;
        commit_multi_var!(
            self,
            None,
            new_hummock_version,
            current_version_id,
            sstable_id_infos
        )?;

        // Update metrics
        trigger_commit_stat(&self.metrics, versioning.current_version_ref());

        tracing::trace!("new committed epoch {}", epoch);

        self.env
            .notification_manager()
            .notify_frontend_asynchronously(
                Operation::Update, // Frontends don't care about operation.
                Info::HummockSnapshot(HummockSnapshot { epoch }),
            );

        drop(versioning_guard);

        // commit_epoch may contains SSTs from any compaction group
        for id in self.compaction.read().await.compaction_statuses.keys() {
            self.try_send_compaction_request(*id);
        }

        #[cfg(test)]
        {
            self.check_state_consistency().await;
        }

        Ok(())
    }

    pub async fn get_new_table_id(&self) -> Result<HummockSSTableId> {
        // TODO id_gen_manager generates u32, we need u64
        let sstable_id = get_remote_sst_id(
            self.env
                .id_gen_manager()
                .generate::<{ IdCategory::HummockSSTableId }>()
                .await
                .map(|id| id as HummockSSTableId)?,
        );

        let mut versioning_guard = self.versioning.write().await;
        let new_sst_id_info = SstableIdInfo {
            id: sstable_id,
            id_create_timestamp: sstable_id_info::get_timestamp_now(),
            meta_create_timestamp: INVALID_TIMESTAMP,
            meta_delete_timestamp: INVALID_TIMESTAMP,
        };
        new_sst_id_info.insert(self.env.meta_store()).await?;

        // Update in-mem state after transaction succeeds.
        versioning_guard
            .sstable_id_infos
            .insert(new_sst_id_info.id, new_sst_id_info);

        #[cfg(test)]
        {
            drop(versioning_guard);
            self.check_state_consistency().await;
        }

        Ok(sstable_id)
    }

    /// Release resources pinned by these contexts, including:
    /// - Version
    /// - Snapshot
    /// - Compaction task
    pub async fn release_contexts(
        &self,
        context_ids: impl AsRef<[HummockContextId]>,
    ) -> Result<()> {
        let mut compaction_guard = self.compaction.write().await;
        let compaction = compaction_guard.deref_mut();
        let mut compact_statuses = VarTransaction::new(&mut compaction.compaction_statuses);
        let mut compact_task_assignment =
            VarTransaction::new(&mut compaction.compact_task_assignment);
        let mut versioning_guard = self.versioning.write().await;
        let versioning = versioning_guard.deref_mut();
        let mut pinned_versions = VarTransaction::new(&mut versioning.pinned_versions);
        let mut pinned_snapshots = VarTransaction::new(&mut versioning.pinned_snapshots);
        for context_id in context_ids.as_ref() {
            tracing::debug!("Release context {}", *context_id);
            for assignment in compact_task_assignment.values() {
                if assignment.context_id != *context_id {
                    continue;
                }
                let task = assignment
                    .compact_task
                    .as_ref()
                    .expect("compact_task shouldn't be None");
                let compact_status = compact_statuses
                    .get_mut(&task.compaction_group_id)
                    .ok_or(Error::InvalidCompactionGroup(task.compaction_group_id))?;
                compact_status.report_compact_task(
                    assignment
                        .compact_task
                        .as_ref()
                        .expect("compact_task shouldn't be None"),
                );
            }
            compact_task_assignment.retain(|_, v| v.context_id != *context_id);
            pinned_versions.remove(context_id);
            pinned_snapshots.remove(context_id);
        }
        commit_multi_var!(
            self,
            None,
            compact_statuses,
            compact_task_assignment,
            pinned_versions,
            pinned_snapshots
        )?;

        #[cfg(test)]
        {
            drop(versioning_guard);
            drop(compaction_guard);
            self.check_state_consistency().await;
        }

        Ok(())
    }

    /// List version ids in ascending order.
    pub async fn list_version_ids_asc(&self) -> Result<Vec<HummockVersionId>> {
        let versioning_guard = self.versioning.read().await;
        let version_ids = versioning_guard
            .hummock_versions
            .keys()
            .cloned()
            .collect_vec();
        Ok(version_ids)
    }

    /// Get the reference count of given version id
    pub async fn get_version_pin_count(
        &self,
        version_id: HummockVersionId,
    ) -> Result<HummockRefCount> {
        let versioning_guard = self.versioning.read().await;
        let count = versioning_guard
            .pinned_versions
            .values()
            .filter(|version_pin| version_pin.version_id.contains(&version_id))
            .count();
        Ok(count as HummockRefCount)
    }

    pub async fn get_ssts_to_delete(
        &self,
        version_id: HummockVersionId,
    ) -> Result<Vec<HummockSSTableId>> {
        let versioning_guard = self.versioning.read().await;
        Ok(versioning_guard
            .stale_sstables
            .get(&version_id)
            .map(|s| s.id.clone())
            .unwrap_or_default())
    }

    pub async fn delete_will_not_be_used_ssts(
        &self,
        version_id: HummockVersionId,
        ssts_in_use: &HashSet<HummockSSTableId>,
    ) -> Result<()> {
        let mut versioning_guard = self.versioning.write().await;
        let versioning = versioning_guard.deref_mut();
        let mut stale_sstables = VarTransaction::new(&mut versioning.stale_sstables);
        let mut sstable_id_infos = VarTransaction::new(&mut versioning.sstable_id_infos);
        if let Some(ssts_to_delete) = stale_sstables.get_mut(&version_id) {
            // Delete sstables that are stale in the view of `version_id` Version, and
            // are Not referred by any other older Version.
            // No newer version would use any stale sstables in the current Version.
            let num_ssts_to_delete = ssts_to_delete.id.len();
            for idx in (0..num_ssts_to_delete).rev() {
                let sst_id = ssts_to_delete.id[idx];
                if !ssts_in_use.contains(&sst_id) && let Some(mut sst_id_info) = sstable_id_infos.get_mut(&sst_id) {
                    sst_id_info.meta_delete_timestamp = sstable_id_info::get_timestamp_now();
                    // We don't want to repetitively set the delete timestamp of these that have been set,
                    // so we remove these ones.
                    ssts_to_delete.id.swap_remove(idx);
                }
            }
        }

        commit_multi_var!(self, None, stale_sstables, sstable_id_infos)?;

        #[cfg(test)]
        {
            drop(versioning_guard);
            self.check_state_consistency().await;
        }

        Ok(())
    }

    /// Delete metadata of the given `version_ids`
    pub async fn delete_versions(&self, version_ids: &[HummockVersionId]) -> Result<()> {
        let mut versioning_guard = self.versioning.write().await;
        let versioning = versioning_guard.deref_mut();
        let pinned_versions_ref = &versioning.pinned_versions;
        let mut hummock_versions = VarTransaction::new(&mut versioning.hummock_versions);
        let mut stale_sstables = VarTransaction::new(&mut versioning.stale_sstables);
        for version_id in version_ids {
            if hummock_versions.remove(version_id).is_none() {
                continue;
            }
            if let Some(ssts_to_delete) = stale_sstables.get_mut(version_id) {
                if !ssts_to_delete.id.is_empty() {
                    return Err(Error::InternalError(format!(
                        "Version {} still has stale ssts undeleted:{:?}",
                        version_id, ssts_to_delete.id
                    )));
                }
            }
            stale_sstables.remove(version_id);

            for version_pin in pinned_versions_ref.values() {
                assert!(
                    !version_pin.version_id.contains(version_id),
                    "version still referenced shouldn't be deleted."
                );
            }
        }
        commit_multi_var!(self, None, hummock_versions, stale_sstables)?;

        #[cfg(test)]
        {
            drop(versioning_guard);
            self.check_state_consistency().await;
        }

        Ok(())
    }

    // TODO: use proc macro to call check_state_consistency
    #[cfg(test)]
    pub async fn check_state_consistency(&self) {
        let get_state = || async {
            let compaction_guard = self.compaction.read().await;
            let versioning_guard = self.versioning.read().await;
            let compact_statuses_copy = compaction_guard.compaction_statuses.clone();
            let compact_task_assignment_copy = compaction_guard.compact_task_assignment.clone();
            let current_version_id_copy = versioning_guard.current_version_id.clone();
            let hummmock_versions_copy = versioning_guard.hummock_versions.clone();
            let pinned_versions_copy = versioning_guard.pinned_versions.clone();
            let pinned_snapshots_copy = versioning_guard.pinned_snapshots.clone();
            let stale_sstables_copy = versioning_guard.stale_sstables.clone();
            let sst_id_infos_copy = versioning_guard.sstable_id_infos.clone();
            (
                compact_statuses_copy,
                compact_task_assignment_copy,
                current_version_id_copy,
                hummmock_versions_copy,
                pinned_versions_copy,
                pinned_snapshots_copy,
                stale_sstables_copy,
                sst_id_infos_copy,
            )
        };
        let mem_state = get_state().await;
        self.load_meta_store_state()
            .await
            .expect("Failed to load state from meta store");
        let loaded_state = get_state().await;
        assert_eq!(
            mem_state, loaded_state,
            "hummock in-mem state is inconsistent with meta store state",
        );
    }

    /// When `version_id` is `None`, this function returns all the `SstableIdInfo` across all the
    /// versions. With `version_id` being specified, this function returns all the
    /// `SstableIdInfo` of `version_id` Version.
    pub async fn list_sstable_id_infos(
        &self,
        version_id: Option<HummockVersionId>,
    ) -> Result<Vec<SstableIdInfo>> {
        let versioning_guard = self.versioning.read().await;
        if version_id.is_none() {
            Ok(versioning_guard
                .sstable_id_infos
                .values()
                .cloned()
                .collect_vec())
        } else {
            let version_id = version_id.unwrap();
            let versioning = versioning_guard.hummock_versions.get(&version_id);
            versioning
                .map(|versioning| {
                    versioning
                        .levels
                        .iter()
                        .flat_map(|level| {
                            level.table_infos.iter().map(|table_info| {
                                versioning_guard
                                    .sstable_id_infos
                                    .get(&table_info.id)
                                    .unwrap()
                                    .clone()
                            })
                        })
                        .collect_vec()
                })
                .ok_or_else(|| {
                    Error::InternalError(format!(
                        "list_sstable_id_infos cannot find version:{}",
                        version_id
                    ))
                })
        }
    }

    pub async fn delete_sstable_ids(&self, sst_ids: impl AsRef<[HummockSSTableId]>) -> Result<()> {
        let mut versioning_guard = self.versioning.write().await;
        let mut sstable_id_infos = VarTransaction::new(&mut versioning_guard.sstable_id_infos);

        // Update in-mem state after transaction succeeds.
        for sst_id in sst_ids.as_ref() {
            sstable_id_infos.remove(sst_id);
        }

        commit_multi_var!(self, None, sstable_id_infos)?;

        #[cfg(test)]
        {
            drop(versioning_guard);
            self.check_state_consistency().await;
        }

        Ok(())
    }

    /// Release invalid contexts, aka worker node ids which are no longer valid in `ClusterManager`.
    async fn release_invalid_contexts(&self) -> Result<Vec<HummockContextId>> {
        let active_context_ids = {
            let compaction_guard = self.compaction.read().await;
            let versioning_guard = self.versioning.read().await;
            let mut active_context_ids = HashSet::new();
            active_context_ids.extend(
                compaction_guard
                    .compact_task_assignment
                    .values()
                    .map(|c| c.context_id),
            );
            active_context_ids.extend(versioning_guard.pinned_versions.keys());
            active_context_ids.extend(versioning_guard.pinned_snapshots.keys());
            active_context_ids
        };

        let mut invalid_context_ids = vec![];
        for active_context_id in &active_context_ids {
            if !self.check_context(*active_context_id).await {
                invalid_context_ids.push(*active_context_id);
            }
        }

        self.release_contexts(&invalid_context_ids).await?;

        Ok(invalid_context_ids)
    }

    /// Checks whether `context_id` is valid.
    pub async fn check_context(&self, context_id: HummockContextId) -> bool {
        self.cluster_manager
            .get_worker_by_id(context_id)
            .await
            .is_some()
    }

    /// Marks SSTs which haven't been added in meta (`meta_create_timestamp` is not set) for at
    /// least `sst_retention_interval` since `id_create_timestamp`
    pub async fn mark_orphan_ssts(
        &self,
        sst_retention_interval: Duration,
    ) -> Result<Vec<SstableIdInfo>> {
        let mut versioning_guard = self.versioning.write().await;
        let mut sstable_id_infos = VarTransaction::new(&mut versioning_guard.sstable_id_infos);

        let now = sstable_id_info::get_timestamp_now();
        let mut marked = vec![];
        for (_, sstable_id_info) in sstable_id_infos.iter_mut() {
            if sstable_id_info.meta_delete_timestamp != INVALID_TIMESTAMP {
                continue;
            }
            let is_orphan = sstable_id_info.meta_create_timestamp == INVALID_TIMESTAMP
                && now >= sstable_id_info.id_create_timestamp
                && now - sstable_id_info.id_create_timestamp >= sst_retention_interval.as_secs();
            if is_orphan {
                sstable_id_info.meta_delete_timestamp = now;
                marked.push(sstable_id_info.clone());
            }
        }
        if marked.is_empty() {
            return Ok(vec![]);
        }

        commit_multi_var!(self, None, sstable_id_infos)?;

        #[cfg(test)]
        {
            drop(versioning_guard);
            self.check_state_consistency().await;
        }

        tracing::debug!("Mark {:?} as orphan SSTs", marked);
        Ok(marked)
    }

    /// Gets current version without pinning it.
    pub async fn get_current_version(&self) -> HummockVersion {
        self.versioning.read().await.current_version()
    }

    pub fn set_compaction_scheduler(&self, sender: CompactionRequestChannelRef) {
        *self.compaction_scheduler.write() = Some(sender);
    }

    /// Cancels pending compaction tasks which are not yet assigned to any compactor.
    async fn cancel_unassigned_compaction_task(&self) -> Result<()> {
        let mut compaction_guard = self.compaction.write().await;
        let compaction = compaction_guard.deref_mut();
        let mut compact_statuses = VarTransaction::new(&mut compaction.compaction_statuses);
        let mut cancelled_count = 0;
        for (_, compact_status) in compact_statuses.iter_mut() {
            cancelled_count += compact_status.cancel_compaction_tasks_if(|pending_task_id| {
                !compaction
                    .compact_task_assignment
                    .contains_key(&pending_task_id)
            });
        }
        if cancelled_count > 0 {
            commit_multi_var!(self, None, compact_statuses)?;
        }
        #[cfg(test)]
        {
            drop(compaction_guard);
            self.check_state_consistency().await;
        }
        Ok(())
    }

    /// Sends a compaction request to compaction scheduler.
    fn try_send_compaction_request(&self, compaction_group: CompactionGroupId) -> bool {
        if let Some(sender) = self.compaction_scheduler.read().as_ref() {
            return sender.try_send(compaction_group);
        }
        false
    }
}<|MERGE_RESOLUTION|>--- conflicted
+++ resolved
@@ -69,16 +69,10 @@
 
     metrics: Arc<MetaMetrics>,
 
-    /// `compaction_scheduler` is used to schedule a compaction for specified CompactionGroupId
+    // `compaction_scheduler` is used to schedule a compaction for specified CompactionGroupId
     compaction_scheduler: parking_lot::RwLock<Option<CompactionRequestChannelRef>>,
-<<<<<<< HEAD
-=======
-    // TODO: refactor to remove this field
-    config: Arc<CompactionConfig>,
-
     // for compaction to get some info (e.g. existing_table_ids)
     fragment_manager: FragmentManagerRef<S>,
->>>>>>> 9ae99737
 }
 
 pub type HummockManagerRef<S> = Arc<HummockManager<S>>;
@@ -177,11 +171,7 @@
             cluster_manager,
             compaction_group_manager,
             compaction_scheduler: parking_lot::RwLock::new(None),
-<<<<<<< HEAD
-=======
-            config: Arc::new(config),
             fragment_manager,
->>>>>>> 9ae99737
         };
 
         instance.load_meta_store_state().await?;
