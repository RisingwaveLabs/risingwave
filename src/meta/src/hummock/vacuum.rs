--- conflicted
+++ resolved
@@ -52,11 +52,7 @@
     /// Tries to make checkpoint at the minimum pinned version.
     ///
     /// Returns number of deleted deltas
-<<<<<<< HEAD
-    pub async fn vacuum_metadata(&self) -> Result<usize> {
-=======
-    pub async fn vacuum_version_metadata(&self) -> MetaResult<usize> {
->>>>>>> bf1eb44d
+    pub async fn vacuum_metadata(&self) -> MetaResult<usize> {
         self.hummock_manager.proceed_version_checkpoint().await?;
         let batch_size = 64usize;
         let mut total_deleted = 0;
