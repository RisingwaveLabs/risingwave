--- conflicted
+++ resolved
@@ -173,18 +173,13 @@
     /// See `Vacuum::full_scan_inner` in storage crate.
     /// 3. Meta node decides which SSTs to delete.
     /// See `HummockManager::extend_ssts_to_delete_from_scan`.
-<<<<<<< HEAD
     pub async fn run_full_gc(&self, mut sst_retention_time: Duration) -> Result<()> {
+        // Set a minimum sst_retention_time to avoid deleting SSTs of on-going write op.
         sst_retention_time = std::cmp::max(sst_retention_time, Duration::from_secs(3600 * 3));
         tracing::info!(
             "run full GC with sst_retention_time = {} secs",
             sst_retention_time.as_secs()
         );
-        let compactor = match self.compactor_manager.next_compactor() {
-            None => {
-                return Err(Error::CompactorUnreachable(0));
-=======
-    pub async fn run_full_gc(&self, sst_retention_time: Duration) -> Result<()> {
         let compactor = match self
             .compactor_manager
             .next_idle_compactor(&self.hummock_manager)
@@ -193,7 +188,6 @@
             None => {
                 tracing::warn!("Try full GC but no available idle worker.");
                 return Ok(());
->>>>>>> 65c2a24b
             }
             Some(compactor) => compactor,
         };
