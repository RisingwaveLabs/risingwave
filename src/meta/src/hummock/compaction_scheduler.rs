--- conflicted
+++ resolved
@@ -22,8 +22,8 @@
 use parking_lot::Mutex;
 use risingwave_common::util::select_all;
 use risingwave_hummock_sdk::CompactionGroupId;
+use risingwave_pb::hummock::compact_task::{self, TaskType};
 use risingwave_pb::hummock::CompactTask;
-use risingwave_pb::hummock::compact_task::{self, TaskType};
 use tokio::sync::mpsc::error::SendError;
 use tokio::sync::mpsc::{UnboundedReceiver, UnboundedSender};
 use tokio::sync::oneshot::Receiver;
@@ -548,32 +548,7 @@
         )
         .await;
         let _sst_infos = add_ssts(1, hummock_manager.as_ref(), context_id).await;
-<<<<<<< HEAD
         let compactor = hummock_manager.get_idle_compactor().unwrap();
-=======
-        let _sst_infos = add_ssts(2, hummock_manager.as_ref(), context_id).await;
-        let _sst_infos = add_ssts(3, hummock_manager.as_ref(), context_id).await;
-
-        let compactor = hummock_manager.get_idle_compactor().await.unwrap();
-        // Cannot assign because of invalid compactor
-        assert_matches!(
-            compaction_scheduler
-                .pick_and_assign(
-                    StaticCompactionGroupId::StateDefault.into(),
-                    compactor,
-                    request_channel.clone(),
-                    &mut default_level_selector(),
-                )
-                .await,
-            ScheduleStatus::AssignFailure(_)
-        );
-        assert_eq!(compactor_manager.compactor_num(), 0);
-
-        // Add a valid compactor and succeed
-        let _receiver = compactor_manager.add_compactor(context_id, 1, 1);
-        assert_eq!(compactor_manager.compactor_num(), 1);
-        let compactor = hummock_manager.get_idle_compactor().await.unwrap();
->>>>>>> c4160d7d
         assert_eq!(
             ScheduleStatus::Ok,
             compaction_scheduler
@@ -587,17 +562,7 @@
         );
 
         // Add more SSTs for compaction.
-<<<<<<< HEAD
         let _sst_infos = add_ssts(2, hummock_manager.as_ref(), context_id).await;
-=======
-        let _sst_infos = add_ssts(4, hummock_manager.as_ref(), context_id).await;
-
-        // No idle compactor
-        assert_eq!(
-            hummock_manager.get_assigned_tasks_number(context_id).await,
-            1
-        );
->>>>>>> c4160d7d
         assert_eq!(compactor_manager.compactor_num(), 1);
 
         // Increase compactor concurrency and succeed
@@ -635,8 +600,6 @@
         let (request_tx, _request_rx) =
             tokio::sync::mpsc::unbounded_channel::<CompactionRequestChannelItem>();
         let request_channel = Arc::new(CompactionRequestChannel::new(request_tx));
-<<<<<<< HEAD
-=======
 
         register_table_ids_to_compaction_group(
             hummock_manager.as_ref(),
@@ -644,7 +607,6 @@
             StaticCompactionGroupId::StateDefault.into(),
         )
         .await;
->>>>>>> c4160d7d
         let _sst_infos = add_ssts(1, hummock_manager.as_ref(), context_id).await;
         let _receiver = compactor_manager.add_compactor(context_id, 1, 1);
         // Pick failure
