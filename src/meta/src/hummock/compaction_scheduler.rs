// Copyright 2023 RisingWave Labs
//
// Licensed under the Apache License, Version 2.0 (the "License");
// you may not use this file except in compliance with the License.
// You may obtain a copy of the License at
//
//     http://www.apache.org/licenses/LICENSE-2.0
//
// Unless required by applicable law or agreed to in writing, software
// distributed under the License is distributed on an "AS IS" BASIS,
// WITHOUT WARRANTIES OR CONDITIONS OF ANY KIND, either express or implied.
// See the License for the specific language governing permissions and
// limitations under the License.

use std::collections::{HashMap, HashSet};
use std::pin::Pin;
use std::sync::Arc;
use std::task::{Context, Poll};
use std::time::Duration;

use futures::future::{Either, Shared};
use futures::stream::BoxStream;
use futures::{FutureExt, Stream, StreamExt};
use parking_lot::Mutex;
use risingwave_common::util::select_all;
use risingwave_hummock_sdk::compact::compact_task_to_string;
use risingwave_hummock_sdk::compaction_group::StaticCompactionGroupId;
use risingwave_hummock_sdk::CompactionGroupId;
use risingwave_pb::hummock::compact_task::{self, TaskStatus};
use risingwave_pb::hummock::subscribe_compact_tasks_response::Task;
use risingwave_pb::hummock::CompactTask;
use tokio::sync::mpsc::error::SendError;
use tokio::sync::mpsc::{UnboundedReceiver, UnboundedSender};
use tokio::sync::oneshot::Receiver;
use tokio::sync::Notify;
use tokio_stream::wrappers::UnboundedReceiverStream;
use tracing::log::info;

use super::Compactor;
use crate::hummock::compaction::{
    DynamicLevelSelector, LevelSelector, SpaceReclaimCompactionSelector, TtlCompactionSelector,
};
use crate::hummock::error::Error;
use crate::hummock::{CompactorManagerRef, HummockManagerRef};
use crate::manager::{LocalNotification, MetaSrvEnv};
use crate::storage::MetaStore;

pub type CompactionSchedulerRef<S> = Arc<CompactionScheduler<S>>;
pub type CompactionRequestChannelRef = Arc<CompactionRequestChannel>;

type CompactionRequestChannelItem = (CompactionGroupId, compact_task::TaskType);

const CHECK_PENDING_TASK_PERIOD_SEC: u64 = 300;

/// [`CompactionRequestChannel`] wrappers a mpsc channel and deduplicate requests from same
/// compaction groups.
pub struct CompactionRequestChannel {
    request_tx: UnboundedSender<CompactionRequestChannelItem>,
    scheduled: Mutex<HashSet<(CompactionGroupId, compact_task::TaskType)>>,
}

#[derive(Debug, PartialEq)]
pub enum ScheduleStatus {
    Ok,
    NoTask,
    PickFailure,
    AssignFailure(CompactTask),
    SendFailure(CompactTask),
}

impl CompactionRequestChannel {
    pub fn new(request_tx: UnboundedSender<CompactionRequestChannelItem>) -> Self {
        Self {
            request_tx,
            scheduled: Default::default(),
        }
    }

    /// Enqueues only if the target is not yet in queue.
    pub fn try_sched_compaction(
        &self,
        compaction_group: CompactionGroupId,
        task_type: compact_task::TaskType,
    ) -> Result<bool, SendError<CompactionRequestChannelItem>> {
        let mut guard = self.scheduled.lock();
        let key = (compaction_group, task_type);
        if guard.contains(&key) {
            return Ok(false);
        }
        self.request_tx.send(key)?;
        guard.insert(key);
        Ok(true)
    }

    pub fn unschedule(
        &self,
        compaction_group: CompactionGroupId,
        task_type: compact_task::TaskType,
    ) {
        self.scheduled.lock().remove(&(compaction_group, task_type));
    }
}

/// Schedules compaction task picking and assignment.
///
/// When no idle compactor is available, the scheduling will be paused until
/// `compaction_resume_notifier` is `notified`. Compaction should only be resumed by calling
/// `HummockManager::try_resume_compaction`. See [`CompactionResumeTrigger`] for all cases that can
/// resume compaction.
pub struct CompactionScheduler<S>
where
    S: MetaStore,
{
    env: MetaSrvEnv<S>,
    hummock_manager: HummockManagerRef<S>,
    compactor_manager: CompactorManagerRef,
    compaction_resume_notifier: Arc<Notify>,
}

impl<S> CompactionScheduler<S>
where
    S: MetaStore,
{
    pub fn new(
        env: MetaSrvEnv<S>,
        hummock_manager: HummockManagerRef<S>,
        compactor_manager: CompactorManagerRef,
    ) -> Self {
        Self {
            env,
            hummock_manager,
            compactor_manager,
            compaction_resume_notifier: Arc::new(Notify::new()),
        }
    }

    pub async fn start(&self, shutdown_rx: Receiver<()>) {
        let (sched_tx, sched_rx) =
            tokio::sync::mpsc::unbounded_channel::<CompactionRequestChannelItem>();
        let sched_channel = Arc::new(CompactionRequestChannel::new(sched_tx));

        self.hummock_manager.init_compaction_scheduler(
            sched_channel.clone(),
            Some(self.compaction_resume_notifier.clone()),
        );

        tracing::info!("Start compaction scheduler.");

        let compaction_selectors = Self::init_selectors();
        let shutdown_rx = shutdown_rx.shared();
        let schedule_event_stream = Self::scheduler_event_stream(
            sched_rx,
            self.env.opts.periodic_space_reclaim_compaction_interval_sec,
            self.env.opts.periodic_ttl_reclaim_compaction_interval_sec,
            self.env.opts.periodic_compaction_interval_sec,
            self.env.opts.periodic_split_compact_group_interval_sec,
        );
        self.schedule_loop(
            sched_channel.clone(),
            shutdown_rx,
            compaction_selectors,
            schedule_event_stream,
        )
        .await;
    }

    fn init_selectors() -> HashMap<compact_task::TaskType, Box<dyn LevelSelector>> {
        let mut compaction_selectors: HashMap<compact_task::TaskType, Box<dyn LevelSelector>> =
            HashMap::default();
        compaction_selectors.insert(
            compact_task::TaskType::Dynamic,
            Box::<DynamicLevelSelector>::default(),
        );
        compaction_selectors.insert(
            compact_task::TaskType::SpaceReclaim,
            Box::<SpaceReclaimCompactionSelector>::default(),
        );
        compaction_selectors.insert(
            compact_task::TaskType::Ttl,
            Box::<TtlCompactionSelector>::default(),
        );
        compaction_selectors
    }

    /// Tries to pick a compaction task, schedule it to a compactor.
    ///
    /// Returns true if a task is successfully picked and sent.
    async fn pick_and_assign(
        &self,
        compaction_group: CompactionGroupId,
        compactor: Arc<Compactor>,
        sched_channel: Arc<CompactionRequestChannel>,
        selector: &mut Box<dyn LevelSelector>,
    ) -> ScheduleStatus {
        let schedule_status = self
            .pick_and_assign_impl(compaction_group, compactor, sched_channel, selector)
            .await;

        let cancel_state = match &schedule_status {
            ScheduleStatus::Ok => None,
            ScheduleStatus::NoTask | ScheduleStatus::PickFailure => None,
            ScheduleStatus::AssignFailure(task) => {
                Some((task.clone(), TaskStatus::AssignFailCanceled))
            }
            ScheduleStatus::SendFailure(task) => Some((task.clone(), TaskStatus::SendFailCanceled)),
        };

        if let Some((mut compact_task, task_state)) = cancel_state {
            // Try to cancel task immediately.
            if let Err(err) = self
                .hummock_manager
                .cancel_compact_task(&mut compact_task, task_state)
                .await
            {
                // Cancel task asynchronously.
                tracing::warn!(
                    "Failed to cancel task {}. {}. {:?} It will be cancelled asynchronously.",
                    compact_task.task_id,
                    err,
                    task_state
                );
                self.env
                    .notification_manager()
                    .notify_local_subscribers(LocalNotification::CompactionTaskNeedCancel(
                        compact_task,
                    ))
                    .await;
            }
        }
        schedule_status
    }

    async fn pick_and_assign_impl(
        &self,
        compaction_group: CompactionGroupId,
        compactor: Arc<Compactor>,
        sched_channel: Arc<CompactionRequestChannel>,
        selector: &mut Box<dyn LevelSelector>,
    ) -> ScheduleStatus {
        // 1. Pick a compaction task.
        let compact_task = self
            .hummock_manager
            .get_compact_task(compaction_group, selector)
            .await;

        let compact_task = match compact_task {
            Ok(Some(compact_task)) => compact_task,
            Ok(None) => {
                return ScheduleStatus::NoTask;
            }
            Err(err) => {
                tracing::warn!("Failed to get compaction task: {:#?}.", err);
                return ScheduleStatus::PickFailure;
            }
        };
        tracing::trace!(
            "Picked compaction task. {}",
            compact_task_to_string(&compact_task)
        );

        // 2. Assign the compaction task to a compactor.
        match self
            .hummock_manager
            .assign_compaction_task(&compact_task, compactor.context_id())
            .await
        {
            Ok(_) => {
                tracing::trace!(
                    "Assigned compaction task. {}",
                    compact_task_to_string(&compact_task)
                );
            }
            Err(err) => {
                tracing::warn!(
                    "Failed to assign {:?} compaction task to compactor {} : {:#?}",
                    compact_task.task_type().as_str_name(),
                    compactor.context_id(),
                    err
                );
                match err {
                    Error::CompactionTaskAlreadyAssigned(_, _) => {
                        panic!("Compaction scheduler is the only tokio task that can assign task.");
                    }
                    Error::InvalidContext(context_id) => {
                        self.compactor_manager.remove_compactor(context_id);
                        return ScheduleStatus::AssignFailure(compact_task);
                    }
                    _ => {
                        return ScheduleStatus::AssignFailure(compact_task);
                    }
                }
            }
        };

        // 3. Send the compaction task.
        if let Err(e) = compactor
            .send_task(Task::CompactTask(compact_task.clone()))
            .await
        {
            tracing::warn!(
                "Failed to send task {} to {}. {:#?}",
                compact_task.task_id,
                compactor.context_id(),
                e
            );
            self.compactor_manager
                .pause_compactor(compactor.context_id());
            return ScheduleStatus::SendFailure(compact_task);
        }

        // Bypass reschedule if we want compaction scheduling in a deterministic way
        if self.env.opts.compaction_deterministic_test {
            return ScheduleStatus::Ok;
        }

        // 4. Reschedule it with best effort, in case there are more tasks.
        if let Err(e) =
            sched_channel.try_sched_compaction(compaction_group, compact_task.task_type())
        {
            tracing::error!(
                "Failed to reschedule compaction group {} after sending new task {}. {:#?}",
                compaction_group,
                compact_task.task_id,
                e
            );
        }
        ScheduleStatus::Ok
    }

    async fn schedule_loop(
        &self,
        sched_channel: Arc<CompactionRequestChannel>,
        shutdown_rx: Shared<Receiver<()>>,
        mut compaction_selectors: HashMap<compact_task::TaskType, Box<dyn LevelSelector>>,
        event_stream: impl Stream<Item = SchedulerEvent>,
    ) {
        use futures::pin_mut;
        pin_mut!(event_stream);

        loop {
            let item = futures::future::select(event_stream.next(), shutdown_rx.clone()).await;
            match item {
                Either::Left((event, _)) => {
                    if let Some(event) = event {
                        match event {
                            SchedulerEvent::Channel((compaction_group, task_type)) => {
                                // recv
                                if !self
                                    .on_handle_compact(
                                        compaction_group,
                                        &mut compaction_selectors,
                                        task_type,
                                        sched_channel.clone(),
                                        shutdown_rx.clone(),
                                    )
                                    .await
                                {
                                    break;
                                }
                            }
                            SchedulerEvent::DynamicTrigger => {
                                // Disable periodic trigger for compaction_deterministic_test.
                                if self.env.opts.compaction_deterministic_test {
                                    continue;
                                }
                                // Periodically trigger compaction for all compaction groups.
                                self.on_handle_trigger_multi_grouop(
                                    sched_channel.clone(),
                                    compact_task::TaskType::Dynamic,
                                )
                                .await;
                            }
                            SchedulerEvent::SpaceReclaimTrigger => {
                                // Disable periodic trigger for compaction_deterministic_test.
                                if self.env.opts.compaction_deterministic_test {
                                    continue;
                                }
                                // Periodically trigger compaction for all compaction groups.
                                self.on_handle_trigger_multi_grouop(
                                    sched_channel.clone(),
                                    compact_task::TaskType::SpaceReclaim,
                                )
                                .await;
                            }
                            SchedulerEvent::TtlReclaimTrigger => {
                                // Disable periodic trigger for compaction_deterministic_test.
                                if self.env.opts.compaction_deterministic_test {
                                    continue;
                                }
                                // Periodically trigger compaction for all compaction groups.
                                self.on_handle_trigger_multi_grouop(
                                    sched_channel.clone(),
                                    compact_task::TaskType::Ttl,
                                )
                                .await;
                            }
                            SchedulerEvent::GroupSplitTrigger => {
                                // Disable periodic trigger for compaction_deterministic_test.
                                if self.env.opts.compaction_deterministic_test {
                                    continue;
                                }
                                self.on_handle_check_split_multi_group().await;
                            }
                            SchedulerEvent::CheckDeadTaskTrigger => {
                                self.hummock_manager.check_dead_task().await;
                            }
                        }
                    }
                }

                Either::Right((_, _shutdown)) => {
                    break;
                }
            }
        }
    }

    async fn on_handle_compact(
        &self,
        compaction_group: CompactionGroupId,
        compaction_selectors: &mut HashMap<compact_task::TaskType, Box<dyn LevelSelector>>,
        task_type: compact_task::TaskType,
        sched_channel: Arc<CompactionRequestChannel>,
        shutdown_rx: Shared<Receiver<()>>,
    ) -> bool {
        sync_point::sync_point!("BEFORE_SCHEDULE_COMPACTION_TASK");
        sched_channel.unschedule(compaction_group, task_type);

        self.task_dispatch(
            compaction_group,
            task_type,
            compaction_selectors,
            sched_channel,
            shutdown_rx,
        )
        .await
    }

    async fn on_handle_trigger_multi_grouop(
        &self,
        sched_channel: Arc<CompactionRequestChannel>,
        task_type: compact_task::TaskType,
    ) {
        for cg_id in self.hummock_manager.compaction_group_ids().await {
            if let Err(e) = sched_channel.try_sched_compaction(cg_id, task_type) {
                tracing::warn!(
                    "Failed to schedule {:?} compaction for compaction group {}. {}",
                    task_type,
                    cg_id,
                    e
                );
            }
        }
    }

    async fn task_dispatch(
        &self,
        compaction_group: CompactionGroupId,
        task_type: compact_task::TaskType,
        compaction_selectors: &mut HashMap<compact_task::TaskType, Box<dyn LevelSelector>>,
        sched_channel: Arc<CompactionRequestChannel>,
        mut shutdown_rx: Shared<Receiver<()>>,
    ) -> bool {
        // Wait for a compactor to become available.
        let compactor = loop {
            if let Some(compactor) = self.hummock_manager.get_idle_compactor().await {
                break compactor;
            } else {
                tracing::debug!("No available compactor, pausing compaction.");
                tokio::select! {
                    _ = self.compaction_resume_notifier.notified() => {},
                    _ = &mut shutdown_rx => {
                        return false;
                    }
                }
            }
        };
        let selector = compaction_selectors.get_mut(&task_type).unwrap();
        self.pick_and_assign(compaction_group, compactor, sched_channel.clone(), selector)
            .await;

        true
    }

    async fn on_handle_check_split_multi_group(&self) {
        let mut group_infos = self
            .hummock_manager
            .calculate_compaction_group_statistic()
            .await;
        group_infos.sort_by_key(|group| group.group_size);
        group_infos.reverse();
        let group_size_limit = self.env.opts.split_group_size_limit;
        let table_split_limit = self.env.opts.move_table_size_limit;
        let mut table_infos = vec![];
        for group in &group_infos {
            if group.table_statistic.len() == 1 || group.group_size < group_size_limit {
                continue;
            }
            for (table_id, table_size) in &group.table_statistic {
                table_infos.push((*table_id, group.group_id, *table_size, group.group_size));
            }
        }
        table_infos.sort_by(|a, b| b.2.cmp(&a.2));
        let default_group_id: CompactionGroupId = StaticCompactionGroupId::StateDefault.into();
        let mv_group_id: CompactionGroupId = StaticCompactionGroupId::MaterializedView.into();
        for (table_id, parent_group_id, table_size, parent_group_size) in table_infos {
            let mut target_compact_group_id = None;
            if table_size < table_split_limit {
                continue;
            }

            // do not split a large table and a small table because it would increase IOPS of small
            // table.
            if parent_group_id != default_group_id && parent_group_id != mv_group_id {
                let rest_group_size = parent_group_size - table_size;
                if rest_group_size < table_size && rest_group_size < table_split_limit {
                    continue;
                }
            }
            for group in &group_infos {
                if group.group_id == mv_group_id
                    || group.group_id == default_group_id
                    || group.group_id == parent_group_id
                    // do not move state-table to a large group.
                    || group.group_size + table_size > group_size_limit
                    // do not move state-table from group A to group B if this operation would make group B becomes larger than A.
                    || group.group_size + table_size > parent_group_size - table_size
                {
                    continue;
                }
                target_compact_group_id = Some(group.group_id);
            }
            let ret = self
                .hummock_manager
                .move_state_table_to_compaction_group(
                    parent_group_id,
                    &[table_id],
                    target_compact_group_id,
                    false,
                )
                .await;
            match ret {
                Ok(_) => {
                    info!(
                        "move state table [{}] from group-{} to group-{:?} success",
                        table_id, parent_group_id, target_compact_group_id
                    );
                    return;
                }
                Err(e) => info!(
                    "failed to move state table [{}] from group-{} to group-{:?} because {:?}",
                    table_id, parent_group_id, target_compact_group_id, e
                ),
            }
        }
    }
}

#[derive(Clone)]
pub enum SchedulerEvent {
    Channel((CompactionGroupId, compact_task::TaskType)),
    DynamicTrigger,
    SpaceReclaimTrigger,
    TtlReclaimTrigger,
<<<<<<< HEAD
    GroupSplitTrigger,
}

pub struct IntervalStream {
    interval: tokio::time::Interval,
    event: SchedulerEvent,
}

impl IntervalStream {
    pub fn new(interval: tokio::time::Interval, event: SchedulerEvent) -> Self {
        Self { interval, event }
    }
}

impl Stream for IntervalStream {
    type Item = SchedulerEvent;

    fn poll_next(mut self: Pin<&mut Self>, cx: &mut Context<'_>) -> Poll<Option<SchedulerEvent>> {
        match self.interval.poll_tick(cx) {
            Poll::Ready(_) => Poll::Ready(Some(self.event.clone())),
            Poll::Pending => Poll::Pending,
        }
    }
=======
    CheckDeadTaskTrigger,
>>>>>>> 654ad4f9
}

impl<S> CompactionScheduler<S>
where
    S: MetaStore,
{
    fn scheduler_event_stream(
        sched_rx: UnboundedReceiver<(CompactionGroupId, compact_task::TaskType)>,
        periodic_space_reclaim_compaction_interval_sec: u64,
        periodic_ttl_reclaim_compaction_interval_sec: u64,
        periodic_compaction_interval_sec: u64,
        periodic_check_split_group_interval_sec: u64,
    ) -> impl Stream<Item = SchedulerEvent> {
        let dynamic_channel_trigger =
            UnboundedReceiverStream::new(sched_rx).map(SchedulerEvent::Channel);

        let mut min_trigger_interval =
            tokio::time::interval(Duration::from_secs(periodic_compaction_interval_sec));
        min_trigger_interval.set_missed_tick_behavior(tokio::time::MissedTickBehavior::Delay);
        let dynamic_tick_trigger =
            IntervalStream::new(min_trigger_interval, SchedulerEvent::DynamicTrigger);

        let mut min_space_reclaim_trigger_interval = tokio::time::interval(Duration::from_secs(
            periodic_space_reclaim_compaction_interval_sec,
        ));

        min_space_reclaim_trigger_interval
            .set_missed_tick_behavior(tokio::time::MissedTickBehavior::Delay);
        let space_reclaim_trigger = IntervalStream::new(
            min_space_reclaim_trigger_interval,
            SchedulerEvent::SpaceReclaimTrigger,
        );

        let mut min_ttl_reclaim_trigger_interval = tokio::time::interval(Duration::from_secs(
            periodic_ttl_reclaim_compaction_interval_sec,
        ));
        min_ttl_reclaim_trigger_interval
            .set_missed_tick_behavior(tokio::time::MissedTickBehavior::Delay);
<<<<<<< HEAD
        let ttl_reclaim_trigger = IntervalStream::new(
            min_ttl_reclaim_trigger_interval,
            SchedulerEvent::TtlReclaimTrigger,
        );
        let mut split_group_trigger_interval =
            tokio::time::interval(Duration::from_secs(periodic_check_split_group_interval_sec));
        split_group_trigger_interval
            .set_missed_tick_behavior(tokio::time::MissedTickBehavior::Delay);
        let split_group_trigger = IntervalStream::new(
            split_group_trigger_interval,
            SchedulerEvent::GroupSplitTrigger,
        );
        select(
            dynamic_channel_trigger,
            select_all(vec![
                split_group_trigger,
                dynamic_tick_trigger,
                space_reclaim_trigger,
                ttl_reclaim_trigger,
            ]),
        )
=======
        let ttl_reclaim_trigger = IntervalStream::new(min_ttl_reclaim_trigger_interval)
            .map(|_| SchedulerEvent::TtlReclaimTrigger);
        let mut check_compact_trigger_interval =
            tokio::time::interval(Duration::from_secs(CHECK_PENDING_TASK_PERIOD_SEC));
        check_compact_trigger_interval
            .set_missed_tick_behavior(tokio::time::MissedTickBehavior::Delay);
        let check_compact_trigger = IntervalStream::new(check_compact_trigger_interval)
            .map(|_| SchedulerEvent::CheckDeadTaskTrigger);
        let triggers: Vec<BoxStream<'static, SchedulerEvent>> = vec![
            Box::pin(dynamic_channel_trigger),
            Box::pin(dynamic_tick_trigger),
            Box::pin(space_reclaim_trigger),
            Box::pin(ttl_reclaim_trigger),
            Box::pin(check_compact_trigger),
        ];
        select_all(triggers)
>>>>>>> 654ad4f9
    }
}

#[cfg(test)]
mod tests {
    use std::sync::Arc;

    use assert_matches::assert_matches;
    use risingwave_hummock_sdk::compaction_group::StaticCompactionGroupId;

    use crate::hummock::compaction::default_level_selector;
    use crate::hummock::compaction_scheduler::{
        CompactionRequestChannel, CompactionRequestChannelItem, ScheduleStatus,
    };
    use crate::hummock::test_utils::{add_ssts, setup_compute_env};
    use crate::hummock::CompactionScheduler;

    #[tokio::test]
    async fn test_pick_and_assign() {
        let (env, hummock_manager, _cluster_manager, worker_node) = setup_compute_env(80).await;
        let context_id = worker_node.id;
        let compactor_manager = hummock_manager.compactor_manager_ref_for_test();
        let compaction_scheduler =
            CompactionScheduler::new(env, hummock_manager.clone(), compactor_manager.clone());

        let (request_tx, _request_rx) =
            tokio::sync::mpsc::unbounded_channel::<CompactionRequestChannelItem>();
        let request_channel = Arc::new(CompactionRequestChannel::new(request_tx));

        // Add a compactor with invalid context_id.
        let _receiver = compactor_manager.add_compactor(1234, 1, 1);
        assert_eq!(compactor_manager.compactor_num(), 1);

        // No task
        let compactor = hummock_manager.get_idle_compactor().await.unwrap();
        assert_eq!(
            ScheduleStatus::NoTask,
            compaction_scheduler
                .pick_and_assign(
                    StaticCompactionGroupId::StateDefault.into(),
                    compactor,
                    request_channel.clone(),
                    &mut default_level_selector(),
                )
                .await
        );

        let _sst_infos = add_ssts(1, hummock_manager.as_ref(), context_id).await;
        let compactor = hummock_manager.get_idle_compactor().await.unwrap();
        // Cannot assign because of invalid compactor
        assert_matches!(
            compaction_scheduler
                .pick_and_assign(
                    StaticCompactionGroupId::StateDefault.into(),
                    compactor,
                    request_channel.clone(),
                    &mut default_level_selector(),
                )
                .await,
            ScheduleStatus::AssignFailure(_)
        );
        assert_eq!(compactor_manager.compactor_num(), 0);

        // Add a valid compactor and succeed
        let _receiver = compactor_manager.add_compactor(context_id, 1, 1);
        assert_eq!(compactor_manager.compactor_num(), 1);
        let compactor = hummock_manager.get_idle_compactor().await.unwrap();
        assert_eq!(
            ScheduleStatus::Ok,
            compaction_scheduler
                .pick_and_assign(
                    StaticCompactionGroupId::StateDefault.into(),
                    compactor,
                    request_channel.clone(),
                    &mut default_level_selector(),
                )
                .await
        );

        // Add more SSTs for compaction.
        let _sst_infos = add_ssts(2, hummock_manager.as_ref(), context_id).await;

        // No idle compactor
        assert_eq!(
            hummock_manager.get_assigned_tasks_number(context_id).await,
            1
        );
        assert_eq!(compactor_manager.compactor_num(), 1);
        assert_matches!(hummock_manager.get_idle_compactor().await, None);

        // Increase compactor concurrency and succeed
        let _receiver = compactor_manager.add_compactor(context_id, 10, 10);
        assert_eq!(
            hummock_manager.get_assigned_tasks_number(context_id).await,
            1
        );
        let compactor = hummock_manager.get_idle_compactor().await.unwrap();
        assert_eq!(
            ScheduleStatus::Ok,
            compaction_scheduler
                .pick_and_assign(
                    StaticCompactionGroupId::StateDefault.into(),
                    compactor,
                    request_channel.clone(),
                    &mut default_level_selector(),
                )
                .await
        );
        assert_eq!(
            hummock_manager.get_assigned_tasks_number(context_id).await,
            2
        );
    }

    #[tokio::test]
    #[cfg(all(test, feature = "failpoints"))]
    async fn test_failpoints() {
        use risingwave_pb::hummock::compact_task::TaskStatus;

        use crate::manager::LocalNotification;

        let (env, hummock_manager, _cluster_manager, worker_node) = setup_compute_env(80).await;
        env.notification_manager().clear_local_sender().await;
        let context_id = worker_node.id;
        let compactor_manager = hummock_manager.compactor_manager_ref_for_test();
        let compaction_scheduler = CompactionScheduler::new(
            env.clone(),
            hummock_manager.clone(),
            compactor_manager.clone(),
        );

        let (request_tx, _request_rx) =
            tokio::sync::mpsc::unbounded_channel::<CompactionRequestChannelItem>();
        let request_channel = Arc::new(CompactionRequestChannel::new(request_tx));

        let _sst_infos = add_ssts(1, hummock_manager.as_ref(), context_id).await;
        let _receiver = compactor_manager.add_compactor(context_id, 1, 1);

        // Pick failure
        let fp_get_compact_task = "fp_get_compact_task";
        fail::cfg(fp_get_compact_task, "return").unwrap();
        let compactor = hummock_manager.get_idle_compactor().await.unwrap();
        assert_eq!(
            ScheduleStatus::PickFailure,
            compaction_scheduler
                .pick_and_assign(
                    StaticCompactionGroupId::StateDefault.into(),
                    compactor,
                    request_channel.clone(),
                    &mut default_level_selector(),
                )
                .await
        );
        fail::remove(fp_get_compact_task);

        // Assign failed and task cancelled.
        let fp_assign_compaction_task_fail = "assign_compaction_task_fail";
        fail::cfg(fp_assign_compaction_task_fail, "return").unwrap();
        let compactor = hummock_manager.get_idle_compactor().await.unwrap();
        assert_matches!(
            compaction_scheduler
                .pick_and_assign(
                    StaticCompactionGroupId::StateDefault.into(),
                    compactor,
                    request_channel.clone(),
                    &mut default_level_selector(),
                )
                .await,
            ScheduleStatus::AssignFailure(_)
        );
        fail::remove(fp_assign_compaction_task_fail);
        assert!(hummock_manager.list_all_tasks_ids().await.is_empty());

        // Send failed and task cancelled.
        let fp_compaction_send_task_fail = "compaction_send_task_fail";
        fail::cfg(fp_compaction_send_task_fail, "return").unwrap();
        let compactor = hummock_manager.get_idle_compactor().await.unwrap();
        assert_matches!(
            compaction_scheduler
                .pick_and_assign(
                    StaticCompactionGroupId::StateDefault.into(),
                    compactor,
                    request_channel.clone(),
                    &mut default_level_selector(),
                )
                .await,
            ScheduleStatus::SendFailure(_)
        );
        fail::remove(fp_compaction_send_task_fail);
        assert!(hummock_manager.list_all_tasks_ids().await.is_empty());

        // There is no idle compactor, because the compactor is paused after send failure.
        assert_matches!(hummock_manager.get_idle_compactor().await, None);
        assert!(hummock_manager.list_all_tasks_ids().await.is_empty());
        let _receiver = compactor_manager.add_compactor(context_id, 1, 1);

        // Assign failed and task cancellation failed.
        let (tx, mut rx) = tokio::sync::mpsc::unbounded_channel();
        env.notification_manager().insert_local_sender(tx).await;
        let fp_cancel_compact_task = "fp_cancel_compact_task";
        fail::cfg(fp_assign_compaction_task_fail, "return").unwrap();
        fail::cfg(fp_cancel_compact_task, "return").unwrap();
        let compactor = hummock_manager.get_idle_compactor().await.unwrap();
        assert_matches!(
            compaction_scheduler
                .pick_and_assign(
                    StaticCompactionGroupId::StateDefault.into(),
                    compactor,
                    request_channel.clone(),
                    &mut default_level_selector(),
                )
                .await,
            ScheduleStatus::AssignFailure(_)
        );
        fail::remove(fp_assign_compaction_task_fail);
        fail::remove(fp_cancel_compact_task);
        assert_eq!(hummock_manager.list_all_tasks_ids().await.len(), 1);
        // Notified to retry cancellation.
        if let LocalNotification::CompactionTaskNeedCancel(mut task_to_cancel) =
            rx.recv().await.unwrap()
        {
            hummock_manager
                .cancel_compact_task(&mut task_to_cancel, TaskStatus::ManualCanceled)
                .await
                .unwrap();
        };

        assert!(hummock_manager.list_all_tasks_ids().await.is_empty());

        // Succeeded.
        let compactor = hummock_manager.get_idle_compactor().await.unwrap();
        assert_matches!(
            compaction_scheduler
                .pick_and_assign(
                    StaticCompactionGroupId::StateDefault.into(),
                    compactor,
                    request_channel.clone(),
                    &mut default_level_selector(),
                )
                .await,
            ScheduleStatus::Ok
        );
        assert_eq!(hummock_manager.list_all_tasks_ids().await.len(), 1);
    }
}<|MERGE_RESOLUTION|>--- conflicted
+++ resolved
@@ -562,33 +562,7 @@
     DynamicTrigger,
     SpaceReclaimTrigger,
     TtlReclaimTrigger,
-<<<<<<< HEAD
     GroupSplitTrigger,
-}
-
-pub struct IntervalStream {
-    interval: tokio::time::Interval,
-    event: SchedulerEvent,
-}
-
-impl IntervalStream {
-    pub fn new(interval: tokio::time::Interval, event: SchedulerEvent) -> Self {
-        Self { interval, event }
-    }
-}
-
-impl Stream for IntervalStream {
-    type Item = SchedulerEvent;
-
-    fn poll_next(mut self: Pin<&mut Self>, cx: &mut Context<'_>) -> Poll<Option<SchedulerEvent>> {
-        match self.interval.poll_tick(cx) {
-            Poll::Ready(_) => Poll::Ready(Some(self.event.clone())),
-            Poll::Pending => Poll::Pending,
-        }
-    }
-=======
-    CheckDeadTaskTrigger,
->>>>>>> 654ad4f9
 }
 
 impl<S> CompactionScheduler<S>
@@ -627,7 +601,6 @@
         ));
         min_ttl_reclaim_trigger_interval
             .set_missed_tick_behavior(tokio::time::MissedTickBehavior::Delay);
-<<<<<<< HEAD
         let ttl_reclaim_trigger = IntervalStream::new(
             min_ttl_reclaim_trigger_interval,
             SchedulerEvent::TtlReclaimTrigger,
@@ -640,33 +613,15 @@
             split_group_trigger_interval,
             SchedulerEvent::GroupSplitTrigger,
         );
-        select(
-            dynamic_channel_trigger,
-            select_all(vec![
-                split_group_trigger,
-                dynamic_tick_trigger,
-                space_reclaim_trigger,
-                ttl_reclaim_trigger,
-            ]),
-        )
-=======
-        let ttl_reclaim_trigger = IntervalStream::new(min_ttl_reclaim_trigger_interval)
-            .map(|_| SchedulerEvent::TtlReclaimTrigger);
-        let mut check_compact_trigger_interval =
-            tokio::time::interval(Duration::from_secs(CHECK_PENDING_TASK_PERIOD_SEC));
-        check_compact_trigger_interval
-            .set_missed_tick_behavior(tokio::time::MissedTickBehavior::Delay);
-        let check_compact_trigger = IntervalStream::new(check_compact_trigger_interval)
-            .map(|_| SchedulerEvent::CheckDeadTaskTrigger);
         let triggers: Vec<BoxStream<'static, SchedulerEvent>> = vec![
             Box::pin(dynamic_channel_trigger),
             Box::pin(dynamic_tick_trigger),
             Box::pin(space_reclaim_trigger),
             Box::pin(ttl_reclaim_trigger),
             Box::pin(check_compact_trigger),
+            Box::pin(split_group_trigger),
         ];
         select_all(triggers)
->>>>>>> 654ad4f9
     }
 }
 
