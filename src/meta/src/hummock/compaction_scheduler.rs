// Copyright 2023 RisingWave Labs
//
// Licensed under the Apache License, Version 2.0 (the "License");
// you may not use this file except in compliance with the License.
// You may obtain a copy of the License at
//
//     http://www.apache.org/licenses/LICENSE-2.0
//
// Unless required by applicable law or agreed to in writing, software
// distributed under the License is distributed on an "AS IS" BASIS,
// WITHOUT WARRANTIES OR CONDITIONS OF ANY KIND, either express or implied.
// See the License for the specific language governing permissions and
// limitations under the License.

use std::collections::{HashMap, HashSet};
use std::sync::atomic::{AtomicBool, Ordering};
use std::sync::Arc;

use futures::future::{Either, Shared};
use futures::stream::select;
use futures::{FutureExt, Stream, StreamExt};
use parking_lot::Mutex;
use risingwave_hummock_sdk::compact::compact_task_to_string;
use risingwave_hummock_sdk::CompactionGroupId;
use risingwave_pb::hummock::compact_task::{self, TaskStatus};
use risingwave_pb::hummock::subscribe_compact_tasks_response::Task;
use risingwave_pb::hummock::CompactTask;
use tokio::sync::mpsc::error::SendError;
<<<<<<< HEAD
use tokio::sync::mpsc::UnboundedSender;
=======
use tokio::sync::mpsc::{UnboundedReceiver, UnboundedSender};
use tokio::sync::oneshot::Receiver;
>>>>>>> 8dff6203
use tokio::sync::Notify;
use tokio_stream::wrappers::{IntervalStream, UnboundedReceiverStream};

use super::Compactor;
use crate::hummock::compaction::{
    DynamicLevelSelector, LevelSelector, SpaceReclaimCompactionSelector, TtlCompactionSelector,
};
use crate::hummock::error::Error;
use crate::hummock::{CompactorManagerRef, HummockManagerRef};
use crate::manager::{LocalNotification, MetaSrvEnv};
use crate::storage::MetaStore;
use crate::util::GlobalEventManager;

pub type CompactionSchedulerRef<S> = Arc<CompactionScheduler<S>>;
pub type CompactionRequestChannelRef = Arc<CompactionRequestChannel>;

type CompactionRequestChannelItem = (CompactionGroupId, compact_task::TaskType);

/// [`CompactionRequestChannel`] wrappers a mpsc channel and deduplicate requests from same
/// compaction groups.
pub struct CompactionRequestChannel {
    request_tx: UnboundedSender<CompactionRequestChannelItem>,
    scheduled: Mutex<HashSet<(CompactionGroupId, compact_task::TaskType)>>,
}

#[derive(Debug, PartialEq)]
pub enum ScheduleStatus {
    Ok,
    NoTask,
    PickFailure,
    AssignFailure(CompactTask),
    SendFailure(CompactTask),
}

impl CompactionRequestChannel {
    pub fn new(request_tx: UnboundedSender<CompactionRequestChannelItem>) -> Self {
        Self {
            request_tx,
            scheduled: Default::default(),
        }
    }

    /// Enqueues only if the target is not yet in queue.
    pub fn try_sched_compaction(
        &self,
        compaction_group: CompactionGroupId,
        task_type: compact_task::TaskType,
    ) -> Result<bool, SendError<CompactionRequestChannelItem>> {
        let mut guard = self.scheduled.lock();
        let key = (compaction_group, task_type);
        if guard.contains(&key) {
            return Ok(false);
        }
        self.request_tx.send(key)?;
        guard.insert(key);
        Ok(true)
    }

    pub fn unschedule(
        &self,
        compaction_group: CompactionGroupId,
        task_type: compact_task::TaskType,
    ) {
        self.scheduled.lock().remove(&(compaction_group, task_type));
    }
}

/// Schedules compaction task picking and assignment.
///
/// When no idle compactor is available, the scheduling will be paused until
/// `compaction_resume_notifier` is `notified`. Compaction should only be resumed by calling
/// `HummockManager::try_resume_compaction`. See [`CompactionResumeTrigger`] for all cases that can
/// resume compaction.
pub struct CompactionScheduler<S>
where
    S: MetaStore,
{
    env: MetaSrvEnv<S>,
    hummock_manager: HummockManagerRef<S>,
    compactor_manager: CompactorManagerRef,
    compaction_resume_notifier: Arc<Notify>,
    stopped: AtomicBool,
}

impl<S> CompactionScheduler<S>
where
    S: MetaStore,
{
    pub fn new(
        env: MetaSrvEnv<S>,
        hummock_manager: HummockManagerRef<S>,
        compactor_manager: CompactorManagerRef,
    ) -> Self {
        Self {
            env,
            hummock_manager,
            compactor_manager,
            compaction_resume_notifier: Arc::new(Notify::new()),
            stopped: AtomicBool::new(false),
        }
    }

<<<<<<< HEAD
    pub fn start(self: Arc<Self>, global_event_manager: &mut GlobalEventManager) {
        let (sched_tx, mut sched_rx) =
=======
    pub async fn start(&self, shutdown_rx: Receiver<()>) {
        let (sched_tx, sched_rx) =
>>>>>>> 8dff6203
            tokio::sync::mpsc::unbounded_channel::<CompactionRequestChannelItem>();
        let sched_channel = Arc::new(CompactionRequestChannel::new(sched_tx));

        self.hummock_manager.init_compaction_scheduler(
            sched_channel.clone(),
            Some(self.compaction_resume_notifier.clone()),
        );

        tracing::info!("Start compaction scheduler.");
<<<<<<< HEAD
        self.register_interval_task(
            &sched_channel,
            global_event_manager,
            self.env.opts.periodic_compaction_interval_sec,
            compact_task::TaskType::Dynamic,
        );
        self.register_interval_task(
            &sched_channel,
            global_event_manager,
            self.env.opts.periodic_compaction_interval_sec,
            compact_task::TaskType::SpaceReclaim,
        );
        let mut compaction_selectors = Self::init_selectors();
        let sched_channel_closed = sched_channel.clone();
        let scheduler = self.clone();
        let handle = tokio::spawn(async move {
            while let Some((compaction_group, task_type)) = sched_rx.recv().await {
                sync_point::sync_point!("BEFORE_SCHEDULE_COMPACTION_TASK");
                sched_channel.unschedule(compaction_group);

                // Wait for a compactor to become available.
                let compactor = loop {
                    if let Some(compactor) = self.hummock_manager.get_idle_compactor().await {
                        break compactor;
                    } else {
                        self.compaction_resume_notifier.notified().await;
                        if self.stopped.load(Ordering::SeqCst) {
                            return;
                        }
                    }
                };
                let selector = compaction_selectors.get_mut(&task_type).unwrap();
                self.pick_and_assign(compaction_group, compactor, sched_channel.clone(), selector)
                    .await;
            }
        });
        global_event_manager.register_shutdown_task(
            async move {
                scheduler.stopped.store(true, Ordering::Release);
                scheduler.compaction_resume_notifier.notify_waiters();
                sched_channel_closed.request_tx.closed().await;
            },
            handle,
        );
    }

    fn register_interval_task(
        &self,
        sched_channel: &Arc<CompactionRequestChannel>,
        global_event_manager: &GlobalEventManager,
        event_interval: u64,
        task: compact_task::TaskType,
    ) {
        let sched_channel_tick = sched_channel.clone();
        let hummock_manager = self.hummock_manager.clone();
        global_event_manager.register_interval_task(event_interval, move || {
            let manager = hummock_manager.clone();
            let sched_channel_0 = sched_channel_tick.clone();
            async move {
                for cg_id in manager.compaction_group_ids().await {
                    if let Err(e) = sched_channel_0.try_sched_compaction(cg_id, task) {
                        tracing::warn!(
                            "Failed to schedule {:?} for compaction group {}. {}",
                            task,
                            cg_id,
                            e
                        );
                    }
                }
            }
        });
=======

        let compaction_selectors = Self::init_selectors();
        let shutdown_rx = shutdown_rx.shared();
        let schedule_event_stream = Self::scheduler_event_stream(
            sched_rx,
            self.env.opts.periodic_space_reclaim_compaction_interval_sec,
            self.env.opts.periodic_ttl_reclaim_compaction_interval_sec,
            self.env.opts.periodic_compaction_interval_sec,
        );
        self.schedule_loop(
            sched_channel.clone(),
            shutdown_rx,
            compaction_selectors,
            schedule_event_stream,
        )
        .await;
>>>>>>> 8dff6203
    }

    fn init_selectors() -> HashMap<compact_task::TaskType, Box<dyn LevelSelector>> {
        let mut compaction_selectors: HashMap<compact_task::TaskType, Box<dyn LevelSelector>> =
            HashMap::default();
        compaction_selectors.insert(
            compact_task::TaskType::Dynamic,
            Box::<DynamicLevelSelector>::default(),
        );
        compaction_selectors.insert(
            compact_task::TaskType::SpaceReclaim,
            Box::<SpaceReclaimCompactionSelector>::default(),
        );
        compaction_selectors.insert(
            compact_task::TaskType::Ttl,
            Box::<TtlCompactionSelector>::default(),
        );
        compaction_selectors
    }

    /// Tries to pick a compaction task, schedule it to a compactor.
    ///
    /// Returns true if a task is successfully picked and sent.
    async fn pick_and_assign(
        &self,
        compaction_group: CompactionGroupId,
        compactor: Arc<Compactor>,
        sched_channel: Arc<CompactionRequestChannel>,
        selector: &mut Box<dyn LevelSelector>,
    ) -> ScheduleStatus {
        let schedule_status = self
            .pick_and_assign_impl(compaction_group, compactor, sched_channel, selector)
            .await;

        let cancel_state = match &schedule_status {
            ScheduleStatus::Ok => None,
            ScheduleStatus::NoTask | ScheduleStatus::PickFailure => None,
            ScheduleStatus::AssignFailure(task) => {
                Some((task.clone(), TaskStatus::AssignFailCanceled))
            }
            ScheduleStatus::SendFailure(task) => Some((task.clone(), TaskStatus::SendFailCanceled)),
        };

        if let Some((mut compact_task, task_state)) = cancel_state {
            // Try to cancel task immediately.
            if let Err(err) = self
                .hummock_manager
                .cancel_compact_task(&mut compact_task, task_state)
                .await
            {
                // Cancel task asynchronously.
                tracing::warn!(
                    "Failed to cancel task {}. {}. {:?} It will be cancelled asynchronously.",
                    compact_task.task_id,
                    err,
                    task_state
                );
                self.env
                    .notification_manager()
                    .notify_local_subscribers(LocalNotification::CompactionTaskNeedCancel(
                        compact_task,
                    ))
                    .await;
            }
        }
        schedule_status
    }

    async fn pick_and_assign_impl(
        &self,
        compaction_group: CompactionGroupId,
        compactor: Arc<Compactor>,
        sched_channel: Arc<CompactionRequestChannel>,
        selector: &mut Box<dyn LevelSelector>,
    ) -> ScheduleStatus {
        // 1. Pick a compaction task.
        let compact_task = self
            .hummock_manager
            .get_compact_task(compaction_group, selector)
            .await;

        let compact_task = match compact_task {
            Ok(Some(compact_task)) => compact_task,
            Ok(None) => {
                return ScheduleStatus::NoTask;
            }
            Err(err) => {
                tracing::warn!("Failed to get compaction task: {:#?}.", err);
                return ScheduleStatus::PickFailure;
            }
        };
        tracing::trace!(
            "Picked compaction task. {}",
            compact_task_to_string(&compact_task)
        );

        // 2. Assign the compaction task to a compactor.
        match self
            .hummock_manager
            .assign_compaction_task(&compact_task, compactor.context_id())
            .await
        {
            Ok(_) => {
                tracing::trace!(
                    "Assigned compaction task. {}",
                    compact_task_to_string(&compact_task)
                );
            }
            Err(err) => {
                tracing::warn!(
                    "Failed to assign {:?} compaction task to compactor {} : {:#?}",
                    compact_task.task_type().as_str_name(),
                    compactor.context_id(),
                    err
                );
                match err {
                    Error::CompactionTaskAlreadyAssigned(_, _) => {
                        panic!("Compaction scheduler is the only tokio task that can assign task.");
                    }
                    Error::InvalidContext(context_id) => {
                        self.compactor_manager.remove_compactor(context_id);
                        return ScheduleStatus::AssignFailure(compact_task);
                    }
                    _ => {
                        return ScheduleStatus::AssignFailure(compact_task);
                    }
                }
            }
        };

        // 3. Send the compaction task.
        if let Err(e) = compactor
            .send_task(Task::CompactTask(compact_task.clone()))
            .await
        {
            tracing::warn!(
                "Failed to send task {} to {}. {:#?}",
                compact_task.task_id,
                compactor.context_id(),
                e
            );
            self.compactor_manager
                .pause_compactor(compactor.context_id());
            return ScheduleStatus::SendFailure(compact_task);
        }

        // Bypass reschedule if we want compaction scheduling in a deterministic way
        if self.env.opts.compaction_deterministic_test {
            return ScheduleStatus::Ok;
        }

        // 4. Reschedule it with best effort, in case there are more tasks.
        if let Err(e) =
            sched_channel.try_sched_compaction(compaction_group, compact_task.task_type())
        {
            tracing::error!(
                "Failed to reschedule compaction group {} after sending new task {}. {:#?}",
                compaction_group,
                compact_task.task_id,
                e
            );
        }
        ScheduleStatus::Ok
    }

    async fn schedule_loop(
        &self,
        sched_channel: Arc<CompactionRequestChannel>,
        shutdown_rx: Shared<Receiver<()>>,
        mut compaction_selectors: HashMap<compact_task::TaskType, Box<dyn LevelSelector>>,
        event_stream: impl Stream<Item = SchedulerEvent>,
    ) {
        use futures::pin_mut;
        pin_mut!(event_stream);

        loop {
            let item = futures::future::select(event_stream.next(), shutdown_rx.clone()).await;
            match item {
                Either::Left((event, _)) => {
                    if let Some(event) = event {
                        match event {
                            SchedulerEvent::Channel((compaction_group, task_type)) => {
                                // recv
                                if !self
                                    .on_handle_compact(
                                        compaction_group,
                                        &mut compaction_selectors,
                                        task_type,
                                        sched_channel.clone(),
                                        shutdown_rx.clone(),
                                    )
                                    .await
                                {
                                    break;
                                }
                            }
                            SchedulerEvent::DynamicTrigger => {
                                // Disable periodic trigger for compaction_deterministic_test.
                                if self.env.opts.compaction_deterministic_test {
                                    continue;
                                }
                                // Periodically trigger compaction for all compaction groups.
                                self.on_handle_trigger_multi_grouop(
                                    sched_channel.clone(),
                                    compact_task::TaskType::Dynamic,
                                )
                                .await;
                                continue;
                            }
                            SchedulerEvent::SpaceReclaimTrigger => {
                                // Disable periodic trigger for compaction_deterministic_test.
                                if self.env.opts.compaction_deterministic_test {
                                    continue;
                                }
                                // Periodically trigger compaction for all compaction groups.
                                self.on_handle_trigger_multi_grouop(
                                    sched_channel.clone(),
                                    compact_task::TaskType::SpaceReclaim,
                                )
                                .await;
                                continue;
                            }
                            SchedulerEvent::TtlReclaimTrigger => {
                                // Disable periodic trigger for compaction_deterministic_test.
                                if self.env.opts.compaction_deterministic_test {
                                    continue;
                                }
                                // Periodically trigger compaction for all compaction groups.
                                self.on_handle_trigger_multi_grouop(
                                    sched_channel.clone(),
                                    compact_task::TaskType::Ttl,
                                )
                                .await;
                                continue;
                            }
                        }
                    }
                }

                Either::Right((_, _shutdown)) => {
                    break;
                }
            }
        }
    }

    async fn on_handle_compact(
        &self,
        compaction_group: CompactionGroupId,
        compaction_selectors: &mut HashMap<compact_task::TaskType, Box<dyn LevelSelector>>,
        task_type: compact_task::TaskType,
        sched_channel: Arc<CompactionRequestChannel>,
        shutdown_rx: Shared<Receiver<()>>,
    ) -> bool {
        sync_point::sync_point!("BEFORE_SCHEDULE_COMPACTION_TASK");
        sched_channel.unschedule(compaction_group, task_type);

        self.task_dispatch(
            compaction_group,
            task_type,
            compaction_selectors,
            sched_channel,
            shutdown_rx,
        )
        .await
    }

    async fn on_handle_trigger_multi_grouop(
        &self,
        sched_channel: Arc<CompactionRequestChannel>,
        task_type: compact_task::TaskType,
    ) {
        for cg_id in self.hummock_manager.compaction_group_ids().await {
            if let Err(e) = sched_channel.try_sched_compaction(cg_id, task_type) {
                tracing::warn!(
                    "Failed to schedule {:?} compaction for compaction group {}. {}",
                    task_type,
                    cg_id,
                    e
                );
            }
        }
    }

    async fn task_dispatch(
        &self,
        compaction_group: CompactionGroupId,
        task_type: compact_task::TaskType,
        compaction_selectors: &mut HashMap<compact_task::TaskType, Box<dyn LevelSelector>>,
        sched_channel: Arc<CompactionRequestChannel>,
        mut shutdown_rx: Shared<Receiver<()>>,
    ) -> bool {
        // Wait for a compactor to become available.
        let compactor = loop {
            if let Some(compactor) = self.hummock_manager.get_idle_compactor().await {
                break compactor;
            } else {
                tracing::debug!("No available compactor, pausing compaction.");
                tokio::select! {
                    _ = self.compaction_resume_notifier.notified() => {},
                    _ = &mut shutdown_rx => {
                        return false;
                    }
                }
            }
        };
        let selector = compaction_selectors.get_mut(&task_type).unwrap();
        self.pick_and_assign(compaction_group, compactor, sched_channel.clone(), selector)
            .await;

        true
    }
}

enum SchedulerEvent {
    Channel((CompactionGroupId, compact_task::TaskType)),
    DynamicTrigger,
    SpaceReclaimTrigger,
    TtlReclaimTrigger,
}

impl<S> CompactionScheduler<S>
where
    S: MetaStore,
{
    fn scheduler_event_stream(
        sched_rx: UnboundedReceiver<(CompactionGroupId, compact_task::TaskType)>,
        periodic_space_reclaim_compaction_interval_sec: u64,
        periodic_ttl_reclaim_compaction_interval_sec: u64,
        periodic_compaction_interval_sec: u64,
    ) -> impl Stream<Item = SchedulerEvent> {
        let dynamic_channel_trigger =
            UnboundedReceiverStream::new(sched_rx).map(SchedulerEvent::Channel);

        let mut min_trigger_interval =
            tokio::time::interval(Duration::from_secs(periodic_compaction_interval_sec));
        min_trigger_interval.set_missed_tick_behavior(tokio::time::MissedTickBehavior::Delay);
        let dynamic_tick_trigger =
            IntervalStream::new(min_trigger_interval).map(|_| SchedulerEvent::DynamicTrigger);

        let mut min_space_reclaim_trigger_interval = tokio::time::interval(Duration::from_secs(
            periodic_space_reclaim_compaction_interval_sec,
        ));

        min_space_reclaim_trigger_interval
            .set_missed_tick_behavior(tokio::time::MissedTickBehavior::Delay);
        let space_reclaim_trigger = IntervalStream::new(min_space_reclaim_trigger_interval)
            .map(|_| SchedulerEvent::SpaceReclaimTrigger);

        let mut min_ttl_reclaim_trigger_interval = tokio::time::interval(Duration::from_secs(
            periodic_ttl_reclaim_compaction_interval_sec,
        ));
        min_ttl_reclaim_trigger_interval
            .set_missed_tick_behavior(tokio::time::MissedTickBehavior::Delay);
        let ttl_reclaim_trigger = IntervalStream::new(min_ttl_reclaim_trigger_interval)
            .map(|_| SchedulerEvent::TtlReclaimTrigger);

        select(
            dynamic_channel_trigger,
            select(
                dynamic_tick_trigger,
                select(space_reclaim_trigger, ttl_reclaim_trigger),
            ),
        )
    }
}

#[cfg(test)]
mod tests {
    use std::sync::Arc;

    use assert_matches::assert_matches;
    use risingwave_hummock_sdk::compaction_group::StaticCompactionGroupId;

    use crate::hummock::compaction::default_level_selector;
    use crate::hummock::compaction_scheduler::{
        CompactionRequestChannel, CompactionRequestChannelItem, ScheduleStatus,
    };
    use crate::hummock::test_utils::{add_ssts, setup_compute_env};
    use crate::hummock::CompactionScheduler;

    #[tokio::test]
    async fn test_pick_and_assign() {
        let (env, hummock_manager, _cluster_manager, worker_node) = setup_compute_env(80).await;
        let context_id = worker_node.id;
        let compactor_manager = hummock_manager.compactor_manager_ref_for_test();
        let compaction_scheduler =
            CompactionScheduler::new(env, hummock_manager.clone(), compactor_manager.clone());

        let (request_tx, _request_rx) =
            tokio::sync::mpsc::unbounded_channel::<CompactionRequestChannelItem>();
        let request_channel = Arc::new(CompactionRequestChannel::new(request_tx));

        // Add a compactor with invalid context_id.
        let _receiver = compactor_manager.add_compactor(1234, 1);
        assert_eq!(compactor_manager.compactor_num(), 1);

        // No task
        let compactor = hummock_manager.get_idle_compactor().await.unwrap();
        assert_eq!(
            ScheduleStatus::NoTask,
            compaction_scheduler
                .pick_and_assign(
                    StaticCompactionGroupId::StateDefault.into(),
                    compactor,
                    request_channel.clone(),
                    &mut default_level_selector(),
                )
                .await
        );

        let _sst_infos = add_ssts(1, hummock_manager.as_ref(), context_id).await;
        let compactor = hummock_manager.get_idle_compactor().await.unwrap();
        // Cannot assign because of invalid compactor
        assert_matches!(
            compaction_scheduler
                .pick_and_assign(
                    StaticCompactionGroupId::StateDefault.into(),
                    compactor,
                    request_channel.clone(),
                    &mut default_level_selector(),
                )
                .await,
            ScheduleStatus::AssignFailure(_)
        );
        assert_eq!(compactor_manager.compactor_num(), 0);

        // Add a valid compactor and succeed
        let _receiver = compactor_manager.add_compactor(context_id, 1);
        assert_eq!(compactor_manager.compactor_num(), 1);
        let compactor = hummock_manager.get_idle_compactor().await.unwrap();
        assert_eq!(
            ScheduleStatus::Ok,
            compaction_scheduler
                .pick_and_assign(
                    StaticCompactionGroupId::StateDefault.into(),
                    compactor,
                    request_channel.clone(),
                    &mut default_level_selector(),
                )
                .await
        );

        // Add more SSTs for compaction.
        let _sst_infos = add_ssts(2, hummock_manager.as_ref(), context_id).await;

        // No idle compactor
        assert_eq!(
            hummock_manager.get_assigned_tasks_number(context_id).await,
            1
        );
        assert_eq!(compactor_manager.compactor_num(), 1);
        assert_matches!(hummock_manager.get_idle_compactor().await, None);

        // Increase compactor concurrency and succeed
        let _receiver = compactor_manager.add_compactor(context_id, 10);
        assert_eq!(
            hummock_manager.get_assigned_tasks_number(context_id).await,
            1
        );
        let compactor = hummock_manager.get_idle_compactor().await.unwrap();
        assert_eq!(
            ScheduleStatus::Ok,
            compaction_scheduler
                .pick_and_assign(
                    StaticCompactionGroupId::StateDefault.into(),
                    compactor,
                    request_channel.clone(),
                    &mut default_level_selector(),
                )
                .await
        );
        assert_eq!(
            hummock_manager.get_assigned_tasks_number(context_id).await,
            2
        );
    }

    #[tokio::test]
    #[cfg(all(test, feature = "failpoints"))]
    async fn test_failpoints() {
        use risingwave_pb::hummock::compact_task::TaskStatus;

        use crate::manager::LocalNotification;

        let (env, hummock_manager, _cluster_manager, worker_node) = setup_compute_env(80).await;
        let context_id = worker_node.id;
        let compactor_manager = hummock_manager.compactor_manager_ref_for_test();
        let compaction_scheduler = CompactionScheduler::new(
            env.clone(),
            hummock_manager.clone(),
            compactor_manager.clone(),
        );

        let (request_tx, _request_rx) =
            tokio::sync::mpsc::unbounded_channel::<CompactionRequestChannelItem>();
        let request_channel = Arc::new(CompactionRequestChannel::new(request_tx));

        let _sst_infos = add_ssts(1, hummock_manager.as_ref(), context_id).await;
        let _receiver = compactor_manager.add_compactor(context_id, 1);

        // Pick failure
        let fp_get_compact_task = "fp_get_compact_task";
        fail::cfg(fp_get_compact_task, "return").unwrap();
        let compactor = hummock_manager.get_idle_compactor().await.unwrap();
        assert_eq!(
            ScheduleStatus::PickFailure,
            compaction_scheduler
                .pick_and_assign(
                    StaticCompactionGroupId::StateDefault.into(),
                    compactor,
                    request_channel.clone(),
                    &mut default_level_selector(),
                )
                .await
        );
        fail::remove(fp_get_compact_task);

        // Assign failed and task cancelled.
        let fp_assign_compaction_task_fail = "assign_compaction_task_fail";
        fail::cfg(fp_assign_compaction_task_fail, "return").unwrap();
        let compactor = hummock_manager.get_idle_compactor().await.unwrap();
        assert_matches!(
            compaction_scheduler
                .pick_and_assign(
                    StaticCompactionGroupId::StateDefault.into(),
                    compactor,
                    request_channel.clone(),
                    &mut default_level_selector(),
                )
                .await,
            ScheduleStatus::AssignFailure(_)
        );
        fail::remove(fp_assign_compaction_task_fail);
        assert!(hummock_manager.list_all_tasks_ids().await.is_empty());

        // Send failed and task cancelled.
        let fp_compaction_send_task_fail = "compaction_send_task_fail";
        fail::cfg(fp_compaction_send_task_fail, "return").unwrap();
        let compactor = hummock_manager.get_idle_compactor().await.unwrap();
        assert_matches!(
            compaction_scheduler
                .pick_and_assign(
                    StaticCompactionGroupId::StateDefault.into(),
                    compactor,
                    request_channel.clone(),
                    &mut default_level_selector(),
                )
                .await,
            ScheduleStatus::SendFailure(_)
        );
        fail::remove(fp_compaction_send_task_fail);
        assert!(hummock_manager.list_all_tasks_ids().await.is_empty());

        // There is no idle compactor, because the compactor is paused after send failure.
        assert_matches!(hummock_manager.get_idle_compactor().await, None);
        assert!(hummock_manager.list_all_tasks_ids().await.is_empty());
        let _receiver = compactor_manager.add_compactor(context_id, 1);

        // Assign failed and task cancellation failed.
        let (tx, mut rx) = tokio::sync::mpsc::unbounded_channel();
        env.notification_manager().insert_local_sender(tx).await;
        let fp_cancel_compact_task = "fp_cancel_compact_task";
        fail::cfg(fp_assign_compaction_task_fail, "return").unwrap();
        fail::cfg(fp_cancel_compact_task, "return").unwrap();
        let compactor = hummock_manager.get_idle_compactor().await.unwrap();
        assert_matches!(
            compaction_scheduler
                .pick_and_assign(
                    StaticCompactionGroupId::StateDefault.into(),
                    compactor,
                    request_channel.clone(),
                    &mut default_level_selector(),
                )
                .await,
            ScheduleStatus::AssignFailure(_)
        );
        fail::remove(fp_assign_compaction_task_fail);
        fail::remove(fp_cancel_compact_task);
        assert_eq!(hummock_manager.list_all_tasks_ids().await.len(), 1);
        // Notified to retry cancellation.
        let mut task_to_cancel = match rx.recv().await.unwrap() {
            LocalNotification::WorkerNodeIsDeleted(_) => {
                panic!()
            }
            LocalNotification::CompactionTaskNeedCancel(task_to_cancel) => task_to_cancel,
        };
        hummock_manager
            .cancel_compact_task(&mut task_to_cancel, TaskStatus::ManualCanceled)
            .await
            .unwrap();
        assert!(hummock_manager.list_all_tasks_ids().await.is_empty());

        // Succeeded.
        let compactor = hummock_manager.get_idle_compactor().await.unwrap();
        assert_matches!(
            compaction_scheduler
                .pick_and_assign(
                    StaticCompactionGroupId::StateDefault.into(),
                    compactor,
                    request_channel.clone(),
                    &mut default_level_selector(),
                )
                .await,
            ScheduleStatus::Ok
        );
        assert_eq!(hummock_manager.list_all_tasks_ids().await.len(), 1);
    }
}<|MERGE_RESOLUTION|>--- conflicted
+++ resolved
@@ -26,12 +26,8 @@
 use risingwave_pb::hummock::subscribe_compact_tasks_response::Task;
 use risingwave_pb::hummock::CompactTask;
 use tokio::sync::mpsc::error::SendError;
-<<<<<<< HEAD
-use tokio::sync::mpsc::UnboundedSender;
-=======
 use tokio::sync::mpsc::{UnboundedReceiver, UnboundedSender};
 use tokio::sync::oneshot::Receiver;
->>>>>>> 8dff6203
 use tokio::sync::Notify;
 use tokio_stream::wrappers::{IntervalStream, UnboundedReceiverStream};
 
@@ -134,13 +130,9 @@
         }
     }
 
-<<<<<<< HEAD
+
     pub fn start(self: Arc<Self>, global_event_manager: &mut GlobalEventManager) {
         let (sched_tx, mut sched_rx) =
-=======
-    pub async fn start(&self, shutdown_rx: Receiver<()>) {
-        let (sched_tx, sched_rx) =
->>>>>>> 8dff6203
             tokio::sync::mpsc::unbounded_channel::<CompactionRequestChannelItem>();
         let sched_channel = Arc::new(CompactionRequestChannel::new(sched_tx));
 
@@ -150,7 +142,6 @@
         );
 
         tracing::info!("Start compaction scheduler.");
-<<<<<<< HEAD
         self.register_interval_task(
             &sched_channel,
             global_event_manager,
@@ -222,7 +213,6 @@
                 }
             }
         });
-=======
 
         let compaction_selectors = Self::init_selectors();
         let shutdown_rx = shutdown_rx.shared();
@@ -239,7 +229,6 @@
             schedule_event_stream,
         )
         .await;
->>>>>>> 8dff6203
     }
 
     fn init_selectors() -> HashMap<compact_task::TaskType, Box<dyn LevelSelector>> {
