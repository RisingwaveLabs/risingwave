// Copyright 2023 RisingWave Labs
//
// Licensed under the Apache License, Version 2.0 (the "License");
// you may not use this file except in compliance with the License.
// You may obtain a copy of the License at
//
//     http://www.apache.org/licenses/LICENSE-2.0
//
// Unless required by applicable law or agreed to in writing, software
// distributed under the License is distributed on an "AS IS" BASIS,
// WITHOUT WARRANTIES OR CONDITIONS OF ANY KIND, either express or implied.
// See the License for the specific language governing permissions and
// limitations under the License.

use std::collections::{HashMap, HashSet};
use std::sync::Arc;
use std::time::Duration;

use futures::future::{Either, Shared};
use futures::stream::BoxStream;
use futures::{FutureExt, Stream, StreamExt};
use parking_lot::Mutex;
use risingwave_common::util::select_all;
use risingwave_hummock_sdk::compact::compact_task_to_string;
<<<<<<< HEAD
use risingwave_hummock_sdk::compaction_group::StaticCompactionGroupId;
use risingwave_hummock_sdk::table_stats::PbTableStatsMap;
=======
>>>>>>> 9d83f886
use risingwave_hummock_sdk::CompactionGroupId;
use risingwave_pb::hummock::compact_task::{self, TaskStatus};
use risingwave_pb::hummock::subscribe_compact_tasks_response::Task;
use risingwave_pb::hummock::CompactTask;
use tokio::sync::mpsc::error::SendError;
use tokio::sync::mpsc::{UnboundedReceiver, UnboundedSender};
use tokio::sync::oneshot::Receiver;
use tokio_stream::wrappers::{IntervalStream, UnboundedReceiverStream};

use super::Compactor;
use crate::hummock::compaction::{
    DynamicLevelSelector, LevelSelector, SpaceReclaimCompactionSelector, TtlCompactionSelector,
};
use crate::hummock::error::Error;
use crate::hummock::{CompactorManagerRef, HummockManagerRef};
use crate::manager::{LocalNotification, MetaSrvEnv};
use crate::storage::MetaStore;

pub type CompactionSchedulerRef<S> = Arc<CompactionScheduler<S>>;
pub type CompactionRequestChannelRef = Arc<CompactionRequestChannel>;
const HISTORY_TABLE_INFO_WINDOW_SIZE: usize = 16;

#[derive(Clone, Debug)]
pub enum CompactionRequestItem {
    Compact {
        compaction_group: CompactionGroupId,
        task_type: compact_task::TaskType,
    },
    SplitLargeGroup(PbTableStatsMap),
}

/// [`CompactionRequestChannel`] wrappers a mpsc channel and deduplicate requests from same
/// compaction groups.
pub struct CompactionRequestChannel {
    request_tx: UnboundedSender<CompactionRequestItem>,
    scheduled: Mutex<HashSet<(CompactionGroupId, compact_task::TaskType)>>,
}

#[derive(Debug, PartialEq)]
pub enum ScheduleStatus {
    Ok,
    NoTask,
    PickFailure,
    AssignFailure(CompactTask),
    SendFailure(CompactTask),
}

impl CompactionRequestChannel {
    pub fn new(request_tx: UnboundedSender<CompactionRequestItem>) -> Self {
        Self {
            request_tx,
            scheduled: Default::default(),
        }
    }

    /// Enqueues only if the target is not yet in queue.
    pub fn try_sched_compaction(
        &self,
        compaction_group: CompactionGroupId,
        task_type: compact_task::TaskType,
    ) -> Result<bool, SendError<CompactionRequestItem>> {
        let mut guard = self.scheduled.lock();
        let key = (compaction_group, task_type);
        if guard.contains(&key) {
            return Ok(false);
        }
        self.request_tx.send(CompactionRequestItem::Compact {
            compaction_group,
            task_type,
        })?;
        guard.insert(key);
        Ok(true)
    }

    /// Enqueues only if the target is not yet in queue.
    pub fn try_split_groups(
        &self,
        stats: PbTableStatsMap,
    ) -> Result<(), SendError<CompactionRequestItem>> {
        self.request_tx
            .send(CompactionRequestItem::SplitLargeGroup(stats))
    }

    pub fn unschedule(
        &self,
        compaction_group: CompactionGroupId,
        task_type: compact_task::TaskType,
    ) {
        self.scheduled.lock().remove(&(compaction_group, task_type));
    }
}

/// Schedules compaction task picking and assignment.
pub struct CompactionScheduler<S>
where
    S: MetaStore,
{
    env: MetaSrvEnv<S>,
    hummock_manager: HummockManagerRef<S>,
    compactor_manager: CompactorManagerRef,
}

impl<S> CompactionScheduler<S>
where
    S: MetaStore,
{
    pub fn new(
        env: MetaSrvEnv<S>,
        hummock_manager: HummockManagerRef<S>,
        compactor_manager: CompactorManagerRef,
    ) -> Self {
        Self {
            env,
            hummock_manager,
            compactor_manager,
        }
    }

    pub async fn start(&self, shutdown_rx: Receiver<()>) {
        let (sched_tx, sched_rx) = tokio::sync::mpsc::unbounded_channel::<CompactionRequestItem>();
        let sched_channel = Arc::new(CompactionRequestChannel::new(sched_tx));

        self.hummock_manager
            .init_compaction_scheduler(sched_channel.clone());
        tracing::info!("Start compaction scheduler.");

        let compaction_selectors = Self::init_selectors();
        let shutdown_rx = shutdown_rx.shared();
        let schedule_event_stream = Self::scheduler_event_stream(
            sched_rx,
            self.env.opts.periodic_space_reclaim_compaction_interval_sec,
            self.env.opts.periodic_ttl_reclaim_compaction_interval_sec,
            self.env.opts.periodic_compaction_interval_sec,
        );
        self.schedule_loop(
            sched_channel,
            shutdown_rx,
            compaction_selectors,
            schedule_event_stream,
        )
        .await;
    }

    fn init_selectors() -> HashMap<compact_task::TaskType, Box<dyn LevelSelector>> {
        let mut compaction_selectors: HashMap<compact_task::TaskType, Box<dyn LevelSelector>> =
            HashMap::default();
        compaction_selectors.insert(
            compact_task::TaskType::Dynamic,
            Box::<DynamicLevelSelector>::default(),
        );
        compaction_selectors.insert(
            compact_task::TaskType::SpaceReclaim,
            Box::<SpaceReclaimCompactionSelector>::default(),
        );
        compaction_selectors.insert(
            compact_task::TaskType::Ttl,
            Box::<TtlCompactionSelector>::default(),
        );
        compaction_selectors
    }

    /// Tries to pick a compaction task, schedule it to a compactor.
    ///
    /// Returns true if a task is successfully picked and sent.
    async fn pick_and_assign(
        &self,
        compaction_group: CompactionGroupId,
        compactor: Arc<Compactor>,
        sched_channel: Arc<CompactionRequestChannel>,
        selector: &mut Box<dyn LevelSelector>,
    ) -> ScheduleStatus {
        let schedule_status = self
            .pick_and_assign_impl(compaction_group, compactor, sched_channel, selector)
            .await;

        let cancel_state = match &schedule_status {
            ScheduleStatus::Ok => None,
            ScheduleStatus::NoTask | ScheduleStatus::PickFailure => None,
            ScheduleStatus::AssignFailure(task) => {
                Some((task.clone(), TaskStatus::AssignFailCanceled))
            }
            ScheduleStatus::SendFailure(task) => Some((task.clone(), TaskStatus::SendFailCanceled)),
        };

        if let Some((mut compact_task, task_state)) = cancel_state {
            // Try to cancel task immediately.
            if let Err(err) = self
                .hummock_manager
                .cancel_compact_task(&mut compact_task, task_state)
                .await
            {
                // Cancel task asynchronously.
                tracing::warn!(
                    "Failed to cancel task {}. {}. {:?} It will be cancelled asynchronously.",
                    compact_task.task_id,
                    err,
                    task_state
                );
                self.env
                    .notification_manager()
                    .notify_local_subscribers(LocalNotification::CompactionTaskNeedCancel(
                        compact_task,
                    ))
                    .await;
            }
        }
        schedule_status
    }

    async fn pick_and_assign_impl(
        &self,
        compaction_group: CompactionGroupId,
        compactor: Arc<Compactor>,
        sched_channel: Arc<CompactionRequestChannel>,
        selector: &mut Box<dyn LevelSelector>,
    ) -> ScheduleStatus {
        // 1. Pick a compaction task.
        let compact_task = self
            .hummock_manager
            .get_compact_task(compaction_group, selector)
            .await;

        let compact_task = match compact_task {
            Ok(Some(compact_task)) => compact_task,
            Ok(None) => {
                return ScheduleStatus::NoTask;
            }
            Err(err) => {
                tracing::warn!("Failed to get compaction task: {:#?}.", err);
                return ScheduleStatus::PickFailure;
            }
        };
        tracing::trace!(
            "Picked compaction task. {}",
            compact_task_to_string(&compact_task)
        );

        // 2. Assign the compaction task to a compactor.
        match self
            .hummock_manager
            .assign_compaction_task(&compact_task, compactor.context_id())
            .await
        {
            Ok(_) => {
                tracing::trace!(
                    "Assigned compaction task. {}",
                    compact_task_to_string(&compact_task)
                );
            }
            Err(err) => {
                tracing::warn!(
                    "Failed to assign {:?} compaction task to compactor {} : {:#?}",
                    compact_task.task_type().as_str_name(),
                    compactor.context_id(),
                    err
                );
                match err {
                    Error::CompactionTaskAlreadyAssigned(_, _) => {
                        panic!("Compaction scheduler is the only tokio task that can assign task.");
                    }
                    Error::InvalidContext(context_id) => {
                        self.compactor_manager.remove_compactor(context_id);
                        return ScheduleStatus::AssignFailure(compact_task);
                    }
                    _ => {
                        return ScheduleStatus::AssignFailure(compact_task);
                    }
                }
            }
        };

        // 3. Send the compaction task.
        if let Err(e) = compactor
            .send_task(Task::CompactTask(compact_task.clone()))
            .await
        {
            tracing::warn!(
                "Failed to send task {} to {}. {:#?}",
                compact_task.task_id,
                compactor.context_id(),
                e
            );
            self.compactor_manager
                .pause_compactor(compactor.context_id());
            return ScheduleStatus::SendFailure(compact_task);
        }

        // Bypass reschedule if we want compaction scheduling in a deterministic way
        if self.env.opts.compaction_deterministic_test {
            return ScheduleStatus::Ok;
        }

        // 4. Reschedule it with best effort, in case there are more tasks.
        if let Err(e) =
            sched_channel.try_sched_compaction(compaction_group, compact_task.task_type())
        {
            tracing::error!(
                "Failed to reschedule compaction group {} after sending new task {}. {:#?}",
                compaction_group,
                compact_task.task_id,
                e
            );
        }
        ScheduleStatus::Ok
    }

    async fn schedule_loop(
        &self,
        sched_channel: Arc<CompactionRequestChannel>,
        shutdown_rx: Shared<Receiver<()>>,
        mut compaction_selectors: HashMap<compact_task::TaskType, Box<dyn LevelSelector>>,
        event_stream: impl Stream<Item = SchedulerEvent>,
    ) {
        use futures::pin_mut;
        pin_mut!(event_stream);

        loop {
            let item = futures::future::select(event_stream.next(), shutdown_rx.clone()).await;
            match item {
                Either::Left((event, _)) => {
                    if let Some(event) = event {
                        match event {
                            SchedulerEvent::Channel(item) => {
                                // recv
                                match item {
                                    CompactionRequestItem::Compact {
                                        compaction_group,
                                        task_type,
                                    } => {
                                        if !self
                                            .on_handle_compact(
                                                compaction_group,
                                                &mut compaction_selectors,
                                                task_type,
                                                sched_channel.clone(),
                                            )
                                            .await
                                        {
                                            self.hummock_manager
                                                .metrics
                                                .compact_skip_frequency
                                                .with_label_values(&["total", "no-compactor"])
                                                .inc();
                                        }
                                    }
                                    CompactionRequestItem::SplitLargeGroup(stats) => {
                                        self.collect_table_write_throughput(
                                            stats,
                                            &mut group_infos,
                                        );
                                    }
                                }
                            }
                            SchedulerEvent::DynamicTrigger => {
                                // Disable periodic trigger for compaction_deterministic_test.
                                if self.env.opts.compaction_deterministic_test {
                                    continue;
                                }
                                // Periodically trigger compaction for all compaction groups.
                                self.on_handle_trigger_multi_grouop(
                                    sched_channel.clone(),
                                    compact_task::TaskType::Dynamic,
                                )
                                .await;
                            }
                            SchedulerEvent::SpaceReclaimTrigger => {
                                // Disable periodic trigger for compaction_deterministic_test.
                                if self.env.opts.compaction_deterministic_test {
                                    continue;
                                }
                                // Periodically trigger compaction for all compaction groups.
                                self.on_handle_trigger_multi_grouop(
                                    sched_channel.clone(),
                                    compact_task::TaskType::SpaceReclaim,
                                )
                                .await;
                            }
                            SchedulerEvent::TtlReclaimTrigger => {
                                // Disable periodic trigger for compaction_deterministic_test.
                                if self.env.opts.compaction_deterministic_test {
                                    continue;
                                }
                                // Periodically trigger compaction for all compaction groups.
                                self.on_handle_trigger_multi_grouop(
                                    sched_channel.clone(),
                                    compact_task::TaskType::Ttl,
                                )
                                .await;
                            }
<<<<<<< HEAD
                            SchedulerEvent::GroupSplitTrigger => {
                                // Disable periodic trigger for compaction_deterministic_test.
                                if self.env.opts.compaction_deterministic_test {
                                    continue;
                                }
                                self.on_handle_check_split_multi_group(&group_infos).await;
                            }
                            SchedulerEvent::CheckDeadTaskTrigger => {
                                self.hummock_manager.check_dead_task().await;
                            }
=======
>>>>>>> 9d83f886
                        }
                    }
                }

                Either::Right((_, _shutdown)) => {
                    break;
                }
            }
        }
    }

    async fn on_handle_compact(
        &self,
        compaction_group: CompactionGroupId,
        compaction_selectors: &mut HashMap<compact_task::TaskType, Box<dyn LevelSelector>>,
        task_type: compact_task::TaskType,
        sched_channel: Arc<CompactionRequestChannel>,
    ) -> bool {
        sync_point::sync_point!("BEFORE_SCHEDULE_COMPACTION_TASK");
        sched_channel.unschedule(compaction_group, task_type);

        self.task_dispatch(
            compaction_group,
            task_type,
            compaction_selectors,
            sched_channel,
        )
        .await
    }

    async fn on_handle_trigger_multi_grouop(
        &self,
        sched_channel: Arc<CompactionRequestChannel>,
        task_type: compact_task::TaskType,
    ) {
        for cg_id in self.hummock_manager.compaction_group_ids().await {
            if let Err(e) = sched_channel.try_sched_compaction(cg_id, task_type) {
                tracing::warn!(
                    "Failed to schedule {:?} compaction for compaction group {}. {}",
                    task_type,
                    cg_id,
                    e
                );
            }
        }
    }

    async fn task_dispatch(
        &self,
        compaction_group: CompactionGroupId,
        task_type: compact_task::TaskType,
        compaction_selectors: &mut HashMap<compact_task::TaskType, Box<dyn LevelSelector>>,
        sched_channel: Arc<CompactionRequestChannel>,
    ) -> bool {
        // Wait for a compactor to become available.
        let compactor = match self.hummock_manager.get_idle_compactor().await {
            Some(compactor) => compactor,
            None => return false,
        };
        let selector = compaction_selectors.get_mut(&task_type).unwrap();
        self.pick_and_assign(compaction_group, compactor, sched_channel, selector)
            .await;

        true
    }
<<<<<<< HEAD

    fn collect_table_write_throughput(
        &self,
        table_stats: PbTableStatsMap,
        table_infos: &mut HashMap<u32, VecDeque<u64>>,
    ) {
        for (table_id, stat) in table_stats {
            let throughput = (stat.total_value_size + stat.total_key_size) as u64;
            let entry = table_infos.entry(table_id).or_default();
            entry.push_back(throughput);
            if entry.len() > HISTORY_TABLE_INFO_WINDOW_SIZE {
                entry.pop_front();
            }
        }
    }

    async fn on_handle_check_split_multi_group(
        &self,
        table_write_throughput: &HashMap<u32, VecDeque<u64>>,
    ) {
        let mut group_infos = self
            .hummock_manager
            .calculate_compaction_group_statistic()
            .await;
        group_infos.sort_by_key(|group| group.group_size);
        group_infos.reverse();
        let group_size_limit = self.env.opts.split_group_size_limit;
        let table_split_limit = self.env.opts.move_table_size_limit;
        let default_group_id: CompactionGroupId = StaticCompactionGroupId::StateDefault.into();
        let mv_group_id: CompactionGroupId = StaticCompactionGroupId::MaterializedView.into();
        let mut partition_vnode_count = self.env.opts.partition_vnode_count;
        for group in &group_infos {
            if group.table_statistic.len() == 1 {
                continue;
            }

            for (table_id, table_size) in &group.table_statistic {
                if *table_size < table_split_limit {
                    continue;
                }

                let mut is_high_write_throughput = false;
                let mut is_low_write_throughput = true;
                if let Some(history) = table_write_throughput.get(table_id) {
                    if history.len() >= HISTORY_TABLE_INFO_WINDOW_SIZE {
                        let window_total_size = history.iter().sum::<u64>();
                        is_high_write_throughput = history.iter().all(|throughput| {
                            *throughput > self.env.opts.table_write_throughput_threshold
                        });
                        is_low_write_throughput = window_total_size
                            < (HISTORY_TABLE_INFO_WINDOW_SIZE as u64)
                                * self.env.opts.min_table_split_write_throughput;
                    }
                }

                if *table_size < group_size_limit && !is_high_write_throughput {
                    continue;
                }

                let parent_group_id = group.group_id;
                let mut target_compact_group_id = None;
                let mut allow_split_by_table = false;
                if *table_size > group_size_limit && is_low_write_throughput {
                    // do not split a large table and a small table because it would increase IOPS
                    // of small table.
                    if parent_group_id != default_group_id && parent_group_id != mv_group_id {
                        let rest_group_size = group.group_size - *table_size;
                        if rest_group_size < *table_size && rest_group_size < table_split_limit {
                            continue;
                        }
                    } else {
                        for group in &group_infos {
                            // do not move to mv group or state group
                            if !group.split_by_table || group.group_id == mv_group_id
                                || group.group_id == default_group_id
                                || group.group_id == parent_group_id
                                // do not move state-table to a large group.
                                || group.group_size + *table_size > group_size_limit
                                // do not move state-table from group A to group B if this operation would make group B becomes larger than A.
                                || group.group_size + *table_size > group.group_size - table_size
                            {
                                continue;
                            }
                            target_compact_group_id = Some(group.group_id);
                        }
                        allow_split_by_table = true;
                        partition_vnode_count = 1;
                    }
                }

                let ret = self
                    .hummock_manager
                    .move_state_table_to_compaction_group(
                        parent_group_id,
                        &[*table_id],
                        target_compact_group_id,
                        allow_split_by_table,
                        partition_vnode_count,
                    )
                    .await;
                match ret {
                    Ok(_) => {
                        info!(
                        "move state table [{}] from group-{} to group-{:?} success, Allow split by table: {}",
                        table_id, parent_group_id, target_compact_group_id, allow_split_by_table
                    );
                        return;
                    }
                    Err(e) => info!(
                        "failed to move state table [{}] from group-{} to group-{:?} because {:?}",
                        table_id, parent_group_id, target_compact_group_id, e
                    ),
                }
            }
        }
    }
=======
>>>>>>> 9d83f886
}

#[derive(Clone)]
pub enum SchedulerEvent {
    Channel(CompactionRequestItem),
    DynamicTrigger,
    SpaceReclaimTrigger,
    TtlReclaimTrigger,
}

impl<S> CompactionScheduler<S>
where
    S: MetaStore,
{
    fn scheduler_event_stream(
        sched_rx: UnboundedReceiver<CompactionRequestItem>,
        periodic_space_reclaim_compaction_interval_sec: u64,
        periodic_ttl_reclaim_compaction_interval_sec: u64,
        periodic_compaction_interval_sec: u64,
    ) -> impl Stream<Item = SchedulerEvent> {
        let dynamic_channel_trigger =
            UnboundedReceiverStream::new(sched_rx).map(SchedulerEvent::Channel);

        let mut min_trigger_interval =
            tokio::time::interval(Duration::from_secs(periodic_compaction_interval_sec));
        min_trigger_interval.set_missed_tick_behavior(tokio::time::MissedTickBehavior::Delay);
        min_trigger_interval.reset();
        let dynamic_tick_trigger =
            IntervalStream::new(min_trigger_interval).map(|_| SchedulerEvent::DynamicTrigger);

        let mut min_space_reclaim_trigger_interval = tokio::time::interval(Duration::from_secs(
            periodic_space_reclaim_compaction_interval_sec,
        ));
        min_space_reclaim_trigger_interval
            .set_missed_tick_behavior(tokio::time::MissedTickBehavior::Delay);
        min_space_reclaim_trigger_interval.reset();
        let space_reclaim_trigger = IntervalStream::new(min_space_reclaim_trigger_interval)
            .map(|_| SchedulerEvent::SpaceReclaimTrigger);

        let mut min_ttl_reclaim_trigger_interval = tokio::time::interval(Duration::from_secs(
            periodic_ttl_reclaim_compaction_interval_sec,
        ));
        min_ttl_reclaim_trigger_interval
            .set_missed_tick_behavior(tokio::time::MissedTickBehavior::Delay);
        min_ttl_reclaim_trigger_interval.reset();
        let ttl_reclaim_trigger = IntervalStream::new(min_ttl_reclaim_trigger_interval)
            .map(|_| SchedulerEvent::TtlReclaimTrigger);

        let triggers: Vec<BoxStream<'static, SchedulerEvent>> = vec![
            Box::pin(dynamic_channel_trigger),
            Box::pin(dynamic_tick_trigger),
            Box::pin(space_reclaim_trigger),
            Box::pin(ttl_reclaim_trigger),
        ];
        select_all(triggers)
    }
}

#[cfg(test)]
mod tests {
    use std::sync::Arc;

    use assert_matches::assert_matches;
    use risingwave_hummock_sdk::compaction_group::StaticCompactionGroupId;

    use crate::hummock::compaction::default_level_selector;
    use crate::hummock::compaction_scheduler::{
        CompactionRequestChannel, CompactionRequestItem, ScheduleStatus,
    };
    use crate::hummock::test_utils::{add_ssts, setup_compute_env};
    use crate::hummock::CompactionScheduler;

    #[tokio::test]
    async fn test_pick_and_assign() {
        let (env, hummock_manager, _cluster_manager, worker_node) = setup_compute_env(80).await;
        let context_id = worker_node.id;
        let compactor_manager = hummock_manager.compactor_manager_ref_for_test();
        let compaction_scheduler =
            CompactionScheduler::new(env, hummock_manager.clone(), compactor_manager.clone());

        let (request_tx, _request_rx) =
            tokio::sync::mpsc::unbounded_channel::<CompactionRequestItem>();
        let request_channel = Arc::new(CompactionRequestChannel::new(request_tx));

        // Add a compactor with invalid context_id.
        let _receiver = compactor_manager.add_compactor(1234, 1, 1);
        assert_eq!(compactor_manager.compactor_num(), 1);

        // No task
        let compactor = hummock_manager.get_idle_compactor().await.unwrap();
        assert_eq!(
            ScheduleStatus::NoTask,
            compaction_scheduler
                .pick_and_assign(
                    StaticCompactionGroupId::StateDefault.into(),
                    compactor,
                    request_channel.clone(),
                    &mut default_level_selector(),
                )
                .await
        );

        let _sst_infos = add_ssts(1, hummock_manager.as_ref(), context_id).await;

        let compactor = hummock_manager.get_idle_compactor().await.unwrap();
        // Cannot assign because of invalid compactor
        assert_matches!(
            compaction_scheduler
                .pick_and_assign(
                    StaticCompactionGroupId::StateDefault.into(),
                    compactor,
                    request_channel.clone(),
                    &mut default_level_selector(),
                )
                .await,
            ScheduleStatus::AssignFailure(_)
        );
        assert_eq!(compactor_manager.compactor_num(), 0);

        // Add a valid compactor and succeed
        let _receiver = compactor_manager.add_compactor(context_id, 1, 1);
        assert_eq!(compactor_manager.compactor_num(), 1);
        let compactor = hummock_manager.get_idle_compactor().await.unwrap();
        assert_eq!(
            ScheduleStatus::Ok,
            compaction_scheduler
                .pick_and_assign(
                    StaticCompactionGroupId::StateDefault.into(),
                    compactor,
                    request_channel.clone(),
                    &mut default_level_selector(),
                )
                .await
        );

        // Add more SSTs for compaction.
        let _sst_infos = add_ssts(2, hummock_manager.as_ref(), context_id).await;

        // No idle compactor
        assert_eq!(
            hummock_manager.get_assigned_tasks_number(context_id).await,
            1
        );
        assert_eq!(compactor_manager.compactor_num(), 1);
        assert_matches!(hummock_manager.get_idle_compactor().await, None);

        // Increase compactor concurrency and succeed
        let _receiver = compactor_manager.add_compactor(context_id, 10, 10);
        assert_eq!(
            hummock_manager.get_assigned_tasks_number(context_id).await,
            1
        );
        let compactor = hummock_manager.get_idle_compactor().await.unwrap();
        assert_eq!(
            ScheduleStatus::Ok,
            compaction_scheduler
                .pick_and_assign(
                    StaticCompactionGroupId::StateDefault.into(),
                    compactor,
                    request_channel.clone(),
                    &mut default_level_selector(),
                )
                .await
        );
        assert_eq!(
            hummock_manager.get_assigned_tasks_number(context_id).await,
            2
        );
    }

    #[tokio::test]
    #[cfg(all(test, feature = "failpoints"))]
    async fn test_failpoints() {
        use risingwave_pb::hummock::compact_task::TaskStatus;

        use crate::manager::LocalNotification;

        let (env, hummock_manager, _cluster_manager, worker_node) = setup_compute_env(80).await;
        env.notification_manager().clear_local_sender().await;
        let context_id = worker_node.id;
        let compactor_manager = hummock_manager.compactor_manager_ref_for_test();
        let compaction_scheduler = CompactionScheduler::new(
            env.clone(),
            hummock_manager.clone(),
            compactor_manager.clone(),
        );

        let (request_tx, _request_rx) =
            tokio::sync::mpsc::unbounded_channel::<CompactionRequestChannelItem>();
        let request_channel = Arc::new(CompactionRequestChannel::new(request_tx));

        let _sst_infos = add_ssts(1, hummock_manager.as_ref(), context_id).await;
        let _receiver = compactor_manager.add_compactor(context_id, 1, 1);

        // Pick failure
        let fp_get_compact_task = "fp_get_compact_task";
        fail::cfg(fp_get_compact_task, "return").unwrap();
        let compactor = hummock_manager.get_idle_compactor().await.unwrap();
        assert_eq!(
            ScheduleStatus::PickFailure,
            compaction_scheduler
                .pick_and_assign(
                    StaticCompactionGroupId::StateDefault.into(),
                    compactor,
                    request_channel.clone(),
                    &mut default_level_selector(),
                )
                .await
        );
        fail::remove(fp_get_compact_task);

        // Assign failed and task cancelled.
        let fp_assign_compaction_task_fail = "assign_compaction_task_fail";
        fail::cfg(fp_assign_compaction_task_fail, "return").unwrap();
        let compactor = hummock_manager.get_idle_compactor().await.unwrap();
        assert_matches!(
            compaction_scheduler
                .pick_and_assign(
                    StaticCompactionGroupId::StateDefault.into(),
                    compactor,
                    request_channel.clone(),
                    &mut default_level_selector(),
                )
                .await,
            ScheduleStatus::AssignFailure(_)
        );
        fail::remove(fp_assign_compaction_task_fail);
        assert!(hummock_manager.list_all_tasks_ids().await.is_empty());

        // Send failed and task cancelled.
        let fp_compaction_send_task_fail = "compaction_send_task_fail";
        fail::cfg(fp_compaction_send_task_fail, "return").unwrap();
        let compactor = hummock_manager.get_idle_compactor().await.unwrap();
        assert_matches!(
            compaction_scheduler
                .pick_and_assign(
                    StaticCompactionGroupId::StateDefault.into(),
                    compactor,
                    request_channel.clone(),
                    &mut default_level_selector(),
                )
                .await,
            ScheduleStatus::SendFailure(_)
        );
        fail::remove(fp_compaction_send_task_fail);
        assert!(hummock_manager.list_all_tasks_ids().await.is_empty());

        // There is no idle compactor, because the compactor is paused after send failure.
        assert_matches!(hummock_manager.get_idle_compactor().await, None);
        assert!(hummock_manager.list_all_tasks_ids().await.is_empty());
        let _receiver = compactor_manager.add_compactor(context_id, 1, 1);

        // Assign failed and task cancellation failed.
        let (tx, mut rx) = tokio::sync::mpsc::unbounded_channel();
        env.notification_manager().insert_local_sender(tx).await;
        let fp_cancel_compact_task = "fp_cancel_compact_task";
        fail::cfg(fp_assign_compaction_task_fail, "return").unwrap();
        fail::cfg(fp_cancel_compact_task, "return").unwrap();
        let compactor = hummock_manager.get_idle_compactor().await.unwrap();
        assert_matches!(
            compaction_scheduler
                .pick_and_assign(
                    StaticCompactionGroupId::StateDefault.into(),
                    compactor,
                    request_channel.clone(),
                    &mut default_level_selector(),
                )
                .await,
            ScheduleStatus::AssignFailure(_)
        );
        fail::remove(fp_assign_compaction_task_fail);
        fail::remove(fp_cancel_compact_task);
        assert_eq!(hummock_manager.list_all_tasks_ids().await.len(), 1);
        // Notified to retry cancellation.
        if let LocalNotification::CompactionTaskNeedCancel(mut task_to_cancel) =
            rx.recv().await.unwrap()
        {
            hummock_manager
                .cancel_compact_task(&mut task_to_cancel, TaskStatus::ManualCanceled)
                .await
                .unwrap();
        };

        assert!(hummock_manager.list_all_tasks_ids().await.is_empty());

        // Succeeded.
        let compactor = hummock_manager.get_idle_compactor().await.unwrap();
        assert_matches!(
            compaction_scheduler
                .pick_and_assign(
                    StaticCompactionGroupId::StateDefault.into(),
                    compactor,
                    request_channel.clone(),
                    &mut default_level_selector(),
                )
                .await,
            ScheduleStatus::Ok
        );
        assert_eq!(hummock_manager.list_all_tasks_ids().await.len(), 1);
    }
}<|MERGE_RESOLUTION|>--- conflicted
+++ resolved
@@ -22,11 +22,8 @@
 use parking_lot::Mutex;
 use risingwave_common::util::select_all;
 use risingwave_hummock_sdk::compact::compact_task_to_string;
-<<<<<<< HEAD
 use risingwave_hummock_sdk::compaction_group::StaticCompactionGroupId;
 use risingwave_hummock_sdk::table_stats::PbTableStatsMap;
-=======
->>>>>>> 9d83f886
 use risingwave_hummock_sdk::CompactionGroupId;
 use risingwave_pb::hummock::compact_task::{self, TaskStatus};
 use risingwave_pb::hummock::subscribe_compact_tasks_response::Task;
@@ -416,19 +413,6 @@
                                 )
                                 .await;
                             }
-<<<<<<< HEAD
-                            SchedulerEvent::GroupSplitTrigger => {
-                                // Disable periodic trigger for compaction_deterministic_test.
-                                if self.env.opts.compaction_deterministic_test {
-                                    continue;
-                                }
-                                self.on_handle_check_split_multi_group(&group_infos).await;
-                            }
-                            SchedulerEvent::CheckDeadTaskTrigger => {
-                                self.hummock_manager.check_dead_task().await;
-                            }
-=======
->>>>>>> 9d83f886
                         }
                     }
                 }
@@ -494,7 +478,6 @@
 
         true
     }
-<<<<<<< HEAD
 
     fn collect_table_write_throughput(
         &self,
@@ -611,8 +594,6 @@
             }
         }
     }
-=======
->>>>>>> 9d83f886
 }
 
 #[derive(Clone)]
