// Copyright 2023 RisingWave Labs
//
// Licensed under the Apache License, Version 2.0 (the "License");
// you may not use this file except in compliance with the License.
// You may obtain a copy of the License at
//
//     http://www.apache.org/licenses/LICENSE-2.0
//
// Unless required by applicable law or agreed to in writing, software
// distributed under the License is distributed on an "AS IS" BASIS,
// WITHOUT WARRANTIES OR CONDITIONS OF ANY KIND, either express or implied.
// See the License for the specific language governing permissions and
// limitations under the License.

use std::collections::HashMap;
use std::future::Future;
use std::ops::{Bound, RangeBounds};
use std::pin::{pin, Pin};
use std::sync::atomic::AtomicU32;
use std::sync::Arc;
use std::time::{Duration, SystemTime};

use bytes::Bytes;
use futures::StreamExt;
use rand::rngs::StdRng;
use rand::{RngCore, SeedableRng};
use risingwave_common::cache::CachePriority;
use risingwave_common::catalog::hummock::PROPERTIES_RETENTION_SECOND_KEY;
use risingwave_common::catalog::TableId;
use risingwave_common::config::{extract_storage_memory_config, load_config, NoOverride, RwConfig};
use risingwave_hummock_sdk::compaction_group::StaticCompactionGroupId;
use risingwave_hummock_sdk::key::TableKey;
use risingwave_hummock_test::get_notification_client_for_test;
use risingwave_hummock_test::local_state_store_test_utils::LocalStateStoreTestExt;
use risingwave_meta::hummock::compaction::compaction_config::CompactionConfigBuilder;
use risingwave_meta::hummock::test_utils::setup_compute_env_with_config;
use risingwave_meta::hummock::MockHummockMetaClient;
use risingwave_object_store::object::object_metrics::ObjectStoreMetrics;
use risingwave_object_store::object::parse_remote_object_store;
use risingwave_pb::catalog::{PbCreateType, PbStreamJobStatus, PbTable};
use risingwave_pb::hummock::{CompactionConfig, CompactionGroupInfo};
use risingwave_pb::meta::SystemParams;
use risingwave_rpc_client::HummockMetaClient;
use risingwave_storage::filter_key_extractor::{
    FilterKeyExtractorImpl, FilterKeyExtractorManager, FullKeyFilterKeyExtractor,
    RpcFilterKeyExtractorManager,
};
use risingwave_storage::hummock::compactor::{
    start_compactor, CompactionExecutor, CompactorContext,
};
use risingwave_storage::hummock::sstable_store::SstableStoreRef;
use risingwave_storage::hummock::utils::cmp_delete_range_left_bounds;
use risingwave_storage::hummock::{
    CachePolicy, FileCache, HummockStorage, MemoryLimiter, SstableObjectIdManager, SstableStore,
};
use risingwave_storage::monitor::{CompactorMetrics, HummockStateStoreMetrics};
use risingwave_storage::opts::StorageOpts;
use risingwave_storage::store::{
    LocalStateStore, NewLocalOptions, PrefetchOptions, ReadOptions, SealCurrentEpochOptions,
};
use risingwave_storage::StateStore;

use crate::CompactionTestOpts;
pub fn start_delete_range(opts: CompactionTestOpts) -> Pin<Box<dyn Future<Output = ()> + Send>> {
    // WARNING: don't change the function signature. Making it `async fn` will cause
    // slow compile in release mode.
    Box::pin(async move {
        tracing::info!("Compaction delete-range test start with options {:?}", opts);
        let prefix = opts.state_store.strip_prefix("hummock+");
        match prefix {
            Some(s) => {
                assert!(
                    s.starts_with("s3://") || s.starts_with("minio://"),
                    "Only support S3 and MinIO object store"
                );
            }
            None => {
                panic!("Invalid state store");
            }
        }
        let ret = compaction_test_main(opts).await;

        match ret {
            Ok(_) => {
                tracing::info!("Compaction delete-range test Success");
            }
            Err(e) => {
                panic!("Compaction delete-range test Fail: {}", e);
            }
        }
    })
}
pub async fn compaction_test_main(opts: CompactionTestOpts) -> anyhow::Result<()> {
    let config = load_config(&opts.config_path, NoOverride);
    let compaction_config =
        CompactionConfigBuilder::with_opt(&config.meta.compaction_config).build();
    compaction_test(
        compaction_config,
        config,
        &opts.state_store,
        1000000,
        800,
        1,
    )
    .await
}

async fn compaction_test(
    compaction_config: CompactionConfig,
    config: RwConfig,
    state_store_type: &str,
    test_range: u64,
    test_count: u64,
    test_delete_ratio: u32,
) -> anyhow::Result<()> {
    let (env, hummock_manager_ref, _cluster_manager_ref, worker_node) =
        setup_compute_env_with_config(8080, compaction_config.clone()).await;
    let meta_client = Arc::new(MockHummockMetaClient::new(
        hummock_manager_ref.clone(),
        worker_node.id,
    ));

    let delete_key_table = PbTable {
        id: 1,
        schema_id: 1,
        database_id: 1,
        name: "delete-key-table".to_string(),
        columns: vec![],
        pk: vec![],
        dependent_relations: vec![],
        distribution_key: vec![],
        stream_key: vec![],
        owner: 0,
        properties: HashMap::<String, String>::from([(
            PROPERTIES_RETENTION_SECOND_KEY.to_string(),
            0.to_string(),
        )]),
        fragment_id: 0,
        dml_fragment_id: None,
        initialized_at_epoch: None,
        vnode_col_index: None,
        value_indices: vec![],
        definition: "".to_string(),
        handle_pk_conflict_behavior: 0,
        read_prefix_len_hint: 0,
        optional_associated_source_id: None,
        table_type: 0,
        append_only: false,
        row_id_index: None,
        version: None,
        watermark_indices: vec![],
        dist_key_in_pk: vec![],
        cardinality: None,
        created_at_epoch: None,
        cleaned_by_watermark: false,
        stream_job_status: PbStreamJobStatus::Created.into(),
        create_type: PbCreateType::Foreground.into(),
        description: None,
        output_indices: vec![],
    };
    let mut delete_range_table = delete_key_table.clone();
    delete_range_table.id = 2;
    delete_range_table.name = "delete-range-table".to_string();
    let group1 = CompactionGroupInfo {
        id: StaticCompactionGroupId::StateDefault as _,
        parent_id: 0,
        member_table_ids: vec![1],
        compaction_config: Some(compaction_config.clone()),
    };
    let group2 = CompactionGroupInfo {
        id: StaticCompactionGroupId::MaterializedView as _,
        parent_id: 0,
        member_table_ids: vec![2],
        compaction_config: Some(compaction_config.clone()),
    };
    hummock_manager_ref
        .init_metadata_for_version_replay(
            vec![delete_key_table, delete_range_table],
            vec![group1, group2],
        )
        .await?;

    let system_params = SystemParams {
        sstable_size_mb: Some(128),
        parallel_compact_size_mb: Some(512),
        block_size_kb: Some(1024),
        bloom_false_positive: Some(0.001),
        data_directory: Some("hummock_001".to_string()),
        backup_storage_url: Some("memory".to_string()),
        backup_storage_directory: Some("backup".to_string()),
        ..Default::default()
    }
    .into();
    let storage_memory_config = extract_storage_memory_config(&config);
    let storage_opts = Arc::new(StorageOpts::from((
        &config,
        &system_params,
        &storage_memory_config,
    )));
    let state_store_metrics = Arc::new(HummockStateStoreMetrics::unused());
    let compactor_metrics = Arc::new(CompactorMetrics::unused());
    let object_store_metrics = Arc::new(ObjectStoreMetrics::unused());
    let remote_object_store = parse_remote_object_store(
        state_store_type.strip_prefix("hummock+").unwrap(),
        object_store_metrics.clone(),
        "Hummock",
    )
    .await;
    let sstable_store = Arc::new(SstableStore::new(
        Arc::new(remote_object_store),
        system_params.data_directory().to_string(),
        storage_memory_config.block_cache_capacity_mb * (1 << 20),
        storage_memory_config.meta_cache_capacity_mb * (1 << 20),
        0,
        storage_memory_config.large_query_memory_usage_mb * (1 << 20),
        FileCache::none(),
        FileCache::none(),
        None,
    ));

    let store = HummockStorage::new(
        storage_opts.clone(),
        sstable_store.clone(),
        meta_client.clone(),
        get_notification_client_for_test(env, hummock_manager_ref.clone(), worker_node),
        Arc::new(RpcFilterKeyExtractorManager::default()),
        state_store_metrics.clone(),
        compactor_metrics.clone(),
    )
    .await?;
    let sstable_object_id_manager = store.sstable_object_id_manager().clone();
    let filter_key_extractor_manager = match store.filter_key_extractor_manager().clone() {
        FilterKeyExtractorManager::RpcFilterKeyExtractorManager(
            rpc_filter_key_extractor_manager,
        ) => rpc_filter_key_extractor_manager,
        FilterKeyExtractorManager::StaticFilterKeyExtractorManager(_) => unreachable!(),
    };

    filter_key_extractor_manager.update(
        1,
        Arc::new(FilterKeyExtractorImpl::FullKey(
            FullKeyFilterKeyExtractor {},
        )),
    );
    filter_key_extractor_manager.update(
        2,
        Arc::new(FilterKeyExtractorImpl::FullKey(
            FullKeyFilterKeyExtractor {},
        )),
    );

    let (compactor_thrd, compactor_shutdown_tx) = run_compactor_thread(
        storage_opts,
        sstable_store,
        meta_client.clone(),
        filter_key_extractor_manager,
        sstable_object_id_manager,
        compactor_metrics,
    );
    run_compare_result(
        &store,
        meta_client.clone(),
        test_range,
        test_count,
        test_delete_ratio,
    )
    .await
    .unwrap();
    let version = store.get_pinned_version().version();
    let remote_version = meta_client.get_current_version().await.unwrap();
    println!(
        "version-{}, remote version-{}",
        version.id, remote_version.id
    );
    for (group, levels) in &version.levels {
        let l0 = levels.l0.as_ref().unwrap();
        println!(
            "group-{}: l0 sz: {}, count: {}",
            group,
            l0.total_file_size,
            l0.sub_levels
                .iter()
                .map(|level| level.table_infos.len())
                .sum::<usize>()
        );
    }

    compactor_shutdown_tx.send(()).unwrap();
    compactor_thrd.await.unwrap();
    Ok(())
}

async fn run_compare_result(
    hummock: &HummockStorage,
    meta_client: Arc<MockHummockMetaClient>,
    test_range: u64,
    test_count: u64,
    test_delete_ratio: u32,
) -> Result<(), String> {
    let init_epoch = hummock.get_pinned_version().max_committed_epoch() + 1;
    let mut normal = NormalState::new(hummock, 1, init_epoch).await;
    let mut delete_range = DeleteRangeState::new(hummock, 2, init_epoch).await;
    const RANGE_BASE: u64 = 4000;
    let range_mod = test_range / RANGE_BASE;

    let seed = SystemTime::now()
        .duration_since(SystemTime::UNIX_EPOCH)
        .unwrap()
        .as_secs();
    println!("========== run with seed: {}", seed);
    let mut rng = StdRng::seed_from_u64(seed);
    let mut overlap_ranges = vec![];
    for epoch_idx in 0..test_count {
        let epoch = init_epoch + epoch_idx;
        for idx in 0..1000 {
            let op = rng.next_u32() % 50;
            let key_number = rng.next_u64() % test_range;
            if op < test_delete_ratio {
                let end_key = key_number + (rng.next_u64() % range_mod) + 1;
                overlap_ranges.push((key_number, end_key, epoch, idx));
                let start_key = format!("\0\0{:010}", key_number);
                let end_key = format!("\0\0{:010}", end_key);
                normal
                    .delete_range(start_key.as_bytes(), end_key.as_bytes())
                    .await;
                delete_range
                    .delete_range(start_key.as_bytes(), end_key.as_bytes())
                    .await;
            } else if op < test_delete_ratio + 5 {
                let key = format!("\0\0{:010}", key_number);
                let a = normal.get(key.as_bytes()).await;
                let b = delete_range.get(key.as_bytes()).await;
                assert!(
                    a.eq(&b),
                    "query {} {:?} vs {:?} in epoch-{}",
                    key_number,
                    a.map(|raw| String::from_utf8(raw.to_vec()).unwrap()),
                    b.map(|raw| String::from_utf8(raw.to_vec()).unwrap()),
                    epoch,
                );
            } else if op < test_delete_ratio + 10 {
                let end_key = key_number + (rng.next_u64() % range_mod) + 1;
                let start_key = format!("\0\0{:010}", key_number);
                let end_key = format!("\0\0{:010}", end_key);
                let ret1 = normal.scan(start_key.as_bytes(), end_key.as_bytes()).await;
                let ret2 = delete_range
                    .scan(start_key.as_bytes(), end_key.as_bytes())
                    .await;
                assert_eq!(ret1, ret2);
            } else {
                let overlap = overlap_ranges
                    .iter()
                    .any(|(left, right, _, _)| *left <= key_number && key_number < *right);
                if overlap {
                    continue;
                }
                let key = format!("\0\0{:010}", key_number);
                let val = format!("val-{:010}-{:016}-{:016}", idx, key_number, epoch);
                normal.insert(key.as_bytes(), val.as_bytes());
                delete_range.insert(key.as_bytes(), val.as_bytes());
            }
        }
        let next_epoch = epoch + 1;
        normal.commit(next_epoch).await?;
        delete_range.commit(next_epoch).await?;
        // let checkpoint = epoch % 10 == 0;
        let ret = hummock.seal_and_sync_epoch(epoch).await.unwrap();
        meta_client
            .commit_epoch(epoch, ret.uncommitted_ssts)
            .await
            .map_err(|e| format!("{:?}", e))?;
        if epoch % 200 == 0 {
            tokio::time::sleep(Duration::from_secs(1)).await;
        }
    }
    Ok(())
}

struct NormalState {
    storage: <HummockStorage as StateStore>::Local,
    table_id: TableId,
}

struct DeleteRangeState {
    inner: NormalState,
    delete_ranges: Vec<(Bound<Bytes>, Bound<Bytes>)>,
}

impl DeleteRangeState {
    async fn new(hummock: &HummockStorage, table_id: u32, epoch: u64) -> Self {
        Self {
            inner: NormalState::new(hummock, table_id, epoch).await,
            delete_ranges: vec![],
        }
    }
}

#[async_trait::async_trait]
trait CheckState {
    async fn delete_range(&mut self, left: &[u8], right: &[u8]);
    async fn get(&self, key: &[u8]) -> Option<Bytes>;
    async fn scan(&self, left: &[u8], right: &[u8]) -> Vec<(Bytes, Bytes)>;
    fn insert(&mut self, key: &[u8], val: &[u8]);
    async fn commit(&mut self, epoch: u64) -> Result<(), String>;
}

impl NormalState {
    async fn new(hummock: &HummockStorage, table_id: u32, epoch: u64) -> Self {
        let table_id = TableId::new(table_id);
        let mut storage = hummock.new_local(NewLocalOptions::for_test(table_id)).await;
        storage.init_for_test(epoch).await.unwrap();
        Self { storage, table_id }
    }

    async fn commit_impl(
        &mut self,
        delete_ranges: Vec<(Bound<Bytes>, Bound<Bytes>)>,
        next_epoch: u64,
    ) -> Result<(), String> {
        self.storage
            .flush(delete_ranges)
            .await
            .map_err(|e| format!("{:?}", e))?;
        self.storage
            .seal_current_epoch(next_epoch, SealCurrentEpochOptions::for_test());
        Ok(())
    }

    async fn get_impl(&self, key: &[u8], ignore_range_tombstone: bool) -> Option<Bytes> {
        self.storage
            .get(
                TableKey(Bytes::copy_from_slice(key)),
                ReadOptions {
                    ignore_range_tombstone,
                    table_id: self.table_id,
                    cache_policy: CachePolicy::Fill(CachePriority::High),
                    ..Default::default()
                },
            )
            .await
            .unwrap()
    }

    async fn scan_impl(
        &self,
        left: &[u8],
        right: &[u8],
        ignore_range_tombstone: bool,
    ) -> Vec<(Bytes, Bytes)> {
        let mut iter = pin!(self
            .storage
            .iter(
                (
                    Bound::Included(TableKey(Bytes::copy_from_slice(left))),
                    Bound::Excluded(TableKey(Bytes::copy_from_slice(right))),
                ),
                ReadOptions {
                    ignore_range_tombstone,
                    table_id: self.table_id,
<<<<<<< HEAD
                    prefetch_options: PrefetchOptions::new_for_exhaust_iter(),
=======
                    read_version_from_backup: false,
                    prefetch_options: PrefetchOptions::default(),
>>>>>>> 32717b45
                    cache_policy: CachePolicy::Fill(CachePriority::High),
                    ..Default::default()
                },
            )
            .await
            .unwrap(),);
        let mut ret = vec![];
        while let Some(item) = iter.next().await {
            let (full_key, val) = item.unwrap();
            let tkey = full_key.user_key.table_key.0.clone();
            ret.push((tkey, val));
        }
        ret
    }
}

#[async_trait::async_trait]
impl CheckState for NormalState {
    async fn delete_range(&mut self, left: &[u8], right: &[u8]) {
        let mut iter = Box::pin(
            self.storage
                .iter(
                    (
                        Bound::Included(Bytes::copy_from_slice(left)).map(TableKey),
                        Bound::Excluded(Bytes::copy_from_slice(right)).map(TableKey),
                    ),
                    ReadOptions {
                        ignore_range_tombstone: true,
                        table_id: self.table_id,
<<<<<<< HEAD
                        prefetch_options: PrefetchOptions::new_for_exhaust_iter(),
=======
                        read_version_from_backup: false,
                        prefetch_options: PrefetchOptions::default(),
>>>>>>> 32717b45
                        cache_policy: CachePolicy::Fill(CachePriority::High),
                        ..Default::default()
                    },
                )
                .await
                .unwrap(),
        );
        let mut delete_item = Vec::new();
        while let Some(item) = iter.next().await {
            let (full_key, value) = item.unwrap();
            delete_item.push((full_key.user_key.table_key, value));
        }
        drop(iter);
        for (key, value) in delete_item {
            self.storage.delete(key, value).unwrap();
        }
    }

    fn insert(&mut self, key: &[u8], val: &[u8]) {
        self.storage
            .insert(
                TableKey(Bytes::from(key.to_vec())),
                Bytes::copy_from_slice(val),
                None,
            )
            .unwrap();
    }

    async fn get(&self, key: &[u8]) -> Option<Bytes> {
        self.get_impl(key, true).await
    }

    async fn scan(&self, left: &[u8], right: &[u8]) -> Vec<(Bytes, Bytes)> {
        self.scan_impl(left, right, true).await
    }

    async fn commit(&mut self, next_epoch: u64) -> Result<(), String> {
        self.commit_impl(vec![], next_epoch).await
    }
}

#[async_trait::async_trait]
impl CheckState for DeleteRangeState {
    async fn delete_range(&mut self, left: &[u8], right: &[u8]) {
        self.delete_ranges.push((
            Bound::Included(Bytes::copy_from_slice(left)),
            Bound::Excluded(Bytes::copy_from_slice(right)),
        ));
    }

    async fn get(&self, key: &[u8]) -> Option<Bytes> {
        for delete_range in &self.delete_ranges {
            if delete_range.contains(key) {
                return None;
            }
        }
        self.inner.get_impl(key, false).await
    }

    async fn scan(&self, left: &[u8], right: &[u8]) -> Vec<(Bytes, Bytes)> {
        let mut ret = self.inner.scan_impl(left, right, false).await;
        ret.retain(|(key, _)| {
            for delete_range in &self.delete_ranges {
                if delete_range.contains(key) {
                    return false;
                }
            }
            true
        });
        ret
    }

    fn insert(&mut self, key: &[u8], val: &[u8]) {
        self.inner.insert(key, val);
    }

    async fn commit(&mut self, next_epoch: u64) -> Result<(), String> {
        let mut delete_ranges = std::mem::take(&mut self.delete_ranges);
        delete_ranges.sort_by(|a, b| cmp_delete_range_left_bounds(a.0.as_ref(), b.0.as_ref()));
        self.inner.commit_impl(delete_ranges, next_epoch).await
    }
}

fn run_compactor_thread(
    storage_opts: Arc<StorageOpts>,
    sstable_store: SstableStoreRef,
    meta_client: Arc<MockHummockMetaClient>,
    filter_key_extractor_manager: Arc<RpcFilterKeyExtractorManager>,
    sstable_object_id_manager: Arc<SstableObjectIdManager>,
    compactor_metrics: Arc<CompactorMetrics>,
) -> (
    tokio::task::JoinHandle<()>,
    tokio::sync::oneshot::Sender<()>,
) {
    let filter_key_extractor_manager =
        FilterKeyExtractorManager::RpcFilterKeyExtractorManager(filter_key_extractor_manager);
    let compactor_context = CompactorContext {
        storage_opts,
        sstable_store,
        compactor_metrics,
        is_share_buffer_compact: false,
        compaction_executor: Arc::new(CompactionExecutor::new(None)),

        memory_limiter: MemoryLimiter::unlimit(),
        task_progress_manager: Default::default(),
        await_tree_reg: None,
        running_task_count: Arc::new(AtomicU32::new(0)),
    };

    start_compactor(
        compactor_context,
        meta_client,
        sstable_object_id_manager,
        filter_key_extractor_manager,
    )
}

#[cfg(test)]
mod tests {

    use risingwave_common::config::RwConfig;
    use risingwave_meta::hummock::compaction::compaction_config::CompactionConfigBuilder;

    use super::compaction_test;

    #[tokio::test(flavor = "multi_thread", worker_threads = 3)]
    async fn test_small_data() {
        let config = RwConfig::default();
        let mut compaction_config = CompactionConfigBuilder::new().build();
        compaction_config.max_sub_compaction = 1;
        compaction_config.level0_tier_compact_file_number = 2;
        compaction_config.max_bytes_for_level_base = 512 * 1024;
        compaction_config.sub_level_max_compaction_bytes = 256 * 1024;
        compaction_test(
            compaction_config.clone(),
            config.clone(),
            "hummock+memory",
            1000000,
            60,
            10,
        )
        .await
        .unwrap();
    }
}<|MERGE_RESOLUTION|>--- conflicted
+++ resolved
@@ -457,12 +457,8 @@
                 ReadOptions {
                     ignore_range_tombstone,
                     table_id: self.table_id,
-<<<<<<< HEAD
-                    prefetch_options: PrefetchOptions::new_for_exhaust_iter(),
-=======
                     read_version_from_backup: false,
                     prefetch_options: PrefetchOptions::default(),
->>>>>>> 32717b45
                     cache_policy: CachePolicy::Fill(CachePriority::High),
                     ..Default::default()
                 },
@@ -492,12 +488,8 @@
                     ReadOptions {
                         ignore_range_tombstone: true,
                         table_id: self.table_id,
-<<<<<<< HEAD
-                        prefetch_options: PrefetchOptions::new_for_exhaust_iter(),
-=======
                         read_version_from_backup: false,
                         prefetch_options: PrefetchOptions::default(),
->>>>>>> 32717b45
                         cache_policy: CachePolicy::Fill(CachePriority::High),
                         ..Default::default()
                     },
