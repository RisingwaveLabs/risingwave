// Copyright 2023 RisingWave Labs
//
// Licensed under the Apache License, Version 2.0 (the "License");
// you may not use this file except in compliance with the License.
// You may obtain a copy of the License at
//
//     http://www.apache.org/licenses/LICENSE-2.0
//
// Unless required by applicable law or agreed to in writing, software
// distributed under the License is distributed on an "AS IS" BASIS,
// WITHOUT WARRANTIES OR CONDITIONS OF ANY KIND, either express or implied.
// See the License for the specific language governing permissions and
// limitations under the License.

use std::collections::HashMap;
use std::future::Future;
use std::ops::{Bound, RangeBounds};
use std::pin::{pin, Pin};
use std::sync::atomic::AtomicU32;
use std::sync::Arc;
use std::time::{Duration, SystemTime};

use bytes::Bytes;
use futures::StreamExt;
use rand::rngs::StdRng;
use rand::{RngCore, SeedableRng};
use risingwave_common::cache::CachePriority;
use risingwave_common::catalog::hummock::PROPERTIES_RETENTION_SECOND_KEY;
use risingwave_common::catalog::TableId;
use risingwave_common::config::{
    extract_storage_memory_config, load_config, NoOverride, ObjectStoreConfig, RwConfig,
};
use risingwave_hummock_sdk::compaction_group::StaticCompactionGroupId;
use risingwave_hummock_sdk::key::TableKey;
use risingwave_hummock_test::get_notification_client_for_test;
use risingwave_hummock_test::local_state_store_test_utils::LocalStateStoreTestExt;
use risingwave_meta::hummock::compaction::compaction_config::CompactionConfigBuilder;
use risingwave_meta::hummock::test_utils::setup_compute_env_with_config;
use risingwave_meta::hummock::MockHummockMetaClient;
use risingwave_object_store::object::build_remote_object_store;
use risingwave_object_store::object::object_metrics::ObjectStoreMetrics;
use risingwave_pb::catalog::{PbCreateType, PbStreamJobStatus, PbTable};
use risingwave_pb::hummock::{CompactionConfig, CompactionGroupInfo};
use risingwave_pb::meta::SystemParams;
use risingwave_rpc_client::HummockMetaClient;
use risingwave_storage::filter_key_extractor::{
    FilterKeyExtractorImpl, FilterKeyExtractorManager, FullKeyFilterKeyExtractor,
    RpcFilterKeyExtractorManager,
};
use risingwave_storage::hummock::compactor::{
    start_compactor, CompactionExecutor, CompactorContext,
};
use risingwave_storage::hummock::sstable_store::SstableStoreRef;
use risingwave_storage::hummock::utils::cmp_delete_range_left_bounds;
use risingwave_storage::hummock::{
    CachePolicy, FileCache, HummockStorage, MemoryLimiter, SstableObjectIdManager, SstableStore,
};
use risingwave_storage::monitor::{CompactorMetrics, HummockStateStoreMetrics};
use risingwave_storage::opts::StorageOpts;
use risingwave_storage::store::{
    LocalStateStore, NewLocalOptions, PrefetchOptions, ReadOptions, SealCurrentEpochOptions,
};
use risingwave_storage::StateStore;

use crate::CompactionTestOpts;
pub fn start_delete_range(opts: CompactionTestOpts) -> Pin<Box<dyn Future<Output = ()> + Send>> {
    // WARNING: don't change the function signature. Making it `async fn` will cause
    // slow compile in release mode.
    Box::pin(async move {
        tracing::info!("Compaction delete-range test start with options {:?}", opts);
        let prefix = opts.state_store.strip_prefix("hummock+");
        match prefix {
            Some(s) => {
                assert!(
                    s.starts_with("s3://") || s.starts_with("minio://"),
                    "Only support S3 and MinIO object store"
                );
            }
            None => {
                panic!("Invalid state store");
            }
        }
        let ret = compaction_test_main(opts).await;

        match ret {
            Ok(_) => {
                tracing::info!("Compaction delete-range test Success");
            }
            Err(e) => {
                panic!("Compaction delete-range test Fail: {}", e);
            }
        }
    })
}
pub async fn compaction_test_main(opts: CompactionTestOpts) -> anyhow::Result<()> {
    let config = load_config(&opts.config_path, NoOverride);
    let compaction_config =
        CompactionConfigBuilder::with_opt(&config.meta.compaction_config).build();
    compaction_test(
        compaction_config,
        config,
        &opts.state_store,
        1000000,
        800,
        1,
    )
    .await
}

async fn compaction_test(
    compaction_config: CompactionConfig,
    config: RwConfig,
    state_store_type: &str,
    test_range: u64,
    test_count: u64,
    test_delete_ratio: u32,
) -> anyhow::Result<()> {
    let (env, hummock_manager_ref, _cluster_manager_ref, worker_node) =
        setup_compute_env_with_config(8080, compaction_config.clone()).await;
    let meta_client = Arc::new(MockHummockMetaClient::new(
        hummock_manager_ref.clone(),
        worker_node.id,
    ));

    let delete_key_table = PbTable {
        id: 1,
        schema_id: 1,
        database_id: 1,
        name: "delete-key-table".to_string(),
        columns: vec![],
        pk: vec![],
        dependent_relations: vec![],
        distribution_key: vec![],
        stream_key: vec![],
        owner: 0,
        properties: HashMap::<String, String>::from([(
            PROPERTIES_RETENTION_SECOND_KEY.to_string(),
            0.to_string(),
        )]),
        fragment_id: 0,
        dml_fragment_id: None,
        initialized_at_epoch: None,
        vnode_col_index: None,
        value_indices: vec![],
        definition: "".to_string(),
        handle_pk_conflict_behavior: 0,
        read_prefix_len_hint: 0,
        optional_associated_source_id: None,
        table_type: 0,
        append_only: false,
        row_id_index: None,
        version: None,
        watermark_indices: vec![],
        dist_key_in_pk: vec![],
        cardinality: None,
        created_at_epoch: None,
        cleaned_by_watermark: false,
        stream_job_status: PbStreamJobStatus::Created.into(),
        create_type: PbCreateType::Foreground.into(),
        description: None,
<<<<<<< HEAD
        ..Default::default()
=======
        incoming_sinks: vec![],
>>>>>>> 2822c2de
    };
    let mut delete_range_table = delete_key_table.clone();
    delete_range_table.id = 2;
    delete_range_table.name = "delete-range-table".to_string();
    let group1 = CompactionGroupInfo {
        id: StaticCompactionGroupId::StateDefault as _,
        parent_id: 0,
        member_table_ids: vec![1],
        compaction_config: Some(compaction_config.clone()),
    };
    let group2 = CompactionGroupInfo {
        id: StaticCompactionGroupId::MaterializedView as _,
        parent_id: 0,
        member_table_ids: vec![2],
        compaction_config: Some(compaction_config.clone()),
    };
    hummock_manager_ref
        .init_metadata_for_version_replay(
            vec![delete_key_table, delete_range_table],
            vec![group1, group2],
        )
        .await?;

    let system_params = SystemParams {
        sstable_size_mb: Some(128),
        parallel_compact_size_mb: Some(512),
        block_size_kb: Some(1024),
        bloom_false_positive: Some(0.001),
        data_directory: Some("hummock_001".to_string()),
        backup_storage_url: Some("memory".to_string()),
        backup_storage_directory: Some("backup".to_string()),
        ..Default::default()
    }
    .into();
    let storage_memory_config = extract_storage_memory_config(&config);
    let storage_opts = Arc::new(StorageOpts::from((
        &config,
        &system_params,
        &storage_memory_config,
    )));
    let state_store_metrics = Arc::new(HummockStateStoreMetrics::unused());
    let compactor_metrics = Arc::new(CompactorMetrics::unused());
    let object_store_metrics = Arc::new(ObjectStoreMetrics::unused());
    let remote_object_store = build_remote_object_store(
        state_store_type.strip_prefix("hummock+").unwrap(),
        object_store_metrics.clone(),
        "Hummock",
        ObjectStoreConfig::default(),
    )
    .await;
    let sstable_store = Arc::new(SstableStore::new(
        Arc::new(remote_object_store),
        system_params.data_directory().to_string(),
        storage_memory_config.block_cache_capacity_mb * (1 << 20),
        storage_memory_config.meta_cache_capacity_mb * (1 << 20),
        0,
        storage_memory_config.prefetch_buffer_capacity_mb * (1 << 20),
        FileCache::none(),
        FileCache::none(),
        None,
    ));

    let store = HummockStorage::new(
        storage_opts.clone(),
        sstable_store.clone(),
        meta_client.clone(),
        get_notification_client_for_test(env, hummock_manager_ref.clone(), worker_node),
        Arc::new(RpcFilterKeyExtractorManager::default()),
        state_store_metrics.clone(),
        compactor_metrics.clone(),
    )
    .await?;
    let sstable_object_id_manager = store.sstable_object_id_manager().clone();
    let filter_key_extractor_manager = match store.filter_key_extractor_manager().clone() {
        FilterKeyExtractorManager::RpcFilterKeyExtractorManager(
            rpc_filter_key_extractor_manager,
        ) => rpc_filter_key_extractor_manager,
        FilterKeyExtractorManager::StaticFilterKeyExtractorManager(_) => unreachable!(),
    };

    filter_key_extractor_manager.update(
        1,
        Arc::new(FilterKeyExtractorImpl::FullKey(
            FullKeyFilterKeyExtractor {},
        )),
    );
    filter_key_extractor_manager.update(
        2,
        Arc::new(FilterKeyExtractorImpl::FullKey(
            FullKeyFilterKeyExtractor {},
        )),
    );

    let (compactor_thrd, compactor_shutdown_tx) = run_compactor_thread(
        storage_opts,
        sstable_store,
        meta_client.clone(),
        filter_key_extractor_manager,
        sstable_object_id_manager,
        compactor_metrics,
    );
    run_compare_result(
        &store,
        meta_client.clone(),
        test_range,
        test_count,
        test_delete_ratio,
    )
    .await
    .unwrap();
    let version = store.get_pinned_version().version();
    let remote_version = meta_client.get_current_version().await.unwrap();
    println!(
        "version-{}, remote version-{}",
        version.id, remote_version.id
    );
    for (group, levels) in &version.levels {
        let l0 = levels.l0.as_ref().unwrap();
        println!(
            "group-{}: l0 sz: {}, count: {}",
            group,
            l0.total_file_size,
            l0.sub_levels
                .iter()
                .map(|level| level.table_infos.len())
                .sum::<usize>()
        );
    }

    compactor_shutdown_tx.send(()).unwrap();
    compactor_thrd.await.unwrap();
    Ok(())
}

async fn run_compare_result(
    hummock: &HummockStorage,
    meta_client: Arc<MockHummockMetaClient>,
    test_range: u64,
    test_count: u64,
    test_delete_ratio: u32,
) -> Result<(), String> {
    let init_epoch = hummock.get_pinned_version().max_committed_epoch() + 1;
    let mut normal = NormalState::new(hummock, 1, init_epoch).await;
    let mut delete_range = DeleteRangeState::new(hummock, 2, init_epoch).await;
    const RANGE_BASE: u64 = 4000;
    let range_mod = test_range / RANGE_BASE;

    let seed = SystemTime::now()
        .duration_since(SystemTime::UNIX_EPOCH)
        .unwrap()
        .as_secs();
    println!("========== run with seed: {}", seed);
    let mut rng = StdRng::seed_from_u64(seed);
    let mut overlap_ranges = vec![];
    for epoch_idx in 0..test_count {
        let epoch = init_epoch + epoch_idx;
        for idx in 0..1000 {
            let op = rng.next_u32() % 50;
            let key_number = rng.next_u64() % test_range;
            if op < test_delete_ratio {
                let end_key = key_number + (rng.next_u64() % range_mod) + 1;
                overlap_ranges.push((key_number, end_key, epoch, idx));
                let start_key = format!("\0\0{:010}", key_number);
                let end_key = format!("\0\0{:010}", end_key);
                normal
                    .delete_range(start_key.as_bytes(), end_key.as_bytes())
                    .await;
                delete_range
                    .delete_range(start_key.as_bytes(), end_key.as_bytes())
                    .await;
            } else if op < test_delete_ratio + 5 {
                let key = format!("\0\0{:010}", key_number);
                let a = normal.get(key.as_bytes()).await;
                let b = delete_range.get(key.as_bytes()).await;
                assert!(
                    a.eq(&b),
                    "query {} {:?} vs {:?} in epoch-{}",
                    key_number,
                    a.map(|raw| String::from_utf8(raw.to_vec()).unwrap()),
                    b.map(|raw| String::from_utf8(raw.to_vec()).unwrap()),
                    epoch,
                );
            } else if op < test_delete_ratio + 10 {
                let end_key = key_number + (rng.next_u64() % range_mod) + 1;
                let start_key = format!("\0\0{:010}", key_number);
                let end_key = format!("\0\0{:010}", end_key);
                let ret1 = normal.scan(start_key.as_bytes(), end_key.as_bytes()).await;
                let ret2 = delete_range
                    .scan(start_key.as_bytes(), end_key.as_bytes())
                    .await;
                assert_eq!(ret1, ret2);
            } else {
                let overlap = overlap_ranges
                    .iter()
                    .any(|(left, right, _, _)| *left <= key_number && key_number < *right);
                if overlap {
                    continue;
                }
                let key = format!("\0\0{:010}", key_number);
                let val = format!("val-{:010}-{:016}-{:016}", idx, key_number, epoch);
                normal.insert(key.as_bytes(), val.as_bytes());
                delete_range.insert(key.as_bytes(), val.as_bytes());
            }
        }
        let next_epoch = epoch + 1;
        normal.commit(next_epoch).await?;
        delete_range.commit(next_epoch).await?;
        // let checkpoint = epoch % 10 == 0;
        let ret = hummock.seal_and_sync_epoch(epoch).await.unwrap();
        meta_client
            .commit_epoch(epoch, ret.uncommitted_ssts)
            .await
            .map_err(|e| format!("{:?}", e))?;
        if epoch % 200 == 0 {
            tokio::time::sleep(Duration::from_secs(1)).await;
        }
    }
    Ok(())
}

struct NormalState {
    storage: <HummockStorage as StateStore>::Local,
    table_id: TableId,
}

struct DeleteRangeState {
    inner: NormalState,
    delete_ranges: Vec<(Bound<Bytes>, Bound<Bytes>)>,
}

impl DeleteRangeState {
    async fn new(hummock: &HummockStorage, table_id: u32, epoch: u64) -> Self {
        Self {
            inner: NormalState::new(hummock, table_id, epoch).await,
            delete_ranges: vec![],
        }
    }
}

#[async_trait::async_trait]
trait CheckState {
    async fn delete_range(&mut self, left: &[u8], right: &[u8]);
    async fn get(&self, key: &[u8]) -> Option<Bytes>;
    async fn scan(&self, left: &[u8], right: &[u8]) -> Vec<(Bytes, Bytes)>;
    fn insert(&mut self, key: &[u8], val: &[u8]);
    async fn commit(&mut self, epoch: u64) -> Result<(), String>;
}

impl NormalState {
    async fn new(hummock: &HummockStorage, table_id: u32, epoch: u64) -> Self {
        let table_id = TableId::new(table_id);
        let mut storage = hummock.new_local(NewLocalOptions::for_test(table_id)).await;
        storage.init_for_test(epoch).await.unwrap();
        Self { storage, table_id }
    }

    async fn commit_impl(
        &mut self,
        delete_ranges: Vec<(Bound<Bytes>, Bound<Bytes>)>,
        next_epoch: u64,
    ) -> Result<(), String> {
        self.storage
            .flush(delete_ranges)
            .await
            .map_err(|e| format!("{:?}", e))?;
        self.storage
            .seal_current_epoch(next_epoch, SealCurrentEpochOptions::for_test());
        Ok(())
    }

    async fn get_impl(&self, key: &[u8], ignore_range_tombstone: bool) -> Option<Bytes> {
        self.storage
            .get(
                TableKey(Bytes::copy_from_slice(key)),
                ReadOptions {
                    ignore_range_tombstone,
                    table_id: self.table_id,
                    cache_policy: CachePolicy::Fill(CachePriority::High),
                    ..Default::default()
                },
            )
            .await
            .unwrap()
    }

    async fn scan_impl(
        &self,
        left: &[u8],
        right: &[u8],
        ignore_range_tombstone: bool,
    ) -> Vec<(Bytes, Bytes)> {
        let mut iter = pin!(self
            .storage
            .iter(
                (
                    Bound::Included(TableKey(Bytes::copy_from_slice(left))),
                    Bound::Excluded(TableKey(Bytes::copy_from_slice(right))),
                ),
                ReadOptions {
                    ignore_range_tombstone,
                    table_id: self.table_id,
                    read_version_from_backup: false,
                    prefetch_options: PrefetchOptions::default(),
                    cache_policy: CachePolicy::Fill(CachePriority::High),
                    ..Default::default()
                },
            )
            .await
            .unwrap(),);
        let mut ret = vec![];
        while let Some(item) = iter.next().await {
            let (full_key, val) = item.unwrap();
            let tkey = full_key.user_key.table_key.0.clone();
            ret.push((tkey, val));
        }
        ret
    }
}

#[async_trait::async_trait]
impl CheckState for NormalState {
    async fn delete_range(&mut self, left: &[u8], right: &[u8]) {
        let mut iter = Box::pin(
            self.storage
                .iter(
                    (
                        Bound::Included(Bytes::copy_from_slice(left)).map(TableKey),
                        Bound::Excluded(Bytes::copy_from_slice(right)).map(TableKey),
                    ),
                    ReadOptions {
                        ignore_range_tombstone: true,
                        table_id: self.table_id,
                        read_version_from_backup: false,
                        prefetch_options: PrefetchOptions::default(),
                        cache_policy: CachePolicy::Fill(CachePriority::High),
                        ..Default::default()
                    },
                )
                .await
                .unwrap(),
        );
        let mut delete_item = Vec::new();
        while let Some(item) = iter.next().await {
            let (full_key, value) = item.unwrap();
            delete_item.push((full_key.user_key.table_key, value));
        }
        drop(iter);
        for (key, value) in delete_item {
            self.storage.delete(key, value).unwrap();
        }
    }

    fn insert(&mut self, key: &[u8], val: &[u8]) {
        self.storage
            .insert(
                TableKey(Bytes::from(key.to_vec())),
                Bytes::copy_from_slice(val),
                None,
            )
            .unwrap();
    }

    async fn get(&self, key: &[u8]) -> Option<Bytes> {
        self.get_impl(key, true).await
    }

    async fn scan(&self, left: &[u8], right: &[u8]) -> Vec<(Bytes, Bytes)> {
        self.scan_impl(left, right, true).await
    }

    async fn commit(&mut self, next_epoch: u64) -> Result<(), String> {
        self.commit_impl(vec![], next_epoch).await
    }
}

#[async_trait::async_trait]
impl CheckState for DeleteRangeState {
    async fn delete_range(&mut self, left: &[u8], right: &[u8]) {
        self.delete_ranges.push((
            Bound::Included(Bytes::copy_from_slice(left)),
            Bound::Excluded(Bytes::copy_from_slice(right)),
        ));
    }

    async fn get(&self, key: &[u8]) -> Option<Bytes> {
        for delete_range in &self.delete_ranges {
            if delete_range.contains(key) {
                return None;
            }
        }
        self.inner.get_impl(key, false).await
    }

    async fn scan(&self, left: &[u8], right: &[u8]) -> Vec<(Bytes, Bytes)> {
        let mut ret = self.inner.scan_impl(left, right, false).await;
        ret.retain(|(key, _)| {
            for delete_range in &self.delete_ranges {
                if delete_range.contains(key) {
                    return false;
                }
            }
            true
        });
        ret
    }

    fn insert(&mut self, key: &[u8], val: &[u8]) {
        self.inner.insert(key, val);
    }

    async fn commit(&mut self, next_epoch: u64) -> Result<(), String> {
        let mut delete_ranges = std::mem::take(&mut self.delete_ranges);
        delete_ranges.sort_by(|a, b| cmp_delete_range_left_bounds(a.0.as_ref(), b.0.as_ref()));
        self.inner.commit_impl(delete_ranges, next_epoch).await
    }
}

fn run_compactor_thread(
    storage_opts: Arc<StorageOpts>,
    sstable_store: SstableStoreRef,
    meta_client: Arc<MockHummockMetaClient>,
    filter_key_extractor_manager: Arc<RpcFilterKeyExtractorManager>,
    sstable_object_id_manager: Arc<SstableObjectIdManager>,
    compactor_metrics: Arc<CompactorMetrics>,
) -> (
    tokio::task::JoinHandle<()>,
    tokio::sync::oneshot::Sender<()>,
) {
    let filter_key_extractor_manager =
        FilterKeyExtractorManager::RpcFilterKeyExtractorManager(filter_key_extractor_manager);
    let compactor_context = CompactorContext {
        storage_opts,
        sstable_store,
        compactor_metrics,
        is_share_buffer_compact: false,
        compaction_executor: Arc::new(CompactionExecutor::new(None)),

        memory_limiter: MemoryLimiter::unlimit(),
        task_progress_manager: Default::default(),
        await_tree_reg: None,
        running_task_count: Arc::new(AtomicU32::new(0)),
    };

    start_compactor(
        compactor_context,
        meta_client,
        sstable_object_id_manager,
        filter_key_extractor_manager,
    )
}

#[cfg(test)]
mod tests {

    use risingwave_common::config::RwConfig;
    use risingwave_meta::hummock::compaction::compaction_config::CompactionConfigBuilder;

    use super::compaction_test;

    #[tokio::test(flavor = "multi_thread", worker_threads = 3)]
    async fn test_small_data() {
        let config = RwConfig::default();
        let mut compaction_config = CompactionConfigBuilder::new().build();
        compaction_config.max_sub_compaction = 1;
        compaction_config.level0_tier_compact_file_number = 2;
        compaction_config.max_bytes_for_level_base = 512 * 1024;
        compaction_config.sub_level_max_compaction_bytes = 256 * 1024;
        compaction_test(
            compaction_config.clone(),
            config.clone(),
            "hummock+memory",
            1000000,
            60,
            10,
        )
        .await
        .unwrap();
    }
}<|MERGE_RESOLUTION|>--- conflicted
+++ resolved
@@ -158,11 +158,7 @@
         stream_job_status: PbStreamJobStatus::Created.into(),
         create_type: PbCreateType::Foreground.into(),
         description: None,
-<<<<<<< HEAD
-        ..Default::default()
-=======
         incoming_sinks: vec![],
->>>>>>> 2822c2de
     };
     let mut delete_range_table = delete_key_table.clone();
     delete_range_table.id = 2;
