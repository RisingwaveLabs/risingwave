// Copyright 2023 RisingWave Labs
//
// Licensed under the Apache License, Version 2.0 (the "License");
// you may not use this file except in compliance with the License.
// You may obtain a copy of the License at
//
//     http://www.apache.org/licenses/LICENSE-2.0
//
// Unless required by applicable law or agreed to in writing, software
// distributed under the License is distributed on an "AS IS" BASIS,
// WITHOUT WARRANTIES OR CONDITIONS OF ANY KIND, either express or implied.
// See the License for the specific language governing permissions and
// limitations under the License.

use std::collections::HashMap;
use std::future::Future;
use std::ops::{Bound, RangeBounds};
use std::pin::{pin, Pin};
use std::sync::atomic::AtomicU32;
use std::sync::Arc;
use std::time::{Duration, SystemTime};

use bytes::Bytes;
use futures::StreamExt;
use rand::rngs::StdRng;
use rand::{RngCore, SeedableRng};
use risingwave_common::cache::CachePriority;
use risingwave_common::catalog::hummock::PROPERTIES_RETENTION_SECOND_KEY;
use risingwave_common::catalog::TableId;
use risingwave_common::config::{extract_storage_memory_config, load_config, NoOverride, RwConfig};
use risingwave_hummock_sdk::compaction_group::StaticCompactionGroupId;
use risingwave_hummock_sdk::key::TableKey;
use risingwave_hummock_test::get_notification_client_for_test;
use risingwave_hummock_test::local_state_store_test_utils::LocalStateStoreTestExt;
use risingwave_meta::hummock::compaction::compaction_config::CompactionConfigBuilder;
use risingwave_meta::hummock::test_utils::setup_compute_env_with_config;
use risingwave_meta::hummock::MockHummockMetaClient;
use risingwave_object_store::object::object_metrics::ObjectStoreMetrics;
use risingwave_object_store::object::parse_remote_object_store;
use risingwave_pb::catalog::{PbCreateType, PbStreamJobStatus, PbTable};
use risingwave_pb::hummock::{CompactionConfig, CompactionGroupInfo};
use risingwave_pb::meta::SystemParams;
use risingwave_rpc_client::HummockMetaClient;
use risingwave_storage::filter_key_extractor::{
    FilterKeyExtractorImpl, FilterKeyExtractorManager, FullKeyFilterKeyExtractor,
    RpcFilterKeyExtractorManager,
};
use risingwave_storage::hummock::compactor::{
    start_compactor, CompactionExecutor, CompactorContext,
};
use risingwave_storage::hummock::sstable_store::SstableStoreRef;
use risingwave_storage::hummock::utils::cmp_delete_range_left_bounds;
use risingwave_storage::hummock::{
    CachePolicy, FileCache, HummockStorage, MemoryLimiter, SstableObjectIdManager, SstableStore,
};
use risingwave_storage::monitor::{CompactorMetrics, HummockStateStoreMetrics};
use risingwave_storage::opts::StorageOpts;
use risingwave_storage::store::{LocalStateStore, NewLocalOptions, PrefetchOptions, ReadOptions};
use risingwave_storage::StateStore;

use crate::CompactionTestOpts;
pub fn start_delete_range(opts: CompactionTestOpts) -> Pin<Box<dyn Future<Output = ()> + Send>> {
    // WARNING: don't change the function signature. Making it `async fn` will cause
    // slow compile in release mode.
    Box::pin(async move {
        tracing::info!("Compaction delete-range test start with options {:?}", opts);
        let prefix = opts.state_store.strip_prefix("hummock+");
        match prefix {
            Some(s) => {
                assert!(
                    s.starts_with("s3://") || s.starts_with("minio://"),
                    "Only support S3 and MinIO object store"
                );
            }
            None => {
                panic!("Invalid state store");
            }
        }
        let ret = compaction_test_main(opts).await;

        match ret {
            Ok(_) => {
                tracing::info!("Compaction delete-range test Success");
            }
            Err(e) => {
                panic!("Compaction delete-range test Fail: {}", e);
            }
        }
    })
}
pub async fn compaction_test_main(opts: CompactionTestOpts) -> anyhow::Result<()> {
    let config = load_config(&opts.config_path, NoOverride);
    let compaction_config =
        CompactionConfigBuilder::with_opt(&config.meta.compaction_config).build();
    compaction_test(
        compaction_config,
        config,
        &opts.state_store,
        1000000,
        800,
        1,
    )
    .await
}

async fn compaction_test(
    compaction_config: CompactionConfig,
    config: RwConfig,
    state_store_type: &str,
    test_range: u64,
    test_count: u64,
    test_delete_ratio: u32,
) -> anyhow::Result<()> {
    let (env, hummock_manager_ref, _cluster_manager_ref, worker_node) =
        setup_compute_env_with_config(8080, compaction_config.clone()).await;
    let meta_client = Arc::new(MockHummockMetaClient::new(
        hummock_manager_ref.clone(),
        worker_node.id,
    ));

    let delete_key_table = PbTable {
        id: 1,
        schema_id: 1,
        database_id: 1,
        name: "delete-key-table".to_string(),
        columns: vec![],
        pk: vec![],
        dependent_relations: vec![],
        distribution_key: vec![],
        stream_key: vec![],
        owner: 0,
        properties: HashMap::<String, String>::from([(
            PROPERTIES_RETENTION_SECOND_KEY.to_string(),
            0.to_string(),
        )]),
        fragment_id: 0,
        dml_fragment_id: None,
        initialized_at_epoch: None,
        vnode_col_index: None,
        value_indices: vec![],
        definition: "".to_string(),
        handle_pk_conflict_behavior: 0,
        read_prefix_len_hint: 0,
        optional_associated_source_id: None,
        table_type: 0,
        append_only: false,
        row_id_index: None,
        version: None,
        watermark_indices: vec![],
        dist_key_in_pk: vec![],
        cardinality: None,
        created_at_epoch: None,
        cleaned_by_watermark: false,
        stream_job_status: PbStreamJobStatus::Created.into(),
        create_type: PbCreateType::Foreground.into(),
<<<<<<< HEAD
        output_indices: vec![],
=======
        description: None,
>>>>>>> 7122d6cf
    };
    let mut delete_range_table = delete_key_table.clone();
    delete_range_table.id = 2;
    delete_range_table.name = "delete-range-table".to_string();
    let group1 = CompactionGroupInfo {
        id: StaticCompactionGroupId::StateDefault as _,
        parent_id: 0,
        member_table_ids: vec![1],
        compaction_config: Some(compaction_config.clone()),
    };
    let group2 = CompactionGroupInfo {
        id: StaticCompactionGroupId::MaterializedView as _,
        parent_id: 0,
        member_table_ids: vec![2],
        compaction_config: Some(compaction_config.clone()),
    };
    hummock_manager_ref
        .init_metadata_for_version_replay(
            vec![delete_key_table, delete_range_table],
            vec![group1, group2],
        )
        .await?;

    let system_params = SystemParams {
        sstable_size_mb: Some(128),
        parallel_compact_size_mb: Some(512),
        block_size_kb: Some(1024),
        bloom_false_positive: Some(0.001),
        data_directory: Some("hummock_001".to_string()),
        backup_storage_url: Some("memory".to_string()),
        backup_storage_directory: Some("backup".to_string()),
        ..Default::default()
    }
    .into();
    let storage_memory_config = extract_storage_memory_config(&config);
    let storage_opts = Arc::new(StorageOpts::from((
        &config,
        &system_params,
        &storage_memory_config,
    )));
    let state_store_metrics = Arc::new(HummockStateStoreMetrics::unused());
    let compactor_metrics = Arc::new(CompactorMetrics::unused());
    let object_store_metrics = Arc::new(ObjectStoreMetrics::unused());
    let remote_object_store = parse_remote_object_store(
        state_store_type.strip_prefix("hummock+").unwrap(),
        object_store_metrics.clone(),
        "Hummock",
    )
    .await;
    let sstable_store = Arc::new(SstableStore::new(
        Arc::new(remote_object_store),
        system_params.data_directory().to_string(),
        storage_memory_config.block_cache_capacity_mb * (1 << 20),
        storage_memory_config.meta_cache_capacity_mb * (1 << 20),
        0,
        FileCache::none(),
        FileCache::none(),
        None,
    ));

    let store = HummockStorage::new(
        storage_opts.clone(),
        sstable_store.clone(),
        meta_client.clone(),
        get_notification_client_for_test(env, hummock_manager_ref.clone(), worker_node),
        Arc::new(RpcFilterKeyExtractorManager::default()),
        state_store_metrics.clone(),
        compactor_metrics.clone(),
    )
    .await?;
    let sstable_object_id_manager = store.sstable_object_id_manager().clone();
    let filter_key_extractor_manager = match store.filter_key_extractor_manager().clone() {
        FilterKeyExtractorManager::RpcFilterKeyExtractorManager(
            rpc_filter_key_extractor_manager,
        ) => rpc_filter_key_extractor_manager,
        FilterKeyExtractorManager::StaticFilterKeyExtractorManager(_) => unreachable!(),
    };

    filter_key_extractor_manager.update(
        1,
        Arc::new(FilterKeyExtractorImpl::FullKey(
            FullKeyFilterKeyExtractor {},
        )),
    );
    filter_key_extractor_manager.update(
        2,
        Arc::new(FilterKeyExtractorImpl::FullKey(
            FullKeyFilterKeyExtractor {},
        )),
    );

    let (compactor_thrd, compactor_shutdown_tx) = run_compactor_thread(
        storage_opts,
        sstable_store,
        meta_client.clone(),
        filter_key_extractor_manager,
        sstable_object_id_manager,
        compactor_metrics,
    );
    run_compare_result(
        &store,
        meta_client.clone(),
        test_range,
        test_count,
        test_delete_ratio,
    )
    .await
    .unwrap();
    let version = store.get_pinned_version().version();
    let remote_version = meta_client.get_current_version().await.unwrap();
    println!(
        "version-{}, remote version-{}",
        version.id, remote_version.id
    );
    for (group, levels) in &version.levels {
        let l0 = levels.l0.as_ref().unwrap();
        println!(
            "group-{}: l0 sz: {}, count: {}",
            group,
            l0.total_file_size,
            l0.sub_levels
                .iter()
                .map(|level| level.table_infos.len())
                .sum::<usize>()
        );
    }

    compactor_shutdown_tx.send(()).unwrap();
    compactor_thrd.await.unwrap();
    Ok(())
}

async fn run_compare_result(
    hummock: &HummockStorage,
    meta_client: Arc<MockHummockMetaClient>,
    test_range: u64,
    test_count: u64,
    test_delete_ratio: u32,
) -> Result<(), String> {
    let init_epoch = hummock.get_pinned_version().max_committed_epoch() + 1;
    let mut normal = NormalState::new(hummock, 1, init_epoch).await;
    let mut delete_range = DeleteRangeState::new(hummock, 2, init_epoch).await;
    const RANGE_BASE: u64 = 4000;
    let range_mod = test_range / RANGE_BASE;

    let seed = SystemTime::now()
        .duration_since(SystemTime::UNIX_EPOCH)
        .unwrap()
        .as_secs();
    println!("========== run with seed: {}", seed);
    let mut rng = StdRng::seed_from_u64(seed);
    let mut overlap_ranges = vec![];
    for epoch_idx in 0..test_count {
        let epoch = init_epoch + epoch_idx;
        for idx in 0..1000 {
            let op = rng.next_u32() % 50;
            let key_number = rng.next_u64() % test_range;
            if op < test_delete_ratio {
                let end_key = key_number + (rng.next_u64() % range_mod) + 1;
                overlap_ranges.push((key_number, end_key, epoch, idx));
                let start_key = format!("\0\0{:010}", key_number);
                let end_key = format!("\0\0{:010}", end_key);
                normal
                    .delete_range(start_key.as_bytes(), end_key.as_bytes())
                    .await;
                delete_range
                    .delete_range(start_key.as_bytes(), end_key.as_bytes())
                    .await;
            } else if op < test_delete_ratio + 5 {
                let key = format!("\0\0{:010}", key_number);
                let a = normal.get(key.as_bytes()).await;
                let b = delete_range.get(key.as_bytes()).await;
                assert!(
                    a.eq(&b),
                    "query {} {:?} vs {:?} in epoch-{}",
                    key_number,
                    a.map(|raw| String::from_utf8(raw.to_vec()).unwrap()),
                    b.map(|raw| String::from_utf8(raw.to_vec()).unwrap()),
                    epoch,
                );
            } else if op < test_delete_ratio + 10 {
                let end_key = key_number + (rng.next_u64() % range_mod) + 1;
                let start_key = format!("\0\0{:010}", key_number);
                let end_key = format!("\0\0{:010}", end_key);
                let ret1 = normal.scan(start_key.as_bytes(), end_key.as_bytes()).await;
                let ret2 = delete_range
                    .scan(start_key.as_bytes(), end_key.as_bytes())
                    .await;
                assert_eq!(ret1, ret2);
            } else {
                let overlap = overlap_ranges
                    .iter()
                    .any(|(left, right, _, _)| *left <= key_number && key_number < *right);
                if overlap {
                    continue;
                }
                let key = format!("\0\0{:010}", key_number);
                let val = format!("val-{:010}-{:016}-{:016}", idx, key_number, epoch);
                normal.insert(key.as_bytes(), val.as_bytes());
                delete_range.insert(key.as_bytes(), val.as_bytes());
            }
        }
        let next_epoch = epoch + 1;
        normal.commit(next_epoch).await?;
        delete_range.commit(next_epoch).await?;
        // let checkpoint = epoch % 10 == 0;
        let ret = hummock.seal_and_sync_epoch(epoch).await.unwrap();
        meta_client
            .commit_epoch(epoch, ret.uncommitted_ssts)
            .await
            .map_err(|e| format!("{:?}", e))?;
        if epoch % 200 == 0 {
            tokio::time::sleep(Duration::from_secs(1)).await;
        }
    }
    Ok(())
}

struct NormalState {
    storage: <HummockStorage as StateStore>::Local,
    table_id: TableId,
}

struct DeleteRangeState {
    inner: NormalState,
    delete_ranges: Vec<(Bound<Bytes>, Bound<Bytes>)>,
}

impl DeleteRangeState {
    async fn new(hummock: &HummockStorage, table_id: u32, epoch: u64) -> Self {
        Self {
            inner: NormalState::new(hummock, table_id, epoch).await,
            delete_ranges: vec![],
        }
    }
}

#[async_trait::async_trait]
trait CheckState {
    async fn delete_range(&mut self, left: &[u8], right: &[u8]);
    async fn get(&self, key: &[u8]) -> Option<Bytes>;
    async fn scan(&self, left: &[u8], right: &[u8]) -> Vec<(Bytes, Bytes)>;
    fn insert(&mut self, key: &[u8], val: &[u8]);
    async fn commit(&mut self, epoch: u64) -> Result<(), String>;
}

impl NormalState {
    async fn new(hummock: &HummockStorage, table_id: u32, epoch: u64) -> Self {
        let table_id = TableId::new(table_id);
        let mut storage = hummock.new_local(NewLocalOptions::for_test(table_id)).await;
        storage.init_for_test(epoch).await.unwrap();
        Self { storage, table_id }
    }

    async fn commit_impl(
        &mut self,
        delete_ranges: Vec<(Bound<Bytes>, Bound<Bytes>)>,
        next_epoch: u64,
    ) -> Result<(), String> {
        self.storage
            .flush(delete_ranges)
            .await
            .map_err(|e| format!("{:?}", e))?;
        self.storage.seal_current_epoch(next_epoch);
        Ok(())
    }

    async fn get_impl(&self, key: &[u8], ignore_range_tombstone: bool) -> Option<Bytes> {
        self.storage
            .get(
                TableKey(Bytes::copy_from_slice(key)),
                ReadOptions {
                    ignore_range_tombstone,
                    table_id: self.table_id,
                    cache_policy: CachePolicy::Fill(CachePriority::High),
                    ..Default::default()
                },
            )
            .await
            .unwrap()
    }

    async fn scan_impl(
        &self,
        left: &[u8],
        right: &[u8],
        ignore_range_tombstone: bool,
    ) -> Vec<(Bytes, Bytes)> {
        let mut iter = pin!(self
            .storage
            .iter(
                (
                    Bound::Included(TableKey(Bytes::copy_from_slice(left))),
                    Bound::Excluded(TableKey(Bytes::copy_from_slice(right))),
                ),
                ReadOptions {
                    ignore_range_tombstone,
                    table_id: self.table_id,
                    prefetch_options: PrefetchOptions::new_for_exhaust_iter(),
                    cache_policy: CachePolicy::Fill(CachePriority::High),
                    ..Default::default()
                },
            )
            .await
            .unwrap(),);
        let mut ret = vec![];
        while let Some(item) = iter.next().await {
            let (full_key, val) = item.unwrap();
            let tkey = full_key.user_key.table_key.0.clone();
            ret.push((tkey, val));
        }
        ret
    }
}

#[async_trait::async_trait]
impl CheckState for NormalState {
    async fn delete_range(&mut self, left: &[u8], right: &[u8]) {
        let mut iter = Box::pin(
            self.storage
                .iter(
                    (
                        Bound::Included(Bytes::copy_from_slice(left)).map(TableKey),
                        Bound::Excluded(Bytes::copy_from_slice(right)).map(TableKey),
                    ),
                    ReadOptions {
                        ignore_range_tombstone: true,
                        table_id: self.table_id,
                        prefetch_options: PrefetchOptions::new_for_exhaust_iter(),
                        cache_policy: CachePolicy::Fill(CachePriority::High),
                        ..Default::default()
                    },
                )
                .await
                .unwrap(),
        );
        let mut delete_item = Vec::new();
        while let Some(item) = iter.next().await {
            let (full_key, value) = item.unwrap();
            delete_item.push((full_key.user_key.table_key, value));
        }
        drop(iter);
        for (key, value) in delete_item {
            self.storage.delete(key, value).unwrap();
        }
    }

    fn insert(&mut self, key: &[u8], val: &[u8]) {
        self.storage
            .insert(
                TableKey(Bytes::from(key.to_vec())),
                Bytes::copy_from_slice(val),
                None,
            )
            .unwrap();
    }

    async fn get(&self, key: &[u8]) -> Option<Bytes> {
        self.get_impl(key, true).await
    }

    async fn scan(&self, left: &[u8], right: &[u8]) -> Vec<(Bytes, Bytes)> {
        self.scan_impl(left, right, true).await
    }

    async fn commit(&mut self, next_epoch: u64) -> Result<(), String> {
        self.commit_impl(vec![], next_epoch).await
    }
}

#[async_trait::async_trait]
impl CheckState for DeleteRangeState {
    async fn delete_range(&mut self, left: &[u8], right: &[u8]) {
        self.delete_ranges.push((
            Bound::Included(Bytes::copy_from_slice(left)),
            Bound::Excluded(Bytes::copy_from_slice(right)),
        ));
    }

    async fn get(&self, key: &[u8]) -> Option<Bytes> {
        for delete_range in &self.delete_ranges {
            if delete_range.contains(key) {
                return None;
            }
        }
        self.inner.get_impl(key, false).await
    }

    async fn scan(&self, left: &[u8], right: &[u8]) -> Vec<(Bytes, Bytes)> {
        let mut ret = self.inner.scan_impl(left, right, false).await;
        ret.retain(|(key, _)| {
            for delete_range in &self.delete_ranges {
                if delete_range.contains(key) {
                    return false;
                }
            }
            true
        });
        ret
    }

    fn insert(&mut self, key: &[u8], val: &[u8]) {
        self.inner.insert(key, val);
    }

    async fn commit(&mut self, next_epoch: u64) -> Result<(), String> {
        let mut delete_ranges = std::mem::take(&mut self.delete_ranges);
        delete_ranges.sort_by(|a, b| cmp_delete_range_left_bounds(a.0.as_ref(), b.0.as_ref()));
        self.inner.commit_impl(delete_ranges, next_epoch).await
    }
}

fn run_compactor_thread(
    storage_opts: Arc<StorageOpts>,
    sstable_store: SstableStoreRef,
    meta_client: Arc<MockHummockMetaClient>,
    filter_key_extractor_manager: Arc<RpcFilterKeyExtractorManager>,
    sstable_object_id_manager: Arc<SstableObjectIdManager>,
    compactor_metrics: Arc<CompactorMetrics>,
) -> (
    tokio::task::JoinHandle<()>,
    tokio::sync::oneshot::Sender<()>,
) {
    let filter_key_extractor_manager =
        FilterKeyExtractorManager::RpcFilterKeyExtractorManager(filter_key_extractor_manager);
    let compactor_context = CompactorContext {
        storage_opts,
        sstable_store,
        compactor_metrics,
        is_share_buffer_compact: false,
        compaction_executor: Arc::new(CompactionExecutor::new(None)),

        memory_limiter: MemoryLimiter::unlimit(),
        task_progress_manager: Default::default(),
        await_tree_reg: None,
        running_task_count: Arc::new(AtomicU32::new(0)),
    };

    start_compactor(
        compactor_context,
        meta_client,
        sstable_object_id_manager,
        filter_key_extractor_manager,
    )
}

#[cfg(test)]
mod tests {

    use risingwave_common::config::RwConfig;
    use risingwave_meta::hummock::compaction::compaction_config::CompactionConfigBuilder;

    use super::compaction_test;

    #[tokio::test(flavor = "multi_thread", worker_threads = 3)]
    async fn test_small_data() {
        let config = RwConfig::default();
        let mut compaction_config = CompactionConfigBuilder::new().build();
        compaction_config.max_sub_compaction = 1;
        compaction_config.level0_tier_compact_file_number = 2;
        compaction_config.max_bytes_for_level_base = 512 * 1024;
        compaction_config.sub_level_max_compaction_bytes = 256 * 1024;
        compaction_test(
            compaction_config.clone(),
            config.clone(),
            "hummock+memory",
            1000000,
            60,
            10,
        )
        .await
        .unwrap();
    }
}<|MERGE_RESOLUTION|>--- conflicted
+++ resolved
@@ -153,11 +153,8 @@
         cleaned_by_watermark: false,
         stream_job_status: PbStreamJobStatus::Created.into(),
         create_type: PbCreateType::Foreground.into(),
-<<<<<<< HEAD
+        description: None,
         output_indices: vec![],
-=======
-        description: None,
->>>>>>> 7122d6cf
     };
     let mut delete_range_table = delete_key_table.clone();
     delete_range_table.id = 2;
