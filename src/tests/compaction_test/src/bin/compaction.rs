--- conflicted
+++ resolved
@@ -20,14 +20,10 @@
 
     let opts = risingwave_compaction_test::CompactionTestOpts::parse();
 
-<<<<<<< HEAD
-    risingwave_rt::init_risingwave_logger(risingwave_rt::LoggerSettings::default());
-=======
     risingwave_rt::init_risingwave_logger(
-        risingwave_rt::LoggerSettings::new(),
+        risingwave_rt::LoggerSettings::default(),
         prometheus::Registry::new(),
     );
->>>>>>> e3fe51b8
 
     risingwave_rt::main_okk(risingwave_compaction_test::start(opts))
 }