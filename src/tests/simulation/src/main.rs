--- conflicted
+++ resolved
@@ -181,14 +181,13 @@
         cluster.create_kafka_producer(&datadir).await;
     }
 
+    let seed = madsim::runtime::Handle::current().seed();
     if let Some(count) = args.sqlsmith {
         cluster
             .run_on_client(async move {
-                let seed = madsim::runtime::Handle::current().seed();
                 let rw = RisingWave::connect("frontend".into(), "dev".into())
                     .await
                     .unwrap();
-<<<<<<< HEAD
                 if let Some(outdir) = args.generate_sqlsmith_queries {
                     risingwave_sqlsmith::runner::generate(
                         rw.pg_client(),
@@ -198,7 +197,13 @@
                     )
                     .await;
                 } else {
-                    risingwave_sqlsmith::runner::run(rw.pg_client(), &args.files, count).await;
+                    risingwave_sqlsmith::runner::run(
+                        rw.pg_client(),
+                        &args.files,
+                        count,
+                        Some(seed),
+                    )
+                    .await;
                 }
             })
             .await;
@@ -212,11 +217,8 @@
                 let rw = RisingWave::connect("frontend".into(), "dev".into())
                     .await
                     .unwrap();
-                risingwave_sqlsmith::runner::run_pre_generated(rw.pg_client(), &outdir).await;
-=======
-                risingwave_sqlsmith::runner::run(rw.pg_client(), &args.files, count, Some(seed))
+                risingwave_sqlsmith::runner::run_pre_generated(rw.pg_client(), &outdir, Some(seed))
                     .await;
->>>>>>> b0cf2cd3
             })
             .await;
         return;
