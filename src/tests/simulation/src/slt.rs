--- conflicted
+++ resolved
@@ -306,16 +306,6 @@
                         let err_string = err.to_string();
                         // cluster could be still under recovering if killed before, retry if
                         // meets `no reader for dml in table with id {}`.
-<<<<<<< HEAD
-                        // TODO: make it more robust (https://github.com/risingwavelabs/risingwave/issues/17995)
-                        let should_retry = (err_string.contains("no reader for dml in table")
-                            || err_string
-                                .contains("error reading a body from connection: broken pipe"))
-                            || (err_string.contains("failed to inject barrier")
-                                || err_string.contains("get error from control stream")
-                                || err_string.contains("cluster is under recovering"))
-                                && i < MAX_RETRY;
-=======
                         let allowed_errs = [
                             "no reader for dml in table",
                             "error reading a body from connection: broken pipe",
@@ -327,7 +317,6 @@
                             && allowed_errs
                                 .iter()
                                 .any(|allowed_err| err_string.contains(allowed_err));
->>>>>>> 8a1ffc62
                         if !should_retry {
                             panic!("{}", err);
                         }
