--- conflicted
+++ resolved
@@ -91,7 +91,7 @@
 ///
 /// | Name           | IP            |
 /// | -------------- | ------------- |
-/// | meta           | 192.168.1.1   |
+/// | meta-x         | 192.168.1.x   |
 /// | frontend-x     | 192.168.2.x   |
 /// | compute-x      | 192.168.3.x   |
 /// | compactor-x    | 192.168.4.x   |
@@ -168,27 +168,6 @@
         std::env::set_var("RW_META_ADDR", "https://meta:5690/");
 
         // meta node
-<<<<<<< HEAD
-        let opts = risingwave_meta::MetaNodeOpts::parse_from([
-            "meta-node",
-            "--config-path",
-            &conf.config_path,
-            "--listen-addr",
-            "0.0.0.0:5690",
-            "--meta-endpoint",
-            "192.168.1.1:5690",
-            "--backend",
-            "etcd",
-            "--etcd-endpoints",
-            "etcd:2388",
-        ]);
-        handle
-            .create_node()
-            .name("meta")
-            .ip([192, 168, 1, 1].into())
-            .init(move || risingwave_meta::start(opts.clone()))
-            .build();
-=======
         for i in 1..=conf.meta_nodes {
             let opts = risingwave_meta::MetaNodeOpts::parse_from([
                 "meta-node",
@@ -201,7 +180,7 @@
                 "--backend",
                 "etcd",
                 "--etcd-endpoints",
-                "192.168.10.1:2388",
+                "etcd:2388",
             ]);
             handle
                 .create_node()
@@ -210,7 +189,6 @@
                 .init(move || risingwave_meta::start(opts.clone()))
                 .build();
         }
->>>>>>> 9f64e93b
 
         // wait for the service to be ready
         tokio::time::sleep(std::time::Duration::from_secs(15)).await;
