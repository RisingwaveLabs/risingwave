--- conflicted
+++ resolved
@@ -18,11 +18,8 @@
 clap = { version = "4", features = ["derive"] }
 console = "0.15"
 etcd-client = { workspace = true }
-<<<<<<< HEAD
 expect-test = "1"
-=======
 fail = { version = "0.5" }
->>>>>>> f92b5018
 futures = { version = "0.3", default-features = false, features = ["alloc"] }
 glob = "0.3"
 itertools = "0.12"
