--- conflicted
+++ resolved
@@ -62,10 +62,7 @@
                 "KAFKA_INTER_BROKER_LISTENER_NAME".to_owned(),
                 "HOST".to_owned(),
             ),
-<<<<<<< HEAD
-=======
             // https://docs.confluent.io/platform/current/installation/docker/config-reference.html#example-configurations
->>>>>>> 5230e972
             (
                 "KAFKA_OFFSETS_TOPIC_REPLICATION_FACTOR".to_owned(),
                 "1".to_owned(),
