// Copyright 2022 Singularity Data
//
// Licensed under the Apache License, Version 2.0 (the "License");
// you may not use this file except in compliance with the License.
// You may obtain a copy of the License at
//
// http://www.apache.org/licenses/LICENSE-2.0
//
// Unless required by applicable law or agreed to in writing, software
// distributed under the License is distributed on an "AS IS" BASIS,
// WITHOUT WARRANTIES OR CONDITIONS OF ANY KIND, either express or implied.
// See the License for the specific language governing permissions and
// limitations under the License.

use std::sync::Arc;

mod operations;
mod utils;

use clap::Parser;
use operations::*;
use risingwave_common::config::StorageConfig;
use risingwave_meta::hummock::test_utils::setup_compute_env;
use risingwave_meta::hummock::MockHummockMetaClient;
use risingwave_storage::hummock::compactor::CompactorContext;
use risingwave_storage::monitor::StateStoreMetrics;
use risingwave_storage::{dispatch_state_store, StateStoreImpl};

use crate::utils::display_stats::print_statistics;

#[derive(Parser, Debug)]
pub(crate) struct Opts {
    // ----- backend type  -----
    #[clap(long, default_value = "in-memory")]
    store: String,

    // ----- Hummock -----
    #[clap(long, default_value_t = 256)]
    table_size_mb: u32,

    #[clap(long, default_value_t = 64)]
    block_size_kb: u32,

    #[clap(long, default_value_t = 256)]
    block_cache_capacity_mb: u32,

    #[clap(long, default_value_t = 64)]
    meta_cache_capacity_mb: u32,

    #[clap(long, default_value_t = 256)]
    shared_buffer_threshold_size_mb: u32,

    #[clap(long, default_value_t = 2)]
    share_buffers_sync_parallelism: u32,

    #[clap(long, default_value_t = 0.1)]
    bloom_false_positive: f64,

    #[clap(long, default_value_t = 0)]
    compact_level_after_write: u32,

    #[clap(long)]
    // since we want to enable async checkpoint as the default
    async_checkpoint_disabled: bool,

    #[clap(long)]
    write_conflict_detection_enabled: bool,

    // ----- benchmarks -----
    #[clap(long)]
    benchmarks: String,

    #[clap(long, default_value_t = 1)]
    concurrency_num: u32,

    // ----- operation number -----
    #[clap(long, default_value_t = 1000000)]
    num: i64,

    #[clap(long, default_value_t = -1)]
    deletes: i64,

    #[clap(long, default_value_t = -1)]
    reads: i64,

    #[clap(long, default_value_t = -1)]
    scans: i64,

    #[clap(long, default_value_t = -1)]
    writes: i64,

    // ----- single batch -----
    #[clap(long, default_value_t = 100)]
    batch_size: u32,

    #[clap(long, default_value_t = 16)]
    key_size: u32,

    #[clap(long, default_value_t = 5)]
    key_prefix_size: u32,

    #[clap(long, default_value_t = 10)]
    keys_per_prefix: u32,

    #[clap(long, default_value_t = 100)]
    value_size: u32,

    #[clap(long, default_value_t = 0)]
    seed: u64,

    // ----- flag -----
    #[clap(long)]
    statistics: bool,

    #[clap(long)]
    calibrate_histogram: bool,
}

fn preprocess_options(opts: &mut Opts) {
    if opts.reads < 0 {
        opts.reads = opts.num;
    }
    if opts.scans < 0 {
        opts.scans = opts.num;
    }
    if opts.deletes < 0 {
        opts.deletes = opts.num;
    }
    if opts.writes < 0 {
        opts.writes = opts.num;
    }
}

/// This is used to benchmark the state store performance.
/// For usage, see `README.md`
#[tokio::main(flavor = "multi_thread")]
async fn main() {
    let mut opts = Opts::parse();
    let state_store_stats = Arc::new(StateStoreMetrics::unused());

    println!("Configurations before preprocess:\n {:?}", &opts);
    preprocess_options(&mut opts);
    println!("Configurations after preprocess:\n {:?}", &opts);

    let config = Arc::new(StorageConfig {
<<<<<<< HEAD
        shared_buffer_threshold_size: opts.shared_buffer_threshold_size_mb * (1 << 20),
        bloom_false_positive: opts.bloom_false_positive,
        sstable_size: opts.table_size_mb * (1 << 20),
        block_size: opts.block_size_kb * (1 << 10),
        share_buffers_sync_parallelism: opts.share_buffers_sync_parallelism,
=======
        bloom_false_positive: opts.bloom_false_positive,
        sstable_size: opts.table_size_mb * (1 << 20),
        block_size: opts.block_size_kb * (1 << 10),
        share_buffers_sync_parallelism: 2,
        shared_buffer_threshold: 192 << 20,
        shared_buffer_capacity: 256 << 20,
>>>>>>> 077d69a5
        data_directory: "hummock_001".to_string(),
        async_checkpoint_enabled: !opts.async_checkpoint_disabled,
        write_conflict_detection_enabled: opts.write_conflict_detection_enabled,
        block_cache_capacity: opts.block_cache_capacity_mb as usize * (1 << 20),
        meta_cache_capacity: opts.meta_cache_capacity_mb as usize * (1 << 20),
    });

    let (_env, hummock_manager_ref, _cluster_manager_ref, worker_node) =
        setup_compute_env(8080).await;
    let mock_hummock_meta_client = Arc::new(MockHummockMetaClient::new(
        hummock_manager_ref.clone(),
        worker_node.id,
    ));
    let state_store = StateStoreImpl::new(
        &opts.store,
        config.clone(),
        mock_hummock_meta_client.clone(),
        state_store_stats.clone(),
    )
    .await
    .expect("Failed to get state_store");
    let mut context = None;
    if let StateStoreImpl::HummockStateStore(hummock) = state_store.clone() {
        context = Some((
            Arc::new(CompactorContext {
                options: config.clone(),
                hummock_meta_client: mock_hummock_meta_client.clone(),
                sstable_store: hummock.inner().sstable_store(),
                stats: state_store_stats.clone(),
                is_share_buffer_compact: false,
            }),
            hummock.inner().local_version_manager().clone(),
        ));
    }

    dispatch_state_store!(state_store, store, {
        Operations::run(store, mock_hummock_meta_client, context, &opts).await
    });

    if opts.statistics {
        print_statistics(&state_store_stats);
    }
}<|MERGE_RESOLUTION|>--- conflicted
+++ resolved
@@ -47,8 +47,11 @@
     #[clap(long, default_value_t = 64)]
     meta_cache_capacity_mb: u32,
 
+    #[clap(long, default_value_t = 192)]
+    shared_buffer_threshold_mb: u32,
+
     #[clap(long, default_value_t = 256)]
-    shared_buffer_threshold_size_mb: u32,
+    shared_buffer_capacity_mb: u32,
 
     #[clap(long, default_value_t = 2)]
     share_buffers_sync_parallelism: u32,
@@ -143,20 +146,12 @@
     println!("Configurations after preprocess:\n {:?}", &opts);
 
     let config = Arc::new(StorageConfig {
-<<<<<<< HEAD
-        shared_buffer_threshold_size: opts.shared_buffer_threshold_size_mb * (1 << 20),
+        shared_buffer_threshold: opts.shared_buffer_threshold_mb * (1 << 20),
+        shared_buffer_capacity: opts.shared_buffer_capacity_mb * (1 << 20),
         bloom_false_positive: opts.bloom_false_positive,
         sstable_size: opts.table_size_mb * (1 << 20),
         block_size: opts.block_size_kb * (1 << 10),
         share_buffers_sync_parallelism: opts.share_buffers_sync_parallelism,
-=======
-        bloom_false_positive: opts.bloom_false_positive,
-        sstable_size: opts.table_size_mb * (1 << 20),
-        block_size: opts.block_size_kb * (1 << 10),
-        share_buffers_sync_parallelism: 2,
-        shared_buffer_threshold: 192 << 20,
-        shared_buffer_capacity: 256 << 20,
->>>>>>> 077d69a5
         data_directory: "hummock_001".to_string(),
         async_checkpoint_enabled: !opts.async_checkpoint_disabled,
         write_conflict_detection_enabled: opts.write_conflict_detection_enabled,
