--- conflicted
+++ resolved
@@ -18,15 +18,9 @@
 use std::sync::Arc;
 use std::time::{Duration, Instant};
 
-<<<<<<< HEAD
 use aws_config::retry::RetryConfig;
-use aws_sdk_s3::model::{CompletedMultipartUpload, CompletedPart};
-use aws_sdk_s3::{Client, Endpoint};
-=======
-use aws_credential_types::Credentials;
 use aws_sdk_s3::types::{CompletedMultipartUpload, CompletedPart};
 use aws_sdk_s3::Client;
->>>>>>> 9a18ec0b
 use aws_smithy_http::body::SdkBody;
 use bytesize::ByteSize;
 use clap::Parser;
@@ -633,45 +627,12 @@
 
     let cfg = Arc::new(Config::parse());
 
-<<<<<<< HEAD
     // Retry 3 times if we get server-side errors or throttling errors
     let sdk_config_loader =
         aws_config::from_env().retry_config(RetryConfig::standard().with_max_attempts(4));
     let endpoint = std::env::var("OBJECT_STORAGE_ENDPOINT").unwrap_or("".to_string());
     let sdk_config = match endpoint.is_empty() {
-        false => {
-            sdk_config_loader
-                .endpoint_resolver(Endpoint::immutable(endpoint.parse().expect("valid URI")))
-=======
-    let shared_config = match cfg.virtual_hosted {
-        true => {
-            // using s3 compatible object store, need to get region and some other information.
-            // load from env
-            let _region = std::env::var("S3_COMPATIBLE_REGION").unwrap_or_else(|_| {
-                panic!("S3_COMPATIBLE_REGION not found from environment variables")
-            });
-            let endpoint = std::env::var("S3_COMPATIBLE_ENDPOINT").unwrap_or_else(|_| {
-                panic!("S3_COMPATIBLE_ENDPOINT not found from environment variables")
-            });
-            let access_key_id = std::env::var("S3_COMPATIBLE_ACCESS_KEY_ID").unwrap_or_else(|_| {
-                panic!("S3_COMPATIBLE_ACCESS_KEY_ID not found from environment variables")
-            });
-            let access_key_secret = std::env::var("S3_COMPATIBLE_SECRET_ACCESS_KEY")
-                .unwrap_or_else(|_| {
-                    panic!("S3_COMPATIBLE_SECRET_ACCESS_KEY not found from environment variables")
-                });
-
-            aws_config::from_env()
-                .credentials_provider(Credentials::from_keys(
-                    access_key_id,
-                    access_key_secret,
-                    None,
-                ))
-                .endpoint_url(endpoint)
->>>>>>> 9a18ec0b
-                .load()
-                .await
-        }
+        false => sdk_config_loader.endpoint_url(endpoint).load().await,
         true => sdk_config_loader.load().await,
     };
 
