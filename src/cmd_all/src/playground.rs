--- conflicted
+++ resolved
@@ -59,20 +59,12 @@
 fn get_services(profile: &str) -> (Vec<RisingWaveService>, bool) {
     let mut services = match profile {
         "playground" => vec![
-<<<<<<< HEAD
-            RisingWaveService::Meta(osstrs(["--state-store", "hummock+memory"])),
-=======
-            RisingWaveService::Meta(osstrs(["--dashboard-host", "0.0.0.0:5691"])),
->>>>>>> 209df1cf
+            RisingWaveService::Meta(osstrs(["--dashboard-host", "0.0.0.0:5691", "--state-store", "hummock+memory"])),
             RisingWaveService::Compute(osstrs([])),
             RisingWaveService::Frontend(osstrs([])),
         ],
         "playground-3cn" => vec![
-<<<<<<< HEAD
-            RisingWaveService::Meta(osstrs(["--state-store", "hummock+memory-shared"])),
-=======
-            RisingWaveService::Meta(osstrs(["--dashboard-host", "0.0.0.0:5691"])),
->>>>>>> 209df1cf
+            RisingWaveService::Meta(osstrs(["--dashboard-host", "0.0.0.0:5691", "--state-store", "hummock+memory-shared"])),
             RisingWaveService::Compute(osstrs([
                 "--listen-addr",
                 "127.0.0.1:5687",
