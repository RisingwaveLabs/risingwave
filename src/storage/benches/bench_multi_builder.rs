--- conflicted
+++ resolved
@@ -35,16 +35,10 @@
 use risingwave_storage::hummock::multi_builder::{CapacitySplitTableBuilder, TableBuilderFactory};
 use risingwave_storage::hummock::value::HummockValue;
 use risingwave_storage::hummock::{
-<<<<<<< HEAD
     BackwardSstableIterator, BatchSstableWriterFactory, CachePolicy, FileCache, HummockResult,
     MemoryLimiter, SstableBuilder, SstableBuilderOptions, SstableIteratorReadOptions, SstableStore,
     SstableStoreConfig, SstableWriterFactory, SstableWriterOptions, StreamingSstableWriterFactory,
     Xor16FilterBuilder,
-=======
-    BatchSstableWriterFactory, CachePolicy, HummockResult, MemoryLimiter, SstableBuilder,
-    SstableBuilderOptions, SstableStore, SstableStoreConfig, SstableWriterFactory,
-    SstableWriterOptions, StreamingSstableWriterFactory, Xor16FilterBuilder,
->>>>>>> 0febb1a8
 };
 use risingwave_storage::monitor::{global_hummock_state_store_metrics, ObjectStoreMetrics};
 
@@ -176,9 +170,7 @@
             .monitored(metrics, default_config)
     });
     let object_store = Arc::new(ObjectStoreImpl::S3(object_store));
-<<<<<<< HEAD
-    let sstable_store = Arc::new(generate_sstable_store(object_store));
-=======
+
 
     let sstable_store = runtime.block_on(async {
         let meta_cache_v2 = HybridCacheBuilder::new()
@@ -208,7 +200,6 @@
             block_cache_v2,
         }))
     });
->>>>>>> 0febb1a8
 
     let mut group = c.benchmark_group("bench_multi_builder");
     group
