--- conflicted
+++ resolved
@@ -39,13 +39,8 @@
 use risingwave_storage::hummock::test_utils::{DEFAULT_MAX_KEY_COUNT, DEFAULT_MAX_SST_SIZE};
 use risingwave_storage::hummock::value::HummockValue;
 use risingwave_storage::hummock::{
-<<<<<<< HEAD
-    CachePolicy, CompactionDeleteRanges, FileCache, SstableBuilder, SstableBuilderOptions,
+    CachePolicy, CompactionDeleteRanges, CompressionAlgorithm, FileCache, SstableBuilder, SstableBuilderOptions,
     SstableIterator, SstableStore, SstableWriterOptions, Xor16FilterBuilder,
-=======
-    CachePolicy, CompactionDeleteRanges, CompressionAlgorithm, FileCache, SstableBuilder,
-    SstableBuilderOptions, SstableIterator, SstableStore, SstableWriterOptions, Xor16FilterBuilder,
->>>>>>> da65b191
 };
 use risingwave_storage::monitor::{CompactorMetrics, StoreLocalStatistic};
 
@@ -97,13 +92,7 @@
         block_capacity: 16 * 1024,
         restart_interval: 16,
         bloom_false_positive: 0.001,
-<<<<<<< HEAD
         ..Default::default()
-=======
-        compression_algorithm: CompressionAlgorithm::None,
-        max_key_count: DEFAULT_MAX_KEY_COUNT,
-        max_sst_size: DEFAULT_MAX_SST_SIZE,
->>>>>>> da65b191
     };
     let writer = sstable_store.create_sst_writer(
         sstable_object_id,
@@ -192,13 +181,7 @@
         block_capacity: 64 * 1024,
         restart_interval: 16,
         bloom_false_positive: 0.001,
-<<<<<<< HEAD
         ..Default::default()
-=======
-        compression_algorithm: CompressionAlgorithm::None,
-        max_key_count: DEFAULT_MAX_KEY_COUNT,
-        max_sst_size: DEFAULT_MAX_SST_SIZE,
->>>>>>> da65b191
     };
     let mut builder =
         CapacitySplitTableBuilder::for_test(LocalTableBuilderFactory::new(32, sstable_store, opt));
