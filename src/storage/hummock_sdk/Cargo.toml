[package]
name = "risingwave_hummock_sdk"
version = { workspace = true }
edition = { workspace = true }
homepage = { workspace = true }
keywords = { workspace = true }
license = { workspace = true }
repository = { workspace = true }

[package.metadata.cargo-machete]
ignored = ["workspace-hack", "num-traits"]

[package.metadata.cargo-udeps.ignore]
normal = ["workspace-hack"]

[dependencies]
bytes = "1"
easy-ext = "1"
hex = "0.4"
itertools = "0.12"
parse-display = "0.9"
prost = { workspace = true }
risingwave_common = { workspace = true }
risingwave_pb = { workspace = true }
tracing = "0.1"

[target.'cfg(not(madsim))'.dependencies]
workspace-hack = { path = "../../workspace-hack" }

[lints]
workspace = true

<<<<<<< HEAD
=======
[features]
enable_test_epoch = []
# This is to enable setting enable_test_epoch in release mode in special cases.
# It should be used very carefully.
enable_test_epoch_in_release = []
>>>>>>> 961ad853
<|MERGE_RESOLUTION|>--- conflicted
+++ resolved
@@ -30,11 +30,3 @@
 [lints]
 workspace = true
 
-<<<<<<< HEAD
-=======
-[features]
-enable_test_epoch = []
-# This is to enable setting enable_test_epoch in release mode in special cases.
-# It should be used very carefully.
-enable_test_epoch_in_release = []
->>>>>>> 961ad853
