--- conflicted
+++ resolved
@@ -22,10 +22,7 @@
 use risingwave_common::hash::{VirtualNode, VnodeBitmapExt};
 use risingwave_pb::hummock::table_watermarks::PbEpochNewWatermarks;
 use risingwave_pb::hummock::{PbTableWatermarks, PbVnodeWatermark};
-<<<<<<< HEAD
-=======
 use tracing::debug;
->>>>>>> 83d6bb82
 
 use crate::HummockEpoch;
 
@@ -233,10 +230,7 @@
                 }
             }
         }
-<<<<<<< HEAD
-=======
         debug!("clear stale table watermark below epoch {}", safe_epoch);
->>>>>>> 83d6bb82
         let mut result_epoch_watermark = Vec::with_capacity(self.epoch_watermarks.len());
         let mut unset_vnode: HashSet<VirtualNode> = (0..VirtualNode::COUNT)
             .map(VirtualNode::from_index)
@@ -303,7 +297,6 @@
             is_ascending: self.is_ascending,
         }
     }
-<<<<<<< HEAD
 
     pub fn get_safe_epoch_watermark(&self, safe_epoch: u64) -> Self {
         let epoch_watermarks = if let Some(first_epoch_watermark) = self.epoch_watermarks.first() {
@@ -326,8 +319,6 @@
             is_ascending: self.is_ascending,
         }
     }
-=======
->>>>>>> 83d6bb82
 }
 
 #[cfg(test)]
