--- conflicted
+++ resolved
@@ -63,11 +63,8 @@
     split_key_epoch(full_key).0
 }
 
-<<<<<<< HEAD
-/// Extract table id from encoded [`FullKey`]
-=======
 #[inline(always)]
-/// Extract user key without epoch part but allow empty slice
+/// Extract encoded [`UserKey`] from encoded [`FullKey`] but allow empty slice
 pub fn get_user_key(full_key: &[u8]) -> Vec<u8> {
     if full_key.is_empty() {
         vec![]
@@ -76,8 +73,7 @@
     }
 }
 
-/// Extract table id in key prefix
->>>>>>> f49b2d7b
+/// Extract table id from encoded [`FullKey`]
 #[inline(always)]
 pub fn get_table_id(full_key: &[u8]) -> u32 {
     let mut buf = full_key;
