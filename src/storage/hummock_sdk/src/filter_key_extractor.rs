--- conflicted
+++ resolved
@@ -522,12 +522,7 @@
         let order_types: Vec<OrderType> = vec![OrderType::Ascending, OrderType::Ascending];
         let schema = vec![DataType::Varchar, DataType::Int64];
         let serializer = OrderedRowSerde::new(schema, order_types);
-<<<<<<< HEAD
-        let row = Row(vec![
-=======
         let row = Row::new(vec![
-            Some(ScalarImpl::Int64(100)),
->>>>>>> bb051f7a
             Some(ScalarImpl::Utf8("abc".to_string())),
             Some(ScalarImpl::Int64(100)),
         ]);
@@ -562,12 +557,7 @@
             let order_types: Vec<OrderType> = vec![OrderType::Ascending, OrderType::Ascending];
             let schema = vec![DataType::Varchar, DataType::Int64];
             let serializer = OrderedRowSerde::new(schema, order_types);
-<<<<<<< HEAD
-            let row = Row(vec![
-=======
             let row = Row::new(vec![
-                Some(ScalarImpl::Int64(100)),
->>>>>>> bb051f7a
                 Some(ScalarImpl::Utf8("abc".to_string())),
                 Some(ScalarImpl::Int64(100)),
             ]);
@@ -606,12 +596,7 @@
             let order_types: Vec<OrderType> = vec![OrderType::Ascending, OrderType::Ascending];
             let schema = vec![DataType::Int64, DataType::Varchar];
             let serializer = OrderedRowSerde::new(schema, order_types);
-<<<<<<< HEAD
-            let row = Row(vec![
-=======
             let row = Row::new(vec![
-                Some(ScalarImpl::Int64(100)),
->>>>>>> bb051f7a
                 Some(ScalarImpl::Utf8("abc".to_string())),
                 Some(ScalarImpl::Int64(100)),
             ]);
