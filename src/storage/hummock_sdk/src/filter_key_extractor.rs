--- conflicted
+++ resolved
@@ -212,7 +212,7 @@
                 == *dist_key_in_pk_indices.iter().max().unwrap()
         {
             false => None,
-            true => Some(*dist_key_in_pk_indices.iter().min().unwrap()),
+            true => Some(dist_key_in_pk_indices[0]),
         };
 
         let distribution_key_end_index_in_pk =
@@ -534,13 +534,8 @@
         let schema = vec![DataType::Varchar, DataType::Int64];
         let serializer = OrderedRowSerde::new(schema, order_types);
         let row = Row::new(vec![
-<<<<<<< HEAD
-            Some(ScalarImpl::Utf8("abc".to_string())),
+            Some(ScalarImpl::Utf8("abc".to_string().into())),
             Some(ScalarImpl::Int64(100)),
-=======
-            Some(ScalarImpl::Int64(100)),
-            Some(ScalarImpl::Utf8("abc".into())),
->>>>>>> 019f47f0
         ]);
         let mut row_bytes = vec![];
         serializer.serialize(&row, &mut row_bytes);
@@ -574,26 +569,19 @@
             let schema = vec![DataType::Varchar, DataType::Int64];
             let serializer = OrderedRowSerde::new(schema, order_types);
             let row = Row::new(vec![
-<<<<<<< HEAD
-                Some(ScalarImpl::Utf8("abc".to_string())),
+                Some(ScalarImpl::Utf8("abc".to_string().into())),
                 Some(ScalarImpl::Int64(100)),
-=======
-                Some(ScalarImpl::Int64(100)),
-                Some(ScalarImpl::Utf8("abc".into())),
->>>>>>> 019f47f0
             ]);
-            let mut row_bytes = vec![];
-            serializer.serialize(&row, &mut row_bytes);
+            let vnode_prefix = "v".as_bytes();
+            assert_eq!(VirtualNode::SIZE, vnode_prefix.len());
 
             let table_prefix = {
                 let mut buf = BytesMut::with_capacity(TABLE_PREFIX_LEN);
                 buf.put_u32(1);
                 buf.to_vec()
             };
-
-            let vnode_prefix = "v".as_bytes();
-            assert_eq!(VirtualNode::SIZE, vnode_prefix.len());
-
+            let mut row_bytes = vec![];
+            serializer.serialize(&row, &mut row_bytes);
             let full_key = [&table_prefix, vnode_prefix, &row_bytes].concat();
             let output_key = multi_filter_key_extractor.extract(&full_key);
             let order_types: Vec<OrderType> = vec![OrderType::Ascending, OrderType::Ascending];
@@ -618,15 +606,11 @@
             let schema = vec![DataType::Int64, DataType::Varchar];
             let serializer = OrderedRowSerde::new(schema, order_types);
             let row = Row::new(vec![
-<<<<<<< HEAD
-                Some(ScalarImpl::Utf8("abc".to_string())),
+                Some(ScalarImpl::Utf8("abc".to_string().into())),
                 Some(ScalarImpl::Int64(100)),
-=======
-                Some(ScalarImpl::Int64(100)),
-                Some(ScalarImpl::Utf8("abc".into())),
->>>>>>> 019f47f0
             ]);
             let mut row_bytes = vec![];
+            serializer.serialize(&row, &mut row_bytes);
             serializer.serialize(&row, &mut row_bytes);
 
             let table_prefix = {
