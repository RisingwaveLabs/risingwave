--- conflicted
+++ resolved
@@ -472,12 +472,7 @@
         let order_types: Vec<OrderType> = vec![OrderType::Ascending, OrderType::Ascending];
         let schema = vec![DataType::Int64, DataType::Varchar];
         let serializer = OrderedRowSerde::new(schema, order_types);
-<<<<<<< HEAD
         let row = OwnedRow::new(vec![
-            Some(ScalarImpl::Utf8("abc".to_string().into())),
-=======
-        let row = Row::new(vec![
->>>>>>> d105a7bb
             Some(ScalarImpl::Int64(100)),
             Some(ScalarImpl::Utf8("abc".into())),
         ]);
@@ -512,12 +507,7 @@
             let order_types: Vec<OrderType> = vec![OrderType::Ascending, OrderType::Ascending];
             let schema = vec![DataType::Int64, DataType::Varchar];
             let serializer = OrderedRowSerde::new(schema, order_types);
-<<<<<<< HEAD
             let row = OwnedRow::new(vec![
-                Some(ScalarImpl::Utf8("abc".to_string().into())),
-=======
-            let row = Row::new(vec![
->>>>>>> d105a7bb
                 Some(ScalarImpl::Int64(100)),
                 Some(ScalarImpl::Utf8("abc".into())),
             ]);
@@ -555,12 +545,7 @@
             let order_types: Vec<OrderType> = vec![OrderType::Ascending, OrderType::Ascending];
             let schema = vec![DataType::Int64, DataType::Varchar];
             let serializer = OrderedRowSerde::new(schema, order_types);
-<<<<<<< HEAD
             let row = OwnedRow::new(vec![
-                Some(ScalarImpl::Utf8("abc".to_string().into())),
-=======
-            let row = Row::new(vec![
->>>>>>> d105a7bb
                 Some(ScalarImpl::Int64(100)),
                 Some(ScalarImpl::Utf8("abc".into())),
             ]);
