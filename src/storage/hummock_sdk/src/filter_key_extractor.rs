// Copyright 2022 Singularity Data
//
// Licensed under the Apache License, Version 2.0 (the "License");
// you may not use this file except in compliance with the License.
// You may obtain a copy of the License at
//
// http://www.apache.org/licenses/LICENSE-2.0
//
// Unless required by applicable law or agreed to in writing, software
// distributed under the License is distributed on an "AS IS" BASIS,
// WITHOUT WARRANTIES OR CONDITIONS OF ANY KIND, either express or implied.
// See the License for the specific language governing permissions and
// limitations under the License.

use std::collections::{HashMap, HashSet};
use std::fmt::Debug;
use std::sync::Arc;
use std::time::Duration;

use parking_lot::RwLock;
use risingwave_common::catalog::ColumnDesc;
use risingwave_common::hash::VirtualNode;
use risingwave_common::util::ordered::OrderedRowSerde;
use risingwave_common::util::sort_util::OrderType;
use risingwave_pb::catalog::Table;
use tokio::sync::Notify;

use crate::key::{get_table_id, TABLE_PREFIX_LEN};

const ACQUIRE_TIMEOUT: Duration = Duration::from_secs(60);

/// `FilterKeyExtractor` generally used to extract key which will store in BloomFilter
pub trait FilterKeyExtractor: Send + Sync {
    fn extract<'a>(&self, full_key: &'a [u8]) -> &'a [u8];
}

pub enum FilterKeyExtractorImpl {
    Schema(SchemaFilterKeyExtractor),
    FullKey(FullKeyFilterKeyExtractor),
    Dummy(DummyFilterKeyExtractor),
    Multi(MultiFilterKeyExtractor),
    FixedLength(FixedLengthFilterKeyExtractor),
}

impl FilterKeyExtractorImpl {
    pub fn from_table(table_catalog: &Table) -> Self {
        let pk_prefix_len = table_catalog.get_prefix_len() as usize;

        if pk_prefix_len == 0 {
            // for now frontend had not infer the table_id_to_filter_key_extractor, so we
            // use FullKeyFilterKeyExtractor
            FilterKeyExtractorImpl::Dummy(DummyFilterKeyExtractor::default())
        } else {
            FilterKeyExtractorImpl::Schema(SchemaFilterKeyExtractor::new(table_catalog))
        }
    }
}

macro_rules! impl_filter_key_extractor {
    ($( { $variant_name:ident } ),*) => {
        impl FilterKeyExtractorImpl {
            pub fn extract<'a>(&self, full_key: &'a [u8]) -> &'a [u8]{
                match self {
                    $( Self::$variant_name(inner) => inner.extract(full_key), )*
                }
            }
        }
    }

}

macro_rules! for_all_filter_key_extractor_variants {
    ($macro:ident) => {
        $macro! {
            { Schema },
            { FullKey },
            { Dummy },
            { Multi },
            { FixedLength }
        }
    };
}

for_all_filter_key_extractor_variants! { impl_filter_key_extractor }

#[derive(Default)]
pub struct FullKeyFilterKeyExtractor;

impl FilterKeyExtractor for FullKeyFilterKeyExtractor {
    fn extract<'a>(&self, full_key: &'a [u8]) -> &'a [u8] {
        full_key
    }
}

#[derive(Default)]
pub struct DummyFilterKeyExtractor;
impl FilterKeyExtractor for DummyFilterKeyExtractor {
    fn extract<'a>(&self, _full_key: &'a [u8]) -> &'a [u8] {
        &[]
    }
}

/// [`SchemaFilterKeyExtractor`] build from `table_catalog` and extract a `full_key` to prefix for
#[derive(Default)]
pub struct FixedLengthFilterKeyExtractor {
    fixed_length: usize,
}

impl FilterKeyExtractor for FixedLengthFilterKeyExtractor {
    fn extract<'a>(&self, full_key: &'a [u8]) -> &'a [u8] {
        &full_key[0..self.fixed_length]
    }
}

impl FixedLengthFilterKeyExtractor {
    pub fn new(fixed_length: usize) -> Self {
        Self { fixed_length }
    }
}

/// [`SchemaFilterKeyExtractor`] build from `table_catalog` and transform a `full_key` to prefix for
/// `prefix_bloom_filter`
pub struct SchemaFilterKeyExtractor {
    /// Each stateful operator has its own read pattern, partly using prefix scan.
    /// Prefix key length can be decoded through its `DataType` and `OrderType` which obtained from
    /// `TableCatalog`. `read_pattern_prefix_column` means the count of column to decode prefix
    /// from storage key.
    prefix_len: usize,
    deserializer: OrderedRowSerde,
    // TODO:need some bench test for same prefix case like join (if we need a prefix_cache for same
    // prefix_key)
}

impl FilterKeyExtractor for SchemaFilterKeyExtractor {
    fn extract<'a>(&self, full_key: &'a [u8]) -> &'a [u8] {
        if full_key.len() < TABLE_PREFIX_LEN + VirtualNode::SIZE {
            return &[];
        }

        let (_table_prefix, key) = full_key.split_at(TABLE_PREFIX_LEN);
        let (_vnode_prefix, pk) = key.split_at(VirtualNode::SIZE);

        // if the key with table_id deserializer fail from schema, that should panic here for early
        // detection.
        if self.prefix_len <= pk.len() {
            let bloom_filter_key_len = self
                .deserializer
                .deserialize_prefix_len(pk, self.prefix_len)
                .unwrap();

            let end_position = TABLE_PREFIX_LEN + VirtualNode::SIZE + bloom_filter_key_len;
            &full_key[TABLE_PREFIX_LEN + VirtualNode::SIZE..end_position]
        } else {
            &[]
        }
    }
}

impl SchemaFilterKeyExtractor {
    pub fn new(table_catalog: &Table) -> Self {
        let pk_indices: Vec<usize> = table_catalog
            .pk
            .iter()
            .map(|col_order| col_order.index as usize)
            .collect();

        let prefix_len = table_catalog.prefix_len as usize;

        let data_types = pk_indices
            .iter()
            .map(|column_idx| &table_catalog.columns[*column_idx])
            .map(|col| ColumnDesc::from(col.column_desc.as_ref().unwrap()).data_type)
            .collect();

        let order_types: Vec<OrderType> = table_catalog
            .pk
            .iter()
            .map(|col_order| {
                OrderType::from_prost(
                    &risingwave_pb::plan_common::OrderType::from_i32(col_order.order_type).unwrap(),
                )
            })
            .collect();

        Self {
            prefix_len,
            deserializer: OrderedRowSerde::new(data_types, order_types),
        }
    }
}

#[derive(Default)]
pub struct MultiFilterKeyExtractor {
    id_to_filter_key_extractor: HashMap<u32, Arc<FilterKeyExtractorImpl>>,
    // cached state
    // last_filter_key_extractor_state: Mutex<Option<(u32, Arc<FilterKeyExtractorImpl>)>>,
}

impl MultiFilterKeyExtractor {
    pub fn register(&mut self, table_id: u32, filter_key_extractor: Arc<FilterKeyExtractorImpl>) {
        self.id_to_filter_key_extractor
            .insert(table_id, filter_key_extractor);
    }

    pub fn size(&self) -> usize {
        self.id_to_filter_key_extractor.len()
    }
}

impl Debug for MultiFilterKeyExtractor {
    fn fmt(&self, f: &mut std::fmt::Formatter<'_>) -> std::fmt::Result {
        write!(f, "MultiFilterKeyExtractor size {} ", self.size())
    }
}

impl FilterKeyExtractor for MultiFilterKeyExtractor {
    fn extract<'a>(&self, full_key: &'a [u8]) -> &'a [u8] {
        if full_key.len() < TABLE_PREFIX_LEN + VirtualNode::SIZE {
            return full_key;
        }

        let table_id = get_table_id(full_key);
        self.id_to_filter_key_extractor
            .get(&table_id)
            .unwrap()
            .extract(full_key)
    }
}

#[derive(Default)]
struct FilterKeyExtractorManagerInner {
    table_id_to_filter_key_extractor: RwLock<HashMap<u32, Arc<FilterKeyExtractorImpl>>>,
    notify: Notify,
}

impl FilterKeyExtractorManagerInner {
    fn update(&self, table_id: u32, filter_key_extractor: Arc<FilterKeyExtractorImpl>) {
        self.table_id_to_filter_key_extractor
            .write()
            .insert(table_id, filter_key_extractor);

        self.notify.notify_waiters();
    }

    fn sync(&self, filter_key_extractor_map: HashMap<u32, Arc<FilterKeyExtractorImpl>>) {
        let mut guard = self.table_id_to_filter_key_extractor.write();
        guard.clear();
        guard.extend(filter_key_extractor_map);
        self.notify.notify_waiters();
    }

    fn remove(&self, table_id: u32) {
        self.table_id_to_filter_key_extractor
            .write()
            .remove(&table_id);

        self.notify.notify_waiters();
    }

    async fn acquire(&self, mut table_id_set: HashSet<u32>) -> FilterKeyExtractorImpl {
        if table_id_set.is_empty() {
            // table_id_set is empty
            // the table in sst has been deleted

            // use full key as default
            return FilterKeyExtractorImpl::FullKey(FullKeyFilterKeyExtractor::default());
        }

        #[cfg(debug_assertions)]
        {
            // for some unit-test not config table_id_set
            if table_id_set.iter().any(|table_id| *table_id == 0) {
                return FilterKeyExtractorImpl::FullKey(FullKeyFilterKeyExtractor::default());
            }
        }

        let mut multi_filter_key_extractor = MultiFilterKeyExtractor::default();
        while !table_id_set.is_empty() {
            let notified = self.notify.notified();

            {
                let guard = self.table_id_to_filter_key_extractor.read();
                table_id_set.drain_filter(|table_id| match guard.get(table_id) {
                    Some(filter_key_extractor) => {
                        multi_filter_key_extractor
                            .register(*table_id, filter_key_extractor.clone());
                        true
                    }

                    None => false,
                });
            }

            if !table_id_set.is_empty()
                && tokio::time::timeout(ACQUIRE_TIMEOUT, notified)
                    .await
                    .is_err()
            {
                tracing::warn!(
                    "filter_key_extractor acquire timeout missing {} table_catalog table_id_set {:?}",
                    table_id_set.len(),
                    table_id_set
                );
            }
        }

        FilterKeyExtractorImpl::Multi(multi_filter_key_extractor)
    }
}

/// `FilterKeyExtractorManager` is a wrapper for inner, and provide a protected read and write
/// interface, its thread safe
#[derive(Default)]
pub struct FilterKeyExtractorManager {
    inner: FilterKeyExtractorManagerInner,
}

impl FilterKeyExtractorManager {
    /// Insert (`table_id`, `filter_key_extractor`) as mapping to `HashMap` for `acquire`
    pub fn update(&self, table_id: u32, filter_key_extractor: Arc<FilterKeyExtractorImpl>) {
        self.inner.update(table_id, filter_key_extractor);
    }

    /// Remove a mapping by `table_id`
    pub fn remove(&self, table_id: u32) {
        self.inner.remove(table_id);
    }

    /// Sync all filter key extractors by snapshot
    pub fn sync(&self, filter_key_extractor_map: HashMap<u32, Arc<FilterKeyExtractorImpl>>) {
        self.inner.sync(filter_key_extractor_map)
    }

    /// Acquire a `MultiFilterKeyExtractor` by `table_id_set`
    /// Internally, try to get all `filter_key_extractor` from `hashmap`. Will block the caller if
    /// `table_id` does not util version update (notify), and retry to get
    pub async fn acquire(&self, table_id_set: HashSet<u32>) -> FilterKeyExtractorImpl {
        self.inner.acquire(table_id_set).await
    }
}

pub type FilterKeyExtractorManagerRef = Arc<FilterKeyExtractorManager>;

#[cfg(test)]
mod tests {
    use std::collections::{HashMap, HashSet};
    use std::mem;
    use std::sync::Arc;
    use std::time::Duration;

    use bytes::{BufMut, BytesMut};
    use itertools::Itertools;
    use risingwave_common::catalog::{ColumnDesc, ColumnId};
    use risingwave_common::constants::hummock::PROPERTIES_RETENTION_SECOND_KEY;
    use risingwave_common::hash::VirtualNode;
    use risingwave_common::row::Row;
    use risingwave_common::types::DataType;
    use risingwave_common::types::ScalarImpl::{self};
    use risingwave_common::util::ordered::OrderedRowSerde;
    use risingwave_common::util::sort_util::OrderType;
    use risingwave_pb::catalog::table::TableType;
    use risingwave_pb::catalog::{ColumnIndex, Table as ProstTable};
    use risingwave_pb::plan_common::{ColumnCatalog as ProstColumnCatalog, ColumnOrder};
    use tokio::task;

    use super::{DummyFilterKeyExtractor, FilterKeyExtractor, SchemaFilterKeyExtractor};
    use crate::filter_key_extractor::{
        FilterKeyExtractorImpl, FilterKeyExtractorManager, FullKeyFilterKeyExtractor,
        MultiFilterKeyExtractor,
    };
    use crate::key::TABLE_PREFIX_LEN;

    #[test]
    fn test_default_filter_key_extractor() {
        let dummy_filter_key_extractor = DummyFilterKeyExtractor::default();
        let full_key = "full_key".as_bytes();
        let output_key = dummy_filter_key_extractor.extract(full_key);

        assert_eq!("".as_bytes(), output_key);

        let full_key_filter_key_extractor = FullKeyFilterKeyExtractor::default();
        let output_key = full_key_filter_key_extractor.extract(full_key);

        assert_eq!(full_key, output_key);
    }

    fn build_table_with_prefix_column_num(column_count: u32) -> ProstTable {
        ProstTable {
            id: 0,
            schema_id: 0,
            database_id: 0,
            name: "test".to_string(),
            table_type: TableType::Table as i32,
            columns: vec![
                ProstColumnCatalog {
                    column_desc: Some(
                        (&ColumnDesc {
                            data_type: DataType::Int64,
                            column_id: ColumnId::new(0),
                            name: "_row_id".to_string(),
                            field_descs: vec![],
                            type_name: "".to_string(),
                        })
                            .into(),
                    ),
                    is_hidden: true,
                },
                ProstColumnCatalog {
                    column_desc: Some(
                        (&ColumnDesc {
                            data_type: DataType::Int64,
                            column_id: ColumnId::new(0),
                            name: "col_1".to_string(),
                            field_descs: vec![],
                            type_name: "Int64".to_string(),
                        })
                            .into(),
                    ),
                    is_hidden: false,
                },
                ProstColumnCatalog {
                    column_desc: Some(
                        (&ColumnDesc {
                            data_type: DataType::Float64,
                            column_id: ColumnId::new(0),
                            name: "col_2".to_string(),
                            field_descs: vec![],
                            type_name: "Float64".to_string(),
                        })
                            .into(),
                    ),
                    is_hidden: false,
                },
                ProstColumnCatalog {
                    column_desc: Some(
                        (&ColumnDesc {
                            data_type: DataType::Varchar,
                            column_id: ColumnId::new(0),
                            name: "col_3".to_string(),
                            field_descs: vec![],
                            type_name: "Varchar".to_string(),
                        })
                            .into(),
                    ),
                    is_hidden: false,
                },
            ],
            pk: vec![
                ColumnOrder {
                    order_type: 1, // Ascending
                    index: 1,
                },
                ColumnOrder {
                    order_type: 1, // Ascending
                    index: 3,
                },
            ],
            stream_key: vec![0],
            dependent_relations: vec![],
            distribution_key: (0..column_count as i32).collect_vec(),
            optional_associated_source_id: None,
            append_only: false,
            owner: risingwave_common::catalog::DEFAULT_SUPER_USER_ID,
            properties: HashMap::from([(
                String::from(PROPERTIES_RETENTION_SECOND_KEY),
                String::from("300"),
            )]),
            fragment_id: 0,
            vnode_col_index: None,
            row_id_index: Some(ColumnIndex { index: 0 }),
            value_indices: vec![0],
            definition: "".into(),
            handle_pk_conflict: false,
<<<<<<< HEAD
            prefix_len: 1,
=======
            pk_prefix_len_hint: 0,
>>>>>>> ae398b3b
        }
    }

    #[test]
    fn test_schema_filter_key_extractor() {
        let prost_table = build_table_with_prefix_column_num(1);
        let schema_filter_key_extractor = SchemaFilterKeyExtractor::new(&prost_table);

        let order_types: Vec<OrderType> = vec![OrderType::Ascending, OrderType::Ascending];
        let schema = vec![DataType::Int64, DataType::Varchar];
        let serializer = OrderedRowSerde::new(schema, order_types);
        let row = Row::new(vec![
            Some(ScalarImpl::Int64(100)),
            Some(ScalarImpl::Utf8("abc".into())),
        ]);
        let mut row_bytes = vec![];
        serializer.serialize(&row, &mut row_bytes);

        let table_prefix = {
            let mut buf = BytesMut::with_capacity(TABLE_PREFIX_LEN);
            buf.put_u32(1);
            buf.to_vec()
        };

        let vnode_prefix = "v".as_bytes();
        assert_eq!(VirtualNode::SIZE, vnode_prefix.len());

        let full_key = [&table_prefix, vnode_prefix, &row_bytes].concat();
        let output_key = schema_filter_key_extractor.extract(&full_key);
        assert_eq!(1 + mem::size_of::<i64>(), output_key.len());
    }

    #[test]
    fn test_multi_filter_key_extractor() {
        let mut multi_filter_key_extractor = MultiFilterKeyExtractor::default();
        {
            // test table_id 1
            let prost_table = build_table_with_prefix_column_num(1);
            let schema_filter_key_extractor = SchemaFilterKeyExtractor::new(&prost_table);
            multi_filter_key_extractor.register(
                1,
                Arc::new(FilterKeyExtractorImpl::Schema(schema_filter_key_extractor)),
            );
            let order_types: Vec<OrderType> = vec![OrderType::Ascending, OrderType::Ascending];
            let schema = vec![DataType::Int64, DataType::Varchar];
            let serializer = OrderedRowSerde::new(schema, order_types);
            let row = Row::new(vec![
                Some(ScalarImpl::Int64(100)),
                Some(ScalarImpl::Utf8("abc".into())),
            ]);
            let mut row_bytes = vec![];
            serializer.serialize(&row, &mut row_bytes);

            let table_prefix = {
                let mut buf = BytesMut::with_capacity(TABLE_PREFIX_LEN);
                buf.put_u32(1);
                buf.to_vec()
            };

            let vnode_prefix = "v".as_bytes();
            assert_eq!(VirtualNode::SIZE, vnode_prefix.len());

            let full_key = [&table_prefix, vnode_prefix, &row_bytes].concat();
            let output_key = multi_filter_key_extractor.extract(&full_key);

            let data_types = vec![DataType::Int64];
            let order_types = vec![OrderType::Ascending];
            let deserializer = OrderedRowSerde::new(data_types, order_types);

            let pk_prefix_len = deserializer.deserialize_prefix_len(&row_bytes, 1).unwrap();
            assert_eq!(pk_prefix_len, output_key.len());
        }

        {
            // test table_id 1
            let prost_table = build_table_with_prefix_column_num(2);
            let schema_filter_key_extractor = SchemaFilterKeyExtractor::new(&prost_table);
            multi_filter_key_extractor.register(
                2,
                Arc::new(FilterKeyExtractorImpl::Schema(schema_filter_key_extractor)),
            );
            let order_types: Vec<OrderType> = vec![OrderType::Ascending, OrderType::Ascending];
            let schema = vec![DataType::Int64, DataType::Varchar];
            let serializer = OrderedRowSerde::new(schema, order_types);
            let row = Row::new(vec![
                Some(ScalarImpl::Int64(100)),
                Some(ScalarImpl::Utf8("abc".into())),
            ]);
            let mut row_bytes = vec![];
            serializer.serialize(&row, &mut row_bytes);

            let table_prefix = {
                let mut buf = BytesMut::with_capacity(TABLE_PREFIX_LEN);
                buf.put_u32(2);
                buf.to_vec()
            };

            let vnode_prefix = "v".as_bytes();
            assert_eq!(VirtualNode::SIZE, vnode_prefix.len());

            let full_key = [&table_prefix, vnode_prefix, &row_bytes].concat();
            let output_key = multi_filter_key_extractor.extract(&full_key);

            let data_types = vec![DataType::Int64, DataType::Varchar];
            let order_types = vec![OrderType::Ascending, OrderType::Ascending];
            let deserializer = OrderedRowSerde::new(data_types, order_types);

            let pk_prefix_len = deserializer.deserialize_prefix_len(&row_bytes, 1).unwrap();

            assert_eq!(pk_prefix_len, output_key.len());
        }
    }

    #[tokio::test]
    async fn test_filter_key_extractor_manager() {
        let filter_key_extractor_manager = Arc::new(FilterKeyExtractorManager::default());
        let filter_key_extractor_manager_ref = filter_key_extractor_manager.clone();
        let filter_key_extractor_manager_ref2 = filter_key_extractor_manager_ref.clone();

        task::spawn(async move {
            tokio::time::sleep(Duration::from_millis(500)).await;
            filter_key_extractor_manager_ref.update(
                1,
                Arc::new(FilterKeyExtractorImpl::Dummy(
                    DummyFilterKeyExtractor::default(),
                )),
            );
        });

        let remaining_table_id_set = HashSet::from([1]);
        let multi_filter_key_extractor = filter_key_extractor_manager_ref2
            .acquire(remaining_table_id_set)
            .await;

        match multi_filter_key_extractor {
            FilterKeyExtractorImpl::Multi(multi_filter_key_extractor) => {
                assert_eq!(1, multi_filter_key_extractor.size());
            }

            _ => {
                unreachable!()
            }
        }
    }
}<|MERGE_RESOLUTION|>--- conflicted
+++ resolved
@@ -44,9 +44,9 @@
 
 impl FilterKeyExtractorImpl {
     pub fn from_table(table_catalog: &Table) -> Self {
-        let pk_prefix_len = table_catalog.get_prefix_len() as usize;
-
-        if pk_prefix_len == 0 {
+        let pk_prefix_len = table_catalog.get_pk_prefix_len_hint() as usize;
+
+        if pk_prefix_len == 0 || pk_prefix_len > table_catalog.get_pk().len() {
             // for now frontend had not infer the table_id_to_filter_key_extractor, so we
             // use FullKeyFilterKeyExtractor
             FilterKeyExtractorImpl::Dummy(DummyFilterKeyExtractor::default())
@@ -125,7 +125,7 @@
     /// Prefix key length can be decoded through its `DataType` and `OrderType` which obtained from
     /// `TableCatalog`. `read_pattern_prefix_column` means the count of column to decode prefix
     /// from storage key.
-    prefix_len: usize,
+    prefix_hint_len: usize,
     deserializer: OrderedRowSerde,
     // TODO:need some bench test for same prefix case like join (if we need a prefix_cache for same
     // prefix_key)
@@ -142,17 +142,15 @@
 
         // if the key with table_id deserializer fail from schema, that should panic here for early
         // detection.
-        if self.prefix_len <= pk.len() {
-            let bloom_filter_key_len = self
-                .deserializer
-                .deserialize_prefix_len(pk, self.prefix_len)
-                .unwrap();
-
-            let end_position = TABLE_PREFIX_LEN + VirtualNode::SIZE + bloom_filter_key_len;
-            &full_key[TABLE_PREFIX_LEN + VirtualNode::SIZE..end_position]
-        } else {
-            &[]
-        }
+        // todo(wcy-fdu): fix
+
+        let bloom_filter_key_len = self
+            .deserializer
+            .deserialize_prefix_len(pk, self.prefix_hint_len)
+            .unwrap();
+
+        let end_position = TABLE_PREFIX_LEN + VirtualNode::SIZE + bloom_filter_key_len;
+        &full_key[TABLE_PREFIX_LEN + VirtualNode::SIZE..end_position]
     }
 }
 
@@ -164,7 +162,7 @@
             .map(|col_order| col_order.index as usize)
             .collect();
 
-        let prefix_len = table_catalog.prefix_len as usize;
+        let prefix_hint_len = table_catalog.pk_prefix_len_hint as usize;
 
         let data_types = pk_indices
             .iter()
@@ -183,7 +181,7 @@
             .collect();
 
         Self {
-            prefix_len,
+            prefix_hint_len,
             deserializer: OrderedRowSerde::new(data_types, order_types),
         }
     }
@@ -471,11 +469,7 @@
             value_indices: vec![0],
             definition: "".into(),
             handle_pk_conflict: false,
-<<<<<<< HEAD
-            prefix_len: 1,
-=======
-            pk_prefix_len_hint: 0,
->>>>>>> ae398b3b
+            pk_prefix_len_hint: 1,
         }
     }
 
