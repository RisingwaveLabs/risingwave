// Copyright 2022 Singularity Data
//
// Licensed under the Apache License, Version 2.0 (the "License");
// you may not use this file except in compliance with the License.
// You may obtain a copy of the License at
//
// http://www.apache.org/licenses/LICENSE-2.0
//
// Unless required by applicable law or agreed to in writing, software
// distributed under the License is distributed on an "AS IS" BASIS,
// WITHOUT WARRANTIES OR CONDITIONS OF ANY KIND, either express or implied.
// See the License for the specific language governing permissions and
// limitations under the License.

#![feature(async_closure)]
#![feature(drain_filter)]
#![feature(hash_drain_filter)]
#![feature(lint_reasons)]
#![feature(map_many_mut)]
#![feature(bound_map)]

mod key_cmp;

#[macro_use]
extern crate num_derive;

use std::cmp::Ordering;
use std::ops::Deref;

pub use key_cmp::*;
use risingwave_pb::hummock::SstableInfo;

use crate::compaction_group::StaticCompactionGroupId;
use crate::key::user_key;
use crate::key_range::KeyRangeCommon;
use crate::table_stats::{to_prost_table_stats_map, ProstTableStatsMap, TableStatsMap};

pub mod compact;
pub mod compaction_group;
pub mod filter_key_extractor;
pub mod key;
pub mod key_range;
pub mod prost_key_range;
pub mod table_stats;

pub type HummockSstableId = u64;
pub type HummockRefCount = u64;
pub type HummockVersionId = u64;
pub type HummockContextId = u32;
pub type HummockEpoch = u64;
pub type HummockCompactionTaskId = u64;
pub type CompactionGroupId = u64;
pub const INVALID_VERSION_ID: HummockVersionId = 0;
pub const FIRST_VERSION_ID: HummockVersionId = 1;

pub const LOCAL_SST_ID_MASK: HummockSstableId = 1 << (HummockSstableId::BITS - 1);
pub const REMOTE_SST_ID_MASK: HummockSstableId = !LOCAL_SST_ID_MASK;

#[derive(Debug, Clone)]
pub struct LocalSstableInfo {
    pub compaction_group_id: CompactionGroupId,
    pub sst_info: SstableInfo,
    pub table_stats: TableStatsMap,
}

impl LocalSstableInfo {
    pub fn new(
        compaction_group_id: CompactionGroupId,
        sst_info: SstableInfo,
        table_stats: TableStatsMap,
    ) -> Self {
        Self {
            compaction_group_id,
            sst_info,
            table_stats,
        }
    }

<<<<<<< HEAD
    pub fn with_compaction_group(
        compaction_group_id: CompactionGroupId,
        sst_info: SstableInfo,
    ) -> Self {
        Self::new(compaction_group_id, sst_info, TableStatsMap::default())
    }

    pub fn with_stats(sst_info: SstableInfo, table_stats: TableStatsMap) -> Self {
        Self::new(
            StaticCompactionGroupId::StateDefault as CompactionGroupId,
            sst_info,
=======
    pub fn for_test(sst_info: SstableInfo) -> Self {
        Self {
            compaction_group_id: StaticCompactionGroupId::StateDefault as CompactionGroupId,
            sst_info,
            table_stats: Default::default(),
        }
    }

    pub fn with_stats(sstable_info: SstableInfo, table_stats: HashMap<u32, TableStats>) -> Self {
        Self {
            compaction_group_id: StaticCompactionGroupId::StateDefault as CompactionGroupId,
            sst_info: sstable_info,
>>>>>>> d0a720bb
            table_stats,
        )
    }

    pub fn file_size(&self) -> u64 {
        self.sst_info.file_size
    }
}

#[derive(Debug, Clone)]
pub struct ExtendedSstableInfo {
    pub compaction_group_id: CompactionGroupId,
    pub sst_info: SstableInfo,
    pub table_stats: ProstTableStatsMap,
}

impl ExtendedSstableInfo {
    pub fn new(
        compaction_group_id: CompactionGroupId,
        sst_info: SstableInfo,
        table_stats: ProstTableStatsMap,
    ) -> Self {
        Self {
            compaction_group_id,
            sst_info,
            table_stats,
        }
    }

    pub fn with_compaction_group(
        compaction_group_id: CompactionGroupId,
        sst_info: SstableInfo,
    ) -> Self {
        Self::new(compaction_group_id, sst_info, ProstTableStatsMap::default())
    }
}

impl From<LocalSstableInfo> for ExtendedSstableInfo {
    fn from(value: LocalSstableInfo) -> Self {
        Self {
            compaction_group_id: value.compaction_group_id,
            sst_info: value.sst_info,
            table_stats: to_prost_table_stats_map(value.table_stats),
        }
    }
}

impl PartialEq for LocalSstableInfo {
    fn eq(&self, other: &Self) -> bool {
        self.compaction_group_id == other.compaction_group_id && self.sst_info == other.sst_info
    }
}

pub fn get_remote_sst_id(id: HummockSstableId) -> HummockSstableId {
    id & REMOTE_SST_ID_MASK
}

pub fn get_local_sst_id(id: HummockSstableId) -> HummockSstableId {
    id | LOCAL_SST_ID_MASK
}

pub fn is_remote_sst_id(id: HummockSstableId) -> bool {
    id & LOCAL_SST_ID_MASK == 0
}

/// Package read epoch of hummock, it be used for `wait_epoch`
#[derive(Debug, Clone)]
pub enum HummockReadEpoch {
    /// We need to wait the `max_committed_epoch`
    Committed(HummockEpoch),
    /// We need to wait the `max_current_epoch`
    Current(HummockEpoch),
    /// We don't need to wait epoch, we usually do stream reading with it.
    NoWait(HummockEpoch),
}

impl HummockReadEpoch {
    pub fn get_epoch(&self) -> HummockEpoch {
        *match self {
            HummockReadEpoch::Committed(epoch) => epoch,
            HummockReadEpoch::Current(epoch) => epoch,
            HummockReadEpoch::NoWait(epoch) => epoch,
        }
    }
}
pub struct SstIdRange {
    // inclusive
    pub start_id: HummockSstableId,
    // exclusive
    pub end_id: HummockSstableId,
}

impl SstIdRange {
    pub fn new(start_id: HummockSstableId, end_id: HummockSstableId) -> Self {
        Self { start_id, end_id }
    }

    pub fn peek_next_sst_id(&self) -> Option<HummockSstableId> {
        if self.start_id < self.end_id {
            return Some(self.start_id);
        }
        None
    }

    /// Pops and returns next SST id.
    pub fn get_next_sst_id(&mut self) -> Option<HummockSstableId> {
        let next_id = self.peek_next_sst_id();
        self.start_id += 1;
        next_id
    }
}

pub fn can_concat(ssts: &[impl Deref<Target = SstableInfo>]) -> bool {
    let len = ssts.len();
    for i in 0..len - 1 {
        if ssts[i]
            .key_range
            .as_ref()
            .unwrap()
            .compare_right_with(&ssts[i + 1].key_range.as_ref().unwrap().left)
            != Ordering::Less
        {
            return false;
        }
    }
    true
}<|MERGE_RESOLUTION|>--- conflicted
+++ resolved
@@ -76,7 +76,6 @@
         }
     }
 
-<<<<<<< HEAD
     pub fn with_compaction_group(
         compaction_group_id: CompactionGroupId,
         sst_info: SstableInfo,
@@ -88,22 +87,16 @@
         Self::new(
             StaticCompactionGroupId::StateDefault as CompactionGroupId,
             sst_info,
-=======
-    pub fn for_test(sst_info: SstableInfo) -> Self {
-        Self {
-            compaction_group_id: StaticCompactionGroupId::StateDefault as CompactionGroupId,
-            sst_info,
-            table_stats: Default::default(),
-        }
-    }
-
-    pub fn with_stats(sstable_info: SstableInfo, table_stats: HashMap<u32, TableStats>) -> Self {
-        Self {
-            compaction_group_id: StaticCompactionGroupId::StateDefault as CompactionGroupId,
-            sst_info: sstable_info,
->>>>>>> d0a720bb
             table_stats,
         )
+    }
+
+    pub fn for_test(sst_info: SstableInfo) -> Self {
+        Self {
+            compaction_group_id: StaticCompactionGroupId::StateDefault as CompactionGroupId,
+            sst_info,
+            table_stats: Default::default(),
+        }
     }
 
     pub fn file_size(&self) -> u64 {
