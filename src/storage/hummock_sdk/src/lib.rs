// Copyright 2023 RisingWave Labs
//
// Licensed under the Apache License, Version 2.0 (the "License");
// you may not use this file except in compliance with the License.
// You may obtain a copy of the License at
//
//     http://www.apache.org/licenses/LICENSE-2.0
//
// Unless required by applicable law or agreed to in writing, software
// distributed under the License is distributed on an "AS IS" BASIS,
// WITHOUT WARRANTIES OR CONDITIONS OF ANY KIND, either express or implied.
// See the License for the specific language governing permissions and
// limitations under the License.

#![feature(async_closure)]
#![feature(drain_filter)]
#![feature(hash_drain_filter)]
#![feature(lint_reasons)]
#![feature(map_many_mut)]
#![feature(bound_map)]

mod key_cmp;

#[macro_use]
extern crate num_derive;

use std::cmp::Ordering;

pub use key_cmp::*;
use risingwave_pb::common::{batch_query_epoch, BatchQueryEpoch};
use risingwave_pb::hummock::SstableInfo;

use crate::compaction_group::StaticCompactionGroupId;
use crate::key::user_key;
use crate::key_range::KeyRangeCommon;
use crate::table_stats::{to_prost_table_stats_map, ProstTableStatsMap, TableStatsMap};

pub mod compact;
pub mod compaction_group;
pub mod filter_key_extractor;
pub mod key;
pub mod key_range;
pub mod prost_key_range;
pub mod table_stats;

pub type HummockSstableId = u64;
pub type HummockRefCount = u64;
pub type HummockVersionId = u64;
pub type HummockContextId = u32;
pub type HummockEpoch = u64;
pub type HummockCompactionTaskId = u64;
pub type CompactionGroupId = u64;
pub const INVALID_VERSION_ID: HummockVersionId = 0;
pub const FIRST_VERSION_ID: HummockVersionId = 1;

<<<<<<< HEAD
pub const LOCAL_SST_ID_MASK: HummockSstableId = 1 << (HummockSstableId::BITS - 1);
pub const REMOTE_SST_ID_MASK: HummockSstableId = !LOCAL_SST_ID_MASK;

#[macro_export]
/// This is wrapper for `info` log.
///
/// In our CI tests, we frequently create and drop tables, and checkpoint in all barriers, which may
/// cause many events. However, these events are not expected to be frequent in production usage, so
/// we print an info log for every these events. But these events are frequent in CI, and produce
/// many logs in CI, and we may want to downgrade the log level of these event log to debug.
/// Therefore, we provide this macro to wrap the `info` log, which will produce `info` log when
/// `debug_assertions` is not enabled, and `debug` log when `debug_assertions` is enabled.
macro_rules! info_in_release {
    ($($arg:tt)*) => {
        {
            #[cfg(debug_assertions)]
            {
                use tracing::debug;
                debug!($($arg)*);
            }
            #[cfg(not(debug_assertions))]
            {
                use tracing::info;
                info!($($arg)*);
            }
        }
    }
}

=======
>>>>>>> bb5d8f92
#[derive(Debug, Clone)]
pub struct LocalSstableInfo {
    pub compaction_group_id: CompactionGroupId,
    pub sst_info: SstableInfo,
    pub table_stats: TableStatsMap,
}

impl LocalSstableInfo {
    pub fn new(
        compaction_group_id: CompactionGroupId,
        sst_info: SstableInfo,
        table_stats: TableStatsMap,
    ) -> Self {
        Self {
            compaction_group_id,
            sst_info,
            table_stats,
        }
    }

    pub fn with_compaction_group(
        compaction_group_id: CompactionGroupId,
        sst_info: SstableInfo,
    ) -> Self {
        Self::new(compaction_group_id, sst_info, TableStatsMap::default())
    }

    pub fn with_stats(sst_info: SstableInfo, table_stats: TableStatsMap) -> Self {
        Self::new(
            StaticCompactionGroupId::StateDefault as CompactionGroupId,
            sst_info,
            table_stats,
        )
    }

    pub fn for_test(sst_info: SstableInfo) -> Self {
        Self {
            compaction_group_id: StaticCompactionGroupId::StateDefault as CompactionGroupId,
            sst_info,
            table_stats: Default::default(),
        }
    }

    pub fn file_size(&self) -> u64 {
        self.sst_info.file_size
    }
}

#[derive(Debug, Clone)]
pub struct ExtendedSstableInfo {
    pub compaction_group_id: CompactionGroupId,
    pub sst_info: SstableInfo,
    pub table_stats: ProstTableStatsMap,
}

impl ExtendedSstableInfo {
    pub fn new(
        compaction_group_id: CompactionGroupId,
        sst_info: SstableInfo,
        table_stats: ProstTableStatsMap,
    ) -> Self {
        Self {
            compaction_group_id,
            sst_info,
            table_stats,
        }
    }

    pub fn with_compaction_group(
        compaction_group_id: CompactionGroupId,
        sst_info: SstableInfo,
    ) -> Self {
        Self::new(compaction_group_id, sst_info, ProstTableStatsMap::default())
    }
}

impl From<LocalSstableInfo> for ExtendedSstableInfo {
    fn from(value: LocalSstableInfo) -> Self {
        Self {
            compaction_group_id: value.compaction_group_id,
            sst_info: value.sst_info,
            table_stats: to_prost_table_stats_map(value.table_stats),
        }
    }
}

impl PartialEq for LocalSstableInfo {
    fn eq(&self, other: &Self) -> bool {
        self.compaction_group_id == other.compaction_group_id && self.sst_info == other.sst_info
    }
}

/// Package read epoch of hummock, it be used for `wait_epoch`
#[derive(Debug, Clone)]
pub enum HummockReadEpoch {
    /// We need to wait the `max_committed_epoch`
    Committed(HummockEpoch),
    /// We need to wait the `max_current_epoch`
    Current(HummockEpoch),
    /// We don't need to wait epoch, we usually do stream reading with it.
    NoWait(HummockEpoch),
    /// We don't need to wait epoch.
    Backup(HummockEpoch),
}

impl From<BatchQueryEpoch> for HummockReadEpoch {
    fn from(e: BatchQueryEpoch) -> Self {
        match e.epoch.unwrap() {
            batch_query_epoch::Epoch::Committed(epoch) => HummockReadEpoch::Committed(epoch),
            batch_query_epoch::Epoch::Current(epoch) => HummockReadEpoch::Current(epoch),
            batch_query_epoch::Epoch::Backup(epoch) => HummockReadEpoch::Backup(epoch),
        }
    }
}

pub fn to_committed_batch_query_epoch(epoch: u64) -> BatchQueryEpoch {
    BatchQueryEpoch {
        epoch: Some(batch_query_epoch::Epoch::Committed(epoch)),
    }
}

impl HummockReadEpoch {
    pub fn get_epoch(&self) -> HummockEpoch {
        *match self {
            HummockReadEpoch::Committed(epoch) => epoch,
            HummockReadEpoch::Current(epoch) => epoch,
            HummockReadEpoch::NoWait(epoch) => epoch,
            HummockReadEpoch::Backup(epoch) => epoch,
        }
    }
}
pub struct SstIdRange {
    // inclusive
    pub start_id: HummockSstableId,
    // exclusive
    pub end_id: HummockSstableId,
}

impl SstIdRange {
    pub fn new(start_id: HummockSstableId, end_id: HummockSstableId) -> Self {
        Self { start_id, end_id }
    }

    pub fn peek_next_sst_id(&self) -> Option<HummockSstableId> {
        if self.start_id < self.end_id {
            return Some(self.start_id);
        }
        None
    }

    /// Pops and returns next SST id.
    pub fn get_next_sst_id(&mut self) -> Option<HummockSstableId> {
        let next_id = self.peek_next_sst_id();
        self.start_id += 1;
        next_id
    }
}

pub fn can_concat(ssts: &[SstableInfo]) -> bool {
    let len = ssts.len();
    for i in 0..len - 1 {
        if ssts[i]
            .key_range
            .as_ref()
            .unwrap()
            .compare_right_with(&ssts[i + 1].key_range.as_ref().unwrap().left)
            != Ordering::Less
        {
            return false;
        }
    }
    true
}<|MERGE_RESOLUTION|>--- conflicted
+++ resolved
@@ -52,10 +52,6 @@
 pub type CompactionGroupId = u64;
 pub const INVALID_VERSION_ID: HummockVersionId = 0;
 pub const FIRST_VERSION_ID: HummockVersionId = 1;
-
-<<<<<<< HEAD
-pub const LOCAL_SST_ID_MASK: HummockSstableId = 1 << (HummockSstableId::BITS - 1);
-pub const REMOTE_SST_ID_MASK: HummockSstableId = !LOCAL_SST_ID_MASK;
 
 #[macro_export]
 /// This is wrapper for `info` log.
@@ -83,8 +79,6 @@
     }
 }
 
-=======
->>>>>>> bb5d8f92
 #[derive(Debug, Clone)]
 pub struct LocalSstableInfo {
     pub compaction_group_id: CompactionGroupId,
