// Copyright 2024 RisingWave Labs
//
// Licensed under the Apache License, Version 2.0 (the "License");
// you may not use this file except in compliance with the License.
// You may obtain a copy of the License at
//
//     http://www.apache.org/licenses/LICENSE-2.0
//
// Unless required by applicable law or agreed to in writing, software
// distributed under the License is distributed on an "AS IS" BASIS,
// WITHOUT WARRANTIES OR CONDITIONS OF ANY KIND, either express or implied.
// See the License for the specific language governing permissions and
// limitations under the License.

<<<<<<< HEAD
use risingwave_pb::hummock::LevelType;

use crate::version::{CompactTask, SstableInfo};
=======
use std::collections::HashSet;

use risingwave_pb::hummock::{CompactTask, LevelType, SstableInfo};
>>>>>>> f7d9ff7f

pub fn compact_task_output_to_string(compact_task: &CompactTask) -> String {
    use std::fmt::Write;

    let mut s = String::default();
    writeln!(
        s,
        "Compaction task id: {:?}, group-id: {:?}, type: {:?}, target level: {:?}, target sub level: {:?} watermark: {:?}, target_file_size: {:?}, splits: {:?}, status: {:?}",
        compact_task.task_id,
        compact_task.compaction_group_id,
        compact_task.task_type,
        compact_task.target_level,
<<<<<<< HEAD
        compact_task.target_sub_level_id
    )
    .unwrap();
    writeln!(s, "Compaction watermark: {:?} ", compact_task.watermark).unwrap();
    writeln!(
        s,
        "Compaction target_file_size: {:?} ",
        compact_task.target_file_size
    )
    .unwrap();
    writeln!(s, "Compaction # splits: {:?} ", compact_task.splits.len()).unwrap();
    writeln!(s, "Compaction task status: {:?} ", compact_task.task_status).unwrap();
=======
        compact_task.target_sub_level_id,
        compact_task.watermark,
        compact_task.target_file_size,
        compact_task.splits.len(),
        compact_task.task_status()
    )
    .unwrap();
    s.push_str("Output: \n");
    for sst in &compact_task.sorted_output_ssts {
        append_sstable_info_to_string(&mut s, sst);
    }
    s
}

pub fn compact_task_to_string(compact_task: &CompactTask) -> String {
    use std::fmt::Write;

    let mut s = String::new();
>>>>>>> f7d9ff7f
    writeln!(
        s,
        "Compaction task id: {:?}, group-id: {:?}, type: {:?}, target level: {:?}, target sub level: {:?} watermark: {:?}, target_file_size: {:?}, splits: {:?}",
        compact_task.task_id,
        compact_task.compaction_group_id,
        compact_task.task_type(),
        compact_task.target_level,
        compact_task.target_sub_level_id,
        compact_task.watermark,
        compact_task.target_file_size,
        compact_task.splits.len(),
    )
    .unwrap();
    s.push_str("Input: \n");
    let existing_table_ids: HashSet<u32> = compact_task
        .existing_table_ids
        .clone()
        .into_iter()
        .collect();
    let mut input_sst_table_ids: HashSet<u32> = HashSet::new();
    let mut dropped_table_ids = HashSet::new();
    for level_entry in &compact_task.input_ssts {
        let tables: Vec<String> = level_entry
            .table_infos
            .iter()
            .map(|table| {
                for tid in &table.table_ids {
                    if !existing_table_ids.contains(tid) {
                        dropped_table_ids.insert(tid);
                    } else {
                        input_sst_table_ids.insert(*tid);
                    }
                }
                if table.total_key_count != 0 {
                    format!(
<<<<<<< HEAD
                        "[id: {}, obj_id: {} {}KB stale_ratio {} delete_range_ratio {}]",
                        table.sst_id,
=======
                        "[id: {}, obj_id: {} {}KB stale_ratio {}]",
                        table.get_sst_id(),
>>>>>>> f7d9ff7f
                        table.object_id,
                        table.file_size / 1024,
                        (table.stale_key_count * 100 / table.total_key_count),
                    )
                } else {
                    format!(
                        "[id: {}, obj_id: {} {}KB]",
                        table.sst_id,
                        table.object_id,
                        table.file_size / 1024,
                    )
                }
            })
            .collect();
        writeln!(s, "Level {:?} {:?} ", level_entry.level_idx, tables).unwrap();
    }
    if !compact_task.table_vnode_partition.is_empty() {
        writeln!(s, "Table vnode partition info:").unwrap();
        compact_task
            .table_vnode_partition
            .iter()
            .filter(|t| input_sst_table_ids.contains(t.0))
            .for_each(|(tid, partition)| {
                writeln!(s, " [{:?}, {:?}]", tid, partition).unwrap();
            });
    }

    if !dropped_table_ids.is_empty() {
        writeln!(s, "Dropped table_ids: {:?} ", dropped_table_ids).unwrap();
    }
    s
}

pub fn append_sstable_info_to_string(s: &mut String, sstable_info: &SstableInfo) {
    use std::fmt::Write;

    let key_range = sstable_info.key_range.as_ref().unwrap();
    let left_str = if key_range.left.is_empty() {
        "-inf".to_string()
    } else {
        hex::encode(&key_range.left)
    };
    let right_str = if key_range.right.is_empty() {
        "+inf".to_string()
    } else {
        hex::encode(&key_range.right)
    };

    let stale_ratio = (sstable_info.stale_key_count * 100)
        .checked_div(sstable_info.total_key_count)
        .unwrap_or(0);
    writeln!(
        s,
<<<<<<< HEAD
        "SstableInfo: object id={}, SST id={}, KeyRange=[{:?},{:?}], table_ids: {:?}, size={}KB, stale_ratio={}%, range_tombstone_count={} range_tombstone_ratio={}% bloom_filter_kind {:?}",
        sstable_info.object_id,
        sstable_info.sst_id,
=======
        "SstableInfo: object id={}, SST id={}, KeyRange=[{:?},{:?}], table_ids: {:?}, size={}KB, stale_ratio={}%, bloom_filter_kind {:?}",
        sstable_info.get_object_id(),
        sstable_info.get_sst_id(),
>>>>>>> f7d9ff7f
        left_str,
        right_str,
        sstable_info.table_ids,
        sstable_info.file_size / 1024,
        stale_ratio,
        sstable_info.bloom_filter_kind,
    )
    .unwrap();
}

pub fn statistics_compact_task(task: &CompactTask) -> CompactTaskStatistics {
    let mut total_key_count = 0;
    let mut total_file_count: u64 = 0;
    let mut total_file_size = 0;
    let mut total_uncompressed_file_size = 0;

    for level in &task.input_ssts {
        total_file_count += level.table_infos.len() as u64;

        level.table_infos.iter().for_each(|sst| {
            total_file_size += sst.file_size;
            total_uncompressed_file_size += sst.uncompressed_file_size;
            total_key_count += sst.total_key_count;
        });
    }

    CompactTaskStatistics {
        total_file_count,
        total_key_count,
        total_file_size,
        total_uncompressed_file_size,
    }
}

#[derive(Debug)]
pub struct CompactTaskStatistics {
    pub total_file_count: u64,
    pub total_key_count: u64,
    pub total_file_size: u64,
    pub total_uncompressed_file_size: u64,
}

pub fn estimate_memory_for_compact_task(
    task: &CompactTask,
    block_size: u64,
    recv_buffer_size: u64,
    sst_capacity: u64,
    support_streaming_upload: bool,
) -> u64 {
    let mut result = 0;
    // When building the SstableStreamIterator, sstable_syncable will fetch the SstableMeta and seek
    // to the specified block and build the iterator. Since this operation is concurrent, the memory
    // usage will need to take into account the size of the SstableMeta.
    // The common size of SstableMeta in tests is no more than 1m (mainly from xor filters).
    let mut task_max_sst_meta_ratio = 0;

    // The memory usage of the SstableStreamIterator comes from SstableInfo with some state
    // information (use ESTIMATED_META_SIZE to estimate it), the BlockStream being read (one block),
    // and tcp recv_buffer_size.
    let max_input_stream_estimated_memory = block_size + recv_buffer_size;

    // input
    for level in &task.input_ssts {
        if level.level_type == LevelType::Nonoverlapping {
            let mut cur_level_max_sst_meta_size = 0;
            for sst in &level.table_infos {
                let meta_size = sst.file_size - sst.meta_offset;
                task_max_sst_meta_ratio =
                    std::cmp::max(task_max_sst_meta_ratio, meta_size * 100 / sst.file_size);
                cur_level_max_sst_meta_size = std::cmp::max(meta_size, cur_level_max_sst_meta_size);
            }
            result += max_input_stream_estimated_memory + cur_level_max_sst_meta_size;
        } else {
            for sst in &level.table_infos {
                let meta_size = sst.file_size - sst.meta_offset;
                result += max_input_stream_estimated_memory + meta_size;
                task_max_sst_meta_ratio =
                    std::cmp::max(task_max_sst_meta_ratio, meta_size * 100 / sst.file_size);
            }
        }
    }

    // output
    // builder will maintain SstableInfo + block_builder(block) + writer (block to vec)
    let estimated_meta_size = sst_capacity * task_max_sst_meta_ratio / 100;
    if support_streaming_upload {
        result += estimated_meta_size + 2 * block_size
    } else {
        result += estimated_meta_size + sst_capacity; // Use sst_capacity to avoid BatchUploader
                                                      // memory bursts.
    }

    result
}<|MERGE_RESOLUTION|>--- conflicted
+++ resolved
@@ -12,15 +12,11 @@
 // See the License for the specific language governing permissions and
 // limitations under the License.
 
-<<<<<<< HEAD
+use std::collections::HashSet;
+
 use risingwave_pb::hummock::LevelType;
 
 use crate::version::{CompactTask, SstableInfo};
-=======
-use std::collections::HashSet;
-
-use risingwave_pb::hummock::{CompactTask, LevelType, SstableInfo};
->>>>>>> f7d9ff7f
 
 pub fn compact_task_output_to_string(compact_task: &CompactTask) -> String {
     use std::fmt::Write;
@@ -31,22 +27,8 @@
         "Compaction task id: {:?}, group-id: {:?}, type: {:?}, target level: {:?}, target sub level: {:?} watermark: {:?}, target_file_size: {:?}, splits: {:?}, status: {:?}",
         compact_task.task_id,
         compact_task.compaction_group_id,
-        compact_task.task_type,
+        compact_task.task_type(),
         compact_task.target_level,
-<<<<<<< HEAD
-        compact_task.target_sub_level_id
-    )
-    .unwrap();
-    writeln!(s, "Compaction watermark: {:?} ", compact_task.watermark).unwrap();
-    writeln!(
-        s,
-        "Compaction target_file_size: {:?} ",
-        compact_task.target_file_size
-    )
-    .unwrap();
-    writeln!(s, "Compaction # splits: {:?} ", compact_task.splits.len()).unwrap();
-    writeln!(s, "Compaction task status: {:?} ", compact_task.task_status).unwrap();
-=======
         compact_task.target_sub_level_id,
         compact_task.watermark,
         compact_task.target_file_size,
@@ -65,13 +47,12 @@
     use std::fmt::Write;
 
     let mut s = String::new();
->>>>>>> f7d9ff7f
     writeln!(
         s,
         "Compaction task id: {:?}, group-id: {:?}, type: {:?}, target level: {:?}, target sub level: {:?} watermark: {:?}, target_file_size: {:?}, splits: {:?}",
         compact_task.task_id,
         compact_task.compaction_group_id,
-        compact_task.task_type(),
+        compact_task.task_type,
         compact_task.target_level,
         compact_task.target_sub_level_id,
         compact_task.watermark,
@@ -101,13 +82,8 @@
                 }
                 if table.total_key_count != 0 {
                     format!(
-<<<<<<< HEAD
-                        "[id: {}, obj_id: {} {}KB stale_ratio {} delete_range_ratio {}]",
-                        table.sst_id,
-=======
                         "[id: {}, obj_id: {} {}KB stale_ratio {}]",
                         table.get_sst_id(),
->>>>>>> f7d9ff7f
                         table.object_id,
                         table.file_size / 1024,
                         (table.stale_key_count * 100 / table.total_key_count),
@@ -161,15 +137,9 @@
         .unwrap_or(0);
     writeln!(
         s,
-<<<<<<< HEAD
-        "SstableInfo: object id={}, SST id={}, KeyRange=[{:?},{:?}], table_ids: {:?}, size={}KB, stale_ratio={}%, range_tombstone_count={} range_tombstone_ratio={}% bloom_filter_kind {:?}",
-        sstable_info.object_id,
-        sstable_info.sst_id,
-=======
         "SstableInfo: object id={}, SST id={}, KeyRange=[{:?},{:?}], table_ids: {:?}, size={}KB, stale_ratio={}%, bloom_filter_kind {:?}",
         sstable_info.get_object_id(),
         sstable_info.get_sst_id(),
->>>>>>> f7d9ff7f
         left_str,
         right_str,
         sstable_info.table_ids,
