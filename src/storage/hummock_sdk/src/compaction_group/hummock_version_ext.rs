--- conflicted
+++ resolved
@@ -623,7 +623,42 @@
             self.table_watermarks
                 .insert(table_id, Arc::new(table_watermarks));
         }
-<<<<<<< HEAD
+
+        for (table_id, change_log_delta) in &version_delta.change_log_delta {
+            let new_change_log = change_log_delta.new_log.as_ref().unwrap();
+            match self.table_change_log.entry(*table_id) {
+                Entry::Occupied(entry) => {
+                    let change_log = entry.into_mut();
+                    if let Some(prev_log) = change_log.0.last() {
+                        assert!(
+                            prev_log.epochs.last().expect("non-empty")
+                                < new_change_log.epochs.first().expect("non-empty")
+                        );
+                    }
+                    change_log.0.push(new_change_log.clone());
+                }
+                Entry::Vacant(entry) => {
+                    entry.insert(TableChangeLog(vec![new_change_log.clone()]));
+                }
+            };
+        }
+
+        for table_id in &version_delta.removed_table_ids {
+            let _ = self.table_watermarks.remove(table_id);
+            let _ = self.table_change_log.remove(table_id);
+        }
+
+        // If a table has no new change log entry (even an empty one), it means we have stopped maintained
+        // the change log for the table
+        self.table_change_log
+            .retain(|table_id, _| version_delta.change_log_delta.contains_key(table_id));
+
+        for (table_id, change_log_delta) in &version_delta.change_log_delta {
+            if let Some(change_log) = self.table_change_log.get_mut(table_id) {
+                change_log.truncate(change_log_delta.truncate_epoch);
+            }
+        }
+
         for (table_fragments_id, group_delta) in &version_delta.snapshot_group_delta {
             match group_delta {
                 SnapshotGroupDelta::NewSnapshotGroup {
@@ -681,44 +716,6 @@
                 }
             }
         }
-=======
-
-        for (table_id, change_log_delta) in &version_delta.change_log_delta {
-            let new_change_log = change_log_delta.new_log.as_ref().unwrap();
-            match self.table_change_log.entry(*table_id) {
-                Entry::Occupied(entry) => {
-                    let change_log = entry.into_mut();
-                    if let Some(prev_log) = change_log.0.last() {
-                        assert!(
-                            prev_log.epochs.last().expect("non-empty")
-                                < new_change_log.epochs.first().expect("non-empty")
-                        );
-                    }
-                    change_log.0.push(new_change_log.clone());
-                }
-                Entry::Vacant(entry) => {
-                    entry.insert(TableChangeLog(vec![new_change_log.clone()]));
-                }
-            };
-        }
-
-        for table_id in &version_delta.removed_table_ids {
-            let _ = self.table_watermarks.remove(table_id);
-            let _ = self.table_change_log.remove(table_id);
-        }
-
-        // If a table has no new change log entry (even an empty one), it means we have stopped maintained
-        // the change log for the table
-        self.table_change_log
-            .retain(|table_id, _| version_delta.change_log_delta.contains_key(table_id));
-
-        for (table_id, change_log_delta) in &version_delta.change_log_delta {
-            if let Some(change_log) = self.table_change_log.get_mut(table_id) {
-                change_log.truncate(change_log_delta.truncate_epoch);
-            }
-        }
-
->>>>>>> 4030ddc0
         sst_split_info
     }
 
@@ -1170,11 +1167,8 @@
         group_deltas: Default::default(),
         new_table_watermarks: HashMap::new(),
         removed_table_ids: vec![],
-<<<<<<< HEAD
+        change_log_delta: HashMap::new(),
         snapshot_group_delta: Default::default(),
-=======
-        change_log_delta: HashMap::new(),
->>>>>>> 4030ddc0
     }
 }
 
@@ -1420,14 +1414,7 @@
                     ..Default::default()
                 },
             )]),
-<<<<<<< HEAD
             ..Default::default()
-=======
-            max_committed_epoch: 0,
-            safe_epoch: 0,
-            table_watermarks: HashMap::new(),
-            table_change_log: HashMap::new(),
->>>>>>> 4030ddc0
         };
         assert_eq!(version.get_object_ids().len(), 0);
 
@@ -1488,14 +1475,7 @@
                     ),
                 ),
             ]),
-<<<<<<< HEAD
             ..Default::default()
-=======
-            max_committed_epoch: 0,
-            safe_epoch: 0,
-            table_watermarks: HashMap::new(),
-            table_change_log: HashMap::new(),
->>>>>>> 4030ddc0
         };
         let version_delta = HummockVersionDelta {
             id: 1,
@@ -1576,14 +1556,7 @@
                     ),
                     (1, cg1,),
                 ]),
-<<<<<<< HEAD
                 ..Default::default()
-=======
-                max_committed_epoch: 0,
-                safe_epoch: 0,
-                table_watermarks: HashMap::new(),
-                table_change_log: HashMap::new(),
->>>>>>> 4030ddc0
             }
         );
     }
