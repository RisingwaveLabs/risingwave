--- conflicted
+++ resolved
@@ -19,7 +19,7 @@
 
 use bytes::Bytes;
 use itertools::Itertools;
-use risingwave_common::buffer::Bitmap;
+use risingwave_common::bitmap::Bitmap;
 use risingwave_common::catalog::TableId;
 use risingwave_common::hash::VnodeBitmapExt;
 use risingwave_pb::hummock::group_delta::DeltaType;
@@ -259,6 +259,104 @@
             existing_table_ids,
         )
     }
+}
+
+pub fn safe_epoch_table_watermarks_impl(
+    table_watermarks: &HashMap<TableId, Arc<TableWatermarks>>,
+    state_table_info: &HummockVersionStateTableInfo,
+    existing_table_ids: &[u32],
+) -> BTreeMap<u32, PbTableWatermarks> {
+    fn extract_single_table_watermark(
+        table_watermarks: &TableWatermarks,
+        safe_epoch: u64,
+    ) -> Option<PbTableWatermarks> {
+        if let Some((first_epoch, first_epoch_watermark)) = table_watermarks.watermarks.first() {
+            assert!(
+                *first_epoch >= safe_epoch,
+                "smallest epoch {} in table watermark should be at least safe epoch {}",
+                first_epoch,
+                safe_epoch
+            );
+            if *first_epoch == safe_epoch {
+                Some(PbTableWatermarks {
+                    epoch_watermarks: vec![PbEpochNewWatermarks {
+                        watermarks: first_epoch_watermark
+                            .iter()
+                            .map(VnodeWatermark::to_protobuf)
+                            .collect(),
+                        epoch: *first_epoch,
+                    }],
+                    is_ascending: table_watermarks.direction.is_ascending(),
+                })
+            } else {
+                None
+            }
+        } else {
+            None
+        }
+    }
+    table_watermarks
+        .iter()
+        .filter_map(|(table_id, table_watermarks)| {
+            let u32_table_id = table_id.table_id();
+            if !existing_table_ids.contains(&u32_table_id) {
+                None
+            } else {
+                extract_single_table_watermark(
+                    table_watermarks,
+                    state_table_info
+                        .info()
+                        .get(table_id)
+                        .expect("table should exist")
+                        .safe_epoch,
+                )
+                .map(|table_watermarks| (table_id.table_id, table_watermarks))
+            }
+        })
+        .collect()
+}
+
+pub fn safe_epoch_read_table_watermarks_impl(
+    safe_epoch_watermarks: &BTreeMap<u32, PbTableWatermarks>,
+) -> BTreeMap<TableId, ReadTableWatermark> {
+    safe_epoch_watermarks
+        .iter()
+        .map(|(table_id, watermarks)| {
+            assert_eq!(watermarks.epoch_watermarks.len(), 1);
+            let vnode_watermarks = &watermarks
+                .epoch_watermarks
+                .first()
+                .expect("should exist")
+                .watermarks;
+            let mut vnode_watermark_map = BTreeMap::new();
+            for vnode_watermark in vnode_watermarks {
+                let watermark = Bytes::copy_from_slice(&vnode_watermark.watermark);
+                for vnode in
+                    Bitmap::from(vnode_watermark.vnode_bitmap.as_ref().expect("should exist"))
+                        .iter_vnodes()
+                {
+                    assert!(
+                        vnode_watermark_map
+                            .insert(vnode, watermark.clone())
+                            .is_none(),
+                        "duplicate table watermark on vnode {}",
+                        vnode.to_index()
+                    );
+                }
+            }
+            (
+                TableId::from(*table_id),
+                ReadTableWatermark {
+                    direction: if watermarks.is_ascending {
+                        WatermarkDirection::Ascending
+                    } else {
+                        WatermarkDirection::Descending
+                    },
+                    vnode_watermarks: vnode_watermark_map,
+                },
+            )
+        })
+        .collect()
 }
 
 impl HummockVersion {
@@ -1288,104 +1386,6 @@
     res
 }
 
-<<<<<<< HEAD
-pub fn safe_epoch_table_watermarks_impl(
-    table_watermarks: &HashMap<TableId, Arc<TableWatermarks>>,
-    state_table_info: &HummockVersionStateTableInfo,
-    existing_table_ids: &[u32],
-) -> BTreeMap<u32, PbTableWatermarks> {
-    fn extract_single_table_watermark(
-        table_watermarks: &TableWatermarks,
-        safe_epoch: u64,
-    ) -> Option<PbTableWatermarks> {
-        if let Some((first_epoch, first_epoch_watermark)) = table_watermarks.watermarks.first() {
-            assert!(
-                *first_epoch >= safe_epoch,
-                "smallest epoch {} in table watermark should be at least safe epoch {}",
-                first_epoch,
-                safe_epoch
-            );
-            if *first_epoch == safe_epoch {
-                Some(PbTableWatermarks {
-                    epoch_watermarks: vec![PbEpochNewWatermarks {
-                        watermarks: first_epoch_watermark
-                            .iter()
-                            .map(VnodeWatermark::to_protobuf)
-                            .collect(),
-                        epoch: *first_epoch,
-                    }],
-                    is_ascending: table_watermarks.direction.is_ascending(),
-                })
-            } else {
-                None
-            }
-        } else {
-            None
-        }
-    }
-    table_watermarks
-        .iter()
-        .filter_map(|(table_id, table_watermarks)| {
-            let u32_table_id = table_id.table_id();
-            if !existing_table_ids.contains(&u32_table_id) {
-                None
-            } else {
-                extract_single_table_watermark(
-                    table_watermarks,
-                    state_table_info
-                        .info()
-                        .get(table_id)
-                        .expect("table should exist")
-                        .safe_epoch,
-                )
-                .map(|table_watermarks| (table_id.table_id, table_watermarks))
-            }
-        })
-        .collect()
-}
-
-pub fn safe_epoch_read_table_watermarks_impl(
-    safe_epoch_watermarks: &BTreeMap<u32, PbTableWatermarks>,
-) -> BTreeMap<TableId, ReadTableWatermark> {
-    safe_epoch_watermarks
-        .iter()
-        .map(|(table_id, watermarks)| {
-            assert_eq!(watermarks.epoch_watermarks.len(), 1);
-            let vnode_watermarks = &watermarks
-                .epoch_watermarks
-                .first()
-                .expect("should exist")
-                .watermarks;
-            let mut vnode_watermark_map = BTreeMap::new();
-            for vnode_watermark in vnode_watermarks {
-                let watermark = Bytes::copy_from_slice(&vnode_watermark.watermark);
-                for vnode in
-                    Bitmap::from(vnode_watermark.vnode_bitmap.as_ref().expect("should exist"))
-                        .iter_vnodes()
-                {
-                    assert!(
-                        vnode_watermark_map
-                            .insert(vnode, watermark.clone())
-                            .is_none(),
-                        "duplicate table watermark on vnode {}",
-                        vnode.to_index()
-                    );
-                }
-            }
-            (
-                TableId::from(*table_id),
-                ReadTableWatermark {
-                    direction: if watermarks.is_ascending {
-                        WatermarkDirection::Ascending
-                    } else {
-                        WatermarkDirection::Descending
-                    },
-                    vnode_watermarks: vnode_watermark_map,
-                },
-            )
-        })
-        .collect()
-=======
 pub fn split_sst(sst_info: &mut SstableInfo, new_sst_id: &mut u64) -> SstableInfo {
     let mut branch_table_info = sst_info.clone();
     branch_table_info.sst_id = *new_sst_id;
@@ -1393,7 +1393,6 @@
     *new_sst_id += 1;
 
     branch_table_info
->>>>>>> 5bd3e3e0
 }
 
 #[cfg(test)]
