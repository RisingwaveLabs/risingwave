--- conflicted
+++ resolved
@@ -157,10 +157,6 @@
         })
     }
 
-<<<<<<< HEAD
-    /// This function does NOT dedup.
-=======
->>>>>>> 7cd16462
     pub fn get_object_ids(&self) -> HashSet<HummockSstableObjectId> {
         self.get_combined_levels()
             .flat_map(|level| {
