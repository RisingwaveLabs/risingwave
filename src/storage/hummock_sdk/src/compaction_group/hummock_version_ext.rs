// Copyright 2024 RisingWave Labs
//
// Licensed under the Apache License, Version 2.0 (the "License");
// you may not use this file except in compliance with the License.
// You may obtain a copy of the License at
//
//     http://www.apache.org/licenses/LICENSE-2.0
//
// Unless required by applicable law or agreed to in writing, software
// distributed under the License is distributed on an "AS IS" BASIS,
// WITHOUT WARRANTIES OR CONDITIONS OF ANY KIND, either express or implied.
// See the License for the specific language governing permissions and
// limitations under the License.

use std::cmp::Ordering;
use std::collections::hash_map::Entry;
use std::collections::{BTreeMap, BTreeSet, HashMap, HashSet};
use std::sync::Arc;

use itertools::Itertools;
use risingwave_common::catalog::TableId;
use risingwave_pb::hummock::group_delta::DeltaType;
use risingwave_pb::hummock::hummock_version::Levels;
use risingwave_pb::hummock::hummock_version_delta::GroupDeltas;
use risingwave_pb::hummock::table_watermarks::PbEpochNewWatermarks;
use risingwave_pb::hummock::{
    CompactionConfig, CompatibilityVersion, GroupConstruct, GroupDestroy, GroupMetaChange,
    GroupTableChange, Level, LevelType, OverlappingLevel, PbLevelType, PbTableWatermarks,
    SstableInfo,
};
use tracing::warn;

use super::StateTableId;
use crate::change_log::TableChangeLog;
use crate::compaction_group::StaticCompactionGroupId;
use crate::key_range::KeyRangeCommon;
use crate::prost_key_range::KeyRangeExt;
use crate::table_watermark::{TableWatermarks, VnodeWatermark};
use crate::version::{HummockVersion, HummockVersionDelta, SnapshotGroup, SnapshotGroupDelta};
use crate::{can_concat, CompactionGroupId, HummockSstableId, HummockSstableObjectId};

pub struct GroupDeltasSummary {
    pub delete_sst_levels: Vec<u32>,
    pub delete_sst_ids_set: HashSet<u64>,
    pub insert_sst_level_id: u32,
    pub insert_sub_level_id: u64,
    pub insert_table_infos: Vec<SstableInfo>,
    pub group_construct: Option<GroupConstruct>,
    pub group_destroy: Option<GroupDestroy>,
    pub group_meta_changes: Vec<GroupMetaChange>,
    pub group_table_change: Option<GroupTableChange>,
    pub new_vnode_partition_count: u32,
}

pub fn summarize_group_deltas(group_deltas: &GroupDeltas) -> GroupDeltasSummary {
    let mut delete_sst_levels = Vec::with_capacity(group_deltas.group_deltas.len());
    let mut delete_sst_ids_set = HashSet::new();
    let mut insert_sst_level_id = u32::MAX;
    let mut insert_sub_level_id = u64::MAX;
    let mut insert_table_infos = vec![];
    let mut group_construct = None;
    let mut group_destroy = None;
    let mut group_meta_changes = vec![];
    let mut group_table_change = None;
    let mut new_vnode_partition_count = 0;

    for group_delta in &group_deltas.group_deltas {
        match group_delta.get_delta_type().unwrap() {
            DeltaType::IntraLevel(intra_level) => {
                if !intra_level.removed_table_ids.is_empty() {
                    delete_sst_levels.push(intra_level.level_idx);
                    delete_sst_ids_set.extend(intra_level.removed_table_ids.iter().clone());
                }
                if !intra_level.inserted_table_infos.is_empty() {
                    insert_sst_level_id = intra_level.level_idx;
                    insert_sub_level_id = intra_level.l0_sub_level_id;
                    insert_table_infos.extend(intra_level.inserted_table_infos.iter().cloned());
                }
                new_vnode_partition_count = intra_level.vnode_partition_count;
            }
            DeltaType::GroupConstruct(construct_delta) => {
                assert!(group_construct.is_none());
                group_construct = Some(construct_delta.clone());
            }
            DeltaType::GroupDestroy(destroy_delta) => {
                assert!(group_destroy.is_none());
                group_destroy = Some(destroy_delta.clone());
            }
            DeltaType::GroupMetaChange(meta_delta) => {
                group_meta_changes.push(meta_delta.clone());
            }
            DeltaType::GroupTableChange(meta_delta) => {
                group_table_change = Some(meta_delta.clone());
            }
        }
    }

    delete_sst_levels.sort();
    delete_sst_levels.dedup();

    GroupDeltasSummary {
        delete_sst_levels,
        delete_sst_ids_set,
        insert_sst_level_id,
        insert_sub_level_id,
        insert_table_infos,
        group_construct,
        group_destroy,
        group_meta_changes,
        group_table_change,
        new_vnode_partition_count,
    }
}

#[derive(Clone, Default)]
pub struct TableGroupInfo {
    pub group_id: CompactionGroupId,
    pub group_size: u64,
    pub table_statistic: HashMap<StateTableId, u64>,
    pub split_by_table: bool,
}

#[derive(Debug, Clone, Default)]
pub struct SstDeltaInfo {
    pub insert_sst_level: u32,
    pub insert_sst_infos: Vec<SstableInfo>,
    pub delete_sst_object_ids: Vec<HummockSstableObjectId>,
}

pub type BranchedSstInfo = HashMap<CompactionGroupId, Vec<HummockSstableId>>;

impl HummockVersion {
    pub fn get_compaction_group_levels(&self, compaction_group_id: CompactionGroupId) -> &Levels {
        self.levels
            .get(&compaction_group_id)
            .unwrap_or_else(|| panic!("compaction group {} does not exist", compaction_group_id))
    }

    pub fn get_compaction_group_levels_mut(
        &mut self,
        compaction_group_id: CompactionGroupId,
    ) -> &mut Levels {
        self.levels
            .get_mut(&compaction_group_id)
            .unwrap_or_else(|| panic!("compaction group {} does not exist", compaction_group_id))
    }

    pub fn get_combined_levels(&self) -> impl Iterator<Item = &'_ Level> + '_ {
        self.levels.values().flat_map(|level| {
            level
                .l0
                .as_ref()
                .unwrap()
                .sub_levels
                .iter()
                .rev()
                .chain(level.levels.iter())
        })
    }

    pub fn get_object_ids(&self) -> HashSet<HummockSstableObjectId> {
        self.get_combined_levels()
            .flat_map(|level| {
                level
                    .table_infos
                    .iter()
                    .map(|table_info| table_info.get_object_id())
            })
            .chain(self.table_change_log.values().flat_map(|change_log| {
                change_log.0.iter().flat_map(|epoch_change_log| {
                    epoch_change_log
                        .old_value
                        .iter()
                        .map(|sst| sst.object_id)
                        .chain(epoch_change_log.new_value.iter().map(|sst| sst.object_id))
                })
            }))
            .collect()
    }

    pub fn level_iter<F: FnMut(&Level) -> bool>(
        &self,
        compaction_group_id: CompactionGroupId,
        mut f: F,
    ) {
        if let Some(levels) = self.levels.get(&compaction_group_id) {
            for sub_level in &levels.l0.as_ref().unwrap().sub_levels {
                if !f(sub_level) {
                    return;
                }
            }
            for level in &levels.levels {
                if !f(level) {
                    return;
                }
            }
        }
    }

    pub fn num_levels(&self, compaction_group_id: CompactionGroupId) -> usize {
        // l0 is currently separated from all levels
        self.levels
            .get(&compaction_group_id)
            .map(|group| group.levels.len() + 1)
            .unwrap_or(0)
    }

    pub fn safe_epoch_table_watermarks(
        &self,
        existing_table_ids: &[u32],
    ) -> BTreeMap<u32, PbTableWatermarks> {
        fn extract_single_table_watermark(
            table_watermarks: &TableWatermarks,
            safe_epoch: u64,
        ) -> Option<PbTableWatermarks> {
            if let Some((first_epoch, first_epoch_watermark)) = table_watermarks.watermarks.first()
            {
                assert!(
                    *first_epoch >= safe_epoch,
                    "smallest epoch {} in table watermark should be at least safe epoch {}",
                    first_epoch,
                    safe_epoch
                );
                if *first_epoch == safe_epoch {
                    Some(PbTableWatermarks {
                        epoch_watermarks: vec![PbEpochNewWatermarks {
                            watermarks: first_epoch_watermark
                                .iter()
                                .map(VnodeWatermark::to_protobuf)
                                .collect(),
                            epoch: *first_epoch,
                        }],
                        is_ascending: table_watermarks.direction.is_ascending(),
                    })
                } else {
                    None
                }
            } else {
                None
            }
        }
        self.table_watermarks
            .iter()
            .filter_map(|(table_id, table_watermarks)| {
                let u32_table_id = table_id.table_id();
                if !existing_table_ids.contains(&u32_table_id) {
                    None
                } else {
                    extract_single_table_watermark(table_watermarks, self.safe_epoch)
                        .map(|table_watermarks| (table_id.table_id, table_watermarks))
                }
            })
            .collect()
    }
}

pub type SstSplitInfo = (
    // Object id.
    HummockSstableObjectId,
    // SST id.
    HummockSstableId,
    // Old SST id in parent group.
    HummockSstableId,
    // New SST id in parent group.
    HummockSstableId,
);

impl HummockVersion {
    pub fn count_new_ssts_in_group_split(
        &self,
        parent_group_id: CompactionGroupId,
        member_table_ids: HashSet<StateTableId>,
    ) -> u64 {
        self.levels
            .get(&parent_group_id)
            .map_or(0, |parent_levels| {
                parent_levels
                    .l0
                    .iter()
                    .flat_map(|l0| l0.get_sub_levels())
                    .chain(parent_levels.get_levels().iter())
                    .flat_map(|level| level.get_table_infos())
                    .map(|sst_info| {
                        // `sst_info.table_ids` will never be empty.
                        for table_id in sst_info.get_table_ids() {
                            if member_table_ids.contains(table_id) {
                                return 2;
                            }
                        }
                        0
                    })
                    .sum()
            })
    }

    pub fn init_with_parent_group(
        &mut self,
        parent_group_id: CompactionGroupId,
        group_id: CompactionGroupId,
        member_table_ids: HashSet<StateTableId>,
        new_sst_start_id: u64,
        allow_trivial_split: bool,
    ) -> Vec<SstSplitInfo> {
        let mut new_sst_id = new_sst_start_id;
        let mut split_id_vers = vec![];
        if parent_group_id == StaticCompactionGroupId::NewCompactionGroup as CompactionGroupId
            || !self.levels.contains_key(&parent_group_id)
        {
            return split_id_vers;
        }
        let [parent_levels, cur_levels] = self
            .levels
            .get_many_mut([&parent_group_id, &group_id])
            .unwrap();
        if let Some(ref mut l0) = parent_levels.l0 {
            for sub_level in &mut l0.sub_levels {
                let target_l0 = cur_levels.l0.as_mut().unwrap();
                // When `insert_hint` is `Ok(idx)`, it means that the sub level `idx` in `target_l0`
                // will extend these SSTs. When `insert_hint` is `Err(idx)`, it
                // means that we will add a new sub level `idx` into `target_l0`.
                let mut insert_hint = Err(target_l0.sub_levels.len());
                for (idx, other) in target_l0.sub_levels.iter_mut().enumerate() {
                    match other.sub_level_id.cmp(&sub_level.sub_level_id) {
                        Ordering::Less => {}
                        Ordering::Equal => {
                            insert_hint = Ok(idx);
                            break;
                        }
                        Ordering::Greater => {
                            insert_hint = Err(idx);
                            break;
                        }
                    }
                }
                // Remove SST from sub level may result in empty sub level. It will be purged
                // whenever another compaction task is finished.
                let insert_table_infos = split_sst_info_for_level(
                    &member_table_ids,
                    allow_trivial_split,
                    sub_level,
                    &mut split_id_vers,
                    &mut new_sst_id,
                );
                sub_level
                    .table_infos
                    .extract_if(|sst_info| sst_info.table_ids.is_empty())
                    .for_each(|sst_info| {
                        sub_level.total_file_size -= sst_info.file_size;
                        sub_level.uncompressed_file_size -= sst_info.uncompressed_file_size;
                        l0.total_file_size -= sst_info.file_size;
                        l0.uncompressed_file_size -= sst_info.uncompressed_file_size;
                    });
                if insert_table_infos.is_empty() {
                    continue;
                }
                match insert_hint {
                    Ok(idx) => {
                        add_ssts_to_sub_level(target_l0, idx, insert_table_infos);
                    }
                    Err(idx) => {
                        insert_new_sub_level(
                            target_l0,
                            sub_level.sub_level_id,
                            sub_level.level_type(),
                            insert_table_infos,
                            Some(idx),
                        );
                    }
                }
            }
        }
        for (idx, level) in parent_levels.levels.iter_mut().enumerate() {
            let insert_table_infos = split_sst_info_for_level(
                &member_table_ids,
                allow_trivial_split,
                level,
                &mut split_id_vers,
                &mut new_sst_id,
            );
            cur_levels.levels[idx].total_file_size += insert_table_infos
                .iter()
                .map(|sst| sst.file_size)
                .sum::<u64>();
            cur_levels.levels[idx].uncompressed_file_size += insert_table_infos
                .iter()
                .map(|sst| sst.uncompressed_file_size)
                .sum::<u64>();
            cur_levels.levels[idx]
                .table_infos
                .extend(insert_table_infos);
            cur_levels.levels[idx].table_infos.sort_by(|sst1, sst2| {
                let a = sst1.key_range.as_ref().unwrap();
                let b = sst2.key_range.as_ref().unwrap();
                a.compare(b)
            });
            assert!(can_concat(&cur_levels.levels[idx].table_infos));
            level
                .table_infos
                .extract_if(|sst_info| sst_info.table_ids.is_empty())
                .for_each(|sst_info| {
                    level.total_file_size -= sst_info.file_size;
                    level.uncompressed_file_size -= sst_info.uncompressed_file_size;
                });
        }
        split_id_vers
    }

    pub fn build_sst_delta_infos(&self, version_delta: &HummockVersionDelta) -> Vec<SstDeltaInfo> {
        let mut infos = vec![];

        for (group_id, group_deltas) in &version_delta.group_deltas {
            let mut info = SstDeltaInfo::default();

            let mut removed_l0_ssts: BTreeSet<u64> = BTreeSet::new();
            let mut removed_ssts: BTreeMap<u32, BTreeSet<u64>> = BTreeMap::new();

            // Build only if all deltas are intra level deltas.
            if !group_deltas
                .group_deltas
                .iter()
                .all(|delta| matches!(delta.get_delta_type().unwrap(), DeltaType::IntraLevel(..)))
            {
                continue;
            }

            // TODO(MrCroxx): At most one insert delta is allowed here. It's okay for now with the
            // current `hummock::manager::gen_version_delta` implementation. Better refactor the
            // struct to reduce conventions.
            for group_delta in &group_deltas.group_deltas {
                if let DeltaType::IntraLevel(delta) = group_delta.get_delta_type().unwrap() {
                    if !delta.inserted_table_infos.is_empty() {
                        info.insert_sst_level = delta.level_idx;
                        info.insert_sst_infos
                            .extend(delta.inserted_table_infos.iter().cloned());
                    }
                    if !delta.removed_table_ids.is_empty() {
                        for id in &delta.removed_table_ids {
                            if delta.level_idx == 0 {
                                removed_l0_ssts.insert(*id);
                            } else {
                                removed_ssts.entry(delta.level_idx).or_default().insert(*id);
                            }
                        }
                    }
                }
            }

            let group = self.levels.get(group_id).unwrap();
            for l0_sub_level in &group.get_level0().sub_levels {
                for sst_info in &l0_sub_level.table_infos {
                    if removed_l0_ssts.remove(&sst_info.sst_id) {
                        info.delete_sst_object_ids.push(sst_info.object_id);
                    }
                }
            }
            for level in group.get_levels() {
                if let Some(mut removed_level_ssts) = removed_ssts.remove(&level.level_idx) {
                    for sst_info in &level.table_infos {
                        if removed_level_ssts.remove(&sst_info.sst_id) {
                            info.delete_sst_object_ids.push(sst_info.object_id);
                        }
                    }
                    if !removed_level_ssts.is_empty() {
                        tracing::error!(
                            "removed_level_ssts is not empty: {:?}",
                            removed_level_ssts,
                        );
                    }
                    debug_assert!(removed_level_ssts.is_empty());
                }
            }

            if !removed_l0_ssts.is_empty() || !removed_ssts.is_empty() {
                tracing::error!(
                    "not empty removed_l0_ssts: {:?}, removed_ssts: {:?}",
                    removed_l0_ssts,
                    removed_ssts
                );
            }
            debug_assert!(removed_l0_ssts.is_empty());
            debug_assert!(removed_ssts.is_empty());

            infos.push(info);
        }

        infos
    }

    pub fn apply_version_delta(
        &mut self,
        version_delta: &HummockVersionDelta,
    ) -> Vec<SstSplitInfo> {
<<<<<<< HEAD
        assert_eq!(self.id, version_delta.prev_id);
=======
        let new_committed_epoch = version_delta.max_committed_epoch > self.max_committed_epoch;
>>>>>>> dac892e9
        let mut sst_split_info = vec![];
        for (compaction_group_id, group_deltas) in &version_delta.group_deltas {
            let summary = summarize_group_deltas(group_deltas);
            if let Some(group_construct) = &summary.group_construct {
                let mut new_levels = build_initial_compaction_group_levels(
                    *compaction_group_id,
                    group_construct.get_group_config().unwrap(),
                );
                let parent_group_id = group_construct.parent_group_id;
                new_levels.parent_group_id = parent_group_id;
                new_levels
                    .member_table_ids
                    .clone_from(&group_construct.table_ids);
                self.levels.insert(*compaction_group_id, new_levels);
                sst_split_info.extend(self.init_with_parent_group(
                    parent_group_id,
                    *compaction_group_id,
                    HashSet::from_iter(group_construct.table_ids.clone()),
                    group_construct.get_new_sst_start_id(),
                    group_construct.version() == CompatibilityVersion::VersionUnspecified,
                ));
            } else if let Some(group_change) = &summary.group_table_change {
                sst_split_info.extend(self.init_with_parent_group(
                    group_change.origin_group_id,
                    group_change.target_group_id,
                    HashSet::from_iter(group_change.table_ids.clone()),
                    group_change.new_sst_start_id,
                    group_change.version() == CompatibilityVersion::VersionUnspecified,
                ));

                let levels = self
                    .levels
                    .get_mut(&group_change.origin_group_id)
                    .expect("compaction group should exist");
                let mut moving_tables = levels
                    .member_table_ids
                    .extract_if(|t| group_change.table_ids.contains(t))
                    .collect_vec();
                self.levels
                    .get_mut(compaction_group_id)
                    .expect("compaction group should exist")
                    .member_table_ids
                    .append(&mut moving_tables);
            }
            let has_destroy = summary.group_destroy.is_some();
            let levels = self
                .levels
                .get_mut(compaction_group_id)
                .expect("compaction group should exist");

            for group_meta_delta in &summary.group_meta_changes {
                levels
                    .member_table_ids
                    .extend(group_meta_delta.table_ids_add.clone());
                levels
                    .member_table_ids
                    .retain(|t| !group_meta_delta.table_ids_remove.contains(t));
                levels.member_table_ids.sort();
            }

            assert!(
                self.max_committed_epoch <= version_delta.max_committed_epoch,
                "new max commit epoch {} is older than the current max commit epoch {}",
                version_delta.max_committed_epoch,
                self.max_committed_epoch
            );
            if self.max_committed_epoch < version_delta.max_committed_epoch {
                // `max_committed_epoch` increases. It must be a `commit_epoch`
                let GroupDeltasSummary {
                    delete_sst_levels,
                    delete_sst_ids_set,
                    insert_sst_level_id,
                    insert_sub_level_id,
                    insert_table_infos,
                    ..
                } = summary;
                assert!(
                    insert_sst_level_id == 0 || insert_table_infos.is_empty(),
                    "we should only add to L0 when we commit an epoch. Inserting into {} {:?}",
                    insert_sst_level_id,
                    insert_table_infos
                );
                assert!(
                    delete_sst_levels.is_empty() && delete_sst_ids_set.is_empty() || has_destroy,
                    "no sst should be deleted when committing an epoch"
                );
                if !insert_table_infos.is_empty() {
                    insert_new_sub_level(
                        levels.l0.as_mut().unwrap(),
                        insert_sub_level_id,
                        LevelType::Overlapping,
                        insert_table_infos,
                        None,
                    );
                }
            } else {
                // `max_committed_epoch` is not changed. The delta is caused by compaction.
                levels.apply_compact_ssts(summary);
            }
            if has_destroy {
                self.levels.remove(compaction_group_id);
            }
        }
        self.id = version_delta.id;
        self.max_committed_epoch = version_delta.max_committed_epoch;

        let mut modified_table_watermarks: HashMap<TableId, TableWatermarks> = HashMap::new();

        for (table_id, table_watermarks) in &version_delta.new_table_watermarks {
            if let Some(current_table_watermarks) = self.table_watermarks.get(table_id) {
                let mut current_table_watermarks = (**current_table_watermarks).clone();
                current_table_watermarks.apply_new_table_watermarks(table_watermarks);
                modified_table_watermarks.insert(*table_id, current_table_watermarks);
            } else {
                modified_table_watermarks.insert(*table_id, table_watermarks.clone());
            }
        }
        if version_delta.safe_epoch != self.safe_epoch {
            assert!(version_delta.safe_epoch > self.safe_epoch);
            for (table_id, table_watermarks) in &self.table_watermarks {
                let table_watermarks = modified_table_watermarks
                    .entry(*table_id)
                    .or_insert_with(|| (**table_watermarks).clone());
                table_watermarks.clear_stale_epoch_watermark(version_delta.safe_epoch);
            }
            self.safe_epoch = version_delta.safe_epoch;
        }

        for (table_id, table_watermarks) in modified_table_watermarks {
            self.table_watermarks
                .insert(table_id, Arc::new(table_watermarks));
        }

        for (table_id, change_log_delta) in &version_delta.change_log_delta {
            let new_change_log = change_log_delta.new_log.as_ref().unwrap();
            match self.table_change_log.entry(*table_id) {
                Entry::Occupied(entry) => {
                    let change_log = entry.into_mut();
                    if let Some(prev_log) = change_log.0.last() {
                        assert!(
                            prev_log.epochs.last().expect("non-empty")
                                < new_change_log.epochs.first().expect("non-empty")
                        );
                    }
                    change_log.0.push(new_change_log.clone());
                }
                Entry::Vacant(entry) => {
                    entry.insert(TableChangeLog(vec![new_change_log.clone()]));
                }
            };
        }

        for table_id in &version_delta.removed_table_ids {
            let _ = self.table_watermarks.remove(table_id);
            let _ = self.table_change_log.remove(table_id);
        }

        // If a table has no new change log entry (even an empty one), it means we have stopped maintained
        // the change log for the table
        if new_committed_epoch {
            self.table_change_log.retain(|table_id, _| {
                let contains = version_delta.change_log_delta.contains_key(table_id);
                if !contains {
                    warn!(
                        ?table_id,
                        max_committed_epoch = version_delta.max_committed_epoch,
                        "table change log dropped due to no further change log at newly committed epoch",
                    );
                }
                contains
            });
        }

        for (table_id, change_log_delta) in &version_delta.change_log_delta {
            if let Some(change_log) = self.table_change_log.get_mut(table_id) {
                change_log.truncate(change_log_delta.truncate_epoch);
            }
        }

        for (table_fragments_id, group_delta) in &version_delta.snapshot_group_delta {
            match group_delta {
                SnapshotGroupDelta::NewSnapshotGroup {
                    member_table_ids,
                    committed_epoch,
                    safe_epoch,
                } => {
                    if let Some(prev_group) = self.snapshot_groups.insert(
                        *table_fragments_id,
                        SnapshotGroup {
                            table_fragments_id: *table_fragments_id,
                            committed_epoch: *committed_epoch,
                            safe_epoch: *safe_epoch,
                            member_table_ids: member_table_ids.clone(),
                        },
                    ) {
                        panic!(
                            "add duplicate snapshot group: {:?} {:?} {} {} {:?}",
                            table_fragments_id,
                            member_table_ids,
                            committed_epoch,
                            safe_epoch,
                            prev_group
                        );
                    }
                }
                SnapshotGroupDelta::NewCommittedEpoch(new_committed_epoch) => {
                    if let Some(group) = self.snapshot_groups.get_mut(table_fragments_id) {
                        assert!(
                            *new_committed_epoch >= group.committed_epoch,
                            "snapshot group {:?} has regressed committed epoch {}, prev is {}",
                            table_fragments_id,
                            new_committed_epoch,
                            group.committed_epoch,
                        );
                        group.committed_epoch = *new_committed_epoch;
                    }
                }
                SnapshotGroupDelta::NewSafeEpoch(new_safe_epoch) => {
                    if let Some(group) = self.snapshot_groups.get_mut(table_fragments_id) {
                        assert!(
                            *new_safe_epoch >= group.safe_epoch,
                            "snapshot group {:?} has regressed safe epoch {}, prev is {}",
                            table_fragments_id,
                            new_safe_epoch,
                            group.safe_epoch
                        );
                        group.safe_epoch = *new_safe_epoch;
                    }
                }
                SnapshotGroupDelta::Destroy => {
                    if self.snapshot_groups.remove(table_fragments_id).is_none() {
                        warn!(?table_fragments_id, "remove non-existing snapshot group");
                    }
                }
            }
        }
        sst_split_info
    }

    pub fn build_compaction_group_info(&self) -> HashMap<TableId, CompactionGroupId> {
        let mut ret = HashMap::new();
        for (compaction_group_id, levels) in &self.levels {
            for table_id in &levels.member_table_ids {
                ret.insert(TableId::new(*table_id), *compaction_group_id);
            }
        }
        ret
    }

    pub fn build_branched_sst_info(&self) -> BTreeMap<HummockSstableObjectId, BranchedSstInfo> {
        let mut ret: BTreeMap<_, _> = BTreeMap::new();
        for (compaction_group_id, group) in &self.levels {
            let mut levels = vec![];
            levels.extend(group.l0.as_ref().unwrap().sub_levels.iter());
            levels.extend(group.levels.iter());
            for level in levels {
                for table_info in &level.table_infos {
                    if table_info.sst_id == table_info.object_id {
                        continue;
                    }
                    let object_id = table_info.get_object_id();
                    let entry: &mut BranchedSstInfo = ret.entry(object_id).or_default();
                    entry
                        .entry(*compaction_group_id)
                        .or_default()
                        .push(table_info.sst_id)
                }
            }
        }
        ret
    }
}

#[easy_ext::ext(HummockLevelsExt)]
impl Levels {
    pub fn get_level0(&self) -> &OverlappingLevel {
        self.l0.as_ref().unwrap()
    }

    pub fn get_level(&self, level_idx: usize) -> &Level {
        &self.levels[level_idx - 1]
    }

    pub fn get_level_mut(&mut self, level_idx: usize) -> &mut Level {
        &mut self.levels[level_idx - 1]
    }

    pub fn is_last_level(&self, level_idx: u32) -> bool {
        self.levels
            .last()
            .as_ref()
            .map_or(false, |level| level.level_idx == level_idx)
    }

    pub fn count_ssts(&self) -> usize {
        self.get_level0()
            .get_sub_levels()
            .iter()
            .chain(self.get_levels().iter())
            .map(|level| level.get_table_infos().len())
            .sum()
    }

    pub fn apply_compact_ssts(&mut self, summary: GroupDeltasSummary) {
        let GroupDeltasSummary {
            delete_sst_levels,
            delete_sst_ids_set,
            insert_sst_level_id,
            insert_sub_level_id,
            insert_table_infos,
            new_vnode_partition_count,
            ..
        } = summary;

        if !self.check_deleted_sst_exist(&delete_sst_levels, delete_sst_ids_set.clone()) {
            warn!(
                "This VersionDelta may be committed by an expired compact task. Please check it. \n
                    delete_sst_levels: {:?}\n,
                    delete_sst_ids_set: {:?}\n,
                    insert_sst_level_id: {}\n,
                    insert_sub_level_id: {}\n,
                    insert_table_infos: {:?}\n",
                delete_sst_levels,
                delete_sst_ids_set,
                insert_sst_level_id,
                insert_sub_level_id,
                insert_table_infos
                    .iter()
                    .map(|sst| (sst.sst_id, sst.object_id))
                    .collect_vec()
            );
            return;
        }
        for level_idx in &delete_sst_levels {
            if *level_idx == 0 {
                for level in &mut self.l0.as_mut().unwrap().sub_levels {
                    level_delete_ssts(level, &delete_sst_ids_set);
                }
            } else {
                let idx = *level_idx as usize - 1;
                level_delete_ssts(&mut self.levels[idx], &delete_sst_ids_set);
            }
        }

        if !insert_table_infos.is_empty() {
            if insert_sst_level_id == 0 {
                let l0 = self.l0.as_mut().unwrap();
                let index = l0
                    .sub_levels
                    .partition_point(|level| level.sub_level_id < insert_sub_level_id);
                assert!(
                    index < l0.sub_levels.len() && l0.sub_levels[index].sub_level_id == insert_sub_level_id,
                    "should find the level to insert into when applying compaction generated delta. sub level idx: {},  removed sst ids: {:?}, sub levels: {:?},",
                    insert_sub_level_id, delete_sst_ids_set, l0.sub_levels.iter().map(|level| level.sub_level_id).collect_vec()
                );
                if l0.sub_levels[index].table_infos.is_empty()
                    && self.member_table_ids.len() == 1
                    && insert_table_infos.iter().all(|sst| {
                        sst.table_ids.len() == 1 && sst.table_ids[0] == self.member_table_ids[0]
                    })
                {
                    // Only change vnode_partition_count for group which has only one state-table.
                    // Only change vnode_partition_count for level which update all sst files in this compact task.
                    l0.sub_levels[index].vnode_partition_count = new_vnode_partition_count;
                }
                level_insert_ssts(&mut l0.sub_levels[index], insert_table_infos);
            } else {
                let idx = insert_sst_level_id as usize - 1;
                if self.levels[idx].table_infos.is_empty()
                    && insert_table_infos
                        .iter()
                        .all(|sst| sst.table_ids.len() == 1)
                {
                    self.levels[idx].vnode_partition_count = new_vnode_partition_count;
                } else if self.levels[idx].vnode_partition_count != 0
                    && new_vnode_partition_count == 0
                    && self.member_table_ids.len() > 1
                {
                    self.levels[idx].vnode_partition_count = 0;
                }
                level_insert_ssts(&mut self.levels[idx], insert_table_infos);
            }
        }
        if delete_sst_levels.iter().any(|level_id| *level_id == 0) {
            self.l0
                .as_mut()
                .unwrap()
                .sub_levels
                .retain(|level| !level.table_infos.is_empty());
            self.l0.as_mut().unwrap().total_file_size = self
                .l0
                .as_mut()
                .unwrap()
                .sub_levels
                .iter()
                .map(|level| level.total_file_size)
                .sum::<u64>();
            self.l0.as_mut().unwrap().uncompressed_file_size = self
                .l0
                .as_mut()
                .unwrap()
                .sub_levels
                .iter()
                .map(|level| level.uncompressed_file_size)
                .sum::<u64>();
        }
    }

    pub fn check_deleted_sst_exist(
        &self,
        delete_sst_levels: &[u32],
        mut delete_sst_ids_set: HashSet<u64>,
    ) -> bool {
        for level_idx in delete_sst_levels {
            if *level_idx == 0 {
                for level in &self.l0.as_ref().unwrap().sub_levels {
                    level.table_infos.iter().for_each(|table| {
                        delete_sst_ids_set.remove(&table.sst_id);
                    });
                }
            } else {
                let idx = *level_idx as usize - 1;
                self.levels[idx].table_infos.iter().for_each(|table| {
                    delete_sst_ids_set.remove(&table.sst_id);
                });
            }
        }
        delete_sst_ids_set.is_empty()
    }
}

pub fn build_initial_compaction_group_levels(
    group_id: CompactionGroupId,
    compaction_config: &CompactionConfig,
) -> Levels {
    let mut levels = vec![];
    for l in 0..compaction_config.get_max_level() {
        levels.push(Level {
            level_idx: (l + 1) as u32,
            level_type: LevelType::Nonoverlapping as i32,
            table_infos: vec![],
            total_file_size: 0,
            sub_level_id: 0,
            uncompressed_file_size: 0,
            vnode_partition_count: 0,
        });
    }
    Levels {
        levels,
        l0: Some(OverlappingLevel {
            sub_levels: vec![],
            total_file_size: 0,
            uncompressed_file_size: 0,
        }),
        group_id,
        parent_group_id: StaticCompactionGroupId::NewCompactionGroup as _,
        member_table_ids: vec![],
    }
}

fn split_sst_info_for_level(
    member_table_ids: &HashSet<u32>,
    allow_trivial_split: bool,
    level: &mut Level,
    split_id_vers: &mut Vec<SstSplitInfo>,
    new_sst_id: &mut u64,
) -> Vec<SstableInfo> {
    // Remove SST from sub level may result in empty sub level. It will be purged
    // whenever another compaction task is finished.
    let mut insert_table_infos = vec![];
    for sst_info in &mut level.table_infos {
        let removed_table_ids = sst_info
            .table_ids
            .iter()
            .filter(|table_id| member_table_ids.contains(table_id))
            .cloned()
            .collect_vec();
        if !removed_table_ids.is_empty() {
            let is_trivial =
                allow_trivial_split && removed_table_ids.len() == sst_info.table_ids.len();
            let mut branch_table_info = sst_info.clone();
            branch_table_info.sst_id = *new_sst_id;
            *new_sst_id += 1;
            let parent_old_sst_id = sst_info.get_sst_id();
            if is_trivial {
                // This is a compatibility design. we only clear the table-ids for files which would
                // be removed in later code. In the version-delta generated by new
                // version meta-service, there will be no trivial split, and we will create
                // a reference for every sstable split to two groups.
                sst_info.table_ids.clear();
            } else {
                sst_info.sst_id = *new_sst_id;
                *new_sst_id += 1;
            }
            split_id_vers.push((
                branch_table_info.object_id,
                branch_table_info.sst_id,
                parent_old_sst_id,
                sst_info.sst_id,
            ));
            insert_table_infos.push(branch_table_info);
        }
    }
    insert_table_infos
}

pub fn try_get_compaction_group_id_by_table_id(
    version: &HummockVersion,
    table_id: StateTableId,
) -> Option<CompactionGroupId> {
    for (group_id, levels) in &version.levels {
        if levels.member_table_ids.contains(&table_id) {
            return Some(*group_id);
        }
    }
    None
}

/// Gets all compaction group ids.
pub fn get_compaction_group_ids(
    version: &HummockVersion,
) -> impl Iterator<Item = CompactionGroupId> + '_ {
    version.levels.keys().cloned()
}

/// Gets all member table ids.
pub fn get_member_table_ids(version: &HummockVersion) -> HashSet<StateTableId> {
    version
        .levels
        .iter()
        .flat_map(|(_, levels)| levels.member_table_ids.clone())
        .collect()
}

pub fn get_table_compaction_group_id_mapping(
    version: &HummockVersion,
) -> HashMap<StateTableId, CompactionGroupId> {
    version
        .levels
        .iter()
        .flat_map(|(group_id, levels)| {
            levels
                .member_table_ids
                .iter()
                .map(|table_id| (*table_id, *group_id))
        })
        .collect()
}

/// Gets all SSTs in `group_id`
pub fn get_compaction_group_ssts(
    version: &HummockVersion,
    group_id: CompactionGroupId,
) -> impl Iterator<Item = (HummockSstableObjectId, HummockSstableId)> + '_ {
    let group_levels = version.get_compaction_group_levels(group_id);
    group_levels
        .l0
        .as_ref()
        .unwrap()
        .sub_levels
        .iter()
        .rev()
        .chain(group_levels.levels.iter())
        .flat_map(|level| {
            level
                .table_infos
                .iter()
                .map(|table_info| (table_info.get_object_id(), table_info.get_sst_id()))
        })
}

pub fn new_sub_level(
    sub_level_id: u64,
    level_type: LevelType,
    table_infos: Vec<SstableInfo>,
) -> Level {
    if level_type == LevelType::Nonoverlapping {
        debug_assert!(
            can_concat(&table_infos),
            "sst of non-overlapping level is not concat-able: {:?}",
            table_infos
        );
    }
    let total_file_size = table_infos.iter().map(|table| table.file_size).sum();
    let uncompressed_file_size = table_infos
        .iter()
        .map(|table| table.uncompressed_file_size)
        .sum();
    Level {
        level_idx: 0,
        level_type: level_type as i32,
        table_infos,
        total_file_size,
        sub_level_id,
        uncompressed_file_size,
        vnode_partition_count: 0,
    }
}

pub fn add_ssts_to_sub_level(
    l0: &mut OverlappingLevel,
    sub_level_idx: usize,
    insert_table_infos: Vec<SstableInfo>,
) {
    insert_table_infos.iter().for_each(|sst| {
        l0.sub_levels[sub_level_idx].total_file_size += sst.file_size;
        l0.sub_levels[sub_level_idx].uncompressed_file_size += sst.uncompressed_file_size;
        l0.total_file_size += sst.file_size;
        l0.uncompressed_file_size += sst.uncompressed_file_size;
    });
    l0.sub_levels[sub_level_idx]
        .table_infos
        .extend(insert_table_infos);
    if l0.sub_levels[sub_level_idx].level_type == LevelType::Nonoverlapping as i32 {
        l0.sub_levels[sub_level_idx]
            .table_infos
            .sort_by(|sst1, sst2| {
                let a = sst1.key_range.as_ref().unwrap();
                let b = sst2.key_range.as_ref().unwrap();
                a.compare(b)
            });
        assert!(
            can_concat(&l0.sub_levels[sub_level_idx].table_infos),
            "sstable ids: {:?}",
            l0.sub_levels[sub_level_idx]
                .table_infos
                .iter()
                .map(|sst| sst.sst_id)
                .collect_vec()
        );
    }
}

/// `None` value of `sub_level_insert_hint` means append.
pub fn insert_new_sub_level(
    l0: &mut OverlappingLevel,
    insert_sub_level_id: u64,
    level_type: LevelType,
    insert_table_infos: Vec<SstableInfo>,
    sub_level_insert_hint: Option<usize>,
) {
    if insert_sub_level_id == u64::MAX {
        return;
    }
    let insert_pos = if let Some(insert_pos) = sub_level_insert_hint {
        insert_pos
    } else {
        if let Some(newest_level) = l0.sub_levels.last() {
            assert!(
                newest_level.sub_level_id < insert_sub_level_id,
                "inserted new level is not the newest: prev newest: {}, insert: {}. L0: {:?}",
                newest_level.sub_level_id,
                insert_sub_level_id,
                l0,
            );
        }
        l0.sub_levels.len()
    };
    #[cfg(debug_assertions)]
    {
        if insert_pos > 0 {
            if let Some(smaller_level) = l0.sub_levels.get(insert_pos - 1) {
                debug_assert!(smaller_level.get_sub_level_id() < insert_sub_level_id);
            }
        }
        if let Some(larger_level) = l0.sub_levels.get(insert_pos) {
            debug_assert!(larger_level.get_sub_level_id() > insert_sub_level_id);
        }
    }
    // All files will be committed in one new Overlapping sub-level and become
    // Nonoverlapping  after at least one compaction.
    let level = new_sub_level(insert_sub_level_id, level_type, insert_table_infos);
    l0.total_file_size += level.total_file_size;
    l0.uncompressed_file_size += level.uncompressed_file_size;
    l0.sub_levels.insert(insert_pos, level);
}

pub fn build_version_delta_after_version(version: &HummockVersion) -> HummockVersionDelta {
    HummockVersionDelta {
        id: version.id + 1,
        prev_id: version.id,
        safe_epoch: version.safe_epoch,
        trivial_move: false,
        max_committed_epoch: version.max_committed_epoch,
        group_deltas: Default::default(),
        new_table_watermarks: HashMap::new(),
        removed_table_ids: vec![],
        change_log_delta: HashMap::new(),
        snapshot_group_delta: Default::default(),
    }
}

/// Delete sstables if the table id is in the id set.
///
/// Return `true` if some sst is deleted, and `false` is the deletion is trivial
fn level_delete_ssts(
    operand: &mut Level,
    delete_sst_ids_superset: &HashSet<HummockSstableId>,
) -> bool {
    let original_len = operand.table_infos.len();
    operand
        .table_infos
        .retain(|table| !delete_sst_ids_superset.contains(&table.sst_id));
    operand.total_file_size = operand
        .table_infos
        .iter()
        .map(|table| table.file_size)
        .sum::<u64>();
    operand.uncompressed_file_size = operand
        .table_infos
        .iter()
        .map(|table| table.uncompressed_file_size)
        .sum::<u64>();
    original_len != operand.table_infos.len()
}

fn level_insert_ssts(operand: &mut Level, insert_table_infos: Vec<SstableInfo>) {
    operand.total_file_size += insert_table_infos
        .iter()
        .map(|sst| sst.file_size)
        .sum::<u64>();
    operand.uncompressed_file_size += insert_table_infos
        .iter()
        .map(|sst| sst.uncompressed_file_size)
        .sum::<u64>();
    operand.table_infos.extend(insert_table_infos);
    operand.table_infos.sort_by(|sst1, sst2| {
        let a = sst1.key_range.as_ref().unwrap();
        let b = sst2.key_range.as_ref().unwrap();
        a.compare(b)
    });
    if operand.level_type == LevelType::Overlapping as i32 {
        operand.level_type = LevelType::Nonoverlapping as i32;
    }
    assert!(
        can_concat(&operand.table_infos),
        "sstable ids: {:?}",
        operand
            .table_infos
            .iter()
            .map(|sst| sst.sst_id)
            .collect_vec()
    );
}

pub fn object_size_map(version: &HummockVersion) -> HashMap<HummockSstableObjectId, u64> {
    version
        .levels
        .values()
        .flat_map(|cg| {
            cg.get_level0()
                .get_sub_levels()
                .iter()
                .chain(cg.get_levels().iter())
                .flat_map(|level| {
                    level
                        .get_table_infos()
                        .iter()
                        .map(|t| (t.object_id, t.file_size))
                })
        })
        .collect()
}

/// Verify the validity of a `HummockVersion` and return a list of violations if any.
/// Currently this method is only used by risectl validate-version.
pub fn validate_version(version: &HummockVersion) -> Vec<String> {
    let mut res = Vec::new();

    // Ensure safe_epoch <= max_committed_epoch
    if version.safe_epoch > version.max_committed_epoch {
        res.push(format!(
            "VERSION: safe_epoch {} > max_committed_epoch {}",
            version.safe_epoch, version.max_committed_epoch
        ));
    }

    let mut table_to_group = HashMap::new();
    // Ensure each table maps to only one compaction group
    for (group_id, levels) in &version.levels {
        // Ensure compaction group id matches
        if levels.group_id != *group_id {
            res.push(format!(
                "GROUP {}: inconsistent group id {} in Levels",
                group_id, levels.group_id
            ));
        }

        // Ensure table id is sorted
        if !levels.member_table_ids.is_sorted() {
            res.push(format!(
                "GROUP {}: memtable_table_ids is not sorted: {:?}",
                group_id, levels.member_table_ids
            ));
        }

        // Ensure table id is unique
        for table_id in &levels.member_table_ids {
            match table_to_group.entry(table_id) {
                Entry::Occupied(e) => {
                    res.push(format!(
                        "GROUP {}: Duplicated table_id {}. First found in group {}",
                        group_id,
                        table_id,
                        e.get()
                    ));
                }
                Entry::Vacant(e) => {
                    e.insert(group_id);
                }
            }
        }

        let validate_level = |group: CompactionGroupId,
                              expected_level_idx: u32,
                              level: &Level,
                              res: &mut Vec<String>| {
            let mut level_identifier = format!("GROUP {} LEVEL {}", group, level.level_idx);
            if level.level_idx == 0 {
                level_identifier.push_str(format!("SUBLEVEL {}", level.sub_level_id).as_str());
                // Ensure sub-level is not empty
                if level.table_infos.is_empty() {
                    res.push(format!("{}: empty level", level_identifier));
                }
            } else if level.level_type() != PbLevelType::Nonoverlapping {
                // Ensure non-L0 level is non-overlapping level
                res.push(format!(
                    "{}: level type {:?} is not non-overlapping",
                    level_identifier,
                    level.level_type()
                ));
            }

            // Ensure level idx matches
            if level.level_idx != expected_level_idx {
                res.push(format!(
                    "{}: mismatched level idx {}",
                    level_identifier, expected_level_idx
                ));
            }

            let mut prev_table_info: Option<&SstableInfo> = None;
            for table_info in &level.table_infos {
                // Ensure table_ids are sorted and unique
                if !table_info.table_ids.is_sorted_by(|a, b| a < b) {
                    res.push(format!(
                        "{} SST {}: table_ids not sorted",
                        level_identifier, table_info.object_id
                    ));
                }

                // Ensure SSTs in non-overlapping level have non-overlapping key range
                if level.level_type() == PbLevelType::Nonoverlapping {
                    if let Some(prev) = prev_table_info.take() {
                        if prev
                            .key_range
                            .as_ref()
                            .unwrap()
                            .compare_right_with(&table_info.key_range.as_ref().unwrap().left)
                            != Ordering::Less
                        {
                            res.push(format!(
                                "{} SST {}: key range should not overlap. prev={:?}, cur={:?}",
                                level_identifier, table_info.object_id, prev, table_info
                            ));
                        }
                    }
                    let _ = prev_table_info.insert(table_info);
                }
            }
        };

        if let Some(l0) = &levels.l0 {
            let mut prev_sub_level_id = u64::MAX;
            for sub_level in &l0.sub_levels {
                // Ensure sub_level_id is sorted and unique
                if sub_level.sub_level_id >= prev_sub_level_id {
                    res.push(format!(
                        "GROUP {} LEVEL 0: sub_level_id {} >= prev_sub_level {}",
                        group_id, sub_level.level_idx, prev_sub_level_id
                    ));
                }
                prev_sub_level_id = sub_level.sub_level_id;

                validate_level(*group_id, 0, sub_level, &mut res);
            }
        } else {
            res.push(format!("GROUP {}: level0 not exist", group_id));
        }

        for idx in 1..=levels.levels.len() {
            validate_level(*group_id, idx as u32, levels.get_level(idx), &mut res);
        }
    }
    res
}

#[cfg(test)]
mod tests {
    use std::collections::HashMap;

    use risingwave_pb::hummock::group_delta::DeltaType;
    use risingwave_pb::hummock::hummock_version::Levels;
    use risingwave_pb::hummock::hummock_version_delta::GroupDeltas;
    use risingwave_pb::hummock::{
        CompactionConfig, GroupConstruct, GroupDelta, GroupDestroy, IntraLevelDelta, Level,
        LevelType, OverlappingLevel, SstableInfo,
    };

    use crate::compaction_group::hummock_version_ext::build_initial_compaction_group_levels;
    use crate::version::{HummockVersion, HummockVersionDelta};

    #[test]
    fn test_get_sst_object_ids() {
        let mut version = HummockVersion {
            id: 0,
            levels: HashMap::from_iter([(
                0,
                Levels {
                    levels: vec![],
                    l0: Some(OverlappingLevel {
                        sub_levels: vec![],
                        total_file_size: 0,
                        uncompressed_file_size: 0,
                    }),
                    ..Default::default()
                },
            )]),
            ..Default::default()
        };
        assert_eq!(version.get_object_ids().len(), 0);

        // Add to sub level
        version
            .levels
            .get_mut(&0)
            .unwrap()
            .l0
            .as_mut()
            .unwrap()
            .sub_levels
            .push(Level {
                table_infos: vec![SstableInfo {
                    object_id: 11,
                    sst_id: 11,
                    ..Default::default()
                }],
                ..Default::default()
            });
        assert_eq!(version.get_object_ids().len(), 1);

        // Add to non sub level
        version.levels.get_mut(&0).unwrap().levels.push(Level {
            table_infos: vec![SstableInfo {
                object_id: 22,
                sst_id: 22,
                ..Default::default()
            }],
            ..Default::default()
        });
        assert_eq!(version.get_object_ids().len(), 2);
    }

    #[test]
    fn test_apply_version_delta() {
        let mut version = HummockVersion {
            id: 0,
            levels: HashMap::from_iter([
                (
                    0,
                    build_initial_compaction_group_levels(
                        0,
                        &CompactionConfig {
                            max_level: 6,
                            ..Default::default()
                        },
                    ),
                ),
                (
                    1,
                    build_initial_compaction_group_levels(
                        1,
                        &CompactionConfig {
                            max_level: 6,
                            ..Default::default()
                        },
                    ),
                ),
            ]),
            ..Default::default()
        };
        let version_delta = HummockVersionDelta {
            id: 1,
            group_deltas: HashMap::from_iter([
                (
                    2,
                    GroupDeltas {
                        group_deltas: vec![GroupDelta {
                            delta_type: Some(DeltaType::GroupConstruct(GroupConstruct {
                                group_config: Some(CompactionConfig {
                                    max_level: 6,
                                    ..Default::default()
                                }),
                                ..Default::default()
                            })),
                        }],
                    },
                ),
                (
                    0,
                    GroupDeltas {
                        group_deltas: vec![GroupDelta {
                            delta_type: Some(DeltaType::GroupDestroy(GroupDestroy {})),
                        }],
                    },
                ),
                (
                    1,
                    GroupDeltas {
                        group_deltas: vec![GroupDelta {
                            delta_type: Some(DeltaType::IntraLevel(IntraLevelDelta {
                                level_idx: 1,
                                inserted_table_infos: vec![SstableInfo {
                                    object_id: 1,
                                    sst_id: 1,
                                    ..Default::default()
                                }],
                                ..Default::default()
                            })),
                        }],
                    },
                ),
            ]),
            ..Default::default()
        };
        version.apply_version_delta(&version_delta);
        let mut cg1 = build_initial_compaction_group_levels(
            1,
            &CompactionConfig {
                max_level: 6,
                ..Default::default()
            },
        );
        cg1.levels[0] = Level {
            level_idx: 1,
            level_type: LevelType::Nonoverlapping as i32,
            table_infos: vec![SstableInfo {
                object_id: 1,
                sst_id: 1,
                ..Default::default()
            }],
            ..Default::default()
        };
        assert_eq!(
            version,
            HummockVersion {
                id: 1,
                levels: HashMap::from_iter([
                    (
                        2,
                        build_initial_compaction_group_levels(
                            2,
                            &CompactionConfig {
                                max_level: 6,
                                ..Default::default()
                            }
                        ),
                    ),
                    (1, cg1,),
                ]),
                ..Default::default()
            }
        );
    }
}<|MERGE_RESOLUTION|>--- conflicted
+++ resolved
@@ -490,11 +490,8 @@
         &mut self,
         version_delta: &HummockVersionDelta,
     ) -> Vec<SstSplitInfo> {
-<<<<<<< HEAD
         assert_eq!(self.id, version_delta.prev_id);
-=======
         let new_committed_epoch = version_delta.max_committed_epoch > self.max_committed_epoch;
->>>>>>> dac892e9
         let mut sst_split_info = vec![];
         for (compaction_group_id, group_deltas) in &version_delta.group_deltas {
             let summary = summarize_group_deltas(group_deltas);
