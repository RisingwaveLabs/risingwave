// Copyright 2024 RisingWave Labs
//
// Licensed under the Apache License, Version 2.0 (the "License");
// you may not use this file except in compliance with the License.
// You may obtain a copy of the License at
//
//     http://www.apache.org/licenses/LICENSE-2.0
//
// Unless required by applicable law or agreed to in writing, software
// distributed under the License is distributed on an "AS IS" BASIS,
// WITHOUT WARRANTIES OR CONDITIONS OF ANY KIND, either express or implied.
// See the License for the specific language governing permissions and
// limitations under the License.

use std::collections::hash_map::Entry;
use std::collections::{BTreeSet, HashMap, HashSet};
use std::mem::{replace, size_of};
use std::ops::Deref;
use std::sync::{Arc, LazyLock};

use itertools::Itertools;
use risingwave_common::catalog::TableId;
use risingwave_common::util::epoch::INVALID_EPOCH;
use risingwave_pb::hummock::group_delta::{DeltaType, PbDeltaType};
use risingwave_pb::hummock::hummock_version_delta::PbGroupDeltas;
use risingwave_pb::hummock::{
    CompactionConfig, PbGroupConstruct, PbGroupDelta, PbGroupDestroy, PbGroupMerge,
    PbHummockVersion, PbHummockVersionDelta, PbIntraLevelDelta, PbNewL0SubLevel, PbSstableInfo,
    PbStateTableInfo, StateTableInfo, StateTableInfoDelta,
};
use tracing::warn;

use crate::change_log::{ChangeLogDeltaCommon, TableChangeLogCommon};
use crate::compaction_group::hummock_version_ext::build_initial_compaction_group_levels;
use crate::compaction_group::StaticCompactionGroupId;
use crate::level::LevelsCommon;
use crate::sstable_info::SstableInfo;
use crate::table_watermark::TableWatermarks;
use crate::{
    CompactionGroupId, HummockEpoch, HummockSstableObjectId, HummockVersionId, FIRST_VERSION_ID,
};

#[derive(Debug, Clone, PartialEq)]
pub struct HummockVersionStateTableInfo {
    state_table_info: HashMap<TableId, PbStateTableInfo>,

    // in memory index
    compaction_group_member_tables: HashMap<CompactionGroupId, BTreeSet<TableId>>,
}

impl HummockVersionStateTableInfo {
    pub fn empty() -> Self {
        Self {
            state_table_info: HashMap::new(),
            compaction_group_member_tables: HashMap::new(),
        }
    }

    fn build_compaction_group_member_tables(
        state_table_info: &HashMap<TableId, PbStateTableInfo>,
    ) -> HashMap<CompactionGroupId, BTreeSet<TableId>> {
        let mut ret: HashMap<_, BTreeSet<_>> = HashMap::new();
        for (table_id, info) in state_table_info {
            assert!(ret
                .entry(info.compaction_group_id)
                .or_default()
                .insert(*table_id));
        }
        ret
    }

    pub fn build_table_compaction_group_id(&self) -> HashMap<TableId, CompactionGroupId> {
        self.state_table_info
            .iter()
            .map(|(table_id, info)| (*table_id, info.compaction_group_id))
            .collect()
    }

    pub fn from_protobuf(state_table_info: &HashMap<u32, PbStateTableInfo>) -> Self {
        let state_table_info = state_table_info
            .iter()
            .map(|(table_id, info)| (TableId::new(*table_id), *info))
            .collect();
        let compaction_group_member_tables =
            Self::build_compaction_group_member_tables(&state_table_info);
        Self {
            state_table_info,
            compaction_group_member_tables,
        }
    }

    pub fn to_protobuf(&self) -> HashMap<u32, PbStateTableInfo> {
        self.state_table_info
            .iter()
            .map(|(table_id, info)| (table_id.table_id, *info))
            .collect()
    }

    pub fn apply_delta(
        &mut self,
        delta: &HashMap<TableId, StateTableInfoDelta>,
        removed_table_id: &HashSet<TableId>,
    ) -> (HashMap<TableId, Option<StateTableInfo>>, bool) {
        let mut changed_table = HashMap::new();
        let mut has_bumped_committed_epoch = false;
        fn remove_table_from_compaction_group(
            compaction_group_member_tables: &mut HashMap<CompactionGroupId, BTreeSet<TableId>>,
            compaction_group_id: CompactionGroupId,
            table_id: TableId,
        ) {
            let member_tables = compaction_group_member_tables
                .get_mut(&compaction_group_id)
                .expect("should exist");
            assert!(member_tables.remove(&table_id));
            if member_tables.is_empty() {
                assert!(compaction_group_member_tables
                    .remove(&compaction_group_id)
                    .is_some());
            }
        }
        for table_id in removed_table_id {
            if let Some(prev_info) = self.state_table_info.remove(table_id) {
                remove_table_from_compaction_group(
                    &mut self.compaction_group_member_tables,
                    prev_info.compaction_group_id,
                    *table_id,
                );
                assert!(changed_table.insert(*table_id, Some(prev_info)).is_none());
            } else {
                warn!(
                    table_id = table_id.table_id,
                    "table to remove does not exist"
                );
            }
        }
        for (table_id, delta) in delta {
            if removed_table_id.contains(table_id) {
                continue;
            }
            let new_info = StateTableInfo {
                committed_epoch: delta.committed_epoch,
                compaction_group_id: delta.compaction_group_id,
            };
            match self.state_table_info.entry(*table_id) {
                Entry::Occupied(mut entry) => {
                    let prev_info = entry.get_mut();
                    assert!(
                        new_info.committed_epoch >= prev_info.committed_epoch,
                        "state table info regress. table id: {}, prev_info: {:?}, new_info: {:?}",
                        table_id.table_id,
                        prev_info,
                        new_info
                    );
                    if new_info.committed_epoch > prev_info.committed_epoch {
                        has_bumped_committed_epoch = true;
                    }
                    if prev_info.compaction_group_id != new_info.compaction_group_id {
                        // table moved to another compaction group
                        remove_table_from_compaction_group(
                            &mut self.compaction_group_member_tables,
                            prev_info.compaction_group_id,
                            *table_id,
                        );
                        assert!(self
                            .compaction_group_member_tables
                            .entry(new_info.compaction_group_id)
                            .or_default()
                            .insert(*table_id));
                    }
                    let prev_info = replace(prev_info, new_info);
                    changed_table.insert(*table_id, Some(prev_info));
                }
                Entry::Vacant(entry) => {
                    assert!(self
                        .compaction_group_member_tables
                        .entry(new_info.compaction_group_id)
                        .or_default()
                        .insert(*table_id));
                    has_bumped_committed_epoch = true;
                    entry.insert(new_info);
                    changed_table.insert(*table_id, None);
                }
            }
        }
        debug_assert_eq!(
            self.compaction_group_member_tables,
            Self::build_compaction_group_member_tables(&self.state_table_info)
        );
        (changed_table, has_bumped_committed_epoch)
    }

    pub fn info(&self) -> &HashMap<TableId, StateTableInfo> {
        &self.state_table_info
    }

    pub fn compaction_group_member_table_ids(
        &self,
        compaction_group_id: CompactionGroupId,
    ) -> &BTreeSet<TableId> {
        static EMPTY_SET: LazyLock<BTreeSet<TableId>> = LazyLock::new(BTreeSet::new);
        self.compaction_group_member_tables
            .get(&compaction_group_id)
            .unwrap_or_else(|| EMPTY_SET.deref())
    }

    pub fn compaction_group_member_tables(&self) -> &HashMap<CompactionGroupId, BTreeSet<TableId>> {
        &self.compaction_group_member_tables
    }

    pub fn max_table_committed_epoch(&self) -> Option<HummockEpoch> {
        self.state_table_info
            .values()
            .map(|info| info.committed_epoch)
            .max()
    }
}

#[derive(Debug, Clone, PartialEq)]
pub struct HummockVersionCommon<T> {
    pub id: HummockVersionId,
    pub levels: HashMap<CompactionGroupId, LevelsCommon<T>>,
    #[deprecated]
    pub(crate) max_committed_epoch: u64,
    pub table_watermarks: HashMap<TableId, Arc<TableWatermarks>>,
    pub table_change_log: HashMap<TableId, TableChangeLogCommon<T>>,
    pub state_table_info: HummockVersionStateTableInfo,
}

pub type HummockVersion = HummockVersionCommon<SstableInfo>;

impl Default for HummockVersion {
    fn default() -> Self {
        HummockVersion::from(&PbHummockVersion::default())
    }
}

impl<T> HummockVersionCommon<T>
where
    T: for<'a> From<&'a PbSstableInfo>,
    PbSstableInfo: for<'a> From<&'a T>,
{
    /// Convert the `PbHummockVersion` received from rpc to `HummockVersion`. No need to
    /// maintain backward compatibility.
    pub fn from_rpc_protobuf(pb_version: &PbHummockVersion) -> Self {
        pb_version.into()
    }

    /// Convert the `PbHummockVersion` deserialized from persisted state to `HummockVersion`.
    /// We should maintain backward compatibility.
    pub fn from_persisted_protobuf(pb_version: &PbHummockVersion) -> Self {
        pb_version.into()
    }

    pub fn to_protobuf(&self) -> PbHummockVersion {
        self.into()
    }
}

impl HummockVersion {
    pub fn estimated_encode_len(&self) -> usize {
        self.levels.len() * size_of::<CompactionGroupId>()
            + self
                .levels
                .values()
                .map(|level| level.estimated_encode_len())
                .sum::<usize>()
            + self.table_watermarks.len() * size_of::<u32>()
            + self
                .table_watermarks
                .values()
                .map(|table_watermark| table_watermark.estimated_encode_len())
                .sum::<usize>()
    }
}

impl<T> From<&PbHummockVersion> for HummockVersionCommon<T>
where
    T: for<'a> From<&'a PbSstableInfo>,
{
    fn from(pb_version: &PbHummockVersion) -> Self {
        #[expect(deprecated)]
        Self {
            id: HummockVersionId(pb_version.id),
            levels: pb_version
                .levels
                .iter()
                .map(|(group_id, levels)| {
                    (*group_id as CompactionGroupId, LevelsCommon::from(levels))
                })
                .collect(),
            max_committed_epoch: pb_version.max_committed_epoch,
            table_watermarks: pb_version
                .table_watermarks
                .iter()
                .map(|(table_id, table_watermark)| {
                    (
                        TableId::new(*table_id),
                        Arc::new(TableWatermarks::from(table_watermark)),
                    )
                })
                .collect(),
            table_change_log: pb_version
                .table_change_logs
                .iter()
                .map(|(table_id, change_log)| {
                    (
                        TableId::new(*table_id),
                        TableChangeLogCommon::from_protobuf(change_log),
                    )
                })
                .collect(),
            state_table_info: HummockVersionStateTableInfo::from_protobuf(
                &pb_version.state_table_info,
            ),
        }
    }
}

impl<T> From<&HummockVersionCommon<T>> for PbHummockVersion
where
    PbSstableInfo: for<'a> From<&'a T>,
{
    fn from(version: &HummockVersionCommon<T>) -> Self {
        #[expect(deprecated)]
        Self {
            id: version.id.0,
            levels: version
                .levels
                .iter()
                .map(|(group_id, levels)| (*group_id as _, levels.into()))
                .collect(),
            max_committed_epoch: version.max_committed_epoch,
            table_watermarks: version
                .table_watermarks
                .iter()
                .map(|(table_id, watermark)| (table_id.table_id, watermark.as_ref().into()))
                .collect(),
            table_change_logs: version
                .table_change_log
                .iter()
                .map(|(table_id, change_log)| (table_id.table_id, change_log.to_protobuf()))
                .collect(),
            state_table_info: version.state_table_info.to_protobuf(),
        }
    }
}

impl<T> From<HummockVersionCommon<T>> for PbHummockVersion
where
    PbSstableInfo: From<T>,
    PbSstableInfo: for<'a> From<&'a T>,
{
    fn from(version: HummockVersionCommon<T>) -> Self {
        #[expect(deprecated)]
        Self {
            id: version.id.0,
            levels: version
                .levels
                .into_iter()
                .map(|(group_id, levels)| (group_id as _, levels.into()))
                .collect(),
            max_committed_epoch: version.max_committed_epoch,
            table_watermarks: version
                .table_watermarks
                .into_iter()
                .map(|(table_id, watermark)| (table_id.table_id, watermark.as_ref().into()))
                .collect(),
            table_change_logs: version
                .table_change_log
                .into_iter()
                .map(|(table_id, change_log)| (table_id.table_id, change_log.to_protobuf()))
                .collect(),
            state_table_info: version.state_table_info.to_protobuf(),
        }
    }
}

impl HummockVersion {
    pub fn next_version_id(&self) -> HummockVersionId {
        self.id.next()
    }

    pub fn need_fill_backward_compatible_state_table_info_delta(&self) -> bool {
        // for backward-compatibility of previous hummock version delta
        self.state_table_info.state_table_info.is_empty()
            && self.levels.values().any(|group| {
                // state_table_info is not previously filled, but there previously exists some tables
                #[expect(deprecated)]
                !group.member_table_ids.is_empty()
            })
    }

    pub fn may_fill_backward_compatible_state_table_info_delta(
        &self,
        delta: &mut HummockVersionDelta,
    ) {
        #[expect(deprecated)]
        // for backward-compatibility of previous hummock version delta
        for (cg_id, group) in &self.levels {
            for table_id in &group.member_table_ids {
                assert!(
                    delta
                        .state_table_info_delta
                        .insert(
                            TableId::new(*table_id),
                            StateTableInfoDelta {
                                committed_epoch: self.max_committed_epoch,
                                compaction_group_id: *cg_id,
                            }
                        )
                        .is_none(),
                    "duplicate table id {} in cg {}",
                    table_id,
                    cg_id
                );
            }
        }
    }

    pub fn table_committed_epoch(&self, table_id: TableId) -> Option<u64> {
        self.state_table_info
            .info()
            .get(&table_id)
            .map(|info| info.committed_epoch)
    }

    pub fn create_init_version(default_compaction_config: Arc<CompactionConfig>) -> HummockVersion {
        #[expect(deprecated)]
        let mut init_version = HummockVersion {
            id: FIRST_VERSION_ID,
            levels: Default::default(),
            max_committed_epoch: INVALID_EPOCH,
            table_watermarks: HashMap::new(),
            table_change_log: HashMap::new(),
            state_table_info: HummockVersionStateTableInfo::empty(),
        };
        for group_id in [
            StaticCompactionGroupId::StateDefault as CompactionGroupId,
            StaticCompactionGroupId::MaterializedView as CompactionGroupId,
        ] {
            init_version.levels.insert(
                group_id,
                build_initial_compaction_group_levels(group_id, default_compaction_config.as_ref()),
            );
        }
        init_version
    }

    pub fn version_delta_after(&self) -> HummockVersionDelta {
        #[expect(deprecated)]
        HummockVersionDelta {
            id: self.next_version_id(),
            prev_id: self.id,
            trivial_move: false,
            max_committed_epoch: self.max_committed_epoch,
            group_deltas: Default::default(),
            new_table_watermarks: HashMap::new(),
            removed_table_ids: HashSet::new(),
            change_log_delta: HashMap::new(),
            state_table_info_delta: Default::default(),
        }
    }
}

#[derive(Debug, PartialEq, Clone)]
pub struct HummockVersionDeltaCommon<T> {
    pub id: HummockVersionId,
    pub prev_id: HummockVersionId,
    pub group_deltas: HashMap<CompactionGroupId, GroupDeltasCommon<T>>,
    #[deprecated]
    pub(crate) max_committed_epoch: u64,
    pub trivial_move: bool,
    pub new_table_watermarks: HashMap<TableId, TableWatermarks>,
    pub removed_table_ids: HashSet<TableId>,
    pub change_log_delta: HashMap<TableId, ChangeLogDeltaCommon<T>>,
    pub state_table_info_delta: HashMap<TableId, StateTableInfoDelta>,
}

pub type HummockVersionDelta = HummockVersionDeltaCommon<SstableInfo>;

impl Default for HummockVersionDelta {
    fn default() -> Self {
        HummockVersionDelta::from(&PbHummockVersionDelta::default())
    }
}

impl<T> HummockVersionDeltaCommon<T>
where
    T: for<'a> From<&'a PbSstableInfo>,
    PbSstableInfo: for<'a> From<&'a T>,
{
    /// Convert the `PbHummockVersionDelta` deserialized from persisted state to `HummockVersionDelta`.
    /// We should maintain backward compatibility.
    pub fn from_persisted_protobuf(delta: &PbHummockVersionDelta) -> Self {
        delta.into()
    }

    /// Convert the `PbHummockVersionDelta` received from rpc to `HummockVersionDelta`. No need to
    /// maintain backward compatibility.
    pub fn from_rpc_protobuf(delta: &PbHummockVersionDelta) -> Self {
        delta.into()
    }

    pub fn to_protobuf(&self) -> PbHummockVersionDelta {
        self.into()
    }
}

impl HummockVersionDelta {
    /// Get the newly added object ids from the version delta.
    ///
    /// Note: the result can be false positive because we only collect the set of sst object ids in the `inserted_table_infos`,
    /// but it is possible that the object is moved or split from other compaction groups or levels.
    pub fn newly_added_object_ids(&self) -> HashSet<HummockSstableObjectId> {
        self.newly_added_sst_infos(None)
            .map(|sst| sst.object_id)
            .collect()
    }

    pub fn newly_added_sst_ids(&self) -> HashSet<HummockSstableObjectId> {
        self.newly_added_sst_infos(None)
            .map(|sst| {
                // TODO: should we instead use sst.sst_id?
                sst.object_id
            })
<<<<<<< HEAD
=======
        });

        let ssts_from_change_log = self.change_log_delta.values().flat_map(|delta| {
            let new_log = delta.new_log.as_ref().unwrap();
            new_log.new_value.iter().chain(new_log.old_value.iter())
        });

        ssts_from_group_deltas
            .chain(ssts_from_change_log)
            .map(|sst| sst.sst_id)
>>>>>>> b801234b
            .collect()
    }

    pub fn newly_added_sst_infos<'a>(
        &'a self,
        select_group: Option<&'a HashSet<CompactionGroupId>>,
    ) -> impl Iterator<Item = &SstableInfo> + 'a {
        self.group_deltas
            .iter()
            .filter_map(move |(cg_id, group_deltas)| {
                if let Some(select_group) = select_group
                    && !select_group.contains(cg_id)
                {
                    None
                } else {
                    Some(group_deltas)
                }
            })
            .flat_map(|group_deltas| {
                group_deltas.group_deltas.iter().flat_map(|group_delta| {
                    let sst_slice = match &group_delta {
                        GroupDeltaCommon::NewL0SubLevel(inserted_table_infos)
                        | GroupDeltaCommon::IntraLevel(IntraLevelDeltaCommon {
                            inserted_table_infos,
                            ..
                        }) => Some(inserted_table_infos.iter()),
                        GroupDeltaCommon::GroupConstruct(_)
                        | GroupDeltaCommon::GroupDestroy(_)
                        | GroupDeltaCommon::GroupMerge(_) => None,
                    };
                    sst_slice.into_iter().flatten()
                })
            })
            .chain(self.change_log_delta.values().flat_map(|delta| {
                // TODO: optimization: strip table change log
                let new_log = delta.new_log.as_ref().unwrap();
                new_log.new_value.iter().chain(new_log.old_value.iter())
            }))
    }

    #[expect(deprecated)]
    pub fn max_committed_epoch_for_migration(&self) -> HummockEpoch {
        self.max_committed_epoch
    }
}

impl<T> From<&PbHummockVersionDelta> for HummockVersionDeltaCommon<T>
where
    T: for<'a> From<&'a PbSstableInfo>,
{
    fn from(pb_version_delta: &PbHummockVersionDelta) -> Self {
        #[expect(deprecated)]
        Self {
            id: HummockVersionId(pb_version_delta.id),
            prev_id: HummockVersionId(pb_version_delta.prev_id),
            group_deltas: pb_version_delta
                .group_deltas
                .iter()
                .map(|(group_id, deltas)| {
                    (
                        *group_id as CompactionGroupId,
                        GroupDeltasCommon::from(deltas),
                    )
                })
                .collect(),
            max_committed_epoch: pb_version_delta.max_committed_epoch,
            trivial_move: pb_version_delta.trivial_move,
            new_table_watermarks: pb_version_delta
                .new_table_watermarks
                .iter()
                .map(|(table_id, watermarks)| {
                    (TableId::new(*table_id), TableWatermarks::from(watermarks))
                })
                .collect(),
            removed_table_ids: pb_version_delta
                .removed_table_ids
                .iter()
                .map(|table_id| TableId::new(*table_id))
                .collect(),
            change_log_delta: pb_version_delta
                .change_log_delta
                .iter()
                .map(|(table_id, log_delta)| {
                    (
                        TableId::new(*table_id),
                        ChangeLogDeltaCommon {
                            new_log: log_delta.new_log.as_ref().map(Into::into),
                            truncate_epoch: log_delta.truncate_epoch,
                        },
                    )
                })
                .collect(),

            state_table_info_delta: pb_version_delta
                .state_table_info_delta
                .iter()
                .map(|(table_id, delta)| (TableId::new(*table_id), *delta))
                .collect(),
        }
    }
}

impl<T> From<&HummockVersionDeltaCommon<T>> for PbHummockVersionDelta
where
    PbSstableInfo: for<'a> From<&'a T>,
{
    fn from(version_delta: &HummockVersionDeltaCommon<T>) -> Self {
        #[expect(deprecated)]
        Self {
            id: version_delta.id.0,
            prev_id: version_delta.prev_id.0,
            group_deltas: version_delta
                .group_deltas
                .iter()
                .map(|(group_id, deltas)| (*group_id as _, deltas.into()))
                .collect(),
            max_committed_epoch: version_delta.max_committed_epoch,
            trivial_move: version_delta.trivial_move,
            new_table_watermarks: version_delta
                .new_table_watermarks
                .iter()
                .map(|(table_id, watermarks)| (table_id.table_id, watermarks.into()))
                .collect(),
            removed_table_ids: version_delta
                .removed_table_ids
                .iter()
                .map(|table_id| table_id.table_id)
                .collect(),
            change_log_delta: version_delta
                .change_log_delta
                .iter()
                .map(|(table_id, log_delta)| (table_id.table_id, log_delta.into()))
                .collect(),
            state_table_info_delta: version_delta
                .state_table_info_delta
                .iter()
                .map(|(table_id, delta)| (table_id.table_id, *delta))
                .collect(),
        }
    }
}

impl<T> From<HummockVersionDeltaCommon<T>> for PbHummockVersionDelta
where
    PbSstableInfo: From<T>,
{
    fn from(version_delta: HummockVersionDeltaCommon<T>) -> Self {
        #[expect(deprecated)]
        Self {
            id: version_delta.id.0,
            prev_id: version_delta.prev_id.0,
            group_deltas: version_delta
                .group_deltas
                .into_iter()
                .map(|(group_id, deltas)| (group_id as _, deltas.into()))
                .collect(),
            max_committed_epoch: version_delta.max_committed_epoch,
            trivial_move: version_delta.trivial_move,
            new_table_watermarks: version_delta
                .new_table_watermarks
                .into_iter()
                .map(|(table_id, watermarks)| (table_id.table_id, watermarks.into()))
                .collect(),
            removed_table_ids: version_delta
                .removed_table_ids
                .into_iter()
                .map(|table_id| table_id.table_id)
                .collect(),
            change_log_delta: version_delta
                .change_log_delta
                .into_iter()
                .map(|(table_id, log_delta)| (table_id.table_id, log_delta.into()))
                .collect(),
            state_table_info_delta: version_delta
                .state_table_info_delta
                .into_iter()
                .map(|(table_id, delta)| (table_id.table_id, delta))
                .collect(),
        }
    }
}

impl<T> From<PbHummockVersionDelta> for HummockVersionDeltaCommon<T>
where
    T: From<PbSstableInfo>,
{
    fn from(pb_version_delta: PbHummockVersionDelta) -> Self {
        #[expect(deprecated)]
        Self {
            id: HummockVersionId(pb_version_delta.id),
            prev_id: HummockVersionId(pb_version_delta.prev_id),
            group_deltas: pb_version_delta
                .group_deltas
                .into_iter()
                .map(|(group_id, deltas)| (group_id as CompactionGroupId, deltas.into()))
                .collect(),
            max_committed_epoch: pb_version_delta.max_committed_epoch,
            trivial_move: pb_version_delta.trivial_move,
            new_table_watermarks: pb_version_delta
                .new_table_watermarks
                .into_iter()
                .map(|(table_id, watermarks)| (TableId::new(table_id), watermarks.into()))
                .collect(),
            removed_table_ids: pb_version_delta
                .removed_table_ids
                .into_iter()
                .map(TableId::new)
                .collect(),
            change_log_delta: pb_version_delta
                .change_log_delta
                .iter()
                .map(|(table_id, log_delta)| {
                    (
                        TableId::new(*table_id),
                        ChangeLogDeltaCommon {
                            new_log: log_delta.new_log.clone().map(Into::into),
                            truncate_epoch: log_delta.truncate_epoch,
                        },
                    )
                })
                .collect(),
            state_table_info_delta: pb_version_delta
                .state_table_info_delta
                .iter()
                .map(|(table_id, delta)| (TableId::new(*table_id), *delta))
                .collect(),
        }
    }
}

#[derive(Debug, PartialEq, Clone)]
pub struct IntraLevelDeltaCommon<T> {
    pub level_idx: u32,
    pub l0_sub_level_id: u64,
    pub removed_table_ids: HashSet<u64>,
    pub inserted_table_infos: Vec<T>,
    pub vnode_partition_count: u32,
}

pub type IntraLevelDelta = IntraLevelDeltaCommon<SstableInfo>;

impl IntraLevelDelta {
    pub fn estimated_encode_len(&self) -> usize {
        size_of::<u32>()
            + size_of::<u64>()
            + self.removed_table_ids.len() * size_of::<u32>()
            + self
                .inserted_table_infos
                .iter()
                .map(|sst| sst.estimated_encode_len())
                .sum::<usize>()
            + size_of::<u32>()
    }
}

impl<T> From<PbIntraLevelDelta> for IntraLevelDeltaCommon<T>
where
    T: From<PbSstableInfo>,
{
    fn from(pb_intra_level_delta: PbIntraLevelDelta) -> Self {
        Self {
            level_idx: pb_intra_level_delta.level_idx,
            l0_sub_level_id: pb_intra_level_delta.l0_sub_level_id,
            removed_table_ids: HashSet::from_iter(pb_intra_level_delta.removed_table_ids),
            inserted_table_infos: pb_intra_level_delta
                .inserted_table_infos
                .into_iter()
                .map(Into::into)
                .collect_vec(),
            vnode_partition_count: pb_intra_level_delta.vnode_partition_count,
        }
    }
}

impl<T> From<IntraLevelDeltaCommon<T>> for PbIntraLevelDelta
where
    PbSstableInfo: From<T>,
{
    fn from(intra_level_delta: IntraLevelDeltaCommon<T>) -> Self {
        Self {
            level_idx: intra_level_delta.level_idx,
            l0_sub_level_id: intra_level_delta.l0_sub_level_id,
            removed_table_ids: intra_level_delta.removed_table_ids.into_iter().collect(),
            inserted_table_infos: intra_level_delta
                .inserted_table_infos
                .into_iter()
                .map(Into::into)
                .collect_vec(),
            vnode_partition_count: intra_level_delta.vnode_partition_count,
        }
    }
}

impl<T> From<&IntraLevelDeltaCommon<T>> for PbIntraLevelDelta
where
    PbSstableInfo: for<'a> From<&'a T>,
{
    fn from(intra_level_delta: &IntraLevelDeltaCommon<T>) -> Self {
        Self {
            level_idx: intra_level_delta.level_idx,
            l0_sub_level_id: intra_level_delta.l0_sub_level_id,
            removed_table_ids: intra_level_delta
                .removed_table_ids
                .iter()
                .cloned()
                .collect(),
            inserted_table_infos: intra_level_delta
                .inserted_table_infos
                .iter()
                .map(Into::into)
                .collect_vec(),
            vnode_partition_count: intra_level_delta.vnode_partition_count,
        }
    }
}

impl<T> From<&PbIntraLevelDelta> for IntraLevelDeltaCommon<T>
where
    T: for<'a> From<&'a PbSstableInfo>,
{
    fn from(pb_intra_level_delta: &PbIntraLevelDelta) -> Self {
        Self {
            level_idx: pb_intra_level_delta.level_idx,
            l0_sub_level_id: pb_intra_level_delta.l0_sub_level_id,
            removed_table_ids: HashSet::from_iter(
                pb_intra_level_delta.removed_table_ids.iter().cloned(),
            ),
            inserted_table_infos: pb_intra_level_delta
                .inserted_table_infos
                .iter()
                .map(Into::into)
                .collect_vec(),
            vnode_partition_count: pb_intra_level_delta.vnode_partition_count,
        }
    }
}

impl IntraLevelDelta {
    pub fn new(
        level_idx: u32,
        l0_sub_level_id: u64,
        removed_table_ids: HashSet<u64>,
        inserted_table_infos: Vec<SstableInfo>,
        vnode_partition_count: u32,
    ) -> Self {
        Self {
            level_idx,
            l0_sub_level_id,
            removed_table_ids,
            inserted_table_infos,
            vnode_partition_count,
        }
    }
}

#[derive(Debug, PartialEq, Clone)]
pub enum GroupDeltaCommon<T> {
    NewL0SubLevel(Vec<T>),
    IntraLevel(IntraLevelDeltaCommon<T>),
    GroupConstruct(PbGroupConstruct),
    GroupDestroy(PbGroupDestroy),
    GroupMerge(PbGroupMerge),
}

pub type GroupDelta = GroupDeltaCommon<SstableInfo>;

impl<T> From<PbGroupDelta> for GroupDeltaCommon<T>
where
    T: From<PbSstableInfo>,
{
    fn from(pb_group_delta: PbGroupDelta) -> Self {
        match pb_group_delta.delta_type {
            Some(PbDeltaType::IntraLevel(pb_intra_level_delta)) => {
                GroupDeltaCommon::IntraLevel(IntraLevelDeltaCommon::from(pb_intra_level_delta))
            }
            Some(PbDeltaType::GroupConstruct(pb_group_construct)) => {
                GroupDeltaCommon::GroupConstruct(pb_group_construct)
            }
            Some(PbDeltaType::GroupDestroy(pb_group_destroy)) => {
                GroupDeltaCommon::GroupDestroy(pb_group_destroy)
            }
            Some(PbDeltaType::GroupMerge(pb_group_merge)) => {
                GroupDeltaCommon::GroupMerge(pb_group_merge)
            }
            Some(DeltaType::NewL0SubLevel(pb_new_sub_level)) => GroupDeltaCommon::NewL0SubLevel(
                pb_new_sub_level
                    .inserted_table_infos
                    .into_iter()
                    .map(T::from)
                    .collect(),
            ),
            None => panic!("delta_type is not set"),
        }
    }
}

impl<T> From<GroupDeltaCommon<T>> for PbGroupDelta
where
    PbSstableInfo: From<T>,
{
    fn from(group_delta: GroupDeltaCommon<T>) -> Self {
        match group_delta {
            GroupDeltaCommon::IntraLevel(intra_level_delta) => PbGroupDelta {
                delta_type: Some(PbDeltaType::IntraLevel(intra_level_delta.into())),
            },
            GroupDeltaCommon::GroupConstruct(pb_group_construct) => PbGroupDelta {
                delta_type: Some(PbDeltaType::GroupConstruct(pb_group_construct)),
            },
            GroupDeltaCommon::GroupDestroy(pb_group_destroy) => PbGroupDelta {
                delta_type: Some(PbDeltaType::GroupDestroy(pb_group_destroy)),
            },
            GroupDeltaCommon::GroupMerge(pb_group_merge) => PbGroupDelta {
                delta_type: Some(PbDeltaType::GroupMerge(pb_group_merge)),
            },
            GroupDeltaCommon::NewL0SubLevel(new_sub_level) => PbGroupDelta {
                delta_type: Some(PbDeltaType::NewL0SubLevel(PbNewL0SubLevel {
                    inserted_table_infos: new_sub_level
                        .into_iter()
                        .map(PbSstableInfo::from)
                        .collect(),
                })),
            },
        }
    }
}

impl<T> From<&GroupDeltaCommon<T>> for PbGroupDelta
where
    PbSstableInfo: for<'a> From<&'a T>,
{
    fn from(group_delta: &GroupDeltaCommon<T>) -> Self {
        match group_delta {
            GroupDeltaCommon::IntraLevel(intra_level_delta) => PbGroupDelta {
                delta_type: Some(PbDeltaType::IntraLevel(intra_level_delta.into())),
            },
            GroupDeltaCommon::GroupConstruct(pb_group_construct) => PbGroupDelta {
                delta_type: Some(PbDeltaType::GroupConstruct(pb_group_construct.clone())),
            },
            GroupDeltaCommon::GroupDestroy(pb_group_destroy) => PbGroupDelta {
                delta_type: Some(PbDeltaType::GroupDestroy(*pb_group_destroy)),
            },
            GroupDeltaCommon::GroupMerge(pb_group_merge) => PbGroupDelta {
                delta_type: Some(PbDeltaType::GroupMerge(*pb_group_merge)),
            },
            GroupDeltaCommon::NewL0SubLevel(new_sub_level) => PbGroupDelta {
                delta_type: Some(PbDeltaType::NewL0SubLevel(PbNewL0SubLevel {
                    inserted_table_infos: new_sub_level.iter().map(PbSstableInfo::from).collect(),
                })),
            },
        }
    }
}

impl<T> From<&PbGroupDelta> for GroupDeltaCommon<T>
where
    T: for<'a> From<&'a PbSstableInfo>,
{
    fn from(pb_group_delta: &PbGroupDelta) -> Self {
        match &pb_group_delta.delta_type {
            Some(PbDeltaType::IntraLevel(pb_intra_level_delta)) => {
                GroupDeltaCommon::IntraLevel(IntraLevelDeltaCommon::from(pb_intra_level_delta))
            }
            Some(PbDeltaType::GroupConstruct(pb_group_construct)) => {
                GroupDeltaCommon::GroupConstruct(pb_group_construct.clone())
            }
            Some(PbDeltaType::GroupDestroy(pb_group_destroy)) => {
                GroupDeltaCommon::GroupDestroy(*pb_group_destroy)
            }
            Some(PbDeltaType::GroupMerge(pb_group_merge)) => {
                GroupDeltaCommon::GroupMerge(*pb_group_merge)
            }
            Some(DeltaType::NewL0SubLevel(pb_new_sub_level)) => GroupDeltaCommon::NewL0SubLevel(
                pb_new_sub_level
                    .inserted_table_infos
                    .iter()
                    .map(T::from)
                    .collect(),
            ),
            None => panic!("delta_type is not set"),
        }
    }
}

#[derive(Debug, PartialEq, Clone, Default)]
pub struct GroupDeltasCommon<T> {
    pub group_deltas: Vec<GroupDeltaCommon<T>>,
}

pub type GroupDeltas = GroupDeltasCommon<SstableInfo>;

impl<T> From<PbGroupDeltas> for GroupDeltasCommon<T>
where
    T: From<PbSstableInfo>,
{
    fn from(pb_group_deltas: PbGroupDeltas) -> Self {
        Self {
            group_deltas: pb_group_deltas
                .group_deltas
                .into_iter()
                .map(GroupDeltaCommon::from)
                .collect_vec(),
        }
    }
}

impl<T> From<GroupDeltasCommon<T>> for PbGroupDeltas
where
    PbSstableInfo: From<T>,
{
    fn from(group_deltas: GroupDeltasCommon<T>) -> Self {
        Self {
            group_deltas: group_deltas
                .group_deltas
                .into_iter()
                .map(|group_delta| group_delta.into())
                .collect_vec(),
        }
    }
}

impl<T> From<&GroupDeltasCommon<T>> for PbGroupDeltas
where
    PbSstableInfo: for<'a> From<&'a T>,
{
    fn from(group_deltas: &GroupDeltasCommon<T>) -> Self {
        Self {
            group_deltas: group_deltas
                .group_deltas
                .iter()
                .map(|group_delta| group_delta.into())
                .collect_vec(),
        }
    }
}

impl<T> From<&PbGroupDeltas> for GroupDeltasCommon<T>
where
    T: for<'a> From<&'a PbSstableInfo>,
{
    fn from(pb_group_deltas: &PbGroupDeltas) -> Self {
        Self {
            group_deltas: pb_group_deltas
                .group_deltas
                .iter()
                .map(GroupDeltaCommon::from)
                .collect_vec(),
        }
    }
}

impl<T> GroupDeltasCommon<T>
where
    PbSstableInfo: for<'a> From<&'a T>,
{
    pub fn to_protobuf(&self) -> PbGroupDeltas {
        self.into()
    }
}<|MERGE_RESOLUTION|>--- conflicted
+++ resolved
@@ -519,23 +519,7 @@
 
     pub fn newly_added_sst_ids(&self) -> HashSet<HummockSstableObjectId> {
         self.newly_added_sst_infos(None)
-            .map(|sst| {
-                // TODO: should we instead use sst.sst_id?
-                sst.object_id
-            })
-<<<<<<< HEAD
-=======
-        });
-
-        let ssts_from_change_log = self.change_log_delta.values().flat_map(|delta| {
-            let new_log = delta.new_log.as_ref().unwrap();
-            new_log.new_value.iter().chain(new_log.old_value.iter())
-        });
-
-        ssts_from_group_deltas
-            .chain(ssts_from_change_log)
             .map(|sst| sst.sst_id)
->>>>>>> b801234b
             .collect()
     }
 
