// Copyright 2024 RisingWave Labs
//
// Licensed under the Apache License, Version 2.0 (the "License");
// you may not use this file except in compliance with the License.
// You may obtain a copy of the License at
//
//     http://www.apache.org/licenses/LICENSE-2.0
//
// Unless required by applicable law or agreed to in writing, software
// distributed under the License is distributed on an "AS IS" BASIS,
// WITHOUT WARRANTIES OR CONDITIONS OF ANY KIND, either express or implied.
// See the License for the specific language governing permissions and
// limitations under the License.

use std::collections::{HashMap, HashSet};
use std::mem::size_of;
use std::sync::Arc;

use prost::Message;
use risingwave_common::catalog::TableId;
use risingwave_pb::hummock::hummock_version::Levels as PbLevels;
use risingwave_pb::hummock::hummock_version_delta::GroupDeltas as PbGroupDeltas;
use risingwave_pb::hummock::{
    snapshot_group_delta, HummockVersion as PbHummockVersion,
    HummockVersionDelta as PbHummockVersionDelta, SnapshotGroup as PbSnapshotGroup,
    SnapshotGroupDelta as PbSnapshotGroupDelta,
};

use crate::table_watermark::TableWatermarks;
use crate::{CompactionGroupId, HummockSstableObjectId};

#[derive(Debug, Clone, PartialEq)]
pub struct SnapshotGroup {
    pub table_fragments_id: TableId,
    pub committed_epoch: u64,
    pub safe_epoch: u64,
    pub member_table_ids: HashSet<TableId>,
}

impl SnapshotGroup {
    pub fn to_protobuf(&self) -> PbSnapshotGroup {
        PbSnapshotGroup {
            table_fragments_id: self.table_fragments_id.into(),
            committed_epoch: self.committed_epoch,
            safe_epoch: self.safe_epoch,
            member_table_ids: self
                .member_table_ids
                .iter()
                .map(|table_id| table_id.table_id)
                .collect(),
        }
    }

    pub fn from_protobuf(group: &PbSnapshotGroup) -> Self {
        SnapshotGroup {
            table_fragments_id: TableId::new(group.table_fragments_id),
            committed_epoch: group.committed_epoch,
            safe_epoch: group.safe_epoch,
            member_table_ids: group
                .member_table_ids
                .iter()
                .map(|table_id| TableId::new(*table_id))
                .collect(),
        }
    }
}

#[derive(Debug, Clone, PartialEq)]
pub struct HummockVersion {
    pub id: u64,
    pub levels: HashMap<CompactionGroupId, PbLevels>,
    pub max_committed_epoch: u64,
    pub safe_epoch: u64,
<<<<<<< HEAD
    pub table_watermarks: HashMap<TableId, TableWatermarks>,
    pub snapshot_groups: HashMap<TableId, SnapshotGroup>,
=======
    pub table_watermarks: HashMap<TableId, Arc<TableWatermarks>>,
>>>>>>> f3961952
}

impl Default for HummockVersion {
    fn default() -> Self {
        HummockVersion::from_protobuf_inner(&PbHummockVersion::default())
    }
}

impl HummockVersion {
    /// Convert the `PbHummockVersion` received from rpc to `HummockVersion`. No need to
    /// maintain backward compatibility.
    pub fn from_rpc_protobuf(pb_version: &PbHummockVersion) -> Self {
        Self::from_protobuf_inner(pb_version)
    }

    /// Convert the `PbHummockVersion` deserialized from persisted state to `HummockVersion`.
    /// We should maintain backward compatibility.
    pub fn from_persisted_protobuf(pb_version: &PbHummockVersion) -> Self {
        Self::from_protobuf_inner(pb_version)
    }

    fn from_protobuf_inner(pb_version: &PbHummockVersion) -> Self {
        Self {
            id: pb_version.id,
            levels: pb_version
                .levels
                .iter()
                .map(|(group_id, levels)| (*group_id as CompactionGroupId, levels.clone()))
                .collect(),
            max_committed_epoch: pb_version.max_committed_epoch,
            safe_epoch: pb_version.safe_epoch,
            table_watermarks: pb_version
                .table_watermarks
                .iter()
                .map(|(table_id, table_watermark)| {
                    (
                        TableId::new(*table_id),
                        Arc::new(TableWatermarks::from_protobuf(table_watermark)),
                    )
                })
                .collect(),
            snapshot_groups: pb_version
                .snapshot_groups
                .iter()
                .map(|(table_fragments_id, group)| {
                    (
                        TableId::new(*table_fragments_id),
                        SnapshotGroup::from_protobuf(group),
                    )
                })
                .collect(),
        }
    }

    pub fn to_protobuf(&self) -> PbHummockVersion {
        PbHummockVersion {
            id: self.id,
            levels: self
                .levels
                .iter()
                .map(|(group_id, levels)| (*group_id as _, levels.clone()))
                .collect(),
            max_committed_epoch: self.max_committed_epoch,
            safe_epoch: self.safe_epoch,
            table_watermarks: self
                .table_watermarks
                .iter()
                .map(|(table_id, watermark)| (table_id.table_id, watermark.to_protobuf()))
                .collect(),
            snapshot_groups: self
                .snapshot_groups
                .iter()
                .map(|(group_id, group)| ((*group_id).into(), group.to_protobuf()))
                .collect(),
        }
    }

    pub fn estimated_encode_len(&self) -> usize {
        self.levels.len() * size_of::<CompactionGroupId>()
            + self
                .levels
                .values()
                .map(|level| level.encoded_len())
                .sum::<usize>()
            + self.table_watermarks.len() * size_of::<u32>()
            + self
                .table_watermarks
                .values()
                .map(|table_watermark| table_watermark.estimated_encode_len())
                .sum::<usize>()
    }

    fn need_fill_backward_compatibility_snapshot_group(&self) -> bool {
        let has_prev_table = self
            .levels
            .values()
            .any(|group| !group.member_table_ids.is_empty());
        has_prev_table && self.snapshot_groups.is_empty()
    }

    pub fn gen_fill_backward_compatibility_snapshot_group_delta(
        &self,
        existing_table_fragment_state_tables: &HashMap<u32, HashSet<u32>>,
    ) -> Option<HummockVersionDelta> {
        if existing_table_fragment_state_tables.is_empty()
            || self.need_fill_backward_compatibility_snapshot_group()
        {
            return None;
        }
        let snapshot_group_delta = existing_table_fragment_state_tables
            .iter()
            .map(|(table_fragments_id, state_table_ids)| {
                (
                    TableId::new(*table_fragments_id),
                    SnapshotGroupDelta::NewSnapshotGroup {
                        member_table_ids: state_table_ids
                            .iter()
                            .map(|table_id| TableId::new(*table_id))
                            .collect(),
                        committed_epoch: self.max_committed_epoch,
                        safe_epoch: self.safe_epoch,
                    },
                )
            })
            .collect();
        let delta = HummockVersionDelta {
            id: self.id + 1,
            prev_id: self.id,
            max_committed_epoch: self.max_committed_epoch,
            safe_epoch: self.safe_epoch,
            snapshot_group_delta,
            ..Default::default()
        };
        Some(delta)
    }
}

#[derive(Debug, PartialEq, Clone)]
pub enum SnapshotGroupDelta {
    NewSnapshotGroup {
        member_table_ids: HashSet<TableId>,
        committed_epoch: u64,
        safe_epoch: u64,
    },
    NewCommittedEpoch(u64),
    NewSafeEpoch(u64),
    Destroy,
}

impl SnapshotGroupDelta {
    pub fn to_protobuf(&self) -> PbSnapshotGroupDelta {
        let delta = match self {
            SnapshotGroupDelta::NewSnapshotGroup {
                member_table_ids,
                committed_epoch,
                safe_epoch,
            } => snapshot_group_delta::Delta::NewSnapshotGroup(
                snapshot_group_delta::NewSnapshotGroup {
                    member_table_ids: member_table_ids
                        .iter()
                        .map(|table_id| table_id.table_id)
                        .collect(),
                    committed_epoch: *committed_epoch,
                    safe_epoch: *safe_epoch,
                },
            ),
            SnapshotGroupDelta::NewCommittedEpoch(epoch) => {
                snapshot_group_delta::Delta::NewCommittedEpoch(*epoch)
            }
            SnapshotGroupDelta::NewSafeEpoch(epoch) => {
                snapshot_group_delta::Delta::NewSafeEpoch(*epoch)
            }
            SnapshotGroupDelta::Destroy => {
                snapshot_group_delta::Delta::Destroy(snapshot_group_delta::DestroySnapshotGroup {})
            }
        };
        PbSnapshotGroupDelta { delta: Some(delta) }
    }

    pub fn from_protobuf(delta: &PbSnapshotGroupDelta) -> Self {
        match delta.delta.as_ref().unwrap() {
            snapshot_group_delta::Delta::NewSnapshotGroup(group) => Self::NewSnapshotGroup {
                member_table_ids: HashSet::from_iter(
                    group.member_table_ids.iter().cloned().map(TableId::new),
                ),
                committed_epoch: group.committed_epoch,
                safe_epoch: group.safe_epoch,
            },
            snapshot_group_delta::Delta::NewCommittedEpoch(epoch) => {
                Self::NewCommittedEpoch(*epoch)
            }
            snapshot_group_delta::Delta::NewSafeEpoch(epoch) => Self::NewSafeEpoch(*epoch),
            snapshot_group_delta::Delta::Destroy(_) => Self::Destroy,
        }
    }
}

#[derive(Debug, PartialEq, Clone)]
pub struct HummockVersionDelta {
    pub id: u64,
    pub prev_id: u64,
    pub group_deltas: HashMap<CompactionGroupId, PbGroupDeltas>,
    pub max_committed_epoch: u64,
    pub safe_epoch: u64,
    pub trivial_move: bool,
    pub gc_object_ids: Vec<HummockSstableObjectId>,
    pub new_table_watermarks: HashMap<TableId, TableWatermarks>,
    pub removed_table_ids: Vec<TableId>,
    pub snapshot_group_delta: HashMap<TableId, SnapshotGroupDelta>,
}

impl Default for HummockVersionDelta {
    fn default() -> Self {
        HummockVersionDelta::from_protobuf_inner(&PbHummockVersionDelta::default())
    }
}

impl HummockVersionDelta {
    /// Convert the `PbHummockVersionDelta` deserialized from persisted state to `HummockVersionDelta`.
    /// We should maintain backward compatibility.
    pub fn from_persisted_protobuf(delta: &PbHummockVersionDelta) -> Self {
        Self::from_protobuf_inner(delta)
    }

    /// Convert the `PbHummockVersionDelta` received from rpc to `HummockVersionDelta`. No need to
    /// maintain backward compatibility.
    pub fn from_rpc_protobuf(delta: &PbHummockVersionDelta) -> Self {
        Self::from_protobuf_inner(delta)
    }

    fn from_protobuf_inner(delta: &PbHummockVersionDelta) -> Self {
        Self {
            id: delta.id,
            prev_id: delta.prev_id,
            group_deltas: delta.group_deltas.clone(),
            max_committed_epoch: delta.max_committed_epoch,
            safe_epoch: delta.safe_epoch,
            trivial_move: delta.trivial_move,
            gc_object_ids: delta.gc_object_ids.clone(),
            new_table_watermarks: delta
                .new_table_watermarks
                .iter()
                .map(|(table_id, watermarks)| {
                    (
                        TableId::new(*table_id),
                        TableWatermarks::from_protobuf(watermarks),
                    )
                })
                .collect(),
            removed_table_ids: delta
                .removed_table_ids
                .iter()
                .map(|table_id| TableId::new(*table_id))
                .collect(),
            snapshot_group_delta: delta
                .snapshot_group_delta
                .iter()
                .map(|(table_fragments_id, delta)| {
                    (
                        TableId::new(*table_fragments_id),
                        SnapshotGroupDelta::from_protobuf(delta),
                    )
                })
                .collect(),
        }
    }

    pub fn to_protobuf(&self) -> PbHummockVersionDelta {
        PbHummockVersionDelta {
            id: self.id,
            prev_id: self.prev_id,
            group_deltas: self.group_deltas.clone(),
            max_committed_epoch: self.max_committed_epoch,
            safe_epoch: self.safe_epoch,
            trivial_move: self.trivial_move,
            gc_object_ids: self.gc_object_ids.clone(),
            new_table_watermarks: self
                .new_table_watermarks
                .iter()
                .map(|(table_id, watermarks)| (table_id.table_id, watermarks.to_protobuf()))
                .collect(),
            removed_table_ids: self
                .removed_table_ids
                .iter()
                .map(|table_id| table_id.table_id)
                .collect(),
            snapshot_group_delta: self
                .snapshot_group_delta
                .iter()
                .map(|(group_id, delta)| ((*group_id).into(), delta.to_protobuf()))
                .collect(),
        }
    }
}<|MERGE_RESOLUTION|>--- conflicted
+++ resolved
@@ -71,12 +71,8 @@
     pub levels: HashMap<CompactionGroupId, PbLevels>,
     pub max_committed_epoch: u64,
     pub safe_epoch: u64,
-<<<<<<< HEAD
-    pub table_watermarks: HashMap<TableId, TableWatermarks>,
+    pub table_watermarks: HashMap<TableId, Arc<TableWatermarks>>,
     pub snapshot_groups: HashMap<TableId, SnapshotGroup>,
-=======
-    pub table_watermarks: HashMap<TableId, Arc<TableWatermarks>>,
->>>>>>> f3961952
 }
 
 impl Default for HummockVersion {
