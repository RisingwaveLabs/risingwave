--- conflicted
+++ resolved
@@ -25,7 +25,7 @@
 use risingwave_pb::hummock::compact_task::{PbTaskStatus, PbTaskType, TaskStatus, TaskType};
 use risingwave_pb::hummock::group_delta::PbDeltaType;
 use risingwave_pb::hummock::hummock_version::PbLevels;
-use risingwave_pb::hummock::hummock_version_delta::{ChangeLogDelta, PbGroupDeltas};
+use risingwave_pb::hummock::hummock_version_delta::PbGroupDeltas;
 use risingwave_pb::hummock::subscribe_compaction_event_request::PbReportTask;
 use risingwave_pb::hummock::{
     BloomFilterType, CompactionConfig, LevelType, PbCompactTask, PbGroupConstruct, PbGroupDelta,
@@ -36,7 +36,7 @@
 };
 use tracing::warn;
 
-use crate::change_log::TableChangeLog;
+use crate::change_log::{ChangeLogDelta, TableChangeLog};
 use crate::compaction_group::hummock_version_ext::build_initial_compaction_group_levels;
 use crate::compaction_group::StaticCompactionGroupId;
 use crate::key_range::KeyRange;
@@ -255,7 +255,7 @@
     pub group_id: u64,
     pub parent_group_id: u64,
 
-    #[expect(deprecated)]
+    #[deprecated]
     pub member_table_ids: Vec<u32>,
 }
 
@@ -292,6 +292,7 @@
 }
 
 impl From<&PbLevels> for Levels {
+    #[expect(deprecated)]
     fn from(pb_levels: &PbLevels) -> Self {
         Self {
             l0: if pb_levels.l0.is_some() {
@@ -302,13 +303,13 @@
             levels: pb_levels.levels.iter().map(Level::from).collect_vec(),
             group_id: pb_levels.group_id,
             parent_group_id: pb_levels.parent_group_id,
-
-            member_table_ids: Default::default(),
+            member_table_ids: pb_levels.member_table_ids.clone(),
         }
     }
 }
 
 impl From<&Levels> for PbLevels {
+    #[expect(deprecated)]
     fn from(levels: &Levels) -> Self {
         Self {
             l0: if levels.l0.is_some() {
@@ -319,13 +320,13 @@
             levels: levels.levels.iter().map(PbLevel::from).collect_vec(),
             group_id: levels.group_id,
             parent_group_id: levels.parent_group_id,
-            #[expect(deprecated)]
             member_table_ids: levels.member_table_ids.clone(),
         }
     }
 }
 
 impl From<PbLevels> for Levels {
+    #[expect(deprecated)]
     fn from(pb_levels: PbLevels) -> Self {
         Self {
             l0: if pb_levels.l0.is_some() {
@@ -336,7 +337,6 @@
             levels: pb_levels.levels.into_iter().map(Level::from).collect_vec(),
             group_id: pb_levels.group_id,
             parent_group_id: pb_levels.parent_group_id,
-            #[expect(deprecated)]
             member_table_ids: pb_levels.member_table_ids.clone(),
         }
     }
@@ -344,6 +344,7 @@
 
 impl From<Levels> for PbLevels {
     fn from(levels: Levels) -> Self {
+        #[expect(deprecated)]
         Self {
             l0: if levels.l0.is_some() {
                 Some(levels.l0.unwrap().into())
@@ -353,7 +354,7 @@
             levels: levels.levels.into_iter().map(PbLevel::from).collect_vec(),
             group_id: levels.group_id,
             parent_group_id: levels.parent_group_id,
-            ..Default::default()
+            member_table_ids: levels.member_table_ids.clone(),
         }
     }
 }
@@ -826,198 +827,29 @@
             .collect()
     }
 
-    pub fn visible_table_safe_epoch(&self) -> u64 {
-        self.safe_epoch
-    }
-
-    pub fn set_safe_epoch(&mut self, safe_epoch: u64) {
-        self.safe_epoch = safe_epoch;
-    }
-}
-
-impl From<&PbHummockVersionDelta> for HummockVersionDelta {
-    fn from(pb_version_delta: &PbHummockVersionDelta) -> Self {
-        Self {
-            id: pb_version_delta.id,
-            prev_id: pb_version_delta.prev_id,
-            group_deltas: pb_version_delta
-                .group_deltas
-                .iter()
-                .map(|(group_id, deltas)| {
-                    (*group_id as CompactionGroupId, GroupDeltas::from(deltas))
-                })
-                .collect(),
-            max_committed_epoch: pb_version_delta.max_committed_epoch,
-            safe_epoch: pb_version_delta.safe_epoch,
-            trivial_move: pb_version_delta.trivial_move,
-            new_table_watermarks: pb_version_delta
-                .new_table_watermarks
-                .iter()
-                .map(|(table_id, watermarks)| {
-                    (TableId::new(*table_id), TableWatermarks::from(watermarks))
-                })
-                .collect(),
-            removed_table_ids: pb_version_delta
-                .removed_table_ids
-                .iter()
-                .map(|table_id| TableId::new(*table_id))
-                .collect(),
-            change_log_delta: pb_version_delta
-                .change_log_delta
-                .iter()
-                .map(|(table_id, log_delta)| {
-                    (
-                        TableId::new(*table_id),
-                        ChangeLogDelta {
-                            new_log: log_delta.new_log.clone(),
-                            truncate_epoch: log_delta.truncate_epoch,
-                        },
-                    )
-                })
-                .collect(),
-
-            state_table_info_delta: pb_version_delta
-                .state_table_info_delta
-                .iter()
-                .map(|(table_id, delta)| (TableId::new(*table_id), delta.clone()))
-                .collect(),
-        }
-    }
-}
-
-impl From<&HummockVersionDelta> for PbHummockVersionDelta {
-    fn from(version_delta: &HummockVersionDelta) -> Self {
-        Self {
-            id: version_delta.id,
-            prev_id: version_delta.prev_id,
-            group_deltas: version_delta
-                .group_deltas
-                .iter()
-                .map(|(group_id, deltas)| (*group_id as _, deltas.into()))
-                .collect(),
-            max_committed_epoch: version_delta.max_committed_epoch,
-            safe_epoch: version_delta.safe_epoch,
-            trivial_move: version_delta.trivial_move,
-            new_table_watermarks: version_delta
-                .new_table_watermarks
-                .iter()
-                .map(|(table_id, watermarks)| (table_id.table_id, watermarks.into()))
-                .collect(),
-            removed_table_ids: version_delta
-                .removed_table_ids
-                .iter()
-                .map(|table_id| table_id.table_id)
-                .collect(),
-            change_log_delta: version_delta
-                .change_log_delta
-                .iter()
-                .map(|(table_id, log_delta)| (table_id.table_id, log_delta.clone()))
-                .collect(),
-            state_table_info_delta: version_delta
-                .state_table_info_delta
-                .iter()
-                .map(|(table_id, delta)| (table_id.table_id, delta.clone()))
-                .collect(),
-        }
-    }
-}
-
-<<<<<<< HEAD
-impl From<HummockVersionDelta> for PbHummockVersionDelta {
-    fn from(version_delta: HummockVersionDelta) -> Self {
-        Self {
-            id: version_delta.id,
-            prev_id: version_delta.prev_id,
-            group_deltas: version_delta
-                .group_deltas
-                .into_iter()
-                .map(|(group_id, deltas)| (group_id as _, deltas.into()))
-                .collect(),
-            max_committed_epoch: version_delta.max_committed_epoch,
-            safe_epoch: version_delta.safe_epoch,
-            trivial_move: version_delta.trivial_move,
-            new_table_watermarks: version_delta
-                .new_table_watermarks
-                .into_iter()
-                .map(|(table_id, watermarks)| (table_id.table_id, watermarks.into()))
-                .collect(),
-            removed_table_ids: version_delta
-                .removed_table_ids
-                .into_iter()
-                .map(|table_id| table_id.table_id)
-                .collect(),
-            change_log_delta: version_delta
-                .change_log_delta
-                .into_iter()
-                .map(|(table_id, log_delta)| (table_id.table_id, log_delta))
-                .collect(),
-            state_table_info_delta: version_delta
-                .state_table_info_delta
-                .into_iter()
-                .map(|(table_id, delta)| (table_id.table_id, delta.clone()))
-                .collect(),
-        }
-=======
-impl HummockVersionDelta {
-    /// Get the newly added object ids from the version delta.
-    ///
-    /// Note: the result can be false positive because we only collect the set of sst object ids in the `inserted_table_infos`,
-    /// but it is possible that the object is moved or split from other compaction groups or levels.
-    pub fn newly_added_object_ids(&self) -> HashSet<HummockSstableObjectId> {
-        self.group_deltas
-            .values()
-            .flat_map(|group_deltas| {
-                group_deltas.group_deltas.iter().flat_map(|group_delta| {
-                    group_delta.delta_type.iter().flat_map(|delta_type| {
-                        static EMPTY_VEC: Vec<SstableInfo> = Vec::new();
-                        let sst_slice = match delta_type {
-                            DeltaType::IntraLevel(level_delta) => &level_delta.inserted_table_infos,
-                            DeltaType::GroupConstruct(_)
-                            | DeltaType::GroupDestroy(_)
-                            | DeltaType::GroupMetaChange(_)
-                            | DeltaType::GroupTableChange(_) => &EMPTY_VEC,
-                        };
-                        sst_slice.iter().map(|sst| sst.object_id)
-                    })
-                })
+    pub fn newly_added_sst_ids(&self) -> HashSet<HummockSstableObjectId> {
+        let ssts_from_group_deltas = self.group_deltas.values().flat_map(|group_deltas| {
+            group_deltas.group_deltas.iter().flat_map(|group_delta| {
+                static EMPTY_VEC: Vec<SstableInfo> = Vec::new();
+                let sst_slice = match group_delta {
+                    GroupDelta::IntraLevel(level_delta) => &level_delta.inserted_table_infos,
+                    GroupDelta::GroupConstruct(_)
+                    | GroupDelta::GroupDestroy(_)
+                    | GroupDelta::GroupMetaChange(_)
+                    | GroupDelta::GroupTableChange(_) => &EMPTY_VEC,
+                };
+                sst_slice.iter()
             })
-            .chain(self.change_log_delta.values().flat_map(|delta| {
-                let new_log = delta.new_log.as_ref().unwrap();
-                new_log
-                    .new_value
-                    .iter()
-                    .map(|sst| sst.object_id)
-                    .chain(new_log.old_value.iter().map(|sst| sst.object_id))
-            }))
-            .collect()
-    }
-
-    pub fn newly_added_sst_ids(&self) -> HashSet<HummockSstableObjectId> {
-        self.group_deltas
-            .values()
-            .flat_map(|group_deltas| {
-                group_deltas.group_deltas.iter().flat_map(|group_delta| {
-                    group_delta.delta_type.iter().flat_map(|delta_type| {
-                        static EMPTY_VEC: Vec<SstableInfo> = Vec::new();
-                        let sst_slice = match delta_type {
-                            DeltaType::IntraLevel(level_delta) => &level_delta.inserted_table_infos,
-                            DeltaType::GroupConstruct(_)
-                            | DeltaType::GroupDestroy(_)
-                            | DeltaType::GroupMetaChange(_)
-                            | DeltaType::GroupTableChange(_) => &EMPTY_VEC,
-                        };
-                        sst_slice.iter().map(|sst| sst.sst_id)
-                    })
-                })
-            })
-            .chain(self.change_log_delta.values().flat_map(|delta| {
-                let new_log = delta.new_log.as_ref().unwrap();
-                new_log
-                    .new_value
-                    .iter()
-                    .map(|sst| sst.sst_id)
-                    .chain(new_log.old_value.iter().map(|sst| sst.sst_id))
-            }))
+        });
+
+        let ssts_from_change_log = self.change_log_delta.values().flat_map(|delta| {
+            let new_log = delta.new_log.as_ref().unwrap();
+            new_log.new_value.iter().chain(new_log.old_value.iter())
+        });
+
+        ssts_from_group_deltas
+            .chain(ssts_from_change_log)
+            .map(|sst| sst.object_id)
             .collect()
     }
 
@@ -1036,17 +868,15 @@
             })
             .flat_map(|group_deltas| {
                 group_deltas.group_deltas.iter().flat_map(|group_delta| {
-                    group_delta.delta_type.iter().flat_map(|delta_type| {
-                        static EMPTY_VEC: Vec<SstableInfo> = Vec::new();
-                        let sst_slice = match delta_type {
-                            DeltaType::IntraLevel(level_delta) => &level_delta.inserted_table_infos,
-                            DeltaType::GroupConstruct(_)
-                            | DeltaType::GroupDestroy(_)
-                            | DeltaType::GroupMetaChange(_)
-                            | DeltaType::GroupTableChange(_) => &EMPTY_VEC,
-                        };
-                        sst_slice.iter()
-                    })
+                    static EMPTY_VEC: Vec<SstableInfo> = Vec::new();
+                    let sst_slice = match group_delta {
+                        GroupDelta::IntraLevel(level_delta) => &level_delta.inserted_table_infos,
+                        GroupDelta::GroupConstruct(_)
+                        | GroupDelta::GroupDestroy(_)
+                        | GroupDelta::GroupMetaChange(_)
+                        | GroupDelta::GroupTableChange(_) => &EMPTY_VEC,
+                    };
+                    sst_slice.iter()
                 })
             })
             .chain(self.change_log_delta.values().flat_map(|delta| {
@@ -1058,32 +888,39 @@
 
     pub fn visible_table_safe_epoch(&self) -> u64 {
         self.safe_epoch
->>>>>>> 285afdb6
-    }
-}
-
-impl From<PbHummockVersionDelta> for HummockVersionDelta {
-    fn from(pb_version_delta: PbHummockVersionDelta) -> Self {
+    }
+
+    pub fn set_safe_epoch(&mut self, safe_epoch: u64) {
+        self.safe_epoch = safe_epoch;
+    }
+}
+
+impl From<&PbHummockVersionDelta> for HummockVersionDelta {
+    fn from(pb_version_delta: &PbHummockVersionDelta) -> Self {
         Self {
             id: pb_version_delta.id,
             prev_id: pb_version_delta.prev_id,
             group_deltas: pb_version_delta
                 .group_deltas
-                .into_iter()
-                .map(|(group_id, deltas)| (group_id as CompactionGroupId, deltas.into()))
+                .iter()
+                .map(|(group_id, deltas)| {
+                    (*group_id as CompactionGroupId, GroupDeltas::from(deltas))
+                })
                 .collect(),
             max_committed_epoch: pb_version_delta.max_committed_epoch,
             safe_epoch: pb_version_delta.safe_epoch,
             trivial_move: pb_version_delta.trivial_move,
             new_table_watermarks: pb_version_delta
                 .new_table_watermarks
-                .into_iter()
-                .map(|(table_id, watermarks)| (TableId::new(table_id), watermarks.into()))
+                .iter()
+                .map(|(table_id, watermarks)| {
+                    (TableId::new(*table_id), TableWatermarks::from(watermarks))
+                })
                 .collect(),
             removed_table_ids: pb_version_delta
                 .removed_table_ids
-                .into_iter()
-                .map(TableId::new)
+                .iter()
+                .map(|table_id| TableId::new(*table_id))
                 .collect(),
             change_log_delta: pb_version_delta
                 .change_log_delta
@@ -1092,7 +929,127 @@
                     (
                         TableId::new(*table_id),
                         ChangeLogDelta {
-                            new_log: log_delta.new_log.clone(),
+                            new_log: log_delta.new_log.clone().map(Into::into),
+                            truncate_epoch: log_delta.truncate_epoch,
+                        },
+                    )
+                })
+                .collect(),
+
+            state_table_info_delta: pb_version_delta
+                .state_table_info_delta
+                .iter()
+                .map(|(table_id, delta)| (TableId::new(*table_id), delta.clone()))
+                .collect(),
+        }
+    }
+}
+
+impl From<&HummockVersionDelta> for PbHummockVersionDelta {
+    fn from(version_delta: &HummockVersionDelta) -> Self {
+        Self {
+            id: version_delta.id,
+            prev_id: version_delta.prev_id,
+            group_deltas: version_delta
+                .group_deltas
+                .iter()
+                .map(|(group_id, deltas)| (*group_id as _, deltas.into()))
+                .collect(),
+            max_committed_epoch: version_delta.max_committed_epoch,
+            safe_epoch: version_delta.safe_epoch,
+            trivial_move: version_delta.trivial_move,
+            new_table_watermarks: version_delta
+                .new_table_watermarks
+                .iter()
+                .map(|(table_id, watermarks)| (table_id.table_id, watermarks.into()))
+                .collect(),
+            removed_table_ids: version_delta
+                .removed_table_ids
+                .iter()
+                .map(|table_id| table_id.table_id)
+                .collect(),
+            change_log_delta: version_delta
+                .change_log_delta
+                .iter()
+                .map(|(table_id, log_delta)| (table_id.table_id, log_delta.into()))
+                .collect(),
+            state_table_info_delta: version_delta
+                .state_table_info_delta
+                .iter()
+                .map(|(table_id, delta)| (table_id.table_id, delta.clone()))
+                .collect(),
+        }
+    }
+}
+
+impl From<HummockVersionDelta> for PbHummockVersionDelta {
+    fn from(version_delta: HummockVersionDelta) -> Self {
+        Self {
+            id: version_delta.id,
+            prev_id: version_delta.prev_id,
+            group_deltas: version_delta
+                .group_deltas
+                .into_iter()
+                .map(|(group_id, deltas)| (group_id as _, deltas.into()))
+                .collect(),
+            max_committed_epoch: version_delta.max_committed_epoch,
+            safe_epoch: version_delta.safe_epoch,
+            trivial_move: version_delta.trivial_move,
+            new_table_watermarks: version_delta
+                .new_table_watermarks
+                .into_iter()
+                .map(|(table_id, watermarks)| (table_id.table_id, watermarks.into()))
+                .collect(),
+            removed_table_ids: version_delta
+                .removed_table_ids
+                .into_iter()
+                .map(|table_id| table_id.table_id)
+                .collect(),
+            change_log_delta: version_delta
+                .change_log_delta
+                .into_iter()
+                .map(|(table_id, log_delta)| (table_id.table_id, log_delta.into()))
+                .collect(),
+            state_table_info_delta: version_delta
+                .state_table_info_delta
+                .into_iter()
+                .map(|(table_id, delta)| (table_id.table_id, delta.clone()))
+                .collect(),
+        }
+    }
+}
+
+impl From<PbHummockVersionDelta> for HummockVersionDelta {
+    fn from(pb_version_delta: PbHummockVersionDelta) -> Self {
+        Self {
+            id: pb_version_delta.id,
+            prev_id: pb_version_delta.prev_id,
+            group_deltas: pb_version_delta
+                .group_deltas
+                .into_iter()
+                .map(|(group_id, deltas)| (group_id as CompactionGroupId, deltas.into()))
+                .collect(),
+            max_committed_epoch: pb_version_delta.max_committed_epoch,
+            safe_epoch: pb_version_delta.safe_epoch,
+            trivial_move: pb_version_delta.trivial_move,
+            new_table_watermarks: pb_version_delta
+                .new_table_watermarks
+                .into_iter()
+                .map(|(table_id, watermarks)| (TableId::new(table_id), watermarks.into()))
+                .collect(),
+            removed_table_ids: pb_version_delta
+                .removed_table_ids
+                .into_iter()
+                .map(TableId::new)
+                .collect(),
+            change_log_delta: pb_version_delta
+                .change_log_delta
+                .iter()
+                .map(|(table_id, log_delta)| {
+                    (
+                        TableId::new(*table_id),
+                        ChangeLogDelta {
+                            new_log: log_delta.new_log.clone().map(Into::into),
                             truncate_epoch: log_delta.truncate_epoch,
                         },
                     )
@@ -1144,6 +1101,10 @@
         }
 
         basic
+    }
+
+    pub fn to_protobuf(&self) -> PbSstableInfo {
+        self.into()
     }
 }
 
@@ -1473,6 +1434,7 @@
 }
 
 impl From<PbCompactTask> for CompactTask {
+    #[expect(deprecated)]
     fn from(pb_compact_task: PbCompactTask) -> Self {
         Self {
             input_ssts: pb_compact_task
@@ -1509,7 +1471,6 @@
             current_epoch_time: pb_compact_task.current_epoch_time,
             target_sub_level_id: pb_compact_task.target_sub_level_id,
             task_type: TaskType::try_from(pb_compact_task.task_type).unwrap(),
-            #[allow(deprecated)]
             split_by_state_table: pb_compact_task.split_by_state_table,
             split_weight_by_vnode: pb_compact_task.split_weight_by_vnode,
             table_vnode_partition: pb_compact_task.table_vnode_partition.clone(),
@@ -1527,6 +1488,7 @@
 }
 
 impl From<&PbCompactTask> for CompactTask {
+    #[expect(deprecated)]
     fn from(pb_compact_task: &PbCompactTask) -> Self {
         Self {
             input_ssts: pb_compact_task
@@ -1563,7 +1525,6 @@
             current_epoch_time: pb_compact_task.current_epoch_time,
             target_sub_level_id: pb_compact_task.target_sub_level_id,
             task_type: TaskType::try_from(pb_compact_task.task_type).unwrap(),
-            #[allow(deprecated)]
             split_by_state_table: pb_compact_task.split_by_state_table,
             split_weight_by_vnode: pb_compact_task.split_weight_by_vnode,
             table_vnode_partition: pb_compact_task.table_vnode_partition.clone(),
@@ -1581,6 +1542,7 @@
 }
 
 impl From<CompactTask> for PbCompactTask {
+    #[expect(deprecated)]
     fn from(compact_task: CompactTask) -> Self {
         Self {
             input_ssts: compact_task
@@ -1617,7 +1579,6 @@
             current_epoch_time: compact_task.current_epoch_time,
             target_sub_level_id: compact_task.target_sub_level_id,
             task_type: compact_task.task_type.into(),
-            //#[allow(deprecated)] split_by_state_table: self.split_by_state_table,
             split_weight_by_vnode: compact_task.split_weight_by_vnode,
             table_vnode_partition: compact_task.table_vnode_partition.clone(),
             table_watermarks: compact_task
@@ -1625,12 +1586,15 @@
                 .into_iter()
                 .map(|(table_id, table_watermark)| (table_id, table_watermark.into()))
                 .collect(),
-            ..Default::default()
+            split_by_state_table: compact_task.split_by_state_table,
+            table_schemas: compact_task.table_schemas.clone(),
+            max_sub_compaction: compact_task.max_sub_compaction,
         }
     }
 }
 
 impl From<&CompactTask> for PbCompactTask {
+    #[expect(deprecated)]
     fn from(compact_task: &CompactTask) -> Self {
         Self {
             input_ssts: compact_task
@@ -1667,7 +1631,6 @@
             current_epoch_time: compact_task.current_epoch_time,
             target_sub_level_id: compact_task.target_sub_level_id,
             task_type: compact_task.task_type.into(),
-            //#[allow(deprecated)] split_by_state_table: self.split_by_state_table,
             split_weight_by_vnode: compact_task.split_weight_by_vnode,
             table_vnode_partition: compact_task.table_vnode_partition.clone(),
             table_watermarks: compact_task
@@ -1675,7 +1638,9 @@
                 .iter()
                 .map(|(table_id, table_watermark)| (*table_id, table_watermark.into()))
                 .collect(),
-            ..Default::default()
+            split_by_state_table: compact_task.split_by_state_table,
+            table_schemas: compact_task.table_schemas.clone(),
+            max_sub_compaction: compact_task.max_sub_compaction,
         }
     }
 }
@@ -1775,17 +1740,17 @@
     }
 }
 
-impl From<ReportTask> for PbCompactTask {
+impl From<ReportTask> for PbReportTask {
     fn from(value: ReportTask) -> Self {
         Self {
+            table_stats_change: value.table_stats_change.clone(),
             task_id: value.task_id,
             task_status: value.task_status.into(),
             sorted_output_ssts: value
                 .sorted_output_ssts
                 .into_iter()
-                .map(SstableInfo::into)
-                .collect_vec(),
-            ..Default::default()
+                .map(|sst| sst.into())
+                .collect_vec(),
         }
     }
 }
@@ -1794,11 +1759,11 @@
 
 #[derive(Debug, PartialEq, Clone)]
 pub struct IntraLevelDelta {
-    level_idx: u32,
-    l0_sub_level_id: u64,
-    removed_table_ids: Vec<u64>,
-    inserted_table_infos: Vec<SstableInfo>,
-    vnode_partition_count: u32,
+    pub level_idx: u32,
+    pub l0_sub_level_id: u64,
+    pub removed_table_ids: Vec<u64>,
+    pub inserted_table_infos: Vec<SstableInfo>,
+    pub vnode_partition_count: u32,
 }
 
 impl IntraLevelDelta {
@@ -2077,4 +2042,8 @@
     pub fn get_group_deltas(&self) -> &Vec<GroupDelta> {
         &self.group_deltas
     }
+
+    pub fn to_protobuf(&self) -> PbGroupDeltas {
+        self.into()
+    }
 }