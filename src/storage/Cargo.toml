--- conflicted
+++ resolved
@@ -26,12 +26,7 @@
 either = "1"
 enum-as-inner = "0.6"
 fail = "0.5"
-<<<<<<< HEAD
-# FIXME: change back to mrcroxx/foyer later
-foyer = { git = "https://github.com/xxchan/foyer", rev = "fc5e4cb" }
-=======
 foyer = { git = "https://github.com/mrcroxx/foyer", rev = "2b8907c" }
->>>>>>> e493ec67
 futures = { version = "0.3", default-features = false, features = ["alloc"] }
 futures-async-stream = { workspace = true }
 hex = "0.4"
