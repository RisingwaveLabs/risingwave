[package]
name = "risingwave_storage"
version = "0.1.10"
edition = "2021"

[dependencies]
anyhow = "1"
async-trait = "0.1"
auto_enums = { version = "0.7", features = ["futures"] }
bitvec = "1"
byteorder = "1"
bytes = { version = "1", features = ["serde"] }
chrono = { version = "0.4", default-features = false, features = [
    "clock",
    "std",
] }
crc32fast = "1"
crossbeam = "0.8.1"
dashmap = { version = "5", default-features = false }
dyn-clone = "1.0.4"
either = "1"
enum-as-inner = "0.5"
fail = "0.5"
farmhash = "1"
futures = { version = "0.3", default-features = false, features = ["alloc"] }
futures-async-stream = "0.2"
hyper = "0.14"
itertools = "0.10"
lazy_static = "1"
libc = "0.2"
log = "0.4"
lz4 = "1.23.1"
madsim = "=0.2.0-alpha.3"
memcomparable = { path = "../utils/memcomparable" }
minstant = "0.1"
<<<<<<< HEAD
moka = { version = "0.8", features = ["future"] }
nix = { version = "0.24.1", features = ["fs", "mman"] }
=======
moka = { version = "0.9", features = ["future"] }
nix = { version = "0.24.1", features = ["fs"] }
>>>>>>> 17c04179
num-integer = "0.1"
num-traits = "0.2"
parking_lot = "0.12"
paste = "1"
prometheus = { version = "0.13", features = ["process"] }
prost = "0.10"
rand = "0.8"
regex = "1"
risingwave_common = { path = "../common" }
risingwave_hummock_sdk = { path = "../storage/hummock_sdk" }
risingwave_object_store = { path = "../object_store" }
risingwave_pb = { path = "../prost" }
risingwave_rpc_client = { path = "../rpc_client" }
# rocksdb = { git = "https://github.com/tikv/rust-rocksdb.git", rev = "fa83ff19", features = [
#     "encryption",
#     "static_libcpp",
# ], optional = true }
serde = { version = "1", features = ["derive"] }
smallvec = "1"
spin = "0.9"
tempfile = "3"
thiserror = "1"
# tikv-client = { git = "https://github.com/tikv/client-rust", rev = "5714b2", optional = true }
tokio = { version = "=0.2.0-alpha.3", package = "madsim-tokio", features = [
    "fs",
    "rt",
    "rt-multi-thread",
    "sync",
    "macros",
    "time",
    "signal",
] }
tokio-metrics = "0.1.0"
tokio-retry = "0.3"
tokio-stream = "0.1"
tonic = { version = "=0.2.0-alpha.3", package = "madsim-tonic" }
tracing = { version = "0.1" }
twox-hash = "1"
value-encoding = { path = "../utils/value-encoding" }
workspace-hack = { version = "0.1", path = "../workspace-hack" }
zstd = "0.11.2"

[dev-dependencies]
criterion = "0.3"
risingwave_meta = { path = "../meta", features = ["test"] }
risingwave_test_runner = { path = "../test_runner" }
uuid = { version = "1", features = ["v4"] }

[target.'cfg(target_os = "linux")'.dev-dependencies]
fiemap = "0.1.1"

[features]
# rocksdb-local = ["rocksdb"]
# tikv = ["tikv-client"]
failpoints = ["fail/failpoints"]

[[bench]]
name = "bench_block_iter"
harness = false
# Enable debug if you want to generate flamegraph.
# debug = true

[[bench]]
name = "bench_lru_cache"
harness = false

[[bench]]
name = "bench_merge_iter"
harness = false

[[bench]]
name = "bench_fs_operation"
harness = false

[[bench]]
name = "bench_compression"
harness = false<|MERGE_RESOLUTION|>--- conflicted
+++ resolved
@@ -33,13 +33,8 @@
 madsim = "=0.2.0-alpha.3"
 memcomparable = { path = "../utils/memcomparable" }
 minstant = "0.1"
-<<<<<<< HEAD
-moka = { version = "0.8", features = ["future"] }
+moka = { version = "0.9", features = ["future"] }
 nix = { version = "0.24.1", features = ["fs", "mman"] }
-=======
-moka = { version = "0.9", features = ["future"] }
-nix = { version = "0.24.1", features = ["fs"] }
->>>>>>> 17c04179
 num-integer = "0.1"
 num-traits = "0.2"
 parking_lot = "0.12"
