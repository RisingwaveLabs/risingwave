--- conflicted
+++ resolved
@@ -36,11 +36,8 @@
 use std::hash::Hasher;
 
 use itertools::Itertools;
-<<<<<<< HEAD
 use risingwave_common::catalog::TableId;
-=======
 use risingwave_common::RW_VERSION;
->>>>>>> 13cdd952
 use risingwave_hummock_sdk::version::HummockVersion;
 use risingwave_hummock_sdk::{HummockSstableObjectId, HummockVersionId};
 use risingwave_pb::backup_service::{PbMetaSnapshotManifest, PbMetaSnapshotMetadata};
@@ -63,12 +60,9 @@
     #[serde(default)]
     pub format_version: u32,
     pub remarks: Option<String>,
-<<<<<<< HEAD
     #[serde(with = "table_id_key_map")]
     pub state_table_info: HashMap<TableId, PbStateTableInfo>,
-=======
     pub rw_version: Option<String>,
->>>>>>> 13cdd952
 }
 
 impl MetaSnapshotMetadata {
@@ -86,11 +80,8 @@
             safe_epoch: v.visible_table_safe_epoch(),
             format_version,
             remarks,
-<<<<<<< HEAD
             state_table_info: v.state_table_info.info().clone(),
-=======
             rw_version: Some(RW_VERSION.to_owned()),
->>>>>>> 13cdd952
         }
     }
 }
@@ -129,15 +120,12 @@
             safe_epoch: m.safe_epoch,
             format_version: Some(m.format_version),
             remarks: m.remarks.clone(),
-<<<<<<< HEAD
             state_table_info: m
                 .state_table_info
                 .iter()
                 .map(|(t, i)| (t.table_id, i.clone()))
                 .collect(),
-=======
             rw_version: m.rw_version.clone(),
->>>>>>> 13cdd952
         }
     }
 }
