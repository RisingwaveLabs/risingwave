// Copyright 2022 Singularity Data
//
// Licensed under the Apache License, Version 2.0 (the "License");
// you may not use this file except in compliance with the License.
// You may obtain a copy of the License at
//
// http://www.apache.org/licenses/LICENSE-2.0
//
// Unless required by applicable law or agreed to in writing, software
// distributed under the License is distributed on an "AS IS" BASIS,
// WITHOUT WARRANTIES OR CONDITIONS OF ANY KIND, either express or implied.
// See the License for the specific language governing permissions and
// limitations under the License.

use std::net::SocketAddr;
use std::path::PathBuf;
use std::sync::Arc;
use std::time::Duration;

use risingwave_common::service::MetricsManager;
use risingwave_common::util::addr::HostAddr;
use risingwave_pb::common::WorkerType;
use risingwave_pb::hummock::compactor_service_server::CompactorServiceServer;
use risingwave_rpc_client::MetaClient;
use risingwave_storage::hummock::hummock_meta_client::MonitoredHummockMetaClient;
<<<<<<< HEAD
use risingwave_storage::hummock::sstable_store::SstableStore;
use risingwave_storage::monitor::{HummockMetrics, StateStoreMetrics};
=======
use risingwave_storage::hummock::SstableStore;
use risingwave_storage::monitor::{HummockMetrics, ObjectStoreMetrics, StateStoreMetrics};
>>>>>>> 7e239401
use risingwave_storage::object::parse_object_store;
use tokio::sync::mpsc::UnboundedSender;
use tokio::task::JoinHandle;

use crate::rpc::CompactorServiceImpl;
use crate::{CompactorConfig, CompactorOpts};

/// Fetches and runs compaction tasks.
pub async fn compactor_serve(
    listen_addr: SocketAddr,
    client_addr: HostAddr,
    opts: CompactorOpts,
) -> (JoinHandle<()>, UnboundedSender<()>) {
    let config = {
        if opts.config_path.is_empty() {
            CompactorConfig::default()
        } else {
            let config_path = PathBuf::from(opts.config_path.to_owned());
            CompactorConfig::init(config_path).unwrap()
        }
    };
    tracing::info!("Starting compactor with config {:?}", config);

    // Register to the cluster.
    let mut meta_client = MetaClient::new(&opts.meta_address).await.unwrap();
    let worker_id = meta_client
        .register(&client_addr, WorkerType::Compactor)
        .await
        .unwrap();
    tracing::info!("Assigned compactor id {}", worker_id);
    meta_client.activate(&client_addr).await.unwrap();

    // Boot compactor
    let registry = prometheus::Registry::new();
    let hummock_metrics = Arc::new(HummockMetrics::new(registry.clone()));
    let object_metrics = Arc::new(ObjectStoreMetrics::new(registry.clone()));
    let hummock_meta_client = Arc::new(MonitoredHummockMetaClient::new(
        meta_client.clone(),
        hummock_metrics.clone(),
    ));
    let storage_config = Arc::new(config.storage);
    let state_store_stats = Arc::new(StateStoreMetrics::new(registry.clone()));
    let remote_object_store = Arc::new(
        parse_object_store(
            opts.state_store
                .strip_prefix("hummock+")
                .expect("object store must be hummock for compactor server"),
<<<<<<< HEAD
=======
            object_metrics,
>>>>>>> 7e239401
        )
        .await,
    );
    let local_object_store = Arc::new(parse_object_store(&storage_config.local_object_store).await);
    let sstable_store = Arc::new(SstableStore::new(
        remote_object_store,
        local_object_store,
        storage_config.data_directory.to_string(),
        state_store_stats.clone(),
        storage_config.block_cache_capacity,
        storage_config.meta_cache_capacity,
    ));

    let sub_tasks = vec![
        MetaClient::start_heartbeat_loop(
            meta_client.clone(),
            Duration::from_millis(config.server.heartbeat_interval as u64),
        ),
        risingwave_storage::hummock::compactor::Compactor::start_compactor(
            storage_config,
            hummock_meta_client,
            sstable_store,
            state_store_stats,
        ),
    ];

    let (shutdown_send, mut shutdown_recv) = tokio::sync::mpsc::unbounded_channel();
    let join_handle = tokio::spawn(async move {
        tonic::transport::Server::builder()
            .add_service(CompactorServiceServer::new(CompactorServiceImpl {}))
            .serve_with_shutdown(listen_addr, async move {
                tokio::select! {
                    _ = tokio::signal::ctrl_c() => {},
                    _ = shutdown_recv.recv() => {
                        for (join_handle, shutdown_sender) in sub_tasks {
                            if let Err(err) = shutdown_sender.send(()) {
                                tracing::warn!("Failed to send shutdown: {:?}", err);
                                continue;
                            }
                            if let Err(err) = join_handle.await {
                                tracing::warn!("Failed to join shutdown: {:?}", err);
                            }
                        }
                    },
                }
            })
            .await
            .unwrap();
    });

    // Boot metrics service.
    if opts.metrics_level > 0 {
        MetricsManager::boot_metrics_service(
            opts.prometheus_listener_addr.clone(),
            Arc::new(registry.clone()),
        );
    }

    (join_handle, shutdown_send)
}<|MERGE_RESOLUTION|>--- conflicted
+++ resolved
@@ -23,13 +23,8 @@
 use risingwave_pb::hummock::compactor_service_server::CompactorServiceServer;
 use risingwave_rpc_client::MetaClient;
 use risingwave_storage::hummock::hummock_meta_client::MonitoredHummockMetaClient;
-<<<<<<< HEAD
-use risingwave_storage::hummock::sstable_store::SstableStore;
-use risingwave_storage::monitor::{HummockMetrics, StateStoreMetrics};
-=======
 use risingwave_storage::hummock::SstableStore;
 use risingwave_storage::monitor::{HummockMetrics, ObjectStoreMetrics, StateStoreMetrics};
->>>>>>> 7e239401
 use risingwave_storage::object::parse_object_store;
 use tokio::sync::mpsc::UnboundedSender;
 use tokio::task::JoinHandle;
@@ -77,14 +72,12 @@
             opts.state_store
                 .strip_prefix("hummock+")
                 .expect("object store must be hummock for compactor server"),
-<<<<<<< HEAD
-=======
-            object_metrics,
->>>>>>> 7e239401
+            object_metrics.clone(),
         )
         .await,
     );
-    let local_object_store = Arc::new(parse_object_store(&storage_config.local_object_store).await);
+    let local_object_store =
+        Arc::new(parse_object_store(&storage_config.local_object_store, object_metrics).await);
     let sstable_store = Arc::new(SstableStore::new(
         remote_object_store,
         local_object_store,
