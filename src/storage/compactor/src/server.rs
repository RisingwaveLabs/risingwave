// Copyright 2023 RisingWave Labs
//
// Licensed under the Apache License, Version 2.0 (the "License");
// you may not use this file except in compliance with the License.
// You may obtain a copy of the License at
//
//     http://www.apache.org/licenses/LICENSE-2.0
//
// Unless required by applicable law or agreed to in writing, software
// distributed under the License is distributed on an "AS IS" BASIS,
// WITHOUT WARRANTIES OR CONDITIONS OF ANY KIND, either express or implied.
// See the License for the specific language governing permissions and
// limitations under the License.

use std::net::SocketAddr;
use std::sync::Arc;
use std::time::Duration;

use risingwave_common::config::load_config;
use risingwave_common::monitor::process_linux::monitor_process;
use risingwave_common::util::addr::HostAddr;
use risingwave_common_service::metrics_manager::MetricsManager;
use risingwave_common_service::observer_manager::ObserverManager;
use risingwave_hummock_sdk::compact::CompactorRuntimeConfig;
use risingwave_hummock_sdk::filter_key_extractor::FilterKeyExtractorManager;
use risingwave_object_store::object::parse_remote_object_store;
use risingwave_pb::common::WorkerType;
use risingwave_pb::compactor::compactor_service_server::CompactorServiceServer;
use risingwave_rpc_client::{MetaClient, VerifyParams};
use risingwave_storage::hummock::compactor::{CompactionExecutor, CompactorContext};
use risingwave_storage::hummock::hummock_meta_client::MonitoredHummockMetaClient;
use risingwave_storage::hummock::{
    CompactorMemoryCollector, MemoryLimiter, SstableIdManager, SstableStore,
};
use risingwave_storage::monitor::{
    monitor_cache, CompactorMetrics, HummockMetrics, ObjectStoreMetrics,
};
use tokio::sync::oneshot::Sender;
use tokio::task::JoinHandle;

use super::compactor_observer::observer_manager::CompactorObserverNode;
use crate::rpc::CompactorServiceImpl;
use crate::CompactorOpts;

/// Fetches and runs compaction tasks.
pub async fn compactor_serve(
    listen_addr: SocketAddr,
    advertise_addr: HostAddr,
    opts: CompactorOpts,
) -> (JoinHandle<()>, JoinHandle<()>, Sender<()>) {
    let config = load_config(&opts.config_path, Some(opts.override_config));
    tracing::info!(
        "Starting compactor node with config {:?} with debug assertions {}",
        config,
        if cfg!(debug_assertions) { "on" } else { "off" }
    );

    // Register to the cluster.
<<<<<<< HEAD
    let (meta_client, _) = MetaClient::register_new(
        &opts.meta_address,
        WorkerType::Compactor,
        &client_addr,
        0,
        VerifyParams::for_compactor(),
=======
    let meta_client = MetaClient::register_new(
        &opts.meta_address,
        WorkerType::Compactor,
        &advertise_addr,
        0,
>>>>>>> 4e9756d0
    )
    .await
    .unwrap();
    tracing::info!("Assigned compactor id {}", meta_client.worker_id());
    meta_client.activate(&advertise_addr).await.unwrap();

    // Boot compactor
    let registry = prometheus::Registry::new();
    monitor_process(&registry).unwrap();
    let hummock_metrics = Arc::new(HummockMetrics::new(registry.clone()));
    let object_metrics = Arc::new(ObjectStoreMetrics::new(registry.clone()));
    let compactor_metrics = Arc::new(CompactorMetrics::new(registry.clone()));

    let hummock_meta_client = Arc::new(MonitoredHummockMetaClient::new(
        meta_client.clone(),
        hummock_metrics.clone(),
    ));

    // use half of limit because any memory which would hold in meta-cache will be allocate by
    // limited at first.
    let storage_config = Arc::new(config.storage);
    let object_store = Arc::new(
        parse_remote_object_store(
            storage_config
                .state_store
                .strip_prefix("hummock+")
                .expect("object store must be hummock for compactor server"),
            object_metrics,
            storage_config.object_store_use_batch_delete,
            "Hummock",
        )
        .await,
    );
    let sstable_store = Arc::new(SstableStore::for_compactor(
        object_store,
        storage_config.data_directory.to_string(),
        1 << 20, // set 1MB memory to avoid panic.
        storage_config.meta_cache_capacity_mb * (1 << 20),
    ));

    let filter_key_extractor_manager = Arc::new(FilterKeyExtractorManager::default());
    let compactor_observer_node = CompactorObserverNode::new(filter_key_extractor_manager.clone());
    let observer_manager =
        ObserverManager::new_with_meta_client(meta_client.clone(), compactor_observer_node).await;

    let observer_join_handle = observer_manager.start().await;
    let output_limit_mb = storage_config.compactor_memory_limit_mb as u64 / 2;
    let memory_limiter = Arc::new(MemoryLimiter::new(output_limit_mb << 20));
    let input_limit_mb = storage_config.compactor_memory_limit_mb as u64 / 2;
    let max_concurrent_task_number = storage_config.max_concurrent_compaction_task_number;
    let memory_collector = Arc::new(CompactorMemoryCollector::new(
        memory_limiter.clone(),
        sstable_store.clone(),
        Arc::new(MemoryLimiter::new(input_limit_mb << 20)),
    ));
    monitor_cache(memory_collector, &registry).unwrap();
    let sstable_id_manager = Arc::new(SstableIdManager::new(
        hummock_meta_client.clone(),
        storage_config.sstable_id_remote_fetch_number,
    ));
    let compactor_context = Arc::new(CompactorContext {
        storage_config,
        hummock_meta_client: hummock_meta_client.clone(),
        sstable_store: sstable_store.clone(),
        compactor_metrics,
        is_share_buffer_compact: false,
        compaction_executor: Arc::new(CompactionExecutor::new(
            opts.compaction_worker_threads_number,
        )),
        filter_key_extractor_manager: filter_key_extractor_manager.clone(),
        read_memory_limiter: memory_limiter,
        sstable_id_manager: sstable_id_manager.clone(),
        task_progress_manager: Default::default(),
        compactor_runtime_config: Arc::new(tokio::sync::Mutex::new(CompactorRuntimeConfig {
            max_concurrent_task_number,
        })),
    });
    let sub_tasks = vec![
        MetaClient::start_heartbeat_loop(
            meta_client.clone(),
            Duration::from_millis(config.server.heartbeat_interval_ms as u64),
            Duration::from_secs(config.server.max_heartbeat_interval_secs as u64),
            vec![sstable_id_manager],
        ),
        risingwave_storage::hummock::compactor::Compactor::start_compactor(
            compactor_context.clone(),
            hummock_meta_client,
        ),
    ];

    let (shutdown_send, mut shutdown_recv) = tokio::sync::oneshot::channel();
    let join_handle = tokio::spawn(async move {
        tonic::transport::Server::builder()
            .add_service(CompactorServiceServer::new(CompactorServiceImpl::new(
                compactor_context,
                meta_client.clone(),
            )))
            .serve_with_shutdown(listen_addr, async move {
                tokio::select! {
                    _ = tokio::signal::ctrl_c() => {},
                    _ = &mut shutdown_recv => {
                        for (join_handle, shutdown_sender) in sub_tasks {
                            if let Err(err) = shutdown_sender.send(()) {
                                tracing::warn!("Failed to send shutdown: {:?}", err);
                                continue;
                            }
                            if let Err(err) = join_handle.await {
                                tracing::warn!("Failed to join shutdown: {:?}", err);
                            }
                        }
                    },
                }
            })
            .await
            .unwrap();
    });

    // Boot metrics service.
    if config.server.metrics_level > 0 {
        MetricsManager::boot_metrics_service(
            opts.prometheus_listener_addr.clone(),
            registry.clone(),
        );
    }

    (join_handle, observer_join_handle, shutdown_send)
}<|MERGE_RESOLUTION|>--- conflicted
+++ resolved
@@ -56,20 +56,12 @@
     );
 
     // Register to the cluster.
-<<<<<<< HEAD
     let (meta_client, _) = MetaClient::register_new(
-        &opts.meta_address,
-        WorkerType::Compactor,
-        &client_addr,
-        0,
-        VerifyParams::for_compactor(),
-=======
-    let meta_client = MetaClient::register_new(
         &opts.meta_address,
         WorkerType::Compactor,
         &advertise_addr,
         0,
->>>>>>> 4e9756d0
+        VerifyParams::for_compactor(),
     )
     .await
     .unwrap();
