// Copyright 2022 Singularity Data
//
// Licensed under the Apache License, Version 2.0 (the "License");
// you may not use this file except in compliance with the License.
// You may obtain a copy of the License at
//
// http://www.apache.org/licenses/LICENSE-2.0
//
// Unless required by applicable law or agreed to in writing, software
// distributed under the License is distributed on an "AS IS" BASIS,
// WITHOUT WARRANTIES OR CONDITIONS OF ANY KIND, either express or implied.
// See the License for the specific language governing permissions and
// limitations under the License.

use std::net::SocketAddr;
use std::path::PathBuf;
use std::sync::Arc;
use std::time::Duration;

use risingwave_common::monitor::process_linux::monitor_process;
use risingwave_common::util::addr::HostAddr;
use risingwave_common_service::metrics_manager::MetricsManager;
use risingwave_common_service::observer_manager::ObserverManager;
use risingwave_hummock_sdk::filter_key_extractor::FilterKeyExtractorManager;
use risingwave_object_store::object::parse_remote_object_store;
use risingwave_pb::common::WorkerType;
use risingwave_pb::hummock::compactor_service_server::CompactorServiceServer;
use risingwave_rpc_client::MetaClient;
<<<<<<< HEAD
use risingwave_storage::hummock::compaction_executor::CompactionExecutor;
use risingwave_storage::hummock::compactor::CompactionShutdowSenderMap;
=======
use risingwave_storage::hummock::compactor::{CompactionExecutor, CompactorContext};
>>>>>>> 86513117
use risingwave_storage::hummock::hummock_meta_client::MonitoredHummockMetaClient;
use risingwave_storage::hummock::{MemoryLimiter, SstableIdManager, SstableStore};
use risingwave_storage::monitor::{
    monitor_cache, HummockMetrics, ObjectStoreMetrics, StateStoreMetrics,
};
use tokio::sync::oneshot::Sender;
use tokio::task::JoinHandle;

use super::compactor_observer::observer_manager::CompactorObserverNode;
use crate::rpc::CompactorServiceImpl;
use crate::{CompactorConfig, CompactorOpts};

/// Fetches and runs compaction tasks.
pub async fn compactor_serve(
    listen_addr: SocketAddr,
    client_addr: HostAddr,
    opts: CompactorOpts,
) -> (JoinHandle<()>, JoinHandle<()>, Sender<()>) {
    let mut config = {
        if opts.config_path.is_empty() {
            CompactorConfig::default()
        } else {
            let config_path = PathBuf::from(opts.config_path.to_owned());
            CompactorConfig::init(config_path).unwrap()
        }
    };
    tracing::info!(
        "Starting compactor with config {:?} and opts {:?}",
        config,
        opts
    );

    // Register to the cluster.
    let mut meta_client = MetaClient::new(&opts.meta_address).await.unwrap();
    let worker_id = meta_client
        .register(WorkerType::Compactor, &client_addr, 0)
        .await
        .unwrap();
    tracing::info!("Assigned compactor id {}", worker_id);
    meta_client.activate(&client_addr).await.unwrap();

    // Boot compactor
    let registry = prometheus::Registry::new();
    monitor_process(&registry).unwrap();
    let hummock_metrics = Arc::new(HummockMetrics::new(registry.clone()));
    let object_metrics = Arc::new(ObjectStoreMetrics::new(registry.clone()));
    let hummock_meta_client = Arc::new(MonitoredHummockMetaClient::new(
        meta_client.clone(),
        hummock_metrics.clone(),
    ));

    // use half of limit because any memory which would hold in meta-cache will be allocate by
    // limited at first.
    // TODO: replace meta-cache with memory limiter.
    config.storage.meta_cache_capacity_mb = config.storage.compactor_memory_limit_mb / 2;

    let storage_config = Arc::new(config.storage);
    let state_store_stats = Arc::new(StateStoreMetrics::new(registry.clone()));
    let object_store = Arc::new(
        parse_remote_object_store(
            opts.state_store
                .strip_prefix("hummock+")
                .expect("object store must be hummock for compactor server"),
            object_metrics,
        )
        .await,
    );
    let sstable_store = Arc::new(SstableStore::for_compactor(
        object_store,
        storage_config.data_directory.to_string(),
        storage_config.block_cache_capacity_mb * (1 << 20),
        storage_config.meta_cache_capacity_mb * (1 << 20),
    ));

    let filter_key_extractor_manager = Arc::new(FilterKeyExtractorManager::default());
    let compactor_observer_node = CompactorObserverNode::new(filter_key_extractor_manager.clone());
    // todo use ObserverManager
    let observer_manager = ObserverManager::new(
        meta_client.clone(),
        client_addr.clone(),
        Box::new(compactor_observer_node),
        WorkerType::Compactor,
    )
    .await;

    let observer_join_handle = observer_manager.start().await.unwrap();
    let memory_limiter = Arc::new(MemoryLimiter::new(
        (storage_config.compactor_memory_limit_mb as u64) << 20,
    ));
    monitor_cache(sstable_store.clone(), memory_limiter.clone(), &registry).unwrap();
    let sstable_id_manager = Arc::new(SstableIdManager::new(
        hummock_meta_client.clone(),
        storage_config.sstable_id_remote_fetch_number,
    ));

<<<<<<< HEAD
    let shutdown_map = CompactionShutdowSenderMap::default();
=======
    let compactor_context = Arc::new(CompactorContext {
        options: storage_config,
        hummock_meta_client: hummock_meta_client.clone(),
        sstable_store,
        stats: state_store_stats,
        is_share_buffer_compact: false,
        compaction_executor: Arc::new(CompactionExecutor::new(
            opts.compaction_worker_threads_number,
        )),
        filter_key_extractor_manager: filter_key_extractor_manager.clone(),
        memory_limiter,
        sstable_id_manager: sstable_id_manager.clone(),
    });
>>>>>>> 86513117

    let sub_tasks = vec![
        MetaClient::start_heartbeat_loop(
            meta_client.clone(),
            Duration::from_millis(config.server.heartbeat_interval_ms as u64),
            vec![sstable_id_manager],
        ),
        risingwave_storage::hummock::compactor::Compactor::start_compactor(
            compactor_context,
            hummock_meta_client,
<<<<<<< HEAD
            sstable_store,
            state_store_stats,
            Some(Arc::new(CompactionExecutor::new(None))),
            filter_key_extractor_manager.clone(),
            memory_limiter,
            sstable_id_manager,
            shutdown_map,
=======
            opts.max_concurrent_task_number,
>>>>>>> 86513117
        ),
    ];

    let (shutdown_send, mut shutdown_recv) = tokio::sync::oneshot::channel();
    let join_handle = tokio::spawn(async move {
        tonic::transport::Server::builder()
            .add_service(CompactorServiceServer::new(CompactorServiceImpl {}))
            .serve_with_shutdown(listen_addr, async move {
                tokio::select! {
                    _ = tokio::signal::ctrl_c() => {},
                    _ = &mut shutdown_recv => {
                        for (join_handle, shutdown_sender) in sub_tasks {
                            if let Err(err) = shutdown_sender.send(()) {
                                tracing::warn!("Failed to send shutdown: {:?}", err);
                                continue;
                            }
                            if let Err(err) = join_handle.await {
                                tracing::warn!("Failed to join shutdown: {:?}", err);
                            }
                        }
                    },
                }
            })
            .await
            .unwrap();
    });

    // Boot metrics service.
    if opts.metrics_level > 0 {
        MetricsManager::boot_metrics_service(
            opts.prometheus_listener_addr.clone(),
            Arc::new(registry.clone()),
        );
    }

    (join_handle, observer_join_handle, shutdown_send)
}<|MERGE_RESOLUTION|>--- conflicted
+++ resolved
@@ -26,12 +26,7 @@
 use risingwave_pb::common::WorkerType;
 use risingwave_pb::hummock::compactor_service_server::CompactorServiceServer;
 use risingwave_rpc_client::MetaClient;
-<<<<<<< HEAD
-use risingwave_storage::hummock::compaction_executor::CompactionExecutor;
-use risingwave_storage::hummock::compactor::CompactionShutdowSenderMap;
-=======
-use risingwave_storage::hummock::compactor::{CompactionExecutor, CompactorContext};
->>>>>>> 86513117
+use risingwave_storage::hummock::compactor::{CompactionExecutor, CompactorContext, CompactionShutdowSenderMap};
 use risingwave_storage::hummock::hummock_meta_client::MonitoredHummockMetaClient;
 use risingwave_storage::hummock::{MemoryLimiter, SstableIdManager, SstableStore};
 use risingwave_storage::monitor::{
@@ -127,9 +122,6 @@
         storage_config.sstable_id_remote_fetch_number,
     ));
 
-<<<<<<< HEAD
-    let shutdown_map = CompactionShutdowSenderMap::default();
-=======
     let compactor_context = Arc::new(CompactorContext {
         options: storage_config,
         hummock_meta_client: hummock_meta_client.clone(),
@@ -142,8 +134,9 @@
         filter_key_extractor_manager: filter_key_extractor_manager.clone(),
         memory_limiter,
         sstable_id_manager: sstable_id_manager.clone(),
+        task_progress: TaskProgressTracker,
+        shutdown_map: CompactionShutdowSenderMap,
     });
->>>>>>> 86513117
 
     let sub_tasks = vec![
         MetaClient::start_heartbeat_loop(
@@ -154,17 +147,7 @@
         risingwave_storage::hummock::compactor::Compactor::start_compactor(
             compactor_context,
             hummock_meta_client,
-<<<<<<< HEAD
-            sstable_store,
-            state_store_stats,
-            Some(Arc::new(CompactionExecutor::new(None))),
-            filter_key_extractor_manager.clone(),
-            memory_limiter,
-            sstable_id_manager,
-            shutdown_map,
-=======
-            opts.max_concurrent_task_number,
->>>>>>> 86513117
+            opts.max_concurrent_task_number
         ),
     ];
 
