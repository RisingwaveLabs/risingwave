// Copyright 2024 RisingWave Labs
//
// Licensed under the Apache License, Version 2.0 (the "License");
// you may not use this file except in compliance with the License.
// You may obtain a copy of the License at
//
//     http://www.apache.org/licenses/LICENSE-2.0
//
// Unless required by applicable law or agreed to in writing, software
// distributed under the License is distributed on an "AS IS" BASIS,
// WITHOUT WARRANTIES OR CONDITIONS OF ANY KIND, either express or implied.
// See the License for the specific language governing permissions and
// limitations under the License.

mod compactor_observer;
mod rpc;
pub mod server;
mod telemetry;

use clap::Parser;
use risingwave_common::config::{
    AsyncStackTraceOption, CompactorMode, MetricLevel, OverrideConfig,
};
use risingwave_common::util::meta_addr::MetaAddressStrategy;

use crate::server::{compactor_serve, shared_compactor_serve};

/// Command-line arguments for compactor-node.
#[derive(Parser, Clone, Debug, OverrideConfig)]
#[command(
    version,
    about = "The stateless worker node that compacts data for the storage engine"
)]
pub struct CompactorOpts {
    // TODO: rename to listen_addr and separate out the port.
    /// The address that this service listens to.
    /// Usually the localhost + desired port.
    #[clap(long, env = "RW_LISTEN_ADDR", default_value = "127.0.0.1:6660")]
    pub listen_addr: String,

    /// The address for contacting this instance of the service.
    /// This would be synonymous with the service's "public address"
    /// or "identifying address".
    /// Optional, we will use `listen_addr` if not specified.
    #[clap(long, env = "RW_ADVERTISE_ADDR")]
    pub advertise_addr: Option<String>,

<<<<<<< HEAD
=======
    // TODO(eric): remove me
    // TODO: This is currently unused.
    #[clap(long, env = "RW_PORT")]
    pub port: Option<u16>,

>>>>>>> f3ebeaaf
    /// We will start a http server at this address via `MetricsManager`.
    /// Then the prometheus instance will poll the metrics from this address.
    #[clap(
        long,
        env = "RW_PROMETHEUS_LISTENER_ADDR",
        default_value = "127.0.0.1:1260"
    )]
    pub prometheus_listener_addr: String,

    #[clap(long, env = "RW_META_ADDR", default_value = "http://127.0.0.1:5690")]
    pub meta_address: MetaAddressStrategy,

    #[clap(long, env = "RW_COMPACTION_WORKER_THREADS_NUMBER")]
    pub compaction_worker_threads_number: Option<usize>,

    /// The path of `risingwave.toml` configuration file.
    ///
    /// If empty, default configuration values will be used.
    #[clap(long, env = "RW_CONFIG_PATH", default_value = "")]
    pub config_path: String,

    /// Used for control the metrics level, similar to log level.
    #[clap(long, hide = true, env = "RW_METRICS_LEVEL")]
    #[override_opts(path = server.metrics_level)]
    pub metrics_level: Option<MetricLevel>,

    /// Enable async stack tracing through `await-tree` for risectl.
    #[clap(long, hide = true, env = "RW_ASYNC_STACK_TRACE", value_enum)]
    #[override_opts(path = streaming.async_stack_trace)]
    pub async_stack_trace: Option<AsyncStackTraceOption>,

    /// Enable heap profile dump when memory usage is high.
    #[clap(long, hide = true, env = "RW_HEAP_PROFILING_DIR")]
    #[override_opts(path = server.heap_profiling.dir)]
    pub heap_profiling_dir: Option<String>,

    #[clap(long, env = "RW_COMPACTOR_MODE", value_enum)]
    pub compactor_mode: Option<CompactorMode>,

    #[clap(long, hide = true, env = "RW_PROXY_RPC_ENDPOINT", default_value = "")]
    pub proxy_rpc_endpoint: String,
}

impl risingwave_common::opts::Opts for CompactorOpts {
    fn name() -> &'static str {
        "compactor"
    }

    fn meta_addr(&self) -> MetaAddressStrategy {
        self.meta_address.clone()
    }
}

use std::future::Future;
use std::pin::Pin;

pub fn start(opts: CompactorOpts) -> Pin<Box<dyn Future<Output = ()> + Send>> {
    // WARNING: don't change the function signature. Making it `async fn` will cause
    // slow compile in release mode.
    match opts.compactor_mode {
        Some(CompactorMode::Shared) => Box::pin(async move {
            tracing::info!("Shared compactor pod options: {:?}", opts);
            tracing::info!("Proxy rpc endpoint: {}", opts.proxy_rpc_endpoint.clone());

            let listen_addr = opts.listen_addr.parse().unwrap();

            let (join_handle, _shutdown_sender) = shared_compactor_serve(listen_addr, opts).await;

            tracing::info!("Server listening at {}", listen_addr);

            join_handle.await.unwrap();
        }),
        None | Some(CompactorMode::Dedicated) => Box::pin(async move {
            tracing::info!("Compactor node options: {:?}", opts);
            tracing::info!("meta address: {}", opts.meta_address.clone());

            let listen_addr = opts.listen_addr.parse().unwrap();

            let advertise_addr = opts
                .advertise_addr
                .as_ref()
                .unwrap_or_else(|| {
                    tracing::warn!("advertise addr is not specified, defaulting to listen address");
                    &opts.listen_addr
                })
                .parse()
                .unwrap();
            tracing::info!(" address is {}", advertise_addr);
            let (join_handle, observer_join_handle, _shutdown_sender) =
                compactor_serve(listen_addr, advertise_addr, opts).await;

            tracing::info!("Server listening at {}", listen_addr);

            join_handle.await.unwrap();
            observer_join_handle.abort();
        }),
    }
}<|MERGE_RESOLUTION|>--- conflicted
+++ resolved
@@ -45,14 +45,11 @@
     #[clap(long, env = "RW_ADVERTISE_ADDR")]
     pub advertise_addr: Option<String>,
 
-<<<<<<< HEAD
-=======
     // TODO(eric): remove me
     // TODO: This is currently unused.
     #[clap(long, env = "RW_PORT")]
     pub port: Option<u16>,
 
->>>>>>> f3ebeaaf
     /// We will start a http server at this address via `MetricsManager`.
     /// Then the prometheus instance will poll the metrics from this address.
     #[clap(
