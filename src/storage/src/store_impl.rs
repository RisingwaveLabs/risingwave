--- conflicted
+++ resolved
@@ -20,7 +20,6 @@
 
 use bytes::Bytes;
 use enum_as_inner::EnumAsInner;
-use tracing::warn;
 use risingwave_common::catalog::TableId;
 use risingwave_common::config::StorageConfig;
 use risingwave_common_service::observer_manager::RpcNotificationClient;
@@ -28,6 +27,7 @@
 use risingwave_object_store::object::{
     parse_local_object_store, parse_remote_object_store, ObjectStoreImpl,
 };
+use tracing::warn;
 
 use crate::error::StorageResult;
 use crate::hummock::hummock_meta_client::MonitoredHummockMetaClient;
@@ -36,15 +36,11 @@
 };
 use crate::memory::MemoryStateStore;
 use crate::monitor::{MonitoredStateStore as Monitored, ObjectStoreMetrics, StateStoreMetrics};
-<<<<<<< HEAD
 use crate::storage_value::StorageValue;
 use crate::store::{LocalStateStore, ReadOptions, StateStoreRead, StateStoreWrite, WriteOptions};
-use crate::{StateStore, StateStoreIter};
-=======
 #[cfg(debug_assertions)]
 use crate::store_impl::boxed_state_store::BoxDynamicDispatchedStateStore;
-use crate::StateStore;
->>>>>>> 49558ade
+use crate::{StateStore, StateStoreIter};
 
 #[cfg(not(debug_assertions))]
 pub type HummockStorageType = HummockStorage;
@@ -72,13 +68,8 @@
     /// * `hummock+s3://bucket`
     /// * `hummock+minio://KEY:SECRET@minio-ip:port`
     /// * `hummock+memory` (should only be used in 1 compute node mode)
-<<<<<<< HEAD
-    HummockStateStore(Monitored<VerifyStateStore<HummockStorage, MemoryStateStore>>),
-    HummockStateStoreV1(Monitored<VerifyStateStore<HummockStorageV1, MemoryStateStore>>),
-=======
     HummockStateStore(Monitored<HummockStorageType>),
     HummockStateStoreV1(Monitored<HummockStorageV1Type>),
->>>>>>> 49558ade
     /// In-memory B-Tree state store. Should only be used in unit and integration tests. If you
     /// want speed up e2e test, you should use Hummock in-memory mode instead. Also, this state
     /// store misses some critical implementation to ensure the correctness of persisting streaming
@@ -194,7 +185,7 @@
         _ => {
             warn!("one success and one failed");
             panic!("result not equal");
-        },
+        }
     }
 }
 
@@ -416,14 +407,11 @@
                     )
                     .await?;
 
-<<<<<<< HEAD
-                    let inner = VerifyStateStore {
-                        actual: inner,
-                        expected: MemoryStateStore::new(),
-                    };
-
-                    StateStoreImpl::HummockStateStore(inner.monitored(state_store_stats))
-=======
+                    // let inner = VerifyStateStore {
+                    //     actual: inner,
+                    //     expected: MemoryStateStore::new(),
+                    // };
+
                     #[cfg(not(debug_assertions))]
                     {
                         StateStoreImpl::HummockStateStore(inner.monitored(state_store_stats))
@@ -435,7 +423,6 @@
                                 .monitored(state_store_stats),
                         )
                     }
->>>>>>> 49558ade
                 } else {
                     let inner = HummockStorageV1::new(
                         config.clone(),
@@ -446,14 +433,11 @@
                     )
                     .await?;
 
-<<<<<<< HEAD
-                    let inner = VerifyStateStore {
-                        actual: inner,
-                        expected: MemoryStateStore::new(),
-                    };
-
-                    StateStoreImpl::HummockStateStoreV1(inner.monitored(state_store_stats))
-=======
+                    // let inner = VerifyStateStore {
+                    //     actual: inner,
+                    //     expected: MemoryStateStore::new(),
+                    // };
+
                     #[cfg(not(debug_assertions))]
                     {
                         StateStoreImpl::HummockStateStoreV1(inner.monitored(state_store_stats))
@@ -465,7 +449,6 @@
                                 .monitored(state_store_stats),
                         )
                     }
->>>>>>> 49558ade
                 }
             }
 
