--- conflicted
+++ resolved
@@ -22,12 +22,8 @@
 use bytes::Bytes;
 use parking_lot::RwLock;
 use risingwave_common::catalog::TableId;
-<<<<<<< HEAD
 use risingwave_hummock_sdk::key::{FullKey, FullKeyRange, UserKey};
 use risingwave_hummock_sdk::{HummockEpoch, HummockReadEpoch};
-=======
-use risingwave_hummock_sdk::HummockReadEpoch;
->>>>>>> eec1923a
 
 use crate::error::StorageResult;
 use crate::storage_value::StorageValue;
@@ -228,6 +224,7 @@
         &self,
         key_range: (Bound<Vec<u8>>, Bound<Vec<u8>>),
         epoch: u64,
+        table_id: TableId,
         limit: Option<usize>,
     ) -> StorageResult<Vec<(Bytes, Bytes)>> {
         let mut data = vec![];
@@ -236,20 +233,20 @@
         }
         let inner = self.inner.read();
 
-        let mut last_key = None;
-        for ((key, Reverse(key_epoch)), value) in inner.range(to_bytes_range(key_range)) {
-            if *key_epoch > epoch {
+        let mut last_user_key = None;
+        for (key, value) in inner.range(to_full_key_range(table_id, key_range)) {
+            if key.epoch > epoch {
                 continue;
             }
-            if Some(key) != last_key {
+            if Some(&key.user_key) != last_user_key.as_ref() {
                 if let Some(value) = value {
-                    data.push((key.clone(), value.clone()));
+                    data.push((Bytes::from(key.encode()), value.clone()));
                 }
-                last_key = Some(key);
+                last_user_key = Some(key.user_key.clone());
             }
             if let Some(limit) = limit && data.len() >= limit {
-                    break;
-                }
+                break;
+            }
         }
         Ok(data)
     }
@@ -264,12 +261,12 @@
         &'a self,
         key: &'a [u8],
         epoch: u64,
-        _read_options: ReadOptions,
+        read_options: ReadOptions,
     ) -> Self::GetFuture<'_> {
         async move {
             let range_bounds = (Bound::Included(key.to_vec()), Bound::Included(key.to_vec()));
             // We do not really care about vnodes here, so we just use the default value.
-            let res = self.scan(range_bounds, epoch, Some(1))?;
+            let res = self.scan(range_bounds, epoch, read_options.table_id, Some(1))?;
 
             Ok(match res.as_slice() {
                 [] => None,
@@ -283,39 +280,16 @@
         &self,
         key_range: (Bound<Vec<u8>>, Bound<Vec<u8>>),
         epoch: u64,
-        _read_options: ReadOptions,
+        read_options: ReadOptions,
     ) -> Self::IterFuture<'_> {
         async move {
-<<<<<<< HEAD
-            let epoch = read_options.epoch;
-            let mut data = vec![];
-            if limit == Some(0) {
-                return Ok(vec![]);
-            }
-            let inner = self.inner.read();
-
-            let mut last_user_key = None;
-            for (key, value) in inner.range(to_full_key_range(read_options.table_id, key_range)) {
-                if key.epoch > epoch {
-                    continue;
-                }
-                if Some(&key.user_key) != last_user_key.as_ref() {
-                    if let Some(value) = value {
-                        data.push((Bytes::from(key.encode()), value.clone()));
-                    }
-                    last_user_key = Some(key.user_key.clone());
-                }
-                if let Some(limit) = limit && data.len() >= limit {
-                    break;
-                }
-            }
-            Ok(data)
-=======
             Ok(MemoryStateStoreIter::new(
-                batched_iter::Iter::new(self.inner.clone(), to_bytes_range(key_range)),
+                batched_iter::Iter::new(
+                    self.inner.clone(),
+                    to_full_key_range(read_options.table_id, key_range),
+                ),
                 epoch,
             ))
->>>>>>> eec1923a
         }
     }
 }
@@ -344,26 +318,7 @@
     }
 }
 
-<<<<<<< HEAD
-    fn iter(
-        &self,
-        _prefix_hint: Option<Vec<u8>>,
-        key_range: (Bound<Vec<u8>>, Bound<Vec<u8>>),
-        read_options: ReadOptions,
-    ) -> Self::IterFuture<'_> {
-        async move {
-            Ok(MemoryStateStoreIter::new(
-                batched_iter::Iter::new(
-                    self.inner.clone(),
-                    to_full_key_range(read_options.table_id, key_range),
-                ),
-                read_options.epoch,
-            ))
-        }
-    }
-=======
 impl LocalStateStore for MemoryStateStore {}
->>>>>>> eec1923a
 
 impl StateStore for MemoryStateStore {
     type Local = Self;
@@ -484,6 +439,7 @@
                         Bound::Included(b"b".to_vec()),
                     ),
                     0,
+                    TableId::default(),
                     None,
                 )
                 .unwrap(),
@@ -510,6 +466,7 @@
                         Bound::Included(b"b".to_vec()),
                     ),
                     0,
+                    TableId::default(),
                     Some(1),
                 )
                 .unwrap(),
@@ -528,6 +485,7 @@
                         Bound::Included(b"b".to_vec()),
                     ),
                     1,
+                    TableId::default(),
                     None,
                 )
                 .unwrap(),
