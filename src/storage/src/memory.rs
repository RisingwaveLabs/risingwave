// Copyright 2025 RisingWave Labs
//
// Licensed under the Apache License, Version 2.0 (the "License");
// you may not use this file except in compliance with the License.
// You may obtain a copy of the License at
//
//     http://www.apache.org/licenses/LICENSE-2.0
//
// Unless required by applicable law or agreed to in writing, software
// distributed under the License is distributed on an "AS IS" BASIS,
// WITHOUT WARRANTIES OR CONDITIONS OF ANY KIND, either express or implied.
// See the License for the specific language governing permissions and
// limitations under the License.

use std::cmp::Ordering;
use std::collections::{BTreeMap, BTreeSet, HashMap, VecDeque};
use std::future::Future;
use std::ops::Bound::{Excluded, Included, Unbounded};
use std::ops::{Bound, RangeBounds};
use std::sync::{Arc, LazyLock};

use bytes::Bytes;
use itertools::Itertools;
use parking_lot::RwLock;
use risingwave_common::bitmap::Bitmap;
use risingwave_common::catalog::{TableId, TableOption};
use risingwave_common::hash::{VirtualNode, VnodeBitmapExt};
use risingwave_hummock_sdk::key::{
    prefixed_range_with_vnode, FullKey, TableKey, TableKeyRange, UserKey,
};
use risingwave_hummock_sdk::table_watermark::WatermarkDirection;
use risingwave_hummock_sdk::{HummockEpoch, HummockReadEpoch};
use thiserror_ext::AsReport;
use tokio::task::yield_now;
use tracing::error;

use crate::error::StorageResult;
use crate::hummock::utils::{
    do_delete_sanity_check, do_insert_sanity_check, do_update_sanity_check, merge_stream,
    sanity_check_enabled,
};
use crate::hummock::HummockError;
use crate::mem_table::{KeyOp, MemTable};
use crate::storage_value::StorageValue;
use crate::store::*;

pub type BytesFullKey = FullKey<Bytes>;
pub type BytesFullKeyRange = (Bound<BytesFullKey>, Bound<BytesFullKey>);

#[allow(clippy::type_complexity)]
pub trait RangeKv: Clone + Send + Sync + 'static {
    fn range(
        &self,
        range: BytesFullKeyRange,
        limit: Option<usize>,
    ) -> StorageResult<Vec<(BytesFullKey, Option<Bytes>)>>;

    fn rev_range(
        &self,
        range: BytesFullKeyRange,
        limit: Option<usize>,
    ) -> StorageResult<Vec<(BytesFullKey, Option<Bytes>)>>;

    fn ingest_batch(
        &self,
        kv_pairs: impl Iterator<Item = (BytesFullKey, Option<Bytes>)>,
    ) -> StorageResult<()>;

    fn flush(&self) -> StorageResult<()>;
}

pub type BTreeMapRangeKv = Arc<RwLock<BTreeMap<BytesFullKey, Option<Bytes>>>>;

impl RangeKv for BTreeMapRangeKv {
    fn range(
        &self,
        range: BytesFullKeyRange,
        limit: Option<usize>,
    ) -> StorageResult<Vec<(BytesFullKey, Option<Bytes>)>> {
        let limit = limit.unwrap_or(usize::MAX);
        Ok(self
            .read()
            .range(range)
            .take(limit)
            .map(|(key, value)| (key.clone(), value.clone()))
            .collect())
    }

    fn rev_range(
        &self,
        range: BytesFullKeyRange,
        limit: Option<usize>,
    ) -> StorageResult<Vec<(BytesFullKey, Option<Bytes>)>> {
        let limit = limit.unwrap_or(usize::MAX);
        Ok(self
            .read()
            .range(range)
            .rev()
            .take(limit)
            .map(|(key, value)| (key.clone(), value.clone()))
            .collect())
    }

    fn ingest_batch(
        &self,
        kv_pairs: impl Iterator<Item = (BytesFullKey, Option<Bytes>)>,
    ) -> StorageResult<()> {
        let mut inner = self.write();
        for (key, value) in kv_pairs {
            inner.insert(key, value);
        }
        Ok(())
    }

    fn flush(&self) -> StorageResult<()> {
        Ok(())
    }
}

pub mod sled {
    use std::fs::create_dir_all;
    use std::ops::RangeBounds;
    use std::sync::Arc;

    use bytes::Bytes;
    use risingwave_hummock_sdk::key::FullKey;

    use crate::error::StorageResult;
    use crate::memory::{BytesFullKey, BytesFullKeyRange, RangeKv, RangeKvStateStore};

    #[derive(Clone)]
    pub struct SledRangeKv {
        inner: sled::Db,
    }

    impl SledRangeKv {
        pub fn new(path: impl AsRef<std::path::Path>) -> Self {
            SledRangeKv {
                inner: sled::open(path).expect("open"),
            }
        }

        pub fn new_temp() -> Self {
            create_dir_all("./.risingwave/sled").expect("should create");
            let path = tempfile::TempDir::new_in("./.risingwave/sled")
                .expect("find temp dir")
                .into_path();
            Self::new(path)
        }
    }

    const EMPTY: u8 = 1;
    const NON_EMPTY: u8 = 0;

    impl RangeKv for SledRangeKv {
        fn range(
            &self,
            range: BytesFullKeyRange,
            limit: Option<usize>,
        ) -> StorageResult<Vec<(BytesFullKey, Option<Bytes>)>> {
            let (left, right) = range;
            let full_key_ref_bound = (
                left.as_ref().map(FullKey::to_ref),
                right.as_ref().map(FullKey::to_ref),
            );
            let left_encoded = left.as_ref().map(|key| key.to_ref().encode_reverse_epoch());
            let right_encoded = right
                .as_ref()
                .map(|key| key.to_ref().encode_reverse_epoch());
            let limit = limit.unwrap_or(usize::MAX);
            let mut ret = vec![];
            for result in self.inner.range((left_encoded, right_encoded)).take(limit) {
                let (key, value) = result?;
                let full_key = FullKey::decode_reverse_epoch(key.as_ref()).copy_into();
                if !full_key_ref_bound.contains(&full_key.to_ref()) {
                    continue;
                }
                let value = match value.as_ref() {
                    [EMPTY] => None,
                    [NON_EMPTY, rest @ ..] => Some(Bytes::from(Vec::from(rest))),
                    _ => unreachable!("malformed value: {:?}", value),
                };
                ret.push((full_key, value))
            }
            Ok(ret)
        }

        fn rev_range(
            &self,
            range: BytesFullKeyRange,
            limit: Option<usize>,
        ) -> StorageResult<Vec<(BytesFullKey, Option<Bytes>)>> {
            let (left, right) = range;
            let full_key_ref_bound = (
                left.as_ref().map(FullKey::to_ref),
                right.as_ref().map(FullKey::to_ref),
            );
            let left_encoded = left.as_ref().map(|key| key.to_ref().encode_reverse_epoch());
            let right_encoded = right
                .as_ref()
                .map(|key| key.to_ref().encode_reverse_epoch());
            let limit = limit.unwrap_or(usize::MAX);
            let mut ret = vec![];
            for result in self
                .inner
                .range((left_encoded, right_encoded))
                .rev()
                .take(limit)
            {
                let (key, value) = result?;
                let full_key = FullKey::decode_reverse_epoch(key.as_ref()).copy_into();
                if !full_key_ref_bound.contains(&full_key.to_ref()) {
                    continue;
                }
                let value = match value.as_ref() {
                    [EMPTY] => None,
                    [NON_EMPTY, rest @ ..] => Some(Bytes::from(Vec::from(rest))),
                    _ => unreachable!("malformed value: {:?}", value),
                };
                ret.push((full_key, value))
            }
            Ok(ret)
        }

        fn ingest_batch(
            &self,
            kv_pairs: impl Iterator<Item = (BytesFullKey, Option<Bytes>)>,
        ) -> StorageResult<()> {
            let mut batch = sled::Batch::default();
            for (key, value) in kv_pairs {
                let encoded_key = key.encode_reverse_epoch();
                let key = sled::IVec::from(encoded_key);
                let mut buffer =
                    Vec::with_capacity(value.as_ref().map(|v| v.len()).unwrap_or_default() + 1);
                if let Some(value) = value {
                    buffer.push(NON_EMPTY);
                    buffer.extend_from_slice(value.as_ref());
                } else {
                    buffer.push(EMPTY);
                }
                let value = sled::IVec::from(buffer);
                batch.insert(key, value);
            }
            self.inner.apply_batch(batch)?;
            Ok(())
        }

        fn flush(&self) -> StorageResult<()> {
            Ok(self.inner.flush().map(|_| {})?)
        }
    }

    pub type SledStateStore = RangeKvStateStore<SledRangeKv>;

    impl SledStateStore {
        pub fn new(path: impl AsRef<std::path::Path>) -> Self {
            RangeKvStateStore {
                inner: SledRangeKv::new(path),
                table_next_epochs: Arc::new(Default::default()),
            }
        }

        pub fn new_temp() -> Self {
            RangeKvStateStore {
                inner: SledRangeKv::new_temp(),
                table_next_epochs: Arc::new(Default::default()),
            }
        }
    }

    #[cfg(test)]
    mod test {
        use std::ops::{Bound, RangeBounds};

        use bytes::Bytes;
        use risingwave_common::catalog::TableId;
        use risingwave_common::util::epoch::EPOCH_SPILL_TIME_MASK;
        use risingwave_hummock_sdk::key::{FullKey, TableKey, UserKey};
        use risingwave_hummock_sdk::EpochWithGap;

        use crate::memory::sled::SledRangeKv;
        use crate::memory::RangeKv;

        #[test]
        fn test_filter_variable_key_length_false_positive() {
            let table_id = TableId { table_id: 233 };
            let epoch = u64::MAX - u64::from_be_bytes([1, 2, 3, 4, 5, 6, 7, 8]);
            let excluded_short_table_key = [0, 1, 0, 0];
            let included_long_table_key = [0, 1, 0, 0, 1, 2];
            let left_table_key = [0, 1, 0, 0, 1];
            let right_table_key = [0, 1, 1, 1];

            let to_full_key = |table_key: &[u8]| FullKey {
                user_key: UserKey {
                    table_id,
                    table_key: TableKey(Bytes::from(table_key.to_vec())),
                },
                epoch_with_gap: EpochWithGap::new_from_epoch(epoch & !EPOCH_SPILL_TIME_MASK),
            };

            let left_full_key = to_full_key(&left_table_key[..]);
            let right_full_key = to_full_key(&right_table_key[..]);
            let included_long_full_key = to_full_key(&included_long_table_key[..]);
            let excluded_short_full_key = to_full_key(&excluded_short_table_key[..]);

            assert!((
                Bound::Included(left_full_key.to_ref()),
                Bound::Included(right_full_key.to_ref())
            )
                .contains(&included_long_full_key.to_ref()));
            assert!(!(
                Bound::Included(left_full_key.to_ref()),
                Bound::Included(right_full_key.to_ref())
            )
                .contains(&excluded_short_full_key.to_ref()));

            let left_encoded = left_full_key.encode_reverse_epoch();
            let right_encoded = right_full_key.encode_reverse_epoch();

            assert!((
                Bound::Included(left_encoded.clone()),
                Bound::Included(right_encoded.clone())
            )
                .contains(&included_long_full_key.encode_reverse_epoch()));
            assert!((
                Bound::Included(left_encoded),
                Bound::Included(right_encoded)
            )
                .contains(&excluded_short_full_key.encode_reverse_epoch()));

            let sled_range_kv = SledRangeKv::new_temp();
            sled_range_kv
                .ingest_batch(
                    vec![
                        (included_long_full_key.clone(), None),
                        (excluded_short_full_key, None),
                    ]
                    .into_iter(),
                )
                .unwrap();
            let kvs = sled_range_kv
                .range(
                    (
                        Bound::Included(left_full_key),
                        Bound::Included(right_full_key),
                    ),
                    None,
                )
                .unwrap();
            assert_eq!(1, kvs.len());
            assert_eq!(included_long_full_key.to_ref(), kvs[0].0.to_ref());
            assert!(kvs[0].1.is_none());
        }
    }
}

mod batched_iter {

    use super::*;

    /// A utility struct for iterating over a range of keys in a locked `BTreeMap`, which will batch
    /// some records to make a trade-off between the copying overhead and the times of acquiring
    /// the lock.
    ///
    /// Therefore, it's not guaranteed that we're iterating over a consistent snapshot of the map.
    /// Users should handle MVCC by themselves.
    pub struct Iter<R: RangeKv> {
        inner: R,
        range: BytesFullKeyRange,
        current: std::vec::IntoIter<(FullKey<Bytes>, Option<Bytes>)>,
        rev: bool,
    }

    impl<R: RangeKv> Iter<R> {
        pub fn new(inner: R, range: BytesFullKeyRange, rev: bool) -> Self {
            Self {
                inner,
                range,
                rev,
                current: Vec::new().into_iter(),
            }
        }
    }

    impl<R: RangeKv> Iter<R> {
        const BATCH_SIZE: usize = 256;

        /// Get the next batch of records and fill the `current` buffer.
        fn refill(&mut self) -> StorageResult<()> {
            assert!(self.current.is_empty());

            let batch = if self.rev {
                self.inner.rev_range(
                    (self.range.0.clone(), self.range.1.clone()),
                    Some(Self::BATCH_SIZE),
                )?
            } else {
                self.inner.range(
                    (self.range.0.clone(), self.range.1.clone()),
                    Some(Self::BATCH_SIZE),
                )?
            };

            if let Some((last_key, _)) = batch.last() {
                let full_key = FullKey::new_with_gap_epoch(
                    last_key.user_key.table_id,
                    TableKey(last_key.user_key.table_key.0.clone()),
                    last_key.epoch_with_gap,
                );
                if self.rev {
                    self.range.1 = Bound::Excluded(full_key);
                } else {
                    self.range.0 = Bound::Excluded(full_key);
                }
            }
            self.current = batch.into_iter();
            Ok(())
        }
    }

    impl<R: RangeKv> Iter<R> {
        #[allow(clippy::type_complexity)]
        pub fn next(&mut self) -> StorageResult<Option<(BytesFullKey, Option<Bytes>)>> {
            match self.current.next() {
                Some((key, value)) => Ok(Some((key, value))),
                None => {
                    self.refill()?;
                    Ok(self.current.next())
                }
            }
        }
    }

    #[cfg(test)]
    mod tests {
        use rand::Rng;

        use super::*;
        use crate::memory::sled::SledRangeKv;

        #[test]
        fn test_btreemap_iter_chaos() {
            let map = Arc::new(RwLock::new(BTreeMap::new()));
            test_iter_chaos_inner(map, 1000);
        }

        #[cfg(not(madsim))]
        #[test]
        fn test_sled_iter_chaos() {
            let map = SledRangeKv::new_temp();
            test_iter_chaos_inner(map, 100);
        }

        fn test_iter_chaos_inner(map: impl RangeKv, count: usize) {
            let key_range = 1..=10000;
            let num_to_bytes = |k: i32| Bytes::from(format!("{:06}", k).as_bytes().to_vec());
            let num_to_full_key =
                |k: i32| FullKey::new(TableId::default(), TableKey(num_to_bytes(k)), 0);
            #[allow(clippy::mutable_key_type)]
            map.ingest_batch(key_range.clone().map(|k| {
                let key = num_to_full_key(k);
                let b = key.user_key.table_key.0.clone();

                (key, Some(b))
            }))
            .unwrap();

            let rand_bound = || {
                let key = rand::thread_rng().gen_range(key_range.clone());
                let key = num_to_full_key(key);
                match rand::thread_rng().gen_range(1..=5) {
                    1 | 2 => Bound::Included(key),
                    3 | 4 => Bound::Excluded(key),
                    _ => Bound::Unbounded,
                }
            };

            for _ in 0..count {
                let range = loop {
                    let range = (rand_bound(), rand_bound());
                    let (start, end) = (range.start_bound(), range.end_bound());

                    // Filter out invalid ranges. Code migrated from `BTreeMap::range`.
                    match (start, end) {
                        (Bound::Excluded(s), Bound::Excluded(e)) if s == e => {
                            continue;
                        }
                        (
                            Bound::Included(s) | Bound::Excluded(s),
                            Bound::Included(e) | Bound::Excluded(e),
                        ) if s > e => {
                            continue;
                        }
                        _ => break range,
                    }
                };

                let v1 = {
                    let mut v = vec![];
                    let mut iter = Iter::new(map.clone(), range.clone(), false);
                    while let Some((key, value)) = iter.next().unwrap() {
                        v.push((key, value));
                    }
                    v
                };
                let v2 = map.range(range, None).unwrap();

                // Items iterated from the batched iterator should be the same as normaliterator.
                assert_eq!(v1, v2);
            }
        }
    }
}

pub type MemoryStateStore = RangeKvStateStore<BTreeMapRangeKv>;

/// An in-memory state store
///
/// The in-memory state store is a [`BTreeMap`], which maps [`FullKey`] to value. It
/// never does GC, so the memory usage will be high. Therefore, in-memory state store should never
/// be used in production.
#[derive(Clone, Default)]
pub struct RangeKvStateStore<R: RangeKv> {
    /// Stores (key, epoch) -> user value.
    inner: R,
    /// `table_id` -> `prev_epoch` -> `curr_epoch`
    table_next_epochs: Arc<parking_lot::Mutex<HashMap<TableId, BTreeMap<u64, u64>>>>,
}

fn to_full_key_range<R, B>(table_id: TableId, table_key_range: R) -> BytesFullKeyRange
where
    R: RangeBounds<B> + Send,
    B: AsRef<[u8]>,
{
    let start = match table_key_range.start_bound() {
        Included(k) => Included(FullKey::new(
            table_id,
            TableKey(Bytes::from(k.as_ref().to_vec())),
            HummockEpoch::MAX,
        )),
        Excluded(k) => Excluded(FullKey::new(
            table_id,
            TableKey(Bytes::from(k.as_ref().to_vec())),
            0,
        )),
        Unbounded => Included(FullKey::new(
            table_id,
            TableKey(Bytes::from(b"".to_vec())),
            HummockEpoch::MAX,
        )),
    };
    let end = match table_key_range.end_bound() {
        Included(k) => Included(FullKey::new(
            table_id,
            TableKey(Bytes::from(k.as_ref().to_vec())),
            0,
        )),
        Excluded(k) => Excluded(FullKey::new(
            table_id,
            TableKey(Bytes::from(k.as_ref().to_vec())),
            HummockEpoch::MAX,
        )),
        Unbounded => {
            if let Some(next_table_id) = table_id.table_id().checked_add(1) {
                Excluded(FullKey::new(
                    next_table_id.into(),
                    TableKey(Bytes::from(b"".to_vec())),
                    HummockEpoch::MAX,
                ))
            } else {
                Unbounded
            }
        }
    };
    (start, end)
}

impl MemoryStateStore {
    pub fn new() -> Self {
        Self::default()
    }

    pub fn shared() -> Self {
        static STORE: LazyLock<MemoryStateStore> = LazyLock::new(MemoryStateStore::new);
        STORE.clone()
    }
}

impl<R: RangeKv> RangeKvStateStore<R> {
    fn scan(
        &self,
        key_range: TableKeyRange,
        epoch: u64,
        table_id: TableId,
        limit: Option<usize>,
    ) -> StorageResult<Vec<(Bytes, Bytes)>> {
        let mut data = vec![];
        if limit == Some(0) {
            return Ok(vec![]);
        }
        let mut last_user_key = None;
        for (key, value) in self
            .inner
            .range(to_full_key_range(table_id, key_range), None)?
        {
            if key.epoch_with_gap.pure_epoch() > epoch {
                continue;
            }
            if Some(&key.user_key) != last_user_key.as_ref() {
                if let Some(value) = value {
                    data.push((Bytes::from(key.encode()), value.clone()));
                }
                last_user_key = Some(key.user_key.clone());
            }
            if let Some(limit) = limit
                && data.len() >= limit
            {
                break;
            }
        }
        Ok(data)
    }
}

impl<R: RangeKv> StateStoreRead for RangeKvStateStore<R> {
    type Iter = RangeKvStateStoreIter<R>;
    type RevIter = RangeKvStateStoreRevIter<R>;

    #[allow(clippy::unused_async)]
    async fn get_keyed_row(
        &self,
        key: TableKey<Bytes>,
        epoch: u64,
        read_options: ReadOptions,
    ) -> StorageResult<Option<StateStoreKeyedRow>> {
        let range_bounds = (Bound::Included(key.clone()), Bound::Included(key));
        // We do not really care about vnodes here, so we just use the default value.
        let res = self.scan(range_bounds, epoch, read_options.table_id, Some(1))?;

        Ok(match res.as_slice() {
            [] => None,
            [(key, value)] => Some((
                FullKey::decode(key.as_ref()).to_vec().into_bytes(),
                value.clone(),
            )),
            _ => unreachable!(),
        })
    }

    #[allow(clippy::unused_async)]
    async fn iter(
        &self,
        key_range: TableKeyRange,
        epoch: u64,
        read_options: ReadOptions,
    ) -> StorageResult<Self::Iter> {
        Ok(RangeKvStateStoreIter::new(
            batched_iter::Iter::new(
                self.inner.clone(),
                to_full_key_range(read_options.table_id, key_range),
                false,
            ),
            epoch,
            true,
        ))
    }

    #[allow(clippy::unused_async)]
    async fn rev_iter(
        &self,
        key_range: TableKeyRange,
        epoch: u64,
        read_options: ReadOptions,
    ) -> StorageResult<Self::RevIter> {
        Ok(RangeKvStateStoreRevIter::new(
            batched_iter::Iter::new(
                self.inner.clone(),
                to_full_key_range(read_options.table_id, key_range),
                true,
            ),
            epoch,
            true,
        ))
    }
}

impl<R: RangeKv> StateStoreReadLog for RangeKvStateStore<R> {
    type ChangeLogIter = RangeKvStateStoreChangeLogIter<R>;

    async fn next_epoch(&self, epoch: u64, options: NextEpochOptions) -> StorageResult<u64> {
        loop {
            {
                let table_next_epochs = self.table_next_epochs.lock();
                let Some(table_next_epochs) = table_next_epochs.get(&options.table_id) else {
                    return Err(HummockError::next_epoch(format!(
                        "table {} not exist",
                        options.table_id
                    ))
                    .into());
                };
                if let Some(next_epoch) = table_next_epochs.get(&epoch) {
                    break Ok(*next_epoch);
                }
            }
            yield_now().await;
        }
    }

    async fn iter_log(
        &self,
        (min_epoch, max_epoch): (u64, u64),
        key_range: TableKeyRange,
        options: ReadLogOptions,
    ) -> StorageResult<Self::ChangeLogIter> {
        let new_value_iter = RangeKvStateStoreIter::new(
            batched_iter::Iter::new(
                self.inner.clone(),
                to_full_key_range(options.table_id, key_range.clone()),
                false,
            ),
            max_epoch,
            true,
        );
        let old_value_iter = RangeKvStateStoreIter::new(
            batched_iter::Iter::new(
                self.inner.clone(),
                to_full_key_range(options.table_id, key_range),
                false,
            ),
            min_epoch,
            false,
        );
        RangeKvStateStoreChangeLogIter::new(new_value_iter, old_value_iter)
    }
}

impl<R: RangeKv> RangeKvStateStore<R> {
    pub(crate) fn ingest_batch(
        &self,
        mut kv_pairs: Vec<(TableKey<Bytes>, StorageValue)>,
        delete_ranges: Vec<(Bound<Bytes>, Bound<Bytes>)>,
        write_options: WriteOptions,
    ) -> StorageResult<usize> {
        let epoch = write_options.epoch;

        let mut delete_keys = BTreeSet::new();
        for del_range in delete_ranges {
            for (key, _) in self.inner.range(
                (
                    del_range.0.map(|table_key| {
                        FullKey::new(write_options.table_id, TableKey(table_key), epoch)
                    }),
                    del_range.1.map(|table_key| {
                        FullKey::new(write_options.table_id, TableKey(table_key), epoch)
                    }),
                ),
                None,
            )? {
                delete_keys.insert(key.user_key.table_key);
            }
        }
        for key in delete_keys {
            kv_pairs.push((key, StorageValue::new_delete()));
        }

        let mut size = 0;
        self.inner
            .ingest_batch(kv_pairs.into_iter().map(|(key, value)| {
                size += key.len() + value.size();
                (
                    FullKey::new(write_options.table_id, key, epoch),
                    value.user_value,
                )
            }))?;
        Ok(size)
    }
}

impl<R: RangeKv> StateStore for RangeKvStateStore<R> {
    type Local = RangeKvLocalStateStore<R>;

    #[allow(clippy::unused_async)]
    async fn try_wait_epoch(
        &self,
        _epoch: HummockReadEpoch,
        _options: TryWaitEpochOptions,
    ) -> StorageResult<()> {
        // memory backend doesn't need to wait for epoch, so this is a no-op.
        Ok(())
    }

    async fn new_local(&self, option: NewLocalOptions) -> Self::Local {
        RangeKvLocalStateStore::new(self.clone(), option)
    }
}

pub struct RangeKvLocalStateStore<R: RangeKv> {
    mem_table: MemTable,
    inner: RangeKvStateStore<R>,

    epoch: Option<u64>,

    table_id: TableId,
    op_consistency_level: OpConsistencyLevel,
    table_option: TableOption,
    vnodes: Arc<Bitmap>,
}

impl<R: RangeKv> RangeKvLocalStateStore<R> {
    pub fn new(inner: RangeKvStateStore<R>, option: NewLocalOptions) -> Self {
        Self {
            inner,
            mem_table: MemTable::new(option.op_consistency_level.clone()),
            epoch: None,
            table_id: option.table_id,
            op_consistency_level: option.op_consistency_level,
            table_option: option.table_option,
            vnodes: option.vnodes,
        }
    }
}

impl<R: RangeKv> LocalStateStore for RangeKvLocalStateStore<R> {
    type Iter<'a> = impl StateStoreIter + 'a;
    type RevIter<'a> = impl StateStoreIter + 'a;

    async fn get(
        &self,
        key: TableKey<Bytes>,
        read_options: ReadOptions,
    ) -> StorageResult<Option<Bytes>> {
        match self.mem_table.buffer.get(&key) {
            None => self.inner.get(key, self.epoch(), read_options).await,
            Some(op) => match op {
                KeyOp::Insert(value) | KeyOp::Update((_, value)) => Ok(Some(value.clone())),
                KeyOp::Delete(_) => Ok(None),
            },
        }
    }

    #[allow(clippy::manual_async_fn)]
    fn iter(
        &self,
        key_range: TableKeyRange,
        read_options: ReadOptions,
    ) -> impl Future<Output = StorageResult<Self::Iter<'_>>> + Send + '_ {
        async move {
            let iter = self
                .inner
                .iter(key_range.clone(), self.epoch(), read_options)
                .await?;
            Ok(FromStreamStateStoreIter::new(Box::pin(merge_stream(
                self.mem_table.iter(key_range),
                iter.into_stream(to_owned_item),
                self.table_id,
                self.epoch(),
                false,
            ))))
        }
    }

    #[allow(clippy::manual_async_fn)]
    fn rev_iter(
        &self,
        key_range: TableKeyRange,
        read_options: ReadOptions,
    ) -> impl Future<Output = StorageResult<Self::RevIter<'_>>> + Send + '_ {
        async move {
            let iter = self
                .inner
                .rev_iter(key_range.clone(), self.epoch(), read_options)
                .await?;
            Ok(FromStreamStateStoreIter::new(Box::pin(merge_stream(
                self.mem_table.rev_iter(key_range),
                iter.into_stream(to_owned_item),
                self.table_id,
                self.epoch(),
                true,
            ))))
        }
    }

    fn insert(
        &mut self,
        key: TableKey<Bytes>,
        new_val: Bytes,
        old_val: Option<Bytes>,
    ) -> StorageResult<()> {
        match old_val {
            None => self.mem_table.insert(key, new_val)?,
            Some(old_val) => self.mem_table.update(key, old_val, new_val)?,
        };
        Ok(())
    }

    fn delete(&mut self, key: TableKey<Bytes>, old_val: Bytes) -> StorageResult<()> {
        Ok(self.mem_table.delete(key, old_val)?)
    }

    async fn flush(&mut self) -> StorageResult<usize> {
        let buffer = self.mem_table.drain().into_parts();
        let mut kv_pairs = Vec::with_capacity(buffer.len());
        for (key, key_op) in buffer {
            match key_op {
                // Currently, some executors do not strictly comply with these semantics. As
                // a workaround you may call disable the check by initializing the
                // state store with `op_consistency_level=Inconsistent`.
                KeyOp::Insert(value) => {
                    if sanity_check_enabled() {
                        do_insert_sanity_check(
                            &key,
                            &value,
                            &self.inner,
                            self.epoch(),
                            self.table_id,
                            self.table_option,
                            &self.op_consistency_level,
                        )
                        .await?;
                    }
                    kv_pairs.push((key, StorageValue::new_put(value)));
                }
                KeyOp::Delete(old_value) => {
                    if sanity_check_enabled() {
                        do_delete_sanity_check(
                            &key,
                            &old_value,
                            &self.inner,
                            self.epoch(),
                            self.table_id,
                            self.table_option,
                            &self.op_consistency_level,
                        )
                        .await?;
                    }
                    kv_pairs.push((key, StorageValue::new_delete()));
                }
                KeyOp::Update((old_value, new_value)) => {
                    if sanity_check_enabled() {
                        do_update_sanity_check(
                            &key,
                            &old_value,
                            &new_value,
                            &self.inner,
                            self.epoch(),
                            self.table_id,
                            self.table_option,
                            &self.op_consistency_level,
                        )
                        .await?;
                    }
                    kv_pairs.push((key, StorageValue::new_put(new_value)));
                }
            }
        }
        self.inner.ingest_batch(
            kv_pairs,
            vec![],
            WriteOptions {
                epoch: self.epoch(),
                table_id: self.table_id,
            },
        )
    }

    fn epoch(&self) -> u64 {
        self.epoch.expect("should have set the epoch")
    }

    fn is_dirty(&self) -> bool {
        self.mem_table.is_dirty()
    }

    #[allow(clippy::unused_async)]
    async fn init(&mut self, options: InitOptions) -> StorageResult<()> {
        assert!(
            self.epoch.replace(options.epoch.curr).is_none(),
            "epoch in local state store of table id {:?} is init for more than once",
            self.table_id
        );
        self.inner
            .table_next_epochs
            .lock()
            .entry(self.table_id)
            .or_default()
            .insert(options.epoch.prev, options.epoch.curr);

        Ok(())
    }

    fn seal_current_epoch(&mut self, next_epoch: u64, opts: SealCurrentEpochOptions) {
        assert!(!self.is_dirty());
        if let Some(value_checker) = opts.switch_op_consistency_level {
            self.mem_table.op_consistency_level.update(&value_checker);
        }
        let prev_epoch = self
            .epoch
            .replace(next_epoch)
            .expect("should have init epoch before seal the first epoch");
        assert!(
            next_epoch > prev_epoch,
            "new epoch {} should be greater than current epoch: {}",
            next_epoch,
            prev_epoch
        );
<<<<<<< HEAD
        if let Some((direction, watermarks, _watermark_type)) = opts.table_watermarks {
=======
        self.inner
            .table_next_epochs
            .lock()
            .entry(self.table_id)
            .or_default()
            .insert(prev_epoch, next_epoch);
        if let Some((direction, watermarks)) = opts.table_watermarks {
>>>>>>> cf43539f
            let delete_ranges = watermarks
                .iter()
                .flat_map(|vnode_watermark| {
                    let inner_range = match direction {
                        WatermarkDirection::Ascending => {
                            (Unbounded, Excluded(vnode_watermark.watermark().clone()))
                        }
                        WatermarkDirection::Descending => {
                            (Excluded(vnode_watermark.watermark().clone()), Unbounded)
                        }
                    };
                    vnode_watermark
                        .vnode_bitmap()
                        .iter_vnodes()
                        .map(move |vnode| {
                            let (start, end) =
                                prefixed_range_with_vnode(inner_range.clone(), vnode);
                            (start.map(|key| key.0.clone()), end.map(|key| key.0.clone()))
                        })
                })
                .collect_vec();
            if let Err(e) = self.inner.ingest_batch(
                Vec::new(),
                delete_ranges,
                WriteOptions {
                    epoch: self.epoch(),
                    table_id: self.table_id,
                },
            ) {
                error!(error = %e.as_report(), "failed to write delete ranges of table watermark");
            }
        }
    }

    async fn try_flush(&mut self) -> StorageResult<()> {
        Ok(())
    }

    fn update_vnode_bitmap(&mut self, vnodes: Arc<Bitmap>) -> Arc<Bitmap> {
        std::mem::replace(&mut self.vnodes, vnodes)
    }

    fn get_table_watermark(&self, _vnode: VirtualNode) -> Option<Bytes> {
        // TODO: may store the written table watermark and have a correct implementation
        None
    }
}

pub struct RangeKvStateStoreIter<R: RangeKv> {
    inner: batched_iter::Iter<R>,

    epoch: HummockEpoch,
    is_inclusive_epoch: bool,

    last_key: Option<UserKey<Bytes>>,

    item_buffer: Option<StateStoreKeyedRow>,
}

impl<R: RangeKv> RangeKvStateStoreIter<R> {
    pub fn new(
        inner: batched_iter::Iter<R>,
        epoch: HummockEpoch,
        is_inclusive_epoch: bool,
    ) -> Self {
        Self {
            inner,
            epoch,
            is_inclusive_epoch,
            last_key: None,
            item_buffer: None,
        }
    }
}

impl<R: RangeKv> StateStoreIter for RangeKvStateStoreIter<R> {
    #[allow(clippy::unused_async)]
    async fn try_next(&mut self) -> StorageResult<Option<StateStoreKeyedRowRef<'_>>> {
        self.next_inner()?;
        Ok(self
            .item_buffer
            .as_ref()
            .map(|(key, value)| (key.to_ref(), value.as_ref())))
    }
}

impl<R: RangeKv> RangeKvStateStoreIter<R> {
    fn next_inner(&mut self) -> StorageResult<()> {
        self.item_buffer = None;
        while let Some((key, value)) = self.inner.next()? {
            let epoch = key.epoch_with_gap.pure_epoch();
            if epoch > self.epoch {
                continue;
            }
            if epoch == self.epoch && !self.is_inclusive_epoch {
                continue;
            }
            if Some(key.user_key.as_ref()) != self.last_key.as_ref().map(|key| key.as_ref()) {
                self.last_key = Some(key.user_key.clone());
                if let Some(value) = value {
                    self.item_buffer = Some((key, value));
                    break;
                }
            }
        }
        Ok(())
    }
}

pub struct RangeKvStateStoreRevIter<R: RangeKv> {
    inner: batched_iter::Iter<R>,

    epoch: HummockEpoch,
    is_inclusive_epoch: bool,

    item_buffer: VecDeque<StateStoreKeyedRow>,
}

impl<R: RangeKv> RangeKvStateStoreRevIter<R> {
    pub fn new(
        inner: batched_iter::Iter<R>,
        epoch: HummockEpoch,
        is_inclusive_epoch: bool,
    ) -> Self {
        Self {
            inner,
            epoch,
            is_inclusive_epoch,
            item_buffer: VecDeque::default(),
        }
    }
}

impl<R: RangeKv> StateStoreIter for RangeKvStateStoreRevIter<R> {
    #[allow(clippy::unused_async)]
    async fn try_next(&mut self) -> StorageResult<Option<StateStoreKeyedRowRef<'_>>> {
        self.next_inner()?;
        Ok(self
            .item_buffer
            .back()
            .map(|(key, value)| (key.to_ref(), value.as_ref())))
    }
}

impl<R: RangeKv> RangeKvStateStoreRevIter<R> {
    fn next_inner(&mut self) -> StorageResult<()> {
        self.item_buffer.pop_back();
        while let Some((key, value)) = self.inner.next()? {
            let epoch = key.epoch_with_gap.pure_epoch();
            if epoch > self.epoch {
                continue;
            }
            if epoch == self.epoch && !self.is_inclusive_epoch {
                continue;
            }

            let v = match value {
                Some(v) => v,
                None => {
                    if let Some(last_key) = self.item_buffer.front()
                        && key.user_key.as_ref() == last_key.0.user_key.as_ref()
                    {
                        self.item_buffer.clear();
                    }
                    continue;
                }
            };

            if let Some(last_key) = self.item_buffer.front() {
                if key.user_key.as_ref() != last_key.0.user_key.as_ref() {
                    self.item_buffer.push_front((key, v));
                    break;
                } else {
                    self.item_buffer.pop_front();
                    self.item_buffer.push_front((key, v));
                }
            } else {
                self.item_buffer.push_front((key, v));
            }
        }
        Ok(())
    }
}

pub struct RangeKvStateStoreChangeLogIter<R: RangeKv> {
    new_value_iter: RangeKvStateStoreIter<R>,
    old_value_iter: RangeKvStateStoreIter<R>,
    item_buffer: Option<(TableKey<Bytes>, ChangeLogValue<Bytes>)>,
}

impl<R: RangeKv> RangeKvStateStoreChangeLogIter<R> {
    fn new(
        mut new_value_iter: RangeKvStateStoreIter<R>,
        mut old_value_iter: RangeKvStateStoreIter<R>,
    ) -> StorageResult<Self> {
        new_value_iter.next_inner()?;
        old_value_iter.next_inner()?;
        Ok(Self {
            new_value_iter,
            old_value_iter,
            item_buffer: None,
        })
    }
}

impl<R: RangeKv> StateStoreIter<StateStoreReadLogItem> for RangeKvStateStoreChangeLogIter<R> {
    async fn try_next(&mut self) -> StorageResult<Option<StateStoreReadLogItemRef<'_>>> {
        loop {
            match (
                &self.new_value_iter.item_buffer,
                &self.old_value_iter.item_buffer,
            ) {
                (None, None) => {
                    self.item_buffer = None;
                    break;
                }
                (Some((key, new_value)), None) => {
                    self.item_buffer = Some((
                        key.user_key.table_key.clone(),
                        ChangeLogValue::Insert(new_value.clone()),
                    ));
                    self.new_value_iter.next_inner()?;
                }
                (None, Some((key, old_value))) => {
                    self.item_buffer = Some((
                        key.user_key.table_key.clone(),
                        ChangeLogValue::Delete(old_value.clone()),
                    ));
                    self.old_value_iter.next_inner()?;
                }
                (Some((new_value_key, new_value)), Some((old_value_key, old_value))) => {
                    match new_value_key.user_key.cmp(&old_value_key.user_key) {
                        Ordering::Less => {
                            self.item_buffer = Some((
                                new_value_key.user_key.table_key.clone(),
                                ChangeLogValue::Insert(new_value.clone()),
                            ));
                            self.new_value_iter.next_inner()?;
                        }
                        Ordering::Greater => {
                            self.item_buffer = Some((
                                old_value_key.user_key.table_key.clone(),
                                ChangeLogValue::Delete(old_value.clone()),
                            ));
                            self.old_value_iter.next_inner()?;
                        }
                        Ordering::Equal => {
                            if new_value == old_value {
                                self.new_value_iter.next_inner()?;
                                self.old_value_iter.next_inner()?;
                                continue;
                            }
                            self.item_buffer = Some((
                                new_value_key.user_key.table_key.clone(),
                                ChangeLogValue::Update {
                                    new_value: new_value.clone(),
                                    old_value: old_value.clone(),
                                },
                            ));
                            self.new_value_iter.next_inner()?;
                            self.old_value_iter.next_inner()?;
                        }
                    }
                }
            };
            break;
        }
        Ok(self
            .item_buffer
            .as_ref()
            .map(|(key, value)| (key.to_ref(), value.to_ref())))
    }
}

#[cfg(test)]
mod tests {
    use risingwave_common::util::epoch::test_epoch;

    use super::*;
    use crate::hummock::iterator::test_utils::{
        iterator_test_table_key_of, iterator_test_value_of,
    };
    use crate::memory::sled::SledStateStore;

    #[tokio::test]
    async fn test_snapshot_isolation_memory() {
        let state_store = MemoryStateStore::new();
        test_snapshot_isolation_inner(state_store).await;
    }

    #[cfg(not(madsim))]
    #[tokio::test]
    async fn test_snapshot_isolation_sled() {
        let state_store = SledStateStore::new_temp();
        test_snapshot_isolation_inner(state_store).await;
    }

    async fn test_snapshot_isolation_inner(state_store: RangeKvStateStore<impl RangeKv>) {
        state_store
            .ingest_batch(
                vec![
                    (
                        TableKey(Bytes::from(b"a".to_vec())),
                        StorageValue::new_put(b"v1".to_vec()),
                    ),
                    (
                        TableKey(Bytes::from(b"b".to_vec())),
                        StorageValue::new_put(b"v1".to_vec()),
                    ),
                ],
                vec![],
                WriteOptions {
                    epoch: 0,
                    table_id: Default::default(),
                },
            )
            .unwrap();
        state_store
            .ingest_batch(
                vec![
                    (
                        TableKey(Bytes::from(b"a".to_vec())),
                        StorageValue::new_put(b"v2".to_vec()),
                    ),
                    (
                        TableKey(Bytes::from(b"b".to_vec())),
                        StorageValue::new_delete(),
                    ),
                ],
                vec![],
                WriteOptions {
                    epoch: test_epoch(1),
                    table_id: Default::default(),
                },
            )
            .unwrap();
        assert_eq!(
            state_store
                .scan(
                    (
                        Bound::Included(TableKey(Bytes::from("a"))),
                        Bound::Included(TableKey(Bytes::from("b"))),
                    ),
                    0,
                    TableId::default(),
                    None,
                )
                .unwrap(),
            vec![
                (
                    FullKey::for_test(Default::default(), Bytes::from("a"), 0)
                        .encode()
                        .into(),
                    b"v1".to_vec().into()
                ),
                (
                    FullKey::for_test(Default::default(), Bytes::from("b"), 0)
                        .encode()
                        .into(),
                    b"v1".to_vec().into()
                )
            ]
        );
        assert_eq!(
            state_store
                .scan(
                    (
                        Bound::Included(TableKey(Bytes::from("a"))),
                        Bound::Included(TableKey(Bytes::from("b"))),
                    ),
                    0,
                    TableId::default(),
                    Some(1),
                )
                .unwrap(),
            vec![(
                FullKey::for_test(Default::default(), b"a".to_vec(), 0)
                    .encode()
                    .into(),
                b"v1".to_vec().into()
            )]
        );
        assert_eq!(
            state_store
                .scan(
                    (
                        Bound::Included(TableKey(Bytes::from("a"))),
                        Bound::Included(TableKey(Bytes::from("b"))),
                    ),
                    test_epoch(1),
                    TableId::default(),
                    None,
                )
                .unwrap(),
            vec![(
                FullKey::for_test(Default::default(), b"a".to_vec(), test_epoch(1))
                    .encode()
                    .into(),
                b"v2".to_vec().into()
            )]
        );
        assert_eq!(
            state_store
                .get(TableKey(Bytes::from("a")), 0, ReadOptions::default(),)
                .await
                .unwrap(),
            Some(Bytes::from("v1"))
        );
        assert_eq!(
            state_store
                .get(
                    TableKey(Bytes::copy_from_slice(b"b")),
                    0,
                    ReadOptions::default(),
                )
                .await
                .unwrap(),
            Some(b"v1".to_vec().into())
        );
        assert_eq!(
            state_store
                .get(
                    TableKey(Bytes::copy_from_slice(b"c")),
                    0,
                    ReadOptions::default(),
                )
                .await
                .unwrap(),
            None
        );
        assert_eq!(
            state_store
                .get(
                    TableKey(Bytes::copy_from_slice(b"a")),
                    test_epoch(1),
                    ReadOptions::default(),
                )
                .await
                .unwrap(),
            Some(b"v2".to_vec().into())
        );
        assert_eq!(
            state_store
                .get(
                    TableKey(Bytes::from("b")),
                    test_epoch(1),
                    ReadOptions::default(),
                )
                .await
                .unwrap(),
            None
        );
        assert_eq!(
            state_store
                .get(
                    TableKey(Bytes::from("c")),
                    test_epoch(1),
                    ReadOptions::default()
                )
                .await
                .unwrap(),
            None
        );
    }

    #[tokio::test]
    async fn test_iter_log_memory() {
        let state_store = MemoryStateStore::new();
        test_iter_log_inner(state_store).await;
    }

    #[cfg(not(madsim))]
    #[tokio::test]
    async fn test_iter_log_sled() {
        let state_store = SledStateStore::new_temp();
        test_iter_log_inner(state_store).await;
    }

    async fn test_iter_log_inner(state_store: RangeKvStateStore<impl RangeKv>) {
        let table_id = TableId::new(233);
        let epoch1 = test_epoch(1);
        let key_idx = [1, 2, 4];
        let make_key = |i| TableKey(Bytes::from(iterator_test_table_key_of(i)));
        let make_value = |i| Bytes::from(iterator_test_value_of(i));
        state_store
            .ingest_batch(
                key_idx
                    .iter()
                    .map(|i| (make_key(*i), StorageValue::new_put(make_value(*i))))
                    .collect(),
                vec![],
                WriteOptions {
                    epoch: epoch1,
                    table_id,
                },
            )
            .unwrap();
        {
            let mut iter = state_store
                .iter_log(
                    (epoch1, epoch1),
                    (Unbounded, Unbounded),
                    ReadLogOptions { table_id },
                )
                .await
                .unwrap();
            for i in key_idx {
                let (iter_key, change_value) = iter.try_next().await.unwrap().unwrap();
                assert_eq!(make_key(i).to_ref(), iter_key);
                assert_eq!(change_value, ChangeLogValue::Insert(make_value(i).as_ref()));
            }
            assert!(iter.try_next().await.unwrap().is_none());
        }

        let epoch2 = test_epoch(2);
        state_store
            .ingest_batch(
                vec![
                    (make_key(1), StorageValue::new_put(make_value(12))), // update
                    (make_key(2), StorageValue::new_delete()),            // delete
                    (make_key(3), StorageValue::new_put(make_value(3))),
                ],
                vec![],
                WriteOptions {
                    epoch: epoch2,
                    table_id,
                },
            )
            .unwrap();

        // check iter log between two epoch
        {
            let expected = vec![
                (
                    make_key(1),
                    ChangeLogValue::Update {
                        new_value: make_value(12),
                        old_value: make_value(1),
                    },
                ),
                (make_key(2), ChangeLogValue::Delete(make_value(2))),
                (make_key(3), ChangeLogValue::Insert(make_value(3))),
            ];
            let mut iter = state_store
                .iter_log(
                    (epoch2, epoch2),
                    (Unbounded, Unbounded),
                    ReadLogOptions { table_id },
                )
                .await
                .unwrap();
            for (key, change_log_value) in expected {
                let (iter_key, iter_value) = iter.try_next().await.unwrap().unwrap();
                assert_eq!(
                    key.to_ref(),
                    iter_key,
                    "{:?} {:?}",
                    change_log_value.to_ref(),
                    iter_value
                );
                assert_eq!(change_log_value.to_ref(), iter_value);
            }
            assert!(iter.try_next().await.unwrap().is_none());
        }
        // check iter log on the original old epoch
        {
            let mut iter = state_store
                .iter_log(
                    (epoch1, epoch1),
                    (Unbounded, Unbounded),
                    ReadLogOptions { table_id },
                )
                .await
                .unwrap();
            for i in key_idx {
                let (iter_key, change_value) = iter.try_next().await.unwrap().unwrap();
                assert_eq!(make_key(i).to_ref(), iter_key);
                assert_eq!(change_value, ChangeLogValue::Insert(make_value(i).as_ref()));
            }
            assert!(iter.try_next().await.unwrap().is_none());
        }
        // check iter on merging the two epochs
        {
            let mut iter = state_store
                .iter_log(
                    (epoch1, epoch2),
                    (Unbounded, Unbounded),
                    ReadLogOptions { table_id },
                )
                .await
                .unwrap();
            let (iter_key, change_value) = iter.try_next().await.unwrap().unwrap();
            assert_eq!(make_key(1).to_ref(), iter_key);
            assert_eq!(
                change_value,
                ChangeLogValue::Insert(make_value(12).as_ref())
            );
            for i in [3, 4] {
                let (iter_key, change_value) = iter.try_next().await.unwrap().unwrap();
                assert_eq!(make_key(i).to_ref(), iter_key);
                assert_eq!(change_value, ChangeLogValue::Insert(make_value(i).as_ref()));
            }
            assert!(iter.try_next().await.unwrap().is_none());
        }
    }
}<|MERGE_RESOLUTION|>--- conflicted
+++ resolved
@@ -1003,17 +1003,15 @@
             next_epoch,
             prev_epoch
         );
-<<<<<<< HEAD
-        if let Some((direction, watermarks, _watermark_type)) = opts.table_watermarks {
-=======
+
         self.inner
             .table_next_epochs
             .lock()
             .entry(self.table_id)
             .or_default()
             .insert(prev_epoch, next_epoch);
-        if let Some((direction, watermarks)) = opts.table_watermarks {
->>>>>>> cf43539f
+
+        if let Some((direction, watermarks, _watermark_type)) = opts.table_watermarks {
             let delete_ranges = watermarks
                 .iter()
                 .flat_map(|vnode_watermark| {
