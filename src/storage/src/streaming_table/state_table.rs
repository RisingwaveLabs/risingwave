// Copyright 2022 Singularity Data
//
// Licensed under the Apache License, Version 2.0 (the "License");
// you may not use this file except in compliance with the License.
// You may obtain a copy of the License at
//
// http://www.apache.org/licenses/LICENSE-2.0
//
// Unless required by applicable law or agreed to in writing, software
// distributed under the License is distributed on an "AS IS" BASIS,
// WITHOUT WARRANTIES OR CONDITIONS OF ANY KIND, either express or implied.
// See the License for the specific language governing permissions and
// limitations under the License.

use std::borrow::Cow;
use std::cmp::Ordering;
use std::collections::BTreeMap;
use std::marker::PhantomData;
use std::ops::Bound::{self, Included, Unbounded};
use std::ops::RangeBounds;
use std::sync::Arc;

use async_stack_trace::StackTrace;
use bytes::BufMut;
use futures::{pin_mut, Stream, StreamExt};
use futures_async_stream::try_stream;
use itertools::Itertools;
use log::trace;
use risingwave_common::array::Row;
use risingwave_common::buffer::Bitmap;
use risingwave_common::catalog::{ColumnDesc, TableId, TableOption};
use risingwave_common::error::RwError;
use risingwave_common::types::{DataType, VirtualNode};
use risingwave_common::util::hash_util::CRC32FastBuilder;
use risingwave_common::util::ordered::OrderedRowSerializer;
use risingwave_common::util::sort_util::OrderType;
use risingwave_hummock_sdk::key::{end_bound_of_prefix, prefixed_range, range_of_prefix};
use risingwave_pb::catalog::Table;

use super::mem_table::{MemTable, RowOp};
use crate::error::{StorageError, StorageResult};
use crate::keyspace::StripPrefixIterator;
use crate::row_serde::row_serde_util::{serialize, serialize_pk, streaming_deserialize};
use crate::storage_value::StorageValue;
use crate::store::{ReadOptions, WriteOptions};
use crate::table::Distribution;
use crate::{Keyspace, StateStore, StateStoreIter};

/// `StateTable` is the interface accessing relational data in KV(`StateStore`) with
/// row-based encoding.
///
/// For tables without distribution (singleton), the `DEFAULT_VNODE` is encoded.
pub const DEFAULT_VNODE: VirtualNode = 0;
#[derive(Clone)]
pub struct StateTable<S: StateStore> {
    /// buffer row operations.
    mem_table: MemTable,

    /// write into state store.
    keyspace: Keyspace<S>,

    /// All columns of this table. Note that this is different from the output columns in
    /// `mapping.output_columns`.
    table_columns: Vec<ColumnDesc>,

    /// Used for serializing the primary key.
    pk_serializer: OrderedRowSerializer,

    /// Datatypes of each column, used for deserializing the row.
    data_types: Vec<DataType>,

    /// Indices of primary key.
    /// Note that the index is based on the all columns of the table, instead of the output ones.
    // FIXME: revisit constructions and usages.
    pk_indices: Vec<usize>,

    /// Indices of distribution key for computing vnode.
    /// Note that the index is based on the all columns of the table, instead of the output ones.
    // FIXME: revisit constructions and usages.
    dist_key_indices: Vec<usize>,

    /// Indices of distribution key for computing vnode.
    /// Note that the index is based on the primary key columns by `pk_indices`.
    dist_key_in_pk_indices: Vec<usize>,

    /// Virtual nodes that the table is partitioned into.
    ///
    /// Only the rows whose vnode of the primary key is in this set will be visible to the
    /// executor. The table will also check whether the written rows
    /// confirm to this partition.
    vnodes: Arc<Bitmap>,

    /// Used for catalog table_properties
    table_option: TableOption,
}

/// init Statetable
impl<S: StateStore> StateTable<S> {
    /// Create state table from table catalog and store.
    pub fn from_table_catalog(
        table_catalog: &Table,
        store: S,
        vnodes: Option<Arc<Bitmap>>,
    ) -> Self {
        let table_id = TableId::new(table_catalog.id);
        let table_columns: Vec<ColumnDesc> = table_catalog
            .columns
            .iter()
            .map(|col| col.column_desc.as_ref().unwrap().into())
            .collect();
        let order_types = table_catalog
            .order_key
            .iter()
            .map(|col_order| {
                OrderType::from_prost(
                    &risingwave_pb::plan_common::OrderType::from_i32(col_order.order_type).unwrap(),
                )
            })
            .collect();
        let dist_key_indices: Vec<usize> = table_catalog
            .distribution_key
            .iter()
            .map(|dist_index| *dist_index as usize)
            .collect();

        let pk_indices = table_catalog
            .order_key
            .iter()
            .map(|col_order| col_order.index as usize)
            .collect_vec();

        let dist_key_in_pk_indices = dist_key_indices
            .iter()
            .map(|&di| {
                pk_indices
                    .iter()
                    .position(|&pi| di == pi)
                    .unwrap_or_else(|| {
                        panic!(
                            "distribution key {:?} must be a subset of primary key {:?}",
                            dist_key_indices, pk_indices
                        )
                    })
            })
            .collect_vec();

        let keyspace = Keyspace::table_root(store, &table_id);
        let pk_serializer = OrderedRowSerializer::new(order_types);

        let data_types = table_columns
            .iter()
            .map(|c| c.data_type.clone())
            .collect_vec();

        let Distribution {
            dist_key_indices,
            vnodes,
        } = match vnodes {
            Some(vnodes) => Distribution {
                dist_key_indices,
                vnodes,
            },
            None => Distribution::fallback(),
        };
        Self {
            mem_table: MemTable::new(),
            keyspace,
            table_columns,
            pk_serializer,
            data_types,
            pk_indices: pk_indices.to_vec(),
            dist_key_indices,
            dist_key_in_pk_indices,
            vnodes,
            table_option: TableOption::build_table_option(table_catalog.get_properties()),
        }
    }

    /// Create a state table without distribution, used for unit tests.
    pub fn new_without_distribution(
        store: S,
        table_id: TableId,
        columns: Vec<ColumnDesc>,
        order_types: Vec<OrderType>,
        pk_indices: Vec<usize>,
    ) -> Self {
        Self::new_with_distribution(
            store,
            table_id,
            columns,
            order_types,
            pk_indices,
            Distribution::fallback(),
        )
    }

    /// Create a state table with distribution specified with `distribution`. Should use
    /// `Distribution::fallback()` for tests.
    pub fn new_with_distribution(
        store: S,
        table_id: TableId,
        table_columns: Vec<ColumnDesc>,
        order_types: Vec<OrderType>,
        pk_indices: Vec<usize>,
        Distribution {
            dist_key_indices,
            vnodes,
        }: Distribution,
    ) -> Self {
        let keyspace = Keyspace::table_root(store, &table_id);

        let pk_serializer = OrderedRowSerializer::new(order_types);
        let data_types = table_columns
            .iter()
            .map(|c| c.data_type.clone())
            .collect_vec();
        let dist_key_in_pk_indices = dist_key_indices
            .iter()
            .map(|&di| {
                pk_indices
                    .iter()
                    .position(|&pi| di == pi)
                    .unwrap_or_else(|| {
                        panic!(
                            "distribution key {:?} must be a subset of primary key {:?}",
                            dist_key_indices, pk_indices
                        )
                    })
            })
            .collect_vec();
        Self {
            mem_table: MemTable::new(),
            keyspace,
            table_columns,
            pk_serializer,
            data_types,
            pk_indices,
            dist_key_indices,
            dist_key_in_pk_indices,
            vnodes,
            table_option: Default::default(),
        }
    }

    /// Get vnode value with `indices` on the given `row`. Should not be used directly.
    fn compute_vnode(&self, row: &Row, indices: &[usize]) -> VirtualNode {
        let vnode = if indices.is_empty() {
            DEFAULT_VNODE
        } else {
            row.hash_by_indices(indices, &CRC32FastBuilder {})
                .to_vnode()
        };

        tracing::trace!(target: "events::storage::storage_table", "compute vnode: {:?} key {:?} => {}", row, indices, vnode);

        // FIXME: temporary workaround for local agg, may not needed after we have a vnode builder
        if !indices.is_empty() {
            self.check_vnode_is_set(vnode);
        }
        vnode
    }

    /// Check whether the given `vnode` is set in the `vnodes` of this table.
    fn check_vnode_is_set(&self, vnode: VirtualNode) {
        let is_set = self.vnodes.is_set(vnode as usize).unwrap();
        assert!(
            is_set,
            "vnode {} should not be accessed by this table: {:#?}, dist key {:?}",
            vnode, self.table_columns, self.dist_key_indices
        );
    }

    /// Get vnode value with given primary key.
    fn compute_vnode_by_pk(&self, pk: &Row) -> VirtualNode {
        self.compute_vnode(pk, &self.dist_key_in_pk_indices)
    }

    // TODO: remove, should not be exposed to user
    pub fn pk_indices(&self) -> &[usize] {
        &self.pk_indices
    }

    pub fn is_dirty(&self) -> bool {
        self.mem_table.is_dirty()
    }

    fn get_read_option(&self, epoch: u64) -> ReadOptions {
        ReadOptions {
            epoch,
            table_id: Some(self.keyspace.table_id()),
            retention_seconds: self.table_option.retention_seconds,
        }
    }
}

/// point get
impl<S: StateStore> StateTable<S> {
    /// Get a single row from state table.
    pub async fn get_row<'a>(&'a self, pk: &'a Row, epoch: u64) -> StorageResult<Option<Row>> {
        let serialized_pk = self.serialize_pk_with_vnode(pk);
        let mem_table_res = self.mem_table.get_row_op(&serialized_pk);

        let read_options = self.get_read_option(epoch);
        match mem_table_res {
            Some(row_op) => match row_op {
                RowOp::Insert(row_bytes) => {
<<<<<<< HEAD
                    let row =
                        streaming_deserialize(&self.data_types, row_bytes.as_ref()).map_err(err)?;
=======
                    let row = deserialize(self.mapping.clone(), row_bytes).map_err(err)?;
>>>>>>> a50393a3
                    Ok(Some(row))
                }
                RowOp::Delete(_) => Ok(None),
                RowOp::Update((_, row_bytes)) => {
<<<<<<< HEAD
                    let row =
                        streaming_deserialize(&self.data_types, row_bytes.as_ref()).map_err(err)?;
=======
                    let row = deserialize(self.mapping.clone(), row_bytes).map_err(err)?;
>>>>>>> a50393a3
                    Ok(Some(row))
                }
            },
            None => {
                assert!(pk.size() <= self.pk_indices.len());
                let key_indices = (0..pk.size())
                    .into_iter()
                    .map(|index| self.pk_indices[index])
                    .collect_vec();
                if let Some(storage_row_bytes) = self
                    .keyspace
                    .get(
                        &serialized_pk,
                        self.dist_key_indices == key_indices,
                        read_options,
                    )
                    .await?
                {
<<<<<<< HEAD
                    let row = streaming_deserialize(&self.data_types, storage_row_bytes.as_ref())
                        .map_err(err)?;
=======
                    let row = deserialize(self.mapping.clone(), &storage_row_bytes).map_err(err)?;
>>>>>>> a50393a3
                    Ok(Some(row))
                } else {
                    Ok(None)
                }
            }
        }
    }

    /// `vnode | pk`
    fn serialize_pk_with_vnode(&self, pk: &Row) -> Vec<u8> {
        let mut output = Vec::new();
        output.put_slice(&self.compute_vnode_by_pk(pk).to_be_bytes());
        self.pk_serializer.serialize(pk, &mut output);
        output
    }
}

// write
impl<S: StateStore> StateTable<S> {
    /// Insert a row into state table. Must provide a full row corresponding to the column desc of
    /// the table.
    pub fn insert(&mut self, value: Row) -> StorageResult<()> {
        let pk = value.by_indices(self.pk_indices());
        let key_bytes = self.serialize_pk_with_vnode(&pk);
        let value_bytes = serialize(value).map_err(err)?;
        self.mem_table.insert(key_bytes, value_bytes);
        Ok(())
    }

    /// Delete a row from state table. Must provide a full row of old value corresponding to the
    /// column desc of the table.
    pub fn delete(&mut self, old_value: Row) -> StorageResult<()> {
        let pk = old_value.by_indices(self.pk_indices());
        let key_bytes = self.serialize_pk_with_vnode(&pk);
        let value_bytes = serialize(old_value).map_err(err)?;
        self.mem_table.delete(key_bytes, value_bytes);
        Ok(())
    }

    /// Update a row. The old and new value should have the same pk.
    pub fn update(&mut self, old_value: Row, new_value: Row) -> StorageResult<()> {
        let old_pk = old_value.by_indices(self.pk_indices());
        let new_pk = new_value.by_indices(self.pk_indices());
        debug_assert_eq!(old_pk, new_pk);

        let new_key_bytes = self.serialize_pk_with_vnode(&new_pk);

        let old_value_bytes = serialize(old_value).map_err(err)?;
        let new_value_bytes = serialize(new_value).map_err(err)?;
        self.mem_table
            .update(new_key_bytes, old_value_bytes, new_value_bytes);
        Ok(())
    }

    pub async fn commit(&mut self, new_epoch: u64) -> StorageResult<()> {
        let mem_table = std::mem::take(&mut self.mem_table).into_parts();
        self.batch_write_rows(mem_table, new_epoch).await?;
        Ok(())
    }

    /// Write to state store.
    pub async fn batch_write_rows(
        &mut self,
        buffer: BTreeMap<Vec<u8>, RowOp>,
        epoch: u64,
    ) -> StorageResult<()> {
        let mut batch = self.keyspace.state_store().start_write_batch(WriteOptions {
            epoch,
            table_id: self.keyspace.table_id(),
        });
        let mut local = batch.prefixify(&self.keyspace);
        for (pk, row_op) in buffer {
            match row_op {
                RowOp::Insert(row) => {
                    local.put(pk, StorageValue::new_default_put(row));
                }
                RowOp::Delete(_) => {
                    local.delete(pk);
                }
                RowOp::Update((_, new_row)) => {
                    local.put(pk, StorageValue::new_default_put(new_row));
                }
            }
        }
        batch.ingest().await?;
        Ok(())
    }
}

/// Iterator functions.
impl<S: StateStore> StateTable<S> {
    /// This function scans rows from the relational table.
    pub async fn iter(&self, epoch: u64) -> StorageResult<RowStream<'_, S>> {
        self.iter_with_pk_prefix(Row::empty(), epoch).await
    }

    /// This function scans rows from the relational table with specific `pk_prefix`.
    pub async fn iter_with_pk_prefix<'a>(
        &'a self,
        pk_prefix: &'a Row,
        epoch: u64,
    ) -> StorageResult<RowStream<'a, S>> {
        let storage_iter = self.iter_with_pk_bounds(epoch, pk_prefix).await?;

        let mem_table_iter = {
            let prefix_serializer = self.pk_serializer.prefix(pk_prefix.size());
            let encoded_prefix = serialize_pk(pk_prefix, &prefix_serializer);
            let encoded_key_range = range_of_prefix(&encoded_prefix);
            self.mem_table.iter(encoded_key_range)
        };

        Ok(
            StateTableRowIter::new(mem_table_iter, storage_iter, self.data_types.clone())
                .into_stream(),
        )
    }

    /// Iterates on the table with the given prefix of the pk in `pk_prefix` and the range bounds of
    /// the next primary key column in `next_col_bounds`.
    // TODO: support multiple datums or `Row` for `next_col_bounds`.
    async fn iter_with_pk_bounds(
        &self,
        epoch: u64,
        pk_prefix: &Row,
    ) -> StorageResult<StorageIter<S>> {
        fn serialize_pk_bound(
            pk_serializer: &OrderedRowSerializer,
            pk_prefix: &Row,
            is_start_bound: bool,
        ) -> Bound<Vec<u8>> {
            let pk_prefix_serializer = pk_serializer.prefix(pk_prefix.size());
            let serialized_pk_prefix = serialize_pk(pk_prefix, &pk_prefix_serializer);
            if pk_prefix.size() == 0 {
                Unbounded
            } else if is_start_bound {
                Included(serialized_pk_prefix)
            } else {
                end_bound_of_prefix(&serialized_pk_prefix)
            }
        }

        let start_key = serialize_pk_bound(&self.pk_serializer, pk_prefix, true);
        let end_key = serialize_pk_bound(&self.pk_serializer, pk_prefix, false);

        assert!(pk_prefix.size() <= self.pk_indices.len());
        let pk_prefix_indices = (0..pk_prefix.size())
            .into_iter()
            .map(|index| self.pk_indices[index])
            .collect_vec();
        let prefix_hint = if self.dist_key_indices.is_empty()
            || self.dist_key_indices != pk_prefix_indices
        {
            trace!(
                "iter_with_pk_bounds dist_key_indices table_id {} not match prefix pk_prefix {:?} dist_key_indices {:?} pk_prefix_indices {:?}",
                self.keyspace.table_id(),
                pk_prefix,
                self.dist_key_indices,
                pk_prefix_indices
            );
            None
        } else {
            let pk_prefix_serializer = self.pk_serializer.prefix(pk_prefix.size());
            let serialized_pk_prefix = serialize_pk(pk_prefix, &pk_prefix_serializer);
            Some(serialized_pk_prefix)
        };

        trace!(
            "iter_with_pk_bounds table_id {} prefix_hint {:?} start_key: {:?}, end_key: {:?} pk_prefix {:?} dist_key_indices {:?} pk_prefix_indices {:?}" ,
            self.keyspace.table_id(),
            prefix_hint,
            start_key,
            end_key,
            pk_prefix,
            self.dist_key_indices,
            pk_prefix_indices
        );

        self.iter_with_encoded_key_range(
            prefix_hint,
            (start_key, end_key),
            epoch,
            self.try_compute_vnode_by_pk_prefix(pk_prefix),
        )
        .await
    }

    /// Try getting vnode value with given primary key prefix, used for `vnode_hint` in iterators.
    /// Return `None` if the provided columns are not enough.
    fn try_compute_vnode_by_pk_prefix(&self, pk_prefix: &Row) -> Option<VirtualNode> {
        self.dist_key_in_pk_indices
            .iter()
            .all(|&d| d < pk_prefix.0.len())
            .then(|| self.compute_vnode(pk_prefix, &self.dist_key_in_pk_indices))
    }

    async fn iter_with_encoded_key_range<R, B>(
        &self,
        prefix_hint: Option<Vec<u8>>,
        encoded_key_range: R,
        epoch: u64,
        vnode_hint: Option<VirtualNode>,
    ) -> StorageResult<StorageIter<S>>
    where
        R: RangeBounds<B> + Send + Clone,
        B: AsRef<[u8]> + Send,
    {
        let vnode = vnode_hint.unwrap_or(0_u8);

        let raw_key_range = prefixed_range(encoded_key_range.clone(), &vnode.to_be_bytes());
        let prefix_hint = prefix_hint
            .clone()
            .map(|prefix_hint| [&vnode.to_be_bytes(), prefix_hint.as_slice()].concat());
        let iter = async move {
            let read_options = self.get_read_option(epoch);
            let iter = StorageIterInner::<S>::new(
                &self.keyspace,
                prefix_hint,
                raw_key_range,
                read_options,
                self.data_types.clone(),
            )
            .await?
            .into_stream();
            Ok::<_, StorageError>(iter)
        }
        .await?;

        Ok(iter)
    }
}

pub type RowStream<'a, S: StateStore> = impl Stream<Item = StorageResult<Cow<'a, Row>>>;

pub trait PkAndRowStream = Stream<Item = StorageResult<(Vec<u8>, Row)>> + Send;

/// The row iterator of the storage table.
pub type StorageIter<S: StateStore> = impl PkAndRowStream;
struct StateTableRowIter<'a, M, C> {
    mem_table_iter: M,
    storage_iter: C,
    _phantom: PhantomData<&'a ()>,
    /// Mapping from column id to column index. Used for deserializing the row.
    data_types: Vec<DataType>,
}

/// `StateTableRowIter` is able to read the just written data (uncommited data).
/// It will merge the result of `mem_table_iter` and `storage_streaming_iter`.
impl<'a, M, C> StateTableRowIter<'a, M, C>
where
    M: Iterator<Item = (&'a Vec<u8>, &'a RowOp)>,
    C: Stream<Item = StorageResult<(Vec<u8>, Row)>>,
{
    fn new(mem_table_iter: M, storage_iter: C, data_types: Vec<DataType>) -> Self {
        Self {
            mem_table_iter,
            storage_iter,
            _phantom: PhantomData,
            data_types,
        }
    }

    /// This function scans kv pairs from the `shared_storage`(`storage_table`) and
    /// memory(`mem_table`) with optional pk_bounds. If pk_bounds is
    /// (Included(prefix),Excluded(next_key(prefix))), all kv pairs within corresponding prefix will
    /// be scanned. If a record exist in both `storage_table` and `mem_table`, result
    /// `mem_table` is returned according to the operation(RowOp) on it.
    #[try_stream(ok = Cow<'a, Row>, error = StorageError)]
    async fn into_stream(self) {
        let storage_iter = self.storage_iter.peekable();
        pin_mut!(storage_iter);

        let mut mem_table_iter = self.mem_table_iter.fuse().peekable();

        loop {
            match (storage_iter.as_mut().peek().await, mem_table_iter.peek()) {
                (None, None) => break,
                // The mem table side has come to an end, return data from the shared storage.
                (Some(_), None) => {
                    let (_, row) = storage_iter.next().await.unwrap()?;
                    yield Cow::Owned(row)
                }
                // The stream side has come to an end, return data from the mem table.
                (None, Some(_)) => {
                    let (_, row_op) = mem_table_iter.next().unwrap();
                    match row_op {
                        RowOp::Insert(row_bytes) | RowOp::Update((_, row_bytes)) => {
                            let row = streaming_deserialize(&self.data_types, row_bytes.as_ref())
                                .map_err(err)?;
                            yield Cow::Owned(row)
                        }
                        _ => {}
                    }
                }
                (Some(Ok((storage_pk, _))), Some((mem_table_pk, _))) => {
                    match storage_pk.cmp(mem_table_pk) {
                        Ordering::Less => {
                            // yield data from storage table
                            let (_, row) = storage_iter.next().await.unwrap()?;
                            yield Cow::Owned(row);
                        }
                        Ordering::Equal => {
                            // both memtable and storage contain the key, so we advance both
                            // iterators and return the data in memory.

                            let (_, row_op) = mem_table_iter.next().unwrap();
                            let (_, old_row_in_storage) = storage_iter.next().await.unwrap()?;
                            match row_op {
                                RowOp::Insert(row_bytes) => {
                                    let row =
                                        streaming_deserialize(&self.data_types, row_bytes.as_ref())
                                            .map_err(err)?;
                                    yield Cow::Owned(row);
                                }
                                RowOp::Delete(_) => {}
                                RowOp::Update((old_row_bytes, new_row_bytes)) => {
                                    let old_row = streaming_deserialize(
                                        &self.data_types,
                                        old_row_bytes.as_ref(),
                                    )
                                    .map_err(err)?;

                                    let new_row = streaming_deserialize(
                                        &self.data_types,
                                        new_row_bytes.as_ref(),
                                    )
                                    .map_err(err)?;
                                    debug_assert!(old_row == old_row_in_storage);

                                    yield Cow::Owned(new_row);
                                }
                            }
                        }
                        Ordering::Greater => {
                            // yield data from mem table
                            let (_, row_op) = mem_table_iter.next().unwrap();

                            match row_op {
                                RowOp::Insert(row_bytes) => {
                                    let row =
                                        streaming_deserialize(&self.data_types, row_bytes.as_ref())
                                            .map_err(err)?;

                                    yield Cow::Owned(row);
                                }
                                RowOp::Delete(_) => {}
                                RowOp::Update(_) => unreachable!(
                                    "memtable update should always be paired with a storage key"
                                ),
                            }
                        }
                    }
                }
                (Some(Err(_)), Some(_)) => {
                    // Throw the error.
                    return Err(storage_iter.next().await.unwrap().unwrap_err());
                }
            }
        }
    }
}

struct StorageIterInner<S: StateStore> {
    /// An iterator that returns raw bytes from storage.
    iter: StripPrefixIterator<S::Iter>,
    /// Mapping from column id to column index. Used for deserializing the row.
    data_types: Vec<DataType>,
}

impl<S: StateStore> StorageIterInner<S> {
    async fn new<R, B>(
        keyspace: &Keyspace<S>,
        prefix_hint: Option<Vec<u8>>,
        raw_key_range: R,
        read_options: ReadOptions,
        data_types: Vec<DataType>,
    ) -> StorageResult<Self>
    where
        R: RangeBounds<B> + Send,
        B: AsRef<[u8]> + Send,
    {
        let iter = keyspace
            .iter_with_range(prefix_hint, raw_key_range, read_options)
            .await?;
        let iter = Self { iter, data_types };
        Ok(iter)
    }

    /// Yield a row with its primary key.
    #[try_stream(ok = (Vec<u8>, Row), error = StorageError)]
    async fn into_stream(mut self) {
        while let Some((key, value)) = self
            .iter
            .next()
            .stack_trace("storage_table_iter_next")
            .await?
        {
            let row = streaming_deserialize(&self.data_types, value.as_ref()).map_err(err)?;
            yield (key.to_vec(), row)
        }
    }
}

fn err(rw: impl Into<RwError>) -> StorageError {
    StorageError::StateTable(rw.into())
}<|MERGE_RESOLUTION|>--- conflicted
+++ resolved
@@ -25,7 +25,6 @@
 use futures::{pin_mut, Stream, StreamExt};
 use futures_async_stream::try_stream;
 use itertools::Itertools;
-use log::trace;
 use risingwave_common::array::Row;
 use risingwave_common::buffer::Bitmap;
 use risingwave_common::catalog::{ColumnDesc, TableId, TableOption};
@@ -36,6 +35,7 @@
 use risingwave_common::util::sort_util::OrderType;
 use risingwave_hummock_sdk::key::{end_bound_of_prefix, prefixed_range, range_of_prefix};
 use risingwave_pb::catalog::Table;
+use tracing::trace;
 
 use super::mem_table::{MemTable, RowOp};
 use crate::error::{StorageError, StorageResult};
@@ -304,22 +304,14 @@
         match mem_table_res {
             Some(row_op) => match row_op {
                 RowOp::Insert(row_bytes) => {
-<<<<<<< HEAD
                     let row =
                         streaming_deserialize(&self.data_types, row_bytes.as_ref()).map_err(err)?;
-=======
-                    let row = deserialize(self.mapping.clone(), row_bytes).map_err(err)?;
->>>>>>> a50393a3
                     Ok(Some(row))
                 }
                 RowOp::Delete(_) => Ok(None),
                 RowOp::Update((_, row_bytes)) => {
-<<<<<<< HEAD
                     let row =
                         streaming_deserialize(&self.data_types, row_bytes.as_ref()).map_err(err)?;
-=======
-                    let row = deserialize(self.mapping.clone(), row_bytes).map_err(err)?;
->>>>>>> a50393a3
                     Ok(Some(row))
                 }
             },
@@ -338,12 +330,8 @@
                     )
                     .await?
                 {
-<<<<<<< HEAD
                     let row = streaming_deserialize(&self.data_types, storage_row_bytes.as_ref())
                         .map_err(err)?;
-=======
-                    let row = deserialize(self.mapping.clone(), &storage_row_bytes).map_err(err)?;
->>>>>>> a50393a3
                     Ok(Some(row))
                 } else {
                     Ok(None)
