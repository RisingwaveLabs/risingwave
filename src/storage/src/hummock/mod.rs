--- conflicted
+++ resolved
@@ -95,13 +95,7 @@
 use crate::hummock::shared_buffer::{OrderSortedUncommittedData, UncommittedData};
 use crate::hummock::sstable::SstableIteratorReadOptions;
 use crate::hummock::sstable_store::{SstableStoreRef, TableHolder};
-<<<<<<< HEAD
 use crate::hummock::store::version::{HummockReadVersion, HummockVersionReader};
-=======
-use crate::hummock::store::state_store::HummockStorageIterator;
-#[cfg(any(test, feature = "test"))]
-use crate::hummock::store::version::HummockReadVersion;
->>>>>>> cba1a2c2
 use crate::monitor::StoreLocalStatistic;
 
 struct HummockStorageShutdownGuard {
@@ -134,11 +128,9 @@
 
     seal_epoch: Arc<AtomicU64>,
 
-<<<<<<< HEAD
     pinned_version: Arc<ArcSwap<PinnedVersion>>,
 
     hummock_version_reader: HummockVersionReader,
-=======
     /// Statistics
     _stats: Arc<StateStoreMetrics>,
 
@@ -146,7 +138,6 @@
 
     #[cfg(not(madsim))]
     _tracing: Arc<risingwave_tracing::RwTracingService>,
->>>>>>> cba1a2c2
 }
 
 impl HummockStorage {
@@ -238,13 +229,6 @@
 
         let instance = Self {
             local_version_manager,
-<<<<<<< HEAD
-            hummock_meta_client,
-            sstable_store: sstable_store.clone(),
-            stats: stats.clone(),
-            sstable_id_manager,
-=======
->>>>>>> cba1a2c2
             filter_key_extractor_manager,
             _shutdown_guard: Arc::new(HummockStorageShutdownGuard {
                 shutdown_sender: event_tx.clone(),
@@ -253,16 +237,13 @@
             version_update_notifier_tx: hummock_event_handler.version_update_notifier_tx(),
             seal_epoch: hummock_event_handler.sealed_epoch(),
             hummock_event_sender: event_tx,
-<<<<<<< HEAD
             pinned_version: hummock_event_handler.pinned_version(),
-            hummock_version_reader: HummockVersionReader::new(sstable_store, stats),
-=======
+            hummock_version_reader: HummockVersionReader::new(sstable_store, stats.clone()),
             _stats: stats,
             _sstable_id_manager: sstable_id_manager,
 
             #[cfg(not(madsim))]
             _tracing: tracing,
->>>>>>> cba1a2c2
         };
 
         tokio::spawn(hummock_event_handler.start_hummock_event_handler_worker());
