// Copyright 2022 Singularity Data
//
// Licensed under the Apache License, Version 2.0 (the "License");
// you may not use this file except in compliance with the License.
// You may obtain a copy of the License at
//
// http://www.apache.org/licenses/LICENSE-2.0
//
// Unless required by applicable law or agreed to in writing, software
// distributed under the License is distributed on an "AS IS" BASIS,
// WITHOUT WARRANTIES OR CONDITIONS OF ANY KIND, either express or implied.
// See the License for the specific language governing permissions and
// limitations under the License.

//! Hummock is the state store of the streaming system.

use std::ops::Deref;
use std::sync::atomic::AtomicU64;
use std::sync::Arc;

use arc_swap::ArcSwap;
use bytes::Bytes;
use risingwave_common::catalog::TableId;
use risingwave_common::config::StorageConfig;
use risingwave_hummock_sdk::key::{FullKey, TableKey};
use risingwave_hummock_sdk::{HummockEpoch, *};
#[cfg(any(test, feature = "test"))]
use risingwave_pb::hummock::HummockVersion;
use risingwave_pb::hummock::{pin_version_response, SstableInfo};
use risingwave_rpc_client::HummockMetaClient;
use tokio::sync::mpsc::{unbounded_channel, UnboundedSender};
use tokio::sync::watch;
use tracing::log::error;

mod block_cache;
pub use block_cache::*;

use crate::hummock::store::state_store::LocalHummockStorage;

#[cfg(target_os = "linux")]
pub mod file_cache;

mod tiered_cache;
pub use tiered_cache::*;

pub mod sstable;
pub use sstable::*;

pub mod compactor;
pub mod conflict_detector;
mod error;
pub mod hummock_meta_client;
pub mod iterator;
pub mod shared_buffer;
pub mod sstable_store;
mod state_store;
mod state_store_v1;
#[cfg(any(test, feature = "test"))]
pub mod test_utils;
pub mod utils;
pub use compactor::{CompactorMemoryCollector, CompactorSstableStore};
pub use utils::MemoryLimiter;
pub mod backup_reader;
pub mod event_handler;
pub mod local_version;
pub mod observer_manager;
pub mod store;
pub mod vacuum;
mod validator;
pub mod value;

pub use error::*;
use local_version::local_version_manager::{LocalVersionManager, LocalVersionManagerRef};
pub use risingwave_common::cache::{CacheableEntry, LookupResult, LruCache};
use risingwave_common_service::observer_manager::{NotificationClient, ObserverManager};
use risingwave_hummock_sdk::filter_key_extractor::{
    FilterKeyExtractorManager, FilterKeyExtractorManagerRef,
};
pub use validator::*;
use value::*;

use self::event_handler::ReadVersionMappingType;
use self::iterator::{BackwardUserIterator, HummockIterator, UserIterator};
pub use self::sstable_store::*;
use super::monitor::StateStoreMetrics;
use crate::error::StorageResult;
use crate::hummock::backup_reader::{BackupReader, BackupReaderRef};
use crate::hummock::compactor::Context;
use crate::hummock::event_handler::hummock_event_handler::BufferTracker;
use crate::hummock::event_handler::{HummockEvent, HummockEventHandler};
use crate::hummock::iterator::{
    Backward, BackwardUserIteratorType, DirectedUserIteratorBuilder, DirectionEnum, Forward,
    ForwardUserIteratorType, HummockIteratorDirection,
};
use crate::hummock::local_version::pinned_version::{start_pinned_version_worker, PinnedVersion};
use crate::hummock::observer_manager::HummockObserverNode;
use crate::hummock::shared_buffer::shared_buffer_batch::SharedBufferBatch;
use crate::hummock::shared_buffer::{OrderSortedUncommittedData, UncommittedData};
use crate::hummock::sstable::SstableIteratorReadOptions;
use crate::hummock::sstable_store::{SstableStoreRef, TableHolder};
use crate::hummock::store::version::HummockVersionReader;
use crate::monitor::StoreLocalStatistic;
use crate::store::ReadOptions;

struct HummockStorageShutdownGuard {
    shutdown_sender: UnboundedSender<HummockEvent>,
}

impl Drop for HummockStorageShutdownGuard {
    fn drop(&mut self) {
        let _ = self
            .shutdown_sender
            .send(HummockEvent::Shutdown)
            .inspect_err(|e| error!("unable to send shutdown: {:?}", e));
    }
}

/// Hummock is the state store backend.
#[derive(Clone)]
pub struct HummockStorage {
    hummock_event_sender: UnboundedSender<HummockEvent>,

    context: Arc<Context>,

    buffer_tracker: BufferTracker,

    version_update_notifier_tx: Arc<tokio::sync::watch::Sender<HummockEpoch>>,

    seal_epoch: Arc<AtomicU64>,

    pinned_version: Arc<ArcSwap<PinnedVersion>>,

    hummock_version_reader: HummockVersionReader,

    _shutdown_guard: Arc<HummockStorageShutdownGuard>,

    read_version_mapping: Arc<ReadVersionMappingType>,

    tracing: Arc<risingwave_tracing::RwTracingService>,

    backup_reader: BackupReaderRef,
}

impl HummockStorage {
    /// Creates a [`HummockStorage`].
    pub async fn new(
        options: Arc<StorageConfig>,
        sstable_store: SstableStoreRef,
        backup_reader: BackupReaderRef,
        hummock_meta_client: Arc<dyn HummockMetaClient>,
        notification_client: impl NotificationClient,
        // TODO: separate `HummockStats` from `StateStoreMetrics`.
        stats: Arc<StateStoreMetrics>,
        tracing: Arc<risingwave_tracing::RwTracingService>,
    ) -> HummockResult<Self> {
        let sstable_id_manager = Arc::new(SstableIdManager::new(
            hummock_meta_client.clone(),
            options.sstable_id_remote_fetch_number,
        ));

        let filter_key_extractor_manager = Arc::new(FilterKeyExtractorManager::default());
        let (event_tx, mut event_rx) = unbounded_channel();

        let observer_manager = ObserverManager::new(
            notification_client,
            HummockObserverNode::new(
                filter_key_extractor_manager.clone(),
                backup_reader.clone(),
                event_tx.clone(),
            ),
        )
        .await;
        observer_manager.start().await;

        let hummock_version = match event_rx.recv().await {
            Some(HummockEvent::VersionUpdate(pin_version_response::Payload::PinnedVersion(version))) => version,
            _ => unreachable!("the hummock observer manager is the first one to take the event tx. Should be full hummock version")
        };

        let (pin_version_tx, pin_version_rx) = unbounded_channel();
        let pinned_version = PinnedVersion::new(hummock_version, pin_version_tx);
        tokio::spawn(start_pinned_version_worker(
            pin_version_rx,
            hummock_meta_client.clone(),
        ));

        let compactor_context = Arc::new(Context::new_local_compact_context(
            options.clone(),
            sstable_store.clone(),
            hummock_meta_client.clone(),
            stats.clone(),
            sstable_id_manager.clone(),
            filter_key_extractor_manager.clone(),
        ));

        let hummock_event_handler = HummockEventHandler::new(
            event_tx.clone(),
            event_rx,
            pinned_version,
            compactor_context.clone(),
        );

        let instance = Self {
            context: compactor_context,
            buffer_tracker: hummock_event_handler.buffer_tracker().clone(),
            version_update_notifier_tx: hummock_event_handler.version_update_notifier_tx(),
            seal_epoch: hummock_event_handler.sealed_epoch(),
            hummock_event_sender: event_tx.clone(),
            pinned_version: hummock_event_handler.pinned_version(),
            hummock_version_reader: HummockVersionReader::new(sstable_store, stats.clone()),
            _shutdown_guard: Arc::new(HummockStorageShutdownGuard {
                shutdown_sender: event_tx,
            }),
            read_version_mapping: hummock_event_handler.read_version_mapping(),
            tracing,
            backup_reader,
        };

        tokio::spawn(hummock_event_handler.start_hummock_event_handler_worker());

        Ok(instance)
    }

    // TODO: make it self function and remove hummock_event_sender parameter
    async fn new_local_inner(&self, table_id: TableId) -> LocalHummockStorage {
        let (tx, rx) = tokio::sync::oneshot::channel();
        self.hummock_event_sender
            .send(HummockEvent::RegisterReadVersion {
                table_id,
                new_read_version_sender: tx,
            })
            .unwrap();

        let (basic_read_version, instance_guard) = rx.await.unwrap();
        LocalHummockStorage::new(
            instance_guard,
            basic_read_version,
            self.hummock_version_reader.clone(),
            self.hummock_event_sender.clone(),
            self.buffer_tracker.get_memory_limiter().clone(),
            self.tracing.clone(),
        )
    }

    pub fn sstable_store(&self) -> SstableStoreRef {
        self.context.sstable_store.clone()
    }

    pub fn sstable_id_manager(&self) -> &SstableIdManagerRef {
        &self.context.sstable_id_manager
    }

    pub fn filter_key_extractor_manager(&self) -> &FilterKeyExtractorManagerRef {
        &self.context.filter_key_extractor_manager
    }

    pub fn get_memory_limiter(&self) -> Arc<MemoryLimiter> {
        self.buffer_tracker.get_memory_limiter().clone()
    }

    pub fn get_pinned_version(&self) -> PinnedVersion {
        self.pinned_version.load().deref().deref().clone()
    }
}

#[cfg(any(test, feature = "test"))]
impl HummockStorage {
    /// Used in the compaction test tool
    pub async fn update_version_and_wait(&self, version: HummockVersion) {
        use tokio::task::yield_now;
        let version_id = version.id;
        self.hummock_event_sender
            .send(HummockEvent::VersionUpdate(
                pin_version_response::Payload::PinnedVersion(version),
            ))
            .unwrap();

        loop {
            if self.pinned_version.load().id() >= version_id {
                break;
            }

            yield_now().await
        }
    }

    pub async fn wait_version(&self, version: HummockVersion) {
        use tokio::task::yield_now;
        loop {
            if self.pinned_version.load().id() >= version.id {
                break;
            }

            yield_now().await
        }
    }

    pub fn get_shared_buffer_size(&self) -> usize {
        self.buffer_tracker.get_buffer_size()
    }

    /// Creates a [`HummockStorage`] with default stats. Should only be used by tests.
    pub async fn for_test(
        options: Arc<StorageConfig>,
        sstable_store: SstableStoreRef,
        hummock_meta_client: Arc<dyn HummockMetaClient>,
        notification_client: impl NotificationClient,
    ) -> HummockResult<Self> {
        Self::new(
            options,
            sstable_store,
            BackupReader::unused(),
            hummock_meta_client,
            notification_client,
            Arc::new(StateStoreMetrics::unused()),
            Arc::new(risingwave_tracing::RwTracingService::disabled()),
        )
        .await
    }

    pub fn options(&self) -> &Arc<StorageConfig> {
        &self.context.options
    }
}

pub async fn get_from_sstable_info(
    sstable_store_ref: SstableStoreRef,
    sstable_info: &SstableInfo,
    full_key: FullKey<&[u8]>,
    read_options: &ReadOptions,
    dist_key_hash: u32,
    local_stats: &mut StoreLocalStatistic,
) -> HummockResult<Option<HummockValue<Bytes>>> {
    let sstable = sstable_store_ref.sstable(sstable_info, local_stats).await?;

    let ukey = &full_key.user_key;
    let delete_epoch = if read_options.ignore_range_tombstone {
        None
    } else {
        get_delete_range_epoch_from_sstable(sstable.value().as_ref(), &full_key)
    };
<<<<<<< HEAD
    // Bloom filter key is the distribution key, which is no need to be the prefix of pk, and do not
    // contain `TablePrefix` and `VnodePrefix`.
    if read_options.check_bloom_filter
        && !hit_sstable_bloom_filter(sstable.value(), dist_key_hash, local_stats)
=======
    // Bloom filter key is the prefix of pk.
    let pk_prefix = &ukey.table_key[VirtualNode::SIZE..];
    if read_options.check_bloom_filter
        && !hit_sstable_bloom_filter(sstable.value(), pk_prefix, local_stats)
>>>>>>> ae067dec
    {
        if delete_epoch.is_some() {
            return Ok(Some(HummockValue::Delete));
        }
        return Ok(None);
    }
    // TODO: now SstableIterator does not use prefetch through SstableIteratorReadOptions, so we
    // use default before refinement.
    let mut iter = SstableIterator::create(
        sstable,
        sstable_store_ref.clone(),
        Arc::new(SstableIteratorReadOptions::default()),
    );
    iter.seek(full_key).await?;
    // Iterator has sought passed the borders.
    if !iter.is_valid() {
        if delete_epoch.is_some() {
            return Ok(Some(HummockValue::Delete));
        }
        return Ok(None);
    }

    // Iterator gets us the key, we tell if it's the key we want
    // or key next to it.
    let value = if iter.key().user_key == *ukey {
        if delete_epoch
            .map(|epoch| epoch >= iter.key().epoch)
            .unwrap_or(false)
        {
            Some(HummockValue::Delete)
        } else {
            Some(iter.value().to_bytes())
        }
    } else if delete_epoch.is_some() {
        Some(HummockValue::Delete)
    } else {
        None
    };
    iter.collect_local_statistic(local_stats);

    Ok(value)
}

pub fn hit_sstable_bloom_filter(
    sstable_info_ref: &Sstable,
<<<<<<< HEAD
    prefix_hash: u32,
    local_stats: &mut StoreLocalStatistic,
) -> bool {
    local_stats.bloom_filter_check_counts += 1;
    let surely_not_have = sstable_info_ref.surely_not_have_hashvalue(prefix_hash);
=======
    pk_prefix: &[u8],
    local_stats: &mut StoreLocalStatistic,
) -> bool {
    local_stats.bloom_filter_check_counts += 1;
    let surely_not_have = sstable_info_ref.surely_not_have_dist_key(pk_prefix);
>>>>>>> ae067dec

    if surely_not_have {
        local_stats.bloom_filter_true_negative_count += 1;
    }
    !surely_not_have
}

/// Get `user_value` from `OrderSortedUncommittedData`. If not get successful, return None.
pub async fn get_from_order_sorted_uncommitted_data(
    sstable_store_ref: SstableStoreRef,
    order_sorted_uncommitted_data: OrderSortedUncommittedData,
    full_key: FullKey<&[u8]>,
    local_stats: &mut StoreLocalStatistic,
    read_options: &ReadOptions,
) -> StorageResult<(Option<HummockValue<Bytes>>, i32)> {
    let mut table_counts = 0;
    let epoch = full_key.epoch;
    let dist_key_hash = Sstable::hash_for_bloom_filter(full_key.user_key.table_key.dist_key());
    for data_list in order_sorted_uncommitted_data {
        for data in data_list {
            match data {
                UncommittedData::Batch(batch) => {
                    assert!(batch.epoch() <= epoch, "batch'epoch greater than epoch");
                    if let Some(data) =
                        get_from_batch(&batch, full_key.user_key.table_key, local_stats)
                    {
                        return Ok((Some(data), table_counts));
                    }
                }

                UncommittedData::Sst(LocalSstableInfo { sst_info, .. }) => {
                    table_counts += 1;

                    if let Some(data) = get_from_sstable_info(
                        sstable_store_ref.clone(),
                        &sst_info,
                        full_key,
                        read_options,
                        dist_key_hash,
                        local_stats,
                    )
                    .await?
                    {
                        return Ok((Some(data), table_counts));
                    }
                }
            }
        }
    }
    Ok((None, table_counts))
}

/// Get `user_value` from `SharedBufferBatch`
pub fn get_from_batch(
    batch: &SharedBufferBatch,
    table_key: TableKey<&[u8]>,
    local_stats: &mut StoreLocalStatistic,
) -> Option<HummockValue<Bytes>> {
    if batch.check_delete_by_range(table_key) {
        return Some(HummockValue::Delete);
    }
    batch.get(table_key).map(|v| {
        local_stats.get_shared_buffer_hit_counts += 1;
        v
    })
}

#[derive(Clone)]
pub struct HummockStorageV1 {
    options: Arc<StorageConfig>,

    local_version_manager: LocalVersionManagerRef,

    sstable_store: SstableStoreRef,

    /// Statistics
    stats: Arc<StateStoreMetrics>,

    sstable_id_manager: SstableIdManagerRef,

    filter_key_extractor_manager: FilterKeyExtractorManagerRef,

    hummock_event_sender: UnboundedSender<HummockEvent>,

    _shutdown_guard: Arc<HummockStorageShutdownGuard>,

    version_update_notifier_tx: Arc<tokio::sync::watch::Sender<HummockEpoch>>,

    tracing: Arc<risingwave_tracing::RwTracingService>,
}

impl HummockStorageV1 {
    /// Creates a [`HummockStorageV1`].
    pub async fn new(
        options: Arc<StorageConfig>,
        sstable_store: SstableStoreRef,
        hummock_meta_client: Arc<dyn HummockMetaClient>,
        notification_client: impl NotificationClient,
        // TODO: separate `HummockStats` from `StateStoreMetrics`.
        stats: Arc<StateStoreMetrics>,
        tracing: Arc<risingwave_tracing::RwTracingService>,
    ) -> HummockResult<Self> {
        // For conflict key detection. Enabled by setting `write_conflict_detection_enabled` to
        // true in `StorageConfig`
        let sstable_id_manager = Arc::new(SstableIdManager::new(
            hummock_meta_client.clone(),
            options.sstable_id_remote_fetch_number,
        ));

        let filter_key_extractor_manager = Arc::new(FilterKeyExtractorManager::default());
        let (event_tx, mut event_rx) = unbounded_channel();
        let backup_manager = BackupReader::unused();
        let observer_manager = ObserverManager::new(
            notification_client,
            HummockObserverNode::new(
                filter_key_extractor_manager.clone(),
                backup_manager,
                event_tx.clone(),
            ),
        )
        .await;
        observer_manager.start().await;

        let hummock_version = match event_rx.recv().await {
            Some(HummockEvent::VersionUpdate(pin_version_response::Payload::PinnedVersion(version))) => version,
            _ => unreachable!("the hummock observer manager is the first one to take the event tx. Should be full hummock version")
        };

        let (pin_version_tx, pin_version_rx) = unbounded_channel();
        let pinned_version = PinnedVersion::new(hummock_version, pin_version_tx);
        tokio::spawn(start_pinned_version_worker(
            pin_version_rx,
            hummock_meta_client.clone(),
        ));

        let compactor_context = Arc::new(Context::new_local_compact_context(
            options.clone(),
            sstable_store.clone(),
            hummock_meta_client.clone(),
            stats.clone(),
            sstable_id_manager.clone(),
            filter_key_extractor_manager.clone(),
        ));

        let buffer_tracker = BufferTracker::from_storage_config(&options);

        let local_version_manager =
            LocalVersionManager::new(pinned_version.clone(), compactor_context, buffer_tracker);

        let local_version_manager_clone = local_version_manager.clone();
        let (epoch_update_tx, _) = watch::channel(pinned_version.max_committed_epoch());
        let epoch_update_tx = Arc::new(epoch_update_tx);
        let epoch_update_tx_clone = epoch_update_tx.clone();

        tokio::spawn(async move {
            while let Some(event) = event_rx.recv().await {
                match event {
                    HummockEvent::Shutdown => {
                        break;
                    }
                    HummockEvent::VersionUpdate(version_update) => {
                        local_version_manager_clone.try_update_pinned_version(version_update);
                        // TODO: this is
                        epoch_update_tx.send_replace(
                            local_version_manager_clone
                                .get_pinned_version()
                                .max_committed_epoch(),
                        );
                    }
                    _ => {
                        unreachable!("for hummock v1, there should only be shutdown and version update event");
                    }
                }
            }
        });

        let instance = Self {
            options,
            local_version_manager,
            sstable_store,
            stats,
            sstable_id_manager,
            filter_key_extractor_manager,
            _shutdown_guard: Arc::new(HummockStorageShutdownGuard {
                shutdown_sender: event_tx.clone(),
            }),
            version_update_notifier_tx: epoch_update_tx_clone,
            hummock_event_sender: event_tx,
            tracing,
        };

        Ok(instance)
    }

    pub fn options(&self) -> &Arc<StorageConfig> {
        &self.options
    }

    pub fn sstable_store(&self) -> SstableStoreRef {
        self.sstable_store.clone()
    }

    pub fn sstable_id_manager(&self) -> &SstableIdManagerRef {
        &self.sstable_id_manager
    }

    pub fn filter_key_extractor_manager(&self) -> &FilterKeyExtractorManagerRef {
        &self.filter_key_extractor_manager
    }

    pub fn get_memory_limiter(&self) -> Arc<MemoryLimiter> {
        self.local_version_manager
            .buffer_tracker()
            .get_memory_limiter()
            .clone()
    }

    pub fn get_pinned_version(&self) -> PinnedVersion {
        self.local_version_manager.get_pinned_version()
    }
}

pub(crate) trait HummockIteratorType: 'static {
    type Direction: HummockIteratorDirection;
    type SstableIteratorType: SstableIteratorType<Direction = Self::Direction>;
    type UserIteratorBuilder: DirectedUserIteratorBuilder<
        Direction = Self::Direction,
        SstableIteratorType = Self::SstableIteratorType,
    >;

    fn direction() -> DirectionEnum {
        Self::Direction::direction()
    }
}

pub(crate) struct ForwardIter;
pub(crate) struct BackwardIter;

impl HummockIteratorType for ForwardIter {
    type Direction = Forward;
    type SstableIteratorType = SstableIterator;
    type UserIteratorBuilder = UserIterator<ForwardUserIteratorType>;
}

impl HummockIteratorType for BackwardIter {
    type Direction = Backward;
    type SstableIteratorType = BackwardSstableIterator;
    type UserIteratorBuilder = BackwardUserIterator<BackwardUserIteratorType>;
}<|MERGE_RESOLUTION|>--- conflicted
+++ resolved
@@ -339,17 +339,11 @@
     } else {
         get_delete_range_epoch_from_sstable(sstable.value().as_ref(), &full_key)
     };
-<<<<<<< HEAD
+
     // Bloom filter key is the distribution key, which is no need to be the prefix of pk, and do not
     // contain `TablePrefix` and `VnodePrefix`.
     if read_options.check_bloom_filter
         && !hit_sstable_bloom_filter(sstable.value(), dist_key_hash, local_stats)
-=======
-    // Bloom filter key is the prefix of pk.
-    let pk_prefix = &ukey.table_key[VirtualNode::SIZE..];
-    if read_options.check_bloom_filter
-        && !hit_sstable_bloom_filter(sstable.value(), pk_prefix, local_stats)
->>>>>>> ae067dec
     {
         if delete_epoch.is_some() {
             return Ok(Some(HummockValue::Delete));
@@ -395,19 +389,11 @@
 
 pub fn hit_sstable_bloom_filter(
     sstable_info_ref: &Sstable,
-<<<<<<< HEAD
     prefix_hash: u32,
     local_stats: &mut StoreLocalStatistic,
 ) -> bool {
     local_stats.bloom_filter_check_counts += 1;
     let surely_not_have = sstable_info_ref.surely_not_have_hashvalue(prefix_hash);
-=======
-    pk_prefix: &[u8],
-    local_stats: &mut StoreLocalStatistic,
-) -> bool {
-    local_stats.bloom_filter_check_counts += 1;
-    let surely_not_have = sstable_info_ref.surely_not_have_dist_key(pk_prefix);
->>>>>>> ae067dec
 
     if surely_not_have {
         local_stats.bloom_filter_true_negative_count += 1;
