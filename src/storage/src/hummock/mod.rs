// Copyright 2023 RisingWave Labs
//
// Licensed under the Apache License, Version 2.0 (the "License");
// you may not use this file except in compliance with the License.
// You may obtain a copy of the License at
//
//     http://www.apache.org/licenses/LICENSE-2.0
//
// Unless required by applicable law or agreed to in writing, software
// distributed under the License is distributed on an "AS IS" BASIS,
// WITHOUT WARRANTIES OR CONDITIONS OF ANY KIND, either express or implied.
// See the License for the specific language governing permissions and
// limitations under the License.

//! Hummock is the state store of the streaming system.

use std::ops::Deref;
use std::sync::atomic::AtomicU64;
use std::sync::Arc;

use arc_swap::ArcSwap;
use bytes::Bytes;
use risingwave_common::catalog::TableId;
use risingwave_hummock_sdk::compact::CompactorRuntimeConfig;
use risingwave_hummock_sdk::key::{FullKey, TableKey};
use risingwave_hummock_sdk::{HummockEpoch, *};
#[cfg(any(test, feature = "test"))]
use risingwave_pb::hummock::HummockVersion;
use risingwave_pb::hummock::{version_update_payload, SstableInfo};
use risingwave_pb::meta::SystemParams;
use risingwave_rpc_client::HummockMetaClient;
use tokio::sync::mpsc::{unbounded_channel, UnboundedSender};
use tokio::sync::watch;
use tracing::log::error;

mod block_cache;
pub use block_cache::*;

use crate::hummock::store::state_store::LocalHummockStorage;
use crate::opts::StorageOpts;

#[cfg(target_os = "linux")]
pub mod file_cache;

mod tiered_cache;
pub use tiered_cache::*;

pub mod sstable;
pub use sstable::*;

pub mod compactor;
pub mod conflict_detector;
mod error;
pub mod hummock_meta_client;
pub mod iterator;
pub mod shared_buffer;
pub mod sstable_store;
mod state_store;
mod state_store_v1;
#[cfg(any(test, feature = "test"))]
pub mod test_utils;
pub mod utils;
pub use utils::MemoryLimiter;
pub mod backup_reader;
pub mod event_handler;
pub mod local_version;
pub mod observer_manager;
pub mod store;
pub mod vacuum;
mod validator;
pub mod value;

pub use error::*;
use local_version::local_version_manager::{LocalVersionManager, LocalVersionManagerRef};
pub use risingwave_common::cache::{CacheableEntry, LookupResult, LruCache};
use risingwave_common_service::observer_manager::{NotificationClient, ObserverManager};
use risingwave_hummock_sdk::filter_key_extractor::{
    FilterKeyExtractorManager, FilterKeyExtractorManagerRef,
};
pub use validator::*;
use value::*;

use self::event_handler::ReadVersionMappingType;
use self::iterator::{BackwardUserIterator, HummockIterator, UserIterator};
pub use self::sstable_store::*;
use super::monitor::HummockStateStoreMetrics;
use crate::error::StorageResult;
use crate::hummock::backup_reader::{BackupReader, BackupReaderRef};
use crate::hummock::compactor::CompactorContext;
use crate::hummock::event_handler::hummock_event_handler::BufferTracker;
use crate::hummock::event_handler::{HummockEvent, HummockEventHandler};
use crate::hummock::iterator::{
    Backward, BackwardUserIteratorType, DirectedUserIteratorBuilder, DirectionEnum, Forward,
    ForwardUserIteratorType, HummockIteratorDirection,
};
use crate::hummock::local_version::pinned_version::{start_pinned_version_worker, PinnedVersion};
use crate::hummock::observer_manager::HummockObserverNode;
use crate::hummock::shared_buffer::shared_buffer_batch::SharedBufferBatch;
use crate::hummock::shared_buffer::{OrderSortedUncommittedData, UncommittedData};
use crate::hummock::sstable::SstableIteratorReadOptions;
use crate::hummock::sstable_store::{SstableStoreRef, TableHolder};
use crate::hummock::store::version::HummockVersionReader;
use crate::monitor::{CompactorMetrics, StoreLocalStatistic};
use crate::store::{gen_min_epoch, ReadOptions};

struct HummockStorageShutdownGuard {
    shutdown_sender: UnboundedSender<HummockEvent>,
}

impl Drop for HummockStorageShutdownGuard {
    fn drop(&mut self) {
        let _ = self
            .shutdown_sender
            .send(HummockEvent::Shutdown)
            .inspect_err(|e| error!("unable to send shutdown: {:?}", e));
    }
}

/// Hummock is the state store backend.
#[derive(Clone)]
pub struct HummockStorage {
    hummock_event_sender: UnboundedSender<HummockEvent>,

    context: Arc<CompactorContext>,

    buffer_tracker: BufferTracker,

    version_update_notifier_tx: Arc<tokio::sync::watch::Sender<HummockEpoch>>,

    seal_epoch: Arc<AtomicU64>,

    pinned_version: Arc<ArcSwap<PinnedVersion>>,

    hummock_version_reader: HummockVersionReader,

    _shutdown_guard: Arc<HummockStorageShutdownGuard>,

    read_version_mapping: Arc<ReadVersionMappingType>,

    tracing: Arc<risingwave_tracing::RwTracingService>,

    backup_reader: BackupReaderRef,

    /// current_epoch < min_current_epoch cannot be read.
    min_current_epoch: Arc<AtomicU64>,
}

impl HummockStorage {
    /// Creates a [`HummockStorage`].
    #[allow(clippy::too_many_arguments)]
    pub async fn new(
<<<<<<< HEAD
        options: Arc<StorageConfig>,
        system_params: Arc<SystemParams>,
=======
        options: Arc<StorageOpts>,
>>>>>>> d6f9e2e3
        sstable_store: SstableStoreRef,
        backup_reader: BackupReaderRef,
        hummock_meta_client: Arc<dyn HummockMetaClient>,
        notification_client: impl NotificationClient,
        state_store_metrics: Arc<HummockStateStoreMetrics>,
        tracing: Arc<risingwave_tracing::RwTracingService>,
        compactor_metrics: Arc<CompactorMetrics>,
    ) -> HummockResult<Self> {
        let sstable_id_manager = Arc::new(SstableIdManager::new(
            hummock_meta_client.clone(),
            options.sstable_id_remote_fetch_number,
        ));

        let filter_key_extractor_manager = Arc::new(FilterKeyExtractorManager::default());
        let (event_tx, mut event_rx) = unbounded_channel();

        let observer_manager = ObserverManager::new(
            notification_client,
            HummockObserverNode::new(
                filter_key_extractor_manager.clone(),
                backup_reader.clone(),
                event_tx.clone(),
            ),
        )
        .await;
        observer_manager.start().await;

        let hummock_version = match event_rx.recv().await {
            Some(HummockEvent::VersionUpdate(version_update_payload::Payload::PinnedVersion(version))) => version,
            _ => unreachable!("the hummock observer manager is the first one to take the event tx. Should be full hummock version")
        };

        let (pin_version_tx, pin_version_rx) = unbounded_channel();
        let pinned_version = PinnedVersion::new(hummock_version, pin_version_tx);
        tokio::spawn(start_pinned_version_worker(
            pin_version_rx,
            hummock_meta_client.clone(),
        ));

        let compactor_context = Arc::new(CompactorContext::new_local_compact_context(
            options.clone(),
            system_params,
            sstable_store.clone(),
            hummock_meta_client.clone(),
            compactor_metrics.clone(),
            sstable_id_manager.clone(),
            filter_key_extractor_manager.clone(),
            CompactorRuntimeConfig::default(),
        ));

        let seal_epoch = Arc::new(AtomicU64::new(pinned_version.max_committed_epoch()));
        let min_current_epoch = Arc::new(AtomicU64::new(pinned_version.max_committed_epoch()));
        let hummock_event_handler = HummockEventHandler::new(
            event_tx.clone(),
            event_rx,
            pinned_version,
            compactor_context.clone(),
        );

        let instance = Self {
            context: compactor_context,
            buffer_tracker: hummock_event_handler.buffer_tracker().clone(),
            version_update_notifier_tx: hummock_event_handler.version_update_notifier_tx(),
            seal_epoch,
            hummock_event_sender: event_tx.clone(),
            pinned_version: hummock_event_handler.pinned_version(),
            hummock_version_reader: HummockVersionReader::new(
                sstable_store,
                state_store_metrics.clone(),
            ),
            _shutdown_guard: Arc::new(HummockStorageShutdownGuard {
                shutdown_sender: event_tx,
            }),
            read_version_mapping: hummock_event_handler.read_version_mapping(),
            tracing,
            backup_reader,
            min_current_epoch,
        };

        tokio::spawn(hummock_event_handler.start_hummock_event_handler_worker());

        Ok(instance)
    }

    async fn new_local_inner(&self, table_id: TableId) -> LocalHummockStorage {
        let (tx, rx) = tokio::sync::oneshot::channel();
        self.hummock_event_sender
            .send(HummockEvent::RegisterReadVersion {
                table_id,
                new_read_version_sender: tx,
            })
            .unwrap();

        let (basic_read_version, instance_guard) = rx.await.unwrap();
        LocalHummockStorage::new(
            instance_guard,
            basic_read_version,
            self.hummock_version_reader.clone(),
            self.hummock_event_sender.clone(),
            self.buffer_tracker.get_memory_limiter().clone(),
            self.tracing.clone(),
        )
    }

    pub fn sstable_store(&self) -> SstableStoreRef {
        self.context.sstable_store.clone()
    }

    pub fn sstable_id_manager(&self) -> &SstableIdManagerRef {
        &self.context.sstable_id_manager
    }

    pub fn filter_key_extractor_manager(&self) -> &FilterKeyExtractorManagerRef {
        &self.context.filter_key_extractor_manager
    }

    pub fn get_memory_limiter(&self) -> Arc<MemoryLimiter> {
        self.buffer_tracker.get_memory_limiter().clone()
    }

    pub fn get_pinned_version(&self) -> PinnedVersion {
        self.pinned_version.load().deref().deref().clone()
    }
}

#[cfg(any(test, feature = "test"))]
impl HummockStorage {
    /// Used in the compaction test tool
    pub async fn update_version_and_wait(&self, version: HummockVersion) {
        use tokio::task::yield_now;
        let version_id = version.id;
        self.hummock_event_sender
            .send(HummockEvent::VersionUpdate(
                version_update_payload::Payload::PinnedVersion(version),
            ))
            .unwrap();

        loop {
            if self.pinned_version.load().id() >= version_id {
                break;
            }

            yield_now().await
        }
    }

    pub async fn wait_version(&self, version: HummockVersion) {
        use tokio::task::yield_now;
        loop {
            if self.pinned_version.load().id() >= version.id {
                break;
            }

            yield_now().await
        }
    }

    pub fn get_shared_buffer_size(&self) -> usize {
        self.buffer_tracker.get_buffer_size()
    }

    pub async fn try_wait_epoch_for_test(&self, wait_epoch: u64) {
        let mut rx = self.version_update_notifier_tx.subscribe();
        while *(rx.borrow_and_update()) < wait_epoch {
            rx.changed().await.unwrap();
        }
    }

    /// Creates a [`HummockStorage`] with default stats. Should only be used by tests.
    pub async fn for_test(
<<<<<<< HEAD
        options: Arc<StorageConfig>,
        system_params: Arc<SystemParams>,
=======
        options: Arc<StorageOpts>,
>>>>>>> d6f9e2e3
        sstable_store: SstableStoreRef,
        hummock_meta_client: Arc<dyn HummockMetaClient>,
        notification_client: impl NotificationClient,
    ) -> HummockResult<Self> {
        Self::new(
            options,
            system_params,
            sstable_store,
            BackupReader::unused(),
            hummock_meta_client,
            notification_client,
            Arc::new(HummockStateStoreMetrics::unused()),
            Arc::new(risingwave_tracing::RwTracingService::disabled()),
            Arc::new(CompactorMetrics::unused()),
        )
        .await
    }

    pub fn storage_opts(&self) -> &Arc<StorageOpts> {
        &self.context.storage_opts
    }

    pub fn system_params(&self) -> &Arc<SystemParams> {
        &self.context.system_params
    }

    pub fn version_reader(&self) -> &HummockVersionReader {
        &self.hummock_version_reader
    }
}

pub async fn get_from_sstable_info(
    sstable_store_ref: SstableStoreRef,
    sstable_info: &SstableInfo,
    full_key: FullKey<&[u8]>,
    read_options: &ReadOptions,
    dist_key_hash: Option<u32>,
    local_stats: &mut StoreLocalStatistic,
) -> HummockResult<Option<HummockValue<Bytes>>> {
    let sstable = sstable_store_ref.sstable(sstable_info, local_stats).await?;
    let min_epoch = gen_min_epoch(full_key.epoch, read_options.retention_seconds.as_ref());
    let ukey = &full_key.user_key;
    let delete_epoch = if read_options.ignore_range_tombstone {
        None
    } else {
        get_delete_range_epoch_from_sstable(sstable.value().as_ref(), &full_key)
    };

    // Bloom filter key is the distribution key, which is no need to be the prefix of pk, and do not
    // contain `TablePrefix` and `VnodePrefix`.
    if let Some(hash) = dist_key_hash && !hit_sstable_bloom_filter(sstable.value(), hash, local_stats) {
        if delete_epoch.is_some() {
            return Ok(Some(HummockValue::Delete));
        }

        return Ok(None);
    }

    // TODO: now SstableIterator does not use prefetch through SstableIteratorReadOptions, so we
    // use default before refinement.
    let mut iter = SstableIterator::create(
        sstable,
        sstable_store_ref.clone(),
        Arc::new(SstableIteratorReadOptions::default()),
    );
    iter.seek(full_key).await?;
    // Iterator has sought passed the borders.
    if !iter.is_valid() {
        if delete_epoch.is_some() {
            return Ok(Some(HummockValue::Delete));
        }
        return Ok(None);
    }

    // Iterator gets us the key, we tell if it's the key we want
    // or key next to it.
    let value = if iter.key().user_key == *ukey {
        if iter.key().epoch <= min_epoch {
            None
        } else if delete_epoch
            .map(|epoch| epoch >= iter.key().epoch)
            .unwrap_or(false)
        {
            Some(HummockValue::Delete)
        } else {
            Some(iter.value().to_bytes())
        }
    } else if delete_epoch.is_some() {
        Some(HummockValue::Delete)
    } else {
        None
    };
    iter.collect_local_statistic(local_stats);

    Ok(value)
}

pub fn hit_sstable_bloom_filter(
    sstable_info_ref: &Sstable,
    prefix_hash: u32,
    local_stats: &mut StoreLocalStatistic,
) -> bool {
    local_stats.bloom_filter_check_counts += 1;

    let surely_not_have = sstable_info_ref.surely_not_have_hashvalue(prefix_hash);

    if surely_not_have {
        local_stats.bloom_filter_true_negative_count += 1;
    }
    !surely_not_have
}

/// Get `user_value` from `OrderSortedUncommittedData`. If not get successful, return None.
pub async fn get_from_order_sorted_uncommitted_data(
    sstable_store_ref: SstableStoreRef,
    order_sorted_uncommitted_data: OrderSortedUncommittedData,
    full_key: FullKey<&[u8]>,
    local_stats: &mut StoreLocalStatistic,
    read_options: &ReadOptions,
) -> StorageResult<(Option<HummockValue<Bytes>>, i32)> {
    let mut table_counts = 0;
    let epoch = full_key.epoch;
    let dist_key_hash = read_options.prefix_hint.as_ref().map(|dist_key| {
        Sstable::hash_for_bloom_filter(dist_key.as_ref(), read_options.table_id.table_id())
    });

    let min_epoch = gen_min_epoch(epoch, read_options.retention_seconds.as_ref());

    for data_list in order_sorted_uncommitted_data {
        for data in data_list {
            match data {
                UncommittedData::Batch(batch) => {
                    assert!(batch.epoch() <= epoch, "batch'epoch greater than epoch");

                    if batch.epoch() <= min_epoch {
                        continue;
                    }

                    if let Some(data) =
                        get_from_batch(&batch, full_key.user_key.table_key, local_stats)
                    {
                        return Ok((Some(data), table_counts));
                    }
                }

                UncommittedData::Sst(LocalSstableInfo { sst_info, .. }) => {
                    table_counts += 1;

                    if let Some(data) = get_from_sstable_info(
                        sstable_store_ref.clone(),
                        &sst_info,
                        full_key,
                        read_options,
                        dist_key_hash,
                        local_stats,
                    )
                    .await?
                    {
                        return Ok((Some(data), table_counts));
                    }
                }
            }
        }
    }
    Ok((None, table_counts))
}

/// Get `user_value` from `SharedBufferBatch`
pub fn get_from_batch(
    batch: &SharedBufferBatch,
    table_key: TableKey<&[u8]>,
    local_stats: &mut StoreLocalStatistic,
) -> Option<HummockValue<Bytes>> {
    if batch.check_delete_by_range(table_key) {
        return Some(HummockValue::Delete);
    }
    batch.get(table_key).map(|v| {
        local_stats.get_shared_buffer_hit_counts += 1;
        v
    })
}

#[derive(Clone)]
pub struct HummockStorageV1 {
    options: Arc<StorageOpts>,

    local_version_manager: LocalVersionManagerRef,

    sstable_store: SstableStoreRef,

    /// Statistics
    state_store_metrics: Arc<HummockStateStoreMetrics>,

    sstable_id_manager: SstableIdManagerRef,

    filter_key_extractor_manager: FilterKeyExtractorManagerRef,

    hummock_event_sender: UnboundedSender<HummockEvent>,

    _shutdown_guard: Arc<HummockStorageShutdownGuard>,

    version_update_notifier_tx: Arc<tokio::sync::watch::Sender<HummockEpoch>>,

    tracing: Arc<risingwave_tracing::RwTracingService>,
}

impl HummockStorageV1 {
    /// Creates a [`HummockStorageV1`].
    #[allow(clippy::too_many_arguments)]
    pub async fn new(
<<<<<<< HEAD
        options: Arc<StorageConfig>,
        system_params: Arc<SystemParams>,
=======
        options: Arc<StorageOpts>,
>>>>>>> d6f9e2e3
        sstable_store: SstableStoreRef,
        hummock_meta_client: Arc<dyn HummockMetaClient>,
        notification_client: impl NotificationClient,
        // TODO: separate `HummockStats` from `HummockStateStoreMetrics`.
        state_store_metrics: Arc<HummockStateStoreMetrics>,
        tracing: Arc<risingwave_tracing::RwTracingService>,
        compactor_metrics: Arc<CompactorMetrics>,
    ) -> HummockResult<Self> {
        // For conflict key detection. Enabled by setting `write_conflict_detection_enabled` to
        // true in `StorageConfig`
        let sstable_id_manager = Arc::new(SstableIdManager::new(
            hummock_meta_client.clone(),
            options.sstable_id_remote_fetch_number,
        ));

        let filter_key_extractor_manager = Arc::new(FilterKeyExtractorManager::default());
        let (event_tx, mut event_rx) = unbounded_channel();
        let backup_manager = BackupReader::unused();
        let observer_manager = ObserverManager::new(
            notification_client,
            HummockObserverNode::new(
                filter_key_extractor_manager.clone(),
                backup_manager,
                event_tx.clone(),
            ),
        )
        .await;
        observer_manager.start().await;

        let hummock_version = match event_rx.recv().await {
            Some(HummockEvent::VersionUpdate(version_update_payload::Payload::PinnedVersion(version))) => version,
            _ => unreachable!("the hummock observer manager is the first one to take the event tx. Should be full hummock version")
        };

        let (pin_version_tx, pin_version_rx) = unbounded_channel();
        let pinned_version = PinnedVersion::new(hummock_version, pin_version_tx);
        tokio::spawn(start_pinned_version_worker(
            pin_version_rx,
            hummock_meta_client.clone(),
        ));

        let compactor_context = Arc::new(CompactorContext::new_local_compact_context(
            options.clone(),
            system_params,
            sstable_store.clone(),
            hummock_meta_client.clone(),
            compactor_metrics.clone(),
            sstable_id_manager.clone(),
            filter_key_extractor_manager.clone(),
            CompactorRuntimeConfig::default(),
        ));

        let buffer_tracker = BufferTracker::from_storage_opts(&options);

        let local_version_manager =
            LocalVersionManager::new(pinned_version.clone(), compactor_context, buffer_tracker);

        let local_version_manager_clone = local_version_manager.clone();
        let (epoch_update_tx, _) = watch::channel(pinned_version.max_committed_epoch());
        let epoch_update_tx = Arc::new(epoch_update_tx);
        let epoch_update_tx_clone = epoch_update_tx.clone();

        tokio::spawn(async move {
            while let Some(event) = event_rx.recv().await {
                match event {
                    HummockEvent::Shutdown => {
                        break;
                    }
                    HummockEvent::VersionUpdate(version_update) => {
                        local_version_manager_clone.try_update_pinned_version(version_update);
                        // TODO: this is
                        epoch_update_tx.send_replace(
                            local_version_manager_clone
                                .get_pinned_version()
                                .max_committed_epoch(),
                        );
                    }
                    _ => {
                        unreachable!("for hummock v1, there should only be shutdown and version update event");
                    }
                }
            }
        });

        let instance = Self {
            options,
            local_version_manager,
            sstable_store,
            state_store_metrics,
            sstable_id_manager,
            filter_key_extractor_manager,
            _shutdown_guard: Arc::new(HummockStorageShutdownGuard {
                shutdown_sender: event_tx.clone(),
            }),
            version_update_notifier_tx: epoch_update_tx_clone,
            hummock_event_sender: event_tx,
            tracing,
        };

        Ok(instance)
    }

    pub fn options(&self) -> &Arc<StorageOpts> {
        &self.options
    }

    pub fn sstable_store(&self) -> SstableStoreRef {
        self.sstable_store.clone()
    }

    pub fn sstable_id_manager(&self) -> &SstableIdManagerRef {
        &self.sstable_id_manager
    }

    pub fn filter_key_extractor_manager(&self) -> &FilterKeyExtractorManagerRef {
        &self.filter_key_extractor_manager
    }

    pub fn get_memory_limiter(&self) -> Arc<MemoryLimiter> {
        self.local_version_manager
            .buffer_tracker()
            .get_memory_limiter()
            .clone()
    }

    pub fn get_pinned_version(&self) -> PinnedVersion {
        self.local_version_manager.get_pinned_version()
    }
}

pub(crate) trait HummockIteratorType: 'static {
    type Direction: HummockIteratorDirection;
    type SstableIteratorType: SstableIteratorType<Direction = Self::Direction>;
    type UserIteratorBuilder: DirectedUserIteratorBuilder<
        Direction = Self::Direction,
        SstableIteratorType = Self::SstableIteratorType,
    >;

    fn direction() -> DirectionEnum {
        Self::Direction::direction()
    }
}

pub(crate) struct ForwardIter;
pub(crate) struct BackwardIter;

impl HummockIteratorType for ForwardIter {
    type Direction = Forward;
    type SstableIteratorType = SstableIterator;
    type UserIteratorBuilder = UserIterator<ForwardUserIteratorType>;
}

impl HummockIteratorType for BackwardIter {
    type Direction = Backward;
    type SstableIteratorType = BackwardSstableIterator;
    type UserIteratorBuilder = BackwardUserIterator<BackwardUserIteratorType>;
}<|MERGE_RESOLUTION|>--- conflicted
+++ resolved
@@ -27,7 +27,6 @@
 #[cfg(any(test, feature = "test"))]
 use risingwave_pb::hummock::HummockVersion;
 use risingwave_pb::hummock::{version_update_payload, SstableInfo};
-use risingwave_pb::meta::SystemParams;
 use risingwave_rpc_client::HummockMetaClient;
 use tokio::sync::mpsc::{unbounded_channel, UnboundedSender};
 use tokio::sync::watch;
@@ -149,12 +148,7 @@
     /// Creates a [`HummockStorage`].
     #[allow(clippy::too_many_arguments)]
     pub async fn new(
-<<<<<<< HEAD
-        options: Arc<StorageConfig>,
-        system_params: Arc<SystemParams>,
-=======
         options: Arc<StorageOpts>,
->>>>>>> d6f9e2e3
         sstable_store: SstableStoreRef,
         backup_reader: BackupReaderRef,
         hummock_meta_client: Arc<dyn HummockMetaClient>,
@@ -196,7 +190,6 @@
 
         let compactor_context = Arc::new(CompactorContext::new_local_compact_context(
             options.clone(),
-            system_params,
             sstable_store.clone(),
             hummock_meta_client.clone(),
             compactor_metrics.clone(),
@@ -325,19 +318,13 @@
 
     /// Creates a [`HummockStorage`] with default stats. Should only be used by tests.
     pub async fn for_test(
-<<<<<<< HEAD
-        options: Arc<StorageConfig>,
-        system_params: Arc<SystemParams>,
-=======
         options: Arc<StorageOpts>,
->>>>>>> d6f9e2e3
         sstable_store: SstableStoreRef,
         hummock_meta_client: Arc<dyn HummockMetaClient>,
         notification_client: impl NotificationClient,
     ) -> HummockResult<Self> {
         Self::new(
             options,
-            system_params,
             sstable_store,
             BackupReader::unused(),
             hummock_meta_client,
@@ -351,10 +338,6 @@
 
     pub fn storage_opts(&self) -> &Arc<StorageOpts> {
         &self.context.storage_opts
-    }
-
-    pub fn system_params(&self) -> &Arc<SystemParams> {
-        &self.context.system_params
     }
 
     pub fn version_reader(&self) -> &HummockVersionReader {
@@ -541,12 +524,7 @@
     /// Creates a [`HummockStorageV1`].
     #[allow(clippy::too_many_arguments)]
     pub async fn new(
-<<<<<<< HEAD
-        options: Arc<StorageConfig>,
-        system_params: Arc<SystemParams>,
-=======
         options: Arc<StorageOpts>,
->>>>>>> d6f9e2e3
         sstable_store: SstableStoreRef,
         hummock_meta_client: Arc<dyn HummockMetaClient>,
         notification_client: impl NotificationClient,
@@ -590,7 +568,6 @@
 
         let compactor_context = Arc::new(CompactorContext::new_local_compact_context(
             options.clone(),
-            system_params,
             sstable_store.clone(),
             hummock_meta_client.clone(),
             compactor_metrics.clone(),
