--- conflicted
+++ resolved
@@ -247,20 +247,17 @@
 
 #[cfg(any(test, feature = "test"))]
 impl HummockStorage {
-<<<<<<< HEAD
     pub async fn wait_version_update(&self, old_id: u64) -> u64 {
         loop {
-            yield_now().await;
             let cur_id = self.storage_core.read_version().read().committed().id();
             if cur_id > old_id {
                 return cur_id;
             }
+            yield_now().await;
         }
     }
 
-=======
     /// Used in the compaction test tool
->>>>>>> 9be63c5a
     pub async fn update_version_and_wait(&self, version: HummockVersion) {
         use tokio::task::yield_now;
         let version_id = version.id;
