// Copyright 2023 RisingWave Labs
//
// Licensed under the Apache License, Version 2.0 (the "License");
// you may not use this file except in compliance with the License.
// You may obtain a copy of the License at
//
//     http://www.apache.org/licenses/LICENSE-2.0
//
// Unless required by applicable law or agreed to in writing, software
// distributed under the License is distributed on an "AS IS" BASIS,
// WITHOUT WARRANTIES OR CONDITIONS OF ANY KIND, either express or implied.
// See the License for the specific language governing permissions and
// limitations under the License.

//! Hummock is the state store of the streaming system.

use std::ops::{Bound, Deref};
use std::sync::atomic::AtomicU64;
use std::sync::Arc;

use arc_swap::ArcSwap;
use bytes::Bytes;
use risingwave_hummock_sdk::key::{FullKey, TableKey, UserKeyRangeRef};
use risingwave_hummock_sdk::{HummockEpoch, *};
#[cfg(any(test, feature = "test"))]
use risingwave_pb::hummock::HummockVersion;
use risingwave_pb::hummock::{version_update_payload, SstableInfo};
use risingwave_rpc_client::HummockMetaClient;
use tokio::sync::mpsc::{unbounded_channel, UnboundedSender};
use tracing::log::error;

mod block_cache;
pub use block_cache::*;

use crate::filter_key_extractor::RpcFilterKeyExtractorManager;
use crate::hummock::store::state_store::LocalHummockStorage;
use crate::opts::StorageOpts;

mod file_cache;
pub use file_cache::*;

pub mod sstable;
pub use sstable::*;

pub mod compactor;
pub mod conflict_detector;
mod error;
pub mod hummock_meta_client;
pub mod iterator;
pub mod shared_buffer;
pub mod sstable_store;
mod state_store;
#[cfg(any(test, feature = "test"))]
pub mod test_utils;
pub mod utils;
pub use utils::MemoryLimiter;
pub mod backup_reader;
pub mod event_handler;
pub mod local_version;
pub mod observer_manager;
pub mod store;
pub mod vacuum;
mod validator;
pub mod value;
pub mod write_limiter;

pub use error::*;
pub use risingwave_common::cache::{CacheableEntry, LookupResult, LruCache};
use risingwave_common_service::observer_manager::{NotificationClient, ObserverManager};
pub use validator::*;
use value::*;

use self::event_handler::ReadVersionMappingType;
use self::iterator::HummockIterator;
pub use self::sstable_store::*;
use super::monitor::HummockStateStoreMetrics;
use crate::filter_key_extractor::FilterKeyExtractorManager;
use crate::hummock::backup_reader::{BackupReader, BackupReaderRef};
use crate::hummock::compactor::CompactorContext;
use crate::hummock::event_handler::hummock_event_handler::BufferTracker;
use crate::hummock::event_handler::{HummockEvent, HummockEventHandler};
use crate::hummock::local_version::pinned_version::{start_pinned_version_worker, PinnedVersion};
use crate::hummock::observer_manager::HummockObserverNode;
use crate::hummock::store::memtable::ImmutableMemtable;
use crate::hummock::store::version::HummockVersionReader;
use crate::hummock::write_limiter::{WriteLimiter, WriteLimiterRef};
use crate::monitor::{CompactorMetrics, StoreLocalStatistic};
use crate::store::{NewLocalOptions, ReadOptions};

struct HummockStorageShutdownGuard {
    shutdown_sender: UnboundedSender<HummockEvent>,
}

impl Drop for HummockStorageShutdownGuard {
    fn drop(&mut self) {
        let _ = self
            .shutdown_sender
            .send(HummockEvent::Shutdown)
            .inspect_err(|e| error!("unable to send shutdown: {:?}", e));
    }
}

/// Hummock is the state store backend.
#[derive(Clone)]
pub struct HummockStorage {
    hummock_event_sender: UnboundedSender<HummockEvent>,

    context: Arc<CompactorContext>,

    sstable_object_id_manager: SstableObjectIdManagerRef,

    buffer_tracker: BufferTracker,

    version_update_notifier_tx: Arc<tokio::sync::watch::Sender<HummockEpoch>>,

    seal_epoch: Arc<AtomicU64>,

    pinned_version: Arc<ArcSwap<PinnedVersion>>,

    hummock_version_reader: HummockVersionReader,

    _shutdown_guard: Arc<HummockStorageShutdownGuard>,

    read_version_mapping: Arc<ReadVersionMappingType>,

    backup_reader: BackupReaderRef,

    /// current_epoch < min_current_epoch cannot be read.
    min_current_epoch: Arc<AtomicU64>,

    write_limiter: WriteLimiterRef,
}

impl HummockStorage {
    /// Creates a [`HummockStorage`].
    #[allow(clippy::too_many_arguments)]
    pub async fn new(
        options: Arc<StorageOpts>,
        sstable_store: SstableStoreRef,
        hummock_meta_client: Arc<dyn HummockMetaClient>,
        notification_client: impl NotificationClient,
        filter_key_extractor_manager: Arc<RpcFilterKeyExtractorManager>,
        state_store_metrics: Arc<HummockStateStoreMetrics>,
        compactor_metrics: Arc<CompactorMetrics>,
    ) -> HummockResult<Self> {
        let sstable_object_id_manager = Arc::new(SstableObjectIdManager::new(
            hummock_meta_client.clone(),
            options.sstable_id_remote_fetch_number,
        ));
        let backup_reader = BackupReader::new(
            &options.backup_storage_url,
            &options.backup_storage_directory,
        )
        .await
        .map_err(HummockError::read_backup_error)?;
        let write_limiter = Arc::new(WriteLimiter::default());
        let (event_tx, mut event_rx) = unbounded_channel();

        let observer_manager = ObserverManager::new(
            notification_client,
            HummockObserverNode::new(
                filter_key_extractor_manager.clone(),
                backup_reader.clone(),
                event_tx.clone(),
                write_limiter.clone(),
            ),
        )
        .await;
        observer_manager.start().await;

        let hummock_version = match event_rx.recv().await {
            Some(HummockEvent::VersionUpdate(version_update_payload::Payload::PinnedVersion(version))) => version,
            _ => unreachable!("the hummock observer manager is the first one to take the event tx. Should be full hummock version")
        };

        let (pin_version_tx, pin_version_rx) = unbounded_channel();
        let pinned_version = PinnedVersion::new(hummock_version, pin_version_tx);
        tokio::spawn(start_pinned_version_worker(
            pin_version_rx,
            hummock_meta_client.clone(),
        ));

        let compactor_context = Arc::new(CompactorContext::new_local_compact_context(
            options.clone(),
            sstable_store.clone(),
            hummock_meta_client.clone(),
            compactor_metrics.clone(),
<<<<<<< HEAD
            sstable_object_id_manager.clone(),
            FilterKeyExtractorManager::RpcFilterKeyExtractorManager(
                filter_key_extractor_manager.clone(),
            ),
=======
            filter_key_extractor_manager.clone(),
>>>>>>> 2601ccdb
        ));

        let seal_epoch = Arc::new(AtomicU64::new(pinned_version.max_committed_epoch()));
        let min_current_epoch = Arc::new(AtomicU64::new(pinned_version.max_committed_epoch()));
        let hummock_event_handler = HummockEventHandler::new(
            event_tx.clone(),
            event_rx,
            pinned_version,
            compactor_context.clone(),
            sstable_object_id_manager.clone(),
            state_store_metrics.clone(),
            options
                .data_file_cache_refill_levels
                .iter()
                .copied()
                .collect(),
        );

        let instance = Self {
            context: compactor_context,
            sstable_object_id_manager,
            buffer_tracker: hummock_event_handler.buffer_tracker().clone(),
            version_update_notifier_tx: hummock_event_handler.version_update_notifier_tx(),
            seal_epoch,
            hummock_event_sender: event_tx.clone(),
            pinned_version: hummock_event_handler.pinned_version(),
            hummock_version_reader: HummockVersionReader::new(
                sstable_store,
                state_store_metrics.clone(),
            ),
            _shutdown_guard: Arc::new(HummockStorageShutdownGuard {
                shutdown_sender: event_tx,
            }),
            read_version_mapping: hummock_event_handler.read_version_mapping(),
            backup_reader,
            min_current_epoch,
            write_limiter,
        };

        tokio::spawn(hummock_event_handler.start_hummock_event_handler_worker());

        Ok(instance)
    }

    async fn new_local_inner(&self, option: NewLocalOptions) -> LocalHummockStorage {
        let (tx, rx) = tokio::sync::oneshot::channel();
        self.hummock_event_sender
            .send(HummockEvent::RegisterReadVersion {
                table_id: option.table_id,
                new_read_version_sender: tx,
                is_replicated: option.is_replicated,
            })
            .unwrap();

        let (basic_read_version, instance_guard) = rx.await.unwrap();
        LocalHummockStorage::new(
            instance_guard,
            basic_read_version,
            self.hummock_version_reader.clone(),
            self.hummock_event_sender.clone(),
            self.buffer_tracker.get_memory_limiter().clone(),
            self.write_limiter.clone(),
            option,
        )
    }

    pub fn sstable_store(&self) -> SstableStoreRef {
        self.context.sstable_store.clone()
    }

    pub fn sstable_object_id_manager(&self) -> &SstableObjectIdManagerRef {
        &self.sstable_object_id_manager
    }

    pub fn filter_key_extractor_manager(&self) -> &FilterKeyExtractorManager {
        &self.context.filter_key_extractor_manager
    }

    pub fn get_memory_limiter(&self) -> Arc<MemoryLimiter> {
        self.buffer_tracker.get_memory_limiter().clone()
    }

    pub fn get_pinned_version(&self) -> PinnedVersion {
        self.pinned_version.load().deref().deref().clone()
    }

    pub fn backup_reader(&self) -> BackupReaderRef {
        self.backup_reader.clone()
    }
}

#[cfg(any(test, feature = "test"))]
impl HummockStorage {
    /// Used in the compaction test tool
    pub async fn update_version_and_wait(&self, version: HummockVersion) {
        use tokio::task::yield_now;
        let version_id = version.id;
        self.hummock_event_sender
            .send(HummockEvent::VersionUpdate(
                version_update_payload::Payload::PinnedVersion(version),
            ))
            .unwrap();
        loop {
            if self.pinned_version.load().id() >= version_id {
                break;
            }

            yield_now().await
        }
    }

    pub async fn wait_version(&self, version: HummockVersion) {
        use tokio::task::yield_now;
        loop {
            if self.pinned_version.load().id() >= version.id {
                break;
            }

            yield_now().await
        }
    }

    pub fn get_shared_buffer_size(&self) -> usize {
        self.buffer_tracker.get_buffer_size()
    }

    pub async fn try_wait_epoch_for_test(&self, wait_epoch: u64) {
        let mut rx = self.version_update_notifier_tx.subscribe();
        while *(rx.borrow_and_update()) < wait_epoch {
            rx.changed().await.unwrap();
        }
    }

    /// Creates a [`HummockStorage`] with default stats. Should only be used by tests.
    pub async fn for_test(
        options: Arc<StorageOpts>,
        sstable_store: SstableStoreRef,
        hummock_meta_client: Arc<dyn HummockMetaClient>,
        notification_client: impl NotificationClient,
    ) -> HummockResult<Self> {
        Self::new(
            options,
            sstable_store,
            hummock_meta_client,
            notification_client,
            Arc::new(RpcFilterKeyExtractorManager::default()),
            Arc::new(HummockStateStoreMetrics::unused()),
            Arc::new(CompactorMetrics::unused()),
        )
        .await
    }

    pub fn storage_opts(&self) -> &Arc<StorageOpts> {
        &self.context.storage_opts
    }

    pub fn version_reader(&self) -> &HummockVersionReader {
        &self.hummock_version_reader
    }

    #[cfg(any(test, feature = "test"))]
    pub async fn wait_version_update(&self, old_id: u64) -> u64 {
        use tokio::task::yield_now;
        loop {
            let cur_id = self.pinned_version.load().id();
            if cur_id > old_id {
                return cur_id;
            }
            yield_now().await;
        }
    }
}

pub async fn get_from_sstable_info(
    sstable_store_ref: SstableStoreRef,
    sstable_info: &SstableInfo,
    full_key: FullKey<&[u8]>,
    read_options: &ReadOptions,
    dist_key_hash: Option<u64>,
    local_stats: &mut StoreLocalStatistic,
) -> HummockResult<Option<(HummockValue<Bytes>, HummockEpoch)>> {
    let sstable = sstable_store_ref.sstable(sstable_info, local_stats).await?;

    // Bloom filter key is the distribution key, which is no need to be the prefix of pk, and do not
    // contain `TablePrefix` and `VnodePrefix`.
    if let Some(hash) = dist_key_hash
        && !hit_sstable_bloom_filter(sstable.value(), &(Bound::Included(full_key.user_key), Bound::Included(full_key.user_key)), hash, local_stats)
    {
        if !read_options.ignore_range_tombstone {
            let delete_epoch = get_min_delete_range_epoch_from_sstable(
                sstable.value().as_ref(),
                full_key.user_key,
            );
            if delete_epoch <= full_key.epoch {
                return Ok(Some((HummockValue::Delete, delete_epoch)));
            }
        }

        return Ok(None);
    }

    // TODO: now SstableIterator does not use prefetch through SstableIteratorReadOptions, so we
    // use default before refinement.
    let mut iter = SstableIterator::create(
        sstable,
        sstable_store_ref.clone(),
        Arc::new(SstableIteratorReadOptions::from_read_options(read_options)),
    );
    iter.seek(full_key).await?;
    // Iterator has sought passed the borders.
    if !iter.is_valid() {
        if !read_options.ignore_range_tombstone {
            let delete_epoch = get_min_delete_range_epoch_from_sstable(
                iter.sst().value().as_ref(),
                full_key.user_key,
            );
            if delete_epoch <= full_key.epoch {
                return Ok(Some((HummockValue::Delete, delete_epoch)));
            }
        }

        return Ok(None);
    }

    // Iterator gets us the key, we tell if it's the key we want
    // or key next to it.
    let value = if iter.key().user_key == full_key.user_key {
        Some((iter.value().to_bytes(), iter.key().epoch))
    } else if !read_options.ignore_range_tombstone {
        let delete_epoch =
            get_min_delete_range_epoch_from_sstable(iter.sst().value().as_ref(), full_key.user_key);
        if delete_epoch <= full_key.epoch {
            Some((HummockValue::Delete, delete_epoch))
        } else {
            None
        }
    } else {
        None
    };

    iter.collect_local_statistic(local_stats);

    Ok(value)
}

pub fn hit_sstable_bloom_filter(
    sstable_info_ref: &Sstable,
    user_key_range: &UserKeyRangeRef<'_>,
    prefix_hash: u64,
    local_stats: &mut StoreLocalStatistic,
) -> bool {
    local_stats.bloom_filter_check_counts += 1;
    let may_exist = sstable_info_ref.may_match_hash(user_key_range, prefix_hash);
    if !may_exist {
        local_stats.bloom_filter_true_negative_counts += 1;
    }
    may_exist
}

/// Get `user_value` from `ImmutableMemtable`
pub fn get_from_batch(
    imm: &ImmutableMemtable,
    table_key: TableKey<&[u8]>,
    read_epoch: HummockEpoch,
    read_options: &ReadOptions,
    local_stats: &mut StoreLocalStatistic,
) -> Option<(HummockValue<Bytes>, HummockEpoch)> {
    imm.get(table_key, read_epoch, read_options).map(|v| {
        local_stats.get_shared_buffer_hit_counts += 1;
        v
    })
}<|MERGE_RESOLUTION|>--- conflicted
+++ resolved
@@ -185,14 +185,9 @@
             sstable_store.clone(),
             hummock_meta_client.clone(),
             compactor_metrics.clone(),
-<<<<<<< HEAD
-            sstable_object_id_manager.clone(),
             FilterKeyExtractorManager::RpcFilterKeyExtractorManager(
                 filter_key_extractor_manager.clone(),
             ),
-=======
-            filter_key_extractor_manager.clone(),
->>>>>>> 2601ccdb
         ));
 
         let seal_epoch = Arc::new(AtomicU64::new(pinned_version.max_committed_epoch()));
