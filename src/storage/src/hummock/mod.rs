// Copyright 2022 Singularity Data
//
// Licensed under the Apache License, Version 2.0 (the "License");
// you may not use this file except in compliance with the License.
// You may obtain a copy of the License at
//
// http://www.apache.org/licenses/LICENSE-2.0
//
// Unless required by applicable law or agreed to in writing, software
// distributed under the License is distributed on an "AS IS" BASIS,
// WITHOUT WARRANTIES OR CONDITIONS OF ANY KIND, either express or implied.
// See the License for the specific language governing permissions and
// limitations under the License.

//! Hummock is the state store of the streaming system.

use std::ops::Deref;
use std::sync::atomic::AtomicU64;
use std::sync::Arc;

use arc_swap::ArcSwap;
use bytes::Bytes;
use parking_lot::RwLock;
use risingwave_common::config::StorageConfig;
use risingwave_hummock_sdk::key::{FullKey, TableKey};
use risingwave_hummock_sdk::{HummockEpoch, *};
#[cfg(any(test, feature = "test"))]
use risingwave_pb::hummock::HummockVersion;
use risingwave_pb::hummock::{pin_version_response, SstableInfo};
use risingwave_rpc_client::HummockMetaClient;
use tokio::sync::mpsc::{unbounded_channel, UnboundedSender};
use tracing::log::error;

mod block_cache;
pub use block_cache::*;

#[cfg(target_os = "linux")]
pub mod file_cache;

mod tiered_cache;
pub use tiered_cache::*;

pub mod sstable;
pub use sstable::*;

pub mod compaction_group_client;
pub mod compactor;
pub mod conflict_detector;
mod error;
pub mod hummock_meta_client;
pub mod iterator;
pub mod shared_buffer;
pub mod sstable_store;
mod state_store;
mod state_store_v1;
#[cfg(any(test, feature = "test"))]
pub mod test_utils;
pub mod utils;
pub use compactor::{CompactorMemoryCollector, CompactorSstableStore};
pub use utils::MemoryLimiter;
pub mod event_handler;
pub mod local_version;
pub mod observer_manager;
pub mod store;
pub mod vacuum;
mod validator;
pub mod value;

pub use error::*;
use local_version::local_version_manager::{LocalVersionManager, LocalVersionManagerRef};
pub use risingwave_common::cache::{CacheableEntry, LookupResult, LruCache};
use risingwave_common_service::observer_manager::{NotificationClient, ObserverManager};
use risingwave_hummock_sdk::filter_key_extractor::{
    FilterKeyExtractorManager, FilterKeyExtractorManagerRef,
};
use risingwave_hummock_sdk::key::get_epoch;
pub use validator::*;
use value::*;

use self::iterator::{BackwardUserIterator, HummockIterator, UserIterator};
pub use self::sstable_store::*;
use super::monitor::StateStoreMetrics;
use crate::error::StorageResult;
use crate::hummock::compactor::Context;
use crate::hummock::event_handler::hummock_event_handler::BufferTracker;
use crate::hummock::event_handler::{HummockEvent, HummockEventHandler};
use crate::hummock::iterator::{
    Backward, BackwardUserIteratorType, DeleteRangeIterator, DirectedUserIteratorBuilder,
    DirectionEnum, Forward, ForwardUserIteratorType, HummockIteratorDirection,
};
use crate::hummock::local_version::pinned_version::{start_pinned_version_worker, PinnedVersion};
use crate::hummock::observer_manager::HummockObserverNode;
use crate::hummock::shared_buffer::shared_buffer_batch::SharedBufferBatch;
use crate::hummock::shared_buffer::{OrderSortedUncommittedData, UncommittedData};
use crate::hummock::sstable::SstableIteratorReadOptions;
use crate::hummock::sstable_store::{SstableStoreRef, TableHolder};
use crate::hummock::store::version::{HummockReadVersion, HummockVersionReader};
use crate::monitor::StoreLocalStatistic;

struct HummockStorageShutdownGuard {
    shutdown_sender: UnboundedSender<HummockEvent>,
}

impl Drop for HummockStorageShutdownGuard {
    fn drop(&mut self) {
        let _ = self
            .shutdown_sender
            .send(HummockEvent::Shutdown)
            .inspect_err(|e| error!("unable to send shutdown: {:?}", e));
    }
}

/// Hummock is the state store backend.
#[derive(Clone)]
pub struct HummockStorage {
    hummock_event_sender: UnboundedSender<HummockEvent>,

    // TODO: replace it with version mapping
    read_version: Arc<RwLock<HummockReadVersion>>,

    context: Arc<Context>,

    buffer_tracker: BufferTracker,

    version_update_notifier_tx: Arc<tokio::sync::watch::Sender<HummockEpoch>>,

    seal_epoch: Arc<AtomicU64>,

    pinned_version: Arc<ArcSwap<PinnedVersion>>,

    hummock_version_reader: HummockVersionReader,

    _shutdown_guard: Arc<HummockStorageShutdownGuard>,

    #[cfg(not(madsim))]
    tracing: Arc<risingwave_tracing::RwTracingService>,
}

impl HummockStorage {
    /// Creates a [`HummockStorage`].
    pub async fn new(
        options: Arc<StorageConfig>,
        sstable_store: SstableStoreRef,
        hummock_meta_client: Arc<dyn HummockMetaClient>,
        notification_client: impl NotificationClient,
        // TODO: separate `HummockStats` from `StateStoreMetrics`.
        stats: Arc<StateStoreMetrics>,
    ) -> HummockResult<Self> {
        let sstable_id_manager = Arc::new(SstableIdManager::new(
            hummock_meta_client.clone(),
            options.sstable_id_remote_fetch_number,
        ));

        let filter_key_extractor_manager = Arc::new(FilterKeyExtractorManager::default());
        let (event_tx, mut event_rx) = unbounded_channel();

        let observer_manager = ObserverManager::new(
            notification_client,
            HummockObserverNode::new(filter_key_extractor_manager.clone(), event_tx.clone()),
        )
        .await;
        let _ = observer_manager
            .start()
            .await
            .expect("should be able to start the observer manager");

        let hummock_version = match event_rx.recv().await {
            Some(HummockEvent::VersionUpdate(pin_version_response::Payload::PinnedVersion(version))) => version,
            _ => unreachable!("the hummock observer manager is the first one to take the event tx. Should be full hummock version")
        };

        let (pin_version_tx, pin_version_rx) = unbounded_channel();
        let pinned_version = PinnedVersion::new(hummock_version, pin_version_tx);
        tokio::spawn(start_pinned_version_worker(
            pin_version_rx,
            hummock_meta_client.clone(),
        ));

        let compactor_context = Arc::new(Context::new_local_compact_context(
            options.clone(),
            sstable_store.clone(),
            hummock_meta_client.clone(),
            stats.clone(),
            sstable_id_manager.clone(),
            filter_key_extractor_manager.clone(),
        ));

        let buffer_tracker = BufferTracker::from_storage_config(&options);

        let local_version_manager = LocalVersionManager::new(
            pinned_version.clone(),
            compactor_context.clone(),
            buffer_tracker,
            event_tx.clone(),
        );

        let hummock_event_handler = HummockEventHandler::new(
            local_version_manager,
            event_rx,
            pinned_version,
            compactor_context.clone(),
        );

        let read_version = hummock_event_handler.read_version();

        #[cfg(not(madsim))]
        let tracing = Arc::new(risingwave_tracing::RwTracingService::new());

        let instance = Self {
            read_version,
            context: compactor_context,
            buffer_tracker: hummock_event_handler.buffer_tracker().clone(),
            version_update_notifier_tx: hummock_event_handler.version_update_notifier_tx(),
            seal_epoch: hummock_event_handler.sealed_epoch(),
            hummock_event_sender: event_tx.clone(),
            pinned_version: hummock_event_handler.pinned_version(),
            hummock_version_reader: HummockVersionReader::new(sstable_store, stats.clone()),
            _shutdown_guard: Arc::new(HummockStorageShutdownGuard {
                shutdown_sender: event_tx,
            }),
            #[cfg(not(madsim))]
            tracing,
        };

        tokio::spawn(hummock_event_handler.start_hummock_event_handler_worker());

        Ok(instance)
    }

    pub fn sstable_store(&self) -> SstableStoreRef {
        self.context.sstable_store.clone()
    }

    pub fn sstable_id_manager(&self) -> &SstableIdManagerRef {
        &self.context.sstable_id_manager
    }

    pub fn filter_key_extractor_manager(&self) -> &FilterKeyExtractorManagerRef {
        &self.context.filter_key_extractor_manager
    }

    pub fn get_memory_limiter(&self) -> Arc<MemoryLimiter> {
        self.buffer_tracker.get_memory_limiter().clone()
    }

    pub fn get_pinned_version(&self) -> PinnedVersion {
        self.pinned_version.load().deref().deref().clone()
    }
}

#[cfg(any(test, feature = "test"))]
impl HummockStorage {
    /// Used in the compaction test tool
    pub async fn update_version_and_wait(&self, version: HummockVersion) {
        use tokio::task::yield_now;
        let version_id = version.id;
        self.hummock_event_sender
            .send(HummockEvent::VersionUpdate(
                pin_version_response::Payload::PinnedVersion(version),
            ))
            .unwrap();

        loop {
            if self.pinned_version.load().id() >= version_id {
                break;
            }
            yield_now().await
        }
    }

    pub async fn wait_version(&self, version: HummockVersion) {
        use tokio::task::yield_now;
        loop {
            if self.pinned_version.load().id() >= version.id {
                break;
            }
            yield_now().await
        }
    }

    pub fn get_shared_buffer_size(&self) -> usize {
        self.buffer_tracker.get_buffer_size()
    }

    /// Creates a [`HummockStorage`] with default stats. Should only be used by tests.
    pub async fn for_test(
        options: Arc<StorageConfig>,
        sstable_store: SstableStoreRef,
        hummock_meta_client: Arc<dyn HummockMetaClient>,
        notification_client: impl NotificationClient,
    ) -> HummockResult<Self> {
        Self::new(
            options,
            sstable_store,
            hummock_meta_client,
            notification_client,
            Arc::new(StateStoreMetrics::unused()),
        )
        .await
    }

    pub fn options(&self) -> &Arc<StorageConfig> {
        &self.context.options
    }
}

pub async fn get_from_sstable_info(
    sstable_store_ref: SstableStoreRef,
    sstable_info: &SstableInfo,
    full_key: FullKey<&[u8]>,
    check_bloom_filter: bool,
    local_stats: &mut StoreLocalStatistic,
) -> HummockResult<Option<HummockValue<Bytes>>> {
    let sstable = sstable_store_ref.sstable(sstable_info, local_stats).await?;

<<<<<<< HEAD
    let ukey = user_key(internal_key);
    let mut iter = SstableDeleteRangeIterator::new(sstable.clone());
    iter.seek(ukey);
    let read_snapshot = get_epoch(internal_key);
    let mut agg = DeleteRangeAggregator::new(iter, read_snapshot);
    if check_bloom_filter && !hit_sstable_bloom_filter(sstable.value(), ukey, local_stats) {
        if agg.should_delete(ukey, 0) {
            return Ok(Some(HummockValue::Delete));
        }
=======
    let ukey = &full_key.user_key;
    if check_bloom_filter
        && !hit_sstable_bloom_filter(sstable.value(), ukey.encode().as_slice(), local_stats)
    {
>>>>>>> 484b9ab2
        return Ok(None);
    }

    // TODO: now SstableIterator does not use prefetch through SstableIteratorReadOptions, so we
    // use default before refinement.
    let mut iter = SstableIterator::create(
        sstable,
        sstable_store_ref.clone(),
        Arc::new(SstableIteratorReadOptions::default()),
    );
    iter.seek(full_key).await?;
    // Iterator has sought passed the borders.
    if !iter.is_valid() {
        if agg.should_delete(ukey, 0) {
            return Ok(Some(HummockValue::Delete));
        }
        return Ok(None);
    }

    // Iterator gets us the key, we tell if it's the key we want
    // or key next to it.
<<<<<<< HEAD
    let value = if key::user_key(iter.key()) == ukey {
        if agg.should_delete(ukey, get_epoch(iter.key())) {
            Some(HummockValue::Delete)
        } else {
            Some(iter.value().to_bytes())
        }
    } else if agg.should_delete(ukey, 0) {
        Some(HummockValue::Delete)
    } else {
        None
=======
    let value = match iter.key().user_key == *ukey {
        true => Some(iter.value().to_bytes()),
        false => None,
>>>>>>> 484b9ab2
    };
    iter.collect_local_statistic(local_stats);

    Ok(value)
}

pub fn hit_sstable_bloom_filter(
    sstable_info_ref: &Sstable,
    user_key: &[u8],
    local_stats: &mut StoreLocalStatistic,
) -> bool {
    local_stats.bloom_filter_check_counts += 1;
    let surely_not_have = sstable_info_ref.surely_not_have_user_key(user_key);

    if surely_not_have {
        local_stats.bloom_filter_true_negative_count += 1;
    }

    !surely_not_have
}

/// Get `user_value` from `OrderSortedUncommittedData`. If not get successful, return None.
pub async fn get_from_order_sorted_uncommitted_data(
    sstable_store_ref: SstableStoreRef,
    order_sorted_uncommitted_data: OrderSortedUncommittedData,
    full_key: FullKey<&[u8]>,
    local_stats: &mut StoreLocalStatistic,
    check_bloom_filter: bool,
) -> StorageResult<(Option<HummockValue<Bytes>>, i32)> {
    let mut table_counts = 0;
    let epoch = full_key.epoch;
    for data_list in order_sorted_uncommitted_data {
        for data in data_list {
            match data {
                UncommittedData::Batch(batch) => {
                    assert!(batch.epoch() <= epoch, "batch'epoch greater than epoch");
                    if let Some(data) =
                        get_from_batch(&batch, full_key.user_key.table_key, local_stats)
                    {
                        return Ok((Some(data), table_counts));
                    }
                }

                UncommittedData::Sst(LocalSstableInfo { sst_info, .. }) => {
                    table_counts += 1;

                    if let Some(data) = get_from_sstable_info(
                        sstable_store_ref.clone(),
                        &sst_info,
                        full_key,
                        check_bloom_filter,
                        local_stats,
                    )
                    .await?
                    {
                        return Ok((Some(data), table_counts));
                    }
                }
            }
        }
    }
    Ok((None, table_counts))
}

/// Get `user_value` from `SharedBufferBatch`
pub fn get_from_batch(
    batch: &SharedBufferBatch,
    table_key: TableKey<&[u8]>,
    local_stats: &mut StoreLocalStatistic,
) -> Option<HummockValue<Bytes>> {
<<<<<<< HEAD
    if batch.check_delete_by_range(key) {
        return Some(HummockValue::Delete);
    }
    batch.get(key).map(|v| {
=======
    batch.get(table_key).map(|v| {
>>>>>>> 484b9ab2
        local_stats.get_shared_buffer_hit_counts += 1;
        v
    })
}

#[derive(Clone)]
pub struct HummockStorageV1 {
    options: Arc<StorageConfig>,

    local_version_manager: LocalVersionManagerRef,

    sstable_store: SstableStoreRef,

    /// Statistics
    stats: Arc<StateStoreMetrics>,

    sstable_id_manager: SstableIdManagerRef,

    filter_key_extractor_manager: FilterKeyExtractorManagerRef,

    hummock_event_sender: UnboundedSender<HummockEvent>,

    _shutdown_guard: Arc<HummockStorageShutdownGuard>,

    version_update_notifier_tx: Arc<tokio::sync::watch::Sender<HummockEpoch>>,

    seal_epoch: Arc<AtomicU64>,

    #[cfg(not(madsim))]
    tracing: Arc<risingwave_tracing::RwTracingService>,
}

impl HummockStorageV1 {
    /// Creates a [`HummockStorageV1`].
    pub async fn new(
        options: Arc<StorageConfig>,
        sstable_store: SstableStoreRef,
        hummock_meta_client: Arc<dyn HummockMetaClient>,
        notification_client: impl NotificationClient,
        // TODO: separate `HummockStats` from `StateStoreMetrics`.
        stats: Arc<StateStoreMetrics>,
    ) -> HummockResult<Self> {
        // For conflict key detection. Enabled by setting `write_conflict_detection_enabled` to
        // true in `StorageConfig`
        let sstable_id_manager = Arc::new(SstableIdManager::new(
            hummock_meta_client.clone(),
            options.sstable_id_remote_fetch_number,
        ));

        let filter_key_extractor_manager = Arc::new(FilterKeyExtractorManager::default());
        let (event_tx, mut event_rx) = unbounded_channel();

        let observer_manager = ObserverManager::new(
            notification_client,
            HummockObserverNode::new(filter_key_extractor_manager.clone(), event_tx.clone()),
        )
        .await;
        let _ = observer_manager
            .start()
            .await
            .expect("should be able to start the observer manager");

        let hummock_version = match event_rx.recv().await {
            Some(HummockEvent::VersionUpdate(pin_version_response::Payload::PinnedVersion(version))) => version,
            _ => unreachable!("the hummock observer manager is the first one to take the event tx. Should be full hummock version")
        };

        let (pin_version_tx, pin_version_rx) = unbounded_channel();
        let pinned_version = PinnedVersion::new(hummock_version, pin_version_tx);
        tokio::spawn(start_pinned_version_worker(
            pin_version_rx,
            hummock_meta_client.clone(),
        ));

        let compactor_context = Arc::new(Context::new_local_compact_context(
            options.clone(),
            sstable_store.clone(),
            hummock_meta_client.clone(),
            stats.clone(),
            sstable_id_manager.clone(),
            filter_key_extractor_manager.clone(),
        ));

        let buffer_tracker = BufferTracker::from_storage_config(&options);

        let local_version_manager = LocalVersionManager::new(
            pinned_version.clone(),
            compactor_context.clone(),
            buffer_tracker,
            event_tx.clone(),
        );

        let hummock_event_handler = HummockEventHandler::new(
            local_version_manager.clone(),
            event_rx,
            pinned_version,
            compactor_context,
        );

        let instance = Self {
            options,
            local_version_manager,
            sstable_store,
            stats,
            sstable_id_manager,
            filter_key_extractor_manager,
            _shutdown_guard: Arc::new(HummockStorageShutdownGuard {
                shutdown_sender: event_tx.clone(),
            }),
            version_update_notifier_tx: hummock_event_handler.version_update_notifier_tx(),
            seal_epoch: hummock_event_handler.sealed_epoch(),
            hummock_event_sender: event_tx,
            #[cfg(not(madsim))]
            tracing: Arc::new(risingwave_tracing::RwTracingService::new()),
        };

        tokio::spawn(hummock_event_handler.start_hummock_event_handler_worker());

        Ok(instance)
    }

    pub fn options(&self) -> &Arc<StorageConfig> {
        &self.options
    }

    pub fn sstable_store(&self) -> SstableStoreRef {
        self.sstable_store.clone()
    }

    pub fn sstable_id_manager(&self) -> &SstableIdManagerRef {
        &self.sstable_id_manager
    }

    pub fn filter_key_extractor_manager(&self) -> &FilterKeyExtractorManagerRef {
        &self.filter_key_extractor_manager
    }

    pub fn get_memory_limiter(&self) -> Arc<MemoryLimiter> {
        self.local_version_manager
            .buffer_tracker()
            .get_memory_limiter()
            .clone()
    }

    pub fn get_pinned_version(&self) -> PinnedVersion {
        self.local_version_manager.get_pinned_version()
    }
}

pub(crate) trait HummockIteratorType: 'static {
    type Direction: HummockIteratorDirection;
    type SstableIteratorType: SstableIteratorType<Direction = Self::Direction>;
    type UserIteratorBuilder: DirectedUserIteratorBuilder<
        Direction = Self::Direction,
        SstableIteratorType = Self::SstableIteratorType,
    >;

    fn direction() -> DirectionEnum {
        Self::Direction::direction()
    }
}

pub(crate) struct ForwardIter;
pub(crate) struct BackwardIter;

impl HummockIteratorType for ForwardIter {
    type Direction = Forward;
    type SstableIteratorType = SstableIterator;
    type UserIteratorBuilder = UserIterator<ForwardUserIteratorType>;
}

impl HummockIteratorType for BackwardIter {
    type Direction = Backward;
    type SstableIteratorType = BackwardSstableIterator;
    type UserIteratorBuilder = BackwardUserIterator<BackwardUserIteratorType>;
}<|MERGE_RESOLUTION|>--- conflicted
+++ resolved
@@ -313,22 +313,17 @@
 ) -> HummockResult<Option<HummockValue<Bytes>>> {
     let sstable = sstable_store_ref.sstable(sstable_info, local_stats).await?;
 
-<<<<<<< HEAD
-    let ukey = user_key(internal_key);
+    let ukey = &full_key.user_key;
     let mut iter = SstableDeleteRangeIterator::new(sstable.clone());
     iter.seek(ukey);
     let read_snapshot = get_epoch(internal_key);
     let mut agg = DeleteRangeAggregator::new(iter, read_snapshot);
-    if check_bloom_filter && !hit_sstable_bloom_filter(sstable.value(), ukey, local_stats) {
+    if check_bloom_filter
+        && !hit_sstable_bloom_filter(sstable.value(), ukey.encode().as_slice(), local_stats)
+    {
         if agg.should_delete(ukey, 0) {
             return Ok(Some(HummockValue::Delete));
         }
-=======
-    let ukey = &full_key.user_key;
-    if check_bloom_filter
-        && !hit_sstable_bloom_filter(sstable.value(), ukey.encode().as_slice(), local_stats)
-    {
->>>>>>> 484b9ab2
         return Ok(None);
     }
 
@@ -350,8 +345,7 @@
 
     // Iterator gets us the key, we tell if it's the key we want
     // or key next to it.
-<<<<<<< HEAD
-    let value = if key::user_key(iter.key()) == ukey {
+    let value = if iter.key().user_key == *ukey {
         if agg.should_delete(ukey, get_epoch(iter.key())) {
             Some(HummockValue::Delete)
         } else {
@@ -361,11 +355,6 @@
         Some(HummockValue::Delete)
     } else {
         None
-=======
-    let value = match iter.key().user_key == *ukey {
-        true => Some(iter.value().to_bytes()),
-        false => None,
->>>>>>> 484b9ab2
     };
     iter.collect_local_statistic(local_stats);
 
@@ -436,14 +425,10 @@
     table_key: TableKey<&[u8]>,
     local_stats: &mut StoreLocalStatistic,
 ) -> Option<HummockValue<Bytes>> {
-<<<<<<< HEAD
-    if batch.check_delete_by_range(key) {
+    if batch.check_delete_by_range(table_key) {
         return Some(HummockValue::Delete);
     }
-    batch.get(key).map(|v| {
-=======
     batch.get(table_key).map(|v| {
->>>>>>> 484b9ab2
         local_stats.get_shared_buffer_hit_counts += 1;
         v
     })
