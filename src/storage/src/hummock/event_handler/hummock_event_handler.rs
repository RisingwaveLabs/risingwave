// Copyright 2024 RisingWave Labs
//
// Licensed under the Apache License, Version 2.0 (the "License");
// you may not use this file except in compliance with the License.
// You may obtain a copy of the License at
//
//     http://www.apache.org/licenses/LICENSE-2.0
//
// Unless required by applicable law or agreed to in writing, software
// distributed under the License is distributed on an "AS IS" BASIS,
// WITHOUT WARRANTIES OR CONDITIONS OF ANY KIND, either express or implied.
// See the License for the specific language governing permissions and
// limitations under the License.

use std::collections::{BTreeMap, HashMap};
use std::ops::DerefMut;
use std::pin::pin;
use std::sync::Arc;

use arc_swap::ArcSwap;
use await_tree::InstrumentAwait;
use itertools::Itertools;
use parking_lot::RwLock;
use prometheus::core::{AtomicU64, GenericGauge};
use risingwave_hummock_sdk::compaction_group::hummock_version_ext::SstDeltaInfo;
use risingwave_hummock_sdk::{HummockEpoch, LocalSstableInfo};
use thiserror_ext::AsReport;
use tokio::spawn;
use tokio::sync::mpsc::{unbounded_channel, UnboundedReceiver, UnboundedSender};
use tokio::sync::oneshot;
use tracing::{debug, error, info, trace, warn};

use super::refiller::{CacheRefillConfig, CacheRefiller};
use super::{LocalInstanceGuard, LocalInstanceId, ReadVersionMappingType};
use crate::filter_key_extractor::FilterKeyExtractorManager;
use crate::hummock::compactor::{compact, CompactorContext};
use crate::hummock::conflict_detector::ConflictDetector;
use crate::hummock::event_handler::refiller::{CacheRefillerEvent, SpawnRefillTask};
use crate::hummock::event_handler::uploader::{
    default_spawn_merging_task, HummockUploader, SpawnMergingTask, SpawnUploadTask, SyncedData,
    UploadTaskInfo, UploadTaskPayload, UploaderEvent,
};
use crate::hummock::event_handler::{
    HummockEvent, HummockReadVersionRef, HummockVersionUpdate, ReadOnlyReadVersionMapping,
    ReadOnlyRwLockRef,
};
use crate::hummock::local_version::pinned_version::PinnedVersion;
use crate::hummock::store::version::{
    HummockReadVersion, StagingData, StagingSstableInfo, VersionUpdate,
};
use crate::hummock::utils::validate_table_key_range;
use crate::hummock::{
    HummockError, HummockResult, MemoryLimiter, SstableObjectIdManager, SstableStoreRef, TrackerId,
};
use crate::monitor::HummockStateStoreMetrics;
use crate::opts::StorageOpts;
use crate::store::SyncResult;

#[derive(Clone)]
pub struct BufferTracker {
    flush_threshold: usize,
    global_buffer: Arc<MemoryLimiter>,
    global_upload_task_size: GenericGauge<AtomicU64>,
}

impl BufferTracker {
    pub fn from_storage_opts(
        config: &StorageOpts,
        global_upload_task_size: GenericGauge<AtomicU64>,
    ) -> Self {
        let capacity = config.shared_buffer_capacity_mb * (1 << 20);
        let flush_threshold = (capacity as f32 * config.shared_buffer_flush_ratio) as usize;
        assert!(
            flush_threshold < capacity,
            "flush_threshold {} should be less or equal to capacity {}",
            flush_threshold,
            capacity
        );
        Self::new(capacity, flush_threshold, global_upload_task_size)
    }

    pub fn new(
        capacity: usize,
        flush_threshold: usize,
        global_upload_task_size: GenericGauge<AtomicU64>,
    ) -> Self {
        assert!(capacity >= flush_threshold);
        Self {
            flush_threshold,
            global_buffer: Arc::new(MemoryLimiter::new(capacity as u64)),
            global_upload_task_size,
        }
    }

    pub fn for_test() -> Self {
        Self::from_storage_opts(
            &StorageOpts::default(),
            GenericGauge::new("test", "test").unwrap(),
        )
    }

    pub fn get_buffer_size(&self) -> usize {
        self.global_buffer.get_memory_usage() as usize
    }

    pub fn get_memory_limiter(&self) -> &Arc<MemoryLimiter> {
        &self.global_buffer
    }

    pub fn global_upload_task_size(&self) -> &GenericGauge<AtomicU64> {
        &self.global_upload_task_size
    }

    /// Return true when the buffer size minus current upload task size is still greater than the
    /// flush threshold.
    pub fn need_more_flush(&self) -> bool {
        self.get_buffer_size() > self.flush_threshold + self.global_upload_task_size.get() as usize
    }
}

pub struct HummockEventHandler {
    hummock_event_tx: UnboundedSender<HummockEvent>,
    hummock_event_rx: UnboundedReceiver<HummockEvent>,
    version_update_rx: UnboundedReceiver<HummockVersionUpdate>,
    pending_sync_requests: BTreeMap<HummockEpoch, oneshot::Sender<HummockResult<SyncResult>>>,
    read_version_mapping: Arc<RwLock<ReadVersionMappingType>>,
    /// A copy of `read_version_mapping` but owned by event handler
    local_read_version_mapping: HashMap<LocalInstanceId, HummockReadVersionRef>,

    version_update_notifier_tx: Arc<tokio::sync::watch::Sender<HummockEpoch>>,
    pinned_version: Arc<ArcSwap<PinnedVersion>>,
    write_conflict_detector: Option<Arc<ConflictDetector>>,

    uploader: HummockUploader,
    refiller: CacheRefiller,

    last_instance_id: LocalInstanceId,

    sstable_object_id_manager: Option<Arc<SstableObjectIdManager>>,
}

async fn flush_imms(
    payload: UploadTaskPayload,
    task_info: UploadTaskInfo,
    compactor_context: CompactorContext,
    filter_key_extractor_manager: FilterKeyExtractorManager,
    sstable_object_id_manager: Arc<SstableObjectIdManager>,
) -> HummockResult<Vec<LocalSstableInfo>> {
    for epoch in &task_info.epochs {
        let _ = sstable_object_id_manager
            .add_watermark_object_id(Some(*epoch))
            .await
            .inspect_err(|e| {
                error!(epoch, error = %e.as_report(), "unable to set watermark sst id");
            });
    }
    compact(
        compactor_context,
        sstable_object_id_manager,
        payload,
        task_info.compaction_group_index,
        filter_key_extractor_manager,
    )
    .verbose_instrument_await("shared_buffer_compact")
    .await
}

impl HummockEventHandler {
    pub fn new(
        version_update_rx: UnboundedReceiver<HummockVersionUpdate>,
        pinned_version: PinnedVersion,
        compactor_context: CompactorContext,
        filter_key_extractor_manager: FilterKeyExtractorManager,
        sstable_object_id_manager: Arc<SstableObjectIdManager>,
        state_store_metrics: Arc<HummockStateStoreMetrics>,
    ) -> Self {
        let upload_compactor_context = compactor_context.clone();
        let cloned_sstable_object_id_manager = sstable_object_id_manager.clone();
        Self::new_inner(
            version_update_rx,
            pinned_version,
            Some(sstable_object_id_manager),
            compactor_context.sstable_store.clone(),
            state_store_metrics,
            &compactor_context.storage_opts,
            Arc::new(move |payload, task_info| {
                spawn(flush_imms(
                    payload,
                    task_info,
                    upload_compactor_context.clone(),
                    filter_key_extractor_manager.clone(),
                    cloned_sstable_object_id_manager.clone(),
                ))
            }),
            default_spawn_merging_task(compactor_context.compaction_executor.clone()),
            CacheRefiller::default_spawn_refill_task(),
        )
    }

    fn new_inner(
        version_update_rx: UnboundedReceiver<HummockVersionUpdate>,
        pinned_version: PinnedVersion,
        sstable_object_id_manager: Option<Arc<SstableObjectIdManager>>,
        sstable_store: SstableStoreRef,
        state_store_metrics: Arc<HummockStateStoreMetrics>,
        storage_opts: &StorageOpts,
        spawn_upload_task: SpawnUploadTask,
        spawn_merging_task: SpawnMergingTask,
        spawn_refill_task: SpawnRefillTask,
    ) -> Self {
        let (hummock_event_tx, hummock_event_rx) = unbounded_channel();
        let (version_update_notifier_tx, _) =
            tokio::sync::watch::channel(pinned_version.max_committed_epoch());
        let version_update_notifier_tx = Arc::new(version_update_notifier_tx);
        let read_version_mapping = Arc::new(RwLock::new(HashMap::default()));
        let buffer_tracker = BufferTracker::from_storage_opts(
            storage_opts,
            state_store_metrics.uploader_uploading_task_size.clone(),
        );
        let write_conflict_detector = ConflictDetector::new_from_config(storage_opts);

        let uploader = HummockUploader::new(
            state_store_metrics,
            pinned_version.clone(),
            spawn_upload_task,
            spawn_merging_task,
            buffer_tracker,
            storage_opts,
        );
        let refiller = CacheRefiller::new(
            CacheRefillConfig::from_storage_opts(storage_opts),
            sstable_store,
            spawn_refill_task,
        );

        Self {
            hummock_event_tx,
            hummock_event_rx,
            version_update_rx,
            pending_sync_requests: Default::default(),
            version_update_notifier_tx,
            pinned_version: Arc::new(ArcSwap::from_pointee(pinned_version)),
            write_conflict_detector,
            read_version_mapping,
            local_read_version_mapping: Default::default(),
            uploader,
            refiller,
            last_instance_id: 0,
            sstable_object_id_manager,
        }
    }

    pub fn version_update_notifier_tx(&self) -> Arc<tokio::sync::watch::Sender<HummockEpoch>> {
        self.version_update_notifier_tx.clone()
    }

    pub fn pinned_version(&self) -> Arc<ArcSwap<PinnedVersion>> {
        self.pinned_version.clone()
    }

    pub fn read_version_mapping(&self) -> ReadOnlyReadVersionMapping {
        ReadOnlyRwLockRef::new(self.read_version_mapping.clone())
    }

    pub fn event_sender(&self) -> UnboundedSender<HummockEvent> {
        self.hummock_event_tx.clone()
    }

    pub fn buffer_tracker(&self) -> &BufferTracker {
        self.uploader.buffer_tracker()
    }
}

// Handler for different events
impl HummockEventHandler {
    fn handle_epoch_synced(
        &mut self,
        epoch: HummockEpoch,
        newly_uploaded_sstables: Vec<StagingSstableInfo>,
    ) {
        debug!("epoch has been synced: {}.", epoch);
        if !newly_uploaded_sstables.is_empty() {
            newly_uploaded_sstables
                .into_iter()
                // Take rev because newer data come first in `newly_uploaded_sstables` but we apply
                // older data first
                .rev()
                .for_each(|staging_sstable_info| {
                    self.for_each_read_version(|read_version| {
                        read_version.update(VersionUpdate::Staging(StagingData::Sst(
                            staging_sstable_info.clone(),
                        )))
                    });
                });
        }
        let result = self
            .uploader
            .get_synced_data(epoch)
            .expect("data just synced. must exist");
        // clear the pending sync epoch that is older than newly synced epoch
        while let Some((smallest_pending_sync_epoch, _)) =
            self.pending_sync_requests.first_key_value()
        {
            if *smallest_pending_sync_epoch > epoch {
                // The smallest pending sync epoch has not synced yet. Wait later
                break;
            }
            let (pending_sync_epoch, result_sender) =
                self.pending_sync_requests.pop_first().expect("must exist");
            if pending_sync_epoch == epoch {
                send_sync_result(result_sender, to_sync_result(result));
                break;
            } else {
                send_sync_result(
                    result_sender,
                    Err(HummockError::other(format!(
                        "epoch {} is not a checkpoint epoch",
                        pending_sync_epoch
                    ))),
                );
            }
        }
    }

    /// This function will be performed under the protection of the `read_version_mapping` read
    /// lock, and add write lock on each `read_version` operation
    fn for_each_read_version(&self, mut f: impl FnMut(&mut HummockReadVersion)) {
        self.local_read_version_mapping
            .values()
            .for_each(|read_version: &HummockReadVersionRef| f(read_version.write().deref_mut()));
    }

    fn handle_data_spilled(&mut self, staging_sstable_info: StagingSstableInfo) {
        // todo: do some prune for version update
        self.for_each_read_version(|read_version| {
            trace!("data_spilled. SST size {}", staging_sstable_info.imm_size());
            read_version.update(VersionUpdate::Staging(StagingData::Sst(
                staging_sstable_info.clone(),
            )))
        })
    }

    fn handle_await_sync_epoch(
        &mut self,
        new_sync_epoch: HummockEpoch,
        sync_result_sender: oneshot::Sender<HummockResult<SyncResult>>,
    ) {
        debug!("receive await sync epoch: {}", new_sync_epoch);
        // The epoch to sync has been committed already.
        if new_sync_epoch <= self.uploader.max_committed_epoch() {
            send_sync_result(
                sync_result_sender,
                Err(HummockError::other(format!(
                    "epoch {} has been committed. {}",
                    new_sync_epoch,
                    self.uploader.max_committed_epoch()
                ))),
            );
            return;
        }
        // The epoch has been synced
        if new_sync_epoch <= self.uploader.max_synced_epoch() {
            debug!(
                "epoch {} has been synced. Current max_sync_epoch {}",
                new_sync_epoch,
                self.uploader.max_synced_epoch()
            );
            if let Some(result) = self.uploader.get_synced_data(new_sync_epoch) {
                let result = to_sync_result(result);
                send_sync_result(sync_result_sender, result);
            } else {
                send_sync_result(
                    sync_result_sender,
                    Err(HummockError::other(
                        "the requested sync epoch is not a checkpoint epoch",
                    )),
                );
            }
            return;
        }

        debug!(
            "awaiting for epoch to be synced: {}, max_synced_epoch: {}",
            new_sync_epoch,
            self.uploader.max_synced_epoch()
        );

        // If the epoch is not synced, we add to the `pending_sync_requests` anyway. If the epoch is
        // not a checkpoint epoch, it will be clear with the max synced epoch bumps up.
        if let Some(old_sync_result_sender) = self
            .pending_sync_requests
            .insert(new_sync_epoch, sync_result_sender)
        {
            let _ = old_sync_result_sender
                .send(Err(HummockError::other(
                    "the sync rx is overwritten by an new rx",
                )))
                .inspect_err(|e| {
                    error!(
                        "unable to send sync result: {}. Err: {:?}",
                        new_sync_epoch, e
                    );
                });
        }
    }

    async fn handle_clear(&mut self, notifier: oneshot::Sender<()>, prev_epoch: u64) {
        info!(
            prev_epoch,
            max_committed_epoch = self.uploader.max_committed_epoch(),
            max_synced_epoch = self.uploader.max_synced_epoch(),
            max_sealed_epoch = self.uploader.max_sealed_epoch(),
            "handle clear event"
        );

        self.uploader.clear();

        let current_version = self.uploader.hummock_version();

        if current_version.max_committed_epoch() < prev_epoch {
            let mut latest_version = if let Some(CacheRefillerEvent {
                pinned_version,
                new_pinned_version,
            }) = self.refiller.clear()
            {
                assert_eq!(
                    current_version.id(),
                    pinned_version.id(),
                    "refiller earliest version {:?} not equal to current version {:?}",
                    pinned_version.version(),
                    current_version.version()
                );

                info!(
                    prev_epoch,
                    current_mce = current_version.max_committed_epoch(),
                    refiller_mce = new_pinned_version.max_committed_epoch(),
                    "refiller is clear in recovery"
                );

                Some(new_pinned_version)
            } else {
                None
            };

            while let latest_version_ref = latest_version.as_ref().unwrap_or(current_version)
                && latest_version_ref.max_committed_epoch() < prev_epoch
            {
                let version_update = self
                    .version_update_rx
                    .recv()
                    .await
                    .expect("should not be empty");
                latest_version = Some(Self::resolve_version_update_info(
                    latest_version_ref.clone(),
                    version_update,
                    None,
                ));
            }

            self.apply_version_update(
                current_version.clone(),
                latest_version.expect("must have some version update to raise the mce"),
            );
        }

        assert!(self.uploader.max_committed_epoch() >= prev_epoch);
        if self.uploader.max_committed_epoch() > prev_epoch {
            warn!(
                mce = self.uploader.max_committed_epoch(),
                prev_epoch, "mce higher than clear prev_epoch"
            );
        }

        for (epoch, result_sender) in self.pending_sync_requests.extract_if(|_, _| true) {
            send_sync_result(
                result_sender,
                Err(HummockError::other(format!(
                    "the sync epoch {} has been cleared",
                    epoch
                ))),
            );
        }

        assert!(
            self.local_read_version_mapping.is_empty(),
            "read version mapping not empty when clear. remaining tables: {:?}",
            self.local_read_version_mapping
                .values()
                .map(|read_version| read_version.read().table_id())
                .collect_vec()
        );

        if let Some(sstable_object_id_manager) = &self.sstable_object_id_manager {
            sstable_object_id_manager
                .remove_watermark_object_id(TrackerId::Epoch(HummockEpoch::MAX));
        }

        // Notify completion of the Clear event.
        let _ = notifier.send(()).inspect_err(|e| {
            error!("failed to notify completion of clear event: {:?}", e);
        });

        info!(prev_epoch, "clear finished");
    }

    fn handle_version_update(&mut self, version_payload: HummockVersionUpdate) {
        let pinned_version = self
            .refiller
            .last_new_pinned_version()
            .cloned()
            .unwrap_or_else(|| self.uploader.hummock_version().clone());

        let mut sst_delta_infos = vec![];
        let new_pinned_version = Self::resolve_version_update_info(
            pinned_version.clone(),
            version_payload,
            Some(&mut sst_delta_infos),
        );

        self.refiller
            .start_cache_refill(sst_delta_infos, pinned_version, new_pinned_version);
    }

    fn resolve_version_update_info(
        pinned_version: PinnedVersion,
        version_payload: HummockVersionUpdate,
        mut sst_delta_infos: Option<&mut Vec<SstDeltaInfo>>,
    ) -> PinnedVersion {
        let newly_pinned_version = match version_payload {
            HummockVersionUpdate::VersionDeltas(version_deltas) => {
                let mut version_to_apply = pinned_version.version().clone();
                for version_delta in &version_deltas {
                    assert_eq!(version_to_apply.id, version_delta.prev_id);
                    if version_to_apply.max_committed_epoch == version_delta.max_committed_epoch {
                        if let Some(sst_delta_infos) = &mut sst_delta_infos {
                            **sst_delta_infos =
                                version_to_apply.build_sst_delta_infos(version_delta);
                        }
                    }
                    version_to_apply.apply_version_delta(version_delta);
                }

                version_to_apply
            }
            HummockVersionUpdate::PinnedVersion(version) => version,
        };

        validate_table_key_range(&newly_pinned_version);

        pinned_version.new_pin_version(newly_pinned_version)
    }

    fn apply_version_update(
        &mut self,
        pinned_version: PinnedVersion,
        new_pinned_version: PinnedVersion,
    ) {
        self.pinned_version
            .store(Arc::new(new_pinned_version.clone()));

        {
            self.for_each_read_version(|read_version| {
                read_version.update(VersionUpdate::CommittedSnapshot(new_pinned_version.clone()))
            });
        }

        let prev_max_committed_epoch = pinned_version.max_committed_epoch();
        let max_committed_epoch = new_pinned_version.max_committed_epoch();

        // only notify local_version_manager when MCE change
        self.version_update_notifier_tx.send_if_modified(|state| {
            assert_eq!(prev_max_committed_epoch, *state);
            if max_committed_epoch > *state {
                *state = max_committed_epoch;
                true
            } else {
                false
            }
        });

        if let Some(conflict_detector) = self.write_conflict_detector.as_ref() {
            conflict_detector.set_watermark(max_committed_epoch);
        }

        if let Some(sstable_object_id_manager) = &self.sstable_object_id_manager {
            sstable_object_id_manager.remove_watermark_object_id(TrackerId::Epoch(
                self.pinned_version.load().max_committed_epoch(),
            ));
        }

        debug!(
            "update to hummock version: {}, epoch: {}",
            new_pinned_version.id(),
            new_pinned_version.max_committed_epoch()
        );

        self.uploader.update_pinned_version(new_pinned_version);
    }
}

impl HummockEventHandler {
    pub async fn start_hummock_event_handler_worker(mut self) {
        loop {
            tokio::select! {
                event = self.uploader.next_event() => {
                    self.handle_uploader_event(event);
                }
                event = self.refiller.next_event() => {
                    let CacheRefillerEvent {pinned_version, new_pinned_version } = event;
                    self.apply_version_update(pinned_version, new_pinned_version);
                }
                event = pin!(self.hummock_event_rx.recv()) => {
                    let Some(event) = event else { break };
                    match event {
                        HummockEvent::Clear(notifier, prev_epoch) => {
                            self.handle_clear(notifier, prev_epoch).await
                        },
                        HummockEvent::Shutdown => {
                            info!("event handler shutdown");
                            return;
                        },
                        event => {
                            self.handle_hummock_event(event);
                        }
                    }
                }
                version_update = pin!(self.version_update_rx.recv()) => {
                    let Some(version_update) = version_update else {
                        warn!("version update stream ends. event handle shutdown");
                        return;
                    };
                    self.handle_version_update(version_update);
                }
            }
        }
    }

    fn handle_uploader_event(&mut self, event: UploaderEvent) {
        match event {
            UploaderEvent::SyncFinish(epoch, newly_uploaded_sstables) => {
                self.handle_epoch_synced(epoch, newly_uploaded_sstables);
            }

            UploaderEvent::DataSpilled(staging_sstable_info) => {
                self.handle_data_spilled(staging_sstable_info);
            }

            UploaderEvent::ImmMerged(merge_output) => {
                // update read version for corresponding table shards
                if let Some(read_version) = self
                    .local_read_version_mapping
                    .get(&merge_output.instance_id)
                {
                    read_version
                        .write()
                        .update(VersionUpdate::Staging(StagingData::MergedImmMem(
                            merge_output.merged_imm,
                            merge_output.imm_ids,
                        )));
                } else {
                    warn!(
                        "handle ImmMerged: table instance not found. table {:?}, instance {}",
                        &merge_output.table_id, &merge_output.instance_id
                    )
                }
            }
        }
    }

    /// Gracefully shutdown if returns `true`.
    fn handle_hummock_event(&mut self, event: HummockEvent) {
        match event {
            HummockEvent::BufferMayFlush => {
                self.uploader.may_flush();
            }
            HummockEvent::AwaitSyncEpoch {
                new_sync_epoch,
                sync_result_sender,
            } => {
                self.handle_await_sync_epoch(new_sync_epoch, sync_result_sender);
            }
            HummockEvent::Clear(_, _) => {
                unreachable!("clear is handled in separated async context")
            }
            HummockEvent::Shutdown => {
                unreachable!("shutdown is handled specially")
            }
            HummockEvent::ImmToUploader(imm) => {
                assert!(
                    self.local_read_version_mapping
                        .contains_key(&imm.instance_id),
                    "add imm from non-existing read version instance: instance_id: {}, table_id {}",
                    imm.instance_id,
                    imm.table_id,
                );
                self.uploader.add_imm(imm);
                self.uploader.may_flush();
            }

            HummockEvent::SealEpoch {
                epoch,
                is_checkpoint,
            } => {
                self.uploader.seal_epoch(epoch);

                if is_checkpoint {
                    self.uploader.start_sync_epoch(epoch);
                } else {
                    // start merging task on non-checkpoint epochs sealed
                    self.uploader.start_merge_imms(epoch);
                }
            }

            HummockEvent::LocalSealEpoch {
                epoch,
                opts,
                table_id,
                instance_id,
            } => {
                assert!(
                    self.local_read_version_mapping
                        .contains_key(&instance_id),
                    "seal epoch from non-existing read version instance: instance_id: {}, table_id: {}, epoch: {}",
                    instance_id, table_id, epoch,
                );
                if let Some((direction, watermarks)) = opts.table_watermarks {
                    self.uploader
                        .add_table_watermarks(epoch, table_id, watermarks, direction)
                }
            }

            #[cfg(any(test, feature = "test"))]
            HummockEvent::FlushEvent(sender) => {
                let _ = sender.send(()).inspect_err(|e| {
                    error!("unable to send flush result: {:?}", e);
                });
            }

            HummockEvent::RegisterReadVersion {
                table_id,
                new_read_version_sender,
                is_replicated,
                vnodes,
            } => {
                let pinned_version = self.pinned_version.load();
                let basic_read_version = Arc::new(RwLock::new(
                    HummockReadVersion::new_with_replication_option(
                        table_id,
                        (**pinned_version).clone(),
                        is_replicated,
                        vnodes,
                    ),
                ));

                let instance_id = self.generate_instance_id();

                debug!(
                    "new read version registered: table_id: {}, instance_id: {}",
                    table_id, instance_id
                );

                {
                    self.local_read_version_mapping
                        .insert(instance_id, basic_read_version.clone());
                    let mut read_version_mapping_guard = self.read_version_mapping.write();

                    read_version_mapping_guard
                        .entry(table_id)
                        .or_default()
                        .insert(instance_id, basic_read_version.clone());
                }

                match new_read_version_sender.send((
                    basic_read_version,
                    LocalInstanceGuard {
                        table_id,
                        instance_id,
                        event_sender: self.hummock_event_tx.clone(),
                    },
                )) {
                    Ok(_) => {}
                    Err(_) => {
                        warn!(
                            "RegisterReadVersion send fail table_id {:?} instance_is {:?}",
                            table_id, instance_id
                        )
                    }
                }
            }

            HummockEvent::DestroyReadVersion {
                table_id,
                instance_id,
            } => {
                debug!(
                    "read version deregister: table_id: {}, instance_id: {}",
                    table_id, instance_id
                );
                self.local_read_version_mapping
                    .remove(&instance_id)
                    .unwrap_or_else(|| {
                        panic!(
                            "DestroyHummockInstance inexist instance table_id {} instance_id {}",
                            table_id, instance_id
                        )
                    });
                let mut read_version_mapping_guard = self.read_version_mapping.write();
                let entry = read_version_mapping_guard
                    .get_mut(&table_id)
                    .unwrap_or_else(|| {
                        panic!(
                            "DestroyHummockInstance table_id {} instance_id {} fail",
                            table_id, instance_id
                        )
                    });
                entry.remove(&instance_id).unwrap_or_else(|| {
                    panic!(
                        "DestroyHummockInstance inexist instance table_id {} instance_id {}",
                        table_id, instance_id
                    )
                });
                if entry.is_empty() {
                    read_version_mapping_guard.remove(&table_id);
                }
            }
        }
    }

    fn generate_instance_id(&mut self) -> LocalInstanceId {
        self.last_instance_id += 1;
        self.last_instance_id
    }
}

fn send_sync_result(
    sender: oneshot::Sender<HummockResult<SyncResult>>,
    result: HummockResult<SyncResult>,
) {
    let _ = sender.send(result).inspect_err(|e| {
        error!("unable to send sync result. Err: {:?}", e);
    });
}

fn to_sync_result(result: &HummockResult<SyncedData>) -> HummockResult<SyncResult> {
    match result {
        Ok(sync_data) => {
            let sync_size = sync_data
                .staging_ssts
                .iter()
                .map(StagingSstableInfo::imm_size)
                .sum();
            Ok(SyncResult {
                sync_size,
                uncommitted_ssts: sync_data
                    .staging_ssts
                    .iter()
                    .flat_map(|staging_sstable_info| staging_sstable_info.sstable_infos().clone())
                    .collect(),
                table_watermarks: sync_data.table_watermarks.clone(),
            })
        }
        Err(e) => Err(HummockError::other(format!(
            "sync task failed: {}",
            e.as_report()
        ))),
    }
}

#[cfg(test)]
mod tests {
    use std::future::{poll_fn, Future};
    use std::iter::once;
    use std::sync::Arc;
    use std::task::Poll;

    use bytes::Bytes;
    use futures::FutureExt;
    use itertools::Itertools;
    use risingwave_common::buffer::Bitmap;
    use risingwave_common::catalog::TableId;
<<<<<<< HEAD
    use risingwave_common::util::epoch::{test_epoch, EpochExt};
=======
    use risingwave_common::hash::VirtualNode;
>>>>>>> 49c20700
    use risingwave_common::util::iter_util::ZipEqDebug;
    use risingwave_hummock_sdk::key::TableKey;
    use risingwave_hummock_sdk::version::HummockVersion;
    use risingwave_pb::hummock::PbHummockVersion;
    use tokio::spawn;
    use tokio::sync::mpsc::unbounded_channel;
    use tokio::sync::oneshot;
    use tokio::task::yield_now;

    use crate::hummock::event_handler::refiller::CacheRefiller;
    use crate::hummock::event_handler::{HummockEvent, HummockEventHandler, HummockVersionUpdate};
    use crate::hummock::iterator::test_utils::mock_sstable_store;
    use crate::hummock::local_version::pinned_version::PinnedVersion;
    use crate::hummock::shared_buffer::shared_buffer_batch::SharedBufferBatch;
    use crate::hummock::store::version::{StagingData, VersionUpdate};
    use crate::hummock::test_utils::default_opts_for_test;
    use crate::hummock::value::HummockValue;
    use crate::hummock::HummockError;
    use crate::monitor::HummockStateStoreMetrics;

    #[tokio::test]
    async fn test_event_handler_merging_task() {
        let table_id = TableId::new(123);
        let epoch0 = test_epoch(233);
        let pinned_version = PinnedVersion::new(
            HummockVersion::from_rpc_protobuf(&PbHummockVersion {
                id: 1,
                max_committed_epoch: epoch0,
                ..Default::default()
            }),
            unbounded_channel().0,
        );

        let mut storage_opts = default_opts_for_test();
        storage_opts.imm_merge_threshold = 5;

        let (_version_update_tx, version_update_rx) = unbounded_channel();

        let (spawn_upload_task_tx, mut spawn_upload_task_rx) = unbounded_channel();
        let (spawn_merging_task_tx, mut spawn_merging_task_rx) = unbounded_channel();
        let event_handler = HummockEventHandler::new_inner(
            version_update_rx,
            pinned_version,
            None,
            mock_sstable_store(),
            Arc::new(HummockStateStoreMetrics::unused()),
            &storage_opts,
            Arc::new(move |_, _| {
                let (tx, rx) = oneshot::channel::<()>();
                spawn_upload_task_tx.send(tx).unwrap();
                spawn(async move {
                    // wait for main thread to notify returning error
                    rx.await.unwrap();
                    Err(HummockError::other("".to_string()))
                })
            }),
            Arc::new(move |_, _, imms, _| {
                let (tx, rx) = oneshot::channel::<()>();
                let (finish_tx, finish_rx) = oneshot::channel::<()>();
                spawn_merging_task_tx.send((tx, finish_rx)).unwrap();
                spawn(async move {
                    rx.await.unwrap();
                    finish_tx.send(()).unwrap();
                    imms[0].clone()
                })
            }),
            CacheRefiller::default_spawn_refill_task(),
        );

        let tx = event_handler.event_sender();

        let _join_handle = spawn(event_handler.start_hummock_event_handler_worker());

        let (read_version_tx, read_version_rx) = oneshot::channel();

        tx.send(HummockEvent::RegisterReadVersion {
            table_id,
            new_read_version_sender: read_version_tx,
            is_replicated: false,
            vnodes: Arc::new(Bitmap::ones(VirtualNode::COUNT)),
        })
        .unwrap();
        let (read_version, guard) = read_version_rx.await.unwrap();
        let instance_id = guard.instance_id;

        let build_batch = |epoch, spill_offset| {
            SharedBufferBatch::build_shared_buffer_batch(
                epoch,
                spill_offset,
                vec![(TableKey(Bytes::from("key")), HummockValue::Delete)],
                10,
                table_id,
                instance_id,
                None,
            )
        };

        let epoch1 = epoch0.next_epoch();
        let imm1 = build_batch(epoch1, 0);
        read_version
            .write()
            .update(VersionUpdate::Staging(StagingData::ImmMem(imm1.clone())));
        tx.send(HummockEvent::ImmToUploader(imm1.clone())).unwrap();
        tx.send(HummockEvent::SealEpoch {
            epoch: epoch1,
            is_checkpoint: true,
        })
        .unwrap();
        let (sync_tx, mut sync_rx) = oneshot::channel();
        tx.send(HummockEvent::AwaitSyncEpoch {
            new_sync_epoch: epoch1,
            sync_result_sender: sync_tx,
        })
        .unwrap();

        let upload_finish_tx = spawn_upload_task_rx.recv().await.unwrap();
        assert!(poll_fn(|cx| Poll::Ready(sync_rx.poll_unpin(cx)))
            .await
            .is_pending());

        let epoch2 = epoch1.next_epoch();
        let mut imm_ids = Vec::new();
        for i in 0..10 {
            let imm = build_batch(epoch2, i);
            imm_ids.push(imm.batch_id());
            read_version
                .write()
                .update(VersionUpdate::Staging(StagingData::ImmMem(imm.clone())));
            tx.send(HummockEvent::ImmToUploader(imm)).unwrap();
        }

        for (staging_imm, imm_id) in read_version
            .read()
            .staging()
            .imm
            .iter()
            .zip_eq_debug(imm_ids.iter().copied().rev().chain(once(imm1.batch_id())))
        {
            assert_eq!(staging_imm.batch_id(), imm_id);
        }

        // should start merging task
        tx.send(HummockEvent::SealEpoch {
            epoch: epoch2,
            is_checkpoint: false,
        })
        .unwrap();

        println!("before wait spawn merging task");

        let (merging_start_tx, merging_finish_rx) = spawn_merging_task_rx.recv().await.unwrap();
        merging_start_tx.send(()).unwrap();

        println!("after wait spawn merging task");

        // yield to possibly poll the merging task, though it shouldn't poll it because there is unfinished syncing task
        yield_now().await;

        for (staging_imm, imm_id) in read_version
            .read()
            .staging()
            .imm
            .iter()
            .zip_eq_debug(imm_ids.iter().copied().rev().chain(once(imm1.batch_id())))
        {
            assert_eq!(staging_imm.batch_id(), imm_id);
        }

        upload_finish_tx.send(()).unwrap();
        assert!(sync_rx.await.unwrap().is_err());

        merging_finish_rx.await.unwrap();

        // yield to poll the merging task, and then it should have finished.
        for _ in 0..10 {
            yield_now().await;
        }

        assert_eq!(
            read_version
                .read()
                .staging()
                .imm
                .iter()
                .map(|imm| imm.batch_id())
                .collect_vec(),
            vec![*imm_ids.last().unwrap(), imm1.batch_id()]
        );
    }

    #[tokio::test]
    async fn test_clear_shared_buffer() {
        let epoch0 = 233;
        let mut next_version_id = 1;
        let mut make_new_version = |max_committed_epoch| {
            let id = next_version_id;
            next_version_id += 1;
            HummockVersion::from_rpc_protobuf(&PbHummockVersion {
                id,
                max_committed_epoch,
                ..Default::default()
            })
        };

        let initial_version = PinnedVersion::new(make_new_version(epoch0), unbounded_channel().0);

        let (version_update_tx, version_update_rx) = unbounded_channel();
        let (refill_task_tx, mut refill_task_rx) = unbounded_channel();

        let refill_task_tx_clone = refill_task_tx.clone();

        let event_handler = HummockEventHandler::new_inner(
            version_update_rx,
            initial_version.clone(),
            None,
            mock_sstable_store(),
            Arc::new(HummockStateStoreMetrics::unused()),
            &default_opts_for_test(),
            Arc::new(|_, _| unreachable!("should not spawn upload task")),
            Arc::new(|_, _, _, _| unreachable!("should not spawn merging task")),
            Arc::new(move |_, _, old_version, new_version| {
                let (tx, rx) = oneshot::channel();
                refill_task_tx_clone
                    .send((old_version, new_version, tx))
                    .unwrap();
                spawn(async move {
                    let _ = rx.await;
                })
            }),
        );

        let event_tx = event_handler.event_sender();
        let latest_version = event_handler.pinned_version.clone();
        let latest_version_update_tx = event_handler.version_update_notifier_tx.clone();

        let send_clear = |epoch| {
            let (tx, rx) = oneshot::channel();
            event_tx.send(HummockEvent::Clear(tx, epoch)).unwrap();
            rx
        };

        let _join_handle = spawn(event_handler.start_hummock_event_handler_worker());

        // test normal recovery
        send_clear(epoch0).await.unwrap();

        // test normal refill finish
        let epoch1 = epoch0 + 1;
        let version1 = make_new_version(epoch1);
        {
            version_update_tx
                .send(HummockVersionUpdate::PinnedVersion(version1.clone()))
                .unwrap();
            let (old_version, new_version, refill_finish_tx) = refill_task_rx.recv().await.unwrap();
            assert_eq!(old_version.version(), initial_version.version());
            assert_eq!(new_version.version(), &version1);
            assert_eq!(latest_version.load().version(), initial_version.version());

            let mut changed = latest_version_update_tx.subscribe();
            refill_finish_tx.send(()).unwrap();
            changed.changed().await.unwrap();
            assert_eq!(latest_version.load().version(), &version1);
        }

        // test recovery with pending refill task
        let epoch2 = epoch1 + 1;
        let version2 = make_new_version(epoch2);
        let epoch3 = epoch2 + 1;
        let version3 = make_new_version(epoch3);
        {
            version_update_tx
                .send(HummockVersionUpdate::PinnedVersion(version2.clone()))
                .unwrap();
            version_update_tx
                .send(HummockVersionUpdate::PinnedVersion(version3.clone()))
                .unwrap();
            let (old_version2, new_version2, _refill_finish_tx2) =
                refill_task_rx.recv().await.unwrap();
            assert_eq!(old_version2.version(), &version1);
            assert_eq!(new_version2.version(), &version2);
            let (old_version3, new_version3, _refill_finish_tx3) =
                refill_task_rx.recv().await.unwrap();
            assert_eq!(old_version3.version(), &version2);
            assert_eq!(new_version3.version(), &version3);
            assert_eq!(latest_version.load().version(), &version1);

            let rx = send_clear(epoch3);
            rx.await.unwrap();
            assert_eq!(latest_version.load().version(), &version3);
        }

        async fn assert_pending(fut: &mut (impl Future + Unpin)) {
            assert!(poll_fn(|cx| Poll::Ready(fut.poll_unpin(cx).is_pending())).await);
        }

        // test recovery with later arriving version update
        let epoch4 = epoch3 + 1;
        let version4 = make_new_version(epoch4);
        let epoch5 = epoch4 + 1;
        let version5 = make_new_version(epoch5);
        {
            let mut rx = send_clear(epoch5);
            assert_pending(&mut rx).await;
            version_update_tx
                .send(HummockVersionUpdate::PinnedVersion(version4.clone()))
                .unwrap();
            assert_pending(&mut rx).await;
            version_update_tx
                .send(HummockVersionUpdate::PinnedVersion(version5.clone()))
                .unwrap();
            rx.await.unwrap();
            assert_eq!(latest_version.load().version(), &version5);
        }
    }
}<|MERGE_RESOLUTION|>--- conflicted
+++ resolved
@@ -879,11 +879,8 @@
     use itertools::Itertools;
     use risingwave_common::buffer::Bitmap;
     use risingwave_common::catalog::TableId;
-<<<<<<< HEAD
+    use risingwave_common::hash::VirtualNode;
     use risingwave_common::util::epoch::{test_epoch, EpochExt};
-=======
-    use risingwave_common::hash::VirtualNode;
->>>>>>> 49c20700
     use risingwave_common::util::iter_util::ZipEqDebug;
     use risingwave_hummock_sdk::key::TableKey;
     use risingwave_hummock_sdk::version::HummockVersion;
