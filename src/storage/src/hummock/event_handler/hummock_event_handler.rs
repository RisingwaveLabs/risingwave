// Copyright 2024 RisingWave Labs
//
// Licensed under the Apache License, Version 2.0 (the "License");
// you may not use this file except in compliance with the License.
// You may obtain a copy of the License at
//
//     http://www.apache.org/licenses/LICENSE-2.0
//
// Unless required by applicable law or agreed to in writing, software
// distributed under the License is distributed on an "AS IS" BASIS,
// WITHOUT WARRANTIES OR CONDITIONS OF ANY KIND, either express or implied.
// See the License for the specific language governing permissions and
// limitations under the License.

use std::collections::{HashMap, HashSet, VecDeque};
use std::pin::pin;
use std::sync::atomic::AtomicUsize;
use std::sync::atomic::Ordering::Relaxed;
use std::sync::{Arc, LazyLock};
use std::time::Duration;

use arc_swap::ArcSwap;
use await_tree::InstrumentAwait;
use futures::FutureExt;
use itertools::Itertools;
use parking_lot::RwLock;
use prometheus::core::{AtomicU64, GenericGauge};
use prometheus::{Histogram, IntGauge};
use risingwave_common::catalog::TableId;
use risingwave_hummock_sdk::compaction_group::hummock_version_ext::SstDeltaInfo;
use risingwave_hummock_sdk::{HummockEpoch, SyncResult};
use tokio::spawn;
use tokio::sync::mpsc::error::SendError;
use tokio::sync::mpsc::{unbounded_channel, UnboundedReceiver, UnboundedSender};
use tokio::sync::oneshot;
use tracing::{debug, error, info, trace, warn};

use super::refiller::{CacheRefillConfig, CacheRefiller};
use super::{LocalInstanceGuard, LocalInstanceId, ReadVersionMappingType};
use crate::compaction_catalog_manager::CompactionCatalogManagerRef;
use crate::hummock::compactor::{await_tree_key, compact, CompactorContext};
use crate::hummock::event_handler::refiller::{CacheRefillerEvent, SpawnRefillTask};
use crate::hummock::event_handler::uploader::{
    HummockUploader, SpawnUploadTask, SyncedData, UploadTaskOutput,
};
use crate::hummock::event_handler::{
    HummockEvent, HummockReadVersionRef, HummockVersionUpdate, ReadOnlyReadVersionMapping,
    ReadOnlyRwLockRef,
};
use crate::hummock::local_version::pinned_version::PinnedVersion;
use crate::hummock::local_version::recent_versions::RecentVersions;
use crate::hummock::store::version::{
    HummockReadVersion, StagingData, StagingSstableInfo, VersionUpdate,
};
use crate::hummock::{HummockResult, MemoryLimiter, SstableObjectIdManager, SstableStoreRef};
use crate::mem_table::ImmutableMemtable;
use crate::monitor::HummockStateStoreMetrics;
use crate::opts::StorageOpts;

#[derive(Clone)]
pub struct BufferTracker {
    flush_threshold: usize,
    min_batch_flush_size: usize,
    global_buffer: Arc<MemoryLimiter>,
    global_upload_task_size: GenericGauge<AtomicU64>,
}

impl BufferTracker {
    pub fn from_storage_opts(
        config: &StorageOpts,
        global_upload_task_size: GenericGauge<AtomicU64>,
    ) -> Self {
        let capacity = config.shared_buffer_capacity_mb * (1 << 20);
        let flush_threshold = (capacity as f32 * config.shared_buffer_flush_ratio) as usize;
        let shared_buffer_min_batch_flush_size =
            config.shared_buffer_min_batch_flush_size_mb * (1 << 20);
        assert!(
            flush_threshold < capacity,
            "flush_threshold {} should be less or equal to capacity {}",
            flush_threshold,
            capacity
        );
        Self::new(
            capacity,
            flush_threshold,
            global_upload_task_size,
            shared_buffer_min_batch_flush_size,
        )
    }

    #[cfg(test)]
    fn for_test_with_config(flush_threshold: usize, min_batch_flush_size: usize) -> Self {
        Self::new(
            usize::MAX,
            flush_threshold,
            GenericGauge::new("test", "test").unwrap(),
            min_batch_flush_size,
        )
    }

    fn new(
        capacity: usize,
        flush_threshold: usize,
        global_upload_task_size: GenericGauge<AtomicU64>,
        min_batch_flush_size: usize,
    ) -> Self {
        assert!(capacity >= flush_threshold);
        Self {
            flush_threshold,
            global_buffer: Arc::new(MemoryLimiter::new(capacity as u64)),
            global_upload_task_size,
            min_batch_flush_size,
        }
    }

    pub fn for_test() -> Self {
        Self::from_storage_opts(
            &StorageOpts::default(),
            GenericGauge::new("test", "test").unwrap(),
        )
    }

    pub fn get_buffer_size(&self) -> usize {
        self.global_buffer.get_memory_usage() as usize
    }

    pub fn get_memory_limiter(&self) -> &Arc<MemoryLimiter> {
        &self.global_buffer
    }

    pub fn global_upload_task_size(&self) -> &GenericGauge<AtomicU64> {
        &self.global_upload_task_size
    }

    /// Return true when the buffer size minus current upload task size is still greater than the
    /// flush threshold.
    pub fn need_flush(&self) -> bool {
        self.get_buffer_size() > self.flush_threshold + self.global_upload_task_size.get() as usize
    }

    pub fn need_more_flush(&self, curr_batch_flush_size: usize) -> bool {
        curr_batch_flush_size < self.min_batch_flush_size || self.need_flush()
    }

    #[cfg(test)]
    pub(crate) fn flush_threshold(&self) -> usize {
        self.flush_threshold
    }
}

#[derive(Clone)]
pub struct HummockEventSender {
    inner: UnboundedSender<HummockEvent>,
    event_count: IntGauge,
}

pub fn event_channel(event_count: IntGauge) -> (HummockEventSender, HummockEventReceiver) {
    let (tx, rx) = unbounded_channel();
    (
        HummockEventSender {
            inner: tx,
            event_count: event_count.clone(),
        },
        HummockEventReceiver {
            inner: rx,
            event_count,
        },
    )
}

impl HummockEventSender {
    pub fn send(&self, event: HummockEvent) -> Result<(), SendError<HummockEvent>> {
        self.inner.send(event)?;
        self.event_count.inc();
        Ok(())
    }
}

pub struct HummockEventReceiver {
    inner: UnboundedReceiver<HummockEvent>,
    event_count: IntGauge,
}

impl HummockEventReceiver {
    async fn recv(&mut self) -> Option<HummockEvent> {
        let event = self.inner.recv().await?;
        self.event_count.dec();
        Some(event)
    }
}

struct HummockEventHandlerMetrics {
    event_handler_on_upload_finish_latency: Histogram,
    event_handler_on_apply_version_update: Histogram,
    event_handler_on_recv_version_update: Histogram,
}

pub struct HummockEventHandler {
    hummock_event_tx: HummockEventSender,
    hummock_event_rx: HummockEventReceiver,
    version_update_rx: UnboundedReceiver<HummockVersionUpdate>,
    read_version_mapping: Arc<RwLock<ReadVersionMappingType>>,
    /// A copy of `read_version_mapping` but owned by event handler
    local_read_version_mapping: HashMap<LocalInstanceId, (TableId, HummockReadVersionRef)>,
    table_read_versions: HashMap<TableId, HashSet<LocalInstanceId>>,

    version_update_notifier_tx: Arc<tokio::sync::watch::Sender<PinnedVersion>>,
    recent_versions: Arc<ArcSwap<RecentVersions>>,

    uploader: HummockUploader,
    refiller: CacheRefiller,

    last_instance_id: LocalInstanceId,

    metrics: HummockEventHandlerMetrics,
}

async fn flush_imms(
    payload: Vec<ImmutableMemtable>,
    compactor_context: CompactorContext,
    compaction_catalog_manager_ref: CompactionCatalogManagerRef,
    sstable_object_id_manager: Arc<SstableObjectIdManager>,
) -> HummockResult<UploadTaskOutput> {
    compact(
        compactor_context,
        sstable_object_id_manager,
        payload,
        compaction_catalog_manager_ref,
    )
    .verbose_instrument_await("shared_buffer_compact")
    .await
}

impl HummockEventHandler {
    pub fn new(
        version_update_rx: UnboundedReceiver<HummockVersionUpdate>,
        pinned_version: PinnedVersion,
        compactor_context: CompactorContext,
        compaction_catalog_manager_ref: CompactionCatalogManagerRef,
        sstable_object_id_manager: Arc<SstableObjectIdManager>,
        state_store_metrics: Arc<HummockStateStoreMetrics>,
    ) -> Self {
        let upload_compactor_context = compactor_context.clone();
        let upload_task_latency = state_store_metrics.uploader_upload_task_latency.clone();
        let wait_poll_latency = state_store_metrics.uploader_wait_poll_latency.clone();
        let recent_versions = RecentVersions::new(
            pinned_version,
            compactor_context
                .storage_opts
                .max_cached_recent_versions_number,
            state_store_metrics.clone(),
        );
        let buffer_tracker = BufferTracker::from_storage_opts(
            &compactor_context.storage_opts,
            state_store_metrics.uploader_uploading_task_size.clone(),
        );
        Self::new_inner(
            version_update_rx,
            compactor_context.sstable_store.clone(),
            state_store_metrics,
            CacheRefillConfig::from_storage_opts(&compactor_context.storage_opts),
            recent_versions,
            buffer_tracker,
            Arc::new(move |payload, task_info| {
                static NEXT_UPLOAD_TASK_ID: LazyLock<AtomicUsize> =
                    LazyLock::new(|| AtomicUsize::new(0));
                let tree_root = upload_compactor_context.await_tree_reg.as_ref().map(|reg| {
                    let upload_task_id = NEXT_UPLOAD_TASK_ID.fetch_add(1, Relaxed);
                    reg.register(
                        await_tree_key::SpawnUploadTask { id: upload_task_id },
                        format!("Spawn Upload Task: {}", task_info),
                    )
                });
                let upload_task_latency = upload_task_latency.clone();
                let wait_poll_latency = wait_poll_latency.clone();
                let upload_compactor_context = upload_compactor_context.clone();
                let compaction_catalog_manager_ref = compaction_catalog_manager_ref.clone();
                let sstable_object_id_manager = sstable_object_id_manager.clone();
                spawn({
                    let future = async move {
                        let _timer = upload_task_latency.start_timer();
                        let mut output = flush_imms(
                            payload
                                .into_values()
                                .flat_map(|imms| imms.into_iter())
                                .collect(),
                            upload_compactor_context.clone(),
                            compaction_catalog_manager_ref.clone(),
                            sstable_object_id_manager.clone(),
                        )
                        .await?;
                        assert!(
                            output
                                .wait_poll_timer
                                .replace(wait_poll_latency.start_timer())
                                .is_none(),
                            "should not set timer before"
                        );
                        Ok(output)
                    };
                    if let Some(tree_root) = tree_root {
                        tree_root.instrument(future).left_future()
                    } else {
                        future.right_future()
                    }
                })
            }),
            CacheRefiller::default_spawn_refill_task(),
        )
    }

    fn new_inner(
        version_update_rx: UnboundedReceiver<HummockVersionUpdate>,
        sstable_store: SstableStoreRef,
        state_store_metrics: Arc<HummockStateStoreMetrics>,
        refill_config: CacheRefillConfig,
        recent_versions: RecentVersions,
        buffer_tracker: BufferTracker,
        spawn_upload_task: SpawnUploadTask,
        spawn_refill_task: SpawnRefillTask,
    ) -> Self {
        let (hummock_event_tx, hummock_event_rx) =
            event_channel(state_store_metrics.event_handler_pending_event.clone());
        let (version_update_notifier_tx, _) =
            tokio::sync::watch::channel(recent_versions.latest_version().clone());
        let version_update_notifier_tx = Arc::new(version_update_notifier_tx);
        let read_version_mapping = Arc::new(RwLock::new(HashMap::default()));

        let metrics = HummockEventHandlerMetrics {
            event_handler_on_upload_finish_latency: state_store_metrics
                .event_handler_latency
                .with_label_values(&["on_upload_finish"]),
            event_handler_on_apply_version_update: state_store_metrics
                .event_handler_latency
                .with_label_values(&["apply_version"]),
            event_handler_on_recv_version_update: state_store_metrics
                .event_handler_latency
                .with_label_values(&["recv_version_update"]),
        };

        let uploader = HummockUploader::new(
            state_store_metrics.clone(),
            recent_versions.latest_version().clone(),
            spawn_upload_task,
            buffer_tracker,
        );
        let refiller = CacheRefiller::new(refill_config, sstable_store, spawn_refill_task);

        Self {
            hummock_event_tx,
            hummock_event_rx,
            version_update_rx,
            version_update_notifier_tx,
            recent_versions: Arc::new(ArcSwap::from_pointee(recent_versions)),
            read_version_mapping,
            local_read_version_mapping: Default::default(),
            table_read_versions: Default::default(),
            uploader,
            refiller,
            last_instance_id: 0,
            metrics,
        }
    }

    pub fn version_update_notifier_tx(&self) -> Arc<tokio::sync::watch::Sender<PinnedVersion>> {
        self.version_update_notifier_tx.clone()
    }

    pub fn recent_versions(&self) -> Arc<ArcSwap<RecentVersions>> {
        self.recent_versions.clone()
    }

    pub fn read_version_mapping(&self) -> ReadOnlyReadVersionMapping {
        ReadOnlyRwLockRef::new(self.read_version_mapping.clone())
    }

    pub fn event_sender(&self) -> HummockEventSender {
        self.hummock_event_tx.clone()
    }

    pub fn buffer_tracker(&self) -> &BufferTracker {
        self.uploader.buffer_tracker()
    }
}

// Handler for different events
impl HummockEventHandler {
    /// This function will be performed under the protection of the `read_version_mapping` read
    /// lock, and add write lock on each `read_version` operation
    fn for_each_read_version(
        &self,
        instances: impl IntoIterator<Item = LocalInstanceId>,
        mut f: impl FnMut(LocalInstanceId, &mut HummockReadVersion),
    ) {
        let instances = {
            #[cfg(debug_assertions)]
            {
                // check duplication on debug_mode
                let mut id_set = std::collections::HashSet::new();
                for instance in instances {
                    assert!(id_set.insert(instance));
                }
                id_set
            }
            #[cfg(not(debug_assertions))]
            {
                instances
            }
        };
        let mut pending = VecDeque::new();
        let mut total_count = 0;
        for instance_id in instances {
            let Some((_, read_version)) = self.local_read_version_mapping.get(&instance_id) else {
                continue;
            };
            total_count += 1;
            if let Some(mut write_guard) = read_version.try_write() {
                f(instance_id, &mut write_guard);
            } else {
                pending.push_back(instance_id);
            }
        }
        if !pending.is_empty() {
            if pending.len() * 10 > total_count {
                // Only print warn log when failed to acquire more than 10%
                warn!(
                    pending_count = pending.len(),
                    total_count, "cannot acquire lock for all read version"
                );
            } else {
                debug!(
                    pending_count = pending.len(),
                    total_count, "cannot acquire lock for all read version"
                );
            }
        }

        const TRY_LOCK_TIMEOUT: Duration = Duration::from_millis(1);

        while let Some(instance_id) = pending.pop_front() {
            let (_, read_version) = self
                .local_read_version_mapping
                .get(&instance_id)
                .expect("have checked exist before");
            if let Some(mut write_guard) = read_version.try_write_for(TRY_LOCK_TIMEOUT) {
                f(instance_id, &mut write_guard);
            } else {
                warn!(instance_id, "failed to get lock again for instance");
                pending.push_back(instance_id);
            }
        }
    }

    fn handle_uploaded_sst_inner(&mut self, staging_sstable_info: Arc<StagingSstableInfo>) {
        trace!("data_flushed. SST size {}", staging_sstable_info.imm_size());
        self.for_each_read_version(
            staging_sstable_info.imm_ids().keys().cloned(),
            |_, read_version| {
                read_version.update(VersionUpdate::Staging(StagingData::Sst(
                    staging_sstable_info.clone(),
                )))
            },
        )
    }

    fn handle_sync_epoch(
        &mut self,
        new_sync_epoch: HummockEpoch,
        sync_result_sender: oneshot::Sender<HummockResult<SyncedData>>,
        table_ids: HashSet<TableId>,
    ) {
        debug!(
            new_sync_epoch,
            ?table_ids,
            "awaiting for epoch to be synced",
        );
        self.uploader
            .start_sync_epoch(new_sync_epoch, sync_result_sender, table_ids);
    }

<<<<<<< HEAD
    async fn handle_clear(
        &mut self,
        notifier: oneshot::Sender<()>,
        version_id: HummockVersionId,
        table_ids: Option<HashSet<TableId>>,
    ) {
=======
    fn handle_clear(&mut self, notifier: oneshot::Sender<()>) {
>>>>>>> fe655097
        info!(
            current_version_id = ?self.uploader.hummock_version().id(),
            "handle clear event"
        );

        self.uploader.clear(table_ids.clone());

<<<<<<< HEAD
        let current_version = self.uploader.hummock_version();

        if current_version.id < version_id {
            let mut latest_version = if let Some(CacheRefillerEvent {
                pinned_version,
                new_pinned_version,
            }) = self.refiller.clear()
            {
                assert_eq!(
                    current_version.id(),
                    pinned_version.id(),
                    "refiller earliest version {:?} not equal to current version {:?}",
                    *pinned_version,
                    **current_version
                );

                info!(?version_id, "refiller is clear in recovery");

                Some(new_pinned_version)
            } else {
                None
            };

            while let latest_version_ref = latest_version.as_ref().unwrap_or(current_version)
                && latest_version_ref.id < version_id
            {
                let version_update = self
                    .version_update_rx
                    .recv()
                    .await
                    .expect("should not be empty");
                let prev_version_id = latest_version_ref.id();
                if let Some(new_version) = Self::resolve_version_update_info(
                    latest_version_ref.clone(),
                    version_update,
                    None,
                ) {
                    info!(
                        ?prev_version_id,
                        new_version_id = ?new_version.id(),
                        "recv new version"
                    );
                    latest_version = Some(new_version);
                }
            }

            self.apply_version_update(
                current_version.clone(),
                latest_version.expect("must have some version update to raise the mce"),
            );
        }

        if let Some(table_ids) = &table_ids {
            assert!(
                table_ids
                    .iter()
                    .all(|table_id| !self.table_read_versions.contains_key(table_id)),
                "read version not empty when clearing tables: {:?}. remaining tables: {:?}",
                table_ids,
                table_ids
                    .iter()
                    .filter(|table_id| self.table_read_versions.contains_key(*table_id))
                    .collect_vec()
            );
        } else {
            assert!(
                self.local_read_version_mapping.is_empty(),
                "read version mapping not empty when clear. remaining tables: {:?}",
                self.local_read_version_mapping
                    .values()
                    .map(|(_, read_version)| read_version.read().table_id())
                    .collect_vec()
            );
        }
=======
        assert!(
            self.local_read_version_mapping.is_empty(),
            "read version mapping not empty when clear. remaining tables: {:?}",
            self.local_read_version_mapping
                .values()
                .map(|(_, read_version)| read_version.read().table_id())
                .collect_vec()
        );
>>>>>>> fe655097

        // Notify completion of the Clear event.
        let _ = notifier.send(()).inspect_err(|e| {
            error!("failed to notify completion of clear event: {:?}", e);
        });

        info!("clear finished");
    }

    fn handle_version_update(&mut self, version_payload: HummockVersionUpdate) {
        let _timer = self
            .metrics
            .event_handler_on_recv_version_update
            .start_timer();
        let pinned_version = self
            .refiller
            .last_new_pinned_version()
            .cloned()
            .unwrap_or_else(|| self.uploader.hummock_version().clone());

        let mut sst_delta_infos = vec![];
        if let Some(new_pinned_version) = Self::resolve_version_update_info(
            pinned_version.clone(),
            version_payload,
            Some(&mut sst_delta_infos),
        ) {
            self.refiller
                .start_cache_refill(sst_delta_infos, pinned_version, new_pinned_version);
        }
    }

    fn resolve_version_update_info(
        pinned_version: PinnedVersion,
        version_payload: HummockVersionUpdate,
        mut sst_delta_infos: Option<&mut Vec<SstDeltaInfo>>,
    ) -> Option<PinnedVersion> {
        let newly_pinned_version = match version_payload {
            HummockVersionUpdate::VersionDeltas(version_deltas) => {
                let mut version_to_apply = (*pinned_version).clone();
                for version_delta in &version_deltas {
                    assert_eq!(version_to_apply.id, version_delta.prev_id);
                    if let Some(sst_delta_infos) = &mut sst_delta_infos {
                        sst_delta_infos.extend(
                            version_to_apply
                                .build_sst_delta_infos(version_delta)
                                .into_iter(),
                        );
                    }
                    version_to_apply.apply_version_delta(version_delta);
                }

                version_to_apply
            }
            HummockVersionUpdate::PinnedVersion(version) => *version,
        };

        pinned_version.new_pin_version(newly_pinned_version)
    }

    fn apply_version_update(
        &mut self,
        pinned_version: PinnedVersion,
        new_pinned_version: PinnedVersion,
    ) {
        let _timer = self
            .metrics
            .event_handler_on_apply_version_update
            .start_timer();
        self.recent_versions.rcu(|prev_recent_versions| {
            prev_recent_versions.with_new_version(new_pinned_version.clone())
        });

        {
            self.for_each_read_version(
                self.local_read_version_mapping.keys().cloned(),
                |_, read_version| {
                    read_version
                        .update(VersionUpdate::CommittedSnapshot(new_pinned_version.clone()))
                },
            );
        }

        self.version_update_notifier_tx.send_if_modified(|state| {
            assert_eq!(pinned_version.id(), state.id());
            if state.id() == new_pinned_version.id() {
                return false;
            }
            assert!(new_pinned_version.id() > state.id());
            *state = new_pinned_version.clone();
            true
        });

        debug!("update to hummock version: {}", new_pinned_version.id(),);

        self.uploader.update_pinned_version(new_pinned_version);
    }
}

impl HummockEventHandler {
    pub async fn start_hummock_event_handler_worker(mut self) {
        loop {
            tokio::select! {
                sst = self.uploader.next_uploaded_sst() => {
                    self.handle_uploaded_sst(sst);
                }
                event = self.refiller.next_event() => {
                    let CacheRefillerEvent {pinned_version, new_pinned_version } = event;
                    self.apply_version_update(pinned_version, new_pinned_version);
                }
                event = pin!(self.hummock_event_rx.recv()) => {
                    let Some(event) = event else { break };
                    match event {
<<<<<<< HEAD
                        HummockEvent::Clear(notifier, version_id, table_ids) => {
                            self.handle_clear(notifier, version_id, table_ids).await
                        },
=======
>>>>>>> fe655097
                        HummockEvent::Shutdown => {
                            info!("event handler shutdown");
                            return;
                        },
                        event => {
                            self.handle_hummock_event(event);
                        }
                    }
                }
                version_update = pin!(self.version_update_rx.recv()) => {
                    let Some(version_update) = version_update else {
                        warn!("version update stream ends. event handle shutdown");
                        return;
                    };
                    self.handle_version_update(version_update);
                }
            }
        }
    }

    fn handle_uploaded_sst(&mut self, sst: Arc<StagingSstableInfo>) {
        let _timer = self
            .metrics
            .event_handler_on_upload_finish_latency
            .start_timer();
        self.handle_uploaded_sst_inner(sst);
    }

    /// Gracefully shutdown if returns `true`.
    fn handle_hummock_event(&mut self, event: HummockEvent) {
        match event {
            HummockEvent::BufferMayFlush => {
                self.uploader.may_flush();
            }
            HummockEvent::SyncEpoch {
                new_sync_epoch,
                sync_result_sender,
                table_ids,
            } => {
                self.handle_sync_epoch(new_sync_epoch, sync_result_sender, table_ids);
            }
<<<<<<< HEAD
            HummockEvent::Clear(_, _, _) => {
                unreachable!("clear is handled in separated async context")
=======
            HummockEvent::Clear(notifier) => {
                self.handle_clear(notifier);
>>>>>>> fe655097
            }
            HummockEvent::Shutdown => {
                unreachable!("shutdown is handled specially")
            }
            HummockEvent::StartEpoch { epoch, table_ids } => {
                self.uploader.start_epoch(epoch, table_ids);
            }
            HummockEvent::InitEpoch {
                instance_id,
                init_epoch,
            } => {
                let table_id = self
                    .local_read_version_mapping
                    .get(&instance_id)
                    .expect("should exist")
                    .0;
                self.uploader
                    .init_instance(instance_id, table_id, init_epoch);
            }
            HummockEvent::ImmToUploader { instance_id, imm } => {
                assert!(
                    self.local_read_version_mapping.contains_key(&instance_id),
                    "add imm from non-existing read version instance: instance_id: {}, table_id {}",
                    instance_id,
                    imm.table_id,
                );
                self.uploader.add_imm(instance_id, imm);
                self.uploader.may_flush();
            }

            HummockEvent::LocalSealEpoch {
                next_epoch,
                opts,
                instance_id,
            } => {
                self.uploader
                    .local_seal_epoch(instance_id, next_epoch, opts);
            }

            #[cfg(any(test, feature = "test"))]
            HummockEvent::FlushEvent(sender) => {
                let _ = sender.send(()).inspect_err(|e| {
                    error!("unable to send flush result: {:?}", e);
                });
            }

            HummockEvent::RegisterReadVersion {
                table_id,
                new_read_version_sender,
                is_replicated,
                vnodes,
            } => {
                let pinned_version = self.recent_versions.load().latest_version().clone();
                let instance_id = self.generate_instance_id();
                let basic_read_version = Arc::new(RwLock::new(
                    HummockReadVersion::new_with_replication_option(
                        table_id,
                        instance_id,
                        pinned_version,
                        is_replicated,
                        vnodes,
                    ),
                ));

                debug!(
                    "new read version registered: table_id: {}, instance_id: {}",
                    table_id, instance_id
                );

                {
                    self.local_read_version_mapping
                        .insert(instance_id, (table_id, basic_read_version.clone()));
                    assert!(self
                        .table_read_versions
                        .entry(table_id)
                        .or_default()
                        .insert(instance_id));
                    let mut read_version_mapping_guard = self.read_version_mapping.write();

                    read_version_mapping_guard
                        .entry(table_id)
                        .or_default()
                        .insert(instance_id, basic_read_version.clone());
                }

                match new_read_version_sender.send((
                    basic_read_version,
                    LocalInstanceGuard {
                        table_id,
                        instance_id,
                        event_sender: Some(self.hummock_event_tx.clone()),
                    },
                )) {
                    Ok(_) => {}
                    Err((_, mut guard)) => {
                        warn!(
                            "RegisterReadVersion send fail table_id {:?} instance_is {:?}",
                            table_id, instance_id
                        );
                        guard.event_sender.take().expect("sender is just set");
                        self.destroy_read_version(instance_id);
                    }
                }
            }

            HummockEvent::DestroyReadVersion { instance_id } => {
                self.uploader.may_destroy_instance(instance_id);
                self.destroy_read_version(instance_id);
            }
            HummockEvent::GetMinUncommittedSstId { result_tx } => {
                let _ = result_tx
                    .send(self.uploader.min_uncommitted_sst_id())
                    .inspect_err(|e| {
                        error!("unable to send get_min_uncommitted_sst_id result: {:?}", e);
                    });
            }
        }
    }

    fn destroy_read_version(&mut self, instance_id: LocalInstanceId) {
        {
            {
                debug!("read version deregister: instance_id: {}", instance_id);
                let (table_id, _) = self
                    .local_read_version_mapping
                    .remove(&instance_id)
                    .unwrap_or_else(|| {
                        panic!(
                            "DestroyHummockInstance inexist instance instance_id {}",
                            instance_id
                        )
                    });
                let table_read_versions = self
                    .table_read_versions
                    .get_mut(&table_id)
                    .expect("should exist");
                assert!(table_read_versions.remove(&instance_id));
                if table_read_versions.is_empty() {
                    self.table_read_versions.remove(&table_id);
                }
                let mut read_version_mapping_guard = self.read_version_mapping.write();
                let entry = read_version_mapping_guard
                    .get_mut(&table_id)
                    .unwrap_or_else(|| {
                        panic!(
                            "DestroyHummockInstance table_id {} instance_id {} fail",
                            table_id, instance_id
                        )
                    });
                entry.remove(&instance_id).unwrap_or_else(|| {
                    panic!(
                        "DestroyHummockInstance inexist instance table_id {} instance_id {}",
                        table_id, instance_id
                    )
                });
                if entry.is_empty() {
                    read_version_mapping_guard.remove(&table_id);
                }
            }
        }
    }

    fn generate_instance_id(&mut self) -> LocalInstanceId {
        self.last_instance_id += 1;
        self.last_instance_id
    }
}

pub(super) fn send_sync_result(
    sender: oneshot::Sender<HummockResult<SyncedData>>,
    result: HummockResult<SyncedData>,
) {
    let _ = sender.send(result).inspect_err(|e| {
        error!("unable to send sync result. Err: {:?}", e);
    });
}

impl SyncedData {
    pub fn into_sync_result(self) -> SyncResult {
        {
            let SyncedData {
                uploaded_ssts,
                table_watermarks,
            } = self;
            let mut sync_size = 0;
            let mut uncommitted_ssts = Vec::new();
            let mut old_value_ssts = Vec::new();
            // The newly uploaded `sstable_infos` contains newer data. Therefore,
            // `newly_upload_ssts` at the front
            for sst in uploaded_ssts {
                sync_size += sst.imm_size();
                uncommitted_ssts.extend(sst.sstable_infos().iter().cloned());
                old_value_ssts.extend(sst.old_value_sstable_infos().iter().cloned());
            }
            SyncResult {
                sync_size,
                uncommitted_ssts,
                table_watermarks: table_watermarks.clone(),
                old_value_ssts,
            }
        }
    }
}

#[cfg(test)]
mod tests {
    use std::collections::{HashMap, HashSet};
    use std::future::poll_fn;
    use std::sync::Arc;
    use std::task::Poll;

    use futures::FutureExt;
    use parking_lot::Mutex;
    use risingwave_common::bitmap::Bitmap;
    use risingwave_common::catalog::TableId;
    use risingwave_common::hash::VirtualNode;
    use risingwave_common::util::epoch::{test_epoch, EpochExt};
    use risingwave_hummock_sdk::compaction_group::StaticCompactionGroupId;
    use risingwave_hummock_sdk::version::HummockVersion;
    use risingwave_pb::hummock::{PbHummockVersion, StateTableInfo};
    use tokio::spawn;
    use tokio::sync::mpsc::unbounded_channel;
    use tokio::sync::oneshot;

    use crate::hummock::event_handler::hummock_event_handler::BufferTracker;
    use crate::hummock::event_handler::refiller::{CacheRefillConfig, CacheRefiller};
    use crate::hummock::event_handler::uploader::test_utils::{
        gen_imm, gen_imm_inner, prepare_uploader_order_test_spawn_task_fn, TEST_TABLE_ID,
    };
    use crate::hummock::event_handler::uploader::UploadTaskOutput;
<<<<<<< HEAD
    use crate::hummock::event_handler::{
        HummockEvent, HummockEventHandler, HummockReadVersionRef, HummockVersionUpdate,
        LocalInstanceGuard,
    };
=======
    use crate::hummock::event_handler::{HummockEvent, HummockEventHandler};
>>>>>>> fe655097
    use crate::hummock::iterator::test_utils::mock_sstable_store;
    use crate::hummock::local_version::pinned_version::PinnedVersion;
    use crate::hummock::local_version::recent_versions::RecentVersions;
    use crate::hummock::store::version::{StagingData, VersionUpdate};
    use crate::hummock::test_utils::default_opts_for_test;
    use crate::hummock::HummockError;
    use crate::mem_table::ImmutableMemtable;
    use crate::monitor::HummockStateStoreMetrics;
    use crate::store::SealCurrentEpochOptions;

    #[tokio::test]
<<<<<<< HEAD
    async fn test_clear_shared_buffer() {
        let mut next_version_id = 1;
        let mut make_new_version = || {
            let id = next_version_id;
            next_version_id += 1;
            HummockVersion::from_rpc_protobuf(&PbHummockVersion {
                id,
                ..Default::default()
            })
        };

        let initial_version = PinnedVersion::new(make_new_version(), unbounded_channel().0);

        let (version_update_tx, version_update_rx) = unbounded_channel();
        let (refill_task_tx, mut refill_task_rx) = unbounded_channel();

        let refill_task_tx_clone = refill_task_tx.clone();
        let storage_opt = default_opts_for_test();
        let metrics = Arc::new(HummockStateStoreMetrics::unused());

        let event_handler = HummockEventHandler::new_inner(
            version_update_rx,
            mock_sstable_store().await,
            metrics.clone(),
            CacheRefillConfig::from_storage_opts(&storage_opt),
            RecentVersions::new(initial_version.clone(), 10, metrics.clone()),
            BufferTracker::from_storage_opts(
                &storage_opt,
                metrics.uploader_uploading_task_size.clone(),
            ),
            Arc::new(|_, _| unreachable!("should not spawn upload task")),
            Arc::new(move |_, _, old_version, new_version| {
                let (tx, rx) = oneshot::channel();
                refill_task_tx_clone
                    .send((old_version, new_version, tx))
                    .unwrap();
                spawn(async move {
                    let _ = rx.await;
                })
            }),
        );

        let event_tx = event_handler.event_sender();
        let latest_version = event_handler.recent_versions.clone();
        let latest_version_update_tx = event_handler.version_update_notifier_tx.clone();

        let send_clear = |version_id| {
            let (tx, rx) = oneshot::channel();
            event_tx
                .send(HummockEvent::Clear(tx, version_id, None))
                .unwrap();
            rx
        };

        let _join_handle = spawn(event_handler.start_hummock_event_handler_worker());

        // test normal recovery
        send_clear(initial_version.id()).await.unwrap();

        // test normal refill finish
        let version1 = make_new_version();
        {
            version_update_tx
                .send(HummockVersionUpdate::PinnedVersion(Box::new(
                    version1.clone(),
                )))
                .unwrap();
            let (old_version, new_version, refill_finish_tx) = refill_task_rx.recv().await.unwrap();
            assert_eq!(*old_version, *initial_version);
            assert_eq!(*new_version, version1);
            assert_eq!(**latest_version.load().latest_version(), *initial_version);

            let mut changed = latest_version_update_tx.subscribe();
            refill_finish_tx.send(()).unwrap();
            changed.changed().await.unwrap();
            assert_eq!(**latest_version.load().latest_version(), version1);
        }

        // test recovery with pending refill task
        let version2 = make_new_version();
        let version3 = make_new_version();
        {
            version_update_tx
                .send(HummockVersionUpdate::PinnedVersion(Box::new(
                    version2.clone(),
                )))
                .unwrap();
            version_update_tx
                .send(HummockVersionUpdate::PinnedVersion(Box::new(
                    version3.clone(),
                )))
                .unwrap();
            let (old_version2, new_version2, _refill_finish_tx2) =
                refill_task_rx.recv().await.unwrap();
            assert_eq!(*old_version2, version1);
            assert_eq!(*new_version2, version2);
            let (old_version3, new_version3, _refill_finish_tx3) =
                refill_task_rx.recv().await.unwrap();
            assert_eq!(*old_version3, version2);
            assert_eq!(*new_version3, version3);
            assert_eq!(**latest_version.load().latest_version(), version1);

            let rx = send_clear(version3.id);
            rx.await.unwrap();
            assert_eq!(**latest_version.load().latest_version(), version3);
        }

        async fn assert_pending(fut: &mut (impl Future + Unpin)) {
            assert!(poll_fn(|cx| Poll::Ready(fut.poll_unpin(cx).is_pending())).await);
        }

        // test recovery with later arriving version update
        let version4 = make_new_version();
        let version5 = make_new_version();
        {
            let mut rx = send_clear(version5.id);
            assert_pending(&mut rx).await;
            version_update_tx
                .send(HummockVersionUpdate::PinnedVersion(Box::new(
                    version4.clone(),
                )))
                .unwrap();
            assert_pending(&mut rx).await;
            version_update_tx
                .send(HummockVersionUpdate::PinnedVersion(Box::new(
                    version5.clone(),
                )))
                .unwrap();
            rx.await.unwrap();
            assert_eq!(**latest_version.load().latest_version(), version5);
        }
    }

    #[tokio::test]
=======
>>>>>>> fe655097
    async fn test_old_epoch_sync_fail() {
        let epoch0 = test_epoch(233);

        let initial_version = PinnedVersion::new(
            HummockVersion::from_rpc_protobuf(&PbHummockVersion {
                id: 1,
                state_table_info: HashMap::from_iter([(
                    TEST_TABLE_ID.table_id,
                    StateTableInfo {
                        committed_epoch: epoch0,
                        compaction_group_id: StaticCompactionGroupId::StateDefault as _,
                    },
                )]),
                ..Default::default()
            }),
            unbounded_channel().0,
        );

        let (_version_update_tx, version_update_rx) = unbounded_channel();

        let epoch1 = epoch0.next_epoch();
        let epoch2 = epoch1.next_epoch();
        let (tx, rx) = oneshot::channel();
        let rx = Arc::new(Mutex::new(Some(rx)));

        let storage_opt = default_opts_for_test();
        let metrics = Arc::new(HummockStateStoreMetrics::unused());

        let event_handler = HummockEventHandler::new_inner(
            version_update_rx,
            mock_sstable_store().await,
            metrics.clone(),
            CacheRefillConfig::from_storage_opts(&storage_opt),
            RecentVersions::new(initial_version.clone(), 10, metrics.clone()),
            BufferTracker::from_storage_opts(
                &storage_opt,
                metrics.uploader_uploading_task_size.clone(),
            ),
            Arc::new(move |_, info| {
                assert_eq!(info.epochs.len(), 1);
                let epoch = info.epochs[0];
                match epoch {
                    epoch if epoch == epoch1 => {
                        let rx = rx.lock().take().unwrap();
                        spawn(async move {
                            rx.await.unwrap();
                            Err(HummockError::other("fail"))
                        })
                    }
                    epoch if epoch == epoch2 => spawn(async move {
                        Ok(UploadTaskOutput {
                            new_value_ssts: vec![],
                            old_value_ssts: vec![],
                            wait_poll_timer: None,
                        })
                    }),
                    _ => unreachable!(),
                }
            }),
            CacheRefiller::default_spawn_refill_task(),
        );

        let event_tx = event_handler.event_sender();

        let send_event = |event| event_tx.send(event).unwrap();

        let join_handle = spawn(event_handler.start_hummock_event_handler_worker());

        let (read_version, guard) = {
            let (tx, rx) = oneshot::channel();
            send_event(HummockEvent::RegisterReadVersion {
                table_id: TEST_TABLE_ID,
                new_read_version_sender: tx,
                is_replicated: false,
                vnodes: Arc::new(Bitmap::ones(VirtualNode::COUNT_FOR_TEST)),
            });
            rx.await.unwrap()
        };

        send_event(HummockEvent::StartEpoch {
            epoch: epoch1,
            table_ids: HashSet::from_iter([TEST_TABLE_ID]),
        });

        send_event(HummockEvent::InitEpoch {
            instance_id: guard.instance_id,
            init_epoch: epoch1,
        });

        let imm1 = gen_imm(epoch1).await;
        read_version
            .write()
            .update(VersionUpdate::Staging(StagingData::ImmMem(imm1.clone())));

        send_event(HummockEvent::ImmToUploader {
            instance_id: guard.instance_id,
            imm: imm1,
        });

        send_event(HummockEvent::StartEpoch {
            epoch: epoch2,
            table_ids: HashSet::from_iter([TEST_TABLE_ID]),
        });

        send_event(HummockEvent::LocalSealEpoch {
            instance_id: guard.instance_id,
            next_epoch: epoch2,
            opts: SealCurrentEpochOptions::for_test(),
        });

        let imm2 = gen_imm(epoch2).await;
        read_version
            .write()
            .update(VersionUpdate::Staging(StagingData::ImmMem(imm2.clone())));

        send_event(HummockEvent::ImmToUploader {
            instance_id: guard.instance_id,
            imm: imm2,
        });

        let epoch3 = epoch2.next_epoch();
        send_event(HummockEvent::StartEpoch {
            epoch: epoch3,
            table_ids: HashSet::from_iter([TEST_TABLE_ID]),
        });
        send_event(HummockEvent::LocalSealEpoch {
            instance_id: guard.instance_id,
            next_epoch: epoch3,
            opts: SealCurrentEpochOptions::for_test(),
        });

        let (tx1, mut rx1) = oneshot::channel();
        send_event(HummockEvent::SyncEpoch {
            new_sync_epoch: epoch1,
            sync_result_sender: tx1,
            table_ids: HashSet::from_iter([TEST_TABLE_ID]),
        });
        assert!(poll_fn(|cx| Poll::Ready(rx1.poll_unpin(cx).is_pending())).await);
        let (tx2, mut rx2) = oneshot::channel();
        send_event(HummockEvent::SyncEpoch {
            new_sync_epoch: epoch2,
            sync_result_sender: tx2,
            table_ids: HashSet::from_iter([TEST_TABLE_ID]),
        });
        assert!(poll_fn(|cx| Poll::Ready(rx2.poll_unpin(cx).is_pending())).await);

        tx.send(()).unwrap();
        rx1.await.unwrap().unwrap_err();
        rx2.await.unwrap().unwrap_err();

        send_event(HummockEvent::Shutdown);
        join_handle.await.unwrap();
    }

    #[tokio::test]
    async fn test_clear_tables() {
        let table_id1 = TableId::new(1);
        let table_id2 = TableId::new(2);
        let epoch0 = test_epoch(233);

        let initial_version = PinnedVersion::new(
            HummockVersion::from_rpc_protobuf(&PbHummockVersion {
                id: 1,
                state_table_info: HashMap::from_iter([
                    (
                        table_id1.table_id,
                        StateTableInfo {
                            committed_epoch: epoch0,
                            compaction_group_id: StaticCompactionGroupId::StateDefault as _,
                        },
                    ),
                    (
                        table_id2.table_id,
                        StateTableInfo {
                            committed_epoch: epoch0,
                            compaction_group_id: StaticCompactionGroupId::StateDefault as _,
                        },
                    ),
                ]),
                ..Default::default()
            }),
            unbounded_channel().0,
        );

        let (_version_update_tx, version_update_rx) = unbounded_channel();

        let epoch1 = epoch0.next_epoch();
        let epoch2 = epoch1.next_epoch();
        let epoch3 = epoch2.next_epoch();

        let imm_size = gen_imm_inner(TEST_TABLE_ID, epoch1, 0, None).await.size();

        // The buffer can hold at most 1 imm. When a new imm is added, the previous one will be spilled, and the newly added one will be retained.
        let buffer_tracker = BufferTracker::for_test_with_config(imm_size * 2 - 1, 1);
        let memory_limiter = buffer_tracker.get_memory_limiter().clone();

        let gen_imm = |table_id, epoch, spill_offset| {
            let imm = gen_imm_inner(table_id, epoch, spill_offset, Some(&*memory_limiter))
                .now_or_never()
                .unwrap();
            assert_eq!(imm.size(), imm_size);
            imm
        };
        let imm1_1 = gen_imm(table_id1, epoch1, 0);
        let imm1_2_1 = gen_imm(table_id1, epoch2, 0);

        let storage_opt = default_opts_for_test();
        let metrics = Arc::new(HummockStateStoreMetrics::unused());

        let (spawn_task, new_task_notifier) = prepare_uploader_order_test_spawn_task_fn(false);

        let event_handler = HummockEventHandler::new_inner(
            version_update_rx,
            mock_sstable_store().await,
            metrics.clone(),
            CacheRefillConfig::from_storage_opts(&storage_opt),
            RecentVersions::new(initial_version.clone(), 10, metrics.clone()),
            buffer_tracker,
            spawn_task,
            CacheRefiller::default_spawn_refill_task(),
        );

        let event_tx = event_handler.event_sender();

        let send_event = |event| event_tx.send(event).unwrap();
        let flush_event = || async {
            let (tx, rx) = oneshot::channel();
            send_event(HummockEvent::FlushEvent(tx));
            rx.await.unwrap();
        };
        let start_epoch = |table_id, epoch| {
            send_event(HummockEvent::StartEpoch {
                epoch,
                table_ids: HashSet::from_iter([table_id]),
            })
        };
        let init_epoch = |instance: &LocalInstanceGuard, init_epoch| {
            send_event(HummockEvent::InitEpoch {
                instance_id: instance.instance_id,
                init_epoch,
            })
        };
        let write_imm = |read_version: &HummockReadVersionRef,
                         instance: &LocalInstanceGuard,
                         imm: &ImmutableMemtable| {
            read_version
                .write()
                .update(VersionUpdate::Staging(StagingData::ImmMem(imm.clone())));

            send_event(HummockEvent::ImmToUploader {
                instance_id: instance.instance_id,
                imm: imm.clone(),
            });
        };
        let seal_epoch = |instance: &LocalInstanceGuard, next_epoch| {
            send_event(HummockEvent::LocalSealEpoch {
                instance_id: instance.instance_id,
                next_epoch,
                opts: SealCurrentEpochOptions::for_test(),
            })
        };
        let sync_epoch = |table_id, new_sync_epoch| {
            let (tx, rx) = oneshot::channel();
            send_event(HummockEvent::SyncEpoch {
                new_sync_epoch,
                sync_result_sender: tx,
                table_ids: HashSet::from_iter([table_id]),
            });
            rx
        };

        let join_handle = spawn(event_handler.start_hummock_event_handler_worker());

        let (read_version1, guard1) = {
            let (tx, rx) = oneshot::channel();
            send_event(HummockEvent::RegisterReadVersion {
                table_id: table_id1,
                new_read_version_sender: tx,
                is_replicated: false,
                vnodes: Arc::new(Bitmap::ones(VirtualNode::COUNT_FOR_TEST)),
            });
            rx.await.unwrap()
        };

        let (read_version2, guard2) = {
            let (tx, rx) = oneshot::channel();
            send_event(HummockEvent::RegisterReadVersion {
                table_id: table_id2,
                new_read_version_sender: tx,
                is_replicated: false,
                vnodes: Arc::new(Bitmap::ones(VirtualNode::COUNT_FOR_TEST)),
            });
            rx.await.unwrap()
        };

        // prepare data of table1
        let (task1_1_finish_tx, task1_1_rx) = {
            start_epoch(table_id1, epoch1);

            init_epoch(&guard1, epoch1);

            write_imm(&read_version1, &guard1, &imm1_1);

            start_epoch(table_id1, epoch2);

            seal_epoch(&guard1, epoch2);

            let (wait_task_start, task_finish_tx) = new_task_notifier(HashMap::from_iter([(
                guard1.instance_id,
                vec![imm1_1.batch_id()],
            )]));

            let mut rx = sync_epoch(table_id1, epoch1);
            wait_task_start.await;
            assert!(poll_fn(|cx| Poll::Ready(rx.poll_unpin(cx).is_pending())).await);

            write_imm(&read_version1, &guard1, &imm1_2_1);
            flush_event().await;

            (task_finish_tx, rx)
        };
        // by now, the state in uploader of table_id1
        // unsync:  epoch2 -> [imm1_2]
        // syncing: epoch1 -> [imm1_1]

        let (task1_2_finish_tx, _finish_txs) = {
            let mut finish_txs = vec![];
            let imm2_1_1 = gen_imm(table_id2, epoch1, 0);
            start_epoch(table_id2, epoch1);
            init_epoch(&guard2, epoch1);
            let (wait_task_start, task1_2_finish_tx) = new_task_notifier(HashMap::from_iter([(
                guard1.instance_id,
                vec![imm1_2_1.batch_id()],
            )]));
            write_imm(&read_version2, &guard2, &imm2_1_1);
            wait_task_start.await;

            let imm2_1_2 = gen_imm(table_id2, epoch1, 1);
            let (wait_task_start, finish_tx) = new_task_notifier(HashMap::from_iter([(
                guard2.instance_id,
                vec![imm2_1_2.batch_id(), imm2_1_1.batch_id()],
            )]));
            finish_txs.push(finish_tx);
            write_imm(&read_version2, &guard2, &imm2_1_2);
            wait_task_start.await;

            let imm2_1_3 = gen_imm(table_id2, epoch1, 2);
            write_imm(&read_version2, &guard2, &imm2_1_3);
            start_epoch(table_id2, epoch2);
            seal_epoch(&guard2, epoch2);
            let (wait_task_start, finish_tx) = new_task_notifier(HashMap::from_iter([(
                guard2.instance_id,
                vec![imm2_1_3.batch_id()],
            )]));
            finish_txs.push(finish_tx);
            let _sync_rx = sync_epoch(table_id2, epoch1);
            wait_task_start.await;

            let imm2_2_1 = gen_imm(table_id2, epoch2, 0);
            write_imm(&read_version2, &guard2, &imm2_2_1);
            flush_event().await;
            let imm2_2_2 = gen_imm(table_id2, epoch2, 1);
            write_imm(&read_version2, &guard2, &imm2_2_2);
            let (wait_task_start, finish_tx) = new_task_notifier(HashMap::from_iter([(
                guard2.instance_id,
                vec![imm2_2_2.batch_id(), imm2_2_1.batch_id()],
            )]));
            finish_txs.push(finish_tx);
            wait_task_start.await;

            let imm2_2_3 = gen_imm(table_id2, epoch2, 2);
            write_imm(&read_version2, &guard2, &imm2_2_3);

            // by now, the state in uploader of table_id2
            // syncing: epoch1 -> spill: [imm2_1_2, imm2_1_1], sync: [imm2_1_3]
            // unsync: epoch2 -> spilling: [imm2_2_2, imm2_2_1], imm: [imm2_2_3]
            // the state in uploader of table_id1
            // unsync:  epoch2 -> spilling [imm1_2]
            // syncing: epoch1 -> [imm1_1]

            drop(guard2);
            let (clear_tx, clear_rx) = oneshot::channel();
            send_event(HummockEvent::Clear(
                clear_tx,
                initial_version.id,
                Some(HashSet::from_iter([table_id2])),
            ));
            clear_rx.await.unwrap();
            (task1_2_finish_tx, finish_txs)
        };

        let imm1_2_2 = gen_imm(table_id1, epoch2, 1);
        write_imm(&read_version1, &guard1, &imm1_2_2);
        start_epoch(table_id1, epoch3);
        seal_epoch(&guard1, epoch3);

        let (tx2, mut sync_rx2) = oneshot::channel();
        let (wait_task_start, task1_2_2_finish_tx) = new_task_notifier(HashMap::from_iter([(
            guard1.instance_id,
            vec![imm1_2_2.batch_id()],
        )]));
        send_event(HummockEvent::SyncEpoch {
            new_sync_epoch: epoch2,
            sync_result_sender: tx2,
            table_ids: HashSet::from_iter([table_id1]),
        });
        wait_task_start.await;
        assert!(poll_fn(|cx| Poll::Ready(sync_rx2.poll_unpin(cx).is_pending())).await);

        task1_1_finish_tx.send(()).unwrap();
        let sync_data1 = task1_1_rx.await.unwrap().unwrap();
        sync_data1
            .uploaded_ssts
            .iter()
            .all(|sst| sst.epochs() == &vec![epoch1]);
        task1_2_finish_tx.send(()).unwrap();
        assert!(poll_fn(|cx| Poll::Ready(sync_rx2.poll_unpin(cx).is_pending())).await);
        task1_2_2_finish_tx.send(()).unwrap();
        let sync_data2 = sync_rx2.await.unwrap().unwrap();
        sync_data2
            .uploaded_ssts
            .iter()
            .all(|sst| sst.epochs() == &vec![epoch2]);

        send_event(HummockEvent::Shutdown);
        join_handle.await.unwrap();
    }
}<|MERGE_RESOLUTION|>--- conflicted
+++ resolved
@@ -478,75 +478,13 @@
             .start_sync_epoch(new_sync_epoch, sync_result_sender, table_ids);
     }
 
-<<<<<<< HEAD
-    async fn handle_clear(
-        &mut self,
-        notifier: oneshot::Sender<()>,
-        version_id: HummockVersionId,
-        table_ids: Option<HashSet<TableId>>,
-    ) {
-=======
-    fn handle_clear(&mut self, notifier: oneshot::Sender<()>) {
->>>>>>> fe655097
+    fn handle_clear(&mut self, notifier: oneshot::Sender<()>, table_ids: Option<HashSet<TableId>>) {
         info!(
             current_version_id = ?self.uploader.hummock_version().id(),
             "handle clear event"
         );
 
         self.uploader.clear(table_ids.clone());
-
-<<<<<<< HEAD
-        let current_version = self.uploader.hummock_version();
-
-        if current_version.id < version_id {
-            let mut latest_version = if let Some(CacheRefillerEvent {
-                pinned_version,
-                new_pinned_version,
-            }) = self.refiller.clear()
-            {
-                assert_eq!(
-                    current_version.id(),
-                    pinned_version.id(),
-                    "refiller earliest version {:?} not equal to current version {:?}",
-                    *pinned_version,
-                    **current_version
-                );
-
-                info!(?version_id, "refiller is clear in recovery");
-
-                Some(new_pinned_version)
-            } else {
-                None
-            };
-
-            while let latest_version_ref = latest_version.as_ref().unwrap_or(current_version)
-                && latest_version_ref.id < version_id
-            {
-                let version_update = self
-                    .version_update_rx
-                    .recv()
-                    .await
-                    .expect("should not be empty");
-                let prev_version_id = latest_version_ref.id();
-                if let Some(new_version) = Self::resolve_version_update_info(
-                    latest_version_ref.clone(),
-                    version_update,
-                    None,
-                ) {
-                    info!(
-                        ?prev_version_id,
-                        new_version_id = ?new_version.id(),
-                        "recv new version"
-                    );
-                    latest_version = Some(new_version);
-                }
-            }
-
-            self.apply_version_update(
-                current_version.clone(),
-                latest_version.expect("must have some version update to raise the mce"),
-            );
-        }
 
         if let Some(table_ids) = &table_ids {
             assert!(
@@ -570,16 +508,6 @@
                     .collect_vec()
             );
         }
-=======
-        assert!(
-            self.local_read_version_mapping.is_empty(),
-            "read version mapping not empty when clear. remaining tables: {:?}",
-            self.local_read_version_mapping
-                .values()
-                .map(|(_, read_version)| read_version.read().table_id())
-                .collect_vec()
-        );
->>>>>>> fe655097
 
         // Notify completion of the Clear event.
         let _ = notifier.send(()).inspect_err(|e| {
@@ -692,12 +620,6 @@
                 event = pin!(self.hummock_event_rx.recv()) => {
                     let Some(event) = event else { break };
                     match event {
-<<<<<<< HEAD
-                        HummockEvent::Clear(notifier, version_id, table_ids) => {
-                            self.handle_clear(notifier, version_id, table_ids).await
-                        },
-=======
->>>>>>> fe655097
                         HummockEvent::Shutdown => {
                             info!("event handler shutdown");
                             return;
@@ -739,13 +661,8 @@
             } => {
                 self.handle_sync_epoch(new_sync_epoch, sync_result_sender, table_ids);
             }
-<<<<<<< HEAD
-            HummockEvent::Clear(_, _, _) => {
-                unreachable!("clear is handled in separated async context")
-=======
-            HummockEvent::Clear(notifier) => {
-                self.handle_clear(notifier);
->>>>>>> fe655097
+            HummockEvent::Clear(notifier, table_ids) => {
+                self.handle_clear(notifier, table_ids);
             }
             HummockEvent::Shutdown => {
                 unreachable!("shutdown is handled specially")
@@ -976,14 +893,9 @@
         gen_imm, gen_imm_inner, prepare_uploader_order_test_spawn_task_fn, TEST_TABLE_ID,
     };
     use crate::hummock::event_handler::uploader::UploadTaskOutput;
-<<<<<<< HEAD
     use crate::hummock::event_handler::{
-        HummockEvent, HummockEventHandler, HummockReadVersionRef, HummockVersionUpdate,
-        LocalInstanceGuard,
+        HummockEvent, HummockEventHandler, HummockReadVersionRef, LocalInstanceGuard,
     };
-=======
-    use crate::hummock::event_handler::{HummockEvent, HummockEventHandler};
->>>>>>> fe655097
     use crate::hummock::iterator::test_utils::mock_sstable_store;
     use crate::hummock::local_version::pinned_version::PinnedVersion;
     use crate::hummock::local_version::recent_versions::RecentVersions;
@@ -995,143 +907,6 @@
     use crate::store::SealCurrentEpochOptions;
 
     #[tokio::test]
-<<<<<<< HEAD
-    async fn test_clear_shared_buffer() {
-        let mut next_version_id = 1;
-        let mut make_new_version = || {
-            let id = next_version_id;
-            next_version_id += 1;
-            HummockVersion::from_rpc_protobuf(&PbHummockVersion {
-                id,
-                ..Default::default()
-            })
-        };
-
-        let initial_version = PinnedVersion::new(make_new_version(), unbounded_channel().0);
-
-        let (version_update_tx, version_update_rx) = unbounded_channel();
-        let (refill_task_tx, mut refill_task_rx) = unbounded_channel();
-
-        let refill_task_tx_clone = refill_task_tx.clone();
-        let storage_opt = default_opts_for_test();
-        let metrics = Arc::new(HummockStateStoreMetrics::unused());
-
-        let event_handler = HummockEventHandler::new_inner(
-            version_update_rx,
-            mock_sstable_store().await,
-            metrics.clone(),
-            CacheRefillConfig::from_storage_opts(&storage_opt),
-            RecentVersions::new(initial_version.clone(), 10, metrics.clone()),
-            BufferTracker::from_storage_opts(
-                &storage_opt,
-                metrics.uploader_uploading_task_size.clone(),
-            ),
-            Arc::new(|_, _| unreachable!("should not spawn upload task")),
-            Arc::new(move |_, _, old_version, new_version| {
-                let (tx, rx) = oneshot::channel();
-                refill_task_tx_clone
-                    .send((old_version, new_version, tx))
-                    .unwrap();
-                spawn(async move {
-                    let _ = rx.await;
-                })
-            }),
-        );
-
-        let event_tx = event_handler.event_sender();
-        let latest_version = event_handler.recent_versions.clone();
-        let latest_version_update_tx = event_handler.version_update_notifier_tx.clone();
-
-        let send_clear = |version_id| {
-            let (tx, rx) = oneshot::channel();
-            event_tx
-                .send(HummockEvent::Clear(tx, version_id, None))
-                .unwrap();
-            rx
-        };
-
-        let _join_handle = spawn(event_handler.start_hummock_event_handler_worker());
-
-        // test normal recovery
-        send_clear(initial_version.id()).await.unwrap();
-
-        // test normal refill finish
-        let version1 = make_new_version();
-        {
-            version_update_tx
-                .send(HummockVersionUpdate::PinnedVersion(Box::new(
-                    version1.clone(),
-                )))
-                .unwrap();
-            let (old_version, new_version, refill_finish_tx) = refill_task_rx.recv().await.unwrap();
-            assert_eq!(*old_version, *initial_version);
-            assert_eq!(*new_version, version1);
-            assert_eq!(**latest_version.load().latest_version(), *initial_version);
-
-            let mut changed = latest_version_update_tx.subscribe();
-            refill_finish_tx.send(()).unwrap();
-            changed.changed().await.unwrap();
-            assert_eq!(**latest_version.load().latest_version(), version1);
-        }
-
-        // test recovery with pending refill task
-        let version2 = make_new_version();
-        let version3 = make_new_version();
-        {
-            version_update_tx
-                .send(HummockVersionUpdate::PinnedVersion(Box::new(
-                    version2.clone(),
-                )))
-                .unwrap();
-            version_update_tx
-                .send(HummockVersionUpdate::PinnedVersion(Box::new(
-                    version3.clone(),
-                )))
-                .unwrap();
-            let (old_version2, new_version2, _refill_finish_tx2) =
-                refill_task_rx.recv().await.unwrap();
-            assert_eq!(*old_version2, version1);
-            assert_eq!(*new_version2, version2);
-            let (old_version3, new_version3, _refill_finish_tx3) =
-                refill_task_rx.recv().await.unwrap();
-            assert_eq!(*old_version3, version2);
-            assert_eq!(*new_version3, version3);
-            assert_eq!(**latest_version.load().latest_version(), version1);
-
-            let rx = send_clear(version3.id);
-            rx.await.unwrap();
-            assert_eq!(**latest_version.load().latest_version(), version3);
-        }
-
-        async fn assert_pending(fut: &mut (impl Future + Unpin)) {
-            assert!(poll_fn(|cx| Poll::Ready(fut.poll_unpin(cx).is_pending())).await);
-        }
-
-        // test recovery with later arriving version update
-        let version4 = make_new_version();
-        let version5 = make_new_version();
-        {
-            let mut rx = send_clear(version5.id);
-            assert_pending(&mut rx).await;
-            version_update_tx
-                .send(HummockVersionUpdate::PinnedVersion(Box::new(
-                    version4.clone(),
-                )))
-                .unwrap();
-            assert_pending(&mut rx).await;
-            version_update_tx
-                .send(HummockVersionUpdate::PinnedVersion(Box::new(
-                    version5.clone(),
-                )))
-                .unwrap();
-            rx.await.unwrap();
-            assert_eq!(**latest_version.load().latest_version(), version5);
-        }
-    }
-
-    #[tokio::test]
-=======
->>>>>>> fe655097
     async fn test_old_epoch_sync_fail() {
         let epoch0 = test_epoch(233);
 
@@ -1516,7 +1291,6 @@
             let (clear_tx, clear_rx) = oneshot::channel();
             send_event(HummockEvent::Clear(
                 clear_tx,
-                initial_version.id,
                 Some(HashSet::from_iter([table_id2])),
             ));
             clear_rx.await.unwrap();
