// Copyright 2024 RisingWave Labs
//
// Licensed under the Apache License, Version 2.0 (the "License");
// you may not use this file except in compliance with the License.
// You may obtain a copy of the License at
//
//     http://www.apache.org/licenses/LICENSE-2.0
//
// Unless required by applicable law or agreed to in writing, software
// distributed under the License is distributed on an "AS IS" BASIS,
// WITHOUT WARRANTIES OR CONDITIONS OF ANY KIND, either express or implied.
// See the License for the specific language governing permissions and
// limitations under the License.

use std::collections::{BTreeMap, HashMap};
use std::ops::DerefMut;
use std::pin::pin;
use std::sync::atomic::AtomicUsize;
use std::sync::atomic::Ordering::Relaxed;
use std::sync::{Arc, LazyLock};

use arc_swap::ArcSwap;
use await_tree::InstrumentAwait;
use futures::FutureExt;
use itertools::Itertools;
use parking_lot::RwLock;
use prometheus::core::{AtomicU64, GenericGauge};
use prometheus::{Histogram, IntGauge};
use risingwave_hummock_sdk::compaction_group::hummock_version_ext::SstDeltaInfo;
use risingwave_hummock_sdk::{HummockEpoch, LocalSstableInfo};
use thiserror_ext::AsReport;
use tokio::spawn;
use tokio::sync::mpsc::error::SendError;
use tokio::sync::mpsc::{unbounded_channel, UnboundedReceiver, UnboundedSender};
use tokio::sync::oneshot;
use tracing::{debug, error, info, trace, warn};

use super::refiller::{CacheRefillConfig, CacheRefiller};
use super::{LocalInstanceGuard, LocalInstanceId, ReadVersionMappingType};
use crate::filter_key_extractor::FilterKeyExtractorManager;
use crate::hummock::compactor::{compact, CompactorContext};
use crate::hummock::conflict_detector::ConflictDetector;
use crate::hummock::event_handler::refiller::{CacheRefillerEvent, SpawnRefillTask};
use crate::hummock::event_handler::uploader::{
    default_spawn_merging_task, HummockUploader, SpawnMergingTask, SpawnUploadTask, SyncedData,
    UploadTaskInfo, UploadTaskOutput, UploadTaskPayload, UploaderEvent,
};
use crate::hummock::event_handler::{
    HummockEvent, HummockReadVersionRef, HummockVersionUpdate, ReadOnlyReadVersionMapping,
    ReadOnlyRwLockRef,
};
use crate::hummock::local_version::pinned_version::PinnedVersion;
use crate::hummock::store::version::{
    HummockReadVersion, StagingData, StagingSstableInfo, VersionUpdate,
};
use crate::hummock::utils::validate_table_key_range;
use crate::hummock::{
    HummockError, HummockResult, MemoryLimiter, SstableObjectIdManager, SstableStoreRef, TrackerId,
};
use crate::monitor::HummockStateStoreMetrics;
use crate::opts::StorageOpts;
use crate::store::SyncResult;

#[derive(Clone)]
pub struct BufferTracker {
    flush_threshold: usize,
    global_buffer: Arc<MemoryLimiter>,
    global_upload_task_size: GenericGauge<AtomicU64>,
}

impl BufferTracker {
    pub fn from_storage_opts(
        config: &StorageOpts,
        global_upload_task_size: GenericGauge<AtomicU64>,
    ) -> Self {
        let capacity = config.shared_buffer_capacity_mb * (1 << 20);
        let flush_threshold = (capacity as f32 * config.shared_buffer_flush_ratio) as usize;
        assert!(
            flush_threshold < capacity,
            "flush_threshold {} should be less or equal to capacity {}",
            flush_threshold,
            capacity
        );
        Self::new(capacity, flush_threshold, global_upload_task_size)
    }

    pub fn new(
        capacity: usize,
        flush_threshold: usize,
        global_upload_task_size: GenericGauge<AtomicU64>,
    ) -> Self {
        assert!(capacity >= flush_threshold);
        Self {
            flush_threshold,
            global_buffer: Arc::new(MemoryLimiter::new(capacity as u64)),
            global_upload_task_size,
        }
    }

    pub fn for_test() -> Self {
        Self::from_storage_opts(
            &StorageOpts::default(),
            GenericGauge::new("test", "test").unwrap(),
        )
    }

    pub fn get_buffer_size(&self) -> usize {
        self.global_buffer.get_memory_usage() as usize
    }

    pub fn get_memory_limiter(&self) -> &Arc<MemoryLimiter> {
        &self.global_buffer
    }

    pub fn global_upload_task_size(&self) -> &GenericGauge<AtomicU64> {
        &self.global_upload_task_size
    }

    /// Return true when the buffer size minus current upload task size is still greater than the
    /// flush threshold.
    pub fn need_more_flush(&self) -> bool {
        self.get_buffer_size() > self.flush_threshold + self.global_upload_task_size.get() as usize
    }
}

#[derive(Clone)]
pub struct HummockEventSender {
    inner: UnboundedSender<HummockEvent>,
    event_count: IntGauge,
}

pub fn event_channel(event_count: IntGauge) -> (HummockEventSender, HummockEventReceiver) {
    let (tx, rx) = unbounded_channel();
    (
        HummockEventSender {
            inner: tx,
            event_count: event_count.clone(),
        },
        HummockEventReceiver {
            inner: rx,
            event_count,
        },
    )
}

impl HummockEventSender {
    pub fn send(&self, event: HummockEvent) -> Result<(), SendError<HummockEvent>> {
        self.inner.send(event)?;
        self.event_count.inc();
        Ok(())
    }
}

pub struct HummockEventReceiver {
    inner: UnboundedReceiver<HummockEvent>,
    event_count: IntGauge,
}

impl HummockEventReceiver {
    async fn recv(&mut self) -> Option<HummockEvent> {
        let event = self.inner.recv().await?;
        self.event_count.dec();
        Some(event)
    }
}

struct HummockEventHandlerMetrics {
    event_handler_on_sync_finish_latency: Histogram,
    event_handler_on_spilled_latency: Histogram,
    event_handler_on_apply_version_update: Histogram,
    event_handler_on_recv_version_update: Histogram,
}

pub struct HummockEventHandler {
    hummock_event_tx: HummockEventSender,
    hummock_event_rx: HummockEventReceiver,
    version_update_rx: UnboundedReceiver<HummockVersionUpdate>,
    pending_sync_requests: BTreeMap<HummockEpoch, oneshot::Sender<HummockResult<SyncResult>>>,
    read_version_mapping: Arc<RwLock<ReadVersionMappingType>>,
    /// A copy of `read_version_mapping` but owned by event handler
    local_read_version_mapping: HashMap<LocalInstanceId, HummockReadVersionRef>,

    version_update_notifier_tx: Arc<tokio::sync::watch::Sender<HummockEpoch>>,
    pinned_version: Arc<ArcSwap<PinnedVersion>>,
    write_conflict_detector: Option<Arc<ConflictDetector>>,

    uploader: HummockUploader,
    refiller: CacheRefiller,

    last_instance_id: LocalInstanceId,

    sstable_object_id_manager: Option<Arc<SstableObjectIdManager>>,
    metrics: HummockEventHandlerMetrics,
}

async fn flush_imms(
    payload: UploadTaskPayload,
    task_info: UploadTaskInfo,
    compactor_context: CompactorContext,
    filter_key_extractor_manager: FilterKeyExtractorManager,
    sstable_object_id_manager: Arc<SstableObjectIdManager>,
) -> HummockResult<Vec<LocalSstableInfo>> {
    for epoch in &task_info.epochs {
        let _ = sstable_object_id_manager
            .add_watermark_object_id(Some(*epoch))
            .await
            .inspect_err(|e| {
                error!(epoch, error = %e.as_report(), "unable to set watermark sst id");
            });
    }
    compact(
        compactor_context,
        sstable_object_id_manager,
        payload,
        task_info.compaction_group_index,
        filter_key_extractor_manager,
    )
    .verbose_instrument_await("shared_buffer_compact")
    .await
}

impl HummockEventHandler {
    pub fn new(
        version_update_rx: UnboundedReceiver<HummockVersionUpdate>,
        pinned_version: PinnedVersion,
        compactor_context: CompactorContext,
        filter_key_extractor_manager: FilterKeyExtractorManager,
        sstable_object_id_manager: Arc<SstableObjectIdManager>,
        state_store_metrics: Arc<HummockStateStoreMetrics>,
    ) -> Self {
        let upload_compactor_context = compactor_context.clone();
        let cloned_sstable_object_id_manager = sstable_object_id_manager.clone();
        let upload_task_latency = state_store_metrics.uploader_upload_task_latency.clone();
        let wait_poll_latency = state_store_metrics.uploader_wait_poll_latency.clone();
        Self::new_inner(
            version_update_rx,
            pinned_version,
            Some(sstable_object_id_manager),
            compactor_context.sstable_store.clone(),
            state_store_metrics,
            &compactor_context.storage_opts,
            Arc::new(move |payload, task_info| {
<<<<<<< HEAD
                static NEXT_UPLOAD_TASK_ID: LazyLock<AtomicUsize> =
                    LazyLock::new(|| AtomicUsize::new(0));
                let tree_root = upload_compactor_context.await_tree_reg.as_ref().map(|reg| {
                    let upload_task_id = NEXT_UPLOAD_TASK_ID.fetch_add(1, Relaxed);
                    reg.write().register(
                        format!("spawn_upload_task/{}", upload_task_id),
                        format!("Spawn Upload Task: {}", task_info),
                    )
                });
                spawn({
                    let future = flush_imms(
                        payload,
                        task_info,
                        upload_compactor_context.clone(),
                        filter_key_extractor_manager.clone(),
                        cloned_sstable_object_id_manager.clone(),
                    );
                    if let Some(tree_root) = tree_root {
                        tree_root.instrument(future).left_future()
                    } else {
                        future.right_future()
                    }
=======
                let upload_task_latency = upload_task_latency.clone();
                let wait_poll_latency = wait_poll_latency.clone();
                let upload_compactor_context = upload_compactor_context.clone();
                let filter_key_extractor_manager = filter_key_extractor_manager.clone();
                let sstable_object_id_manager = cloned_sstable_object_id_manager.clone();
                spawn(async move {
                    let _timer = upload_task_latency.start_timer();
                    let ssts = flush_imms(
                        payload,
                        task_info,
                        upload_compactor_context,
                        filter_key_extractor_manager,
                        sstable_object_id_manager,
                    )
                    .await?;
                    Ok(UploadTaskOutput {
                        ssts,
                        wait_poll_timer: Some(wait_poll_latency.start_timer()),
                    })
>>>>>>> f3dbe3a5
                })
            }),
            default_spawn_merging_task(
                compactor_context.compaction_executor.clone(),
                compactor_context.await_tree_reg.clone(),
            ),
            CacheRefiller::default_spawn_refill_task(),
        )
    }

    fn new_inner(
        version_update_rx: UnboundedReceiver<HummockVersionUpdate>,
        pinned_version: PinnedVersion,
        sstable_object_id_manager: Option<Arc<SstableObjectIdManager>>,
        sstable_store: SstableStoreRef,
        state_store_metrics: Arc<HummockStateStoreMetrics>,
        storage_opts: &StorageOpts,
        spawn_upload_task: SpawnUploadTask,
        spawn_merging_task: SpawnMergingTask,
        spawn_refill_task: SpawnRefillTask,
    ) -> Self {
        let (hummock_event_tx, hummock_event_rx) =
            event_channel(state_store_metrics.event_handler_pending_event.clone());
        let (version_update_notifier_tx, _) =
            tokio::sync::watch::channel(pinned_version.max_committed_epoch());
        let version_update_notifier_tx = Arc::new(version_update_notifier_tx);
        let read_version_mapping = Arc::new(RwLock::new(HashMap::default()));
        let buffer_tracker = BufferTracker::from_storage_opts(
            storage_opts,
            state_store_metrics.uploader_uploading_task_size.clone(),
        );
        let write_conflict_detector = ConflictDetector::new_from_config(storage_opts);

        let metrics = HummockEventHandlerMetrics {
            event_handler_on_sync_finish_latency: state_store_metrics
                .event_handler_latency
                .with_label_values(&["on_sync_finish"]),
            event_handler_on_spilled_latency: state_store_metrics
                .event_handler_latency
                .with_label_values(&["on_spilled"]),
            event_handler_on_apply_version_update: state_store_metrics
                .event_handler_latency
                .with_label_values(&["apply_version"]),
            event_handler_on_recv_version_update: state_store_metrics
                .event_handler_latency
                .with_label_values(&["recv_version_update"]),
        };

        let uploader = HummockUploader::new(
            state_store_metrics,
            pinned_version.clone(),
            spawn_upload_task,
            spawn_merging_task,
            buffer_tracker,
            storage_opts,
        );
        let refiller = CacheRefiller::new(
            CacheRefillConfig::from_storage_opts(storage_opts),
            sstable_store,
            spawn_refill_task,
        );

        Self {
            hummock_event_tx,
            hummock_event_rx,
            version_update_rx,
            pending_sync_requests: Default::default(),
            version_update_notifier_tx,
            pinned_version: Arc::new(ArcSwap::from_pointee(pinned_version)),
            write_conflict_detector,
            read_version_mapping,
            local_read_version_mapping: Default::default(),
            uploader,
            refiller,
            last_instance_id: 0,
            sstable_object_id_manager,
            metrics,
        }
    }

    pub fn version_update_notifier_tx(&self) -> Arc<tokio::sync::watch::Sender<HummockEpoch>> {
        self.version_update_notifier_tx.clone()
    }

    pub fn pinned_version(&self) -> Arc<ArcSwap<PinnedVersion>> {
        self.pinned_version.clone()
    }

    pub fn read_version_mapping(&self) -> ReadOnlyReadVersionMapping {
        ReadOnlyRwLockRef::new(self.read_version_mapping.clone())
    }

    pub fn event_sender(&self) -> HummockEventSender {
        self.hummock_event_tx.clone()
    }

    pub fn buffer_tracker(&self) -> &BufferTracker {
        self.uploader.buffer_tracker()
    }
}

// Handler for different events
impl HummockEventHandler {
    fn handle_epoch_synced(
        &mut self,
        epoch: HummockEpoch,
        newly_uploaded_sstables: Vec<StagingSstableInfo>,
    ) {
        debug!("epoch has been synced: {}.", epoch);
        if !newly_uploaded_sstables.is_empty() {
            newly_uploaded_sstables
                .into_iter()
                // Take rev because newer data come first in `newly_uploaded_sstables` but we apply
                // older data first
                .rev()
                .for_each(|staging_sstable_info| {
                    self.for_each_read_version(|read_version| {
                        read_version.update(VersionUpdate::Staging(StagingData::Sst(
                            staging_sstable_info.clone(),
                        )))
                    });
                });
        }
        let result = self
            .uploader
            .get_synced_data(epoch)
            .expect("data just synced. must exist");
        // clear the pending sync epoch that is older than newly synced epoch
        while let Some((smallest_pending_sync_epoch, _)) =
            self.pending_sync_requests.first_key_value()
        {
            if *smallest_pending_sync_epoch > epoch {
                // The smallest pending sync epoch has not synced yet. Wait later
                break;
            }
            let (pending_sync_epoch, result_sender) =
                self.pending_sync_requests.pop_first().expect("must exist");
            if pending_sync_epoch == epoch {
                send_sync_result(result_sender, to_sync_result(result));
                break;
            } else {
                send_sync_result(
                    result_sender,
                    Err(HummockError::other(format!(
                        "epoch {} is not a checkpoint epoch",
                        pending_sync_epoch
                    ))),
                );
            }
        }
    }

    /// This function will be performed under the protection of the `read_version_mapping` read
    /// lock, and add write lock on each `read_version` operation
    fn for_each_read_version(&self, mut f: impl FnMut(&mut HummockReadVersion)) {
        self.local_read_version_mapping
            .values()
            .for_each(|read_version: &HummockReadVersionRef| f(read_version.write().deref_mut()));
    }

    fn handle_data_spilled(&mut self, staging_sstable_info: StagingSstableInfo) {
        // todo: do some prune for version update
        self.for_each_read_version(|read_version| {
            trace!("data_spilled. SST size {}", staging_sstable_info.imm_size());
            read_version.update(VersionUpdate::Staging(StagingData::Sst(
                staging_sstable_info.clone(),
            )))
        })
    }

    fn handle_await_sync_epoch(
        &mut self,
        new_sync_epoch: HummockEpoch,
        sync_result_sender: oneshot::Sender<HummockResult<SyncResult>>,
    ) {
        debug!("receive await sync epoch: {}", new_sync_epoch);
        // The epoch to sync has been committed already.
        if new_sync_epoch <= self.uploader.max_committed_epoch() {
            send_sync_result(
                sync_result_sender,
                Err(HummockError::other(format!(
                    "epoch {} has been committed. {}",
                    new_sync_epoch,
                    self.uploader.max_committed_epoch()
                ))),
            );
            return;
        }
        // The epoch has been synced
        if new_sync_epoch <= self.uploader.max_synced_epoch() {
            debug!(
                "epoch {} has been synced. Current max_sync_epoch {}",
                new_sync_epoch,
                self.uploader.max_synced_epoch()
            );
            if let Some(result) = self.uploader.get_synced_data(new_sync_epoch) {
                let result = to_sync_result(result);
                send_sync_result(sync_result_sender, result);
            } else {
                send_sync_result(
                    sync_result_sender,
                    Err(HummockError::other(
                        "the requested sync epoch is not a checkpoint epoch",
                    )),
                );
            }
            return;
        }

        debug!(
            "awaiting for epoch to be synced: {}, max_synced_epoch: {}",
            new_sync_epoch,
            self.uploader.max_synced_epoch()
        );

        // If the epoch is not synced, we add to the `pending_sync_requests` anyway. If the epoch is
        // not a checkpoint epoch, it will be clear with the max synced epoch bumps up.
        if let Some(old_sync_result_sender) = self
            .pending_sync_requests
            .insert(new_sync_epoch, sync_result_sender)
        {
            let _ = old_sync_result_sender
                .send(Err(HummockError::other(
                    "the sync rx is overwritten by an new rx",
                )))
                .inspect_err(|e| {
                    error!(
                        "unable to send sync result: {}. Err: {:?}",
                        new_sync_epoch, e
                    );
                });
        }
    }

    async fn handle_clear(&mut self, notifier: oneshot::Sender<()>, prev_epoch: u64) {
        info!(
            prev_epoch,
            max_committed_epoch = self.uploader.max_committed_epoch(),
            max_synced_epoch = self.uploader.max_synced_epoch(),
            max_sealed_epoch = self.uploader.max_sealed_epoch(),
            "handle clear event"
        );

        self.uploader.clear();

        let current_version = self.uploader.hummock_version();

        if current_version.max_committed_epoch() < prev_epoch {
            let mut latest_version = if let Some(CacheRefillerEvent {
                pinned_version,
                new_pinned_version,
            }) = self.refiller.clear()
            {
                assert_eq!(
                    current_version.id(),
                    pinned_version.id(),
                    "refiller earliest version {:?} not equal to current version {:?}",
                    pinned_version.version(),
                    current_version.version()
                );

                info!(
                    prev_epoch,
                    current_mce = current_version.max_committed_epoch(),
                    refiller_mce = new_pinned_version.max_committed_epoch(),
                    "refiller is clear in recovery"
                );

                Some(new_pinned_version)
            } else {
                None
            };

            while let latest_version_ref = latest_version.as_ref().unwrap_or(current_version)
                && latest_version_ref.max_committed_epoch() < prev_epoch
            {
                let version_update = self
                    .version_update_rx
                    .recv()
                    .await
                    .expect("should not be empty");
                latest_version = Some(Self::resolve_version_update_info(
                    latest_version_ref.clone(),
                    version_update,
                    None,
                ));
            }

            self.apply_version_update(
                current_version.clone(),
                latest_version.expect("must have some version update to raise the mce"),
            );
        }

        assert!(self.uploader.max_committed_epoch() >= prev_epoch);
        if self.uploader.max_committed_epoch() > prev_epoch {
            warn!(
                mce = self.uploader.max_committed_epoch(),
                prev_epoch, "mce higher than clear prev_epoch"
            );
        }

        for (epoch, result_sender) in self.pending_sync_requests.extract_if(|_, _| true) {
            send_sync_result(
                result_sender,
                Err(HummockError::other(format!(
                    "the sync epoch {} has been cleared",
                    epoch
                ))),
            );
        }

        assert!(
            self.local_read_version_mapping.is_empty(),
            "read version mapping not empty when clear. remaining tables: {:?}",
            self.local_read_version_mapping
                .values()
                .map(|read_version| read_version.read().table_id())
                .collect_vec()
        );

        if let Some(sstable_object_id_manager) = &self.sstable_object_id_manager {
            sstable_object_id_manager
                .remove_watermark_object_id(TrackerId::Epoch(HummockEpoch::MAX));
        }

        // Notify completion of the Clear event.
        let _ = notifier.send(()).inspect_err(|e| {
            error!("failed to notify completion of clear event: {:?}", e);
        });

        info!(prev_epoch, "clear finished");
    }

    fn handle_version_update(&mut self, version_payload: HummockVersionUpdate) {
        let _timer = self
            .metrics
            .event_handler_on_recv_version_update
            .start_timer();
        let pinned_version = self
            .refiller
            .last_new_pinned_version()
            .cloned()
            .unwrap_or_else(|| self.uploader.hummock_version().clone());

        let mut sst_delta_infos = vec![];
        let new_pinned_version = Self::resolve_version_update_info(
            pinned_version.clone(),
            version_payload,
            Some(&mut sst_delta_infos),
        );

        self.refiller
            .start_cache_refill(sst_delta_infos, pinned_version, new_pinned_version);
    }

    fn resolve_version_update_info(
        pinned_version: PinnedVersion,
        version_payload: HummockVersionUpdate,
        mut sst_delta_infos: Option<&mut Vec<SstDeltaInfo>>,
    ) -> PinnedVersion {
        let newly_pinned_version = match version_payload {
            HummockVersionUpdate::VersionDeltas(version_deltas) => {
                let mut version_to_apply = pinned_version.version().clone();
                for version_delta in &version_deltas {
                    assert_eq!(version_to_apply.id, version_delta.prev_id);
                    if version_to_apply.max_committed_epoch == version_delta.max_committed_epoch {
                        if let Some(sst_delta_infos) = &mut sst_delta_infos {
                            **sst_delta_infos =
                                version_to_apply.build_sst_delta_infos(version_delta);
                        }
                    }
                    version_to_apply.apply_version_delta(version_delta);
                }

                version_to_apply
            }
            HummockVersionUpdate::PinnedVersion(version) => version,
        };

        validate_table_key_range(&newly_pinned_version);

        pinned_version.new_pin_version(newly_pinned_version)
    }

    fn apply_version_update(
        &mut self,
        pinned_version: PinnedVersion,
        new_pinned_version: PinnedVersion,
    ) {
        let _timer = self
            .metrics
            .event_handler_on_apply_version_update
            .start_timer();
        self.pinned_version
            .store(Arc::new(new_pinned_version.clone()));

        {
            self.for_each_read_version(|read_version| {
                read_version.update(VersionUpdate::CommittedSnapshot(new_pinned_version.clone()))
            });
        }

        let prev_max_committed_epoch = pinned_version.max_committed_epoch();
        let max_committed_epoch = new_pinned_version.max_committed_epoch();

        // only notify local_version_manager when MCE change
        self.version_update_notifier_tx.send_if_modified(|state| {
            assert_eq!(prev_max_committed_epoch, *state);
            if max_committed_epoch > *state {
                *state = max_committed_epoch;
                true
            } else {
                false
            }
        });

        if let Some(conflict_detector) = self.write_conflict_detector.as_ref() {
            conflict_detector.set_watermark(max_committed_epoch);
        }

        if let Some(sstable_object_id_manager) = &self.sstable_object_id_manager {
            sstable_object_id_manager.remove_watermark_object_id(TrackerId::Epoch(
                self.pinned_version.load().max_committed_epoch(),
            ));
        }

        debug!(
            "update to hummock version: {}, epoch: {}",
            new_pinned_version.id(),
            new_pinned_version.max_committed_epoch()
        );

        self.uploader.update_pinned_version(new_pinned_version);
    }
}

impl HummockEventHandler {
    pub async fn start_hummock_event_handler_worker(mut self) {
        loop {
            tokio::select! {
                event = self.uploader.next_event() => {
                    self.handle_uploader_event(event);
                }
                event = self.refiller.next_event() => {
                    let CacheRefillerEvent {pinned_version, new_pinned_version } = event;
                    self.apply_version_update(pinned_version, new_pinned_version);
                }
                event = pin!(self.hummock_event_rx.recv()) => {
                    let Some(event) = event else { break };
                    match event {
                        HummockEvent::Clear(notifier, prev_epoch) => {
                            self.handle_clear(notifier, prev_epoch).await
                        },
                        HummockEvent::Shutdown => {
                            info!("event handler shutdown");
                            return;
                        },
                        event => {
                            self.handle_hummock_event(event);
                        }
                    }
                }
                version_update = pin!(self.version_update_rx.recv()) => {
                    let Some(version_update) = version_update else {
                        warn!("version update stream ends. event handle shutdown");
                        return;
                    };
                    self.handle_version_update(version_update);
                }
            }
        }
    }

    fn handle_uploader_event(&mut self, event: UploaderEvent) {
        match event {
            UploaderEvent::SyncFinish(epoch, newly_uploaded_sstables) => {
                let _timer = self
                    .metrics
                    .event_handler_on_sync_finish_latency
                    .start_timer();
                self.handle_epoch_synced(epoch, newly_uploaded_sstables);
            }

            UploaderEvent::DataSpilled(staging_sstable_info) => {
                let _timer = self.metrics.event_handler_on_spilled_latency.start_timer();
                self.handle_data_spilled(staging_sstable_info);
            }

            UploaderEvent::ImmMerged(merge_output) => {
                // update read version for corresponding table shards
                if let Some(read_version) = self
                    .local_read_version_mapping
                    .get(&merge_output.instance_id)
                {
                    read_version
                        .write()
                        .update(VersionUpdate::Staging(StagingData::MergedImmMem(
                            merge_output.merged_imm,
                            merge_output.imm_ids,
                        )));
                } else {
                    warn!(
                        "handle ImmMerged: table instance not found. table {:?}, instance {}",
                        &merge_output.table_id, &merge_output.instance_id
                    )
                }
            }
        }
    }

    /// Gracefully shutdown if returns `true`.
    fn handle_hummock_event(&mut self, event: HummockEvent) {
        match event {
            HummockEvent::BufferMayFlush => {
                self.uploader.may_flush();
            }
            HummockEvent::AwaitSyncEpoch {
                new_sync_epoch,
                sync_result_sender,
            } => {
                self.handle_await_sync_epoch(new_sync_epoch, sync_result_sender);
            }
            HummockEvent::Clear(_, _) => {
                unreachable!("clear is handled in separated async context")
            }
            HummockEvent::Shutdown => {
                unreachable!("shutdown is handled specially")
            }
            HummockEvent::ImmToUploader(imm) => {
                assert!(
                    self.local_read_version_mapping
                        .contains_key(&imm.instance_id),
                    "add imm from non-existing read version instance: instance_id: {}, table_id {}",
                    imm.instance_id,
                    imm.table_id,
                );
                self.uploader.add_imm(imm);
                self.uploader.may_flush();
            }

            HummockEvent::SealEpoch {
                epoch,
                is_checkpoint,
            } => {
                self.uploader.seal_epoch(epoch);

                if is_checkpoint {
                    self.uploader.start_sync_epoch(epoch);
                } else {
                    // start merging task on non-checkpoint epochs sealed
                    self.uploader.start_merge_imms(epoch);
                }
            }

            HummockEvent::LocalSealEpoch {
                epoch,
                opts,
                table_id,
                instance_id,
            } => {
                assert!(
                    self.local_read_version_mapping
                        .contains_key(&instance_id),
                    "seal epoch from non-existing read version instance: instance_id: {}, table_id: {}, epoch: {}",
                    instance_id, table_id, epoch,
                );
                if let Some((direction, watermarks)) = opts.table_watermarks {
                    self.uploader
                        .add_table_watermarks(epoch, table_id, watermarks, direction)
                }
            }

            #[cfg(any(test, feature = "test"))]
            HummockEvent::FlushEvent(sender) => {
                let _ = sender.send(()).inspect_err(|e| {
                    error!("unable to send flush result: {:?}", e);
                });
            }

            HummockEvent::RegisterReadVersion {
                table_id,
                new_read_version_sender,
                is_replicated,
                vnodes,
            } => {
                let pinned_version = self.pinned_version.load();
                let basic_read_version = Arc::new(RwLock::new(
                    HummockReadVersion::new_with_replication_option(
                        table_id,
                        (**pinned_version).clone(),
                        is_replicated,
                        vnodes,
                    ),
                ));

                let instance_id = self.generate_instance_id();

                debug!(
                    "new read version registered: table_id: {}, instance_id: {}",
                    table_id, instance_id
                );

                {
                    self.local_read_version_mapping
                        .insert(instance_id, basic_read_version.clone());
                    let mut read_version_mapping_guard = self.read_version_mapping.write();

                    read_version_mapping_guard
                        .entry(table_id)
                        .or_default()
                        .insert(instance_id, basic_read_version.clone());
                }

                match new_read_version_sender.send((
                    basic_read_version,
                    LocalInstanceGuard {
                        table_id,
                        instance_id,
                        event_sender: self.hummock_event_tx.clone(),
                    },
                )) {
                    Ok(_) => {}
                    Err(_) => {
                        warn!(
                            "RegisterReadVersion send fail table_id {:?} instance_is {:?}",
                            table_id, instance_id
                        )
                    }
                }
            }

            HummockEvent::DestroyReadVersion {
                table_id,
                instance_id,
            } => {
                debug!(
                    "read version deregister: table_id: {}, instance_id: {}",
                    table_id, instance_id
                );
                self.local_read_version_mapping
                    .remove(&instance_id)
                    .unwrap_or_else(|| {
                        panic!(
                            "DestroyHummockInstance inexist instance table_id {} instance_id {}",
                            table_id, instance_id
                        )
                    });
                let mut read_version_mapping_guard = self.read_version_mapping.write();
                let entry = read_version_mapping_guard
                    .get_mut(&table_id)
                    .unwrap_or_else(|| {
                        panic!(
                            "DestroyHummockInstance table_id {} instance_id {} fail",
                            table_id, instance_id
                        )
                    });
                entry.remove(&instance_id).unwrap_or_else(|| {
                    panic!(
                        "DestroyHummockInstance inexist instance table_id {} instance_id {}",
                        table_id, instance_id
                    )
                });
                if entry.is_empty() {
                    read_version_mapping_guard.remove(&table_id);
                }
            }
        }
    }

    fn generate_instance_id(&mut self) -> LocalInstanceId {
        self.last_instance_id += 1;
        self.last_instance_id
    }
}

fn send_sync_result(
    sender: oneshot::Sender<HummockResult<SyncResult>>,
    result: HummockResult<SyncResult>,
) {
    let _ = sender.send(result).inspect_err(|e| {
        error!("unable to send sync result. Err: {:?}", e);
    });
}

fn to_sync_result(result: &HummockResult<SyncedData>) -> HummockResult<SyncResult> {
    match result {
        Ok(sync_data) => {
            let sync_size = sync_data
                .staging_ssts
                .iter()
                .map(StagingSstableInfo::imm_size)
                .sum();
            Ok(SyncResult {
                sync_size,
                uncommitted_ssts: sync_data
                    .staging_ssts
                    .iter()
                    .flat_map(|staging_sstable_info| staging_sstable_info.sstable_infos().clone())
                    .collect(),
                table_watermarks: sync_data.table_watermarks.clone(),
            })
        }
        Err(e) => Err(HummockError::other(format!(
            "sync task failed: {}",
            e.as_report()
        ))),
    }
}

#[cfg(test)]
mod tests {
    use std::future::{poll_fn, Future};
    use std::iter::once;
    use std::sync::Arc;
    use std::task::Poll;

    use bytes::Bytes;
    use futures::FutureExt;
    use itertools::Itertools;
    use risingwave_common::buffer::Bitmap;
    use risingwave_common::catalog::TableId;
    use risingwave_common::hash::VirtualNode;
    use risingwave_common::util::epoch::{test_epoch, EpochExt};
    use risingwave_common::util::iter_util::ZipEqDebug;
    use risingwave_hummock_sdk::key::TableKey;
    use risingwave_hummock_sdk::version::HummockVersion;
    use risingwave_pb::hummock::PbHummockVersion;
    use tokio::spawn;
    use tokio::sync::mpsc::unbounded_channel;
    use tokio::sync::oneshot;
    use tokio::task::yield_now;

    use crate::hummock::event_handler::refiller::CacheRefiller;
    use crate::hummock::event_handler::{HummockEvent, HummockEventHandler, HummockVersionUpdate};
    use crate::hummock::iterator::test_utils::mock_sstable_store;
    use crate::hummock::local_version::pinned_version::PinnedVersion;
    use crate::hummock::shared_buffer::shared_buffer_batch::SharedBufferBatch;
    use crate::hummock::store::version::{StagingData, VersionUpdate};
    use crate::hummock::test_utils::default_opts_for_test;
    use crate::hummock::value::HummockValue;
    use crate::hummock::HummockError;
    use crate::monitor::HummockStateStoreMetrics;

    #[tokio::test]
    async fn test_event_handler_merging_task() {
        let table_id = TableId::new(123);
        let epoch0 = test_epoch(233);
        let pinned_version = PinnedVersion::new(
            HummockVersion::from_rpc_protobuf(&PbHummockVersion {
                id: 1,
                max_committed_epoch: epoch0,
                ..Default::default()
            }),
            unbounded_channel().0,
        );

        let mut storage_opts = default_opts_for_test();
        storage_opts.imm_merge_threshold = 5;

        let (_version_update_tx, version_update_rx) = unbounded_channel();

        let (spawn_upload_task_tx, mut spawn_upload_task_rx) = unbounded_channel();
        let (spawn_merging_task_tx, mut spawn_merging_task_rx) = unbounded_channel();
        let event_handler = HummockEventHandler::new_inner(
            version_update_rx,
            pinned_version,
            None,
            mock_sstable_store(),
            Arc::new(HummockStateStoreMetrics::unused()),
            &storage_opts,
            Arc::new(move |_, _| {
                let (tx, rx) = oneshot::channel::<()>();
                spawn_upload_task_tx.send(tx).unwrap();
                spawn(async move {
                    // wait for main thread to notify returning error
                    rx.await.unwrap();
                    Err(HummockError::other("".to_string()))
                })
            }),
            Arc::new(move |_, _, imms, _| {
                let (tx, rx) = oneshot::channel::<()>();
                let (finish_tx, finish_rx) = oneshot::channel::<()>();
                spawn_merging_task_tx.send((tx, finish_rx)).unwrap();
                spawn(async move {
                    rx.await.unwrap();
                    finish_tx.send(()).unwrap();
                    imms[0].clone()
                })
            }),
            CacheRefiller::default_spawn_refill_task(),
        );

        let tx = event_handler.event_sender();

        let _join_handle = spawn(event_handler.start_hummock_event_handler_worker());

        let (read_version_tx, read_version_rx) = oneshot::channel();

        tx.send(HummockEvent::RegisterReadVersion {
            table_id,
            new_read_version_sender: read_version_tx,
            is_replicated: false,
            vnodes: Arc::new(Bitmap::ones(VirtualNode::COUNT)),
        })
        .unwrap();
        let (read_version, guard) = read_version_rx.await.unwrap();
        let instance_id = guard.instance_id;

        let build_batch = |epoch, spill_offset| {
            SharedBufferBatch::build_shared_buffer_batch(
                epoch,
                spill_offset,
                vec![(TableKey(Bytes::from("key")), HummockValue::Delete)],
                10,
                table_id,
                instance_id,
                None,
            )
        };

        let epoch1 = epoch0.next_epoch();
        let imm1 = build_batch(epoch1, 0);
        read_version
            .write()
            .update(VersionUpdate::Staging(StagingData::ImmMem(imm1.clone())));
        tx.send(HummockEvent::ImmToUploader(imm1.clone())).unwrap();
        tx.send(HummockEvent::SealEpoch {
            epoch: epoch1,
            is_checkpoint: true,
        })
        .unwrap();
        let (sync_tx, mut sync_rx) = oneshot::channel();
        tx.send(HummockEvent::AwaitSyncEpoch {
            new_sync_epoch: epoch1,
            sync_result_sender: sync_tx,
        })
        .unwrap();

        let upload_finish_tx = spawn_upload_task_rx.recv().await.unwrap();
        assert!(poll_fn(|cx| Poll::Ready(sync_rx.poll_unpin(cx)))
            .await
            .is_pending());

        let epoch2 = epoch1.next_epoch();
        let mut imm_ids = Vec::new();
        for i in 0..10 {
            let imm = build_batch(epoch2, i);
            imm_ids.push(imm.batch_id());
            read_version
                .write()
                .update(VersionUpdate::Staging(StagingData::ImmMem(imm.clone())));
            tx.send(HummockEvent::ImmToUploader(imm)).unwrap();
        }

        for (staging_imm, imm_id) in read_version
            .read()
            .staging()
            .imm
            .iter()
            .zip_eq_debug(imm_ids.iter().copied().rev().chain(once(imm1.batch_id())))
        {
            assert_eq!(staging_imm.batch_id(), imm_id);
        }

        // should start merging task
        tx.send(HummockEvent::SealEpoch {
            epoch: epoch2,
            is_checkpoint: false,
        })
        .unwrap();

        println!("before wait spawn merging task");

        let (merging_start_tx, merging_finish_rx) = spawn_merging_task_rx.recv().await.unwrap();
        merging_start_tx.send(()).unwrap();

        println!("after wait spawn merging task");

        // yield to possibly poll the merging task, though it shouldn't poll it because there is unfinished syncing task
        yield_now().await;

        for (staging_imm, imm_id) in read_version
            .read()
            .staging()
            .imm
            .iter()
            .zip_eq_debug(imm_ids.iter().copied().rev().chain(once(imm1.batch_id())))
        {
            assert_eq!(staging_imm.batch_id(), imm_id);
        }

        upload_finish_tx.send(()).unwrap();
        assert!(sync_rx.await.unwrap().is_err());

        merging_finish_rx.await.unwrap();

        // yield to poll the merging task, and then it should have finished.
        for _ in 0..10 {
            yield_now().await;
        }

        assert_eq!(
            read_version
                .read()
                .staging()
                .imm
                .iter()
                .map(|imm| imm.batch_id())
                .collect_vec(),
            vec![*imm_ids.last().unwrap(), imm1.batch_id()]
        );
    }

    #[tokio::test]
    async fn test_clear_shared_buffer() {
        let epoch0 = 233;
        let mut next_version_id = 1;
        let mut make_new_version = |max_committed_epoch| {
            let id = next_version_id;
            next_version_id += 1;
            HummockVersion::from_rpc_protobuf(&PbHummockVersion {
                id,
                max_committed_epoch,
                ..Default::default()
            })
        };

        let initial_version = PinnedVersion::new(make_new_version(epoch0), unbounded_channel().0);

        let (version_update_tx, version_update_rx) = unbounded_channel();
        let (refill_task_tx, mut refill_task_rx) = unbounded_channel();

        let refill_task_tx_clone = refill_task_tx.clone();

        let event_handler = HummockEventHandler::new_inner(
            version_update_rx,
            initial_version.clone(),
            None,
            mock_sstable_store(),
            Arc::new(HummockStateStoreMetrics::unused()),
            &default_opts_for_test(),
            Arc::new(|_, _| unreachable!("should not spawn upload task")),
            Arc::new(|_, _, _, _| unreachable!("should not spawn merging task")),
            Arc::new(move |_, _, old_version, new_version| {
                let (tx, rx) = oneshot::channel();
                refill_task_tx_clone
                    .send((old_version, new_version, tx))
                    .unwrap();
                spawn(async move {
                    let _ = rx.await;
                })
            }),
        );

        let event_tx = event_handler.event_sender();
        let latest_version = event_handler.pinned_version.clone();
        let latest_version_update_tx = event_handler.version_update_notifier_tx.clone();

        let send_clear = |epoch| {
            let (tx, rx) = oneshot::channel();
            event_tx.send(HummockEvent::Clear(tx, epoch)).unwrap();
            rx
        };

        let _join_handle = spawn(event_handler.start_hummock_event_handler_worker());

        // test normal recovery
        send_clear(epoch0).await.unwrap();

        // test normal refill finish
        let epoch1 = epoch0 + 1;
        let version1 = make_new_version(epoch1);
        {
            version_update_tx
                .send(HummockVersionUpdate::PinnedVersion(version1.clone()))
                .unwrap();
            let (old_version, new_version, refill_finish_tx) = refill_task_rx.recv().await.unwrap();
            assert_eq!(old_version.version(), initial_version.version());
            assert_eq!(new_version.version(), &version1);
            assert_eq!(latest_version.load().version(), initial_version.version());

            let mut changed = latest_version_update_tx.subscribe();
            refill_finish_tx.send(()).unwrap();
            changed.changed().await.unwrap();
            assert_eq!(latest_version.load().version(), &version1);
        }

        // test recovery with pending refill task
        let epoch2 = epoch1 + 1;
        let version2 = make_new_version(epoch2);
        let epoch3 = epoch2 + 1;
        let version3 = make_new_version(epoch3);
        {
            version_update_tx
                .send(HummockVersionUpdate::PinnedVersion(version2.clone()))
                .unwrap();
            version_update_tx
                .send(HummockVersionUpdate::PinnedVersion(version3.clone()))
                .unwrap();
            let (old_version2, new_version2, _refill_finish_tx2) =
                refill_task_rx.recv().await.unwrap();
            assert_eq!(old_version2.version(), &version1);
            assert_eq!(new_version2.version(), &version2);
            let (old_version3, new_version3, _refill_finish_tx3) =
                refill_task_rx.recv().await.unwrap();
            assert_eq!(old_version3.version(), &version2);
            assert_eq!(new_version3.version(), &version3);
            assert_eq!(latest_version.load().version(), &version1);

            let rx = send_clear(epoch3);
            rx.await.unwrap();
            assert_eq!(latest_version.load().version(), &version3);
        }

        async fn assert_pending(fut: &mut (impl Future + Unpin)) {
            assert!(poll_fn(|cx| Poll::Ready(fut.poll_unpin(cx).is_pending())).await);
        }

        // test recovery with later arriving version update
        let epoch4 = epoch3 + 1;
        let version4 = make_new_version(epoch4);
        let epoch5 = epoch4 + 1;
        let version5 = make_new_version(epoch5);
        {
            let mut rx = send_clear(epoch5);
            assert_pending(&mut rx).await;
            version_update_tx
                .send(HummockVersionUpdate::PinnedVersion(version4.clone()))
                .unwrap();
            assert_pending(&mut rx).await;
            version_update_tx
                .send(HummockVersionUpdate::PinnedVersion(version5.clone()))
                .unwrap();
            rx.await.unwrap();
            assert_eq!(latest_version.load().version(), &version5);
        }
    }
}<|MERGE_RESOLUTION|>--- conflicted
+++ resolved
@@ -240,7 +240,6 @@
             state_store_metrics,
             &compactor_context.storage_opts,
             Arc::new(move |payload, task_info| {
-<<<<<<< HEAD
                 static NEXT_UPLOAD_TASK_ID: LazyLock<AtomicUsize> =
                     LazyLock::new(|| AtomicUsize::new(0));
                 let tree_root = upload_compactor_context.await_tree_reg.as_ref().map(|reg| {
@@ -250,40 +249,32 @@
                         format!("Spawn Upload Task: {}", task_info),
                     )
                 });
+                let upload_task_latency = upload_task_latency.clone();
+                let wait_poll_latency = wait_poll_latency.clone();
+                let upload_compactor_context = upload_compactor_context.clone();
+                let filter_key_extractor_manager = filter_key_extractor_manager.clone();
+                let sstable_object_id_manager = cloned_sstable_object_id_manager.clone();
                 spawn({
-                    let future = flush_imms(
-                        payload,
-                        task_info,
-                        upload_compactor_context.clone(),
-                        filter_key_extractor_manager.clone(),
-                        cloned_sstable_object_id_manager.clone(),
-                    );
+                    let future = async move {
+                        let _timer = upload_task_latency.start_timer();
+                        let ssts = flush_imms(
+                            payload,
+                            task_info,
+                            upload_compactor_context.clone(),
+                            filter_key_extractor_manager.clone(),
+                            sstable_object_id_manager.clone(),
+                        )
+                        .await?;
+                        Ok(UploadTaskOutput {
+                            ssts,
+                            wait_poll_timer: Some(wait_poll_latency.start_timer()),
+                        })
+                    };
                     if let Some(tree_root) = tree_root {
                         tree_root.instrument(future).left_future()
                     } else {
                         future.right_future()
                     }
-=======
-                let upload_task_latency = upload_task_latency.clone();
-                let wait_poll_latency = wait_poll_latency.clone();
-                let upload_compactor_context = upload_compactor_context.clone();
-                let filter_key_extractor_manager = filter_key_extractor_manager.clone();
-                let sstable_object_id_manager = cloned_sstable_object_id_manager.clone();
-                spawn(async move {
-                    let _timer = upload_task_latency.start_timer();
-                    let ssts = flush_imms(
-                        payload,
-                        task_info,
-                        upload_compactor_context,
-                        filter_key_extractor_manager,
-                        sstable_object_id_manager,
-                    )
-                    .await?;
-                    Ok(UploadTaskOutput {
-                        ssts,
-                        wait_poll_timer: Some(wait_poll_latency.start_timer()),
-                    })
->>>>>>> f3dbe3a5
                 })
             }),
             default_spawn_merging_task(
