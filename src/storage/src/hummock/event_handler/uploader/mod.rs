// Copyright 2024 RisingWave Labs
//
// Licensed under the Apache License, Version 2.0 (the "License");
// you may not use this file except in compliance with the License.
// You may obtain a copy of the License at
//
//     http://www.apache.org/licenses/LICENSE-2.0
//
// Unless required by applicable law or agreed to in writing, software
// distributed under the License is distributed on an "AS IS" BASIS,
// WITHOUT WARRANTIES OR CONDITIONS OF ANY KIND, either express or implied.
// See the License for the specific language governing permissions and
// limitations under the License.

mod spiller;
mod task_manager;

use std::cmp::Ordering;
use std::collections::btree_map::Entry;
use std::collections::{BTreeMap, BTreeSet, HashMap, HashSet, VecDeque};
use std::fmt::{Debug, Display, Formatter};
use std::future::{poll_fn, Future};
use std::mem::{replace, swap, take};
use std::sync::Arc;
use std::task::{ready, Context, Poll};

use futures::FutureExt;
use itertools::Itertools;
use more_asserts::{assert_ge, assert_gt};
use prometheus::core::{AtomicU64, GenericGauge};
use prometheus::{HistogramTimer, IntGauge};
use risingwave_common::bitmap::BitmapBuilder;
use risingwave_common::catalog::TableId;
use risingwave_common::hash::VirtualNode;
use risingwave_common::must_match;
use risingwave_hummock_sdk::table_watermark::{
    TableWatermarks, VnodeWatermark, WatermarkDirection,
};
use risingwave_hummock_sdk::{CompactionGroupId, HummockEpoch, LocalSstableInfo};
use task_manager::{TaskManager, UploadingTaskStatus};
use thiserror_ext::AsReport;
use tokio::sync::oneshot;
use tokio::task::JoinHandle;
use tracing::{debug, error, info, warn};

use crate::hummock::event_handler::hummock_event_handler::{send_sync_result, BufferTracker};
use crate::hummock::event_handler::uploader::spiller::Spiller;
use crate::hummock::event_handler::uploader::uploader_imm::UploaderImm;
use crate::hummock::event_handler::LocalInstanceId;
use crate::hummock::local_version::pinned_version::PinnedVersion;
use crate::hummock::shared_buffer::shared_buffer_batch::SharedBufferBatchId;
use crate::hummock::store::version::StagingSstableInfo;
use crate::hummock::{HummockError, HummockResult, ImmutableMemtable};
use crate::mem_table::ImmId;
use crate::monitor::HummockStateStoreMetrics;
use crate::opts::StorageOpts;
use crate::store::SealCurrentEpochOptions;

/// Take epoch data inclusively before `epoch` out from `data`
fn take_before_epoch<T>(
    data: &mut BTreeMap<HummockEpoch, T>,
    epoch: HummockEpoch,
) -> BTreeMap<HummockEpoch, T> {
    let mut before_epoch_data = data.split_off(&(epoch + 1));
    swap(&mut before_epoch_data, data);
    before_epoch_data
}

type UploadTaskInput = HashMap<LocalInstanceId, Vec<UploaderImm>>;
pub type UploadTaskPayload = HashMap<LocalInstanceId, Vec<ImmutableMemtable>>;

#[derive(Debug)]
pub struct UploadTaskOutput {
    pub new_value_ssts: Vec<LocalSstableInfo>,
    pub old_value_ssts: Vec<LocalSstableInfo>,
    pub wait_poll_timer: Option<HistogramTimer>,
}
pub type SpawnUploadTask = Arc<
    dyn Fn(UploadTaskPayload, UploadTaskInfo) -> JoinHandle<HummockResult<UploadTaskOutput>>
        + Send
        + Sync
        + 'static,
>;

#[derive(Clone)]
pub struct UploadTaskInfo {
    pub task_size: usize,
    pub epochs: Vec<HummockEpoch>,
    pub imm_ids: HashMap<LocalInstanceId, Vec<ImmId>>,
    pub compaction_group_index: Arc<HashMap<TableId, CompactionGroupId>>,
}

impl Display for UploadTaskInfo {
    fn fmt(&self, f: &mut Formatter<'_>) -> std::fmt::Result {
        f.debug_struct("UploadTaskInfo")
            .field("task_size", &self.task_size)
            .field("epochs", &self.epochs)
            .field("len(imm_ids)", &self.imm_ids.len())
            .finish()
    }
}

impl Debug for UploadTaskInfo {
    fn fmt(&self, f: &mut Formatter<'_>) -> std::fmt::Result {
        f.debug_struct("UploadTaskInfo")
            .field("task_size", &self.task_size)
            .field("epochs", &self.epochs)
            .field("imm_ids", &self.imm_ids)
            .finish()
    }
}

mod uploader_imm {
    use std::fmt::Formatter;
    use std::ops::Deref;

    use prometheus::core::{AtomicU64, GenericGauge};

    use crate::hummock::event_handler::uploader::UploaderContext;
    use crate::mem_table::ImmutableMemtable;

    pub(super) struct UploaderImm {
        inner: ImmutableMemtable,
        size_guard: GenericGauge<AtomicU64>,
    }

    impl UploaderImm {
        pub(super) fn new(imm: ImmutableMemtable, context: &UploaderContext) -> Self {
            let size = imm.size();
            let size_guard = context.stats.uploader_imm_size.clone();
            size_guard.add(size as _);
            Self {
                inner: imm,
                size_guard,
            }
        }

        #[cfg(test)]
        pub(super) fn for_test(imm: ImmutableMemtable) -> Self {
            Self {
                inner: imm,
                size_guard: GenericGauge::new("test", "test").unwrap(),
            }
        }
    }

    impl std::fmt::Debug for UploaderImm {
        fn fmt(&self, f: &mut Formatter<'_>) -> std::fmt::Result {
            self.inner.fmt(f)
        }
    }

    impl Deref for UploaderImm {
        type Target = ImmutableMemtable;

        fn deref(&self) -> &Self::Target {
            &self.inner
        }
    }

    impl Drop for UploaderImm {
        fn drop(&mut self) {
            self.size_guard.sub(self.inner.size() as _);
        }
    }
}

#[derive(PartialEq, Eq, Hash, PartialOrd, Ord, Copy, Clone, Debug)]
struct UploadingTaskId(usize);

/// A wrapper for a uploading task that compacts and uploads the imm payload. Task context are
/// stored so that when the task fails, it can be re-tried.
struct UploadingTask {
    task_id: UploadingTaskId,
    // newer data at the front
    input: UploadTaskInput,
    join_handle: JoinHandle<HummockResult<UploadTaskOutput>>,
    task_info: UploadTaskInfo,
    spawn_upload_task: SpawnUploadTask,
    task_size_guard: GenericGauge<AtomicU64>,
    task_count_guard: IntGauge,
}

impl Drop for UploadingTask {
    fn drop(&mut self) {
        self.task_size_guard.sub(self.task_info.task_size as u64);
        self.task_count_guard.dec();
    }
}

impl Debug for UploadingTask {
    fn fmt(&self, f: &mut Formatter<'_>) -> std::fmt::Result {
        f.debug_struct("UploadingTask")
            .field("input", &self.input)
            .field("task_info", &self.task_info)
            .finish()
    }
}

fn get_payload_imm_ids(
    payload: &UploadTaskPayload,
) -> HashMap<LocalInstanceId, Vec<SharedBufferBatchId>> {
    payload
        .iter()
        .map(|(instance_id, imms)| {
            (
                *instance_id,
                imms.iter().map(|imm| imm.batch_id()).collect_vec(),
            )
        })
        .collect()
}

impl UploadingTask {
    // INFO logs will be enabled for task with size exceeding 50MB.
    const LOG_THRESHOLD_FOR_UPLOAD_TASK_SIZE: usize = 50 * (1 << 20);

    fn input_to_payload(input: &UploadTaskInput) -> UploadTaskPayload {
        input
            .iter()
            .map(|(instance_id, imms)| {
                (
                    *instance_id,
                    imms.iter().map(|imm| (**imm).clone()).collect(),
                )
            })
            .collect()
    }

    fn new(task_id: UploadingTaskId, input: UploadTaskInput, context: &UploaderContext) -> Self {
        assert!(!input.is_empty());
        let mut epochs = input
            .iter()
            .flat_map(|(_, imms)| imms.iter().flat_map(|imm| imm.epochs().iter().cloned()))
            .sorted()
            .dedup()
            .collect_vec();

        // reverse to make newer epochs comes first
        epochs.reverse();
        let payload = Self::input_to_payload(&input);
        let imm_ids = get_payload_imm_ids(&payload);
        let task_size = input
            .values()
            .map(|imms| imms.iter().map(|imm| imm.size()).sum::<usize>())
            .sum();
        let task_info = UploadTaskInfo {
            task_size,
            epochs,
            imm_ids,
            compaction_group_index: context.pinned_version.compaction_group_index(),
        };
        context
            .buffer_tracker
            .global_upload_task_size()
            .add(task_size as u64);
        if task_info.task_size > Self::LOG_THRESHOLD_FOR_UPLOAD_TASK_SIZE {
            info!("start upload task: {:?}", task_info);
        } else {
            debug!("start upload task: {:?}", task_info);
        }
        let join_handle = (context.spawn_upload_task)(payload, task_info.clone());
        context.stats.uploader_uploading_task_count.inc();
        Self {
            task_id,
            input,
            join_handle,
            task_info,
            spawn_upload_task: context.spawn_upload_task.clone(),
            task_size_guard: context.buffer_tracker.global_upload_task_size().clone(),
            task_count_guard: context.stats.uploader_uploading_task_count.clone(),
        }
    }

    /// Poll the result of the uploading task
    fn poll_result(
        &mut self,
        cx: &mut Context<'_>,
    ) -> Poll<HummockResult<Arc<StagingSstableInfo>>> {
        Poll::Ready(match ready!(self.join_handle.poll_unpin(cx)) {
            Ok(task_result) => task_result
                .inspect(|_| {
                    if self.task_info.task_size > Self::LOG_THRESHOLD_FOR_UPLOAD_TASK_SIZE {
                        info!(task_info = ?self.task_info, "upload task finish");
                    } else {
                        debug!(task_info = ?self.task_info, "upload task finish");
                    }
                })
                .inspect_err(|e| error!(task_info = ?self.task_info, err = ?e.as_report(), "upload task failed"))
                .map(|output| {
                    Arc::new(StagingSstableInfo::new(
                        output.new_value_ssts,
                        output.old_value_ssts,
                        self.task_info.epochs.clone(),
                        self.task_info.imm_ids.clone(),
                        self.task_info.task_size,
                    ))
                }),

            Err(err) => Err(HummockError::other(format!(
                "fail to join upload join handle: {}",
                err.as_report()
            ))),
        })
    }

    /// Poll the uploading task until it succeeds. If it fails, we will retry it.
    fn poll_ok_with_retry(&mut self, cx: &mut Context<'_>) -> Poll<Arc<StagingSstableInfo>> {
        loop {
            let result = ready!(self.poll_result(cx));
            match result {
                Ok(sstables) => return Poll::Ready(sstables),
                Err(e) => {
                    error!(
                        error = %e.as_report(),
                        task_info = ?self.task_info,
                        "a flush task failed, start retry",
                    );
                    self.join_handle = (self.spawn_upload_task)(
                        Self::input_to_payload(&self.input),
                        self.task_info.clone(),
                    );
                    // It is important not to return Poll::pending here immediately, because the new
                    // join_handle is not polled yet, and will not awake the current task when
                    // succeed. It will be polled in the next loop iteration.
                }
            }
        }
    }

    pub fn get_task_info(&self) -> &UploadTaskInfo {
        &self.task_info
    }
}

impl TableUnsyncData {
    fn add_table_watermarks(
        &mut self,
        epoch: HummockEpoch,
        table_watermarks: Vec<VnodeWatermark>,
        direction: WatermarkDirection,
    ) {
        fn apply_new_vnodes(
            vnode_bitmap: &mut BitmapBuilder,
            vnode_watermarks: &Vec<VnodeWatermark>,
        ) {
            for vnode_watermark in vnode_watermarks {
                for vnode in vnode_watermark.vnode_bitmap().iter_ones() {
                    assert!(
                        !vnode_bitmap.is_set(vnode),
                        "vnode {} write multiple table watermarks",
                        vnode
                    );
                    vnode_bitmap.set(vnode, true);
                }
            }
        }
        match &mut self.table_watermarks {
            Some((prev_direction, prev_watermarks)) => {
                assert_eq!(
                    *prev_direction, direction,
                    "table id {} new watermark direction not match with previous",
                    self.table_id
                );
                match prev_watermarks.entry(epoch) {
                    Entry::Occupied(mut entry) => {
                        let (prev_watermarks, vnode_bitmap) = entry.get_mut();
                        apply_new_vnodes(vnode_bitmap, &table_watermarks);
                        prev_watermarks.extend(table_watermarks);
                    }
                    Entry::Vacant(entry) => {
                        let mut vnode_bitmap = BitmapBuilder::zeroed(VirtualNode::COUNT);
                        apply_new_vnodes(&mut vnode_bitmap, &table_watermarks);
                        entry.insert((table_watermarks, vnode_bitmap));
                    }
                }
            }
            None => {
                let mut vnode_bitmap = BitmapBuilder::zeroed(VirtualNode::COUNT);
                apply_new_vnodes(&mut vnode_bitmap, &table_watermarks);
                self.table_watermarks = Some((
                    direction,
                    BTreeMap::from_iter([(epoch, (table_watermarks, vnode_bitmap))]),
                ));
            }
        }
    }
}

impl UploaderData {
    fn add_table_watermarks(
        all_table_watermarks: &mut HashMap<TableId, TableWatermarks>,
        table_id: TableId,
        direction: WatermarkDirection,
        watermarks: impl Iterator<Item = (HummockEpoch, Vec<VnodeWatermark>)>,
    ) {
        let mut table_watermarks: Option<TableWatermarks> = None;
        for (epoch, watermarks) in watermarks {
            match &mut table_watermarks {
                Some(prev_watermarks) => {
                    prev_watermarks.add_new_epoch_watermarks(
                        epoch,
                        Arc::from(watermarks),
                        direction,
                    );
                }
                None => {
                    table_watermarks =
                        Some(TableWatermarks::single_epoch(epoch, watermarks, direction));
                }
            }
        }
        if let Some(table_watermarks) = table_watermarks {
            assert!(all_table_watermarks
                .insert(table_id, table_watermarks)
                .is_none());
        }
    }
}

struct LocalInstanceEpochData {
    epoch: HummockEpoch,
    // newer data comes first.
    imms: VecDeque<UploaderImm>,
    has_spilled: bool,
}

impl LocalInstanceEpochData {
    fn new(epoch: HummockEpoch) -> Self {
        Self {
            epoch,
            imms: VecDeque::new(),
            has_spilled: false,
        }
    }

    fn epoch(&self) -> HummockEpoch {
        self.epoch
    }

    fn add_imm(&mut self, imm: UploaderImm) {
        assert_eq!(imm.max_epoch(), imm.min_epoch());
        assert_eq!(self.epoch, imm.min_epoch());
        if let Some(prev_imm) = self.imms.front() {
            assert_gt!(imm.batch_id(), prev_imm.batch_id());
        }
        self.imms.push_front(imm);
    }

    fn is_empty(&self) -> bool {
        self.imms.is_empty()
    }
}

struct LocalInstanceUnsyncData {
    table_id: TableId,
    instance_id: LocalInstanceId,
    // None means that the current instance should have stopped advancing
    current_epoch_data: Option<LocalInstanceEpochData>,
    // newer data comes first.
    sealed_data: VecDeque<LocalInstanceEpochData>,
    // newer data comes first
    flushing_imms: VecDeque<SharedBufferBatchId>,
}

impl LocalInstanceUnsyncData {
    fn new(table_id: TableId, instance_id: LocalInstanceId, init_epoch: HummockEpoch) -> Self {
        Self {
            table_id,
            instance_id,
            current_epoch_data: Some(LocalInstanceEpochData::new(init_epoch)),
            sealed_data: VecDeque::new(),
            flushing_imms: Default::default(),
        }
    }

    fn add_imm(&mut self, imm: UploaderImm) {
        assert_eq!(self.table_id, imm.table_id);
        self.current_epoch_data
            .as_mut()
            .expect("should be Some when adding new imm")
            .add_imm(imm);
    }

    fn local_seal_epoch(&mut self, next_epoch: HummockEpoch) -> HummockEpoch {
        let data = self
            .current_epoch_data
            .as_mut()
            .expect("should be Some when seal new epoch");
        let current_epoch = data.epoch;
        debug!(
            instance_id = self.instance_id,
            next_epoch, current_epoch, "local seal epoch"
        );
        assert_gt!(next_epoch, current_epoch);
        let epoch_data = replace(data, LocalInstanceEpochData::new(next_epoch));
        if !epoch_data.is_empty() {
            self.sealed_data.push_front(epoch_data);
        }
        current_epoch
    }

    // imm_ids from old to new, which means in ascending order
    fn ack_flushed(&mut self, imm_ids: impl Iterator<Item = SharedBufferBatchId>) {
        for imm_id in imm_ids {
            assert_eq!(self.flushing_imms.pop_back().expect("should exist"), imm_id);
        }
    }

    fn spill(&mut self, epoch: HummockEpoch) -> Vec<UploaderImm> {
        let imms = if let Some(oldest_sealed_epoch) = self.sealed_data.back() {
            match oldest_sealed_epoch.epoch.cmp(&epoch) {
                Ordering::Less => {
                    unreachable!(
                        "should not spill at this epoch because there \
                    is unspilled data in previous epoch: prev epoch {}, spill epoch {}",
                        oldest_sealed_epoch.epoch, epoch
                    );
                }
                Ordering::Equal => {
                    let epoch_data = self.sealed_data.pop_back().unwrap();
                    assert_eq!(epoch, epoch_data.epoch);
                    epoch_data.imms
                }
                Ordering::Greater => VecDeque::new(),
            }
        } else {
            let Some(current_epoch_data) = &mut self.current_epoch_data else {
                return Vec::new();
            };
            match current_epoch_data.epoch.cmp(&epoch) {
                Ordering::Less => {
                    assert!(
                        current_epoch_data.imms.is_empty(),
                        "should not spill at this epoch because there \
                    is unspilled data in current epoch epoch {}, spill epoch {}",
                        current_epoch_data.epoch,
                        epoch
                    );
                    VecDeque::new()
                }
                Ordering::Equal => {
                    if !current_epoch_data.imms.is_empty() {
                        current_epoch_data.has_spilled = true;
                        take(&mut current_epoch_data.imms)
                    } else {
                        VecDeque::new()
                    }
                }
                Ordering::Greater => VecDeque::new(),
            }
        };
        self.add_flushing_imm(imms.iter().rev().map(|imm| imm.batch_id()));
        imms.into_iter().collect()
    }

    fn add_flushing_imm(&mut self, imm_ids: impl Iterator<Item = SharedBufferBatchId>) {
        for imm_id in imm_ids {
            if let Some(prev_imm_id) = self.flushing_imms.front() {
                assert_gt!(imm_id, *prev_imm_id);
            }
            self.flushing_imms.push_front(imm_id);
        }
    }

    // start syncing the imm inclusively before the `epoch`
    // returning data with newer data coming first
    fn sync(&mut self, epoch: HummockEpoch) -> Vec<UploaderImm> {
        // firstly added from old to new
        let mut ret = Vec::new();
        while let Some(epoch_data) = self.sealed_data.back()
            && epoch_data.epoch() <= epoch
        {
            let imms = self.sealed_data.pop_back().expect("checked exist").imms;
            self.add_flushing_imm(imms.iter().rev().map(|imm| imm.batch_id()));
            ret.extend(imms.into_iter().rev());
        }
        // reverse so that newer data comes first
        ret.reverse();
        if let Some(latest_epoch_data) = &self.current_epoch_data {
            if latest_epoch_data.epoch <= epoch {
                assert!(self.sealed_data.is_empty());
                assert!(latest_epoch_data.is_empty());
                assert!(!latest_epoch_data.has_spilled);
                if cfg!(debug_assertions) {
                    panic!("sync epoch exceeds latest epoch, and the current instance should have been archived");
                }
                warn!(
                    instance_id = self.instance_id,
                    table_id = self.table_id.table_id,
                    "sync epoch exceeds latest epoch, and the current instance should have be archived"
                );
                self.current_epoch_data = None;
            }
        }
        ret
    }

    fn assert_after_epoch(&self, epoch: HummockEpoch) {
        if let Some(oldest_sealed_data) = self.sealed_data.back() {
            assert!(!oldest_sealed_data.imms.is_empty());
            assert_gt!(oldest_sealed_data.epoch, epoch);
        } else if let Some(current_data) = &self.current_epoch_data {
            if current_data.epoch <= epoch {
                assert!(current_data.imms.is_empty() && !current_data.has_spilled);
            }
        }
    }

    fn spillable_data_info(&self) -> Option<(HummockEpoch, usize)> {
        self.sealed_data
            .back()
            .or(self.current_epoch_data.as_ref())
            .and_then(|epoch_data| {
                if !epoch_data.is_empty() {
                    Some((
                        epoch_data.epoch,
                        epoch_data.imms.iter().map(|imm| imm.size()).sum(),
                    ))
                } else {
                    None
                }
            })
    }
}

struct TableUnsyncData {
    table_id: TableId,
    instance_data: HashMap<LocalInstanceId, LocalInstanceUnsyncData>,
    #[expect(clippy::type_complexity)]
    table_watermarks: Option<(
        WatermarkDirection,
        BTreeMap<HummockEpoch, (Vec<VnodeWatermark>, BitmapBuilder)>,
    )>,
    spill_tasks: BTreeMap<HummockEpoch, VecDeque<UploadingTaskId>>,
    unsync_epochs: BTreeMap<HummockEpoch, ()>,
    // Initialized to be `None`. Transform to `Some(_)` when called
    // `local_seal_epoch` with a non-existing epoch, to mark that
    // the fragment of the table has stopped.
    stopped_next_epoch: Option<HummockEpoch>,
    // newer epoch at the front
    syncing_epochs: VecDeque<HummockEpoch>,
    max_synced_epoch: Option<HummockEpoch>,
}

impl TableUnsyncData {
    fn new(table_id: TableId, committed_epoch: Option<HummockEpoch>) -> Self {
        Self {
            table_id,
            instance_data: Default::default(),
            table_watermarks: None,
            spill_tasks: Default::default(),
            unsync_epochs: Default::default(),
            stopped_next_epoch: None,
            syncing_epochs: Default::default(),
            max_synced_epoch: committed_epoch,
        }
    }

    fn new_epoch(&mut self, epoch: HummockEpoch) {
        debug!(table_id = ?self.table_id, epoch, "table new epoch");
        if let Some(latest_epoch) = self.max_epoch() {
            assert_gt!(epoch, latest_epoch);
        }
        self.unsync_epochs.insert(epoch, ());
    }

    fn sync(
        &mut self,
        epoch: HummockEpoch,
    ) -> (
        impl Iterator<Item = (LocalInstanceId, Vec<UploaderImm>)> + '_,
        Option<(
            WatermarkDirection,
            impl Iterator<Item = (HummockEpoch, Vec<VnodeWatermark>)>,
        )>,
        impl Iterator<Item = UploadingTaskId>,
    ) {
        if let Some(prev_epoch) = self.max_sync_epoch() {
            assert_gt!(epoch, prev_epoch)
        }
        let epochs = take_before_epoch(&mut self.unsync_epochs, epoch);
        assert_eq!(
            *epochs.last_key_value().expect("non-empty").0,
            epoch,
            "{epochs:?} {epoch} {:?}",
            self.table_id
        );
        self.syncing_epochs.push_front(epoch);
        (
            self.instance_data
                .iter_mut()
                .map(move |(instance_id, data)| (*instance_id, data.sync(epoch))),
            self.table_watermarks
                .as_mut()
                .map(|(direction, watermarks)| {
                    let watermarks = take_before_epoch(watermarks, epoch);
                    (
                        *direction,
                        watermarks
                            .into_iter()
                            .map(|(epoch, (watermarks, _))| (epoch, watermarks)),
                    )
                }),
            take_before_epoch(&mut self.spill_tasks, epoch)
                .into_values()
                .flat_map(|tasks| tasks.into_iter()),
        )
    }

    fn ack_synced(&mut self, sync_epoch: HummockEpoch) {
        let min_sync_epoch = self.syncing_epochs.pop_back().expect("should exist");
        assert_eq!(sync_epoch, min_sync_epoch);
        self.max_synced_epoch = Some(sync_epoch);
    }

    fn ack_committed(&mut self, committed_epoch: HummockEpoch) {
        let synced_epoch_advanced = {
            if let Some(max_synced_epoch) = self.max_synced_epoch
                && max_synced_epoch >= committed_epoch
            {
                false
            } else {
                true
            }
        };
        if synced_epoch_advanced {
            self.max_synced_epoch = Some(committed_epoch);
            if let Some(min_syncing_epoch) = self.syncing_epochs.back() {
                assert_gt!(*min_syncing_epoch, committed_epoch);
            }
            self.assert_after_epoch(committed_epoch);
        }
    }

    fn assert_after_epoch(&self, epoch: HummockEpoch) {
        self.instance_data
            .values()
            .for_each(|instance_data| instance_data.assert_after_epoch(epoch));
        if let Some((_, watermarks)) = &self.table_watermarks
            && let Some((oldest_epoch, _)) = watermarks.first_key_value()
        {
            assert_gt!(*oldest_epoch, epoch);
        }
    }

    fn max_sync_epoch(&self) -> Option<HummockEpoch> {
        self.syncing_epochs
            .front()
            .cloned()
            .or(self.max_synced_epoch)
    }

    fn max_epoch(&self) -> Option<HummockEpoch> {
        self.unsync_epochs
            .first_key_value()
            .map(|(epoch, _)| *epoch)
            .or_else(|| self.max_sync_epoch())
    }

    fn is_empty(&self) -> bool {
        self.instance_data.is_empty()
            && self.syncing_epochs.is_empty()
            && self.unsync_epochs.is_empty()
    }
}

#[derive(Default)]
/// Unsync data, can be either imm or spilled sst, and some aggregated epoch information.
///
/// `instance_data` holds the imm of each individual local instance, and data are first added here.
/// The aggregated epoch information (table watermarks, etc.) and the spilled sst will be added to `epoch_data`.
struct UnsyncData {
    table_data: HashMap<TableId, TableUnsyncData>,
    // An index as a mapping from instance id to its table id
    instance_table_id: HashMap<LocalInstanceId, TableId>,
<<<<<<< HEAD
=======
    // TODO: this is only used in spill to get existing epochs and can be removed
    // when we support spill not based on epoch
    epochs: BTreeMap<HummockEpoch, HashSet<TableId>>,
>>>>>>> 3d478481
}

impl UnsyncData {
    fn init_instance(
        &mut self,
        table_id: TableId,
        instance_id: LocalInstanceId,
        init_epoch: HummockEpoch,
    ) {
        debug!(
            table_id = table_id.table_id,
            instance_id, init_epoch, "init epoch"
        );
        let table_data = self
            .table_data
            .get_mut(&table_id)
            .unwrap_or_else(|| panic!("should exist. {table_id:?}"));
        assert!(table_data
            .instance_data
            .insert(
                instance_id,
                LocalInstanceUnsyncData::new(table_id, instance_id, init_epoch)
            )
            .is_none());
        assert!(self
            .instance_table_id
            .insert(instance_id, table_id)
            .is_none());
<<<<<<< HEAD
=======
        assert!(table_data.unsync_epochs.contains_key(&init_epoch));
>>>>>>> 3d478481
    }

    fn instance_data(
        &mut self,
        instance_id: LocalInstanceId,
    ) -> Option<&mut LocalInstanceUnsyncData> {
        self.instance_table_id
            .get_mut(&instance_id)
            .cloned()
            .map(move |table_id| {
                self.table_data
                    .get_mut(&table_id)
                    .expect("should exist")
                    .instance_data
                    .get_mut(&instance_id)
                    .expect("should exist")
            })
    }

    fn add_imm(&mut self, instance_id: LocalInstanceId, imm: UploaderImm) {
        self.instance_data(instance_id)
            .expect("should exist")
            .add_imm(imm);
    }

    fn local_seal_epoch(
        &mut self,
        instance_id: LocalInstanceId,
        next_epoch: HummockEpoch,
        opts: SealCurrentEpochOptions,
    ) {
        let table_id = self.instance_table_id[&instance_id];
        let table_data = self.table_data.get_mut(&table_id).expect("should exist");
        let instance_data = table_data
            .instance_data
            .get_mut(&instance_id)
            .expect("should exist");
        let epoch = instance_data.local_seal_epoch(next_epoch);
<<<<<<< HEAD
=======
        // When drop/cancel a streaming job, for the barrier to stop actor, the
        // local instance will call `local_seal_epoch`, but the `next_epoch` won't be
        // called `start_epoch` because we have stopped writing on it.
        if !table_data.unsync_epochs.contains_key(&next_epoch) {
            if let Some(stopped_next_epoch) = table_data.stopped_next_epoch {
                assert_eq!(stopped_next_epoch, next_epoch);
            } else {
                if let Some(max_epoch) = table_data.max_epoch() {
                    assert_gt!(next_epoch, max_epoch);
                }
                debug!(?table_id, epoch, next_epoch, "table data has stopped");
                table_data.stopped_next_epoch = Some(next_epoch);
            }
        }
>>>>>>> 3d478481
        if let Some((direction, table_watermarks)) = opts.table_watermarks {
            table_data.add_table_watermarks(epoch, table_watermarks, direction);
        }
    }

    fn may_destroy_instance(&mut self, instance_id: LocalInstanceId) -> Option<TableUnsyncData> {
        if let Some(table_id) = self.instance_table_id.remove(&instance_id) {
            debug!(instance_id, "destroy instance");
            let table_data = self.table_data.get_mut(&table_id).expect("should exist");
            assert!(table_data.instance_data.remove(&instance_id).is_some());
            if table_data.is_empty() {
                Some(self.table_data.remove(&table_id).expect("should exist"))
            } else {
                None
            }
        } else {
            None
        }
    }
}

impl UploaderData {
    fn sync(
        &mut self,
        epoch: HummockEpoch,
        context: &UploaderContext,
        table_ids: HashSet<TableId>,
        sync_result_sender: oneshot::Sender<HummockResult<SyncedData>>,
    ) {
<<<<<<< HEAD
=======
        // clean old epochs
        let epochs = take_before_epoch(&mut self.unsync_data.epochs, epoch);
        if cfg!(debug_assertions) {
            for epoch_table_ids in epochs.into_values() {
                assert_eq!(epoch_table_ids, table_ids);
            }
        }

>>>>>>> 3d478481
        let mut all_table_watermarks = HashMap::new();
        let mut uploading_tasks = HashSet::new();
        let mut spilled_tasks = BTreeSet::new();

        let mut flush_payload = HashMap::new();
        for (table_id, table_data) in &self.unsync_data.table_data {
            if !table_ids.contains(table_id) {
                table_data.assert_after_epoch(epoch);
            }
        }
        for table_id in &table_ids {
            let table_data = self
                .unsync_data
                .table_data
                .get_mut(table_id)
                .expect("should exist");
            let (unflushed_payload, table_watermarks, task_ids) = table_data.sync(epoch);
            for (instance_id, payload) in unflushed_payload {
                if !payload.is_empty() {
                    flush_payload.insert(instance_id, payload);
                }
            }
            if let Some((direction, watermarks)) = table_watermarks {
                Self::add_table_watermarks(
                    &mut all_table_watermarks,
                    *table_id,
                    direction,
                    watermarks,
                );
            }
            for task_id in task_ids {
                if self.spilled_data.contains_key(&task_id) {
                    spilled_tasks.insert(task_id);
                } else {
                    uploading_tasks.insert(task_id);
                }
            }
        }

        let sync_id = {
            let sync_id = self.next_sync_id;
            self.next_sync_id += 1;
            SyncId(sync_id)
        };

        if let Some(extra_flush_task_id) = self.task_manager.sync(
            context,
            sync_id,
            flush_payload,
            uploading_tasks.iter().cloned(),
            &table_ids,
        ) {
            uploading_tasks.insert(extra_flush_task_id);
        }

        // iter from large task_id to small one so that newer data at the front
        let uploaded = spilled_tasks
            .iter()
            .rev()
            .map(|task_id| {
                let (sst, spill_table_ids) =
                    self.spilled_data.remove(task_id).expect("should exist");
                assert_eq!(spill_table_ids, table_ids);
                sst
            })
            .collect();

        self.syncing_data.insert(
            sync_id,
            SyncingData {
                sync_epoch: epoch,
                table_ids,
                remaining_uploading_tasks: uploading_tasks,
                uploaded,
                table_watermarks: all_table_watermarks,
                sync_result_sender,
            },
        );

        self.check_upload_task_consistency();
    }
}

impl UnsyncData {
    fn ack_flushed(&mut self, sstable_info: &StagingSstableInfo) {
        for (instance_id, imm_ids) in sstable_info.imm_ids() {
            if let Some(instance_data) = self.instance_data(*instance_id) {
                // take `rev` to let old imm id goes first
                instance_data.ack_flushed(imm_ids.iter().rev().cloned());
            }
        }
    }
}

struct SyncingData {
    sync_epoch: HummockEpoch,
    table_ids: HashSet<TableId>,
    remaining_uploading_tasks: HashSet<UploadingTaskId>,
    // newer data at the front
    uploaded: VecDeque<Arc<StagingSstableInfo>>,
    table_watermarks: HashMap<TableId, TableWatermarks>,
    sync_result_sender: oneshot::Sender<HummockResult<SyncedData>>,
}

#[derive(Debug)]
pub struct SyncedData {
    pub uploaded_ssts: VecDeque<Arc<StagingSstableInfo>>,
    pub table_watermarks: HashMap<TableId, TableWatermarks>,
}

struct UploaderContext {
    pinned_version: PinnedVersion,
    /// When called, it will spawn a task to flush the imm into sst and return the join handle.
    spawn_upload_task: SpawnUploadTask,
    buffer_tracker: BufferTracker,

    stats: Arc<HummockStateStoreMetrics>,
}

impl UploaderContext {
    fn new(
        pinned_version: PinnedVersion,
        spawn_upload_task: SpawnUploadTask,
        buffer_tracker: BufferTracker,
        _config: &StorageOpts,
        stats: Arc<HummockStateStoreMetrics>,
    ) -> Self {
        UploaderContext {
            pinned_version,
            spawn_upload_task,
            buffer_tracker,
            stats,
        }
    }
}

#[derive(PartialEq, Eq, Hash, PartialOrd, Ord, Copy, Clone, Debug)]
struct SyncId(usize);

#[derive(Default)]
struct UploaderData {
    unsync_data: UnsyncData,

    syncing_data: BTreeMap<SyncId, SyncingData>,

    task_manager: TaskManager,
    spilled_data: HashMap<UploadingTaskId, (Arc<StagingSstableInfo>, HashSet<TableId>)>,
    next_sync_id: usize,
}

impl UploaderData {
    fn abort(self, err: impl Fn() -> HummockError) {
        self.task_manager.abort();
        for syncing_data in self.syncing_data.into_values() {
            send_sync_result(syncing_data.sync_result_sender, Err(err()));
        }
    }
}

struct ErrState {
    failed_epoch: HummockEpoch,
    reason: String,
}

enum UploaderState {
    Working(UploaderData),
    Err(ErrState),
}

/// An uploader for hummock data.
///
/// Data have 3 sequential stages: unsync (inside each local instance, data can be unsealed, sealed), syncing, synced.
///
/// The 3 stages are divided by 2 marginal epochs: `max_syncing_epoch`,
/// `max_synced_epoch` in each `TableUnSyncData`. Epochs satisfy the following inequality.
///
/// (epochs of `synced_data`) <= `max_synced_epoch` < (epochs of `syncing_data`) <=
/// `max_syncing_epoch` < (epochs of `unsync_data`)
///
/// Data are mostly stored in `VecDeque`, and the order stored in the `VecDeque` indicates the data
/// order. Data at the front represents ***newer*** data.
pub struct HummockUploader {
    state: UploaderState,

    context: UploaderContext,
}

impl HummockUploader {
    pub(super) fn new(
        state_store_metrics: Arc<HummockStateStoreMetrics>,
        pinned_version: PinnedVersion,
        spawn_upload_task: SpawnUploadTask,
        buffer_tracker: BufferTracker,
        config: &StorageOpts,
    ) -> Self {
        Self {
            state: UploaderState::Working(UploaderData::default()),
            context: UploaderContext::new(
                pinned_version,
                spawn_upload_task,
                buffer_tracker,
                config,
                state_store_metrics,
            ),
        }
    }

    pub(super) fn buffer_tracker(&self) -> &BufferTracker {
        &self.context.buffer_tracker
    }

    pub(super) fn max_committed_epoch(&self) -> HummockEpoch {
        self.context.pinned_version.max_committed_epoch()
    }

    pub(super) fn hummock_version(&self) -> &PinnedVersion {
        &self.context.pinned_version
    }

    pub(super) fn add_imm(&mut self, instance_id: LocalInstanceId, imm: ImmutableMemtable) {
        let UploaderState::Working(data) = &mut self.state else {
            return;
        };
        let imm = UploaderImm::new(imm, &self.context);
        data.unsync_data.add_imm(instance_id, imm);
    }

    pub(super) fn init_instance(
        &mut self,
        instance_id: LocalInstanceId,
        table_id: TableId,
        init_epoch: HummockEpoch,
    ) {
        let UploaderState::Working(data) = &mut self.state else {
            return;
        };
        data.unsync_data
            .init_instance(table_id, instance_id, init_epoch);
    }

    pub(super) fn local_seal_epoch(
        &mut self,
        instance_id: LocalInstanceId,
        next_epoch: HummockEpoch,
        opts: SealCurrentEpochOptions,
    ) {
        let UploaderState::Working(data) = &mut self.state else {
            return;
        };
        data.unsync_data
            .local_seal_epoch(instance_id, next_epoch, opts);
    }

    pub(super) fn start_epoch(&mut self, epoch: HummockEpoch, table_ids: HashSet<TableId>) {
        let UploaderState::Working(data) = &mut self.state else {
            return;
        };
        for table_id in &table_ids {
            let table_data = data
                .unsync_data
                .table_data
                .entry(*table_id)
                .or_insert_with(|| {
                    TableUnsyncData::new(
                        *table_id,
                        self.context
                            .pinned_version
                            .version()
                            .state_table_info
                            .info()
                            .get(table_id)
                            .map(|info| info.committed_epoch),
                    )
                });
            table_data.new_epoch(epoch);
        }
        data.unsync_data.epochs.insert(epoch, table_ids);
    }

    pub(super) fn start_sync_epoch(
        &mut self,
        epoch: HummockEpoch,
        sync_result_sender: oneshot::Sender<HummockResult<SyncedData>>,
        table_ids: HashSet<TableId>,
    ) {
        let data = match &mut self.state {
            UploaderState::Working(data) => data,
            UploaderState::Err(ErrState {
                failed_epoch,
                reason,
            }) => {
                let result = Err(HummockError::other(format!(
                    "previous epoch {} failed due to [{}]",
                    failed_epoch, reason
                )));
                send_sync_result(sync_result_sender, result);
                return;
            }
        };
        debug!(epoch, ?table_ids, "start sync epoch");

        data.sync(epoch, &self.context, table_ids, sync_result_sender);

        data.may_notify_sync_task(&self.context);

        self.context
            .stats
            .uploader_syncing_epoch_count
            .set(data.syncing_data.len() as _);
    }

    pub(crate) fn update_pinned_version(&mut self, pinned_version: PinnedVersion) {
        assert_ge!(
            pinned_version.max_committed_epoch(),
            self.context.pinned_version.max_committed_epoch()
        );
        if let UploaderState::Working(data) = &mut self.state {
            // TODO: may only `ack_committed` on table whose `committed_epoch` is changed.
            for (table_id, info) in pinned_version.version().state_table_info.info() {
                if let Some(table_data) = data.unsync_data.table_data.get_mut(table_id) {
                    table_data.ack_committed(info.committed_epoch);
                }
            }
        }
        self.context.pinned_version = pinned_version;
    }

    pub(crate) fn may_flush(&mut self) -> bool {
        let UploaderState::Working(data) = &mut self.state else {
            return false;
        };
        if self.context.buffer_tracker.need_flush() {
            let mut spiller = Spiller::new(&mut data.unsync_data);
            let mut curr_batch_flush_size = 0;
            // iterate from older epoch to newer epoch
<<<<<<< HEAD
            while self
                .context
                .buffer_tracker
                .need_more_flush(curr_batch_flush_size)
                && let Some((epoch, payload, spilled_table_ids)) = spiller.next_spilled_payload()
            {
                assert!(!payload.is_empty());
                {
=======
            for (epoch, table_ids) in &data.unsync_data.epochs {
                if !self
                    .context
                    .buffer_tracker
                    .need_more_flush(curr_batch_flush_size)
                {
                    break;
                }
                let mut spilled_table_ids = HashSet::new();
                let mut payload = HashMap::new();
                for table_id in table_ids {
                    let table_data = data
                        .unsync_data
                        .table_data
                        .get_mut(table_id)
                        .expect("should exist");
                    for (instance_id, instance_data) in &mut table_data.instance_data {
                        let instance_payload = instance_data.spill(*epoch);
                        if !instance_payload.is_empty() {
                            payload.insert(*instance_id, instance_payload);
                            spilled_table_ids.insert(*table_id);
                        }
                    }
                }
                if !payload.is_empty() {
>>>>>>> 3d478481
                    let (task_id, task_size, spilled_table_ids) =
                        data.task_manager
                            .spill(&self.context, spilled_table_ids, payload);
                    for table_id in spilled_table_ids {
                        spiller
                            .unsync_data()
                            .table_data
                            .get_mut(table_id)
                            .expect("should exist")
                            .spill_tasks
                            .entry(epoch)
                            .or_default()
                            .push_front(task_id);
                    }
                    curr_batch_flush_size += task_size;
                }
            }
            data.check_upload_task_consistency();
            curr_batch_flush_size > 0
        } else {
            false
        }
    }

    pub(crate) fn clear(&mut self) {
        if let UploaderState::Working(data) = replace(
            &mut self.state,
            UploaderState::Working(UploaderData::default()),
        ) {
            data.abort(|| HummockError::other("uploader is reset"));
        }

        self.context.stats.uploader_syncing_epoch_count.set(0);
    }

    pub(crate) fn may_destroy_instance(&mut self, instance_id: LocalInstanceId) {
        let UploaderState::Working(data) = &mut self.state else {
            return;
        };
        if let Some(removed_table_data) = data.unsync_data.may_destroy_instance(instance_id) {
            data.task_manager.remove_table_spill_tasks(
                removed_table_data.table_id,
                removed_table_data
                    .spill_tasks
                    .into_values()
                    .flat_map(|task_ids| task_ids.into_iter())
                    .filter(|task_id| {
                        if let Some((_, table_ids)) = data.spilled_data.get_mut(task_id) {
                            assert!(table_ids.remove(&removed_table_data.table_id));
                            if table_ids.is_empty() {
                                data.spilled_data.remove(task_id);
                            }
                            false
                        } else {
                            true
                        }
                    }),
            )
        }
        data.check_upload_task_consistency();
    }
}

impl UploaderData {
    fn may_notify_sync_task(&mut self, context: &UploaderContext) {
        while let Some((_, syncing_data)) = self.syncing_data.first_key_value()
            && syncing_data.remaining_uploading_tasks.is_empty()
        {
            let (_, syncing_data) = self.syncing_data.pop_first().expect("non-empty");
            let SyncingData {
                sync_epoch,
                table_ids,
                remaining_uploading_tasks: _,
                uploaded,
                table_watermarks,
                sync_result_sender,
            } = syncing_data;
            context
                .stats
                .uploader_syncing_epoch_count
                .set(self.syncing_data.len() as _);

            for table_id in table_ids {
                if let Some(table_data) = self.unsync_data.table_data.get_mut(&table_id) {
                    table_data.ack_synced(sync_epoch);
                    if table_data.is_empty() {
                        self.unsync_data.table_data.remove(&table_id);
                    }
                }
            }

            send_sync_result(
                sync_result_sender,
                Ok(SyncedData {
                    uploaded_ssts: uploaded,
                    table_watermarks,
                }),
            )
        }
    }

    fn check_upload_task_consistency(&self) {
        #[cfg(debug_assertions)]
        {
            let mut spill_task_table_id_from_data: HashMap<_, HashSet<_>> = HashMap::new();
            for table_data in self.unsync_data.table_data.values() {
                for task_id in table_data
                    .spill_tasks
                    .iter()
                    .flat_map(|(_, tasks)| tasks.iter())
                {
                    assert!(spill_task_table_id_from_data
                        .entry(*task_id)
                        .or_default()
                        .insert(table_data.table_id));
                }
            }
            let syncing_task_id_from_data: HashMap<_, HashSet<_>> = self
                .syncing_data
                .iter()
                .filter_map(|(sync_id, data)| {
                    if data.remaining_uploading_tasks.is_empty() {
                        None
                    } else {
                        Some((*sync_id, data.remaining_uploading_tasks.clone()))
                    }
                })
                .collect();

            let mut spill_task_table_id_from_manager: HashMap<_, HashSet<_>> = HashMap::new();
            for (task_id, (_, table_ids)) in &self.spilled_data {
                spill_task_table_id_from_manager.insert(*task_id, table_ids.clone());
            }
            let mut syncing_task_from_manager: HashMap<_, HashSet<_>> = HashMap::new();
            for (task_id, status) in self.task_manager.tasks() {
                match status {
                    UploadingTaskStatus::Spilling(table_ids) => {
                        assert!(spill_task_table_id_from_manager
                            .insert(task_id, table_ids.clone())
                            .is_none());
                    }
                    UploadingTaskStatus::Sync(sync_id) => {
                        assert!(syncing_task_from_manager
                            .entry(*sync_id)
                            .or_default()
                            .insert(task_id));
                    }
                }
            }
            assert_eq!(
                spill_task_table_id_from_data,
                spill_task_table_id_from_manager
            );
            assert_eq!(syncing_task_id_from_data, syncing_task_from_manager);
        }
    }
}

impl HummockUploader {
    pub(super) fn next_uploaded_sst(
        &mut self,
    ) -> impl Future<Output = Arc<StagingSstableInfo>> + '_ {
        poll_fn(|cx| {
            let UploaderState::Working(data) = &mut self.state else {
                return Poll::Pending;
            };

            if let Some((task_id, status, result)) = ready!(data.task_manager.poll_task_result(cx))
            {
                match result {
                    Ok(sst) => {
                        data.unsync_data.ack_flushed(&sst);
                        match status {
                            UploadingTaskStatus::Sync(sync_id) => {
                                let syncing_data =
                                    data.syncing_data.get_mut(&sync_id).expect("should exist");
                                syncing_data.uploaded.push_front(sst.clone());
                                assert!(syncing_data.remaining_uploading_tasks.remove(&task_id));
                                data.may_notify_sync_task(&self.context);
                            }
                            UploadingTaskStatus::Spilling(table_ids) => {
                                data.spilled_data.insert(task_id, (sst.clone(), table_ids));
                            }
                        }
                        data.check_upload_task_consistency();
                        Poll::Ready(sst)
                    }
                    Err((sync_id, e)) => {
                        let syncing_data =
                            data.syncing_data.remove(&sync_id).expect("should exist");
                        let failed_epoch = syncing_data.sync_epoch;
                        let data = must_match!(replace(
                            &mut self.state,
                            UploaderState::Err(ErrState {
                                failed_epoch,
                                reason: e.as_report().to_string(),
                            }),
                        ), UploaderState::Working(data) => data);

                        let _ = syncing_data
                            .sync_result_sender
                            .send(Err(HummockError::other(format!(
                                "failed to sync: {:?}",
                                e.as_report()
                            ))));

                        data.abort(|| {
                            HummockError::other(format!(
                                "previous epoch {} failed to sync",
                                failed_epoch
                            ))
                        });
                        Poll::Pending
                    }
                }
            } else {
                Poll::Pending
            }
        })
    }
}

#[cfg(test)]
pub(crate) mod tests {
    use std::collections::{HashMap, HashSet, VecDeque};
    use std::future::{poll_fn, Future};
    use std::ops::Deref;
    use std::pin::pin;
    use std::sync::atomic::AtomicUsize;
    use std::sync::atomic::Ordering::{Relaxed, SeqCst};
    use std::sync::{Arc, LazyLock};
    use std::task::Poll;

    use bytes::Bytes;
    use futures::future::BoxFuture;
    use futures::FutureExt;
    use itertools::Itertools;
    use prometheus::core::GenericGauge;
    use risingwave_common::catalog::TableId;
    use risingwave_common::must_match;
    use risingwave_common::util::epoch::{test_epoch, EpochExt};
    use risingwave_hummock_sdk::compaction_group::StaticCompactionGroupId;
    use risingwave_hummock_sdk::key::{FullKey, TableKey};
    use risingwave_hummock_sdk::version::HummockVersion;
    use risingwave_hummock_sdk::{HummockEpoch, LocalSstableInfo};
    use risingwave_pb::hummock::{KeyRange, SstableInfo, StateTableInfoDelta};
    use spin::Mutex;
    use tokio::spawn;
    use tokio::sync::mpsc::unbounded_channel;
    use tokio::sync::oneshot;
    use tokio::task::yield_now;

    use crate::hummock::event_handler::hummock_event_handler::BufferTracker;
    use crate::hummock::event_handler::uploader::uploader_imm::UploaderImm;
    use crate::hummock::event_handler::uploader::{
        get_payload_imm_ids, HummockUploader, SyncedData, TableUnsyncData, UploadTaskInfo,
        UploadTaskOutput, UploadTaskPayload, UploaderContext, UploaderData, UploaderState,
        UploadingTask, UploadingTaskId,
    };
    use crate::hummock::event_handler::{LocalInstanceId, TEST_LOCAL_INSTANCE_ID};
    use crate::hummock::local_version::pinned_version::PinnedVersion;
    use crate::hummock::shared_buffer::shared_buffer_batch::{
        SharedBufferBatch, SharedBufferBatchId, SharedBufferValue,
    };
    use crate::hummock::{HummockError, HummockResult, MemoryLimiter};
    use crate::mem_table::{ImmId, ImmutableMemtable};
    use crate::monitor::HummockStateStoreMetrics;
    use crate::opts::StorageOpts;
    use crate::store::SealCurrentEpochOptions;

    const INITIAL_EPOCH: HummockEpoch = test_epoch(5);
    pub(crate) const TEST_TABLE_ID: TableId = TableId { table_id: 233 };

    pub trait UploadOutputFuture =
        Future<Output = HummockResult<UploadTaskOutput>> + Send + 'static;
    pub trait UploadFn<Fut: UploadOutputFuture> =
        Fn(UploadTaskPayload, UploadTaskInfo) -> Fut + Send + Sync + 'static;

    impl HummockUploader {
        fn data(&self) -> &UploaderData {
            must_match!(&self.state, UploaderState::Working(data) => data)
        }

        fn table_data(&self) -> &TableUnsyncData {
            self.data()
                .unsync_data
                .table_data
                .get(&TEST_TABLE_ID)
                .expect("should exist")
        }

        fn test_max_syncing_epoch(&self) -> HummockEpoch {
            self.table_data().max_sync_epoch().unwrap()
        }

        fn test_max_synced_epoch(&self) -> HummockEpoch {
            self.table_data().max_synced_epoch.unwrap()
        }
    }

    fn test_hummock_version(epoch: HummockEpoch) -> HummockVersion {
        let mut version = HummockVersion::default();
        version.id = epoch;
        version.max_committed_epoch = epoch;
        version.state_table_info.apply_delta(
            &HashMap::from_iter([(
                TEST_TABLE_ID,
                StateTableInfoDelta {
                    committed_epoch: epoch,
                    safe_epoch: epoch,
                    compaction_group_id: StaticCompactionGroupId::StateDefault as _,
                },
            )]),
            &HashSet::new(),
        );
        version
    }

    fn initial_pinned_version() -> PinnedVersion {
        PinnedVersion::new(test_hummock_version(INITIAL_EPOCH), unbounded_channel().0)
    }

    fn dummy_table_key() -> Vec<u8> {
        vec![b't', b'e', b's', b't']
    }

    async fn gen_imm_with_limiter(
        epoch: HummockEpoch,
        limiter: Option<&MemoryLimiter>,
    ) -> ImmutableMemtable {
        let sorted_items = vec![(
            TableKey(Bytes::from(dummy_table_key())),
            SharedBufferValue::Delete,
        )];
        let size = SharedBufferBatch::measure_batch_size(&sorted_items, None).0;
        let tracker = match limiter {
            Some(limiter) => Some(limiter.require_memory(size as u64).await),
            None => None,
        };
        SharedBufferBatch::build_shared_buffer_batch(
            epoch,
            0,
            sorted_items,
            None,
            size,
            TEST_TABLE_ID,
            tracker,
        )
    }

    pub(crate) async fn gen_imm(epoch: HummockEpoch) -> ImmutableMemtable {
        gen_imm_with_limiter(epoch, None).await
    }

    fn gen_sstable_info(
        start_epoch: HummockEpoch,
        end_epoch: HummockEpoch,
    ) -> Vec<LocalSstableInfo> {
        let start_full_key = FullKey::new(TEST_TABLE_ID, TableKey(dummy_table_key()), start_epoch);
        let end_full_key = FullKey::new(TEST_TABLE_ID, TableKey(dummy_table_key()), end_epoch);
        let gen_sst_object_id = (start_epoch << 8) + end_epoch;
        vec![LocalSstableInfo::for_test(SstableInfo {
            object_id: gen_sst_object_id,
            sst_id: gen_sst_object_id,
            key_range: Some(KeyRange {
                left: start_full_key.encode(),
                right: end_full_key.encode(),
                right_exclusive: true,
            }),
            table_ids: vec![TEST_TABLE_ID.table_id],
            ..Default::default()
        })]
    }

    fn test_uploader_context<F, Fut>(upload_fn: F) -> UploaderContext
    where
        Fut: UploadOutputFuture,
        F: UploadFn<Fut>,
    {
        let config = StorageOpts::default();
        UploaderContext::new(
            initial_pinned_version(),
            Arc::new(move |payload, task_info| spawn(upload_fn(payload, task_info))),
            BufferTracker::for_test(),
            &config,
            Arc::new(HummockStateStoreMetrics::unused()),
        )
    }

    fn test_uploader<F, Fut>(upload_fn: F) -> HummockUploader
    where
        Fut: UploadOutputFuture,
        F: UploadFn<Fut>,
    {
        let config = StorageOpts {
            ..Default::default()
        };
        HummockUploader::new(
            Arc::new(HummockStateStoreMetrics::unused()),
            initial_pinned_version(),
            Arc::new(move |payload, task_info| spawn(upload_fn(payload, task_info))),
            BufferTracker::for_test(),
            &config,
        )
    }

    fn dummy_success_upload_output() -> UploadTaskOutput {
        UploadTaskOutput {
            new_value_ssts: gen_sstable_info(INITIAL_EPOCH, INITIAL_EPOCH),
            old_value_ssts: vec![],
            wait_poll_timer: None,
        }
    }

    #[allow(clippy::unused_async)]
    async fn dummy_success_upload_future(
        _: UploadTaskPayload,
        _: UploadTaskInfo,
    ) -> HummockResult<UploadTaskOutput> {
        Ok(dummy_success_upload_output())
    }

    #[allow(clippy::unused_async)]
    async fn dummy_fail_upload_future(
        _: UploadTaskPayload,
        _: UploadTaskInfo,
    ) -> HummockResult<UploadTaskOutput> {
        Err(HummockError::other("failed"))
    }

    impl UploadingTask {
        fn from_vec(imms: Vec<ImmutableMemtable>, context: &UploaderContext) -> Self {
            let input = HashMap::from_iter([(
                TEST_LOCAL_INSTANCE_ID,
                imms.into_iter().map(UploaderImm::for_test).collect_vec(),
            )]);
            static NEXT_TASK_ID: LazyLock<AtomicUsize> = LazyLock::new(|| AtomicUsize::new(0));
            Self::new(
                UploadingTaskId(NEXT_TASK_ID.fetch_add(1, Relaxed)),
                input,
                context,
            )
        }
    }

    fn get_imm_ids<'a>(
        imms: impl IntoIterator<Item = &'a ImmutableMemtable>,
    ) -> HashMap<LocalInstanceId, Vec<SharedBufferBatchId>> {
        HashMap::from_iter([(
            TEST_LOCAL_INSTANCE_ID,
            imms.into_iter().map(|imm| imm.batch_id()).collect_vec(),
        )])
    }

    impl HummockUploader {
        fn local_seal_epoch_for_test(&mut self, instance_id: LocalInstanceId, epoch: HummockEpoch) {
            self.local_seal_epoch(
                instance_id,
                epoch.next_epoch(),
                SealCurrentEpochOptions::for_test(),
            );
        }

        fn start_epochs_for_test(&mut self, epochs: impl IntoIterator<Item = HummockEpoch>) {
            let mut last_epoch = None;
            for epoch in epochs {
                last_epoch = Some(epoch);
                self.start_epoch(epoch, HashSet::from_iter([TEST_TABLE_ID]));
            }
            self.start_epoch(
                last_epoch.unwrap().next_epoch(),
                HashSet::from_iter([TEST_TABLE_ID]),
            );
        }
    }

    #[tokio::test]
    pub async fn test_uploading_task_future() {
        let uploader_context = test_uploader_context(dummy_success_upload_future);

        let imm = gen_imm(INITIAL_EPOCH).await;
        let imm_size = imm.size();
        let imm_ids = get_imm_ids(vec![&imm]);
        let mut task = UploadingTask::from_vec(vec![imm], &uploader_context);
        assert_eq!(imm_size, task.task_info.task_size);
        assert_eq!(imm_ids, task.task_info.imm_ids);
        assert_eq!(vec![INITIAL_EPOCH], task.task_info.epochs);
        let output = poll_fn(|cx| task.poll_result(cx)).await.unwrap();
        assert_eq!(
            output.sstable_infos(),
            &dummy_success_upload_output().new_value_ssts
        );
        assert_eq!(imm_size, output.imm_size());
        assert_eq!(&imm_ids, output.imm_ids());
        assert_eq!(&vec![INITIAL_EPOCH], output.epochs());

        let uploader_context = test_uploader_context(dummy_fail_upload_future);
        let imm = gen_imm(INITIAL_EPOCH).await;
        let mut task = UploadingTask::from_vec(vec![imm], &uploader_context);
        let _ = poll_fn(|cx| task.poll_result(cx)).await.unwrap_err();
    }

    #[tokio::test]
    pub async fn test_uploading_task_poll_result() {
        let uploader_context = test_uploader_context(dummy_success_upload_future);
        let mut task =
            UploadingTask::from_vec(vec![gen_imm(INITIAL_EPOCH).await], &uploader_context);
        let output = poll_fn(|cx| task.poll_result(cx)).await.unwrap();
        assert_eq!(
            output.sstable_infos(),
            &dummy_success_upload_output().new_value_ssts
        );

        let uploader_context = test_uploader_context(dummy_fail_upload_future);
        let mut task =
            UploadingTask::from_vec(vec![gen_imm(INITIAL_EPOCH).await], &uploader_context);
        let _ = poll_fn(|cx| task.poll_result(cx)).await.unwrap_err();
    }

    #[tokio::test]
    async fn test_uploading_task_poll_ok_with_retry() {
        let run_count = Arc::new(AtomicUsize::new(0));
        let fail_num = 10;
        let run_count_clone = run_count.clone();
        let uploader_context = test_uploader_context(move |payload, info| {
            let run_count = run_count.clone();
            async move {
                // fail in the first `fail_num` run, and success at the end
                let ret = if run_count.load(SeqCst) < fail_num {
                    Err(HummockError::other("fail"))
                } else {
                    dummy_success_upload_future(payload, info).await
                };
                run_count.fetch_add(1, SeqCst);
                ret
            }
        });
        let mut task =
            UploadingTask::from_vec(vec![gen_imm(INITIAL_EPOCH).await], &uploader_context);
        let output = poll_fn(|cx| task.poll_ok_with_retry(cx)).await;
        assert_eq!(fail_num + 1, run_count_clone.load(SeqCst));
        assert_eq!(
            output.sstable_infos(),
            &dummy_success_upload_output().new_value_ssts
        );
    }

    #[tokio::test]
    async fn test_uploader_basic() {
        let mut uploader = test_uploader(dummy_success_upload_future);
        let epoch1 = INITIAL_EPOCH.next_epoch();
        uploader.start_epochs_for_test([epoch1]);
        let imm = gen_imm(epoch1).await;
        uploader.init_instance(TEST_LOCAL_INSTANCE_ID, TEST_TABLE_ID, epoch1);
        uploader.add_imm(TEST_LOCAL_INSTANCE_ID, imm.clone());
        uploader.local_seal_epoch_for_test(TEST_LOCAL_INSTANCE_ID, epoch1);

        let (sync_tx, sync_rx) = oneshot::channel();
        uploader.start_sync_epoch(epoch1, sync_tx, HashSet::from_iter([TEST_TABLE_ID]));
        assert_eq!(epoch1 as HummockEpoch, uploader.test_max_syncing_epoch());
        assert_eq!(1, uploader.data().syncing_data.len());
        let (_, syncing_data) = uploader.data().syncing_data.first_key_value().unwrap();
        assert_eq!(epoch1 as HummockEpoch, syncing_data.sync_epoch);
        assert!(syncing_data.uploaded.is_empty());
        assert!(!syncing_data.remaining_uploading_tasks.is_empty());

        let staging_sst = uploader.next_uploaded_sst().await;
        assert_eq!(&vec![epoch1], staging_sst.epochs());
        assert_eq!(
            &HashMap::from_iter([(TEST_LOCAL_INSTANCE_ID, vec![imm.batch_id()])]),
            staging_sst.imm_ids()
        );
        assert_eq!(
            &dummy_success_upload_output().new_value_ssts,
            staging_sst.sstable_infos()
        );

        match sync_rx.await {
            Ok(Ok(data)) => {
                let SyncedData {
                    uploaded_ssts,
                    table_watermarks,
                } = data;
                assert_eq!(1, uploaded_ssts.len());
                let staging_sst = &uploaded_ssts[0];
                assert_eq!(&vec![epoch1], staging_sst.epochs());
                assert_eq!(
                    &HashMap::from_iter([(TEST_LOCAL_INSTANCE_ID, vec![imm.batch_id()])]),
                    staging_sst.imm_ids()
                );
                assert_eq!(
                    &dummy_success_upload_output().new_value_ssts,
                    staging_sst.sstable_infos()
                );
                assert!(table_watermarks.is_empty());
            }
            _ => unreachable!(),
        };
        assert_eq!(epoch1, uploader.test_max_synced_epoch());

        let new_pinned_version = uploader
            .context
            .pinned_version
            .new_pin_version(test_hummock_version(epoch1));
        uploader.update_pinned_version(new_pinned_version);
        assert_eq!(epoch1, uploader.max_committed_epoch());
    }

    #[tokio::test]
    async fn test_empty_uploader_sync() {
        let mut uploader = test_uploader(dummy_success_upload_future);
        let epoch1 = INITIAL_EPOCH.next_epoch();

        let (sync_tx, sync_rx) = oneshot::channel();
        uploader.start_epochs_for_test([epoch1]);
        uploader.init_instance(TEST_LOCAL_INSTANCE_ID, TEST_TABLE_ID, epoch1);
        uploader.local_seal_epoch_for_test(TEST_LOCAL_INSTANCE_ID, epoch1);
        uploader.start_sync_epoch(epoch1, sync_tx, HashSet::from_iter([TEST_TABLE_ID]));
        assert_eq!(epoch1, uploader.test_max_syncing_epoch());

        assert_uploader_pending(&mut uploader).await;

        match sync_rx.await {
            Ok(Ok(data)) => {
                assert!(data.uploaded_ssts.is_empty());
            }
            _ => unreachable!(),
        };
        assert_eq!(epoch1, uploader.test_max_synced_epoch());
        let new_pinned_version = uploader
            .context
            .pinned_version
            .new_pin_version(test_hummock_version(epoch1));
        uploader.update_pinned_version(new_pinned_version);
        assert!(uploader.data().syncing_data.is_empty());
        assert_eq!(epoch1, uploader.max_committed_epoch());
    }

    #[tokio::test]
    async fn test_uploader_empty_epoch() {
        let mut uploader = test_uploader(dummy_success_upload_future);
        let epoch1 = INITIAL_EPOCH.next_epoch();
        let epoch2 = epoch1.next_epoch();
        uploader.start_epochs_for_test([epoch1, epoch2]);
        let imm = gen_imm(epoch2).await;
        // epoch1 is empty while epoch2 is not. Going to seal empty epoch1.
        uploader.init_instance(TEST_LOCAL_INSTANCE_ID, TEST_TABLE_ID, epoch1);
        uploader.local_seal_epoch_for_test(TEST_LOCAL_INSTANCE_ID, epoch1);
        uploader.add_imm(TEST_LOCAL_INSTANCE_ID, imm);

        let (sync_tx, sync_rx) = oneshot::channel();
        uploader.start_sync_epoch(epoch1, sync_tx, HashSet::from_iter([TEST_TABLE_ID]));
        assert_eq!(epoch1, uploader.test_max_syncing_epoch());

        assert_uploader_pending(&mut uploader).await;

        match sync_rx.await {
            Ok(Ok(data)) => {
                assert!(data.uploaded_ssts.is_empty());
            }
            _ => unreachable!(),
        };
        assert_eq!(epoch1, uploader.test_max_synced_epoch());
        let new_pinned_version = uploader
            .context
            .pinned_version
            .new_pin_version(test_hummock_version(epoch1));
        uploader.update_pinned_version(new_pinned_version);
        assert!(uploader.data().syncing_data.is_empty());
        assert_eq!(epoch1, uploader.max_committed_epoch());
    }

    #[tokio::test]
    async fn test_uploader_poll_empty() {
        let mut uploader = test_uploader(dummy_success_upload_future);
        let fut = uploader.next_uploaded_sst();
        let mut fut = pin!(fut);
        assert!(poll_fn(|cx| Poll::Ready(fut.as_mut().poll(cx).is_pending())).await);
    }

    #[tokio::test]
    async fn test_uploader_empty_advance_mce() {
        let mut uploader = test_uploader(dummy_success_upload_future);
        let initial_pinned_version = uploader.context.pinned_version.clone();
        let epoch1 = INITIAL_EPOCH.next_epoch();
        let epoch2 = epoch1.next_epoch();
        let epoch3 = epoch2.next_epoch();
        let epoch4 = epoch3.next_epoch();
        let epoch5 = epoch4.next_epoch();
        let epoch6 = epoch5.next_epoch();
        let version1 = initial_pinned_version.new_pin_version(test_hummock_version(epoch1));
        let version2 = initial_pinned_version.new_pin_version(test_hummock_version(epoch2));
        let version3 = initial_pinned_version.new_pin_version(test_hummock_version(epoch3));
        let version4 = initial_pinned_version.new_pin_version(test_hummock_version(epoch4));
        let version5 = initial_pinned_version.new_pin_version(test_hummock_version(epoch5));

        uploader.start_epochs_for_test([epoch6]);
        uploader.init_instance(TEST_LOCAL_INSTANCE_ID, TEST_TABLE_ID, epoch6);

        uploader.update_pinned_version(version1);
        assert_eq!(epoch1, uploader.test_max_synced_epoch());
        assert_eq!(epoch1, uploader.test_max_syncing_epoch());

        let imm = gen_imm(epoch6).await;
        uploader.add_imm(TEST_LOCAL_INSTANCE_ID, imm.clone());
        uploader.update_pinned_version(version2);
        assert_eq!(epoch2, uploader.test_max_synced_epoch());
        assert_eq!(epoch2, uploader.test_max_syncing_epoch());

        uploader.local_seal_epoch_for_test(TEST_LOCAL_INSTANCE_ID, epoch6);
        uploader.update_pinned_version(version3);
        assert_eq!(epoch3, uploader.test_max_synced_epoch());
        assert_eq!(epoch3, uploader.test_max_syncing_epoch());

        let (sync_tx, sync_rx) = oneshot::channel();
        uploader.start_sync_epoch(epoch6, sync_tx, HashSet::from_iter([TEST_TABLE_ID]));
        assert_eq!(epoch6, uploader.test_max_syncing_epoch());
        uploader.update_pinned_version(version4);
        assert_eq!(epoch4, uploader.test_max_synced_epoch());
        assert_eq!(epoch6, uploader.test_max_syncing_epoch());

        let sst = uploader.next_uploaded_sst().await;
        assert_eq!(&get_imm_ids([&imm]), sst.imm_ids());

        match sync_rx.await {
            Ok(Ok(data)) => {
                assert!(data.table_watermarks.is_empty());
                assert_eq!(1, data.uploaded_ssts.len());
                assert_eq!(&get_imm_ids([&imm]), data.uploaded_ssts[0].imm_ids());
            }
            _ => unreachable!(),
        }

        uploader.update_pinned_version(version5);
        assert_eq!(epoch6, uploader.test_max_synced_epoch());
        assert_eq!(epoch6, uploader.test_max_syncing_epoch());
    }

    fn prepare_uploader_order_test(
        config: &StorageOpts,
        skip_schedule: bool,
    ) -> (
        BufferTracker,
        HummockUploader,
        impl Fn(HashMap<LocalInstanceId, Vec<ImmId>>) -> (BoxFuture<'static, ()>, oneshot::Sender<()>),
    ) {
        let gauge = GenericGauge::new("test", "test").unwrap();
        let buffer_tracker = BufferTracker::from_storage_opts(config, gauge);
        // (the started task send the imm ids of payload, the started task wait for finish notify)
        #[allow(clippy::type_complexity)]
        let task_notifier_holder: Arc<
            Mutex<VecDeque<(oneshot::Sender<UploadTaskInfo>, oneshot::Receiver<()>)>>,
        > = Arc::new(Mutex::new(VecDeque::new()));

        let new_task_notifier = {
            let task_notifier_holder = task_notifier_holder.clone();
            move |imm_ids: HashMap<LocalInstanceId, Vec<ImmId>>| {
                let (start_tx, start_rx) = oneshot::channel();
                let (finish_tx, finish_rx) = oneshot::channel();
                task_notifier_holder
                    .lock()
                    .push_front((start_tx, finish_rx));
                let await_start_future = async move {
                    let task_info = start_rx.await.unwrap();
                    assert_eq!(imm_ids, task_info.imm_ids);
                }
                .boxed();
                (await_start_future, finish_tx)
            }
        };

        let config = StorageOpts::default();
        let uploader = HummockUploader::new(
            Arc::new(HummockStateStoreMetrics::unused()),
            initial_pinned_version(),
            Arc::new({
                move |_, task_info: UploadTaskInfo| {
                    let task_notifier_holder = task_notifier_holder.clone();
                    let task_item = task_notifier_holder.lock().pop_back();
                    let start_epoch = *task_info.epochs.last().unwrap();
                    let end_epoch = *task_info.epochs.first().unwrap();
                    assert!(end_epoch >= start_epoch);
                    spawn(async move {
                        let ssts = gen_sstable_info(start_epoch, end_epoch);
                        if !skip_schedule {
                            let (start_tx, finish_rx) = task_item.unwrap();
                            start_tx.send(task_info).unwrap();
                            finish_rx.await.unwrap();
                        }
                        Ok(UploadTaskOutput {
                            new_value_ssts: ssts,
                            old_value_ssts: vec![],
                            wait_poll_timer: None,
                        })
                    })
                }
            }),
            buffer_tracker.clone(),
            &config,
        );
        (buffer_tracker, uploader, new_task_notifier)
    }

    async fn assert_uploader_pending(uploader: &mut HummockUploader) {
        for _ in 0..10 {
            yield_now().await;
        }
        assert!(
            poll_fn(|cx| Poll::Ready(uploader.next_uploaded_sst().poll_unpin(cx)))
                .await
                .is_pending()
        )
    }

    #[tokio::test]
    async fn test_uploader_finish_in_order() {
        let config = StorageOpts {
            shared_buffer_capacity_mb: 1024 * 1024,
            shared_buffer_flush_ratio: 0.0,
            ..Default::default()
        };
        let (buffer_tracker, mut uploader, new_task_notifier) =
            prepare_uploader_order_test(&config, false);

        let epoch1 = INITIAL_EPOCH.next_epoch();
        let epoch2 = epoch1.next_epoch();
        let epoch3 = epoch2.next_epoch();
        let epoch4 = epoch3.next_epoch();
        uploader.start_epochs_for_test([epoch1, epoch2, epoch3, epoch4]);
        let memory_limiter = buffer_tracker.get_memory_limiter().clone();
        let memory_limiter = Some(memory_limiter.deref());

        let instance_id1 = 1;
        let instance_id2 = 2;

        uploader.init_instance(instance_id1, TEST_TABLE_ID, epoch1);
        uploader.init_instance(instance_id2, TEST_TABLE_ID, epoch2);

        // imm2 contains data in newer epoch, but added first
        let imm2 = gen_imm_with_limiter(epoch2, memory_limiter).await;
        uploader.add_imm(instance_id2, imm2.clone());
        let imm1_1 = gen_imm_with_limiter(epoch1, memory_limiter).await;
        uploader.add_imm(instance_id1, imm1_1.clone());
        let imm1_2 = gen_imm_with_limiter(epoch1, memory_limiter).await;
        uploader.add_imm(instance_id1, imm1_2.clone());

        // imm1 will be spilled first
        let epoch1_spill_payload12 =
            HashMap::from_iter([(instance_id1, vec![imm1_2.clone(), imm1_1.clone()])]);
        let epoch2_spill_payload = HashMap::from_iter([(instance_id2, vec![imm2.clone()])]);
        let (await_start1, finish_tx1) =
            new_task_notifier(get_payload_imm_ids(&epoch1_spill_payload12));
        let (await_start2, finish_tx2) =
            new_task_notifier(get_payload_imm_ids(&epoch2_spill_payload));
        uploader.may_flush();
        await_start1.await;
        await_start2.await;

        assert_uploader_pending(&mut uploader).await;

        finish_tx2.send(()).unwrap();
        assert_uploader_pending(&mut uploader).await;

        finish_tx1.send(()).unwrap();
        let sst = uploader.next_uploaded_sst().await;
        assert_eq!(&get_payload_imm_ids(&epoch1_spill_payload12), sst.imm_ids());
        assert_eq!(&vec![epoch1], sst.epochs());

        let sst = uploader.next_uploaded_sst().await;
        assert_eq!(&get_payload_imm_ids(&epoch2_spill_payload), sst.imm_ids());
        assert_eq!(&vec![epoch2], sst.epochs());

        let imm1_3 = gen_imm_with_limiter(epoch1, memory_limiter).await;
        uploader.add_imm(instance_id1, imm1_3.clone());
        let epoch1_spill_payload3 = HashMap::from_iter([(instance_id1, vec![imm1_3.clone()])]);
        let (await_start1_3, finish_tx1_3) =
            new_task_notifier(get_payload_imm_ids(&epoch1_spill_payload3));
        uploader.may_flush();
        await_start1_3.await;
        let imm1_4 = gen_imm_with_limiter(epoch1, memory_limiter).await;
        uploader.add_imm(instance_id1, imm1_4.clone());
        let epoch1_sync_payload = HashMap::from_iter([(instance_id1, vec![imm1_4.clone()])]);
        let (await_start1_4, finish_tx1_4) =
            new_task_notifier(get_payload_imm_ids(&epoch1_sync_payload));
        uploader.local_seal_epoch_for_test(instance_id1, epoch1);
        let (sync_tx1, mut sync_rx1) = oneshot::channel();
        uploader.start_sync_epoch(epoch1, sync_tx1, HashSet::from_iter([TEST_TABLE_ID]));
        await_start1_4.await;

        uploader.local_seal_epoch_for_test(instance_id1, epoch2);
        uploader.local_seal_epoch_for_test(instance_id2, epoch2);

        // current uploader state:
        // unsealed: empty
        // sealed: epoch2: uploaded sst([imm2])
        // syncing: epoch1: uploading: [imm1_4], [imm1_3], uploaded: sst([imm1_2, imm1_1])

        let imm3_1 = gen_imm_with_limiter(epoch3, memory_limiter).await;
        let epoch3_spill_payload1 = HashMap::from_iter([(instance_id1, vec![imm3_1.clone()])]);
        uploader.add_imm(instance_id1, imm3_1.clone());
        let (await_start3_1, finish_tx3_1) =
            new_task_notifier(get_payload_imm_ids(&epoch3_spill_payload1));
        uploader.may_flush();
        await_start3_1.await;
        let imm3_2 = gen_imm_with_limiter(epoch3, memory_limiter).await;
        let epoch3_spill_payload2 = HashMap::from_iter([(instance_id2, vec![imm3_2.clone()])]);
        uploader.add_imm(instance_id2, imm3_2.clone());
        let (await_start3_2, finish_tx3_2) =
            new_task_notifier(get_payload_imm_ids(&epoch3_spill_payload2));
        uploader.may_flush();
        await_start3_2.await;
        let imm3_3 = gen_imm_with_limiter(epoch3, memory_limiter).await;
        uploader.add_imm(instance_id1, imm3_3.clone());

        // current uploader state:
        // unsealed: epoch3: imm: imm3_3, uploading: [imm3_2], [imm3_1]
        // sealed: uploaded sst([imm2])
        // syncing: epoch1: uploading: [imm1_4], [imm1_3], uploaded: sst([imm1_2, imm1_1])

        uploader.local_seal_epoch_for_test(instance_id1, epoch3);
        let imm4 = gen_imm_with_limiter(epoch4, memory_limiter).await;
        uploader.add_imm(instance_id1, imm4.clone());
        assert_uploader_pending(&mut uploader).await;

        // current uploader state:
        // unsealed: epoch3: imm: imm3_3, uploading: [imm3_2], [imm3_1]
        //           epoch4: imm: imm4
        // sealed: uploaded sst([imm2])
        // syncing: epoch1: uploading: [imm1_4], [imm1_3], uploaded: sst([imm1_2, imm1_1])

        finish_tx3_1.send(()).unwrap();
        assert_uploader_pending(&mut uploader).await;
        finish_tx1_4.send(()).unwrap();
        assert_uploader_pending(&mut uploader).await;
        finish_tx1_3.send(()).unwrap();

        let sst = uploader.next_uploaded_sst().await;
        assert_eq!(&get_payload_imm_ids(&epoch1_spill_payload3), sst.imm_ids());

        assert!(poll_fn(|cx| Poll::Ready(sync_rx1.poll_unpin(cx).is_pending())).await);

        let sst = uploader.next_uploaded_sst().await;
        assert_eq!(&get_payload_imm_ids(&epoch1_sync_payload), sst.imm_ids());

        if let Ok(Ok(data)) = sync_rx1.await {
            assert_eq!(3, data.uploaded_ssts.len());
            assert_eq!(
                &get_payload_imm_ids(&epoch1_sync_payload),
                data.uploaded_ssts[0].imm_ids()
            );
            assert_eq!(
                &get_payload_imm_ids(&epoch1_spill_payload3),
                data.uploaded_ssts[1].imm_ids()
            );
            assert_eq!(
                &get_payload_imm_ids(&epoch1_spill_payload12),
                data.uploaded_ssts[2].imm_ids()
            );
        } else {
            unreachable!()
        }

        // current uploader state:
        // unsealed: epoch3: imm: imm3_3, uploading: [imm3_2], [imm3_1]
        //           epoch4: imm: imm4
        // sealed: uploaded sst([imm2])
        // syncing: empty
        // synced: epoch1: sst([imm1_4]), sst([imm1_3]), sst([imm1_2, imm1_1])

        let (sync_tx2, sync_rx2) = oneshot::channel();
        uploader.start_sync_epoch(epoch2, sync_tx2, HashSet::from_iter([TEST_TABLE_ID]));
        uploader.local_seal_epoch_for_test(instance_id2, epoch3);
        let sst = uploader.next_uploaded_sst().await;
        assert_eq!(&get_payload_imm_ids(&epoch3_spill_payload1), sst.imm_ids());

        if let Ok(Ok(data)) = sync_rx2.await {
            assert_eq!(data.uploaded_ssts.len(), 1);
            assert_eq!(
                &get_payload_imm_ids(&epoch2_spill_payload),
                data.uploaded_ssts[0].imm_ids()
            );
        } else {
            unreachable!("should be sync finish");
        }
        assert_eq!(epoch2, uploader.test_max_synced_epoch());

        // current uploader state:
        // unsealed: epoch4: imm: imm4
        // sealed: imm: imm3_3, uploading: [imm3_2], uploaded: sst([imm3_1])
        // syncing: empty
        // synced: epoch1: sst([imm1_4]), sst([imm1_3]), sst([imm1_2, imm1_1])
        //         epoch2: sst([imm2])

        uploader.local_seal_epoch_for_test(instance_id1, epoch4);
        uploader.local_seal_epoch_for_test(instance_id2, epoch4);
        let epoch4_sync_payload = HashMap::from_iter([(instance_id1, vec![imm4, imm3_3])]);
        let (await_start4_with_3_3, finish_tx4_with_3_3) =
            new_task_notifier(get_payload_imm_ids(&epoch4_sync_payload));
        let (sync_tx4, mut sync_rx4) = oneshot::channel();
        uploader.start_sync_epoch(epoch4, sync_tx4, HashSet::from_iter([TEST_TABLE_ID]));
        await_start4_with_3_3.await;

        // current uploader state:
        // unsealed: empty
        // sealed: empty
        // syncing: epoch4: uploading: [imm4, imm3_3], [imm3_2], uploaded: sst([imm3_1])
        // synced: epoch1: sst([imm1_4]), sst([imm1_3]), sst([imm1_2, imm1_1])
        //         epoch2: sst([imm2])

        assert_uploader_pending(&mut uploader).await;

        finish_tx3_2.send(()).unwrap();
        let sst = uploader.next_uploaded_sst().await;
        assert_eq!(&get_payload_imm_ids(&epoch3_spill_payload2), sst.imm_ids());

        finish_tx4_with_3_3.send(()).unwrap();
        assert!(poll_fn(|cx| Poll::Ready(sync_rx4.poll_unpin(cx).is_pending())).await);

        let sst = uploader.next_uploaded_sst().await;
        assert_eq!(&get_payload_imm_ids(&epoch4_sync_payload), sst.imm_ids());

        if let Ok(Ok(data)) = sync_rx4.await {
            assert_eq!(3, data.uploaded_ssts.len());
            assert_eq!(
                &get_payload_imm_ids(&epoch4_sync_payload),
                data.uploaded_ssts[0].imm_ids()
            );
            assert_eq!(
                &get_payload_imm_ids(&epoch3_spill_payload2),
                data.uploaded_ssts[1].imm_ids()
            );
            assert_eq!(
                &get_payload_imm_ids(&epoch3_spill_payload1),
                data.uploaded_ssts[2].imm_ids(),
            )
        } else {
            unreachable!("should be sync finish");
        }
        assert_eq!(epoch4, uploader.test_max_synced_epoch());

        // current uploader state:
        // unsealed: empty
        // sealed: empty
        // syncing: empty
        // synced: epoch1: sst([imm1_4]), sst([imm1_3]), sst([imm1_2, imm1_1])
        //         epoch2: sst([imm2])
        //         epoch4: sst([imm4, imm3_3]), sst([imm3_2]), sst([imm3_1])
    }

    #[tokio::test]
    async fn test_uploader_frequently_flush() {
        let config = StorageOpts {
            shared_buffer_capacity_mb: 10,
            shared_buffer_flush_ratio: 0.8,
            // This test will fail when we set it to 0
            shared_buffer_min_batch_flush_size_mb: 1,
            ..Default::default()
        };
        let (buffer_tracker, mut uploader, _new_task_notifier) =
            prepare_uploader_order_test(&config, true);

        let epoch1 = INITIAL_EPOCH.next_epoch();
        let epoch2 = epoch1.next_epoch();
        uploader.start_epochs_for_test([epoch1, epoch2]);
        let instance_id1 = 1;
        let instance_id2 = 2;
        let flush_threshold = buffer_tracker.flush_threshold();
        let memory_limiter = buffer_tracker.get_memory_limiter().clone();

        uploader.init_instance(instance_id1, TEST_TABLE_ID, epoch1);
        uploader.init_instance(instance_id2, TEST_TABLE_ID, epoch2);

        // imm2 contains data in newer epoch, but added first
        let mut total_memory = 0;
        while total_memory < flush_threshold {
            let imm = gen_imm_with_limiter(epoch2, Some(memory_limiter.as_ref())).await;
            total_memory += imm.size();
            if total_memory > flush_threshold {
                break;
            }
            uploader.add_imm(instance_id2, imm);
        }
        let imm = gen_imm_with_limiter(epoch1, Some(memory_limiter.as_ref())).await;
        uploader.add_imm(instance_id1, imm);
        assert!(uploader.may_flush());

        for _ in 0..10 {
            let imm = gen_imm_with_limiter(epoch1, Some(memory_limiter.as_ref())).await;
            uploader.add_imm(instance_id1, imm);
            assert!(!uploader.may_flush());
        }
    }
}<|MERGE_RESOLUTION|>--- conflicted
+++ resolved
@@ -774,12 +774,6 @@
     table_data: HashMap<TableId, TableUnsyncData>,
     // An index as a mapping from instance id to its table id
     instance_table_id: HashMap<LocalInstanceId, TableId>,
-<<<<<<< HEAD
-=======
-    // TODO: this is only used in spill to get existing epochs and can be removed
-    // when we support spill not based on epoch
-    epochs: BTreeMap<HummockEpoch, HashSet<TableId>>,
->>>>>>> 3d478481
 }
 
 impl UnsyncData {
@@ -808,10 +802,7 @@
             .instance_table_id
             .insert(instance_id, table_id)
             .is_none());
-<<<<<<< HEAD
-=======
         assert!(table_data.unsync_epochs.contains_key(&init_epoch));
->>>>>>> 3d478481
     }
 
     fn instance_data(
@@ -850,8 +841,6 @@
             .get_mut(&instance_id)
             .expect("should exist");
         let epoch = instance_data.local_seal_epoch(next_epoch);
-<<<<<<< HEAD
-=======
         // When drop/cancel a streaming job, for the barrier to stop actor, the
         // local instance will call `local_seal_epoch`, but the `next_epoch` won't be
         // called `start_epoch` because we have stopped writing on it.
@@ -866,7 +855,6 @@
                 table_data.stopped_next_epoch = Some(next_epoch);
             }
         }
->>>>>>> 3d478481
         if let Some((direction, table_watermarks)) = opts.table_watermarks {
             table_data.add_table_watermarks(epoch, table_watermarks, direction);
         }
@@ -896,17 +884,8 @@
         table_ids: HashSet<TableId>,
         sync_result_sender: oneshot::Sender<HummockResult<SyncedData>>,
     ) {
-<<<<<<< HEAD
-=======
-        // clean old epochs
-        let epochs = take_before_epoch(&mut self.unsync_data.epochs, epoch);
-        if cfg!(debug_assertions) {
-            for epoch_table_ids in epochs.into_values() {
-                assert_eq!(epoch_table_ids, table_ids);
-            }
-        }
-
->>>>>>> 3d478481
+        // TODO: clean the pending epoch
+        let temp = 0;
         let mut all_table_watermarks = HashMap::new();
         let mut uploading_tasks = HashSet::new();
         let mut spilled_tasks = BTreeSet::new();
@@ -1183,7 +1162,8 @@
                 });
             table_data.new_epoch(epoch);
         }
-        data.unsync_data.epochs.insert(epoch, table_ids);
+        // TODO: record the epochs
+        let temp = 0;
     }
 
     pub(super) fn start_sync_epoch(
@@ -1242,7 +1222,6 @@
             let mut spiller = Spiller::new(&mut data.unsync_data);
             let mut curr_batch_flush_size = 0;
             // iterate from older epoch to newer epoch
-<<<<<<< HEAD
             while self
                 .context
                 .buffer_tracker
@@ -1251,33 +1230,6 @@
             {
                 assert!(!payload.is_empty());
                 {
-=======
-            for (epoch, table_ids) in &data.unsync_data.epochs {
-                if !self
-                    .context
-                    .buffer_tracker
-                    .need_more_flush(curr_batch_flush_size)
-                {
-                    break;
-                }
-                let mut spilled_table_ids = HashSet::new();
-                let mut payload = HashMap::new();
-                for table_id in table_ids {
-                    let table_data = data
-                        .unsync_data
-                        .table_data
-                        .get_mut(table_id)
-                        .expect("should exist");
-                    for (instance_id, instance_data) in &mut table_data.instance_data {
-                        let instance_payload = instance_data.spill(*epoch);
-                        if !instance_payload.is_empty() {
-                            payload.insert(*instance_id, instance_payload);
-                            spilled_table_ids.insert(*table_id);
-                        }
-                    }
-                }
-                if !payload.is_empty() {
->>>>>>> 3d478481
                     let (task_id, task_size, spilled_table_ids) =
                         data.task_manager
                             .spill(&self.context, spilled_table_ids, payload);
