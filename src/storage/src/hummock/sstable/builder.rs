// Copyright 2024 RisingWave Labs
//
// Licensed under the Apache License, Version 2.0 (the "License");
// you may not use this file except in compliance with the License.
// You may obtain a copy of the License at
//
//     http://www.apache.org/licenses/LICENSE-2.0
//
// Unless required by applicable law or agreed to in writing, software
// distributed under the License is distributed on an "AS IS" BASIS,
// WITHOUT WARRANTIES OR CONDITIONS OF ANY KIND, either express or implied.
// See the License for the specific language governing permissions and
// limitations under the License.

use std::cmp;
use std::collections::BTreeSet;
use std::sync::Arc;

use bytes::{Bytes, BytesMut};
use risingwave_common::util::epoch::is_max_epoch;
use risingwave_hummock_sdk::key::{user_key, FullKey, MAX_KEY_LEN};
use risingwave_hummock_sdk::table_stats::{TableStats, TableStatsMap};
use risingwave_hummock_sdk::{HummockEpoch, LocalSstableInfo};
use risingwave_pb::hummock::{BloomFilterType, SstableInfo};

use super::utils::CompressionAlgorithm;
use super::{
    BlockBuilder, BlockBuilderOptions, BlockMeta, SstableMeta, SstableWriter, DEFAULT_BLOCK_SIZE,
    DEFAULT_ENTRY_SIZE, DEFAULT_RESTART_INTERVAL, VERSION,
};
use crate::filter_key_extractor::{FilterKeyExtractorImpl, FullKeyFilterKeyExtractor};
use crate::hummock::sstable::{utils, FilterBuilder};
use crate::hummock::value::HummockValue;
use crate::hummock::{
    Block, BlockHolder, BlockIterator, HummockResult, MemoryLimiter, Xor16FilterBuilder,
};
use crate::monitor::CompactorMetrics;
use crate::opts::StorageOpts;

pub const DEFAULT_SSTABLE_SIZE: usize = 4 * 1024 * 1024;
pub const DEFAULT_BLOOM_FALSE_POSITIVE: f64 = 0.001;
pub const DEFAULT_MAX_SST_SIZE: u64 = 512 * 1024 * 1024;
pub const MIN_BLOCK_SIZE: usize = 8 * 1024;

#[derive(Clone, Debug)]
pub struct SstableBuilderOptions {
    /// Approximate sstable capacity.
    pub capacity: usize,
    /// Approximate block capacity.
    pub block_capacity: usize,
    /// Restart point interval.
    pub restart_interval: usize,
    /// False positive probability of bloom filter.
    pub bloom_false_positive: f64,
    /// Compression algorithm.
    pub compression_algorithm: CompressionAlgorithm,
    pub max_sst_size: u64,
}

impl From<&StorageOpts> for SstableBuilderOptions {
    fn from(options: &StorageOpts) -> SstableBuilderOptions {
        let capacity: usize = (options.sstable_size_mb as usize) * (1 << 20);
        SstableBuilderOptions {
            capacity,
            block_capacity: (options.block_size_kb as usize) * (1 << 10),
            restart_interval: DEFAULT_RESTART_INTERVAL,
            bloom_false_positive: options.bloom_false_positive,
            compression_algorithm: CompressionAlgorithm::None,
            max_sst_size: options.compactor_max_sst_size,
        }
    }
}

impl Default for SstableBuilderOptions {
    fn default() -> Self {
        Self {
            capacity: DEFAULT_SSTABLE_SIZE,
            block_capacity: DEFAULT_BLOCK_SIZE,
            restart_interval: DEFAULT_RESTART_INTERVAL,
            bloom_false_positive: DEFAULT_BLOOM_FALSE_POSITIVE,
            compression_algorithm: CompressionAlgorithm::None,
            max_sst_size: DEFAULT_MAX_SST_SIZE,
        }
    }
}

pub struct SstableBuilderOutput<WO> {
    pub sst_info: LocalSstableInfo,
    pub writer_output: WO,
    pub stats: SstableBuilderOutputStats,
}

pub struct SstableBuilder<W: SstableWriter, F: FilterBuilder> {
    /// Options.
    options: SstableBuilderOptions,
    /// Data writer.
    writer: W,
    /// Current block builder.
    block_builder: BlockBuilder,
    filter_key_extractor: Arc<FilterKeyExtractorImpl>,
    /// Block metadata vec.
    block_metas: Vec<BlockMeta>,

    /// `table_id` of added keys.
    table_ids: BTreeSet<u32>,
    last_full_key: Vec<u8>,
    /// Buffer for encoded key and value to avoid allocation.
    raw_key: BytesMut,
    raw_value: BytesMut,
    last_table_id: Option<u32>,
    sstable_id: u64,

    /// Per table stats.
    table_stats: TableStatsMap,
    /// `last_table_stats` accumulates stats for `last_table_id` and finalizes it in `table_stats`
    /// by `finalize_last_table_stats`
    last_table_stats: TableStats,

    filter_builder: F,

    epoch_set: BTreeSet<u64>,
    memory_limiter: Option<Arc<MemoryLimiter>>,

    block_size_vec: Vec<usize>, // for statistics
}

impl<W: SstableWriter> SstableBuilder<W, Xor16FilterBuilder> {
    pub fn for_test(sstable_id: u64, writer: W, options: SstableBuilderOptions) -> Self {
        Self::new(
            sstable_id,
            writer,
            Xor16FilterBuilder::new(options.capacity / DEFAULT_ENTRY_SIZE + 1),
            options,
            Arc::new(FilterKeyExtractorImpl::FullKey(FullKeyFilterKeyExtractor)),
            None,
        )
    }
}

impl<W: SstableWriter, F: FilterBuilder> SstableBuilder<W, F> {
    pub fn new(
        sstable_id: u64,
        writer: W,
        filter_builder: F,
        options: SstableBuilderOptions,
        filter_key_extractor: Arc<FilterKeyExtractorImpl>,
        memory_limiter: Option<Arc<MemoryLimiter>>,
    ) -> Self {
        Self {
            options: options.clone(),
            writer,
            block_builder: BlockBuilder::new(BlockBuilderOptions {
                capacity: options.block_capacity,
                restart_interval: options.restart_interval,
                compression_algorithm: options.compression_algorithm,
            }),
            filter_builder,
            block_metas: Vec::with_capacity(options.capacity / options.block_capacity + 1),
            table_ids: BTreeSet::new(),
            last_table_id: None,
            raw_key: BytesMut::new(),
            raw_value: BytesMut::new(),
            last_full_key: vec![],
            sstable_id,
            filter_key_extractor,
            table_stats: Default::default(),
            last_table_stats: Default::default(),
            epoch_set: BTreeSet::default(),
            memory_limiter,
            block_size_vec: Vec::new(),
        }
    }

    /// Add kv pair to sstable.
    pub async fn add_for_test(
        &mut self,
        full_key: FullKey<&[u8]>,
        value: HummockValue<&[u8]>,
    ) -> HummockResult<()> {
        self.add(full_key, value).await
    }

    pub fn current_block_size(&self) -> usize {
        self.block_builder.approximate_len()
    }

    /// Add raw data of block to sstable. return false means fallback
    pub async fn add_raw_block(
        &mut self,
        buf: Bytes,
        filter_data: Vec<u8>,
        smallest_key: FullKey<Vec<u8>>,
        largest_key: Vec<u8>,
        mut meta: BlockMeta,
    ) -> HummockResult<bool> {
        let table_id = smallest_key.user_key.table_id.table_id;
        if self.last_table_id.is_none() || self.last_table_id.unwrap() != table_id {
            self.table_ids.insert(table_id);
            self.finalize_last_table_stats();
            self.last_table_id = Some(table_id);
        }
        if !self.block_builder.is_empty() {
            let min_block_size = std::cmp::min(MIN_BLOCK_SIZE, self.options.block_capacity / 4);
            if self.block_builder.approximate_len() < min_block_size {
                let block = Block::decode(buf, meta.uncompressed_size as usize)?;
                let mut iter = BlockIterator::new(BlockHolder::from_owned_block(Box::new(block)));
                iter.seek_to_first();
                while iter.is_valid() {
                    let value = HummockValue::from_slice(iter.value()).unwrap_or_else(|_| {
                        panic!(
                            "decode failed for fast compact sst_id {} block_idx {} last_table_id {:?}",
                            self.sstable_id, self.block_metas.len(), self.last_table_id
                        )
                    });
                    self.add_impl(iter.key(), value, false).await?;
                    iter.next();
                }
                return Ok(false);
            }
            self.build_block().await?;
        }
        self.last_full_key = largest_key;
        assert_eq!(
            meta.len as usize,
            buf.len(),
            "meta {} buf {} last_table_id {:?}",
            meta.len,
            buf.len(),
            self.last_table_id
        );
        meta.offset = self.writer.data_len() as u32;
        self.block_metas.push(meta);
        self.filter_builder.add_raw_data(filter_data);
        let block_meta = self.block_metas.last_mut().unwrap();
        self.writer.write_block_bytes(buf, block_meta).await?;
        Ok(true)
    }

    /// Add kv pair to sstable.
    pub async fn add(
        &mut self,
        full_key: FullKey<&[u8]>,
        value: HummockValue<&[u8]>,
    ) -> HummockResult<()> {
        self.add_impl(full_key, value, true).await
    }

    /// Add kv pair to sstable.
    async fn add_impl(
        &mut self,
        full_key: FullKey<&[u8]>,
        value: HummockValue<&[u8]>,
        could_switch_block: bool,
    ) -> HummockResult<()> {
        const LARGE_KEY_LEN: usize = MAX_KEY_LEN >> 1;

        let table_key_len = full_key.user_key.table_key.as_ref().len();
        let table_value_len = match &value {
            HummockValue::Put(t) => t.len(),
            HummockValue::Delete => 0,
        };
        let large_value_len = self.options.max_sst_size as usize / 10;
        let large_key_value_len = self.options.max_sst_size as usize / 2;
        if table_key_len >= LARGE_KEY_LEN
            || table_value_len > large_value_len
            || table_key_len + table_value_len > large_key_value_len
        {
            let table_id = full_key.user_key.table_id.table_id();
            tracing::warn!(
                "A large key/value (table_id={}, key len={}, value len={}, epoch={}, spill offset={}) is added to block",
                table_id,
                table_key_len,
                table_value_len,
                full_key.epoch_with_gap.pure_epoch(),
                full_key.epoch_with_gap.offset(),
            );
        }

        // TODO: refine me
        full_key.encode_into(&mut self.raw_key);
        value.encode(&mut self.raw_value);
        let is_new_user_key = self.last_full_key.is_empty()
            || !user_key(&self.raw_key).eq(user_key(&self.last_full_key));
        let table_id = full_key.user_key.table_id.table_id();
        let is_new_table = self.last_table_id.is_none() || self.last_table_id.unwrap() != table_id;
        let current_block_size = self.current_block_size();
        let is_block_full = current_block_size >= self.options.block_capacity
            || (current_block_size > self.options.block_capacity / 4 * 3
                && current_block_size + self.raw_value.len() + self.raw_key.len()
                    > self.options.block_capacity);

        if is_new_table {
            assert!(
                could_switch_block,
                "is_new_user_key {} sst_id {} block_idx {} table_id {} last_table_id {:?} full_key {:?}",
                is_new_user_key, self.sstable_id, self.block_metas.len(), table_id, self.last_table_id, full_key
            );
            self.table_ids.insert(table_id);
            self.finalize_last_table_stats();
            self.last_table_id = Some(table_id);
            if !self.block_builder.is_empty() {
                self.build_block().await?;
            }
        } else if is_block_full && could_switch_block {
            self.build_block().await?;
        }
        self.last_table_stats.total_key_count += 1;
        self.epoch_set.insert(full_key.epoch_with_gap.pure_epoch());

        // Rotate block builder if the previous one has been built.
        if self.block_builder.is_empty() {
            self.block_metas.push(BlockMeta {
                offset: utils::checked_into_u32(self.writer.data_len()).unwrap_or_else(|_| {
                    panic!(
                        "WARN overflow can't convert writer_data_len {} into u32 sst_id {} block_idx {} tables {:?}",
                        self.writer.data_len(),
                        self.sstable_id,
                        self.block_metas.len(),
                        self.table_ids,
                    )
                }),
                len: 0,
                smallest_key: full_key.encode(),
                uncompressed_size: 0,
                total_key_count: 0,
                stale_key_count: 0,
            });
        }

        let table_id = full_key.user_key.table_id.table_id();
        let mut extract_key = user_key(&self.raw_key);
        extract_key = self.filter_key_extractor.extract(extract_key);
        // add bloom_filter check
        if !extract_key.is_empty() {
            self.filter_builder.add_key(extract_key, table_id);
        }
        self.block_builder.add(full_key, self.raw_value.as_ref());
        self.block_metas.last_mut().unwrap().total_key_count += 1;
        if !is_new_user_key || value.is_delete() {
            self.block_metas.last_mut().unwrap().stale_key_count += 1;
        }
        self.last_table_stats.total_key_size += full_key.encoded_len() as i64;
        self.last_table_stats.total_value_size += value.encoded_len() as i64;

        self.last_full_key.clear();
        self.last_full_key.extend_from_slice(&self.raw_key);

        self.raw_key.clear();
        self.raw_value.clear();
        Ok(())
    }

    /// Finish building sst.
    ///
    /// # Format
    ///
    /// data:
    ///
    /// ```plain
    /// | Block 0 | ... | Block N-1 | N (4B) |
    /// ```
    pub async fn finish(mut self) -> HummockResult<SstableBuilderOutput<W::Output>> {
        let smallest_key = if self.block_metas.is_empty() {
            vec![]
        } else {
            self.block_metas[0].smallest_key.clone()
        };
        let largest_key = self.last_full_key.clone();
        self.finalize_last_table_stats();

        self.build_block().await?;
        let right_exclusive = false;
        let meta_offset = self.writer.data_len() as u64;

        let bloom_filter_kind = if self.filter_builder.support_blocked_raw_data() {
            BloomFilterType::Blocked
        } else {
            BloomFilterType::Sstable
        };
        let bloom_filter = if self.options.bloom_false_positive > 0.0 {
            self.filter_builder.finish(self.memory_limiter.clone())
        } else {
            vec![]
        };

        let total_key_count = self
            .block_metas
            .iter()
            .map(|block_meta| block_meta.total_key_count as u64)
            .sum::<u64>();
        let stale_key_count = self
            .block_metas
            .iter()
            .map(|block_meta| block_meta.stale_key_count as u64)
            .sum::<u64>();
        let uncompressed_file_size = self
            .block_metas
            .iter()
            .map(|block_meta| block_meta.uncompressed_size as u64)
            .sum::<u64>();

        let mut meta = SstableMeta {
            block_metas: self.block_metas,
            bloom_filter,
            estimated_size: 0,
            key_count: utils::checked_into_u32(total_key_count).unwrap_or_else(|_| {
                panic!(
                    "WARN overflow can't convert total_key_count {} into u32 tables {:?}",
                    total_key_count, self.table_ids,
                )
            }),
            smallest_key,
            largest_key,
            version: VERSION,
            meta_offset,
            monotonic_tombstone_events: vec![],
        };

        let meta_encode_size = meta.encoded_size();
        let encoded_size_u32 = utils::checked_into_u32(meta_encode_size).unwrap_or_else(|_| {
            panic!(
                "WARN overflow can't convert meta_encoded_size {} into u32 tables {:?}",
                meta_encode_size, self.table_ids,
            )
        });
        let meta_offset_u32 = utils::checked_into_u32(meta_offset).unwrap_or_else(|_| {
            panic!(
                "WARN overflow can't convert meta_offset {} into u32 tables {:?}",
                meta_offset, self.table_ids,
            )
        });
        meta.estimated_size = encoded_size_u32
            .checked_add(meta_offset_u32)
            .unwrap_or_else(|| {
                panic!(
                    "WARN overflow encoded_size_u32 {} meta_offset_u32 {} table_id {:?} table_ids {:?}",
                    encoded_size_u32, meta_offset_u32, self.last_table_id, self.table_ids
                )
            });

        // Expand the epoch of the whole sst by tombstone epoch
        let (tombstone_min_epoch, tombstone_max_epoch) = {
            let mut tombstone_min_epoch = HummockEpoch::MAX;
            let mut tombstone_max_epoch = u64::MIN;

            for monotonic_delete in &meta.monotonic_tombstone_events {
                if !is_max_epoch(monotonic_delete.new_epoch) {
                    tombstone_min_epoch = cmp::min(tombstone_min_epoch, monotonic_delete.new_epoch);
                    tombstone_max_epoch = cmp::max(tombstone_max_epoch, monotonic_delete.new_epoch);
                }
            }

            (tombstone_min_epoch, tombstone_max_epoch)
        };

        let (avg_key_size, avg_value_size) = if self.table_stats.is_empty() {
            (0, 0)
        } else {
            let total_key_count: usize = self
                .table_stats
                .values()
                .map(|s| s.total_key_count as usize)
                .sum();

            if total_key_count == 0 {
                (0, 0)
            } else {
                let total_key_size: usize = self
                    .table_stats
                    .values()
                    .map(|s| s.total_key_size as usize)
                    .sum();

                let total_value_size: usize = self
                    .table_stats
                    .values()
                    .map(|s| s.total_value_size as usize)
                    .sum();

                (
                    total_key_size / total_key_count,
                    total_value_size / total_key_count,
                )
            }
        };

        let (min_epoch, max_epoch) = {
            if self.epoch_set.is_empty() {
                (HummockEpoch::MAX, u64::MIN)
            } else {
                (
                    *self.epoch_set.first().unwrap(),
                    *self.epoch_set.last().unwrap(),
                )
            }
        };

        let sst_info = SstableInfo {
            object_id: self.sstable_id,
            sst_id: self.sstable_id,
            bloom_filter_kind: bloom_filter_kind as i32,
            key_range: Some(risingwave_pb::hummock::KeyRange {
                left: meta.smallest_key.clone(),
                right: meta.largest_key.clone(),
                right_exclusive,
            }),
            file_size: meta.estimated_size as u64,
            table_ids: self.table_ids.into_iter().collect(),
            meta_offset: meta.meta_offset,
            stale_key_count,
            total_key_count,
            uncompressed_file_size: uncompressed_file_size + meta.encoded_size() as u64,
            min_epoch: cmp::min(min_epoch, tombstone_min_epoch),
            max_epoch: cmp::max(max_epoch, tombstone_max_epoch),
            range_tombstone_count: meta.monotonic_tombstone_events.len() as u64,
        };
        tracing::trace!(
            "meta_size {} bloom_filter_size {}  add_key_counts {} stale_key_count {} min_epoch {} max_epoch {} epoch_count {}",
            meta.encoded_size(),
            meta.bloom_filter.len(),
            total_key_count,
            stale_key_count,
            min_epoch,
            max_epoch,
            self.epoch_set.len()
        );
        let bloom_filter_size = meta.bloom_filter.len();
        let sstable_file_size = sst_info.get_file_size() as usize;

        let writer_output = self.writer.finish(meta).await?;
        Ok(SstableBuilderOutput::<W::Output> {
<<<<<<< HEAD
            sst_info: LocalSstableInfo::with_stats(sst_info, self.table_stats),
=======
            sst_info: LocalSstableInfo::new(sst_info, self.table_stats),
            bloom_filter_size,
>>>>>>> 12dbdb30
            writer_output,
            stats: SstableBuilderOutputStats {
                bloom_filter_size,
                avg_key_size,
                avg_value_size,
                epoch_count: self.epoch_set.len(),
                block_size_vec: self.block_size_vec,
                sstable_file_size,
            },
        })
    }

    pub fn approximate_len(&self) -> usize {
        self.writer.data_len()
            + self.block_builder.approximate_len()
            + self.filter_builder.approximate_len()
    }

    pub async fn build_block(&mut self) -> HummockResult<()> {
        // Skip empty block.
        if self.block_builder.is_empty() {
            return Ok(());
        }

        let block_meta = self.block_metas.last_mut().unwrap();
        let uncompressed_block_size = self.block_builder.uncompressed_block_size();
        block_meta.uncompressed_size = utils::checked_into_u32(uncompressed_block_size)
            .unwrap_or_else(|_| {
                panic!(
                    "WARN overflow can't convert uncompressed_block_size {} into u32 table {:?}",
                    uncompressed_block_size,
                    self.block_builder.table_id(),
                )
            });
        let block = self.block_builder.build();
        self.writer.write_block(block, block_meta).await?;
        self.block_size_vec.push(block.len());
        self.filter_builder
            .switch_block(self.memory_limiter.clone());
        let data_len = utils::checked_into_u32(self.writer.data_len()).unwrap_or_else(|_| {
            panic!(
                "WARN overflow can't convert writer_data_len {} into u32 table {:?}",
                self.writer.data_len(),
                self.block_builder.table_id(),
            )
        });
        block_meta.len = data_len.checked_sub(block_meta.offset).unwrap_or_else(|| {
            panic!(
                "data_len should >= meta_offset, found data_len={}, meta_offset={}",
                data_len, block_meta.offset
            )
        });

        if data_len as usize > self.options.capacity * 2 {
            tracing::warn!(
                "WARN unexpected block size {} table {:?}",
                data_len,
                self.block_builder.table_id()
            );
        }

        self.block_builder.clear();
        Ok(())
    }

    pub fn is_empty(&self) -> bool {
        self.writer.data_len() > 0
    }

    /// Returns true if we roughly reached capacity
    pub fn reach_capacity(&self) -> bool {
        self.approximate_len() >= self.options.capacity
    }

    fn finalize_last_table_stats(&mut self) {
        if self.table_ids.is_empty() || self.last_table_id.is_none() {
            return;
        }
        self.table_stats.insert(
            self.last_table_id.unwrap(),
            std::mem::take(&mut self.last_table_stats),
        );
    }
}

pub struct SstableBuilderOutputStats {
    bloom_filter_size: usize,
    avg_key_size: usize,
    avg_value_size: usize,
    epoch_count: usize,
    block_size_vec: Vec<usize>, // for statistics
    sstable_file_size: usize,
}

impl SstableBuilderOutputStats {
    pub fn report_stats(&self, metrics: &Arc<CompactorMetrics>) {
        if self.bloom_filter_size != 0 {
            metrics
                .sstable_bloom_filter_size
                .observe(self.bloom_filter_size as _);
        }

        if self.sstable_file_size != 0 {
            metrics
                .sstable_file_size
                .observe(self.sstable_file_size as _);
        }

        if self.avg_key_size != 0 {
            metrics.sstable_avg_key_size.observe(self.avg_key_size as _);
        }

        if self.avg_value_size != 0 {
            metrics
                .sstable_avg_value_size
                .observe(self.avg_value_size as _);
        }

        if self.epoch_count != 0 {
            metrics
                .sstable_distinct_epoch_count
                .observe(self.epoch_count as _);
        }

        if !self.block_size_vec.is_empty() {
            for block_size in &self.block_size_vec {
                metrics.sstable_block_size.observe(*block_size as _);
            }
        }
    }
}

#[cfg(test)]
pub(super) mod tests {
    use std::collections::Bound;

    use risingwave_common::catalog::TableId;
    use risingwave_common::hash::VirtualNode;
    use risingwave_common::util::epoch::test_epoch;
    use risingwave_hummock_sdk::key::UserKey;

    use super::*;
    use crate::assert_bytes_eq;
    use crate::filter_key_extractor::{DummyFilterKeyExtractor, MultiFilterKeyExtractor};
    use crate::hummock::iterator::test_utils::mock_sstable_store;
    use crate::hummock::sstable::xor_filter::BlockedXor16FilterBuilder;
    use crate::hummock::test_utils::{
        default_builder_opt_for_test, gen_test_sstable_impl, mock_sst_writer, test_key_of,
        test_value_of, TEST_KEYS_COUNT,
    };
    use crate::hummock::{CachePolicy, Sstable, SstableWriterOptions, Xor8FilterBuilder};
    use crate::monitor::StoreLocalStatistic;

    #[tokio::test]
    async fn test_empty() {
        let opt = SstableBuilderOptions {
            capacity: 0,
            block_capacity: 4096,
            restart_interval: 16,
            bloom_false_positive: 0.001,
            ..Default::default()
        };

        let b = SstableBuilder::for_test(0, mock_sst_writer(&opt), opt);

        b.finish().await.unwrap();
    }

    #[tokio::test]
    async fn test_basic() {
        let opt = default_builder_opt_for_test();
        let mut b = SstableBuilder::for_test(0, mock_sst_writer(&opt), opt);

        for i in 0..TEST_KEYS_COUNT {
            b.add_for_test(
                test_key_of(i).to_ref(),
                HummockValue::put(&test_value_of(i)),
            )
            .await
            .unwrap();
        }

        let output = b.finish().await.unwrap();
        let info = output.sst_info.sst_info;

        assert_bytes_eq!(
            test_key_of(0).encode(),
            info.key_range.as_ref().unwrap().left
        );
        assert_bytes_eq!(
            test_key_of(TEST_KEYS_COUNT - 1).encode(),
            info.key_range.as_ref().unwrap().right
        );
        let (data, meta) = output.writer_output;
        assert_eq!(info.file_size, meta.estimated_size as u64);
        let offset = info.meta_offset as usize;
        let meta2 = SstableMeta::decode(&data[offset..]).unwrap();
        assert_eq!(meta2, meta);
    }

    async fn test_with_bloom_filter<F: FilterBuilder>(with_blooms: bool) {
        let key_count = 1000;

        let opts = SstableBuilderOptions {
            capacity: 0,
            block_capacity: 4096,
            restart_interval: 16,
            bloom_false_positive: if with_blooms { 0.01 } else { 0.0 },
            ..Default::default()
        };

        // build remote table
        let sstable_store = mock_sstable_store().await;
        let sst_info = gen_test_sstable_impl::<Vec<u8>, F>(
            opts,
            0,
            (0..TEST_KEYS_COUNT).map(|i| (test_key_of(i), HummockValue::put(test_value_of(i)))),
            sstable_store.clone(),
            CachePolicy::NotFill,
        )
        .await;
        let table = sstable_store
            .sstable(&sst_info, &mut StoreLocalStatistic::default())
            .await
            .unwrap();

        assert_eq!(table.has_bloom_filter(), with_blooms);
        for i in 0..key_count {
            let full_key = test_key_of(i);
            if table.has_bloom_filter() {
                let hash = Sstable::hash_for_bloom_filter(full_key.user_key.encode().as_slice(), 0);
                let key_ref = full_key.user_key.as_ref();
                assert!(
                    table.may_match_hash(
                        &(Bound::Included(key_ref), Bound::Included(key_ref)),
                        hash
                    ),
                    "failed at {}",
                    i
                );
            }
        }
    }

    #[tokio::test]
    async fn test_bloom_filter() {
        test_with_bloom_filter::<Xor16FilterBuilder>(false).await;
        test_with_bloom_filter::<Xor16FilterBuilder>(true).await;
        test_with_bloom_filter::<Xor8FilterBuilder>(true).await;
        test_with_bloom_filter::<BlockedXor16FilterBuilder>(true).await;
    }

    #[tokio::test]
    async fn test_no_bloom_filter_block() {
        let opts = SstableBuilderOptions::default();
        // build remote table
        let sstable_store = mock_sstable_store().await;
        let writer_opts = SstableWriterOptions::default();
        let object_id = 1;
        let writer = sstable_store
            .clone()
            .create_sst_writer(object_id, writer_opts);
        let mut filter = MultiFilterKeyExtractor::default();
        filter.register(
            1,
            Arc::new(FilterKeyExtractorImpl::Dummy(DummyFilterKeyExtractor)),
        );
        filter.register(
            2,
            Arc::new(FilterKeyExtractorImpl::FullKey(FullKeyFilterKeyExtractor)),
        );
        filter.register(
            3,
            Arc::new(FilterKeyExtractorImpl::Dummy(DummyFilterKeyExtractor)),
        );
        let mut builder = SstableBuilder::new(
            object_id,
            writer,
            BlockedXor16FilterBuilder::new(1024),
            opts,
            Arc::new(FilterKeyExtractorImpl::Multi(filter)),
            None,
        );

        let key_count: usize = 10000;
        for table_id in 1..4 {
            let mut table_key = VirtualNode::ZERO.to_be_bytes().to_vec();
            for idx in 0..key_count {
                table_key.resize(VirtualNode::SIZE, 0);
                table_key.extend_from_slice(format!("key_test_{:05}", idx * 2).as_bytes());
                let k = UserKey::for_test(TableId::new(table_id), table_key.as_ref());
                let v = test_value_of(idx);
                builder
                    .add(
                        FullKey::from_user_key(k, test_epoch(1)),
                        HummockValue::put(v.as_ref()),
                    )
                    .await
                    .unwrap();
            }
        }
        let ret = builder.finish().await.unwrap();
        let sst_info = ret.sst_info.sst_info.clone();
        ret.writer_output.await.unwrap().unwrap();
        let table = sstable_store
            .sstable(&sst_info, &mut StoreLocalStatistic::default())
            .await
            .unwrap();
        let mut table_key = VirtualNode::ZERO.to_be_bytes().to_vec();
        for idx in 0..key_count {
            table_key.resize(VirtualNode::SIZE, 0);
            table_key.extend_from_slice(format!("key_test_{:05}", idx * 2).as_bytes());
            let k = UserKey::for_test(TableId::new(2), table_key.as_slice());
            let hash = Sstable::hash_for_bloom_filter(&k.encode(), 2);
            let key_ref = k.as_ref();
            assert!(
                table.may_match_hash(&(Bound::Included(key_ref), Bound::Included(key_ref)), hash)
            );
        }
    }
}<|MERGE_RESOLUTION|>--- conflicted
+++ resolved
@@ -529,12 +529,7 @@
 
         let writer_output = self.writer.finish(meta).await?;
         Ok(SstableBuilderOutput::<W::Output> {
-<<<<<<< HEAD
-            sst_info: LocalSstableInfo::with_stats(sst_info, self.table_stats),
-=======
             sst_info: LocalSstableInfo::new(sst_info, self.table_stats),
-            bloom_filter_size,
->>>>>>> 12dbdb30
             writer_output,
             stats: SstableBuilderOutputStats {
                 bloom_filter_size,
