--- conflicted
+++ resolved
@@ -116,13 +116,11 @@
     /// `last_table_stats` accumulates stats for `last_table_id` and finalizes it in `table_stats`
     /// by `finalize_last_table_stats`
     last_table_stats: TableStats,
-<<<<<<< HEAD
+
+    filter_builder: F,
 
     min_epoch: u64,
     max_epoch: u64,
-=======
-    filter_builder: F,
->>>>>>> 2cbb8e34
 }
 
 impl<W: SstableWriter> SstableBuilder<W, BloomFilterBuilder> {
