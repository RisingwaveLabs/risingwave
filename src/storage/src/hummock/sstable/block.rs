--- conflicted
+++ resolved
@@ -143,13 +143,9 @@
     /// Uncompressed entried data length.
     data_len: usize,
     /// Restart points.
-<<<<<<< HEAD
-    restart_points: Vec<u32>,
-
     table_id: u32,
-=======
+
     restart_points: Vec<RestartPoint>,
->>>>>>> b0f276b5
 }
 
 impl Block {
@@ -191,19 +187,12 @@
     }
 
     pub fn decode_from_raw(buf: Bytes) -> Self {
-<<<<<<< HEAD
         let table_id = (&buf[buf.len() - 4..]).get_u32_le();
-        // Decode restart points.
-        let n_restarts = (&buf[buf.len() - 8..buf.len() - 4]).get_u32_le();
-        let data_len = buf.len() - 8 - n_restarts as usize * 4;
-        let mut restart_points = Vec::with_capacity(n_restarts as usize);
-        let mut restart_points_buf = &buf[data_len..buf.len() - 8];
-=======
         // decode restart_points_type_index
-        let n_index = ((&buf[buf.len() - 4..]).get_u32_le()) as usize;
+        let n_index = ((&buf[buf.len() - 8..buf.len() - 4]).get_u32_le()) as usize;
         let index_data_len = size_of::<u32>() + n_index * RestartPoint::size_of();
-        let data_len = buf.len() - index_data_len;
-        let mut restart_points_type_index_buf = &buf[data_len..buf.len() - 4];
+        let data_len = buf.len() - 4 - index_data_len;
+        let mut restart_points_type_index_buf = &buf[data_len..buf.len() - 8];
 
         let mut index_key_vec = Vec::with_capacity(n_index);
         for _ in 0..n_index {
@@ -228,7 +217,7 @@
         let mut restart_points_buf = &buf[data_len..restarts_end];
 
         let mut type_index: usize = 0;
->>>>>>> b0f276b5
+
         for _ in 0..n_restarts {
             let offset = restart_points_buf.get_u32_le();
             if type_index < index_key_vec.len() - 1
@@ -406,13 +395,10 @@
     /// Compression algorithm.
     compression_algorithm: CompressionAlgorithm,
 
-<<<<<<< HEAD
     table_id: Option<u32>,
-=======
     // restart_points_type_index stores only the restart_point corresponding to each type change,
     // as an index, in order to reduce space usage
     restart_points_type_index: Vec<RestartPoint>,
->>>>>>> b0f276b5
 }
 
 impl BlockBuilder {
@@ -427,11 +413,8 @@
             last_key: vec![],
             entry_count: 0,
             compression_algorithm: options.compression_algorithm,
-<<<<<<< HEAD
             table_id: None,
-=======
             restart_points_type_index: Vec::default(),
->>>>>>> b0f276b5
         }
     }
 
@@ -449,16 +432,13 @@
     ///
     /// Panic if key is not added in ASCEND order.
     pub fn add(&mut self, full_key: FullKey<&[u8]>, value: &[u8]) {
-<<<<<<< HEAD
         let input_table_id = full_key.user_key.table_id.table_id();
         match self.table_id {
             Some(current_table_id) => debug_assert_eq!(current_table_id, input_table_id),
             None => self.table_id = Some(input_table_id),
         }
-=======
         #[cfg(debug_assertions)]
         self.debug_valid();
->>>>>>> b0f276b5
 
         let mut key: BytesMut = Default::default();
         full_key.encode_into_without_table_id(&mut key);
@@ -529,26 +509,20 @@
     pub fn clear(&mut self) {
         self.buf.clear();
         self.restart_points.clear();
-<<<<<<< HEAD
         self.table_id = None;
-=======
         self.restart_points_type_index.clear();
->>>>>>> b0f276b5
         self.last_key.clear();
         self.entry_count = 0;
     }
 
     /// Calculate block size without compression.
     pub fn uncompressed_block_size(&mut self) -> usize {
-<<<<<<< HEAD
-        self.buf.len() + 4 + (self.restart_points.len() + 1) * std::mem::size_of::<u32>()
-=======
         self.buf.len()
             + (self.restart_points.len() + 1) * std::mem::size_of::<u32>()
             + (RestartPoint::size_of()) // (offset + len_type(u8)) * len
                 * self.restart_points_type_index.len()
             + std::mem::size_of::<u32>() // restart_points_type_index len
->>>>>>> b0f276b5
+            + std::mem::size_of::<u32>() // table_id len
     }
 
     /// Finishes building block.
@@ -571,10 +545,6 @@
         }
 
         self.buf.put_u32_le(self.restart_points.len() as u32);
-<<<<<<< HEAD
-
-        self.buf.put_u32_le(self.table_id.unwrap());
-=======
         for RestartPoint {
             offset,
             key_len_type,
@@ -594,7 +564,7 @@
         self.buf
             .put_u32_le(self.restart_points_type_index.len() as u32);
 
->>>>>>> b0f276b5
+        self.buf.put_u32_le(self.table_id.unwrap());
         match self.compression_algorithm {
             CompressionAlgorithm::None => (),
             CompressionAlgorithm::Lz4 => {
@@ -637,11 +607,6 @@
 
     /// Approximate block len (uncompressed).
     pub fn approximate_len(&self) -> usize {
-<<<<<<< HEAD
-        // block + restart_points + restart_points.len + compression_algorithm + checksum  +
-        // table_id
-        self.buf.len() + 4 * self.restart_points.len() + 4 + 1 + 8 + 4
-=======
         // block + restart_points + restart_points.len + restart_points_type_indices +
         // restart_points_type_indics.len compression_algorithm + checksum
         self.buf.len()
@@ -651,6 +616,7 @@
             + std::mem::size_of::<u32>() // restart_points_type_indics.len
             + std::mem::size_of::<CompressionAlgorithm>() // compression_algorithm
             + std::mem::size_of::<u64>() // checksum
+            + std::mem::size_of::<u32>() // table_id
     }
 
     pub fn debug_valid(&self) {
@@ -660,7 +626,6 @@
             debug_assert!(self.restart_points_type_index.is_empty());
             debug_assert!(self.last_key.is_empty());
         }
->>>>>>> b0f276b5
     }
 }
 
