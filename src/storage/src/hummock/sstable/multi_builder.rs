--- conflicted
+++ resolved
@@ -16,18 +16,11 @@
 use risingwave_pb::hummock::SstableInfo;
 use tokio::task::JoinHandle;
 
-<<<<<<< HEAD
-use super::{InMemSstableWriter, SstableMeta, SstableWriterBuilder};
-use crate::hummock::sstable_store::SstableStoreRef;
-use crate::hummock::utils::MemoryTracker;
-use crate::hummock::value::HummockValue;
-use crate::hummock::{CachePolicy, HummockResult, Sstable, SstableBuilder, SstableWriter};
-=======
+use super::{InMemSstableWriter, SstableWriter, SstableWriterBuilder};
 use crate::hummock::sstable_store::SstableStoreRef;
 use crate::hummock::utils::MemoryTracker;
 use crate::hummock::value::HummockValue;
 use crate::hummock::{CachePolicy, HummockResult, SstableBuilder};
->>>>>>> 94e8a427
 
 /// Factory for new [`SstableBuilder`] inside the `CapacitySplitTableBuilder`.
 #[async_trait::async_trait]
@@ -81,34 +74,33 @@
     ) -> HummockResult<SealedSstableBuilder> {
         let output = builder.finish().await?;
 
-        let table_id = output.sstable_id;
+        let sst_id = output.sstable_id;
         let data = output.writer_output;
-        let len = data.len();
+        let meta = output.meta;
+        let table_ids = output.table_ids;
+
         let sstable_store = self.sstable_store.clone();
-        let meta_clone = output.meta.clone();
+        let bloom_filter_size = meta.bloom_filter.len();
+        let sst_info = SstableInfo {
+            id: sst_id,
+            key_range: Some(risingwave_pb::hummock::KeyRange {
+                left: meta.smallest_key.clone(),
+                right: meta.largest_key.clone(),
+                inf: false,
+            }),
+            file_size: meta.estimated_size as u64,
+            table_ids,
+        };
         let policy = self.policy;
         let upload_join_handle = tokio::spawn(async move {
-            let ret = if policy == CachePolicy::Fill {
-                let sst = Sstable::new_with_data(table_id, meta_clone, data.clone())?;
-                sstable_store.put(sst, data, CachePolicy::Fill).await
-            } else {
-                sstable_store
-                    .put(
-                        Sstable::new(table_id, meta_clone),
-                        data,
-                        CachePolicy::NotFill,
-                    )
-                    .await
-            };
+            let ret = sstable_store.put_sst(sst_id, meta, data, policy).await;
             drop(tracker);
             ret
         });
         Ok(SealedSstableBuilder {
-            id: table_id,
-            meta: output.meta,
-            table_ids: output.table_ids,
+            sst_info,
             upload_join_handle,
-            data_len: len,
+            bloom_filter_size,
         })
     }
 }
@@ -216,39 +208,11 @@
     /// will be no-op.
     pub async fn seal_current(&mut self) -> HummockResult<()> {
         if let Some(builder) = self.current_builder.take() {
-<<<<<<< HEAD
             self.sealed_builders.push(
                 self.builder_consumer
                     .consume(builder, self.tracker.take())
                     .await?,
             );
-=======
-            let (sst_id, data, meta, table_ids) = builder.finish();
-            let sstable_store = self.sstable_store.clone();
-            let bloom_filter_size = meta.bloom_filter.len();
-            let sst_info = SstableInfo {
-                id: sst_id,
-                key_range: Some(risingwave_pb::hummock::KeyRange {
-                    left: meta.smallest_key.clone(),
-                    right: meta.largest_key.clone(),
-                    inf: false,
-                }),
-                file_size: meta.estimated_size as u64,
-                table_ids,
-            };
-            let policy = self.policy;
-            let tracker = self.tracker.take();
-            let upload_join_handle = tokio::spawn(async move {
-                let ret = sstable_store.put_sst(sst_id, meta, data, policy).await;
-                drop(tracker);
-                ret
-            });
-            self.sealed_builders.push(SealedSstableBuilder {
-                sst_info,
-                upload_join_handle,
-                bloom_filter_size,
-            })
->>>>>>> 94e8a427
         }
         Ok(())
     }
@@ -335,35 +299,16 @@
     async fn test_empty() {
         let block_size = 1 << 10;
         let table_capacity = 4 * block_size;
-<<<<<<< HEAD
         let opt = SstableBuilderOptions {
             capacity: table_capacity,
             block_capacity: block_size,
             restart_interval: DEFAULT_RESTART_INTERVAL,
             bloom_false_positive: 0.1,
             compression_algorithm: CompressionAlgorithm::None,
+            estimate_bloom_filter_capacity: 0,
         };
         let builder = get_capacity_split_builder(opt);
         let results = builder.finish().await.unwrap();
-=======
-        let get_id_and_builder = LocalTableBuilderFactory::new(
-            1001,
-            SstableBuilderOptions {
-                capacity: table_capacity,
-                block_capacity: block_size,
-                restart_interval: DEFAULT_RESTART_INTERVAL,
-                bloom_false_positive: 0.1,
-                compression_algorithm: CompressionAlgorithm::None,
-                estimate_bloom_filter_capacity: 0,
-            },
-        );
-        let builder = CapacitySplitTableBuilder::new(
-            get_id_and_builder,
-            CachePolicy::NotFill,
-            mock_sstable_store(),
-        );
-        let results = builder.finish();
->>>>>>> 94e8a427
         assert!(results.is_empty());
     }
 
@@ -371,33 +316,15 @@
     async fn test_lots_of_tables() {
         let block_size = 1 << 10;
         let table_capacity = 4 * block_size;
-<<<<<<< HEAD
         let opt = SstableBuilderOptions {
             capacity: table_capacity,
             block_capacity: block_size,
             restart_interval: DEFAULT_RESTART_INTERVAL,
             bloom_false_positive: 0.1,
             compression_algorithm: CompressionAlgorithm::None,
+            ..Default::default()
         };
         let mut builder = get_capacity_split_builder(opt);
-=======
-        let get_id_and_builder = LocalTableBuilderFactory::new(
-            1001,
-            SstableBuilderOptions {
-                capacity: table_capacity,
-                block_capacity: block_size,
-                restart_interval: DEFAULT_RESTART_INTERVAL,
-                bloom_false_positive: 0.1,
-                compression_algorithm: CompressionAlgorithm::None,
-                ..Default::default()
-            },
-        );
-        let mut builder = CapacitySplitTableBuilder::new(
-            get_id_and_builder,
-            CachePolicy::NotFill,
-            mock_sstable_store(),
-        );
->>>>>>> 94e8a427
 
         for i in 0..table_capacity {
             builder
