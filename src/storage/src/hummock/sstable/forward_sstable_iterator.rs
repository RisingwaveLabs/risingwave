--- conflicted
+++ resolved
@@ -23,19 +23,8 @@
 use crate::hummock::{BlockIterator, SstableStoreRef, TableHolder};
 use crate::monitor::StoreLocalStatistic;
 
-<<<<<<< HEAD
 pub trait SSTableIteratorType: HummockIterator {
-    fn new(table: TableHolder, sstable_store: SstableStoreRef) -> Self;
-=======
-pub trait SSTableIteratorType {
-    type SSTableIterator: HummockIterator;
-
-    fn new(
-        table: TableHolder,
-        sstable_store: SstableStoreRef,
-        read_options: Arc<ReadOptions>,
-    ) -> Self::SSTableIterator;
->>>>>>> 23e4c1cd
+    fn new(table: TableHolder, sstable_store: SstableStoreRef, read_options: Arc<ReadOptions>) -> Self;
 }
 
 /// Iterates on a table.
@@ -50,32 +39,13 @@
     pub sst: TableHolder,
 
     sstable_store: SstableStoreRef,
-<<<<<<< HEAD
     stats: StoreLocalStatistic,
-}
+    options: Arc<ReadOptions>,
+}
+
 
 impl SSTableIterator {
-=======
-
-    options: Arc<ReadOptions>,
-}
-
-impl SSTableIterator {
-    pub fn new(
-        table: TableHolder,
-        sstable_store: SstableStoreRef,
-        options: Arc<ReadOptions>,
-    ) -> Self {
-        Self {
-            block_iter: None,
-            cur_idx: 0,
-            sst: table,
-            sstable_store,
-            options,
-        }
-    }
-
->>>>>>> 23e4c1cd
+
     /// Seeks to a block, and then seeks to the key if `seek_key` is given.
     async fn seek_idx(&mut self, idx: usize, seek_key: Option<&[u8]>) -> HummockResult<()> {
         tracing::trace!(
@@ -87,17 +57,6 @@
         if idx >= self.sst.value().block_count() {
             self.block_iter = None;
         } else {
-<<<<<<< HEAD
-            let block = self
-                .sstable_store
-                .get(
-                    self.sst.value(),
-                    idx as u64,
-                    crate::hummock::CachePolicy::Fill,
-                    &mut self.stats,
-                )
-                .await?;
-=======
             let block = if self.options.prefetch {
                 self.sstable_store
                     .get_with_prefetch(self.sst.value(), idx as u64)
@@ -108,10 +67,10 @@
                         self.sst.value(),
                         idx as u64,
                         crate::hummock::CachePolicy::Fill,
+                         &mut self.stats,
                     )
                     .await?
             };
->>>>>>> 23e4c1cd
             let mut block_iter = BlockIterator::new(block);
             if let Some(key) = seek_key {
                 block_iter.seek(key);
@@ -192,25 +151,15 @@
 }
 
 impl SSTableIteratorType for SSTableIterator {
-<<<<<<< HEAD
-    fn new(table: TableHolder, sstable_store: SstableStoreRef) -> Self {
+    fn new(table: TableHolder, sstable_store: SstableStoreRef, read_options: Arc<ReadOptions>) -> Self {
         Self {
             block_iter: None,
             cur_idx: 0,
             sst: table,
             sstable_store,
             stats: StoreLocalStatistic::default(),
-        }
-=======
-    type SSTableIterator = SSTableIterator;
-
-    fn new(
-        table: TableHolder,
-        sstable_store: SstableStoreRef,
-        read_options: Arc<ReadOptions>,
-    ) -> Self::SSTableIterator {
-        SSTableIterator::new(table, sstable_store, read_options)
->>>>>>> 23e4c1cd
+            read_options,
+        }
     }
 }
 
