// Copyright 2023 RisingWave Labs
//
// Licensed under the Apache License, Version 2.0 (the "License");
// you may not use this file except in compliance with the License.
// You may obtain a copy of the License at
//
//     http://www.apache.org/licenses/LICENSE-2.0
//
// Unless required by applicable law or agreed to in writing, software
// distributed under the License is distributed on an "AS IS" BASIS,
// WITHOUT WARRANTIES OR CONDITIONS OF ANY KIND, either express or implied.
// See the License for the specific language governing permissions and
// limitations under the License.

use std::cmp::Ordering::{Equal, Less};
use std::future::Future;
use std::ops::Bound::*;
use std::sync::Arc;

use risingwave_hummock_sdk::key::FullKey;

use super::super::{HummockResult, HummockValue};
use crate::hummock::iterator::{Forward, HummockIterator};
use crate::hummock::sstable::SstableIteratorReadOptions;
use crate::hummock::{BatchBlockStream, BlockIterator, SstableStoreRef, TableHolder};
use crate::monitor::StoreLocalStatistic;

pub trait SstableIteratorType: HummockIterator + 'static {
    fn create(
        sstable: TableHolder,
        sstable_store: SstableStoreRef,
        read_options: Arc<SstableIteratorReadOptions>,
    ) -> Self;
}

/// Iterates on a sstable.
pub struct SstableIterator {
    /// The iterator of the current block.
    block_iter: Option<BlockIterator>,

    /// Current block index.
    cur_idx: usize,

    preload_stream: Option<BatchBlockStream>,
    /// Reference to the sst
    pub sst: TableHolder,
    preload_end_block_idx: usize,
    preload_retry_times: usize,

    sstable_store: SstableStoreRef,
    stats: StoreLocalStatistic,
    options: Arc<SstableIteratorReadOptions>,
}

impl SstableIterator {
    pub fn new(
        sstable: TableHolder,
        sstable_store: SstableStoreRef,
        options: Arc<SstableIteratorReadOptions>,
    ) -> Self {
        Self {
            block_iter: None,
            cur_idx: 0,
            preload_stream: None,
            sst: sstable,
            sstable_store,
            stats: StoreLocalStatistic::default(),
            options,
            preload_end_block_idx: 0,
            preload_retry_times: 0,
        }
    }

    fn init_block_prefetch_range(&mut self, start_idx: usize) {
        if let Some(bound) = self.options.must_iterated_end_user_key.as_ref() {
            let block_metas = &self.sst.value().meta.block_metas;
            let next_to_start_idx = start_idx + 1;
            if next_to_start_idx < block_metas.len() {
                let end_idx = match bound {
                    Unbounded => block_metas.len(),
                    Included(dest_key) => {
                        let dest_key = dest_key.as_ref();
                        block_metas.partition_point(|block_meta| {
                            FullKey::decode(&block_meta.smallest_key).user_key <= dest_key
                        })
                    }
                    Excluded(end_key) => {
                        let end_key = end_key.as_ref();
                        block_metas.partition_point(|block_meta| {
                            FullKey::decode(&block_meta.smallest_key).user_key < end_key
                        })
                    }
                };
                if start_idx + 1 < end_idx {
                    self.preload_end_block_idx = end_idx;
                }
            }
        }
    }

    pub(crate) fn sst(&self) -> &TableHolder {
        &self.sst
    }

    /// Seeks to a block, and then seeks to the key if `seek_key` is given.
    async fn seek_idx(
        &mut self,
        idx: usize,
        seek_key: Option<FullKey<&[u8]>>,
    ) -> HummockResult<()> {
        tracing::debug!(
            target: "events::storage::sstable::block_seek",
            "table iterator seek: sstable_object_id = {}, block_id = {}",
            self.sst.value().id,
            idx,
        );

        // When all data are in block cache, it is highly possible that this iterator will stay on a
        // worker thread for a full time. Therefore, we use tokio's unstable API consume_budget to
        // do cooperative scheduling.
        tokio::task::consume_budget().await;

        let mut hit_cache = false;
        if idx >= self.sst.value().block_count() {
            self.block_iter = None;
            return Ok(());
        }
        // Maybe the previous preload stream breaks on some cached block, so here we can try to preload some data again
        if self.preload_stream.is_none() && idx + 1 < self.preload_end_block_idx
            && let Ok(preload_stream) = self.sstable_store
                .preload_blocks(self.sst.value(), idx, self.preload_end_block_idx)
                .await
        {
            self.preload_stream = preload_stream;
        }
        if self
            .preload_stream
            .as_ref()
            .map(|preload_stream| preload_stream.next_block_index() <= idx)
            .unwrap_or(false)
        {
            while let Some(preload_stream) = self.preload_stream.as_mut() {
                let mut ret = Ok(());
                while preload_stream.next_block_index() < idx {
                    if let Err(e) = preload_stream.next_block().await {
                        ret = Err(e);
                        break;
                    }
                }
                if ret.is_ok() {
                    match preload_stream.next_block().await {
                        Ok(Some(block)) => {
                            hit_cache = true;
                            self.block_iter = Some(BlockIterator::new(block));
                            break;
                        }
                        Ok(None) => {
                            self.preload_stream.take();
                            break;
                        }
                        Err(e) => {
                            self.preload_stream.take();
                            ret = Err(e);
                        }
                    }
                } else {
                    self.preload_stream.take();
                }
                if let Err(e) = ret {
                    assert!(self.preload_stream.is_none());
                    if self.preload_retry_times >= self.options.max_preload_retry_times {
                        break;
                    }
                    self.preload_retry_times += 1;
                    tracing::warn!("recreate stream because the connection to remote storage has closed, reason: {:?}", e);
                    match self
                        .sstable_store
                        .preload_blocks(self.sst.value(), idx, self.preload_end_block_idx)
                        .await
                    {
                        Ok(stream) => {
                            self.preload_stream = stream;
                        }
                        Err(e) => {
                            tracing::error!("failed to recreate stream meet IO error: {:?}", e);
                            break;
                        }
                    }
                }
            }
        }
        if !hit_cache {
            let block = self
                .sstable_store
                .get(
                    self.sst.value(),
                    idx,
                    self.options.cache_policy,
                    &mut self.stats,
                )
                .await?;
            self.block_iter = Some(BlockIterator::new(block));
        };
        let block_iter = self.block_iter.as_mut().unwrap();
        if let Some(key) = seek_key {
            block_iter.seek(key);
        } else {
            block_iter.seek_to_first();
        }

        self.cur_idx = idx;
        Ok(())
    }
}

impl HummockIterator for SstableIterator {
    type Direction = Forward;

    type NextFuture<'a> = impl Future<Output = HummockResult<()>> + 'a;
    type RewindFuture<'a> = impl Future<Output = HummockResult<()>> + 'a;
    type SeekFuture<'a> = impl Future<Output = HummockResult<()>> + 'a;

    fn next(&mut self) -> Self::NextFuture<'_> {
        self.stats.total_key_count += 1;
        async move {
            let block_iter = self.block_iter.as_mut().expect("no block iter");
            if !block_iter.try_next() {
                // seek to next block
                self.seek_idx(self.cur_idx + 1, None).await?;
            }
            Ok(())
        }
    }

    fn key(&self) -> FullKey<&[u8]> {
        self.block_iter.as_ref().expect("no block iter").key()
    }

    fn value(&self) -> HummockValue<&[u8]> {
        let raw_value = self.block_iter.as_ref().expect("no block iter").value();

        HummockValue::from_slice(raw_value).expect("decode error")
    }

    fn is_valid(&self) -> bool {
        self.block_iter.as_ref().map_or(false, |i| i.is_valid())
    }

    fn rewind(&mut self) -> Self::RewindFuture<'_> {
        async move {
            self.init_block_prefetch_range(0);
            self.seek_idx(0, None).await?;
            Ok(())
        }
    }

    fn seek<'a>(&'a mut self, key: FullKey<&'a [u8]>) -> Self::SeekFuture<'a> {
        async move {
            let block_idx = self
                .sst
                .value()
                .meta
                .block_metas
                .partition_point(|block_meta| {
                    // compare by version comparator
                    // Note: we are comparing against the `smallest_key` of the `block`, thus the
                    // partition point should be `prev(<=)` instead of `<`.
                    let ord = FullKey::decode(&block_meta.smallest_key).cmp(&key);
                    ord == Less || ord == Equal
                })
                .saturating_sub(1); // considering the boundary of 0
            self.init_block_prefetch_range(block_idx);

            self.seek_idx(block_idx, Some(key)).await?;
            if !self.is_valid() {
                // seek to next block
                self.seek_idx(block_idx + 1, None).await?;
            }
            Ok(())
        }
    }

    fn collect_local_statistic(&self, stats: &mut StoreLocalStatistic) {
        stats.add(&self.stats);
    }
}

impl SstableIteratorType for SstableIterator {
    fn create(
        sstable: TableHolder,
        sstable_store: SstableStoreRef,
        options: Arc<SstableIteratorReadOptions>,
    ) -> Self {
        SstableIterator::new(sstable, sstable_store, options)
    }
}

#[cfg(test)]
mod tests {
    use std::collections::Bound;

    use bytes::Bytes;
    use itertools::Itertools;
    use rand::prelude::*;
    use risingwave_common::cache::CachePriority;
    use risingwave_common::catalog::TableId;
    use risingwave_common::hash::VirtualNode;
    use risingwave_hummock_sdk::key::{TableKey, UserKey};

    use super::*;
    use crate::assert_bytes_eq;
    use crate::hummock::iterator::test_utils::mock_sstable_store;
    use crate::hummock::test_utils::{
        default_builder_opt_for_test, gen_default_test_sstable, gen_test_sstable, test_key_of,
        test_value_of, TEST_KEYS_COUNT,
    };
    use crate::hummock::CachePolicy;

    async fn inner_test_forward_iterator(sstable_store: SstableStoreRef, handle: TableHolder) {
        // We should have at least 10 blocks, so that sstable iterator test could cover more code
        // path.
        let mut sstable_iter = SstableIterator::create(
            handle,
            sstable_store,
            Arc::new(SstableIteratorReadOptions::default()),
        );
        let mut cnt = 0;
        sstable_iter.rewind().await.unwrap();

        while sstable_iter.is_valid() {
            let key = sstable_iter.key();
            let value = sstable_iter.value();
            assert_eq!(key, test_key_of(cnt).to_ref());
            assert_bytes_eq!(value.into_user_value().unwrap(), test_value_of(cnt));
            cnt += 1;
            sstable_iter.next().await.unwrap();
        }

        assert_eq!(cnt, TEST_KEYS_COUNT);
    }

    #[tokio::test]
    async fn test_table_iterator() {
        // Build remote sstable
        let sstable_store = mock_sstable_store();
        let sstable =
            gen_default_test_sstable(default_builder_opt_for_test(), 0, sstable_store.clone())
                .await;
        // We should have at least 10 blocks, so that sstable iterator test could cover more code
        // path.
        assert!(sstable.value().meta.block_metas.len() > 10);

        inner_test_forward_iterator(sstable_store.clone(), sstable).await;
    }

    #[tokio::test]
    async fn test_table_seek() {
        let sstable_store = mock_sstable_store();
        let sstable =
            gen_default_test_sstable(default_builder_opt_for_test(), 0, sstable_store.clone())
                .await;
        // We should have at least 10 blocks, so that sstable iterator test could cover more code
        // path.
        assert!(sstable.value().meta.block_metas.len() > 10);
        let mut sstable_iter = SstableIterator::create(
            sstable,
            sstable_store,
            Arc::new(SstableIteratorReadOptions::default()),
        );
        let mut all_key_to_test = (0..TEST_KEYS_COUNT).collect_vec();
        let mut rng = thread_rng();
        all_key_to_test.shuffle(&mut rng);

        // We seek and access all the keys in random order
        for i in all_key_to_test {
            sstable_iter.seek(test_key_of(i).to_ref()).await.unwrap();
            // sstable_iter.next().await.unwrap();
            let key = sstable_iter.key();
            assert_eq!(key, test_key_of(i).to_ref());
        }

        // Seek to key #500 and start iterating.
        sstable_iter.seek(test_key_of(500).to_ref()).await.unwrap();
        for i in 500..TEST_KEYS_COUNT {
            let key = sstable_iter.key();
            assert_eq!(key, test_key_of(i).to_ref());
            sstable_iter.next().await.unwrap();
        }
        assert!(!sstable_iter.is_valid());

        // Seek to < first key
        let smallest_key = FullKey::for_test(
            TableId::default(),
            [
                VirtualNode::ZERO.to_be_bytes().as_slice(),
                format!("key_aaaa_{:05}", 0).as_bytes(),
            ]
            .concat(),
            233,
        );
        sstable_iter.seek(smallest_key.to_ref()).await.unwrap();
        let key = sstable_iter.key();
        assert_eq!(key, test_key_of(0).to_ref());

        // Seek to > last key
        let largest_key = FullKey::for_test(
            TableId::default(),
            [
                VirtualNode::ZERO.to_be_bytes().as_slice(),
                format!("key_zzzz_{:05}", 0).as_bytes(),
            ]
            .concat(),
            233,
        );
        sstable_iter.seek(largest_key.to_ref()).await.unwrap();
        assert!(!sstable_iter.is_valid());

        // Seek to non-existing key
        for idx in 1..TEST_KEYS_COUNT {
            // Seek to the previous key of each existing key. e.g.,
            // Our key space is `key_test_00000`, `key_test_00002`, `key_test_00004`, ...
            // And we seek to `key_test_00001` (will produce `key_test_00002`), `key_test_00003`
            // (will produce `key_test_00004`).
            sstable_iter
                .seek(
                    FullKey::for_test(
                        TableId::default(),
                        [
                            VirtualNode::ZERO.to_be_bytes().as_slice(),
                            format!("key_test_{:05}", idx * 2 - 1).as_bytes(),
                        ]
                        .concat(),
                        0,
                    )
                    .to_ref(),
                )
                .await
                .unwrap();

            let key = sstable_iter.key();
            assert_eq!(key, test_key_of(idx).to_ref());
            sstable_iter.next().await.unwrap();
        }
        assert!(!sstable_iter.is_valid());
    }

    #[tokio::test]
    async fn test_prefetch_table_read() {
        let sstable_store = mock_sstable_store();
        // when upload data is successful, but upload meta is fail and delete is fail
        let kv_iter =
            (0..TEST_KEYS_COUNT).map(|i| (test_key_of(i), HummockValue::put(test_value_of(i))));
        let table = gen_test_sstable(
            default_builder_opt_for_test(),
            0,
            kv_iter,
            sstable_store.clone(),
        )
        .await;

<<<<<<< HEAD
=======
        let end_key = test_key_of(TEST_KEYS_COUNT / 2);
        let uk = UserKey::new(
            end_key.user_key.table_id,
            TableKey(Bytes::from(end_key.user_key.table_key.0)),
        );
>>>>>>> 36f0bd4f
        let mut sstable_iter = SstableIterator::create(
            table,
            sstable_store,
            Arc::new(SstableIteratorReadOptions {
                cache_policy: CachePolicy::Fill(CachePriority::High),
                must_iterated_end_user_key: Some(Bound::Included(uk)),
                max_preload_retry_times: 0,
            }),
        );
        let mut cnt = 0;
        sstable_iter.rewind().await.unwrap();
        while sstable_iter.is_valid() {
            let key = sstable_iter.key();
            let value = sstable_iter.value();
            assert_eq!(key, test_key_of(cnt).to_ref());
            assert_bytes_eq!(value.into_user_value().unwrap(), test_value_of(cnt));
            cnt += 1;
            sstable_iter.next().await.unwrap();
        }
        assert_eq!(cnt, TEST_KEYS_COUNT);
    }
}<|MERGE_RESOLUTION|>--- conflicted
+++ resolved
@@ -458,14 +458,12 @@
         )
         .await;
 
-<<<<<<< HEAD
-=======
+
         let end_key = test_key_of(TEST_KEYS_COUNT / 2);
         let uk = UserKey::new(
             end_key.user_key.table_id,
             TableKey(Bytes::from(end_key.user_key.table_key.0)),
         );
->>>>>>> 36f0bd4f
         let mut sstable_iter = SstableIterator::create(
             table,
             sstable_store,
