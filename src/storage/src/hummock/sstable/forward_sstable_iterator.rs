// Copyright 2023 RisingWave Labs
//
// Licensed under the Apache License, Version 2.0 (the "License");
// you may not use this file except in compliance with the License.
// You may obtain a copy of the License at
//
//     http://www.apache.org/licenses/LICENSE-2.0
//
// Unless required by applicable law or agreed to in writing, software
// distributed under the License is distributed on an "AS IS" BASIS,
// WITHOUT WARRANTIES OR CONDITIONS OF ANY KIND, either express or implied.
// See the License for the specific language governing permissions and
// limitations under the License.

use std::cmp::Ordering::{Equal, Less};
<<<<<<< HEAD
use std::collections::VecDeque;
=======
use std::future::Future;
>>>>>>> 4e16834d
use std::ops::Bound::*;
use std::sync::Arc;

use risingwave_hummock_sdk::key::FullKey;

use super::super::{HummockResult, HummockValue};
use crate::hummock::iterator::{Forward, HummockIterator};
use crate::hummock::sstable::SstableIteratorReadOptions;
use crate::hummock::{BatchBlockStream, BlockIterator, SstableStoreRef, TableHolder};
use crate::monitor::StoreLocalStatistic;

pub trait SstableIteratorType: HummockIterator + 'static {
    fn create(
        sstable: TableHolder,
        sstable_store: SstableStoreRef,
        read_options: Arc<SstableIteratorReadOptions>,
    ) -> Self;
}

/// Iterates on a sstable.
pub struct SstableIterator {
    /// The iterator of the current block.
    block_iter: Option<BlockIterator>,

    /// Current block index.
    cur_idx: usize,

    preload_stream: Option<BatchBlockStream>,
    /// Reference to the sst
    pub sst: TableHolder,
    preload_end_block_idx: usize,
    preload_retry_times: usize,

    sstable_store: SstableStoreRef,
    stats: StoreLocalStatistic,
    options: Arc<SstableIteratorReadOptions>,
}

impl SstableIterator {
    pub fn new(
        sstable: TableHolder,
        sstable_store: SstableStoreRef,
        options: Arc<SstableIteratorReadOptions>,
    ) -> Self {
        Self {
            block_iter: None,
            cur_idx: 0,
            preload_stream: None,
            sst: sstable,
            sstable_store,
            stats: StoreLocalStatistic::default(),
            options,
            preload_end_block_idx: 0,
            preload_retry_times: 0,
        }
    }

    fn init_block_prefetch_range(&mut self, start_idx: usize) {
        if let Some(bound) = self.options.must_iterated_end_user_key.as_ref() {
            let block_metas = &self.sst.value().meta.block_metas;
            let next_to_start_idx = start_idx + 1;
            if next_to_start_idx < block_metas.len() {
                let end_idx = match bound {
                    Unbounded => block_metas.len(),
                    Included(dest_key) => {
                        let dest_key = dest_key.as_ref();
                        block_metas.partition_point(|block_meta| {
                            FullKey::decode(&block_meta.smallest_key).user_key <= dest_key
                        })
                    }
                    Excluded(end_key) => {
                        let end_key = end_key.as_ref();
                        block_metas.partition_point(|block_meta| {
                            FullKey::decode(&block_meta.smallest_key).user_key < end_key
                        })
                    }
                };
                if start_idx + 1 < end_idx {
                    self.preload_end_block_idx = end_idx;
                }
            }
        }
    }

    pub(crate) fn sst(&self) -> &TableHolder {
        &self.sst
    }

    /// Seeks to a block, and then seeks to the key if `seek_key` is given.
    async fn seek_idx(
        &mut self,
        idx: usize,
        seek_key: Option<FullKey<&[u8]>>,
    ) -> HummockResult<()> {
        tracing::debug!(
            target: "events::storage::sstable::block_seek",
            "table iterator seek: sstable_object_id = {}, block_id = {}",
            self.sst.value().id,
            idx,
        );

        // When all data are in block cache, it is highly possible that this iterator will stay on a
        // worker thread for a full time. Therefore, we use tokio's unstable API consume_budget to
        // do cooperative scheduling.
        tokio::task::consume_budget().await;

        let mut hit_cache = false;
        if idx >= self.sst.value().block_count() {
            self.block_iter = None;
            return Ok(());
        }
        // Maybe the previous preload stream breaks on some cached block, so here we can try to preload some data again
        if self.preload_stream.is_none() && idx + 1 < self.preload_end_block_idx
            && let Ok(preload_stream) = self.sstable_store
                .preload_blocks(self.sst.value(), idx, self.preload_end_block_idx)
                .await
        {
            self.preload_stream = preload_stream;
        }
        if self
            .preload_stream
            .as_ref()
            .map(|preload_stream| preload_stream.next_block_index() <= idx)
            .unwrap_or(false)
        {
            while let Some(preload_stream) = self.preload_stream.as_mut() {
                let mut ret = Ok(());
                while preload_stream.next_block_index() < idx {
                    if let Err(e) = preload_stream.next_block().await {
                        ret = Err(e);
                        break;
                    }
                }
                if ret.is_ok() {
                    match preload_stream.next_block().await {
                        Ok(Some(block)) => {
                            hit_cache = true;
                            self.block_iter = Some(BlockIterator::new(block));
                            break;
                        }
                        Ok(None) => {
                            self.preload_stream.take();
                            break;
                        }
                        Err(e) => {
                            self.preload_stream.take();
                            ret = Err(e);
                        }
                    }
                } else {
                    self.preload_stream.take();
                }
                if let Err(e) = ret {
                    assert!(self.preload_stream.is_none());
                    if self.preload_retry_times >= self.options.max_preload_retry_times {
                        break;
                    }
                    self.preload_retry_times += 1;
                    tracing::warn!("recreate stream because the connection to remote storage has closed, reason: {:?}", e);
                    match self
                        .sstable_store
                        .preload_blocks(self.sst.value(), idx, self.preload_end_block_idx)
                        .await
                    {
                        Ok(stream) => {
                            self.preload_stream = stream;
                        }
                        Err(e) => {
                            tracing::error!("failed to recreate stream meet IO error: {:?}", e);
                            break;
                        }
                    }
                }
            }
        }
        if !hit_cache {
            let block = self
                .sstable_store
                .get(
                    self.sst.value(),
                    idx,
                    self.options.cache_policy,
                    &mut self.stats,
                )
                .await?;
            self.block_iter = Some(BlockIterator::new(block));
        };
        let block_iter = self.block_iter.as_mut().unwrap();
        if let Some(key) = seek_key {
            block_iter.seek(key);
        } else {
            block_iter.seek_to_first();
        }

        self.cur_idx = idx;
        Ok(())
    }
}

impl HummockIterator for SstableIterator {
    type Direction = Forward;

    async fn next(&mut self) -> HummockResult<()> {
        self.stats.total_key_count += 1;
        let block_iter = self.block_iter.as_mut().expect("no block iter");
        if !block_iter.try_next() {
            // seek to next block
            self.seek_idx(self.cur_idx + 1, None).await?;
        }
        Ok(())
    }

    fn key(&self) -> FullKey<&[u8]> {
        self.block_iter.as_ref().expect("no block iter").key()
    }

    fn value(&self) -> HummockValue<&[u8]> {
        let raw_value = self.block_iter.as_ref().expect("no block iter").value();

        HummockValue::from_slice(raw_value).expect("decode error")
    }

    fn is_valid(&self) -> bool {
        self.block_iter.as_ref().map_or(false, |i| i.is_valid())
    }

<<<<<<< HEAD
    async fn rewind(&mut self) -> HummockResult<()> {
        self.init_block_fetcher(0);
        self.seek_idx(0, None).await?;
        Ok(())
    }

    async fn seek<'a>(&'a mut self, key: FullKey<&'a [u8]>) -> HummockResult<()> {
        let block_idx = self
            .sst
            .value()
            .meta
            .block_metas
            .partition_point(|block_meta| {
                // compare by version comparator
                // Note: we are comparing against the `smallest_key` of the `block`, thus the
                // partition point should be `prev(<=)` instead of `<`.
                let ord = FullKey::decode(&block_meta.smallest_key).cmp(&key);
                ord == Less || ord == Equal
            })
            .saturating_sub(1); // considering the boundary of 0
        self.init_block_fetcher(block_idx);

        self.seek_idx(block_idx, Some(key)).await?;
        if !self.is_valid() {
            // seek to next block
            self.seek_idx(block_idx + 1, None).await?;
=======
    fn rewind(&mut self) -> Self::RewindFuture<'_> {
        async move {
            self.init_block_prefetch_range(0);
            self.seek_idx(0, None).await?;
            Ok(())
        }
    }

    fn seek<'a>(&'a mut self, key: FullKey<&'a [u8]>) -> Self::SeekFuture<'a> {
        async move {
            let block_idx = self
                .sst
                .value()
                .meta
                .block_metas
                .partition_point(|block_meta| {
                    // compare by version comparator
                    // Note: we are comparing against the `smallest_key` of the `block`, thus the
                    // partition point should be `prev(<=)` instead of `<`.
                    let ord = FullKey::decode(&block_meta.smallest_key).cmp(&key);
                    ord == Less || ord == Equal
                })
                .saturating_sub(1); // considering the boundary of 0
            self.init_block_prefetch_range(block_idx);

            self.seek_idx(block_idx, Some(key)).await?;
            if !self.is_valid() {
                // seek to next block
                self.seek_idx(block_idx + 1, None).await?;
            }
            Ok(())
>>>>>>> 4e16834d
        }
        Ok(())
    }

    fn collect_local_statistic(&self, stats: &mut StoreLocalStatistic) {
        stats.add(&self.stats);
    }
}

impl SstableIteratorType for SstableIterator {
    fn create(
        sstable: TableHolder,
        sstable_store: SstableStoreRef,
        options: Arc<SstableIteratorReadOptions>,
    ) -> Self {
        SstableIterator::new(sstable, sstable_store, options)
    }
}

#[cfg(test)]
mod tests {
    use std::collections::Bound;

    use bytes::Bytes;
    use itertools::Itertools;
    use rand::prelude::*;
    use risingwave_common::cache::CachePriority;
    use risingwave_common::catalog::TableId;
    use risingwave_common::hash::VirtualNode;
    use risingwave_hummock_sdk::key::{TableKey, UserKey};

    use super::*;
    use crate::assert_bytes_eq;
    use crate::hummock::iterator::test_utils::mock_sstable_store;
    use crate::hummock::test_utils::{
        default_builder_opt_for_test, gen_default_test_sstable, gen_test_sstable, test_key_of,
        test_value_of, TEST_KEYS_COUNT,
    };
    use crate::hummock::CachePolicy;

    async fn inner_test_forward_iterator(sstable_store: SstableStoreRef, handle: TableHolder) {
        // We should have at least 10 blocks, so that sstable iterator test could cover more code
        // path.
        let mut sstable_iter = SstableIterator::create(
            handle,
            sstable_store,
            Arc::new(SstableIteratorReadOptions::default()),
        );
        let mut cnt = 0;
        sstable_iter.rewind().await.unwrap();

        while sstable_iter.is_valid() {
            let key = sstable_iter.key();
            let value = sstable_iter.value();
            assert_eq!(key, test_key_of(cnt).to_ref());
            assert_bytes_eq!(value.into_user_value().unwrap(), test_value_of(cnt));
            cnt += 1;
            sstable_iter.next().await.unwrap();
        }

        assert_eq!(cnt, TEST_KEYS_COUNT);
    }

    #[tokio::test]
    async fn test_table_iterator() {
        // Build remote sstable
        let sstable_store = mock_sstable_store();
        let sstable =
            gen_default_test_sstable(default_builder_opt_for_test(), 0, sstable_store.clone())
                .await;
        // We should have at least 10 blocks, so that sstable iterator test could cover more code
        // path.
        assert!(sstable.value().meta.block_metas.len() > 10);

        inner_test_forward_iterator(sstable_store.clone(), sstable).await;
    }

    #[tokio::test]
    async fn test_table_seek() {
        let sstable_store = mock_sstable_store();
        let sstable =
            gen_default_test_sstable(default_builder_opt_for_test(), 0, sstable_store.clone())
                .await;
        // We should have at least 10 blocks, so that sstable iterator test could cover more code
        // path.
        assert!(sstable.value().meta.block_metas.len() > 10);
        let mut sstable_iter = SstableIterator::create(
            sstable,
            sstable_store,
            Arc::new(SstableIteratorReadOptions::default()),
        );
        let mut all_key_to_test = (0..TEST_KEYS_COUNT).collect_vec();
        let mut rng = thread_rng();
        all_key_to_test.shuffle(&mut rng);

        // We seek and access all the keys in random order
        for i in all_key_to_test {
            sstable_iter.seek(test_key_of(i).to_ref()).await.unwrap();
            // sstable_iter.next().await.unwrap();
            let key = sstable_iter.key();
            assert_eq!(key, test_key_of(i).to_ref());
        }

        // Seek to key #500 and start iterating.
        sstable_iter.seek(test_key_of(500).to_ref()).await.unwrap();
        for i in 500..TEST_KEYS_COUNT {
            let key = sstable_iter.key();
            assert_eq!(key, test_key_of(i).to_ref());
            sstable_iter.next().await.unwrap();
        }
        assert!(!sstable_iter.is_valid());

        // Seek to < first key
        let smallest_key = FullKey::for_test(
            TableId::default(),
            [
                VirtualNode::ZERO.to_be_bytes().as_slice(),
                format!("key_aaaa_{:05}", 0).as_bytes(),
            ]
            .concat(),
            233,
        );
        sstable_iter.seek(smallest_key.to_ref()).await.unwrap();
        let key = sstable_iter.key();
        assert_eq!(key, test_key_of(0).to_ref());

        // Seek to > last key
        let largest_key = FullKey::for_test(
            TableId::default(),
            [
                VirtualNode::ZERO.to_be_bytes().as_slice(),
                format!("key_zzzz_{:05}", 0).as_bytes(),
            ]
            .concat(),
            233,
        );
        sstable_iter.seek(largest_key.to_ref()).await.unwrap();
        assert!(!sstable_iter.is_valid());

        // Seek to non-existing key
        for idx in 1..TEST_KEYS_COUNT {
            // Seek to the previous key of each existing key. e.g.,
            // Our key space is `key_test_00000`, `key_test_00002`, `key_test_00004`, ...
            // And we seek to `key_test_00001` (will produce `key_test_00002`), `key_test_00003`
            // (will produce `key_test_00004`).
            sstable_iter
                .seek(
                    FullKey::for_test(
                        TableId::default(),
                        [
                            VirtualNode::ZERO.to_be_bytes().as_slice(),
                            format!("key_test_{:05}", idx * 2 - 1).as_bytes(),
                        ]
                        .concat(),
                        0,
                    )
                    .to_ref(),
                )
                .await
                .unwrap();

            let key = sstable_iter.key();
            assert_eq!(key, test_key_of(idx).to_ref());
            sstable_iter.next().await.unwrap();
        }
        assert!(!sstable_iter.is_valid());
    }

    #[tokio::test]
    async fn test_prefetch_table_read() {
        let sstable_store = mock_sstable_store();
        // when upload data is successful, but upload meta is fail and delete is fail
        let kv_iter =
            (0..TEST_KEYS_COUNT).map(|i| (test_key_of(i), HummockValue::put(test_value_of(i))));
        let table = gen_test_sstable(
            default_builder_opt_for_test(),
            0,
            kv_iter,
            sstable_store.clone(),
        )
        .await;

        let end_key = test_key_of(TEST_KEYS_COUNT / 2);
        let uk = UserKey::new(
            end_key.user_key.table_id,
            TableKey(Bytes::from(end_key.user_key.table_key.0)),
        );
        let mut sstable_iter = SstableIterator::create(
            table,
            sstable_store,
            Arc::new(SstableIteratorReadOptions {
                cache_policy: CachePolicy::Fill(CachePriority::High),
                must_iterated_end_user_key: Some(Bound::Included(uk)),
                max_preload_retry_times: 0,
            }),
        );
        let mut cnt = 0;
        sstable_iter.rewind().await.unwrap();
        while sstable_iter.is_valid() {
            let key = sstable_iter.key();
            let value = sstable_iter.value();
            assert_eq!(key, test_key_of(cnt).to_ref());
            assert_bytes_eq!(value.into_user_value().unwrap(), test_value_of(cnt));
            cnt += 1;
            sstable_iter.next().await.unwrap();
        }
        assert_eq!(cnt, TEST_KEYS_COUNT);
    }
}<|MERGE_RESOLUTION|>--- conflicted
+++ resolved
@@ -13,11 +13,6 @@
 // limitations under the License.
 
 use std::cmp::Ordering::{Equal, Less};
-<<<<<<< HEAD
-use std::collections::VecDeque;
-=======
-use std::future::Future;
->>>>>>> 4e16834d
 use std::ops::Bound::*;
 use std::sync::Arc;
 
@@ -244,9 +239,8 @@
         self.block_iter.as_ref().map_or(false, |i| i.is_valid())
     }
 
-<<<<<<< HEAD
     async fn rewind(&mut self) -> HummockResult<()> {
-        self.init_block_fetcher(0);
+        self.init_block_prefetch_range(0);
         self.seek_idx(0, None).await?;
         Ok(())
     }
@@ -265,45 +259,12 @@
                 ord == Less || ord == Equal
             })
             .saturating_sub(1); // considering the boundary of 0
-        self.init_block_fetcher(block_idx);
+        self.init_block_prefetch_range(block_idx);
 
         self.seek_idx(block_idx, Some(key)).await?;
         if !self.is_valid() {
             // seek to next block
             self.seek_idx(block_idx + 1, None).await?;
-=======
-    fn rewind(&mut self) -> Self::RewindFuture<'_> {
-        async move {
-            self.init_block_prefetch_range(0);
-            self.seek_idx(0, None).await?;
-            Ok(())
-        }
-    }
-
-    fn seek<'a>(&'a mut self, key: FullKey<&'a [u8]>) -> Self::SeekFuture<'a> {
-        async move {
-            let block_idx = self
-                .sst
-                .value()
-                .meta
-                .block_metas
-                .partition_point(|block_meta| {
-                    // compare by version comparator
-                    // Note: we are comparing against the `smallest_key` of the `block`, thus the
-                    // partition point should be `prev(<=)` instead of `<`.
-                    let ord = FullKey::decode(&block_meta.smallest_key).cmp(&key);
-                    ord == Less || ord == Equal
-                })
-                .saturating_sub(1); // considering the boundary of 0
-            self.init_block_prefetch_range(block_idx);
-
-            self.seek_idx(block_idx, Some(key)).await?;
-            if !self.is_valid() {
-                // seek to next block
-                self.seek_idx(block_idx + 1, None).await?;
-            }
-            Ok(())
->>>>>>> 4e16834d
         }
         Ok(())
     }
