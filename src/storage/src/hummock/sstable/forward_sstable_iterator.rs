--- conflicted
+++ resolved
@@ -18,7 +18,6 @@
 use std::ops::Bound::*;
 use std::sync::Arc;
 
-use risingwave_common::cache::CachePriority;
 use risingwave_hummock_sdk::key::FullKey;
 
 use super::super::{HummockResult, HummockValue};
@@ -57,16 +56,7 @@
         match self {
             BlockFetcher::Simple(context) => {
                 sstable_store
-<<<<<<< HEAD
                     .get(sst, block_idx, context.cache_policy, stats)
-=======
-                    .get(
-                        sst,
-                        block_idx,
-                        crate::hummock::CachePolicy::Fill(CachePriority::High),
-                        stats,
-                    )
->>>>>>> eeb2c39c
                     .await
             }
             BlockFetcher::Prefetch(context) => {
@@ -124,16 +114,7 @@
             self.prefetched_blocks.push_back((
                 idx,
                 sstable_store
-<<<<<<< HEAD
                     .get_block_response(sst, idx, self.cache_policy, stats)
-=======
-                    .get_block_response(
-                        sst,
-                        idx,
-                        crate::hummock::CachePolicy::Fill(CachePriority::High),
-                        stats,
-                    )
->>>>>>> eeb2c39c
                     .await?,
             ));
         }
@@ -148,16 +129,7 @@
             self.prefetched_blocks.push_back((
                 next_prefetch_idx,
                 sstable_store
-<<<<<<< HEAD
                     .get_block_response(sst, next_prefetch_idx, self.cache_policy, stats)
-=======
-                    .get_block_response(
-                        sst,
-                        next_prefetch_idx,
-                        crate::hummock::CachePolicy::Fill(CachePriority::High),
-                        stats,
-                    )
->>>>>>> eeb2c39c
                     .await?,
             ));
         }
@@ -380,6 +352,7 @@
 mod tests {
     use itertools::Itertools;
     use rand::prelude::*;
+    use risingwave_common::cache::CachePriority;
     use risingwave_common::catalog::TableId;
 
     use super::*;
@@ -533,7 +506,7 @@
                 .unwrap(),
             sstable_store,
             Arc::new(SstableIteratorReadOptions {
-                cache_policy: CachePolicy::Fill,
+                cache_policy: CachePolicy::Fill(CachePriority::High),
                 must_iterated_end_user_key: None,
             }),
         );
