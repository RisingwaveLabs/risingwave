// Copyright 2022 Singularity Data
//
// Licensed under the Apache License, Version 2.0 (the "License");
// you may not use this file except in compliance with the License.
// You may obtain a copy of the License at
//
// http://www.apache.org/licenses/LICENSE-2.0
//
// Unless required by applicable law or agreed to in writing, software
// distributed under the License is distributed on an "AS IS" BASIS,
// WITHOUT WARRANTIES OR CONDITIONS OF ANY KIND, either express or implied.
// See the License for the specific language governing permissions and
// limitations under the License.

use std::cmp::{Ordering, Reverse};
use std::collections::{BTreeSet, BinaryHeap};
use std::sync::Arc;

use risingwave_hummock_sdk::key::{FullKey, UserKey};
use risingwave_hummock_sdk::HummockEpoch;

use super::DeleteRangeTombstone;
use crate::hummock::iterator::DeleteRangeIterator;
use crate::hummock::sstable_store::TableHolder;
use crate::hummock::Sstable;

pub struct SortedBoundary {
    sequence: HummockEpoch,
    user_key: UserKey<Vec<u8>>,
}

impl PartialEq<Self> for SortedBoundary {
    fn eq(&self, other: &Self) -> bool {
        self.user_key.eq(&other.user_key) && self.sequence == other.sequence
    }
}

impl PartialOrd for SortedBoundary {
    fn partial_cmp(&self, other: &Self) -> Option<Ordering> {
        let ret = other
            .user_key
            .cmp(&self.user_key)
            .then_with(|| other.sequence.cmp(&self.sequence));
        Some(ret)
    }
}

impl Eq for SortedBoundary {}

impl Ord for SortedBoundary {
    fn cmp(&self, other: &Self) -> Ordering {
        self.user_key
            .cmp(&other.user_key)
            .then_with(|| other.sequence.cmp(&self.sequence))
    }
}

#[derive(Default)]
pub struct DeleteRangeAggregatorBuilder {
    delete_tombstones: Vec<DeleteRangeTombstone>,
}

pub struct RangeTombstonesCollector {
    range_tombstone_list: Vec<DeleteRangeTombstone>,
    watermark: u64,
    gc_delete_keys: bool,
}

impl DeleteRangeAggregatorBuilder {
    pub fn add_tombstone(&mut self, data: Vec<DeleteRangeTombstone>) {
        self.delete_tombstones.extend(data);
    }

    pub fn build(self, watermark: u64, gc_delete_keys: bool) -> Arc<RangeTombstonesCollector> {
        // sort tombstones by start-key.
        let mut tombstone_index = BinaryHeap::<Reverse<DeleteRangeTombstone>>::default();
        let mut sorted_tombstones: Vec<DeleteRangeTombstone> = vec![];
        for tombstone in self.delete_tombstones {
            tombstone_index.push(Reverse(tombstone));
        }
        while let Some(Reverse(tombstone)) = tombstone_index.pop() {
            for last in sorted_tombstones.iter_mut().rev() {
                if last.end_user_key.gt(&tombstone.end_user_key) {
                    let new_tombstone = DeleteRangeTombstone::new(
                        tombstone.end_user_key.clone(),
                        last.end_user_key.clone(),
                        last.sequence,
                    );
                    last.end_user_key = tombstone.end_user_key.clone();
                    tombstone_index.push(Reverse(new_tombstone));
                } else {
                    break;
                }
            }
            sorted_tombstones.push(tombstone);
        }

        #[cfg(debug_assertions)]
        {
            check_sorted_tombstone(&sorted_tombstones);
        }

        sorted_tombstones.sort();
        Arc::new(RangeTombstonesCollector {
<<<<<<< HEAD
            delete_tombstones: sorted_tombstones,
=======
            range_tombstone_list: self.delete_tombstones,
>>>>>>> 803faa57
            gc_delete_keys,
            watermark,
        })
    }
}

fn check_sorted_tombstone(sorted_tombstones: &[DeleteRangeTombstone]) {
    for idx in 1..sorted_tombstones.len() {
        assert!(sorted_tombstones[idx]
            .start_user_key
            .ge(&sorted_tombstones[idx - 1].start_user_key));
        assert!(sorted_tombstones[idx]
            .end_user_key
            .ge(&sorted_tombstones[idx - 1].end_user_key));
    }
}

impl RangeTombstonesCollector {
    pub fn for_test() -> Self {
        Self {
            range_tombstone_list: vec![],
            gc_delete_keys: false,
            watermark: 0,
        }
    }

    pub fn iter(self: &Arc<Self>) -> SingleDeleteRangeIterator {
        SingleDeleteRangeIterator {
            agg: self.clone(),
            seek_idx: 0,
        }
    }

    // split ranges to make sure they locate in [smallest_user_key, largest_user_key)
    pub fn get_tombstone_between(
        &self,
        smallest_user_key: &UserKey<&[u8]>,
        largest_user_key: &UserKey<&[u8]>,
    ) -> Vec<DeleteRangeTombstone> {
<<<<<<< HEAD
        let mut delete_ranges: Vec<DeleteRangeTombstone> = vec![];
        for tombstone in &self.delete_tombstones {
=======
        let mut delete_ranges = vec![];
        for tombstone in &self.range_tombstone_list {
>>>>>>> 803faa57
            if !largest_user_key.is_empty()
                && tombstone.start_user_key.as_ref().ge(largest_user_key)
            {
                continue;
            }

            if !smallest_user_key.is_empty()
                && tombstone.end_user_key.as_ref().le(smallest_user_key)
            {
                continue;
            }

            if tombstone.sequence <= self.watermark {
                if self.gc_delete_keys {
                    continue;
                }
                if let Some(last) = delete_ranges.last() {
                    if last.start_user_key.eq(&tombstone.start_user_key)
                        && last.end_user_key.eq(&tombstone.end_user_key)
                        && last.sequence <= self.watermark
                    {
                        assert!(last.sequence > tombstone.sequence);
                        continue;
                    }
                }
            }

            let mut ret = tombstone.clone();
            if !smallest_user_key.is_empty() && smallest_user_key.gt(&ret.start_user_key.as_ref()) {
                ret.start_user_key = smallest_user_key.to_vec();
            }
            if !largest_user_key.is_empty() && largest_user_key.lt(&ret.end_user_key.as_ref()) {
                ret.end_user_key = largest_user_key.to_vec();
            }
            delete_ranges.push(ret);
        }
        delete_ranges
    }
}

pub struct SingleDeleteRangeIterator {
    agg: Arc<RangeTombstonesCollector>,
    seek_idx: usize,
}

impl DeleteRangeIterator for SingleDeleteRangeIterator {
    fn start_user_key(&self) -> UserKey<&[u8]> {
        self.agg.range_tombstone_list[self.seek_idx]
            .start_user_key
            .as_ref()
    }

    fn end_user_key(&self) -> UserKey<&[u8]> {
        self.agg.range_tombstone_list[self.seek_idx]
            .end_user_key
            .as_ref()
    }

    fn current_epoch(&self) -> HummockEpoch {
        self.agg.range_tombstone_list[self.seek_idx].sequence
    }

    fn next(&mut self) {
        self.seek_idx += 1;
    }

    fn rewind(&mut self) {
        self.seek_idx = 0;
    }

    fn is_valid(&self) -> bool {
        self.seek_idx < self.agg.range_tombstone_list.len()
    }

    fn seek<'a>(&'a mut self, target_user_key: UserKey<&'a [u8]>) {
        self.seek_idx = self
            .agg
            .range_tombstone_list
            .partition_point(|tombstone| tombstone.end_user_key.as_ref().le(&target_user_key));
    }
}

pub struct DeleteRangeAggregator<I: DeleteRangeIterator> {
    inner: I,
    end_user_key_index: BinaryHeap<SortedBoundary>,
    epoch_index: BTreeSet<HummockEpoch>,
    watermark: u64,
}

impl<I: DeleteRangeIterator> DeleteRangeAggregator<I> {
    pub fn new(iter: I, watermark: u64) -> Self {
        DeleteRangeAggregator {
            inner: iter,
            epoch_index: BTreeSet::new(),
            end_user_key_index: BinaryHeap::new(),
            watermark,
        }
    }

    fn add_all_overlap_range(&mut self, target_key: &UserKey<&[u8]>) {
        while self.inner.is_valid() && self.inner.start_user_key().le(target_key) {
            let sequence = self.inner.current_epoch();
            if sequence > self.watermark || self.inner.end_user_key().le(target_key) {
                self.inner.next();
                continue;
            }
            self.end_user_key_index.push(SortedBoundary {
                user_key: self.inner.end_user_key().to_vec(),
                sequence,
            });
            self.epoch_index.insert(sequence);
            self.inner.next();
        }
    }

    /// Check whether the target-key is deleted by some range-tombstone. Target-key must be given
    /// in order.
    pub fn should_delete(&mut self, target_key: &UserKey<&[u8]>, epoch: HummockEpoch) -> bool {
        if epoch > self.watermark {
            return false;
        }

        // take the smallest end_user_key which would never cover the current key and remove them
        //  from covered epoch index.
        while !self.end_user_key_index.is_empty() {
            let item = self.end_user_key_index.peek().unwrap();
            if item.user_key.as_ref().gt(target_key) {
                break;
            }

            // The correctness of the algorithm needs to be guaranteed by "the epoch of the
            // intervals covering each other must be different".
            self.epoch_index.remove(&item.sequence);
            self.end_user_key_index.pop();
        }
        self.add_all_overlap_range(target_key);

        // There may be several epoch, we only care the largest one.
        self.epoch_index
            .last()
            .map(|tombstone_epoch| *tombstone_epoch >= epoch)
            .unwrap_or(false)
    }

    pub fn rewind(&mut self) {
        self.inner.rewind();
        self.epoch_index.clear();
        self.end_user_key_index.clear();
    }

    pub fn seek(&mut self, target_user_key: UserKey<&[u8]>) {
        self.inner.seek(target_user_key);
        self.epoch_index.clear();
        self.end_user_key_index.clear();
        self.add_all_overlap_range(&target_user_key);
    }
}

pub struct SstableDeleteRangeIterator {
    table: TableHolder,
    current_idx: usize,
}

impl SstableDeleteRangeIterator {
    pub fn new(table: TableHolder) -> Self {
        Self {
            table,
            current_idx: 0,
        }
    }
}

impl DeleteRangeIterator for SstableDeleteRangeIterator {
    fn start_user_key(&self) -> UserKey<&[u8]> {
        self.table.value().meta.range_tombstone_list[self.current_idx]
            .start_user_key
            .as_ref()
    }

    fn end_user_key(&self) -> UserKey<&[u8]> {
        self.table.value().meta.range_tombstone_list[self.current_idx]
            .end_user_key
            .as_ref()
    }

    fn current_epoch(&self) -> HummockEpoch {
        self.table.value().meta.range_tombstone_list[self.current_idx].sequence
    }

    fn next(&mut self) {
        self.current_idx += 1;
    }

    fn rewind(&mut self) {
        self.current_idx = 0;
    }

    fn seek<'a>(&'a mut self, target_user_key: UserKey<&'a [u8]>) {
        self.current_idx = self
            .table
            .value()
            .meta
            .range_tombstone_list
            .partition_point(|tombstone| tombstone.end_user_key.as_ref().le(&target_user_key));
    }

    fn is_valid(&self) -> bool {
        self.current_idx < self.table.value().meta.range_tombstone_list.len()
    }
}

pub fn get_delete_range_epoch_from_sstable(
    table: &Sstable,
    full_key: &FullKey<&[u8]>,
) -> Option<HummockEpoch> {
    if table.meta.range_tombstone_list.is_empty() {
        return None;
    }
    let watermark = full_key.epoch;
    let mut idx = table
        .meta
        .range_tombstone_list
        .partition_point(|tombstone| tombstone.end_user_key.as_ref().le(&full_key.user_key));
    if idx >= table.meta.range_tombstone_list.len() {
        return None;
    }
    let mut epoch = None;
    while idx < table.meta.range_tombstone_list.len()
        && table.meta.range_tombstone_list[idx]
            .start_user_key
            .as_ref()
            .le(&full_key.user_key)
    {
        let sequence = table.meta.range_tombstone_list[idx].sequence;
        if sequence > watermark {
            idx += 1;
            continue;
        }
        if epoch
            .as_ref()
            .map(|epoch| *epoch < sequence)
            .unwrap_or(true)
        {
            epoch = Some(sequence);
        }
        idx += 1;
    }
    epoch
}

#[cfg(test)]
mod tests {
<<<<<<< HEAD
    use std::collections::HashMap;

    use rand::Rng;
=======
    use risingwave_common::catalog::TableId;
>>>>>>> 803faa57

    use super::*;
    use crate::hummock::iterator::test_utils::{
        gen_iterator_test_sstable_with_range_tombstones, iterator_test_key_of_epoch,
        mock_sstable_store,
    };
    use crate::hummock::test_utils::test_user_key;

    #[test]
    pub fn test_delete_range_aggregator() {
        let mut builder = DeleteRangeAggregatorBuilder::default();
        let table_id = TableId::default();
        builder.add_tombstone(vec![
            DeleteRangeTombstone::new(table_id, b"aaaaaa".to_vec(), b"bbbccc".to_vec(), 12),
            DeleteRangeTombstone::new(table_id, b"aaaaaa".to_vec(), b"bbbddd".to_vec(), 9),
            DeleteRangeTombstone::new(table_id, b"bbbaab".to_vec(), b"bbbdddf".to_vec(), 6),
            DeleteRangeTombstone::new(table_id, b"bbbeee".to_vec(), b"eeeeee".to_vec(), 8),
            DeleteRangeTombstone::new(table_id, b"bbbfff".to_vec(), b"ffffff".to_vec(), 9),
            DeleteRangeTombstone::new(table_id, b"gggggg".to_vec(), b"hhhhhh".to_vec(), 9),
        ]);
        let agg = builder.build(10, false);
        let iter = agg.iter();
        let mut iter = DeleteRangeAggregator::new(iter, 10);
        // can not be removed by tombstone with smaller epoch.
        assert!(!iter.should_delete(&test_user_key(b"bbb").as_ref(), 13));
        // can not be removed by tombstone because its sequence is larger than epoch.
        assert!(!iter.should_delete(&test_user_key(b"bbb").as_ref(), 11));
        assert!(iter.should_delete(&test_user_key(b"bbb").as_ref(), 8));

        assert!(iter.should_delete(&test_user_key(b"bbbaaa").as_ref(), 8));

        assert!(iter.should_delete(&test_user_key(b"bbbccd").as_ref(), 8));
        // can not be removed by tombstone because it equals the end of delete-ranges.
        assert!(!iter.should_delete(&test_user_key(b"bbbddd").as_ref(), 8));
        assert!(iter.should_delete(&test_user_key(b"bbbeee").as_ref(), 8));
        assert!(!iter.should_delete(&test_user_key(b"bbbeef").as_ref(), 10));
        assert!(iter.should_delete(&test_user_key(b"eeeeee").as_ref(), 9));
        assert!(iter.should_delete(&test_user_key(b"gggggg").as_ref(), 8));
        assert!(!iter.should_delete(&test_user_key(b"hhhhhh").as_ref(), 8));

        let split_ranges = agg.get_tombstone_between(
            &test_user_key(b"bbb").as_ref(),
            &test_user_key(b"eeeeee").as_ref(),
        );
        assert_eq!(5, split_ranges.len());
        assert_eq!(test_user_key(b"bbb"), split_ranges[0].start_user_key);
        assert_eq!(test_user_key(b"bbb"), split_ranges[1].start_user_key,);
        assert_eq!(test_user_key(b"bbbaab"), split_ranges[2].start_user_key);
        assert_eq!(test_user_key(b"eeeeee"), split_ranges[3].end_user_key);
        assert_eq!(test_user_key(b"eeeeee"), split_ranges[4].end_user_key);
    }

    #[test]
    pub fn test_delete_range_split() {
        let table_id = TableId::default();
        let mut builder = DeleteRangeAggregatorBuilder::default();
        builder.add_tombstone(vec![
            DeleteRangeTombstone::new(table_id, b"aaaa".to_vec(), b"bbbb".to_vec(), 12),
            DeleteRangeTombstone::new(table_id, b"aaaa".to_vec(), b"cccc".to_vec(), 12),
            DeleteRangeTombstone::new(table_id, b"cccc".to_vec(), b"dddd".to_vec(), 10),
            DeleteRangeTombstone::new(table_id, b"cccc".to_vec(), b"eeee".to_vec(), 12),
            DeleteRangeTombstone::new(table_id, b"eeee".to_vec(), b"ffff".to_vec(), 12),
        ]);
        let agg = builder.build(10, true);
        let split_ranges = agg.get_tombstone_between(
            &test_user_key(b"bbbb").as_ref(),
            &test_user_key(b"eeeeee").as_ref(),
        );
        assert_eq!(3, split_ranges.len());
        assert_eq!(test_user_key(b"bbbb"), split_ranges[0].start_user_key);
        assert_eq!(test_user_key(b"cccc"), split_ranges[0].end_user_key);
        assert_eq!(test_user_key(b"cccc"), split_ranges[1].start_user_key);
        assert_eq!(test_user_key(b"eeee"), split_ranges[1].end_user_key);
    }

    #[tokio::test]
    async fn test_delete_range_get() {
        let sstable_store = mock_sstable_store();
        // key=[idx, epoch], value
        let sstable = gen_iterator_test_sstable_with_range_tombstones(
            0,
            vec![],
            vec![(0, 2, 300), (1, 4, 150), (3, 6, 50), (5, 8, 150)],
            sstable_store,
        )
        .await;
        let ret = get_delete_range_epoch_from_sstable(
            &sstable,
            &iterator_test_key_of_epoch(0, 200).to_ref(),
        );
        assert!(ret.is_none());
        let ret = get_delete_range_epoch_from_sstable(
            &sstable,
            &iterator_test_key_of_epoch(1, 100).to_ref(),
        );
        assert!(ret.is_none());
        let ret = get_delete_range_epoch_from_sstable(
            &sstable,
            &iterator_test_key_of_epoch(1, 200).to_ref(),
        );
        assert_eq!(ret, Some(150));
        let ret = get_delete_range_epoch_from_sstable(
            &sstable,
            &iterator_test_key_of_epoch(1, 300).to_ref(),
        );
        assert_eq!(ret, Some(300));
        let ret = get_delete_range_epoch_from_sstable(
            &sstable,
            &iterator_test_key_of_epoch(3, 100).to_ref(),
        );
        assert_eq!(ret, Some(50));
        let ret = get_delete_range_epoch_from_sstable(
            &sstable,
            &iterator_test_key_of_epoch(6, 100).to_ref(),
        );
        assert!(ret.is_none());
        let ret = get_delete_range_epoch_from_sstable(
            &sstable,
            &iterator_test_key_of_epoch(6, 200).to_ref(),
        );
        assert_eq!(ret, Some(150));
        let ret = get_delete_range_epoch_from_sstable(
            &sstable,
            &iterator_test_key_of_epoch(8, 200).to_ref(),
        );
        assert!(ret.is_none());
    }

    #[test]
    pub fn test_delete_cut_range() {
        let mut builder = DeleteRangeAggregatorBuilder::default();
        let mut rng = rand::thread_rng();
        let mut origin = vec![];
        const SEQUENCE_COUNT: HummockEpoch = 5000;
        for sequence in 1..(SEQUENCE_COUNT + 1) {
            let left: u64 = rng.gen_range(0..100);
            let right: u64 = left + rng.gen_range(0..100) + 1;
            let tombstone = DeleteRangeTombstone::new(
                left.to_be_bytes().to_vec(),
                right.to_be_bytes().to_vec(),
                sequence,
            );
            assert!(tombstone.start_user_key.lt(&tombstone.end_user_key));
            origin.push(tombstone);
        }
        builder.add_tombstone(origin.clone());
        let agg = builder.build(0, false);
        let split_ranges = agg.get_tombstone_between(b"", b"");
        assert!(split_ranges.len() > origin.len());
        let mut sequence_index: HashMap<u64, Vec<DeleteRangeTombstone>> = HashMap::default();
        for tombstone in split_ranges {
            let data = sequence_index.entry(tombstone.sequence).or_default();
            data.push(tombstone);
        }
        assert_eq!(SEQUENCE_COUNT, sequence_index.len() as u64);
        for (sequence, mut data) in sequence_index {
            data.sort();
            for i in 1..data.len() {
                assert_eq!(data[i - 1].end_user_key, data[i].start_user_key);
            }
            assert_eq!(
                data[0].start_user_key,
                origin[sequence as usize - 1].start_user_key
            );
            assert_eq!(
                data.last().unwrap().end_user_key,
                origin[sequence as usize - 1].end_user_key
            );
        }
    }
}<|MERGE_RESOLUTION|>--- conflicted
+++ resolved
@@ -102,11 +102,7 @@
 
         sorted_tombstones.sort();
         Arc::new(RangeTombstonesCollector {
-<<<<<<< HEAD
-            delete_tombstones: sorted_tombstones,
-=======
-            range_tombstone_list: self.delete_tombstones,
->>>>>>> 803faa57
+            range_tombstone_list: sorted_tombstones,
             gc_delete_keys,
             watermark,
         })
@@ -146,13 +142,8 @@
         smallest_user_key: &UserKey<&[u8]>,
         largest_user_key: &UserKey<&[u8]>,
     ) -> Vec<DeleteRangeTombstone> {
-<<<<<<< HEAD
         let mut delete_ranges: Vec<DeleteRangeTombstone> = vec![];
-        for tombstone in &self.delete_tombstones {
-=======
-        let mut delete_ranges = vec![];
         for tombstone in &self.range_tombstone_list {
->>>>>>> 803faa57
             if !largest_user_key.is_empty()
                 && tombstone.start_user_key.as_ref().ge(largest_user_key)
             {
@@ -405,13 +396,10 @@
 
 #[cfg(test)]
 mod tests {
-<<<<<<< HEAD
     use std::collections::HashMap;
 
     use rand::Rng;
-=======
     use risingwave_common::catalog::TableId;
->>>>>>> 803faa57
 
     use super::*;
     use crate::hummock::iterator::test_utils::{
