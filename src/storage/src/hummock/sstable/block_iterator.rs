// Copyright 2023 RisingWave Labs
//
// Licensed under the Apache License, Version 2.0 (the "License");
// you may not use this file except in compliance with the License.
// You may obtain a copy of the License at
//
//     http://www.apache.org/licenses/LICENSE-2.0
//
// Unless required by applicable law or agreed to in writing, software
// distributed under the License is distributed on an "AS IS" BASIS,
// WITHOUT WARRANTIES OR CONDITIONS OF ANY KIND, either express or implied.
// See the License for the specific language governing permissions and
// limitations under the License.

use std::cmp::Ordering;
use std::ops::Range;

use bytes::{Buf, BufMut, BytesMut};
use risingwave_common::catalog::TableId;
use risingwave_hummock_sdk::key::{FullKey, TableKey, UserKey, EPOCH_LEN};

use super::{KeyPrefix, LenType, RestartPoint};
use crate::hummock::BlockHolder;

/// [`BlockIterator`] is used to read kv pairs in a block.
pub struct BlockIterator {
    /// Block that iterates on.
    block: BlockHolder,
    /// Current restart point index.
    restart_point_index: usize,
    /// Current offset.
    offset: usize,
    /// Current key.
    key: BytesMut,
    /// Current value.
    value_range: Range<usize>,
    /// Current entry len.
    entry_len: usize,

    last_key_len_type: LenType,
    last_value_len_type: LenType,
}

impl BlockIterator {
    pub fn new(block: BlockHolder) -> Self {
        Self {
            block,
            offset: usize::MAX,
            restart_point_index: usize::MAX,
            key: BytesMut::default(),
            value_range: 0..0,
            entry_len: 0,
            last_key_len_type: LenType::u8,
            last_value_len_type: LenType::u8,
        }
    }

    pub fn next(&mut self) {
        assert!(self.is_valid());
        self.next_inner();
    }

    pub fn try_next(&mut self) -> bool {
        assert!(self.is_valid());
        self.try_next_inner()
    }

    pub fn prev(&mut self) {
        assert!(self.is_valid());
        self.prev_inner();
    }

    pub fn try_prev(&mut self) -> bool {
        assert!(self.is_valid());
        self.try_prev_inner()
    }

    pub fn key(&self) -> FullKey<&[u8]> {
        assert!(self.is_valid());
        let table_id = TableId::new(self.block.table_id());
        let epoch_pos = self.key[..].len() - EPOCH_LEN;
        let epoch = (&self.key[epoch_pos..]).get_u64();
        let user_key = UserKey::new(table_id, TableKey(&self.key[..epoch_pos]));
        FullKey::from_user_key(user_key, epoch)
    }

    pub fn value(&self) -> &[u8] {
        assert!(self.is_valid());
        &self.block.data()[self.value_range.clone()]
    }

    pub fn is_valid(&self) -> bool {
        self.offset < self.block.len()
    }

    pub fn seek_to_first(&mut self) {
        self.seek_restart_point_by_index(0);
    }

    pub fn seek_to_last(&mut self) {
        self.seek_restart_point_by_index(self.block.restart_point_len() - 1);
        self.next_until_prev_offset(self.block.len());
    }

    pub fn seek(&mut self, key: FullKey<&[u8]>) {
        self.seek_restart_point_by_key(key);

        self.next_until_key(key);
    }

    pub fn seek_le(&mut self, key: FullKey<&[u8]>) {
        self.seek_restart_point_by_key(key);

        self.next_until_key(key);
        if !self.is_valid() {
            self.seek_to_last();
        }
        self.prev_until_key(key);
    }
}

impl BlockIterator {
    /// Invalidates current state after reaching a invalid state.
    fn invalidate(&mut self) {
        self.offset = self.block.len();
        self.restart_point_index = self.block.restart_point_len();
        self.key.clear();
        self.value_range = 0..0;
        self.entry_len = 0;
    }

    /// Moving to the next entry
    ///
    /// Note: The current state may be invalid if there is no more data to read
    fn next_inner(&mut self) {
        if !self.try_next_inner() {
            self.invalidate();
        }
    }

    /// Try moving to the next entry.
    ///
    /// The current state will still be valid if there is no more data to read.
    ///
    /// Return: true is the iterator is advanced and false otherwise.
    fn try_next_inner(&mut self) -> bool {
        let offset = self.offset + self.entry_len;
        if offset >= self.block.len() {
            return false;
        }

        // after seek, offset meet a new restart point we need to update it
        if self.restart_point_index + 1 < self.block.restart_point_len()
            && offset
                >= self
                    .block
                    .restart_point(self.restart_point_index + 1)
                    .offset as usize
        {
            let new_restart_point_index = self.restart_point_index + 1;
            self.update_restart_point(new_restart_point_index);
        }

        let prefix =
            self.decode_prefix_at(offset, self.last_key_len_type, self.last_value_len_type);
        self.key.truncate(prefix.overlap_len());
        self.key
            .extend_from_slice(&self.block.data()[prefix.diff_key_range()]);

        self.value_range = prefix.value_range();
        self.offset = offset;
        self.entry_len = prefix.entry_len();

        true
    }

    /// Moves forward until reaching the first that equals or larger than the given `key`.
    fn next_until_key(&mut self, key: FullKey<&[u8]>) {
        while self.is_valid() && self.key().cmp(&key) == Ordering::Less {
            self.next_inner();
        }
    }

    /// Moves backward until reaching the first key that equals or smaller than the given `key`.
    fn prev_until_key(&mut self, key: FullKey<&[u8]>) {
        while self.is_valid() && self.key().cmp(&key) == Ordering::Greater {
            self.prev_inner();
        }
    }

    /// Moves forward until the position reaches the previous position of the given `next_offset` or
    /// the last valid position if exists.
    fn next_until_prev_offset(&mut self, offset: usize) {
        while self.offset + self.entry_len < std::cmp::min(self.block.len(), offset) {
            self.next_inner();
        }
    }

    /// Moving to the previous entry
    ///
    /// Note: The current state may be invalid if there is no more data to read
    fn prev_inner(&mut self) {
        if !self.try_prev_inner() {
            self.invalidate();
        }
    }

    /// Try moving to the previous entry.
    ///
    /// The current state will still be valid if there is no more data to read.
    ///
    /// Return: true is the iterator is advanced and false otherwise.
    fn try_prev_inner(&mut self) -> bool {
        if self.offset == 0 {
            return false;
        }

        if self.block.restart_point(self.restart_point_index).offset as usize == self.offset {
            self.restart_point_index -= 1;
        }
        let origin_offset = self.offset;
        self.seek_restart_point_by_index(self.restart_point_index);
        self.next_until_prev_offset(origin_offset);
        true
    }

    /// Decodes [`KeyPrefix`] at given offset.
    fn decode_prefix_at(
        &self,
        offset: usize,
        key_len_type: LenType,
        value_len_type: LenType,
    ) -> KeyPrefix {
        KeyPrefix::decode(
            &mut &self.block.data()[offset..],
            offset,
            key_len_type,
            value_len_type,
        )
    }

    /// Searches the restart point index that the given `key` belongs to.
    fn search_restart_point_index_by_key(&self, key: FullKey<&[u8]>) -> usize {
        // Find the largest restart point that restart key equals or less than the given key.
        self.block
<<<<<<< HEAD
            .search_restart_partition_point(|&probe| {
                let prefix = self.decode_prefix_at(probe as usize);
                let probe_key = &self.block.data()[prefix.diff_key_range()];
                let mut buf: BytesMut = BytesMut::default();
                buf.put_u32(self.block.table_id());
                buf.put_slice(probe_key);
                let full_probe_key = FullKey::decode(&buf[..]);
                match full_probe_key.cmp(&key) {
                    Ordering::Less | Ordering::Equal => true,
                    Ordering::Greater => false,
                }
            })
=======
            .search_restart_partition_point(
                |&RestartPoint {
                     offset: probe,
                     key_len_type,
                     value_len_type,
                 }| {
                    let prefix =
                        self.decode_prefix_at(probe as usize, key_len_type, value_len_type);
                    let probe_key = &self.block.data()[prefix.diff_key_range()];
                    match KeyComparator::compare_encoded_full_key(probe_key, key) {
                        Ordering::Less | Ordering::Equal => true,
                        Ordering::Greater => false,
                    }
                },
            )
>>>>>>> b0f276b5
            .saturating_sub(1) // Prevent from underflowing when given is smaller than the first.
    }

    /// Seeks to the restart point that the given `key` belongs to.
    fn seek_restart_point_by_key(&mut self, key: FullKey<&[u8]>) {
        let index = self.search_restart_point_index_by_key(key);
        self.seek_restart_point_by_index(index)
    }

    /// Seeks to the restart point by given restart point index.
    fn seek_restart_point_by_index(&mut self, index: usize) {
        let restart_point = self.block.restart_point(index);
        let offset = restart_point.offset as usize;
        let prefix = self.decode_prefix_at(
            offset,
            restart_point.key_len_type,
            restart_point.value_len_type,
        );

        self.key = BytesMut::from(&self.block.data()[prefix.diff_key_range()]);
        self.value_range = prefix.value_range();
        self.offset = offset;
        self.entry_len = prefix.entry_len();
        self.update_restart_point(index);
    }

    fn update_restart_point(&mut self, index: usize) {
        self.restart_point_index = index;
        let restart_point = self.block.restart_point(index);

        self.last_key_len_type = restart_point.key_len_type;
        self.last_value_len_type = restart_point.value_len_type;
    }
}

#[cfg(test)]
mod tests {
    use risingwave_common::catalog::TableId;

    use super::*;
    use crate::hummock::{Block, BlockBuilder, BlockBuilderOptions};

    fn build_iterator_for_test() -> BlockIterator {
        let options = BlockBuilderOptions::default();
        let mut builder = BlockBuilder::new(options);
        builder.add(construct_full_key_struct(0, b"k01", 1), b"v01");
        builder.add(construct_full_key_struct(0, b"k02", 2), b"v02");
        builder.add(construct_full_key_struct(0, b"k04", 4), b"v04");
        builder.add(construct_full_key_struct(0, b"k05", 5), b"v05");
        let capacity = builder.uncompressed_block_size();
        let buf = builder.build().to_vec();
        BlockIterator::new(BlockHolder::from_owned_block(Box::new(
            Block::decode(buf.into(), capacity).unwrap(),
        )))
    }

    #[test]
    fn test_seek_first() {
        let mut it = build_iterator_for_test();
        it.seek_to_first();
        assert!(it.is_valid());
        assert_eq!(construct_full_key_struct(0, b"k01", 1), it.key());
        assert_eq!(b"v01", it.value());
    }

    #[test]
    fn test_seek_last() {
        let mut it = build_iterator_for_test();
        it.seek_to_last();
        assert!(it.is_valid());
        assert_eq!(construct_full_key_struct(0, b"k05", 5), it.key());
        assert_eq!(b"v05", it.value());
    }

    #[test]
    fn test_seek_none_front() {
        let mut it = build_iterator_for_test();
        it.seek(construct_full_key_struct(0, b"k00", 0));
        assert!(it.is_valid());
        assert_eq!(construct_full_key_struct(0, b"k01", 1), it.key());
        assert_eq!(b"v01", it.value());

        let mut it = build_iterator_for_test();

        it.seek_le(construct_full_key_struct(0, b"k00", 0));
        assert!(!it.is_valid());
    }

    #[test]
    fn test_seek_none_back() {
        let mut it = build_iterator_for_test();
        it.seek(construct_full_key_struct(0, b"k06", 6));
        assert!(!it.is_valid());

        let mut it = build_iterator_for_test();
        it.seek_le(construct_full_key_struct(0, b"k06", 6));
        assert!(it.is_valid());
        assert_eq!(construct_full_key_struct(0, b"k05", 5), it.key());
        assert_eq!(b"v05", it.value());
    }

    #[test]
    fn bi_direction_seek() {
        let mut it = build_iterator_for_test();
        it.seek(construct_full_key_struct(0, b"k03", 3));
        assert_eq!(
            construct_full_key_struct(0, format!("k{:02}", 4).as_bytes(), 4),
            it.key()
        );

        it.seek_le(construct_full_key_struct(0, b"k03", 3));
        assert_eq!(
            construct_full_key_struct(0, format!("k{:02}", 2).as_bytes(), 2),
            it.key()
        );
    }

    #[test]
    fn test_forward_iterate() {
        let mut it = build_iterator_for_test();

        it.seek_to_first();
        assert!(it.is_valid());
        assert_eq!(construct_full_key_struct(0, b"k01", 1), it.key());
        assert_eq!(b"v01", it.value());

        it.next();
        assert!(it.is_valid());
        assert_eq!(construct_full_key_struct(0, b"k02", 2), it.key());
        assert_eq!(b"v02", it.value());

        it.next();
        assert!(it.is_valid());
        assert_eq!(construct_full_key_struct(0, b"k04", 4), it.key());
        assert_eq!(b"v04", it.value());

        it.next();
        assert!(it.is_valid());
        assert_eq!(construct_full_key_struct(0, b"k05", 5), it.key());
        assert_eq!(b"v05", it.value());

        it.next();
        assert!(!it.is_valid());
    }

    #[test]
    fn test_backward_iterate() {
        let mut it = build_iterator_for_test();

        it.seek_to_last();
        assert!(it.is_valid());
        assert_eq!(construct_full_key_struct(0, b"k05", 5), it.key());
        assert_eq!(b"v05", it.value());

        it.prev();
        assert!(it.is_valid());
        assert_eq!(construct_full_key_struct(0, b"k04", 4), it.key());
        assert_eq!(b"v04", it.value());

        it.prev();
        assert!(it.is_valid());
        assert_eq!(construct_full_key_struct(0, b"k02", 2), it.key());
        assert_eq!(b"v02", it.value());

        it.prev();
        assert!(it.is_valid());
        assert_eq!(construct_full_key_struct(0, b"k01", 1), it.key());
        assert_eq!(b"v01", it.value());

        it.prev();
        assert!(!it.is_valid());
    }

    #[test]
    fn test_seek_forward_backward_iterate() {
        let mut it = build_iterator_for_test();

        it.seek(construct_full_key_struct(0, b"k03", 3));
        assert_eq!(
            construct_full_key_struct(0, format!("k{:02}", 4).as_bytes(), 4),
            it.key()
        );

        it.prev();
        assert_eq!(
            construct_full_key_struct(0, format!("k{:02}", 2).as_bytes(), 2),
            it.key()
        );

        it.next();
        assert_eq!(
            construct_full_key_struct(0, format!("k{:02}", 4).as_bytes(), 4),
            it.key()
        );
    }

    pub fn construct_full_key_struct(
        table_id: u32,
        table_key: &[u8],
        epoch: u64,
    ) -> FullKey<&[u8]> {
        FullKey::for_test(TableId::new(table_id), table_key, epoch)
    }
}<|MERGE_RESOLUTION|>--- conflicted
+++ resolved
@@ -243,20 +243,6 @@
     fn search_restart_point_index_by_key(&self, key: FullKey<&[u8]>) -> usize {
         // Find the largest restart point that restart key equals or less than the given key.
         self.block
-<<<<<<< HEAD
-            .search_restart_partition_point(|&probe| {
-                let prefix = self.decode_prefix_at(probe as usize);
-                let probe_key = &self.block.data()[prefix.diff_key_range()];
-                let mut buf: BytesMut = BytesMut::default();
-                buf.put_u32(self.block.table_id());
-                buf.put_slice(probe_key);
-                let full_probe_key = FullKey::decode(&buf[..]);
-                match full_probe_key.cmp(&key) {
-                    Ordering::Less | Ordering::Equal => true,
-                    Ordering::Greater => false,
-                }
-            })
-=======
             .search_restart_partition_point(
                 |&RestartPoint {
                      offset: probe,
@@ -266,13 +252,16 @@
                     let prefix =
                         self.decode_prefix_at(probe as usize, key_len_type, value_len_type);
                     let probe_key = &self.block.data()[prefix.diff_key_range()];
-                    match KeyComparator::compare_encoded_full_key(probe_key, key) {
+                    let mut buf: BytesMut = BytesMut::default();
+                    buf.put_u32(self.block.table_id());
+                    buf.put_slice(probe_key);
+                    let full_probe_key = FullKey::decode(&buf[..]);
+                    match full_probe_key.cmp(&key) {
                         Ordering::Less | Ordering::Equal => true,
                         Ordering::Greater => false,
                     }
                 },
             )
->>>>>>> b0f276b5
             .saturating_sub(1) // Prevent from underflowing when given is smaller than the first.
     }
 
