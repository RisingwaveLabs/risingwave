// Copyright 2022 Singularity Data
//
// Licensed under the Apache License, Version 2.0 (the "License");
// you may not use this file except in compliance with the License.
// You may obtain a copy of the License at
//
// http://www.apache.org/licenses/LICENSE-2.0
//
// Unless required by applicable law or agreed to in writing, software
// distributed under the License is distributed on an "AS IS" BASIS,
// WITHOUT WARRANTIES OR CONDITIONS OF ANY KIND, either express or implied.
// See the License for the specific language governing permissions and
// limitations under the License.

use std::collections::{BTreeMap, HashMap, VecDeque};
use std::iter::once;
use std::ops::RangeBounds;
use std::sync::atomic::AtomicUsize;
use std::sync::atomic::Ordering::{Acquire, Relaxed};
use std::sync::Arc;
use std::time::Duration;

use bytes::Bytes;
use futures::future::{select, try_join_all, Either};
use futures::FutureExt;
use itertools::Itertools;
use parking_lot::{RwLock, RwLockWriteGuard};
use risingwave_common::config::StorageConfig;
use risingwave_hummock_sdk::compaction_group::hummock_version_ext::HummockVersionExt;
#[cfg(any(test, feature = "test"))]
use risingwave_hummock_sdk::filter_key_extractor::FilterKeyExtractorManager;
use risingwave_hummock_sdk::filter_key_extractor::FilterKeyExtractorManagerRef;
use risingwave_hummock_sdk::key::FullKey;
use risingwave_hummock_sdk::{CompactionGroupId, HummockReadEpoch, LocalSstableInfo};
use risingwave_pb::hummock::pin_version_response::Payload;
use risingwave_pb::hummock::{pin_version_response, HummockVersion};
use risingwave_rpc_client::HummockMetaClient;
use tokio::sync::mpsc::error::TryRecvError;
use tokio::sync::mpsc::UnboundedReceiver;
use tokio::sync::oneshot::Sender;
use tokio::sync::{mpsc, oneshot};
use tokio::task::JoinHandle;
use tokio_retry::strategy::jitter;
use tracing::{error, info};

use super::local_version::{LocalVersion, PinVersionAction, PinnedVersion, ReadVersion};
use super::shared_buffer::shared_buffer_batch::SharedBufferBatch;
use super::shared_buffer::shared_buffer_uploader::SharedBufferUploader;
use super::SstableStoreRef;
use crate::hummock::conflict_detector::ConflictDetector;
use crate::hummock::local_version::SyncUncommittedDataStage;
use crate::hummock::shared_buffer::shared_buffer_batch::SharedBufferItem;
use crate::hummock::shared_buffer::shared_buffer_uploader::UploadTaskPayload;
use crate::hummock::shared_buffer::{OrderIndex, SharedBufferEvent, WriteRequest};
use crate::hummock::upload_handle_manager::UploadHandleManager;
use crate::hummock::utils::validate_table_key_range;
use crate::hummock::{
    HummockEpoch, HummockError, HummockResult, HummockVersionId, SstableIdManagerRef, TrackerId,
    INVALID_VERSION_ID,
};
use crate::monitor::StateStoreMetrics;
use crate::storage_value::StorageValue;

#[derive(Default, Debug)]
pub struct SyncResult {
    /// The size of all synced shared buffers.
    pub sync_size: usize,
    /// The sst_info of sync.
    pub uncommitted_ssts: Vec<LocalSstableInfo>,
    /// If this epoch had been synced, it will be false. So it may be false, if we sync multiple
    /// epochs in one shot.
    pub sync_succeed: bool,
}

struct WorkerContext {
    version_update_notifier_tx: tokio::sync::watch::Sender<HummockVersionId>,
}

struct BufferTracker {
    flush_threshold: usize,
    block_write_threshold: usize,
    global_buffer_size: Arc<AtomicUsize>,
    global_upload_task_size: Arc<AtomicUsize>,

    buffer_event_sender: mpsc::UnboundedSender<SharedBufferEvent>,
}

impl BufferTracker {
    pub fn new(
        flush_threshold: usize,
        block_write_threshold: usize,
        buffer_event_sender: mpsc::UnboundedSender<SharedBufferEvent>,
    ) -> Self {
        assert!(
            flush_threshold <= block_write_threshold,
            "flush threshold {} is not less than block write threshold {}",
            flush_threshold,
            block_write_threshold
        );
        info!(
            "buffer tracker init: flush threshold {}, block write threshold {}",
            flush_threshold, block_write_threshold
        );
        Self {
            flush_threshold,
            block_write_threshold,
            global_buffer_size: Arc::new(AtomicUsize::new(0)),
            global_upload_task_size: Arc::new(AtomicUsize::new(0)),
            buffer_event_sender,
        }
    }

    pub fn get_buffer_size(&self) -> usize {
        self.global_buffer_size.load(Relaxed)
    }

    pub fn get_upload_task_size(&self) -> usize {
        self.global_upload_task_size.load(Relaxed)
    }

    pub fn can_write(&self) -> bool {
        self.get_buffer_size() <= self.block_write_threshold
    }

    pub fn try_write(&self, size: usize) -> bool {
        loop {
            let current_size = self.global_buffer_size.load(Acquire);
            if current_size > self.block_write_threshold {
                return false;
            }
            if self
                .global_buffer_size
                .compare_exchange(current_size, current_size + size, Acquire, Acquire)
                .is_ok()
            {
                break true;
            }
        }
    }

    /// Return true when the buffer size minus current upload task size is still greater than the
    /// flush threshold.
    pub fn need_more_flush(&self) -> bool {
        self.get_buffer_size() > self.flush_threshold + self.get_upload_task_size()
    }

    pub fn send_event(&self, event: SharedBufferEvent) {
        self.buffer_event_sender.send(event).unwrap();
    }
}

/// The `LocalVersionManager` maintains a local copy of storage service's hummock version data.
/// By acquiring a `ScopedLocalVersion`, the `Sstables` of this version is guaranteed to be valid
/// during the lifetime of `ScopedLocalVersion`. Internally `LocalVersionManager` will pin/unpin the
/// versions in storage service.
pub struct LocalVersionManager {
    local_version: RwLock<LocalVersion>,
    worker_context: WorkerContext,
    buffer_tracker: BufferTracker,
    write_conflict_detector: Option<Arc<ConflictDetector>>,
    shared_buffer_uploader: Arc<SharedBufferUploader>,
    sstable_id_manager: SstableIdManagerRef,
}

impl Drop for LocalVersionManager {
    fn drop(&mut self) {
        self.buffer_tracker.send_event(SharedBufferEvent::Shutdown);
    }
}

impl LocalVersionManager {
    pub fn new(
        options: Arc<StorageConfig>,
        sstable_store: SstableStoreRef,
        stats: Arc<StateStoreMetrics>,
        hummock_meta_client: Arc<dyn HummockMetaClient>,
        write_conflict_detector: Option<Arc<ConflictDetector>>,
        sstable_id_manager: SstableIdManagerRef,
        filter_key_extractor_manager: FilterKeyExtractorManagerRef,
    ) -> Arc<LocalVersionManager> {
        let (pinned_version_manager_tx, pinned_version_manager_rx) =
            tokio::sync::mpsc::unbounded_channel();
        let (version_update_notifier_tx, _) = tokio::sync::watch::channel(INVALID_VERSION_ID);

        // This version cannot be used in query. It must be replaced by valid version.
        let pinned_version = HummockVersion {
            id: INVALID_VERSION_ID,
            ..Default::default()
        };

        let (buffer_event_sender, buffer_event_receiver) = mpsc::unbounded_channel();

        let capacity = (options.shared_buffer_capacity_mb as usize) * (1 << 20);

        let local_version_manager = Arc::new(LocalVersionManager {
            local_version: RwLock::new(LocalVersion::new(
                pinned_version,
                pinned_version_manager_tx,
            )),
            worker_context: WorkerContext {
                version_update_notifier_tx,
            },
            buffer_tracker: BufferTracker::new(
                // 0.8 * capacity
                // TODO: enable setting the ratio with config
                capacity * 4 / 5,
                capacity,
                buffer_event_sender,
            ),
            write_conflict_detector: write_conflict_detector.clone(),

            shared_buffer_uploader: Arc::new(SharedBufferUploader::new(
                options,
                sstable_store,
                hummock_meta_client.clone(),
                stats,
                write_conflict_detector,
                sstable_id_manager.clone(),
                filter_key_extractor_manager,
            )),
            sstable_id_manager,
        });

        // Unpin unused version.
        tokio::spawn(LocalVersionManager::start_pinned_version_worker(
            pinned_version_manager_rx,
            hummock_meta_client,
        ));

        // Buffer size manager.
        tokio::spawn(LocalVersionManager::start_buffer_tracker_worker(
            local_version_manager.clone(),
            buffer_event_receiver,
        ));

        local_version_manager
    }

    #[cfg(any(test, feature = "test"))]
    pub fn for_test(
        options: Arc<StorageConfig>,
        sstable_store: SstableStoreRef,
        hummock_meta_client: Arc<dyn HummockMetaClient>,
        write_conflict_detector: Option<Arc<ConflictDetector>>,
    ) -> Arc<LocalVersionManager> {
        Self::new(
            options.clone(),
            sstable_store,
            Arc::new(StateStoreMetrics::unused()),
            hummock_meta_client.clone(),
            write_conflict_detector,
            Arc::new(crate::hummock::SstableIdManager::new(
                hummock_meta_client,
                options.sstable_id_remote_fetch_number,
            )),
            Arc::new(FilterKeyExtractorManager::default()),
        )
    }

    /// Updates cached version if the new version is of greater id.
    /// You shouldn't unpin even the method returns false, as it is possible `hummock_version` is
    /// being referenced by some readers.
    pub fn try_update_pinned_version(
        &self,
        pin_resp_payload: pin_version_response::Payload,
    ) -> bool {
        let old_version = self.local_version.read();
        let new_version_id = match &pin_resp_payload {
            Payload::VersionDeltas(version_deltas) => match version_deltas.delta.last() {
                Some(version_delta) => version_delta.id,
                None => old_version.pinned_version().id(),
            },
            Payload::PinnedVersion(version) => version.id,
        };

        if old_version.pinned_version().id() >= new_version_id {
            return false;
        }

        let (newly_pinned_version, version_deltas) = match pin_resp_payload {
            Payload::VersionDeltas(version_deltas) => {
                let mut version_to_apply = old_version.pinned_version().version();
                for version_delta in &version_deltas.delta {
                    assert_eq!(version_to_apply.id, version_delta.prev_id);
                    version_to_apply.apply_version_delta(version_delta);
                }
                (version_to_apply, Some(version_deltas.delta))
            }
            Payload::PinnedVersion(version) => (version, None),
        };

        for levels in newly_pinned_version.levels.values() {
            if validate_table_key_range(&levels.levels).is_err() {
                error!("invalid table key range: {:?}", levels.levels);
                return false;
            }
        }

        drop(old_version);
        let mut new_version = self.local_version.write();
        // check again to prevent other thread changes new_version.
        if new_version.pinned_version().id() >= new_version_id {
            return false;
        }

        if let Some(conflict_detector) = self.write_conflict_detector.as_ref() {
            conflict_detector.set_watermark(newly_pinned_version.max_committed_epoch);
        }

        let cleaned_epochs = new_version.set_pinned_version(newly_pinned_version, version_deltas);
        RwLockWriteGuard::unlock_fair(new_version);
        for cleaned_epoch in cleaned_epochs {
            self.sstable_id_manager
                .remove_watermark_sst_id(TrackerId::Epoch(cleaned_epoch));
        }
        self.worker_context
            .version_update_notifier_tx
            .send(new_version_id)
            .ok();
        true
    }

    /// Waits until the local hummock version contains the epoch. If `wait_epoch` is `Current`,
    /// we will only check whether it is le `sealed_epoch` and won't wait.
    pub async fn try_wait_epoch(&self, wait_epoch: HummockReadEpoch) -> HummockResult<()> {
        let wait_epoch = match wait_epoch {
            HummockReadEpoch::Committed(epoch) => epoch,
            HummockReadEpoch::Current(epoch) => {
                let sealed_epoch = self.local_version.read().get_sealed_epoch();
                assert!(
                    epoch <= sealed_epoch
                        && epoch != HummockEpoch::MAX
                    ,
                    "current epoch can't read, because the epoch in storage is not updated, epoch{}, sealed epoch{}"
                    ,epoch
                    ,sealed_epoch
                );
                return Ok(());
            }
            HummockReadEpoch::NoWait(_) => panic!("No wait can't wait epoch"),
        };
        if wait_epoch == HummockEpoch::MAX {
            panic!("epoch should not be u64::MAX");
        }
        let mut receiver = self.worker_context.version_update_notifier_tx.subscribe();
        loop {
            let (pinned_version_id, pinned_version_epoch) = {
                let current_version = self.local_version.read();
                if current_version.pinned_version().max_committed_epoch() >= wait_epoch {
                    return Ok(());
                }
                (
                    current_version.pinned_version().id(),
                    current_version.pinned_version().max_committed_epoch(),
                )
            };
            match tokio::time::timeout(Duration::from_secs(10), receiver.changed()).await {
                Err(_) => {
                    // The reason that we need to retry here is batch scan in chain/rearrange_chain
                    // is waiting for an uncommitted epoch carried by the CreateMV barrier, which
                    // can take unbounded time to become committed and propagate
                    // to the CN. We should consider removing the retry as well as wait_epoch for
                    // chain/rearrange_chain if we enforce chain/rearrange_chain to be
                    // scheduled on the same CN with the same distribution as
                    // the upstream MV. See #3845 for more details.
                    tracing::warn!(
                        "wait_epoch {:?} timeout when waiting for version update. pinned_version_id {}, pinned_version_epoch {}.",
                        wait_epoch, pinned_version_id, pinned_version_epoch
                    );
                    continue;
                }
                Ok(Err(_)) => {
                    return Err(HummockError::wait_epoch("tx dropped"));
                }
                Ok(Ok(_)) => {}
            }
        }
    }

    pub fn build_shared_buffer_item_batches(
        kv_pairs: Vec<(Bytes, StorageValue)>,
        epoch: HummockEpoch,
    ) -> Vec<SharedBufferItem> {
        kv_pairs
            .into_iter()
            .map(|(key, value)| {
                (
                    Bytes::from(FullKey::from_user_key(key.to_vec(), epoch).into_inner()),
                    value.into(),
                )
            })
            .collect_vec()
    }

    pub async fn write_shared_buffer(
        &self,
        epoch: HummockEpoch,
        compaction_group_id: CompactionGroupId,
        kv_pairs: Vec<(Bytes, StorageValue)>,
        table_id: u32,
    ) -> HummockResult<usize> {
        let sorted_items = Self::build_shared_buffer_item_batches(kv_pairs, epoch);
        let batch = SharedBufferBatch::new(
            sorted_items,
            epoch,
            self.buffer_tracker.buffer_event_sender.clone(),
            compaction_group_id,
            table_id,
        );
        let batch_size = batch.size();
        if self.buffer_tracker.try_write(batch_size) {
            self.write_shared_buffer_inner(epoch, batch);
            self.buffer_tracker.send_event(SharedBufferEvent::MayFlush);
        } else {
            let (tx, rx) = oneshot::channel();
            self.buffer_tracker
                .send_event(SharedBufferEvent::WriteRequest(WriteRequest {
                    batch,
                    epoch,
                    grant_sender: tx,
                }));
            rx.await.unwrap();
        }
        Ok(batch_size)
    }

    fn write_shared_buffer_inner(&self, epoch: HummockEpoch, batch: SharedBufferBatch) {
        let mut local_version_guard = self.local_version.write();
        let sealed_epoch = local_version_guard.get_sealed_epoch();
        assert!(
            epoch > sealed_epoch,
            "write epoch must greater than max current epoch, write epoch{}, sealed epoch{}",
            epoch,
            sealed_epoch
        );
        // Write into shared buffer

        let shared_buffer = match local_version_guard.get_mut_shared_buffer(epoch) {
            Some(shared_buffer) => shared_buffer,
            None => local_version_guard
                .new_shared_buffer(epoch, self.buffer_tracker.global_upload_task_size.clone()),
        };
        // The batch will be synced to S3 asynchronously if it is a local batch
        shared_buffer.write_batch(batch);

        // Notify the buffer tracker after the batch has been added to shared buffer.
        self.buffer_tracker.send_event(SharedBufferEvent::MayFlush);
    }

    /// Issue a concurrent upload task to flush some local shared buffer batch to object store.
    ///
    /// This method should only be called in the buffer tracker worker.
    ///
    /// Return:
    ///   - Some(task join handle) when there is new upload task
    ///   - None when there is no new task
    pub fn flush_shared_buffer(self: Arc<Self>) -> Option<(HummockEpoch, JoinHandle<()>)> {
        // The current implementation is a trivial one, which issue only one flush task and wait for
        // the task to finish.
        let mut task = None;
        for (epoch, shared_buffer) in self.local_version.write().iter_mut_unsynced_shared_buffer() {
            if let Some(upload_task) = shared_buffer.new_upload_task() {
                task = Some((*epoch, upload_task));
                break;
            }
        }
        let (epoch, (order_index, payload, task_write_batch_size)) = match task {
            Some(task) => task,
            None => return None,
        };

        let join_handle = tokio::spawn(async move {
            info!(
                "running flush task in epoch {} of size {}",
                epoch, task_write_batch_size
            );
            // TODO: may apply different `is_local` according to whether local spill is enabled.
            let _ = self
                .run_flush_upload_task(order_index, epoch, payload)
                .await
                .inspect_err(|err| {
                    error!(
                        "upload task fail. epoch: {}, order_index: {}. Err: {:?}",
                        epoch, order_index, err
                    );
                });
            info!(
                "flush task in epoch {} of size {} finished",
                epoch, task_write_batch_size
            );
        });
        Some((epoch, join_handle))
    }

    #[cfg(any(test, feature = "test"))]
    pub async fn sync_shared_buffer(&self, epoch: HummockEpoch) -> HummockResult<SyncResult> {
        self.seal_epoch(epoch, true);
        self.await_sync_shared_buffer(epoch).await
    }

    /// seal epoch in local version.
    pub fn seal_epoch(&self, epoch: HummockEpoch, is_checkpoint: bool) {
        self.local_version.write().seal_epoch(epoch, is_checkpoint);
    }

    pub async fn await_sync_shared_buffer(&self, epoch: HummockEpoch) -> HummockResult<SyncResult> {
        tracing::trace!("sync epoch {}", epoch);
<<<<<<< HEAD
=======
        let prev_max_sync_epoch =
            if let Some(epoch) = self.local_version.read().get_prev_max_sync_epoch(epoch) {
                epoch
            } else {
                return Ok(SyncResult::default());
            };
>>>>>>> c66a63e9

        // Wait all epochs' task that less than epoch.
        let (tx, rx) = oneshot::channel();
        self.buffer_tracker
            .send_event(SharedBufferEvent::SyncEpoch {
                new_sync_epoch: epoch,
                sync_result_sender: tx,
            });

        // TODO: re-enable it when conflict detector has enough information to do conflict detection
        // if let Some(conflict_detector) = self.write_conflict_detector.as_ref() {
        //     conflict_detector.archive_epoch(epochs.clone());
        // }

        rx.await.expect("should be able to get result")
    }

    pub async fn run_sync_upload_task(
        &self,
        task_payload: UploadTaskPayload,
        sync_size: usize,
        epoch: HummockEpoch,
    ) -> HummockResult<()> {
        match self.shared_buffer_uploader.flush(task_payload, epoch).await {
            Ok(ssts) => {
                self.local_version
                    .write()
                    .data_synced(epoch, ssts, sync_size);
                Ok(())
            }
            Err(e) => {
                self.local_version.write().fail_epoch_sync(epoch);
                Err(e)
            }
        }
    }

    async fn run_flush_upload_task(
        &self,
        order_index: OrderIndex,
        epoch: HummockEpoch,
        task_payload: UploadTaskPayload,
    ) -> HummockResult<()> {
        let task_result = self.shared_buffer_uploader.flush(task_payload, epoch).await;

        let mut local_version_guard = self.local_version.write();
        let shared_buffer_guard = local_version_guard
            .get_mut_shared_buffer(epoch)
            .expect("shared buffer should exist since some uncommitted data is not committed yet");

        let ret = match task_result {
            Ok(ssts) => {
                shared_buffer_guard.succeed_upload_task(order_index, ssts);
                Ok(())
            }
            Err(e) => {
                shared_buffer_guard.fail_upload_task(order_index);
                Err(e)
            }
        };
        self.buffer_tracker.send_event(SharedBufferEvent::MayFlush);
        ret
    }

    pub fn read_filter<R, B>(
        self: &Arc<LocalVersionManager>,
        read_epoch: HummockEpoch,
        key_range: &R,
    ) -> ReadVersion
    where
        R: RangeBounds<B>,
        B: AsRef<[u8]>,
    {
        LocalVersion::read_filter(&self.local_version, read_epoch, key_range)
    }

    pub fn get_pinned_version(&self) -> PinnedVersion {
        self.local_version.read().pinned_version().clone()
    }
}

// concurrent worker thread of `LocalVersionManager`
impl LocalVersionManager {
    async fn start_pinned_version_worker(
        mut rx: UnboundedReceiver<PinVersionAction>,
        hummock_meta_client: Arc<dyn HummockMetaClient>,
    ) {
        let min_execute_interval = Duration::from_millis(1000);
        let max_retry_interval = Duration::from_secs(10);
        let get_backoff_strategy = || {
            tokio_retry::strategy::ExponentialBackoff::from_millis(10)
                .max_delay(max_retry_interval)
                .map(jitter)
        };
        let mut retry_backoff = get_backoff_strategy();
        let mut min_execute_interval_tick = tokio::time::interval(min_execute_interval);
        min_execute_interval_tick.set_missed_tick_behavior(tokio::time::MissedTickBehavior::Delay);
        let mut need_unpin = false;

        let mut version_ids_in_use: BTreeMap<u64, usize> = BTreeMap::new();

        // For each run in the loop, accumulate versions to unpin and call unpin RPC once.
        loop {
            min_execute_interval_tick.tick().await;
            // 1. Collect new versions to unpin.
            let mut versions_to_unpin = vec![];
            'collect: loop {
                match rx.try_recv() {
                    Ok(version_action) => match version_action {
                        PinVersionAction::Pin(version_id) => {
                            version_ids_in_use
                                .entry(version_id)
                                .and_modify(|counter| *counter += 1)
                                .or_insert(1);
                        }
                        PinVersionAction::Unpin(version_id) => {
                            versions_to_unpin.push(version_id);
                        }
                    },
                    Err(err) => match err {
                        TryRecvError::Empty => {
                            break 'collect;
                        }
                        TryRecvError::Disconnected => {
                            tracing::info!("Shutdown hummock unpin worker");
                            return;
                        }
                    },
                }
            }
            if !versions_to_unpin.is_empty() {
                need_unpin = true;
            }
            if !need_unpin {
                continue;
            }

            for version in &versions_to_unpin {
                match version_ids_in_use.get_mut(version) {
                    Some(counter) => {
                        *counter -= 1;
                        if *counter == 0 {
                            version_ids_in_use.remove(version);
                        }
                    }
                    None => tracing::warn!("version {} to unpin dose not exist", version),
                }
            }

            match version_ids_in_use.first_entry() {
                Some(unpin_before) => {
                    // 2. Call unpin RPC, including versions failed to unpin in previous RPC calls.
                    match hummock_meta_client
                        .unpin_version_before(*unpin_before.key())
                        .await
                    {
                        Ok(_) => {
                            versions_to_unpin.clear();
                            need_unpin = false;
                            retry_backoff = get_backoff_strategy();
                        }
                        Err(err) => {
                            let retry_after = retry_backoff.next().unwrap_or(max_retry_interval);
                            tracing::warn!(
                            "Failed to unpin version {:?}. Will retry after about {} milliseconds",
                            err,
                            retry_after.as_millis()
                        );
                            tokio::time::sleep(retry_after).await;
                        }
                    }
                }
                None => tracing::warn!("version_ids_in_use is empty!"),
            }
        }
    }

    pub async fn start_buffer_tracker_worker(
        local_version_manager: Arc<LocalVersionManager>,
        mut buffer_size_change_receiver: mpsc::UnboundedReceiver<SharedBufferEvent>,
    ) {
        let try_flush_shared_buffer = |upload_handle_manager: &mut UploadHandleManager| {
            // Keep issuing new flush task until flush is not needed or we can issue
            // no more task
            while local_version_manager.buffer_tracker.need_more_flush() {
                if let Some((epoch, join_handle)) =
                    local_version_manager.clone().flush_shared_buffer()
                {
                    upload_handle_manager.add_epoch_handle(epoch, once(join_handle));
                } else {
                    break;
                }
            }
        };

        let grant_write_request = |request| {
            let WriteRequest {
                batch,
                epoch,
                grant_sender: sender,
            } = request;
            let size = batch.size();
            local_version_manager.write_shared_buffer_inner(epoch, batch);
            local_version_manager
                .buffer_tracker
                .global_buffer_size
                .fetch_add(size, Relaxed);
            let _ = sender.send(()).inspect_err(|err| {
                error!("unable to send write request response: {:?}", err);
            });
        };

        let send_sync_result = |pending_sync_requests: &mut HashMap<_, Sender<_>>,
                                epoch: HummockEpoch,
                                result: HummockResult<SyncResult>| {
            if let Some(tx) = pending_sync_requests.remove(&epoch) {
                let _ = tx.send(result).inspect_err(|e| {
                    error!("unable to send sync result. Epoch: {}. Err: {:?}", epoch, e);
                });
            } else {
                panic!("send sync result to non-requested epoch: {}", epoch);
            }
        };

        let mut upload_handle_manager = UploadHandleManager::new();
        let mut pending_write_requests: VecDeque<_> = VecDeque::new();
        let mut pending_sync_requests: HashMap<HummockEpoch, Sender<HummockResult<SyncResult>>> =
            HashMap::new();

        // While the current Arc is not the only strong reference to the local version manager
        loop {
            let select_result = match select(
                upload_handle_manager.next_finished_epoch(),
                buffer_size_change_receiver.recv().boxed(),
            )
            .await
            {
                Either::Left((epoch_result, _)) => Either::Left(epoch_result),
                Either::Right((event, _)) => Either::Right(event),
            };
            let event = match select_result {
                Either::Left(epoch_result) => {
                    let epoch = epoch_result.expect(
                        "now we don't cancel the join handle. So join is expected to be success",
                    );
                    // TODO: in some case we may only need the read guard.
                    let mut local_version_guard = local_version_manager.local_version.write();
                    if epoch > local_version_guard.get_max_sync_epoch() {
                        // The finished flush task does not belong to any syncing epoch.
                        continue;
                    }
                    let sync_epoch = epoch;
                    let sync_data = local_version_guard
                        .sync_uncommitted_data
                        .get_mut(&sync_epoch)
                        .expect("should find");
                    match sync_data.stage() {
                        SyncUncommittedDataStage::CheckpointEpochSealed(_) => {
                            let (payload, sync_size) = sync_data.start_syncing();
                            let local_version_manager = local_version_manager.clone();
                            let join_handle = tokio::spawn(async move {
                                let _ = local_version_manager
                                    .run_sync_upload_task(payload, sync_size, sync_epoch)
                                    .await
                                    .inspect_err(|e| {
                                        error!(
                                            "sync upload task failed: {}, err: {:?}",
                                            sync_epoch, e
                                        );
                                    });
                            });
                            upload_handle_manager.add_epoch_handle(sync_epoch, once(join_handle));
                        }
                        SyncUncommittedDataStage::Syncing(_) => {
                            assert!(
                                sync_data.is_failed(),
                                "a sync epoch must be failed if a sync task is finished but still at stage Syncing"
                            );
                            send_sync_result(
                                &mut pending_sync_requests,
                                sync_epoch,
                                Err(HummockError::other("sync task failed")),
                            );
                        }
                        SyncUncommittedDataStage::Synced(ssts, sync_size) => {
                            send_sync_result(
                                &mut pending_sync_requests,
                                sync_epoch,
                                Ok(SyncResult {
                                    sync_size: *sync_size,
                                    uncommitted_ssts: ssts.clone(),
                                    sync_succeed: true,
                                }),
                            );
                        }
                    }
                    continue;
                }
                Either::Right(event) => event,
            };
            if let Some(event) = event {
                match event {
                    SharedBufferEvent::WriteRequest(request) => {
                        if local_version_manager.buffer_tracker.can_write() {
                            grant_write_request(request);
                            try_flush_shared_buffer(&mut upload_handle_manager);
                        } else {
                            info!(
                                "write request is blocked: epoch {}, size: {}",
                                request.epoch,
                                request.batch.size()
                            );
                            pending_write_requests.push_back(request);
                        }
                    }
                    SharedBufferEvent::MayFlush => {
                        // Only check and flush shared buffer after batch has been added to shared
                        // buffer.
                        try_flush_shared_buffer(&mut upload_handle_manager);
                    }
                    SharedBufferEvent::BufferRelease(size) => {
                        local_version_manager
                            .buffer_tracker
                            .global_buffer_size
                            .fetch_sub(size, Relaxed);
                        let mut has_granted = false;
                        while !pending_write_requests.is_empty()
                            && local_version_manager.buffer_tracker.can_write()
                        {
                            let request = pending_write_requests.pop_front().unwrap();
                            info!(
                                "write request is granted: epoch {}, size: {}",
                                request.epoch,
                                request.batch.size()
                            );
                            grant_write_request(request);
                            has_granted = true;
                        }
                        if has_granted {
                            try_flush_shared_buffer(&mut upload_handle_manager);
                        }
                    }
                    SharedBufferEvent::SyncEpoch {
                        new_sync_epoch,
                        sync_result_sender,
                    } => {
                        assert!(
                            pending_sync_requests
                                .insert(new_sync_epoch, sync_result_sender)
                                .is_none(),
                            "sync epoch is send for twice for epoch: {}",
                            new_sync_epoch
                        );
                        let mut local_version_guard = local_version_manager.local_version.write();
                        let prev_max_sync_epoch = if let Some(epoch) =
                            local_version_guard.advance_max_sync_epoch(new_sync_epoch)
                        {
                            epoch
                        } else {
                            send_sync_result(
                                &mut pending_sync_requests,
                                new_sync_epoch,
                                Ok(SyncResult::default()),
                            );
                            continue;
                        };
                        let flush_join_handles = upload_handle_manager
                            .drain_epoch_handle(prev_max_sync_epoch + 1..=new_sync_epoch);
                        if flush_join_handles.is_empty() {
                            // no pending flush to wait. Start syncing

                            let (payload, sync_size) =
                                local_version_guard.start_syncing(new_sync_epoch);
                            let local_version_manager = local_version_manager.clone();
                            let join_handle = tokio::spawn(async move {
                                let _ = local_version_manager
                                    .run_sync_upload_task(payload, sync_size, new_sync_epoch)
                                    .await
                                    .inspect_err(|e| {
                                        error!(
                                            "sync upload task failed: {}, err: {:?}",
                                            new_sync_epoch, e
                                        );
                                    });
                            });
                            upload_handle_manager
                                .add_epoch_handle(new_sync_epoch, once(join_handle));
                        } else {
                            // some pending flush task. waiting for flush to finish.
                            // Note: the flush join handle of some previous epoch is now attached to
                            // the new sync epoch
                            upload_handle_manager
                                .add_epoch_handle(new_sync_epoch, flush_join_handles.into_iter());
                        }
                    }
                    SharedBufferEvent::Clear(notifier) => {
                        // Wait for all ongoing flush to finish.
                        let ongoing_flush_handles: Vec<_> =
                            upload_handle_manager.drain_epoch_handle(..);
                        if let Err(e) = try_join_all(ongoing_flush_handles).await {
                            error!("Failed to join flush handle {:?}", e)
                        }

                        // There cannot be any pending write requests since we should only clear
                        // shared buffer after all actors stop processing data.
                        assert!(pending_write_requests.is_empty());
                        let pending_epochs = pending_sync_requests.keys().cloned().collect_vec();
                        pending_epochs.into_iter().for_each(|epoch| {
                            send_sync_result(
                                &mut pending_sync_requests,
                                epoch,
                                Err(HummockError::other("the pending sync is cleared")),
                            );
                        });

                        // Clear shared buffer
                        let cleaned_epochs = local_version_manager
                            .local_version
                            .write()
                            .clear_shared_buffer();
                        for cleaned_epoch in cleaned_epochs {
                            local_version_manager
                                .sstable_id_manager
                                .remove_watermark_sst_id(TrackerId::Epoch(cleaned_epoch));
                        }

                        // Notify completion of the Clear event.
                        notifier.send(()).unwrap();
                    }
                    SharedBufferEvent::Shutdown => {
                        break;
                    }
                };
            } else {
                break;
            }
        }
    }

    pub async fn clear_shared_buffer(&self) {
        let (tx, rx) = oneshot::channel();
        self.buffer_tracker.send_event(SharedBufferEvent::Clear(tx));
        rx.await.unwrap();
    }
}

#[cfg(any(test, feature = "test"))]
// Some method specially for tests of `LocalVersionManager`
impl LocalVersionManager {
    pub fn local_version(&self) -> &RwLock<LocalVersion> {
        &self.local_version
    }

    pub fn get_local_version(&self) -> LocalVersion {
        self.local_version.read().clone()
    }

    pub fn get_shared_buffer_size(&self) -> usize {
        self.buffer_tracker.get_buffer_size()
    }

    pub fn get_sstable_id_manager(&self) -> SstableIdManagerRef {
        self.sstable_id_manager.clone()
    }
}<|MERGE_RESOLUTION|>--- conflicted
+++ resolved
@@ -505,15 +505,6 @@
 
     pub async fn await_sync_shared_buffer(&self, epoch: HummockEpoch) -> HummockResult<SyncResult> {
         tracing::trace!("sync epoch {}", epoch);
-<<<<<<< HEAD
-=======
-        let prev_max_sync_epoch =
-            if let Some(epoch) = self.local_version.read().get_prev_max_sync_epoch(epoch) {
-                epoch
-            } else {
-                return Ok(SyncResult::default());
-            };
->>>>>>> c66a63e9
 
         // Wait all epochs' task that less than epoch.
         let (tx, rx) = oneshot::channel();
