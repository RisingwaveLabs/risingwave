// Copyright 2022 Singularity Data
//
// Licensed under the Apache License, Version 2.0 (the "License");
// you may not use this file except in compliance with the License.
// You may obtain a copy of the License at
//
// http://www.apache.org/licenses/LICENSE-2.0
//
// Unless required by applicable law or agreed to in writing, software
// distributed under the License is distributed on an "AS IS" BASIS,
// WITHOUT WARRANTIES OR CONDITIONS OF ANY KIND, either express or implied.
// See the License for the specific language governing permissions and
// limitations under the License.

use std::cmp::Ordering;
use std::collections::{HashSet, VecDeque};
use std::iter::once;
use std::ops::Bound::{Excluded, Included};
use std::ops::{Bound, Deref, RangeBounds};
use std::sync::Arc;

use bytes::Bytes;
use itertools::Itertools;
use minitrace::future::FutureExt;
use minitrace::Span;
use parking_lot::RwLock;
use risingwave_common::catalog::TableId;
use risingwave_hummock_sdk::key::{key_with_epoch, user_key};
use risingwave_hummock_sdk::{can_concat, HummockEpoch};
use risingwave_pb::hummock::{HummockVersionDelta, LevelType, SstableInfo};

use super::memtable::{ImmId, ImmutableMemtable};
use super::state_store::StagingDataIterator;
use crate::error::StorageResult;
use crate::hummock::iterator::{
    ConcatIterator, HummockIteratorUnion, OrderedMergeIteratorInner, UnorderedMergeIteratorInner,
    UserIterator,
};
use crate::hummock::local_version::pinned_version::PinnedVersion;
use crate::hummock::sstable::SstableIteratorReadOptions;
use crate::hummock::sstable_store::SstableStoreRef;
use crate::hummock::store::state_store::HummockStorageIterator;
use crate::hummock::utils::{
    check_subset_preserve_order, filter_single_sst, prune_ssts, range_overlap, search_sst_idx,
};
use crate::hummock::{
    get_from_batch, get_from_sstable_info, hit_sstable_bloom_filter, SstableIterator,
};
use crate::monitor::{StateStoreMetrics, StoreLocalStatistic};
use crate::store::{gen_min_epoch, ReadOptions};

// TODO: use a custom data structure to allow in-place update instead of proto
// pub type CommittedVersion = HummockVersion;

pub type CommittedVersion = PinnedVersion;

/// Data not committed to Hummock. There are two types of staging data:
/// - Immutable memtable: data that has been written into local state store but not persisted.
/// - Uncommitted SST: data that has been uploaded to persistent storage but not committed to
///   hummock version.

#[derive(Clone, Debug)]
pub struct StagingSstableInfo {
    // newer data comes first
    sstable_infos: Vec<SstableInfo>,
    /// Epochs whose data are included in the Sstable. The newer epoch comes first.
    /// The field must not be empty.
    epochs: Vec<HummockEpoch>,
    #[allow(dead_code)]
    imm_ids: Vec<ImmId>,
}

impl StagingSstableInfo {
    pub fn new(
        sstable_infos: Vec<SstableInfo>,
        epochs: Vec<HummockEpoch>,
        imm_ids: Vec<ImmId>,
    ) -> Self {
        // the epochs are sorted from higher epoch to lower epoch
        assert!(epochs.is_sorted_by(|epoch1, epoch2| epoch2.partial_cmp(epoch1)));
        Self {
            sstable_infos,
            epochs,
            imm_ids,
        }
    }

    pub fn sstable_infos(&self) -> &Vec<SstableInfo> {
        &self.sstable_infos
    }
}

#[derive(Clone)]
pub enum StagingData {
    // ImmMem(Arc<Memtable>),
    ImmMem(ImmutableMemtable),
    Sst(StagingSstableInfo),
}

pub enum VersionUpdate {
    /// a new staging data entry will be added.
    Staging(StagingData),
    CommittedDelta(HummockVersionDelta),
    CommittedSnapshot(CommittedVersion),
}

#[derive(Clone)]
pub struct StagingVersion {
    // newer data comes first
    // Note: Currently, building imm and writing to staging version is not atomic, and therefore
    // imm of smaller batch id may be added later than one with greater batch id
    pub imm: VecDeque<ImmutableMemtable>,
    // newer data comes first
    pub sst: VecDeque<StagingSstableInfo>,
}

impl StagingVersion {
    /// Get the overlapping `imm`s and `sst`s that overlap respectively with `table_key_range` and
    /// the user key range derived from `table_id`, `epoch` and `table_key_range`.
    pub fn prune_overlap<'a>(
        &'a self,
        min_epoch_exclusive: HummockEpoch,
        max_epoch_inclusive: HummockEpoch,
        table_id: TableId,
        table_key_range: &'a (Bound<Vec<u8>>, Bound<Vec<u8>>),
    ) -> (
        impl Iterator<Item = &ImmutableMemtable> + 'a,
        impl Iterator<Item = &SstableInfo> + 'a,
    ) {
        let overlapped_imms = self.imm.iter().filter(move |imm| {
<<<<<<< HEAD
            imm.epoch() <= epoch
                && imm.table_id == table_id
                && range_overlap(table_key_range, imm.start_table_key(), imm.end_table_key())
=======
            imm.epoch() <= max_epoch_inclusive
                && imm.epoch() > min_epoch_exclusive
                && range_overlap(key_range, imm.start_user_key(), imm.end_user_key())
>>>>>>> eec1923a
        });

        // TODO: Remove duplicate sst based on sst id
        let overlapped_ssts = self
            .sst
            .iter()
            .filter(move |staging_sst| {
                let sst_min_epoch = *staging_sst.epochs.first().expect("epochs not empty");
                let sst_max_epoch = *staging_sst.epochs.last().expect("epochs not empty");
                assert!(
                    sst_max_epoch <= min_epoch_exclusive || sst_min_epoch > min_epoch_exclusive
                );
                sst_max_epoch <= max_epoch_inclusive && sst_min_epoch > min_epoch_exclusive
            })
            .flat_map(move |staging_sst| {
                // TODO: sstable info should be concat-able after each streaming table owns a read
                // version. May use concat sstable iter instead in some cases.
                staging_sst
                    .sstable_infos
                    .iter()
                    .filter(move |sstable| filter_single_sst(sstable, table_id, table_key_range))
            });
        (overlapped_imms, overlapped_ssts)
    }
}

#[derive(Clone)]
/// A container of information required for reading from hummock.
pub struct HummockReadVersion {
    /// Local version for staging data.
    staging: StagingVersion,

    /// Remote version for committed data.
    committed: CommittedVersion,
}

impl HummockReadVersion {
    pub fn new(committed_version: CommittedVersion) -> Self {
        // before build `HummockReadVersion`, we need to get the a initial version which obtained
        // from meta. want this initialization after version is initialized (now with
        // notification), so add a assert condition to guarantee correct initialization order
        assert!(committed_version.is_valid());
        Self {
            staging: StagingVersion {
                imm: VecDeque::default(),
                sst: VecDeque::default(),
            },

            committed: committed_version,
        }
    }

    /// Updates the read version with `VersionUpdate`.
    /// A `OrderIdx` that can uniquely identify the newly added entry will be returned.
    pub fn update(&mut self, info: VersionUpdate) {
        match info {
            VersionUpdate::Staging(staging) => match staging {
                // TODO: add a check to ensure that the added batch id of added imm is greater than
                // the batch id of imm at the front
                StagingData::ImmMem(imm) => self.staging.imm.push_front(imm),
                StagingData::Sst(staging_sst) => {
                    // TODO: enable this stricter check after each streaming table owns a read
                    // version. assert!(self.staging.imm.len() >=
                    // staging_sst.imm_ids.len()); assert!(staging_sst
                    //     .imm_ids
                    //     .is_sorted_by(|batch_id1, batch_id2| batch_id2.partial_cmp(batch_id1)));
                    // assert!(
                    //     check_subset_preserve_order(
                    //         staging_sst.imm_ids.iter().cloned(),
                    //         self.staging.imm.iter().map(|imm| imm.batch_id()),
                    //     ),
                    //     "the imm id of staging sstable info not preserve the imm order. staging
                    // sst imm ids: {:?}, current imm ids: {:?}",
                    //     staging_sst.imm_ids.iter().collect_vec(),
                    //     self.staging.imm.iter().map(|imm| imm.batch_id()).collect_vec()
                    // );
                    // for clear_imm_id in staging_sst.imm_ids.iter().rev() {
                    //     let item = self.staging.imm.back().unwrap();
                    //     assert_eq!(*clear_imm_id, item.batch_id());
                    //     self.staging.imm.pop_back();
                    // }

                    debug_assert!(
                        check_subset_preserve_order(
                            staging_sst.imm_ids.iter().cloned().sorted(),
                            self.staging.imm.iter().map(|imm| imm.batch_id()).sorted()
                        ),
                        "the set of imm ids in the staging_sst {:?} is not a subset of current staging imms {:?}",
                        staging_sst.imm_ids.iter().cloned().sorted().collect_vec(),
                        self.staging.imm.iter().map(|imm| imm.batch_id()).sorted().collect_vec(),
                    );

                    let imm_id_set: HashSet<ImmId> =
                        HashSet::from_iter(staging_sst.imm_ids.iter().cloned());
                    self.staging
                        .imm
                        .retain(|imm| !imm_id_set.contains(&imm.batch_id()));

                    self.staging.sst.push_front(staging_sst);
                }
            },

            VersionUpdate::CommittedDelta(_) => {
                unimplemented!()
            }

            VersionUpdate::CommittedSnapshot(committed_version) => {
                let max_committed_epoch = committed_version.max_committed_epoch();
                self.committed = committed_version;

                {
                    // TODO: remove it when support update staging local_sst
                    self.staging
                        .imm
                        .retain(|imm| imm.epoch() > max_committed_epoch);
                    self.staging.sst.retain(|sst| {
                        sst.epochs.first().expect("epochs not empty") > &max_committed_epoch
                    });

                    // check epochs.last() > MCE
                    assert!(self.staging.sst.iter().all(|sst| {
                        sst.epochs.last().expect("epochs not empty") > &max_committed_epoch
                    }));
                }
            }
        }
    }

    pub fn staging(&self) -> &StagingVersion {
        &self.staging
    }

    pub fn committed(&self) -> &CommittedVersion {
        &self.committed
    }

    pub fn clear_uncommitted(&mut self) {
        self.staging.imm.clear();
        self.staging.sst.clear();
    }
}

pub fn read_filter_for_batch(
    epoch: HummockEpoch, // for check
    table_id: TableId,
    key_range: &(Bound<Vec<u8>>, Bound<Vec<u8>>),
    read_version_vec: Vec<Arc<RwLock<HummockReadVersion>>>,
) -> StorageResult<(Vec<ImmutableMemtable>, Vec<SstableInfo>, CommittedVersion)> {
    assert!(!read_version_vec.is_empty());
    let read_version_guard_vec = read_version_vec
        .iter()
        .map(|read_version| read_version.read())
        .collect_vec();
    let mut imm_vec = Vec::default();
    let mut sst_vec = Vec::default();
    // to get max_mce with lock_guard to avoid losing committed_data since the read_version
    // update is asynchronous
    let (lastst_committed_version, max_mce) = {
        let committed_version = read_version_guard_vec
            .iter()
            .max_by_key(|read_version| read_version.committed().max_committed_epoch())
            .unwrap()
            .committed();

        (
            committed_version.clone(),
            committed_version.max_committed_epoch(),
        )
    };

    // only filter the staging data that epoch greater than max_mce to avoid data duplication
    let (min_epoch, max_epoch) = (max_mce, epoch);

    // prune imm and sst with max_mce
    for read_version_guard in read_version_guard_vec {
        let (imm_iter, sst_iter) = read_version_guard
            .staging()
            .prune_overlap(min_epoch, max_epoch, table_id, key_range);

        imm_vec.extend(imm_iter.cloned().collect_vec());
        sst_vec.extend(sst_iter.cloned().collect_vec());
    }

    // TODO: dedup the same `SstableInfo` before introduce new uploader

    Ok((imm_vec, sst_vec, lastst_committed_version))
}

pub fn read_filter_for_local(
    epoch: HummockEpoch,
    table_id: TableId,
    key_range: &(Bound<Vec<u8>>, Bound<Vec<u8>>),
    read_version: Arc<RwLock<HummockReadVersion>>,
) -> StorageResult<(Vec<ImmutableMemtable>, Vec<SstableInfo>, CommittedVersion)> {
    let read_version_guard = read_version.read();
    let (imm_iter, sst_iter) = read_version_guard
        .staging()
        .prune_overlap(0, epoch, table_id, key_range);

    Ok((
        imm_iter.cloned().collect_vec(),
        sst_iter.cloned().collect_vec(),
        read_version_guard.committed().clone(),
    ))
}

#[derive(Clone)]
pub struct HummockVersionReader {
    sstable_store: SstableStoreRef,

    /// Statistics
    stats: Arc<StateStoreMetrics>,
}

/// use `HummockVersionReader` to reuse `get` and `iter` implement for both `batch_query` and
/// `streaming_query`
impl HummockVersionReader {
    pub fn new(sstable_store: SstableStoreRef, stats: Arc<StateStoreMetrics>) -> Self {
        Self {
            sstable_store,
            stats,
        }
    }
}

impl HummockVersionReader {
    pub async fn get<'a>(
        &'a self,
        key: &'a [u8],
        epoch: u64,
        read_options: ReadOptions,
        read_version_tuple: (Vec<ImmutableMemtable>, Vec<SstableInfo>, CommittedVersion),
    ) -> StorageResult<Option<Bytes>> {
        let mut table_counts = 0;
        let internal_key = key_with_epoch(key.to_vec(), epoch);
        let mut local_stats = StoreLocalStatistic::default();
        let (imms, uncommitted_ssts, committed_version) = read_version_tuple;

        // 1. read staging data
        // 2. order guarantee: imm -> sst
        for imm in &imms {
            if let Some(data) = get_from_batch(imm, key, &mut local_stats) {
                return Ok(data.into_user_value());
            }
        }

        for local_sst in &uncommitted_ssts {
            table_counts += 1;

            if let Some(data) = get_from_sstable_info(
                self.sstable_store.clone(),
                local_sst,
                &internal_key,
                read_options.check_bloom_filter,
                &mut local_stats,
            )
            .await?
            {
                return Ok(data.into_user_value());
            }
        }

        // 2. read from committed_version sst file
        assert!(committed_version.is_valid());
        for level in committed_version.levels(read_options.table_id) {
            if level.table_infos.is_empty() {
                continue;
            }
            match level.level_type() {
                LevelType::Overlapping | LevelType::Unspecified => {
                    let sstable_infos = prune_ssts(
                        level.table_infos.iter(),
                        read_options.table_id,
                        &(key..=key),
                    );
                    for sstable_info in sstable_infos {
                        table_counts += 1;
                        if let Some(v) = get_from_sstable_info(
                            self.sstable_store.clone(),
                            sstable_info,
                            &internal_key,
                            read_options.check_bloom_filter,
                            &mut local_stats,
                        )
                        .await?
                        {
                            // todo add global stat to report
                            local_stats.report(self.stats.as_ref());
                            return Ok(v.into_user_value());
                        }
                    }
                }
                LevelType::Nonoverlapping => {
                    let mut table_info_idx = level.table_infos.partition_point(|table| {
                        let ord =
                            user_key(&table.key_range.as_ref().unwrap().left).cmp(key.as_ref());
                        ord == Ordering::Less || ord == Ordering::Equal
                    });
                    if table_info_idx == 0 {
                        continue;
                    }
                    table_info_idx = table_info_idx.saturating_sub(1);
                    let ord = user_key(
                        &level.table_infos[table_info_idx]
                            .key_range
                            .as_ref()
                            .unwrap()
                            .right,
                    )
                    .cmp(key.as_ref());
                    // the case that the key falls into the gap between two ssts
                    if ord == Ordering::Less {
                        continue;
                    }

                    table_counts += 1;
                    if let Some(v) = get_from_sstable_info(
                        self.sstable_store.clone(),
                        &level.table_infos[table_info_idx],
                        &internal_key,
                        read_options.check_bloom_filter,
                        &mut local_stats,
                    )
                    .await?
                    {
                        local_stats.report(self.stats.as_ref());
                        return Ok(v.into_user_value());
                    }
                }
            }
        }

        local_stats.report(self.stats.as_ref());
        self.stats
            .iter_merge_sstable_counts
            .with_label_values(&["sub-iter"])
            .observe(table_counts as f64);

        Ok(None)
    }

    pub async fn iter(
        &self,
        key_range: (Bound<Vec<u8>>, Bound<Vec<u8>>),
        epoch: u64,
        read_options: ReadOptions,
        read_version_tuple: (Vec<ImmutableMemtable>, Vec<SstableInfo>, CommittedVersion),
    ) -> StorageResult<HummockStorageIterator> {
        let (imms, uncommitted_ssts, committed) = read_version_tuple;

        let mut local_stats = StoreLocalStatistic::default();
        let mut staging_iters = Vec::with_capacity(imms.len() + uncommitted_ssts.len());
        self.stats
            .iter_merge_sstable_counts
            .with_label_values(&["staging-imm-iter"])
            .observe(imms.len() as f64);
        staging_iters.extend(
            imms.into_iter()
                .map(|imm| HummockIteratorUnion::First(imm.into_forward_iter())),
        );
        let mut staging_sst_iter_count = 0;
        for sstable_info in &uncommitted_ssts {
            let table_holder = self
                .sstable_store
                .sstable(sstable_info, &mut local_stats)
                .in_span(Span::enter_with_local_parent("get_sstable"))
                .await?;
            if let Some(prefix) = read_options.prefix_hint.as_ref() {
                if !hit_sstable_bloom_filter(table_holder.value(), prefix, &mut local_stats) {
                    continue;
                }
            }
            staging_sst_iter_count += 1;
            staging_iters.push(HummockIteratorUnion::Second(SstableIterator::new(
                table_holder,
                self.sstable_store.clone(),
                Arc::new(SstableIteratorReadOptions::default()),
            )));
        }
        self.stats
            .iter_merge_sstable_counts
            .with_label_values(&["staging-sst-iter"])
            .observe(staging_sst_iter_count as f64);
        let staging_iter: StagingDataIterator = OrderedMergeIteratorInner::new(staging_iters);

        // 2. build iterator from committed
        let mut non_overlapping_iters = Vec::new();
        let mut overlapping_iters = Vec::new();
        let mut overlapping_iter_count = 0;
        for level in committed.levels(read_options.table_id) {
            let table_infos =
                prune_ssts(level.table_infos.iter(), read_options.table_id, &key_range);
            if table_infos.is_empty() {
                continue;
            }

            if level.level_type == LevelType::Nonoverlapping as i32 {
                debug_assert!(can_concat(&table_infos));
                let start_table_idx = match key_range.start_bound() {
                    Included(key) | Excluded(key) => search_sst_idx(&table_infos, key),
                    _ => 0,
                };
                let end_table_idx = match key_range.end_bound() {
                    Included(key) | Excluded(key) => search_sst_idx(&table_infos, key),
                    _ => table_infos.len().saturating_sub(1),
                };
                assert!(start_table_idx < table_infos.len() && end_table_idx < table_infos.len());
                let matched_table_infos = &table_infos[start_table_idx..=end_table_idx];

                let mut sstables = vec![];
                for sstable_info in matched_table_infos {
                    if let Some(bloom_filter_key) = read_options.prefix_hint.as_ref() {
                        let sstable = self
                            .sstable_store
                            .sstable(sstable_info, &mut local_stats)
                            .in_span(Span::enter_with_local_parent("get_sstable"))
                            .await?;

                        if hit_sstable_bloom_filter(
                            sstable.value(),
                            bloom_filter_key,
                            &mut local_stats,
                        ) {
                            sstables.push((*sstable_info).clone());
                        }
                    } else {
                        sstables.push((*sstable_info).clone());
                    }
                }

                non_overlapping_iters.push(ConcatIterator::new(
                    sstables,
                    self.sstable_store.clone(),
                    Arc::new(SstableIteratorReadOptions::default()),
                ));
            } else {
                // Overlapping
                let mut iters = Vec::new();
                for table_info in table_infos.into_iter().rev() {
                    let sstable = self
                        .sstable_store
                        .sstable(table_info, &mut local_stats)
                        .in_span(Span::enter_with_local_parent("get_sstable"))
                        .await?;
                    if let Some(bloom_filter_key) = read_options.prefix_hint.as_ref() {
                        if !hit_sstable_bloom_filter(
                            sstable.value(),
                            bloom_filter_key,
                            &mut local_stats,
                        ) {
                            continue;
                        }
                    }

                    iters.push(SstableIterator::new(
                        sstable,
                        self.sstable_store.clone(),
                        Arc::new(SstableIteratorReadOptions::default()),
                    ));
                    overlapping_iter_count += 1;
                }
                overlapping_iters.push(OrderedMergeIteratorInner::new(iters));
            }
        }
        self.stats
            .iter_merge_sstable_counts
            .with_label_values(&["committed-overlapping-iter"])
            .observe(overlapping_iter_count as f64);
        self.stats
            .iter_merge_sstable_counts
            .with_label_values(&["committed-non-overlapping-iter"])
            .observe(non_overlapping_iters.len() as f64);

        // 3. build user_iterator
        let merge_iter = UnorderedMergeIteratorInner::new(
            once(HummockIteratorUnion::First(staging_iter))
                .chain(
                    overlapping_iters
                        .into_iter()
                        .map(HummockIteratorUnion::Second),
                )
                .chain(
                    non_overlapping_iters
                        .into_iter()
                        .map(HummockIteratorUnion::Third),
                ),
        );

        // the epoch_range left bound for iterator read
        let min_epoch = gen_min_epoch(epoch, read_options.retention_seconds.as_ref());
        let mut user_iter =
            UserIterator::new(merge_iter, key_range, epoch, min_epoch, Some(committed));
        user_iter
            .rewind()
            .in_span(Span::enter_with_local_parent("rewind"))
            .await?;
        local_stats.report(self.stats.deref());
        Ok(HummockStorageIterator::new(user_iter, self.stats.clone()))
    }
}<|MERGE_RESOLUTION|>--- conflicted
+++ resolved
@@ -25,7 +25,7 @@
 use minitrace::Span;
 use parking_lot::RwLock;
 use risingwave_common::catalog::TableId;
-use risingwave_hummock_sdk::key::{key_with_epoch, user_key};
+use risingwave_hummock_sdk::key::{bound_table_key_range, user_key, FullKey, UserKey};
 use risingwave_hummock_sdk::{can_concat, HummockEpoch};
 use risingwave_pb::hummock::{HummockVersionDelta, LevelType, SstableInfo};
 
@@ -128,15 +128,10 @@
         impl Iterator<Item = &SstableInfo> + 'a,
     ) {
         let overlapped_imms = self.imm.iter().filter(move |imm| {
-<<<<<<< HEAD
-            imm.epoch() <= epoch
+            imm.epoch() <= max_epoch_inclusive
                 && imm.table_id == table_id
+                && imm.epoch() > min_epoch_exclusive
                 && range_overlap(table_key_range, imm.start_table_key(), imm.end_table_key())
-=======
-            imm.epoch() <= max_epoch_inclusive
-                && imm.epoch() > min_epoch_exclusive
-                && range_overlap(key_range, imm.start_user_key(), imm.end_user_key())
->>>>>>> eec1923a
         });
 
         // TODO: Remove duplicate sst based on sst id
@@ -328,13 +323,14 @@
 pub fn read_filter_for_local(
     epoch: HummockEpoch,
     table_id: TableId,
-    key_range: &(Bound<Vec<u8>>, Bound<Vec<u8>>),
+    table_key_range: &(Bound<Vec<u8>>, Bound<Vec<u8>>),
     read_version: Arc<RwLock<HummockReadVersion>>,
 ) -> StorageResult<(Vec<ImmutableMemtable>, Vec<SstableInfo>, CommittedVersion)> {
     let read_version_guard = read_version.read();
-    let (imm_iter, sst_iter) = read_version_guard
-        .staging()
-        .prune_overlap(0, epoch, table_id, key_range);
+    let (imm_iter, sst_iter) =
+        read_version_guard
+            .staging()
+            .prune_overlap(0, epoch, table_id, table_key_range);
 
     Ok((
         imm_iter.cloned().collect_vec(),
@@ -365,31 +361,31 @@
 impl HummockVersionReader {
     pub async fn get<'a>(
         &'a self,
-        key: &'a [u8],
+        table_key: &'a [u8],
         epoch: u64,
         read_options: ReadOptions,
         read_version_tuple: (Vec<ImmutableMemtable>, Vec<SstableInfo>, CommittedVersion),
     ) -> StorageResult<Option<Bytes>> {
         let mut table_counts = 0;
-        let internal_key = key_with_epoch(key.to_vec(), epoch);
         let mut local_stats = StoreLocalStatistic::default();
         let (imms, uncommitted_ssts, committed_version) = read_version_tuple;
 
         // 1. read staging data
+        for imm in &imms {
+            if let Some(data) = get_from_batch(imm, table_key, &mut local_stats) {
+                return Ok(data.into_user_value());
+            }
+        }
+
         // 2. order guarantee: imm -> sst
-        for imm in &imms {
-            if let Some(data) = get_from_batch(imm, key, &mut local_stats) {
-                return Ok(data.into_user_value());
-            }
-        }
-
+        let full_key = FullKey::new(read_options.table_id, table_key, epoch);
         for local_sst in &uncommitted_ssts {
             table_counts += 1;
 
             if let Some(data) = get_from_sstable_info(
                 self.sstable_store.clone(),
                 local_sst,
-                &internal_key,
+                &full_key,
                 read_options.check_bloom_filter,
                 &mut local_stats,
             )
@@ -399,7 +395,10 @@
             }
         }
 
-        // 2. read from committed_version sst file
+        // 3. read from committed_version sst file
+        // Because SST meta records encoded key range,
+        // the filter key needs to be encoded as well.
+        let encoded_user_key = UserKey::new(read_options.table_id, table_key).encode();
         assert!(committed_version.is_valid());
         for level in committed_version.levels(read_options.table_id) {
             if level.table_infos.is_empty() {
@@ -410,14 +409,14 @@
                     let sstable_infos = prune_ssts(
                         level.table_infos.iter(),
                         read_options.table_id,
-                        &(key..=key),
+                        &(table_key..=table_key),
                     );
                     for sstable_info in sstable_infos {
                         table_counts += 1;
                         if let Some(v) = get_from_sstable_info(
                             self.sstable_store.clone(),
                             sstable_info,
-                            &internal_key,
+                            &full_key,
                             read_options.check_bloom_filter,
                             &mut local_stats,
                         )
@@ -431,8 +430,8 @@
                 }
                 LevelType::Nonoverlapping => {
                     let mut table_info_idx = level.table_infos.partition_point(|table| {
-                        let ord =
-                            user_key(&table.key_range.as_ref().unwrap().left).cmp(key.as_ref());
+                        let ord = user_key(&table.key_range.as_ref().unwrap().left)
+                            .cmp(encoded_user_key.as_ref());
                         ord == Ordering::Less || ord == Ordering::Equal
                     });
                     if table_info_idx == 0 {
@@ -446,7 +445,7 @@
                             .unwrap()
                             .right,
                     )
-                    .cmp(key.as_ref());
+                    .cmp(encoded_user_key.as_ref());
                     // the case that the key falls into the gap between two ssts
                     if ord == Ordering::Less {
                         continue;
@@ -456,7 +455,7 @@
                     if let Some(v) = get_from_sstable_info(
                         self.sstable_store.clone(),
                         &level.table_infos[table_info_idx],
-                        &internal_key,
+                        &full_key,
                         read_options.check_bloom_filter,
                         &mut local_stats,
                     )
@@ -480,7 +479,7 @@
 
     pub async fn iter(
         &self,
-        key_range: (Bound<Vec<u8>>, Bound<Vec<u8>>),
+        table_key_range: (Bound<Vec<u8>>, Bound<Vec<u8>>),
         epoch: u64,
         read_options: ReadOptions,
         read_version_tuple: (Vec<ImmutableMemtable>, Vec<SstableInfo>, CommittedVersion),
@@ -505,7 +504,13 @@
                 .in_span(Span::enter_with_local_parent("get_sstable"))
                 .await?;
             if let Some(prefix) = read_options.prefix_hint.as_ref() {
-                if !hit_sstable_bloom_filter(table_holder.value(), prefix, &mut local_stats) {
+                if !hit_sstable_bloom_filter(
+                    table_holder.value(),
+                    UserKey::new(read_options.table_id, prefix)
+                        .encode()
+                        .as_slice(),
+                    &mut local_stats,
+                ) {
                     continue;
                 }
             }
@@ -523,23 +528,33 @@
         let staging_iter: StagingDataIterator = OrderedMergeIteratorInner::new(staging_iters);
 
         // 2. build iterator from committed
+        // Because SST meta records encoded key range,
+        // the filter key range needs to be encoded as well.
+        let user_key_range = bound_table_key_range(read_options.table_id, &table_key_range);
+        let encoded_user_key_range = (
+            user_key_range.0.as_ref().map(UserKey::encode),
+            user_key_range.1.as_ref().map(UserKey::encode),
+        );
         let mut non_overlapping_iters = Vec::new();
         let mut overlapping_iters = Vec::new();
         let mut overlapping_iter_count = 0;
         for level in committed.levels(read_options.table_id) {
-            let table_infos =
-                prune_ssts(level.table_infos.iter(), read_options.table_id, &key_range);
+            let table_infos = prune_ssts(
+                level.table_infos.iter(),
+                read_options.table_id,
+                &table_key_range,
+            );
             if table_infos.is_empty() {
                 continue;
             }
 
             if level.level_type == LevelType::Nonoverlapping as i32 {
                 debug_assert!(can_concat(&table_infos));
-                let start_table_idx = match key_range.start_bound() {
+                let start_table_idx = match encoded_user_key_range.start_bound() {
                     Included(key) | Excluded(key) => search_sst_idx(&table_infos, key),
                     _ => 0,
                 };
-                let end_table_idx = match key_range.end_bound() {
+                let end_table_idx = match encoded_user_key_range.end_bound() {
                     Included(key) | Excluded(key) => search_sst_idx(&table_infos, key),
                     _ => table_infos.len().saturating_sub(1),
                 };
@@ -557,7 +572,9 @@
 
                         if hit_sstable_bloom_filter(
                             sstable.value(),
-                            bloom_filter_key,
+                            UserKey::new(read_options.table_id, bloom_filter_key)
+                                .encode()
+                                .as_slice(),
                             &mut local_stats,
                         ) {
                             sstables.push((*sstable_info).clone());
@@ -584,7 +601,9 @@
                     if let Some(bloom_filter_key) = read_options.prefix_hint.as_ref() {
                         if !hit_sstable_bloom_filter(
                             sstable.value(),
-                            bloom_filter_key,
+                            UserKey::new(read_options.table_id, bloom_filter_key)
+                                .encode()
+                                .as_slice(),
                             &mut local_stats,
                         ) {
                             continue;
@@ -627,8 +646,13 @@
 
         // the epoch_range left bound for iterator read
         let min_epoch = gen_min_epoch(epoch, read_options.retention_seconds.as_ref());
-        let mut user_iter =
-            UserIterator::new(merge_iter, key_range, epoch, min_epoch, Some(committed));
+        let mut user_iter = UserIterator::new(
+            merge_iter,
+            user_key_range,
+            epoch,
+            min_epoch,
+            Some(committed),
+        );
         user_iter
             .rewind()
             .in_span(Span::enter_with_local_parent("rewind"))
