// Copyright 2024 RisingWave Labs
//
// Licensed under the Apache License, Version 2.0 (the "License");
// you may not use this file except in compliance with the License.
// You may obtain a copy of the License at
//
//     http://www.apache.org/licenses/LICENSE-2.0
//
// Unless required by applicable law or agreed to in writing, software
// distributed under the License is distributed on an "AS IS" BASIS,
// WITHOUT WARRANTIES OR CONDITIONS OF ANY KIND, either express or implied.
// See the License for the specific language governing permissions and
// limitations under the License.

use std::cmp::Ordering;
use std::collections::vec_deque::VecDeque;
use std::collections::HashSet;
use std::iter::once;
use std::ops::Bound::Included;
use std::sync::Arc;

use await_tree::InstrumentAwait;
use bytes::Bytes;
use itertools::Itertools;
use parking_lot::RwLock;
use risingwave_common::catalog::TableId;
use risingwave_common::util::epoch::MAX_SPILL_TIMES;
use risingwave_hummock_sdk::key::{
    bound_table_key_range, is_empty_key_range, FullKey, TableKey, TableKeyRange, UserKey,
};
use risingwave_hummock_sdk::key_range::KeyRangeCommon;
use risingwave_hummock_sdk::table_watermark::{
    ReadTableWatermark, TableWatermarksIndex, VnodeWatermark, WatermarkDirection,
};
use risingwave_hummock_sdk::version::HummockVersionDelta;
use risingwave_hummock_sdk::{EpochWithGap, HummockEpoch, LocalSstableInfo};
use risingwave_pb::hummock::{LevelType, SstableInfo};
use sync_point::sync_point;
use tracing::Instrument;

use super::StagingDataIterator;
use crate::error::StorageResult;
use crate::hummock::event_handler::HummockReadVersionRef;
use crate::hummock::iterator::{
    ConcatIterator, ForwardMergeRangeIterator, HummockIteratorUnion, MergeIterator,
    SkipWatermarkIterator, UserIterator,
};
use crate::hummock::local_version::pinned_version::PinnedVersion;
use crate::hummock::sstable::SstableIteratorReadOptions;
use crate::hummock::sstable_store::SstableStoreRef;
use crate::hummock::utils::{
    check_subset_preserve_order, filter_single_sst, prune_nonoverlapping_ssts,
    prune_overlapping_ssts, range_overlap, search_sst_idx,
};
use crate::hummock::{
    get_from_batch, get_from_sstable_info, hit_sstable_bloom_filter, HummockStorageIterator,
    HummockStorageIteratorInner, LocalHummockStorageIterator, ReadVersionTuple, Sstable,
    SstableDeleteRangeIterator, SstableIterator,
};
use crate::mem_table::{ImmId, ImmutableMemtable, MemTableHummockIterator};
use crate::monitor::{
    GetLocalMetricsGuard, HummockStateStoreMetrics, MayExistLocalMetricsGuard, StoreLocalStatistic,
};
use crate::store::{gen_min_epoch, ReadOptions, StateStoreIterExt, StreamTypeOfIter};

pub type CommittedVersion = PinnedVersion;

/// Data not committed to Hummock. There are two types of staging data:
/// - Immutable memtable: data that has been written into local state store but not persisted.
/// - Uncommitted SST: data that has been uploaded to persistent storage but not committed to
///   hummock version.

#[derive(Clone, Debug, PartialEq)]
pub struct StagingSstableInfo {
    // newer data comes first
    sstable_infos: Vec<LocalSstableInfo>,
    /// Epochs whose data are included in the Sstable. The newer epoch comes first.
    /// The field must not be empty.
    epochs: Vec<HummockEpoch>,
    imm_ids: Vec<ImmId>,
    imm_size: usize,
}

impl StagingSstableInfo {
    pub fn new(
        sstable_infos: Vec<LocalSstableInfo>,
        epochs: Vec<HummockEpoch>,
        imm_ids: Vec<ImmId>,
        imm_size: usize,
    ) -> Self {
        // the epochs are sorted from higher epoch to lower epoch
        assert!(epochs.is_sorted_by(|epoch1, epoch2| epoch2.partial_cmp(epoch1)));
        Self {
            sstable_infos,
            epochs,
            imm_ids,
            imm_size,
        }
    }

    pub fn sstable_infos(&self) -> &Vec<LocalSstableInfo> {
        &self.sstable_infos
    }

    pub fn imm_size(&self) -> usize {
        self.imm_size
    }

    pub fn epochs(&self) -> &Vec<HummockEpoch> {
        &self.epochs
    }

    pub fn imm_ids(&self) -> &Vec<ImmId> {
        &self.imm_ids
    }
}

#[derive(Clone)]
pub enum StagingData {
    ImmMem(ImmutableMemtable),
    MergedImmMem(ImmutableMemtable, Vec<ImmId>),
    Sst(StagingSstableInfo),
}

pub enum VersionUpdate {
    /// a new staging data entry will be added.
    Staging(StagingData),
    CommittedDelta(HummockVersionDelta),
    CommittedSnapshot(CommittedVersion),
    NewTableWatermark {
        direction: WatermarkDirection,
        epoch: HummockEpoch,
        vnode_watermarks: Vec<VnodeWatermark>,
    },
}

#[derive(Clone)]
pub struct StagingVersion {
    // newer data comes first
    // Note: Currently, building imm and writing to staging version is not atomic, and therefore
    // imm of smaller batch id may be added later than one with greater batch id
    pub imm: VecDeque<ImmutableMemtable>,

    // newer data comes first
    pub sst: VecDeque<StagingSstableInfo>,
}

impl StagingVersion {
    /// Get the overlapping `imm`s and `sst`s that overlap respectively with `table_key_range` and
    /// the user key range derived from `table_id`, `epoch` and `table_key_range`.
    pub fn prune_overlap<'a>(
        &'a self,
        max_epoch_inclusive: HummockEpoch,
        table_id: TableId,
        table_key_range: &'a TableKeyRange,
    ) -> (
        impl Iterator<Item = &ImmutableMemtable> + 'a,
        impl Iterator<Item = &SstableInfo> + 'a,
    ) {
        let (ref left, ref right) = table_key_range;
        let left = left.as_ref().map(|key| TableKey(key.0.as_ref()));
        let right = right.as_ref().map(|key| TableKey(key.0.as_ref()));
        let overlapped_imms = self.imm.iter().filter(move |imm| {
            // retain imm which is overlapped with (min_epoch_exclusive, max_epoch_inclusive]
            imm.min_epoch() <= max_epoch_inclusive
                && imm.table_id == table_id
                && range_overlap(
                    &(left, right),
                    &imm.start_table_key(),
                    Included(&imm.end_table_key()),
                )
        });

        // TODO: Remove duplicate sst based on sst id
        let overlapped_ssts = self
            .sst
            .iter()
            .filter(move |staging_sst| {
                let sst_max_epoch = *staging_sst.epochs.last().expect("epochs not empty");
                sst_max_epoch <= max_epoch_inclusive
            })
            .flat_map(move |staging_sst| {
                // TODO: sstable info should be concat-able after each streaming table owns a read
                // version. May use concat sstable iter instead in some cases.
                staging_sst
                    .sstable_infos
                    .iter()
                    .map(|sstable| &sstable.sst_info)
                    .filter(move |sstable: &&SstableInfo| {
                        filter_single_sst(sstable, table_id, table_key_range)
                    })
            });
        (overlapped_imms, overlapped_ssts)
    }
}

#[derive(Clone)]
/// A container of information required for reading from hummock.
pub struct HummockReadVersion {
    table_id: TableId,

    /// Local version for staging data.
    staging: StagingVersion,

    /// Remote version for committed data.
    committed: CommittedVersion,

    /// Indicate if this is replicated. If it is, we should ignore it during
    /// global state store read, to avoid duplicated results.
    /// Otherwise for local state store, it is fine, see we will see the
    /// ReadVersion just for that local state store.
    is_replicated: bool,

    table_watermarks: Option<TableWatermarksIndex>,
}

impl HummockReadVersion {
    pub fn new_with_replication_option(
        table_id: TableId,
        committed_version: CommittedVersion,
        is_replicated: bool,
    ) -> Self {
        // before build `HummockReadVersion`, we need to get the a initial version which obtained
        // from meta. want this initialization after version is initialized (now with
        // notification), so add a assert condition to guarantee correct initialization order
        assert!(committed_version.is_valid());
        Self {
            table_id,
            table_watermarks: committed_version
                .table_watermark_index()
                .get(&table_id)
                .cloned(),
            staging: StagingVersion {
                imm: VecDeque::default(),
                sst: VecDeque::default(),
            },

            committed: committed_version,

            is_replicated,
        }
    }

    pub fn new(table_id: TableId, committed_version: CommittedVersion) -> Self {
        Self::new_with_replication_option(table_id, committed_version, false)
    }

    pub fn table_id(&self) -> TableId {
        self.table_id
    }

    /// Updates the read version with `VersionUpdate`.
    /// There will be three data types to be processed
    /// `VersionUpdate::Staging`
    ///     - `StagingData::ImmMem` -> Insert into memory's `staging_imm`
    ///     - `StagingData::Sst` -> Update the sst to memory's `staging_sst` and remove the
    ///       corresponding `staging_imms` according to the `batch_id`
    /// `VersionUpdate::CommittedDelta` -> Unimplemented yet
    /// `VersionUpdate::CommittedSnapshot` -> Update `committed_version` , and clean up related
    /// `staging_sst` and `staging_imm` in memory according to epoch
    pub fn update(&mut self, info: VersionUpdate) {
        match info {
            VersionUpdate::Staging(staging) => match staging {
                // TODO: add a check to ensure that the added batch id of added imm is greater than
                // the batch id of imm at the front
                StagingData::ImmMem(imm) => {
                    if let Some(item) = self.staging.imm.front() {
                        // check batch_id order from newest to old
                        debug_assert!(item.batch_id() < imm.batch_id());
                    }

                    self.staging.imm.push_front(imm)
                }
                StagingData::MergedImmMem(merged_imm, imm_ids) => {
                    self.add_merged_imm(merged_imm, imm_ids);
                }
                StagingData::Sst(staging_sst) => {
                    // The following properties must be ensured:
                    // 1) self.staging.imm is sorted by imm id descendingly
                    // 2) staging_sst.imm_ids preserves the imm id partial
                    //    ordering of the participating read version imms. Example:
                    //    If staging_sst contains two read versions r1: [i1, i3] and  r2: [i2, i4],
                    //    then [i2, i1, i3, i4] is valid while [i3, i1, i2, i4] is invalid.
                    // 3) The intersection between staging_sst.imm_ids and self.staging.imm
                    //    are always the suffix of self.staging.imm

                    // Check 1)
                    debug_assert!(self
                        .staging
                        .imm
                        .iter()
                        .rev()
                        .is_sorted_by_key(|imm| imm.batch_id()));

                    // Calculate intersection
                    let staging_imm_ids_from_imms: HashSet<u64> =
                        self.staging.imm.iter().map(|imm| imm.batch_id()).collect();

                    // intersected batch_id order from oldest to newest
                    let intersect_imm_ids = staging_sst
                        .imm_ids
                        .iter()
                        .rev()
                        .copied()
                        .filter(|id| staging_imm_ids_from_imms.contains(id))
                        .collect_vec();

                    if !intersect_imm_ids.is_empty() {
                        // Check 2)
                        debug_assert!(check_subset_preserve_order(
                            intersect_imm_ids.iter().copied(),
                            self.staging.imm.iter().map(|imm| imm.batch_id()).rev(),
                        ));

                        // Check 3) and replace imms with a staging sst
                        for imm_id in &intersect_imm_ids {
                            if let Some(imm) = self.staging.imm.back() {
                                if *imm_id == imm.batch_id() {
                                    self.staging.imm.pop_back();
                                }
                            } else {
                                let local_imm_ids = self
                                    .staging
                                    .imm
                                    .iter()
                                    .map(|imm| imm.batch_id())
                                    .collect_vec();

                                unreachable!(
                                    "should not reach here staging_sst.size {},
                                    staging_sst.imm_ids {:?},
                                    staging_sst.epochs {:?},
                                    local_imm_ids {:?},
                                    intersect_imm_ids {:?}",
                                    staging_sst.imm_size,
                                    staging_sst.imm_ids,
                                    staging_sst.epochs,
                                    local_imm_ids,
                                    intersect_imm_ids,
                                );
                            }
                        }
                        self.staging.sst.push_front(staging_sst);
                    }
                }
            },

            VersionUpdate::CommittedDelta(_) => {
                unimplemented!()
            }

            VersionUpdate::CommittedSnapshot(committed_version) => {
                let max_committed_epoch = committed_version.max_committed_epoch();
                self.committed = committed_version;

                {
                    // TODO: remove it when support update staging local_sst
                    self.staging
                        .imm
                        .retain(|imm| imm.min_epoch() > max_committed_epoch);

                    self.staging.sst.retain(|sst| {
                        sst.epochs.first().expect("epochs not empty") > &max_committed_epoch
                    });

                    // check epochs.last() > MCE
                    assert!(self.staging.sst.iter().all(|sst| {
                        sst.epochs.last().expect("epochs not empty") > &max_committed_epoch
                    }));
                }

                if let Some(committed_watermarks) =
                    self.committed.table_watermark_index().get(&self.table_id)
                {
                    if let Some(watermark_index) = &mut self.table_watermarks {
                        watermark_index.apply_committed_watermarks(committed_watermarks);
                    } else {
                        self.table_watermarks = Some(committed_watermarks.clone());
                    }
                }
            }
            VersionUpdate::NewTableWatermark {
                direction,
                epoch,
                vnode_watermarks,
            } => self
                .table_watermarks
                .get_or_insert_with(|| {
                    TableWatermarksIndex::new(direction, self.committed.max_committed_epoch())
                })
                .add_epoch_watermark(epoch, &vnode_watermarks, direction),
        }
    }

    pub fn staging(&self) -> &StagingVersion {
        &self.staging
    }

    pub fn committed(&self) -> &CommittedVersion {
        &self.committed
    }

    /// We have assumption that the watermark is increasing monotonically. Therefore,
    /// here if the upper layer usage has passed an regressed watermark, we should
    /// filter out the regressed watermark. Currently the kv log store may write
    /// regressed watermark
    pub fn filter_regress_watermarks(&self, watermarks: &mut Vec<VnodeWatermark>) {
        if let Some(watermark_index) = &self.table_watermarks {
            watermark_index.filter_regress_watermarks(watermarks)
        }
    }

<<<<<<< HEAD
    pub fn clear_uncommitted(&mut self) {
        self.staging.imm.clear();
        self.staging.sst.clear();
        self.table_watermarks = self
            .committed
            .table_watermark_index()
            .get(&self.table_id)
            .cloned()
    }

    /// `imm_ids` is the list of imm ids that are merged into this batch
    /// This field is immutable. Larger imm id at the front.
    pub fn add_merged_imm(&mut self, merged_imm: ImmutableMemtable, imm_ids: Vec<ImmId>) {
        assert!(imm_ids.iter().rev().is_sorted());
        let min_imm_id = *imm_ids.last().expect("non-empty");
=======
    pub fn add_merged_imm(&mut self, merged_imm: ImmutableMemtable) {
        assert!(merged_imm.get_imm_ids().iter().rev().is_sorted());
        let min_imm_id = *merged_imm.get_imm_ids().last().expect("non-empty");
>>>>>>> 8481ea78

        let back = self.staging.imm.back().expect("should not be empty");

        // pop and save imms that are written earlier than the oldest imm if there is any
        let earlier_imms = if back.batch_id() < min_imm_id {
            let mut earlier_imms = VecDeque::with_capacity(self.staging.imm.len());
            loop {
                let batch_id = self
                    .staging
                    .imm
                    .back()
                    .expect("should not be empty")
                    .batch_id();
                match batch_id.cmp(&min_imm_id) {
                    Ordering::Less => {
                        let imm = self.staging.imm.pop_back().unwrap();
                        earlier_imms.push_front(imm);
                    }
                    Ordering::Equal => {
                        break;
                    }
                    Ordering::Greater => {
                        let remaining_staging_imm_ids = self
                            .staging
                            .imm
                            .iter()
                            .map(|imm| imm.batch_id())
                            .collect_vec();
                        let earlier_imm_ids =
                            earlier_imms.iter().map(|imm| imm.batch_id()).collect_vec();

                        unreachable!(
                            "must have break in equal: {:?} {:?} {:?}",
                            remaining_staging_imm_ids, earlier_imm_ids, imm_ids
                        )
                    }
                }
            }
            Some(earlier_imms)
        } else {
            assert_eq!(
                back.batch_id(),
                min_imm_id,
                "{:?} {:?}",
                {
                    self.staging
                        .imm
                        .iter()
                        .map(|imm| imm.batch_id())
                        .collect_vec()
                },
                imm_ids
            );
            None
        };

        // iter from smaller imm and take the older imm at the back.
        for imm_id in imm_ids.iter().rev() {
            let imm = self.staging.imm.pop_back().expect("should exist");
            assert_eq!(
                imm.batch_id(),
                *imm_id,
                "{:?} {:?} {}",
                {
                    self.staging
                        .imm
                        .iter()
                        .map(|imm| imm.batch_id())
                        .collect_vec()
                },
                imm_ids,
                imm_id,
            );
        }

        self.staging.imm.push_back(merged_imm);
        if let Some(earlier_imms) = earlier_imms {
            self.staging.imm.extend(earlier_imms);
        }
    }

    pub fn is_replicated(&self) -> bool {
        self.is_replicated
    }
}

pub fn read_filter_for_batch(
    epoch: HummockEpoch, // for check
    table_id: TableId,
    mut key_range: TableKeyRange,
    read_version_vec: Vec<HummockReadVersionRef>,
) -> StorageResult<(TableKeyRange, ReadVersionTuple)> {
    assert!(!read_version_vec.is_empty());
    let mut staging_vec = Vec::with_capacity(read_version_vec.len());
    let mut max_mce_version: Option<CommittedVersion> = None;
    let mut table_watermarks: Vec<ReadTableWatermark> = Vec::new();
    for read_version in &read_version_vec {
        let read_version_guard = read_version.read();

        let read_watermark = read_version_guard
            .table_watermarks
            .as_ref()
            .and_then(|watermarks| watermarks.range_watermarks(epoch, &mut key_range));

        if let Some(read_watermark) = read_watermark {
            table_watermarks.push(read_watermark);
        }

        let (imms, ssts) = {
            let (imm_iter, sst_iter) = read_version_guard
                .staging()
                .prune_overlap(epoch, table_id, &key_range);

            (
                imm_iter.cloned().collect_vec(),
                sst_iter.cloned().collect_vec(),
            )
        };

        staging_vec.push((imms, ssts));
        if let Some(version) = &max_mce_version {
            if read_version_guard.committed().max_committed_epoch() > version.max_committed_epoch()
            {
                max_mce_version = Some(read_version_guard.committed.clone());
            }
        } else {
            max_mce_version = Some(read_version_guard.committed.clone());
        }
    }

    let max_mce_version = max_mce_version.expect("should exist for once");

    let mut imm_vec = Vec::default();
    let mut sst_vec = Vec::default();
    let mut seen_imm_ids = HashSet::new();
    let mut seen_sst_ids = HashSet::new();

    // only filter the staging data that epoch greater than max_mce to avoid data duplication
    let (min_epoch, max_epoch) = (max_mce_version.max_committed_epoch(), epoch);
    // prune imm and sst with max_mce
    for (staging_imms, staging_ssts) in staging_vec {
        imm_vec.extend(staging_imms.into_iter().filter(|imm| {
            // There shouldn't be duplicated IMMs because merge imm only operates on a single shard.
            assert!(seen_imm_ids.insert(imm.batch_id()));
            imm.min_epoch() > min_epoch && imm.min_epoch() <= max_epoch
        }));

        sst_vec.extend(staging_ssts.into_iter().filter(|staging_sst| {
            assert!(
                staging_sst.get_max_epoch() <= min_epoch || staging_sst.get_min_epoch() > min_epoch
            );
            // Dedup staging SSTs in different shard. Duplicates can happen in the following case:
            // - Table 1 Shard 1 produces IMM 1
            // - Table 1 Shard 2 produces IMM 2
            // - IMM 1 and IMM 2 are compacted into SST 1 as a Staging SST
            // - SST 1 is added to both Shard 1's and Shard 2's read version
            staging_sst.min_epoch > min_epoch && seen_sst_ids.insert(staging_sst.object_id)
        }));
    }

    Ok((
        key_range,
        (
            imm_vec,
            sst_vec,
            max_mce_version,
            ReadTableWatermark::merge_multiple(table_watermarks),
        ),
    ))
}

pub fn read_filter_for_local(
    epoch: HummockEpoch,
    table_id: TableId,
    mut table_key_range: TableKeyRange,
    read_version: &RwLock<HummockReadVersion>,
) -> StorageResult<(TableKeyRange, ReadVersionTuple)> {
    let read_version_guard = read_version.read();

    let committed_version = read_version_guard.committed().clone();

    let table_watermark = read_version_guard
        .table_watermarks
        .as_ref()
        .and_then(|watermark| watermark.range_watermarks(epoch, &mut table_key_range));

    let (imm_iter, sst_iter) =
        read_version_guard
            .staging()
            .prune_overlap(epoch, table_id, &table_key_range);

    let imms = imm_iter.cloned().collect();
    let ssts = sst_iter.cloned().collect();

    Ok((
        table_key_range,
        (imms, ssts, committed_version, table_watermark),
    ))
}

#[derive(Clone)]
pub struct HummockVersionReader {
    sstable_store: SstableStoreRef,

    /// Statistics
    state_store_metrics: Arc<HummockStateStoreMetrics>,
    preload_retry_times: usize,
}

/// use `HummockVersionReader` to reuse `get` and `iter` implement for both `batch_query` and
/// `streaming_query`
impl HummockVersionReader {
    pub fn new(
        sstable_store: SstableStoreRef,
        state_store_metrics: Arc<HummockStateStoreMetrics>,
        preload_retry_times: usize,
    ) -> Self {
        Self {
            sstable_store,
            state_store_metrics,
            preload_retry_times,
        }
    }

    pub fn stats(&self) -> &Arc<HummockStateStoreMetrics> {
        &self.state_store_metrics
    }
}

const SLOW_ITER_FETCH_META_DURATION_SECOND: f64 = 5.0;

impl HummockVersionReader {
    pub async fn get(
        &self,
        table_key: TableKey<Bytes>,
        epoch: u64,
        read_options: ReadOptions,
        read_version_tuple: ReadVersionTuple,
    ) -> StorageResult<Option<Bytes>> {
        let (imms, uncommitted_ssts, committed_version, watermark) = read_version_tuple;
        let key_vnode = table_key.vnode_part();
        if let Some(read_watermark) = watermark {
            for (vnode, watermark) in read_watermark.vnode_watermarks {
                if vnode == key_vnode {
                    let inner_key = table_key.key_part();
                    if read_watermark
                        .direction
                        .filter_by_watermark(inner_key, watermark)
                    {
                        return Ok(None);
                    }
                }
            }
        }
        let min_epoch = gen_min_epoch(epoch, read_options.retention_seconds.as_ref());
        let mut stats_guard =
            GetLocalMetricsGuard::new(self.state_store_metrics.clone(), read_options.table_id);
        let local_stats = &mut stats_guard.local_stats;
        local_stats.found_key = true;

        // 1. read staging data
        for imm in &imms {
            // skip imm that only holding out-of-date data
            if imm.max_epoch() < min_epoch {
                continue;
            }

            local_stats.staging_imm_get_count += 1;

            if let Some((data, data_epoch)) = get_from_batch(
                imm,
                TableKey(table_key.as_ref()),
                epoch,
                &read_options,
                local_stats,
            ) {
                return Ok(if data_epoch.pure_epoch() < min_epoch {
                    None
                } else {
                    data.into_user_value()
                });
            }
        }

        // 2. order guarantee: imm -> sst
        let dist_key_hash = read_options.prefix_hint.as_ref().map(|dist_key| {
            Sstable::hash_for_bloom_filter(dist_key.as_ref(), read_options.table_id.table_id())
        });

        // Here epoch passed in is pure epoch, and we will seek the constructed `full_key` later.
        // Therefore, it is necessary to construct the `full_key` with `MAX_SPILL_TIMES`, otherwise, the iterator might skip keys with spill offset greater than 0.
        let full_key = FullKey::new_with_gap_epoch(
            read_options.table_id,
            TableKey(table_key.clone()),
            EpochWithGap::new(epoch, MAX_SPILL_TIMES),
        );
        for local_sst in &uncommitted_ssts {
            local_stats.staging_sst_get_count += 1;
            if let Some((data, data_epoch)) = get_from_sstable_info(
                self.sstable_store.clone(),
                local_sst,
                full_key.to_ref(),
                &read_options,
                dist_key_hash,
                local_stats,
            )
            .await?
            {
                return Ok(if data_epoch.pure_epoch() < min_epoch {
                    None
                } else {
                    data.into_user_value()
                });
            }
        }

        // 3. read from committed_version sst file
        // Because SST meta records encoded key range,
        // the filter key needs to be encoded as well.
        assert!(committed_version.is_valid());
        for level in committed_version.levels(read_options.table_id) {
            if level.table_infos.is_empty() {
                continue;
            }

            match level.level_type() {
                LevelType::Overlapping | LevelType::Unspecified => {
                    let single_table_key_range = table_key.clone()..=table_key.clone();
                    let sstable_infos = prune_overlapping_ssts(
                        &level.table_infos,
                        read_options.table_id,
                        &single_table_key_range,
                    );
                    for sstable_info in sstable_infos {
                        local_stats.overlapping_get_count += 1;
                        if let Some((data, data_epoch)) = get_from_sstable_info(
                            self.sstable_store.clone(),
                            sstable_info,
                            full_key.to_ref(),
                            &read_options,
                            dist_key_hash,
                            local_stats,
                        )
                        .await?
                        {
                            return Ok(if data_epoch.pure_epoch() < min_epoch {
                                None
                            } else {
                                data.into_user_value()
                            });
                        }
                    }
                }
                LevelType::Nonoverlapping => {
                    let mut table_info_idx =
                        search_sst_idx(&level.table_infos, full_key.user_key.as_ref());
                    if table_info_idx == 0 {
                        continue;
                    }
                    table_info_idx = table_info_idx.saturating_sub(1);
                    let ord = level.table_infos[table_info_idx]
                        .key_range
                        .as_ref()
                        .unwrap()
                        .compare_right_with_user_key(full_key.user_key.as_ref());
                    // the case that the key falls into the gap between two ssts
                    if ord == Ordering::Less {
                        sync_point!("HUMMOCK_V2::GET::SKIP_BY_NO_FILE");
                        continue;
                    }

                    local_stats.non_overlapping_get_count += 1;
                    if let Some((data, data_epoch)) = get_from_sstable_info(
                        self.sstable_store.clone(),
                        &level.table_infos[table_info_idx],
                        full_key.to_ref(),
                        &read_options,
                        dist_key_hash,
                        local_stats,
                    )
                    .await?
                    {
                        return Ok(if data_epoch.pure_epoch() < min_epoch {
                            None
                        } else {
                            data.into_user_value()
                        });
                    }
                }
            }
        }
        stats_guard.local_stats.found_key = false;
        Ok(None)
    }

    pub async fn iter(
        &self,
        table_key_range: TableKeyRange,
        epoch: u64,
        read_options: ReadOptions,
        read_version_tuple: ReadVersionTuple,
    ) -> StorageResult<StreamTypeOfIter<HummockStorageIterator>> {
        self.iter_inner(
            table_key_range,
            epoch,
            read_options,
            read_version_tuple,
            None,
        )
        .await
    }

    pub async fn iter_with_memtable<'a>(
        &'a self,
        table_key_range: TableKeyRange,
        epoch: u64,
        read_options: ReadOptions,
        read_version_tuple: (
            Vec<ImmutableMemtable>,
            Vec<SstableInfo>,
            CommittedVersion,
            Option<ReadTableWatermark>,
        ),
        memtable_iter: MemTableHummockIterator<'a>,
    ) -> StorageResult<StreamTypeOfIter<LocalHummockStorageIterator<'_>>> {
        self.iter_inner(
            table_key_range,
            epoch,
            read_options,
            read_version_tuple,
            Some(memtable_iter),
        )
        .await
    }

    pub async fn iter_inner<'a, 'b>(
        &'a self,
        table_key_range: TableKeyRange,
        epoch: u64,
        read_options: ReadOptions,
        read_version_tuple: ReadVersionTuple,
        mem_table: Option<MemTableHummockIterator<'b>>,
    ) -> StorageResult<StreamTypeOfIter<HummockStorageIteratorInner<'b>>> {
        let table_id_string = read_options.table_id.to_string();
        let table_id_label = table_id_string.as_str();
        let (imms, uncommitted_ssts, committed, watermark) = read_version_tuple;

        let mut local_stats = StoreLocalStatistic::default();
        let mut staging_iters = Vec::with_capacity(imms.len() + uncommitted_ssts.len());
        let mut delete_range_iter = ForwardMergeRangeIterator::new(epoch);
        local_stats.staging_imm_iter_count = imms.len() as u64;
        for imm in imms {
            staging_iters.push(HummockIteratorUnion::First(imm.into_forward_iter()));
        }

        // 2. build iterator from committed
        // Because SST meta records encoded key range,
        // the filter key range needs to be encoded as well.
        let user_key_range = bound_table_key_range(read_options.table_id, &table_key_range);
        let user_key_range_ref = (
            user_key_range.0.as_ref().map(UserKey::as_ref),
            user_key_range.1.as_ref().map(UserKey::as_ref),
        );
        let mut staging_sst_iter_count = 0;
        // encode once
        let bloom_filter_prefix_hash = read_options
            .prefix_hint
            .as_ref()
            .map(|hint| Sstable::hash_for_bloom_filter(hint, read_options.table_id.table_id()));
        let mut sst_read_options = SstableIteratorReadOptions::from_read_options(&read_options);
        if read_options.prefetch_options.prefetch {
            sst_read_options.must_iterated_end_user_key =
                Some(user_key_range.1.map(|key| key.cloned()));
            sst_read_options.max_preload_retry_times = self.preload_retry_times;
        }
        let sst_read_options = Arc::new(sst_read_options);
        for sstable_info in &uncommitted_ssts {
            let table_holder = self
                .sstable_store
                .sstable(sstable_info, &mut local_stats)
                .instrument(tracing::trace_span!("get_sstable"))
                .await?;

            if !table_holder.meta.monotonic_tombstone_events.is_empty()
                && !read_options.ignore_range_tombstone
            {
                delete_range_iter
                    .add_sst_iter(SstableDeleteRangeIterator::new(table_holder.clone()));
            }
            if let Some(prefix_hash) = bloom_filter_prefix_hash.as_ref() {
                if !hit_sstable_bloom_filter(
                    &table_holder,
                    &user_key_range_ref,
                    *prefix_hash,
                    &mut local_stats,
                ) {
                    continue;
                }
            }

            staging_sst_iter_count += 1;
            staging_iters.push(HummockIteratorUnion::Second(SstableIterator::new(
                table_holder,
                self.sstable_store.clone(),
                sst_read_options.clone(),
            )));
        }
        local_stats.staging_sst_iter_count = staging_sst_iter_count;
        let staging_iter: StagingDataIterator = MergeIterator::new(staging_iters);

        let mut non_overlapping_iters = Vec::new();
        let mut overlapping_iters = Vec::new();
        let timer = self
            .state_store_metrics
            .iter_fetch_meta_duration
            .with_label_values(&[table_id_label])
            .start_timer();

        for level in committed.levels(read_options.table_id) {
            if level.table_infos.is_empty() {
                continue;
            }

            if level.level_type == LevelType::Nonoverlapping as i32 {
                let table_infos = prune_nonoverlapping_ssts(&level.table_infos, user_key_range_ref);
                let sstables = table_infos
                    .filter(|sstable_info| {
                        sstable_info
                            .table_ids
                            .binary_search(&read_options.table_id.table_id)
                            .is_ok()
                    })
                    .cloned()
                    .collect_vec();
                if sstables.is_empty() {
                    continue;
                }
                if sstables.len() > 1 {
                    let ssts_which_have_delete_range = sstables
                        .iter()
                        .filter(|sst| sst.get_range_tombstone_count() > 0)
                        .cloned()
                        .collect_vec();
                    if !ssts_which_have_delete_range.is_empty() {
                        delete_range_iter.add_concat_iter(
                            ssts_which_have_delete_range,
                            self.sstable_store.clone(),
                        );
                    }
                    non_overlapping_iters.push(ConcatIterator::new(
                        sstables,
                        self.sstable_store.clone(),
                        sst_read_options.clone(),
                    ));
                    local_stats.non_overlapping_iter_count += 1;
                } else {
                    let sstable = self
                        .sstable_store
                        .sstable(&sstables[0], &mut local_stats)
                        .instrument(tracing::trace_span!("get_sstable"))
                        .await?;
                    if !sstable.meta.monotonic_tombstone_events.is_empty()
                        && !read_options.ignore_range_tombstone
                    {
                        delete_range_iter
                            .add_sst_iter(SstableDeleteRangeIterator::new(sstable.clone()));
                    }
                    if let Some(dist_hash) = bloom_filter_prefix_hash.as_ref() {
                        if !hit_sstable_bloom_filter(
                            &sstable,
                            &user_key_range_ref,
                            *dist_hash,
                            &mut local_stats,
                        ) {
                            continue;
                        }
                    }
                    // Since there is only one sst to be included for the current non-overlapping
                    // level, there is no need to create a ConcatIterator on it.
                    // We put the SstableIterator in `overlapping_iters` just for convenience since
                    // it overlaps with SSTs in other levels. In metrics reporting, we still count
                    // it in `non_overlapping_iter_count`.
                    overlapping_iters.push(SstableIterator::new(
                        sstable,
                        self.sstable_store.clone(),
                        sst_read_options.clone(),
                    ));
                    local_stats.non_overlapping_iter_count += 1;
                }
            } else {
                let table_infos = prune_overlapping_ssts(
                    &level.table_infos,
                    read_options.table_id,
                    &table_key_range,
                );
                // Overlapping
                let fetch_meta_req = table_infos.rev().collect_vec();
                if fetch_meta_req.is_empty() {
                    continue;
                }
                for sstable_info in fetch_meta_req {
                    let sstable = self
                        .sstable_store
                        .sstable(sstable_info, &mut local_stats)
                        .instrument(tracing::trace_span!("get_sstable"))
                        .await?;
                    assert_eq!(sstable_info.get_object_id(), sstable.id);
                    if !sstable.meta.monotonic_tombstone_events.is_empty()
                        && !read_options.ignore_range_tombstone
                    {
                        delete_range_iter
                            .add_sst_iter(SstableDeleteRangeIterator::new(sstable.clone()));
                    }
                    if let Some(dist_hash) = bloom_filter_prefix_hash.as_ref() {
                        if !hit_sstable_bloom_filter(
                            &sstable,
                            &user_key_range_ref,
                            *dist_hash,
                            &mut local_stats,
                        ) {
                            continue;
                        }
                    }
                    overlapping_iters.push(SstableIterator::new(
                        sstable,
                        self.sstable_store.clone(),
                        sst_read_options.clone(),
                    ));
                    local_stats.overlapping_iter_count += 1;
                }
            }
        }
        let fetch_meta_duration_sec = timer.stop_and_record();
        if fetch_meta_duration_sec > SLOW_ITER_FETCH_META_DURATION_SECOND {
            tracing::warn!("Fetching meta while creating an iter to read table_id {:?} at epoch {:?} is slow: duration = {:?}s, cache unhits = {:?}.",
                table_id_string, epoch, fetch_meta_duration_sec, local_stats.cache_meta_block_miss);
            self.state_store_metrics
                .iter_slow_fetch_meta_cache_unhits
                .set(local_stats.cache_meta_block_miss as i64);
        }

        // 3. build user_iterator
        let merge_iter = MergeIterator::new(
            once(HummockIteratorUnion::First(staging_iter))
                .chain(
                    overlapping_iters
                        .into_iter()
                        .map(HummockIteratorUnion::Second),
                )
                .chain(
                    non_overlapping_iters
                        .into_iter()
                        .map(HummockIteratorUnion::Third),
                )
                .chain(mem_table.into_iter().map(HummockIteratorUnion::Fourth)),
        );

        let watermark = watermark
            .into_iter()
            .map(|watermark| (read_options.table_id, watermark))
            .collect();

        let skip_watermark_iter = SkipWatermarkIterator::new(merge_iter, watermark);

        let user_key_range = (
            user_key_range.0.map(|key| key.cloned()),
            user_key_range.1.map(|key| key.cloned()),
        );

        // the epoch_range left bound for iterator read
        let min_epoch = gen_min_epoch(epoch, read_options.retention_seconds.as_ref());
        let mut user_iter = UserIterator::new(
            skip_watermark_iter,
            user_key_range,
            epoch,
            min_epoch,
            Some(committed),
            delete_range_iter,
        );
        user_iter
            .rewind()
            .verbose_instrument_await("rewind")
            .await?;
        local_stats.found_key = user_iter.is_valid();
        local_stats.sub_iter_count = local_stats.staging_imm_iter_count
            + local_stats.staging_sst_iter_count
            + local_stats.overlapping_iter_count
            + local_stats.non_overlapping_iter_count;

        Ok(HummockStorageIteratorInner::new(
            user_iter,
            self.state_store_metrics.clone(),
            read_options.table_id,
            local_stats,
        )
        .into_stream())
    }

    // Note: this method will not check the kv tomestones and delete range tomestones
    pub async fn may_exist(
        &self,
        table_key_range: TableKeyRange,
        read_options: ReadOptions,
        read_version_tuple: ReadVersionTuple,
    ) -> StorageResult<bool> {
        if is_empty_key_range(&table_key_range) {
            return Ok(false);
        }

        let table_id = read_options.table_id;
        let (imms, uncommitted_ssts, committed_version, _) = read_version_tuple;
        let mut stats_guard =
            MayExistLocalMetricsGuard::new(self.state_store_metrics.clone(), table_id);

        // 1. check staging data
        for imm in &imms {
            if imm.range_exists(&table_key_range) {
                return Ok(true);
            }
        }

        let user_key_range = bound_table_key_range(read_options.table_id, &table_key_range);
        let user_key_range_ref = (
            user_key_range.0.as_ref().map(UserKey::as_ref),
            user_key_range.1.as_ref().map(UserKey::as_ref),
        );
        let bloom_filter_prefix_hash = if let Some(prefix_hint) = read_options.prefix_hint {
            Sstable::hash_for_bloom_filter(&prefix_hint, table_id.table_id)
        } else {
            // only use `table_key_range` to see whether all SSTs are filtered out
            // without looking at bloom filter because prefix_hint is not provided
            if !uncommitted_ssts.is_empty() {
                // uncommitted_ssts is already pruned by `table_key_range` so no extra check is
                // needed.
                return Ok(true);
            }
            for level in committed_version.levels(table_id) {
                match level.level_type() {
                    LevelType::Overlapping | LevelType::Unspecified => {
                        if prune_overlapping_ssts(&level.table_infos, table_id, &table_key_range)
                            .next()
                            .is_some()
                        {
                            return Ok(true);
                        }
                    }
                    LevelType::Nonoverlapping => {
                        if prune_nonoverlapping_ssts(&level.table_infos, user_key_range_ref)
                            .next()
                            .is_some()
                        {
                            return Ok(true);
                        }
                    }
                }
            }
            return Ok(false);
        };

        // 2. order guarantee: imm -> sst
        for local_sst in &uncommitted_ssts {
            stats_guard.local_stats.may_exist_check_sstable_count += 1;
            if hit_sstable_bloom_filter(
                self.sstable_store
                    .sstable(local_sst, &mut stats_guard.local_stats)
                    .await?
                    .as_ref(),
                &user_key_range_ref,
                bloom_filter_prefix_hash,
                &mut stats_guard.local_stats,
            ) {
                return Ok(true);
            }
        }

        // 3. read from committed_version sst file
        // Because SST meta records encoded key range,
        // the filter key needs to be encoded as well.
        assert!(committed_version.is_valid());
        for level in committed_version.levels(table_id) {
            if level.table_infos.is_empty() {
                continue;
            }
            match level.level_type() {
                LevelType::Overlapping | LevelType::Unspecified => {
                    let sstable_infos =
                        prune_overlapping_ssts(&level.table_infos, table_id, &table_key_range);
                    for sstable_info in sstable_infos {
                        stats_guard.local_stats.may_exist_check_sstable_count += 1;
                        if hit_sstable_bloom_filter(
                            self.sstable_store
                                .sstable(sstable_info, &mut stats_guard.local_stats)
                                .await?
                                .as_ref(),
                            &user_key_range_ref,
                            bloom_filter_prefix_hash,
                            &mut stats_guard.local_stats,
                        ) {
                            return Ok(true);
                        }
                    }
                }
                LevelType::Nonoverlapping => {
                    let table_infos =
                        prune_nonoverlapping_ssts(&level.table_infos, user_key_range_ref);

                    for table_info in table_infos {
                        stats_guard.local_stats.may_exist_check_sstable_count += 1;
                        if hit_sstable_bloom_filter(
                            self.sstable_store
                                .sstable(table_info, &mut stats_guard.local_stats)
                                .await?
                                .as_ref(),
                            &user_key_range_ref,
                            bloom_filter_prefix_hash,
                            &mut stats_guard.local_stats,
                        ) {
                            return Ok(true);
                        }
                    }
                }
            }
        }

        Ok(false)
    }
}<|MERGE_RESOLUTION|>--- conflicted
+++ resolved
@@ -410,27 +410,11 @@
         }
     }
 
-<<<<<<< HEAD
-    pub fn clear_uncommitted(&mut self) {
-        self.staging.imm.clear();
-        self.staging.sst.clear();
-        self.table_watermarks = self
-            .committed
-            .table_watermark_index()
-            .get(&self.table_id)
-            .cloned()
-    }
-
     /// `imm_ids` is the list of imm ids that are merged into this batch
     /// This field is immutable. Larger imm id at the front.
     pub fn add_merged_imm(&mut self, merged_imm: ImmutableMemtable, imm_ids: Vec<ImmId>) {
         assert!(imm_ids.iter().rev().is_sorted());
         let min_imm_id = *imm_ids.last().expect("non-empty");
-=======
-    pub fn add_merged_imm(&mut self, merged_imm: ImmutableMemtable) {
-        assert!(merged_imm.get_imm_ids().iter().rev().is_sorted());
-        let min_imm_id = *merged_imm.get_imm_ids().last().expect("non-empty");
->>>>>>> 8481ea78
 
         let back = self.staging.imm.back().expect("should not be empty");
 
