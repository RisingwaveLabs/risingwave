--- conflicted
+++ resolved
@@ -775,13 +775,7 @@
         read_options: ReadOptions,
         read_version_tuple: ReadVersionTuple,
         mem_table: Option<MemTableHummockIterator<'b>>,
-<<<<<<< HEAD
     ) -> StorageResult<HummockStorageIteratorInner<'b>> {
-        let table_id_string = read_options.table_id.to_string();
-        let table_id_label = table_id_string.as_str();
-=======
-    ) -> StorageResult<StreamTypeOfIter<HummockStorageIteratorInner<'b>>> {
->>>>>>> 5a8a6a2a
         let (imms, uncommitted_ssts, committed) = read_version_tuple;
 
         let mut local_stats = StoreLocalStatistic::default();
