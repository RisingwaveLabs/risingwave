// Copyright 2022 Singularity Data
//
// Licensed under the Apache License, Version 2.0 (the "License");
// you may not use this file except in compliance with the License.
// You may obtain a copy of the License at
//
// http://www.apache.org/licenses/LICENSE-2.0
//
// Unless required by applicable law or agreed to in writing, software
// distributed under the License is distributed on an "AS IS" BASIS,
// WITHOUT WARRANTIES OR CONDITIONS OF ANY KIND, either express or implied.
// See the License for the specific language governing permissions and
// limitations under the License.

pub mod event_handler;
pub mod memtable;
pub mod state_store;
<<<<<<< HEAD
pub mod version;

use std::ops::Bound;

use bytes::Bytes;
use futures::Future;
use risingwave_common::catalog::TableId;
use risingwave_common::util::epoch::Epoch;

use crate::error::StorageResult;
use crate::storage_value::StorageValue;
use crate::store::WriteOptions;
use crate::StateStoreIter;

pub trait GetFutureTrait<'a> = Future<Output = StorageResult<Option<Bytes>>> + Send;
pub trait IterFutureTrait<'a, I: StateStoreIter<Item = (Bytes, Bytes)>> =
    Future<Output = StorageResult<I>> + Send;

pub trait IngestKVBatchFutureTrait<'a> = Future<Output = StorageResult<usize>> + Send;

#[macro_export]
macro_rules! define_local_state_store_associated_type {
    () => {
        type GetFuture<'a> = impl GetFutureTrait<'a>;
        type IterFuture<'a> = impl IterFutureTrait<'a, Self::Iter>;
        type IngestKVBatchFuture<'a> = impl IngestKVBatchFutureTrait<'a>;
    };
}

/// State store v2.
/// It provides the basic functionalities streaming/batch executor needs to access the underlying
/// state store.
pub trait StateStore: Send + Sync + 'static + Clone {
    type Iter: StateStoreIter<Item = (Bytes, Bytes)>;

    type GetFuture<'a>: GetFutureTrait<'a>;

    type IterFuture<'a>: IterFutureTrait<'a, Self::Iter>;

    type IngestKVBatchFuture<'a>: IngestKVBatchFutureTrait<'a>;

    /// Point gets a value from the state store.
    /// The result is based on a snapshot corresponding to the given `epoch`.
    fn get<'a>(
        &'a self,
        key: &'a [u8],
        epoch: u64,
        read_options: ReadOptions,
    ) -> Self::GetFuture<'_>;

    /// Opens and returns an iterator for a given `key_range`.
    /// The returned iterator will iterate data based on a snapshot corresponding to
    /// the given `epoch`.
    fn iter(
        &self,
        key_range: (Bound<Vec<u8>>, Bound<Vec<u8>>),
        epoch: u64,
        read_options: ReadOptions,
    ) -> Self::IterFuture<'_>;

    /// Inserts a key-value entry associated with a given `epoch` into the state store.
    fn insert(&self, key: Bytes, val: Bytes) -> StorageResult<()>;

    /// Deletes a key-value entry from the state store. Only the key-value entry with epoch smaller
    /// than the given `epoch` will be deleted.
    fn delete(&self, key: Bytes) -> StorageResult<()>;

    /// Triggers a flush to persistent storage for the in-memory states.
    fn flush(&self) -> StorageResult<usize>;

    /// Updates the monotonically increasing write epoch to `new_epoch`.
    /// All writes after this function is called will be tagged with `new_epoch`. In other words,
    /// the previous write epoch is sealed.
    fn advance_write_epoch(&mut self, new_epoch: u64) -> StorageResult<()>;

    fn ingest_batch(
        &self,
        kv_pairs: Vec<(Bytes, StorageValue)>,
        delete_ranges: Vec<(Bytes, Bytes)>,
        write_options: WriteOptions,
    ) -> Self::IngestKVBatchFuture<'_>;
}

#[derive(Default, Clone)]
pub struct ReadOptions {
    /// A hint for prefix key to check bloom filter.
    /// If the `prefix_hint` is not None, it should be included in
    /// `key` or `key_range` in the read API.
    pub prefix_hint: Option<Vec<u8>>,
    pub check_bloom_filter: bool,

    // TODO: support min_epoch
    pub retention_seconds: Option<u32>,
    pub table_id: TableId,
}

pub fn gen_min_epoch(base_epoch: u64, retention_seconds: Option<&u32>) -> u64 {
    let base_epoch = Epoch(base_epoch);
    match retention_seconds {
        Some(retention_seconds_u32) => {
            base_epoch
                .subtract_ms((retention_seconds_u32 * 1000) as u64)
                .0
        }
        None => 0,
    }
}
=======
pub mod version;
>>>>>>> 284ac28c
<|MERGE_RESOLUTION|>--- conflicted
+++ resolved
@@ -15,114 +15,4 @@
 pub mod event_handler;
 pub mod memtable;
 pub mod state_store;
-<<<<<<< HEAD
-pub mod version;
-
-use std::ops::Bound;
-
-use bytes::Bytes;
-use futures::Future;
-use risingwave_common::catalog::TableId;
-use risingwave_common::util::epoch::Epoch;
-
-use crate::error::StorageResult;
-use crate::storage_value::StorageValue;
-use crate::store::WriteOptions;
-use crate::StateStoreIter;
-
-pub trait GetFutureTrait<'a> = Future<Output = StorageResult<Option<Bytes>>> + Send;
-pub trait IterFutureTrait<'a, I: StateStoreIter<Item = (Bytes, Bytes)>> =
-    Future<Output = StorageResult<I>> + Send;
-
-pub trait IngestKVBatchFutureTrait<'a> = Future<Output = StorageResult<usize>> + Send;
-
-#[macro_export]
-macro_rules! define_local_state_store_associated_type {
-    () => {
-        type GetFuture<'a> = impl GetFutureTrait<'a>;
-        type IterFuture<'a> = impl IterFutureTrait<'a, Self::Iter>;
-        type IngestKVBatchFuture<'a> = impl IngestKVBatchFutureTrait<'a>;
-    };
-}
-
-/// State store v2.
-/// It provides the basic functionalities streaming/batch executor needs to access the underlying
-/// state store.
-pub trait StateStore: Send + Sync + 'static + Clone {
-    type Iter: StateStoreIter<Item = (Bytes, Bytes)>;
-
-    type GetFuture<'a>: GetFutureTrait<'a>;
-
-    type IterFuture<'a>: IterFutureTrait<'a, Self::Iter>;
-
-    type IngestKVBatchFuture<'a>: IngestKVBatchFutureTrait<'a>;
-
-    /// Point gets a value from the state store.
-    /// The result is based on a snapshot corresponding to the given `epoch`.
-    fn get<'a>(
-        &'a self,
-        key: &'a [u8],
-        epoch: u64,
-        read_options: ReadOptions,
-    ) -> Self::GetFuture<'_>;
-
-    /// Opens and returns an iterator for a given `key_range`.
-    /// The returned iterator will iterate data based on a snapshot corresponding to
-    /// the given `epoch`.
-    fn iter(
-        &self,
-        key_range: (Bound<Vec<u8>>, Bound<Vec<u8>>),
-        epoch: u64,
-        read_options: ReadOptions,
-    ) -> Self::IterFuture<'_>;
-
-    /// Inserts a key-value entry associated with a given `epoch` into the state store.
-    fn insert(&self, key: Bytes, val: Bytes) -> StorageResult<()>;
-
-    /// Deletes a key-value entry from the state store. Only the key-value entry with epoch smaller
-    /// than the given `epoch` will be deleted.
-    fn delete(&self, key: Bytes) -> StorageResult<()>;
-
-    /// Triggers a flush to persistent storage for the in-memory states.
-    fn flush(&self) -> StorageResult<usize>;
-
-    /// Updates the monotonically increasing write epoch to `new_epoch`.
-    /// All writes after this function is called will be tagged with `new_epoch`. In other words,
-    /// the previous write epoch is sealed.
-    fn advance_write_epoch(&mut self, new_epoch: u64) -> StorageResult<()>;
-
-    fn ingest_batch(
-        &self,
-        kv_pairs: Vec<(Bytes, StorageValue)>,
-        delete_ranges: Vec<(Bytes, Bytes)>,
-        write_options: WriteOptions,
-    ) -> Self::IngestKVBatchFuture<'_>;
-}
-
-#[derive(Default, Clone)]
-pub struct ReadOptions {
-    /// A hint for prefix key to check bloom filter.
-    /// If the `prefix_hint` is not None, it should be included in
-    /// `key` or `key_range` in the read API.
-    pub prefix_hint: Option<Vec<u8>>,
-    pub check_bloom_filter: bool,
-
-    // TODO: support min_epoch
-    pub retention_seconds: Option<u32>,
-    pub table_id: TableId,
-}
-
-pub fn gen_min_epoch(base_epoch: u64, retention_seconds: Option<&u32>) -> u64 {
-    let base_epoch = Epoch(base_epoch);
-    match retention_seconds {
-        Some(retention_seconds_u32) => {
-            base_epoch
-                .subtract_ms((retention_seconds_u32 * 1000) as u64)
-                .0
-        }
-        None => 0,
-    }
-}
-=======
-pub mod version;
->>>>>>> 284ac28c
+pub mod version;