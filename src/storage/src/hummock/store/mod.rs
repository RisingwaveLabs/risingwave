--- conflicted
+++ resolved
@@ -38,15 +38,8 @@
 macro_rules! define_local_state_store_associated_type {
     () => {
         type GetFuture<'a> = impl GetFutureTrait<'a>;
-<<<<<<< HEAD
         type IterFuture<'a> = impl IterFutureTrait<'a, Self::Iter>;
-=======
-        type IterFuture<'a, R, B>  = impl IterFutureTrait<'a, Self::Iter, R, B>
-                                                            where
-                                                                R: 'static + Send + RangeBounds<B>,
-                                                                B: 'static + Send + AsRef<[u8]>;
         type IngestKVBatchFuture<'a> = impl IngestKVBatchFutureTrait<'a>;
->>>>>>> ac73fe87
     };
 }
 
