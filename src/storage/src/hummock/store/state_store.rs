--- conflicted
+++ resolved
@@ -12,10 +12,12 @@
 // See the License for the specific language governing permissions and
 // limitations under the License.
 
+use std::future::Future;
 use std::ops::Bound;
 use std::sync::Arc;
 
 use bytes::Bytes;
+#[cfg(not(madsim))]
 use minitrace::future::FutureExt;
 use parking_lot::RwLock;
 use risingwave_common::config::StorageConfig;
@@ -23,33 +25,30 @@
 use tokio::sync::mpsc;
 
 use super::version::{HummockReadVersion, StagingData, VersionUpdate};
-<<<<<<< HEAD
-use super::{
-    GetFutureTrait, HummockStorageIterator, IngestKVBatchFutureTrait, IterFutureTrait, ReadOptions,
-    StateStore, WriteOptions,
-};
-use crate::define_local_state_store_associated_type;
-=======
->>>>>>> 9eb52391
 use crate::error::StorageResult;
 use crate::hummock::event_handler::HummockEvent;
-use crate::hummock::shared_buffer::shared_buffer_batch::SharedBufferBatch;
+use crate::hummock::iterator::{
+    ConcatIteratorInner, Forward, HummockIteratorUnion, OrderedMergeIteratorInner,
+    UnorderedMergeIteratorInner, UserIterator,
+};
+use crate::hummock::shared_buffer::shared_buffer_batch::{
+    SharedBufferBatch, SharedBufferBatchIterator,
+};
 use crate::hummock::sstable_store::SstableStoreRef;
 use crate::hummock::store::version::{read_filter_for_local, HummockVersionReader};
-use crate::hummock::{HummockResult, MemoryLimiter, SstableIdManager, SstableIdManagerRef};
-use crate::monitor::StateStoreMetrics;
+use crate::hummock::{
+    HummockResult, MemoryLimiter, SstableIdManager, SstableIdManagerRef, SstableIterator,
+};
+use crate::monitor::{StateStoreMetrics, StoreLocalStatistic};
 use crate::storage_value::StorageValue;
-<<<<<<< HEAD
-=======
 use crate::store::{
-    gen_min_epoch, GetFutureTrait, IngestBatchFutureTrait, IterFutureTrait, LocalStateStore,
-    ReadOptions, StateStoreRead, StateStoreWrite, WriteOptions,
+    GetFutureTrait, IngestBatchFutureTrait, IterFutureTrait, LocalStateStore, ReadOptions,
+    StateStoreRead, StateStoreWrite, WriteOptions,
 };
 use crate::{
     define_state_store_read_associated_type, define_state_store_write_associated_type,
     StateStoreIter,
 };
->>>>>>> 9eb52391
 
 pub struct HummockStorageCore {
     /// Mutable memtable.
@@ -327,11 +326,9 @@
     pub fn sstable_id_manager(&self) -> &SstableIdManagerRef {
         &self.core.sstable_id_manager
     }
-<<<<<<< HEAD
-=======
-}
-
-type StagingDataIterator = OrderedMergeIteratorInner<
+}
+
+pub type StagingDataIterator = OrderedMergeIteratorInner<
     HummockIteratorUnion<Forward, SharedBufferBatchIterator<Forward>, SstableIterator>,
 >;
 type HummockStorageIteratorPayload = UnorderedMergeIteratorInner<
@@ -372,6 +369,13 @@
 }
 
 impl HummockStorageIterator {
+    pub fn new(
+        inner: UserIterator<HummockStorageIteratorPayload>,
+        metrics: Arc<StateStoreMetrics>,
+    ) -> Self {
+        Self { inner, metrics }
+    }
+
     fn collect_local_statistic(&self, stats: &mut StoreLocalStatistic) {
         self.inner.collect_local_statistic(stats);
     }
@@ -383,5 +387,4 @@
         self.collect_local_statistic(&mut stats);
         stats.report(&self.metrics);
     }
->>>>>>> 9eb52391
 }