// Copyright 2022 Singularity Data
//
// Licensed under the Apache License, Version 2.0 (the "License");
// you may not use this file except in compliance with the License.
// You may obtain a copy of the License at
//
// http://www.apache.org/licenses/LICENSE-2.0
//
// Unless required by applicable law or agreed to in writing, software
// distributed under the License is distributed on an "AS IS" BASIS,
// WITHOUT WARRANTIES OR CONDITIONS OF ANY KIND, either express or implied.
// See the License for the specific language governing permissions and
// limitations under the License.

use std::cmp::Ordering;
use std::future::Future;
use std::iter::once;
use std::ops::Bound::{Excluded, Included};
use std::ops::{Bound, Deref, RangeBounds};
use std::sync::Arc;

use bytes::Bytes;
use itertools::Itertools;
use minitrace::future::FutureExt;
use minitrace::Span;
use parking_lot::RwLock;
use risingwave_common::config::StorageConfig;
use risingwave_hummock_sdk::can_concat;
use risingwave_hummock_sdk::key::{key_with_epoch, user_key};
use risingwave_pb::hummock::LevelType;
use risingwave_rpc_client::HummockMetaClient;
use tokio::sync::mpsc;

use super::memtable::ImmutableMemtable;
use super::version::{HummockReadVersion, StagingData, VersionUpdate};
use crate::error::StorageResult;
use crate::hummock::event_handler::HummockEvent;
use crate::hummock::iterator::{
    ConcatIterator, ConcatIteratorInner, Forward, HummockIteratorUnion, OrderedMergeIteratorInner,
    UnorderedMergeIteratorInner, UserIterator,
};
use crate::hummock::shared_buffer::shared_buffer_batch::{
    SharedBufferBatch, SharedBufferBatchIterator,
};
use crate::hummock::sstable::SstableIteratorReadOptions;
use crate::hummock::sstable_store::SstableStoreRef;
use crate::hummock::utils::{prune_ssts, search_sst_idx, validate_epoch};
use crate::hummock::{
    get_from_batch, get_from_sstable_info, hit_sstable_bloom_filter, HummockResult, MemoryLimiter,
    SstableIdManager, SstableIdManagerRef, SstableIterator,
};
use crate::monitor::{StateStoreMetrics, StoreLocalStatistic};
use crate::storage_value::StorageValue;
use crate::store::{
    gen_min_epoch, GetFutureTrait, IngestBatchFutureTrait, IterFutureTrait, LocalStateStore,
    ReadOptions, StateStoreRead, StateStoreWrite, WriteOptions,
};
use crate::{
    define_state_store_read_associated_type, define_state_store_write_associated_type,
    StateStoreIter,
};

pub struct HummockStorageCore {
    /// Mutable memtable.
    // memtable: Memtable,

    /// Read handle.
    read_version: Arc<RwLock<HummockReadVersion>>,

    /// Event sender.
    event_sender: mpsc::UnboundedSender<HummockEvent>,

    hummock_meta_client: Arc<dyn HummockMetaClient>,

    sstable_store: SstableStoreRef,

    /// Statistics
    stats: Arc<StateStoreMetrics>,

    options: Arc<StorageConfig>,

    sstable_id_manager: SstableIdManagerRef,

    #[cfg(not(madsim))]
    tracing: Arc<risingwave_tracing::RwTracingService>,

    memory_limiter: Arc<MemoryLimiter>,
}

#[derive(Clone)]
pub struct LocalHummockStorage {
    core: Arc<HummockStorageCore>,
}

impl HummockStorageCore {
    #[cfg(any(test, feature = "test"))]
    pub fn for_test(
        options: Arc<StorageConfig>,
        sstable_store: SstableStoreRef,
        hummock_meta_client: Arc<dyn HummockMetaClient>,
        read_version: Arc<RwLock<HummockReadVersion>>,
        event_sender: mpsc::UnboundedSender<HummockEvent>,
        sstable_id_manager: Arc<SstableIdManager>,
    ) -> HummockResult<Self> {
        Self::new(
            options,
            sstable_store,
            hummock_meta_client,
            Arc::new(StateStoreMetrics::unused()),
            read_version,
            event_sender,
            MemoryLimiter::unlimit(),
            sstable_id_manager,
            #[cfg(not(madsim))]
            Arc::new(risingwave_tracing::RwTracingService::new()),
        )
    }

    #[allow(clippy::too_many_arguments)]
    pub fn new(
        options: Arc<StorageConfig>,
        sstable_store: SstableStoreRef,
        hummock_meta_client: Arc<dyn HummockMetaClient>,
        // TODO: separate `HummockStats` from `StateStoreMetrics`.
        stats: Arc<StateStoreMetrics>,
        read_version: Arc<RwLock<HummockReadVersion>>,
        event_sender: mpsc::UnboundedSender<HummockEvent>,
        memory_limiter: Arc<MemoryLimiter>,
        sstable_id_manager: Arc<SstableIdManager>,
        #[cfg(not(madsim))] tracing: Arc<risingwave_tracing::RwTracingService>,
    ) -> HummockResult<Self> {
        let instance = Self {
            read_version,
            event_sender,
            hummock_meta_client,
            sstable_store,
            stats,
            options,
            sstable_id_manager,
            #[cfg(not(madsim))]
            tracing,
            memory_limiter,
        };
        Ok(instance)
    }

    /// See `HummockReadVersion::update` for more details.
    pub fn update(&self, info: VersionUpdate) {
        self.read_version.write().update(info)
    }

    pub async fn get_inner<'a>(
        &'a self,
        key: &'a [u8],
        epoch: u64,
        read_options: ReadOptions,
    ) -> StorageResult<Option<Bytes>> {
        use parking_lot::RwLockReadGuard;

        // TODO: remove option
        let key_range = (Bound::Included(key.to_vec()), Bound::Included(key.to_vec()));

        let (staging_imm, staging_sst, committed_version) = {
            let read_version = self.read_version.read();
            validate_epoch(read_version.committed().safe_epoch(), epoch)?;

            let (staging_imm_iter, staging_sst_iter) =
                read_version
                    .staging()
                    .prune_overlap(epoch, read_options.table_id, &key_range);

            let staging_imm = staging_imm_iter
                .cloned()
                .collect::<Vec<ImmutableMemtable>>();

            let staging_sst = staging_sst_iter.cloned().collect_vec();
            let committed_version = read_version.committed().clone();

            RwLockReadGuard::unlock_fair(read_version);
            (staging_imm, staging_sst, committed_version)
        };

        let mut table_counts = 0;
        let internal_key = key_with_epoch(key.to_vec(), epoch);
        let mut local_stats = StoreLocalStatistic::default();

        // 1. read staging data
        // 2. order guarantee: imm -> sst
        for imm in staging_imm {
            if let Some(data) = get_from_batch(&imm, key, &mut local_stats) {
                return Ok(data.into_user_value());
            }
        }

        for local_sst in staging_sst {
            table_counts += 1;

            if let Some(data) = get_from_sstable_info(
                self.sstable_store.clone(),
                &local_sst,
                &internal_key,
                read_options.check_bloom_filter,
                &mut local_stats,
            )
            .await?
            {
                return Ok(data.into_user_value());
            }
        }

        // 2. read from committed_version sst file
        assert!(committed_version.is_valid());
        for level in committed_version.levels(read_options.table_id) {
            if level.table_infos.is_empty() {
                continue;
            }
            match level.level_type() {
                LevelType::Overlapping | LevelType::Unspecified => {
                    let sstable_infos = prune_ssts(
                        level.table_infos.iter(),
                        read_options.table_id,
                        &(key..=key),
                    );
                    for sstable_info in sstable_infos {
                        table_counts += 1;
                        if let Some(v) = get_from_sstable_info(
                            self.sstable_store.clone(),
                            sstable_info,
                            &internal_key,
                            read_options.check_bloom_filter,
                            &mut local_stats,
                        )
                        .await?
                        {
                            // todo add global stat to report
                            local_stats.report(self.stats.as_ref());
                            return Ok(v.into_user_value());
                        }
                    }
                }
                LevelType::Nonoverlapping => {
                    let mut table_info_idx = level.table_infos.partition_point(|table| {
                        let ord =
                            user_key(&table.key_range.as_ref().unwrap().left).cmp(key.as_ref());
                        ord == Ordering::Less || ord == Ordering::Equal
                    });
                    if table_info_idx == 0 {
                        continue;
                    }
                    table_info_idx = table_info_idx.saturating_sub(1);
                    let ord = user_key(
                        &level.table_infos[table_info_idx]
                            .key_range
                            .as_ref()
                            .unwrap()
                            .right,
                    )
                    .cmp(key.as_ref());
                    // the case that the key falls into the gap between two ssts
                    if ord == Ordering::Less {
                        continue;
                    }

                    table_counts += 1;
                    if let Some(v) = get_from_sstable_info(
                        self.sstable_store.clone(),
                        &level.table_infos[table_info_idx],
                        &internal_key,
                        read_options.check_bloom_filter,
                        &mut local_stats,
                    )
                    .await?
                    {
                        local_stats.report(self.stats.as_ref());
                        return Ok(v.into_user_value());
                    }
                }
            }
        }

        local_stats.report(self.stats.as_ref());
        self.stats
            .iter_merge_sstable_counts
            .with_label_values(&["sub-iter"])
            .observe(table_counts as f64);

        Ok(None)
    }

    pub async fn iter_inner(
        &self,
        key_range: (Bound<Vec<u8>>, Bound<Vec<u8>>),
        epoch: u64,
        read_options: ReadOptions,
    ) -> StorageResult<HummockStorageIterator> {
        // 1. build iterator from staging data
        let (imms, uncommitted_ssts, committed) = {
            let read_guard = self.read_version.read();
            validate_epoch(read_guard.committed().safe_epoch(), epoch)?;

            let (imm_iter, sstable_info_iter) =
                read_guard
                    .staging()
                    .prune_overlap(epoch, read_options.table_id, &key_range);
            (
                imm_iter.cloned().collect_vec(),
                sstable_info_iter.cloned().collect_vec(),
                read_guard.committed().clone(),
            )
        };

        let mut local_stats = StoreLocalStatistic::default();
        let mut staging_iters = Vec::with_capacity(imms.len() + uncommitted_ssts.len());
        self.stats
            .iter_merge_sstable_counts
            .with_label_values(&["staging-imm-iter"])
            .observe(imms.len() as f64);
        staging_iters.extend(
            imms.into_iter()
                .map(|imm| HummockIteratorUnion::First(imm.into_forward_iter())),
        );
        let mut staging_sst_iter_count = 0;
        for sstable_info in uncommitted_ssts {
            let table_holder = self
                .sstable_store
                .sstable(&sstable_info, &mut local_stats)
                .in_span(Span::enter_with_local_parent("get_sstable"))
                .await?;
            if let Some(prefix) = read_options.prefix_hint.as_ref() {
                if !hit_sstable_bloom_filter(table_holder.value(), prefix, &mut local_stats) {
                    continue;
                }
            }
            staging_sst_iter_count += 1;
            staging_iters.push(HummockIteratorUnion::Second(SstableIterator::new(
                table_holder,
                self.sstable_store.clone(),
                Arc::new(SstableIteratorReadOptions::default()),
            )));
        }
        self.stats
            .iter_merge_sstable_counts
            .with_label_values(&["staging-sst-iter"])
            .observe(staging_sst_iter_count as f64);
        let staging_iter: StagingDataIterator = OrderedMergeIteratorInner::new(staging_iters);

        // 2. build iterator from committed
        let mut non_overlapping_iters = Vec::new();
        let mut overlapping_iters = Vec::new();
        let mut overlapping_iter_count = 0;
        for level in committed.levels(read_options.table_id) {
            let table_infos =
                prune_ssts(level.table_infos.iter(), read_options.table_id, &key_range);
            if table_infos.is_empty() {
                continue;
            }

            if level.level_type == LevelType::Nonoverlapping as i32 {
                debug_assert!(can_concat(&table_infos));
                let start_table_idx = match key_range.start_bound() {
                    Included(key) | Excluded(key) => search_sst_idx(&table_infos, key),
                    _ => 0,
                };
                let end_table_idx = match key_range.end_bound() {
                    Included(key) | Excluded(key) => search_sst_idx(&table_infos, key),
                    _ => table_infos.len().saturating_sub(1),
                };
                assert!(start_table_idx < table_infos.len() && end_table_idx < table_infos.len());
                let matched_table_infos = &table_infos[start_table_idx..=end_table_idx];

                let mut sstables = vec![];
                for sstable_info in matched_table_infos {
                    if let Some(bloom_filter_key) = read_options.prefix_hint.as_ref() {
                        let sstable = self
                            .sstable_store
                            .sstable(sstable_info, &mut local_stats)
                            .in_span(Span::enter_with_local_parent("get_sstable"))
                            .await?;

                        if hit_sstable_bloom_filter(
                            sstable.value(),
                            bloom_filter_key,
                            &mut local_stats,
                        ) {
                            sstables.push((*sstable_info).clone());
                        }
                    } else {
                        sstables.push((*sstable_info).clone());
                    }
                }

                non_overlapping_iters.push(ConcatIterator::new(
                    sstables,
                    self.sstable_store.clone(),
                    Arc::new(SstableIteratorReadOptions::default()),
                ));
            } else {
                // Overlapping
                let mut iters = Vec::new();
                for table_info in table_infos.into_iter().rev() {
                    let sstable = self
                        .sstable_store
                        .sstable(table_info, &mut local_stats)
                        .in_span(Span::enter_with_local_parent("get_sstable"))
                        .await?;
                    if let Some(bloom_filter_key) = read_options.prefix_hint.as_ref() {
                        if !hit_sstable_bloom_filter(
                            sstable.value(),
                            bloom_filter_key,
                            &mut local_stats,
                        ) {
                            continue;
                        }
                    }

                    iters.push(SstableIterator::new(
                        sstable,
                        self.sstable_store.clone(),
                        Arc::new(SstableIteratorReadOptions::default()),
                    ));
                    overlapping_iter_count += 1;
                }
                overlapping_iters.push(OrderedMergeIteratorInner::new(iters));
            }
        }
        self.stats
            .iter_merge_sstable_counts
            .with_label_values(&["committed-overlapping-iter"])
            .observe(overlapping_iter_count as f64);
        self.stats
            .iter_merge_sstable_counts
            .with_label_values(&["committed-non-overlapping-iter"])
            .observe(non_overlapping_iters.len() as f64);

        // 3. build user_iterator
        let merge_iter = UnorderedMergeIteratorInner::new(
            once(HummockIteratorUnion::First(staging_iter))
                .chain(
                    overlapping_iters
                        .into_iter()
                        .map(HummockIteratorUnion::Second),
                )
                .chain(
                    non_overlapping_iters
                        .into_iter()
                        .map(HummockIteratorUnion::Third),
                ),
        );

        // the epoch_range left bound for iterator read
        let min_epoch = gen_min_epoch(epoch, read_options.retention_seconds.as_ref());
        let mut user_iter =
            UserIterator::new(merge_iter, key_range, epoch, min_epoch, Some(committed));
        user_iter
            .rewind()
            .in_span(Span::enter_with_local_parent("rewind"))
            .await?;
        local_stats.report(self.stats.deref());
        Ok(HummockStorageIterator {
            inner: user_iter,
            metrics: self.stats.clone(),
        })
    }
}

impl StateStoreRead for LocalHummockStorage {
    type Iter = HummockStorageIterator;

    define_state_store_read_associated_type!();

    fn get<'a>(
        &'a self,
        key: &'a [u8],
        epoch: u64,
        read_options: ReadOptions,
    ) -> Self::GetFuture<'_> {
        self.core.get_inner(key, epoch, read_options)
    }

    fn iter(
        &self,
        key_range: (Bound<Vec<u8>>, Bound<Vec<u8>>),
        epoch: u64,
        read_options: ReadOptions,
    ) -> Self::IterFuture<'_> {
<<<<<<< HEAD
        self.core.iter_inner(key_range, epoch, read_options)
=======
        let iter = self.core.iter_inner(key_range, epoch, read_options);
        #[cfg(not(madsim))]
        return iter.in_span(self.core.tracing.new_tracer("hummock_iter"));
        #[cfg(madsim)]
        iter
    }

    fn flush(&self) -> StorageResult<usize> {
        unimplemented!()
>>>>>>> 2499d0d8
    }
}

impl StateStoreWrite for LocalHummockStorage {
    define_state_store_write_associated_type!();

    fn ingest_batch(
        &self,
        kv_pairs: Vec<(Bytes, StorageValue)>,
        write_options: WriteOptions,
    ) -> Self::IngestBatchFuture<'_> {
        async move {
            let epoch = write_options.epoch;
            let table_id = write_options.table_id;

            let imm = SharedBufferBatch::build_shared_buffer_batch(
                epoch,
                kv_pairs,
                table_id,
                Some(self.core.memory_limiter.as_ref()),
            )
            .await;
            let imm_size = imm.size();
            self.core
                .update(VersionUpdate::Staging(StagingData::ImmMem(imm.clone())));

            // insert imm to uploader
            self.core
                .event_sender
                .send(HummockEvent::ImmToUploader(imm))
                .unwrap();

            Ok(imm_size)
        }
    }
}

impl LocalStateStore for LocalHummockStorage {}

impl LocalHummockStorage {
    #[cfg(any(test, feature = "test"))]
    pub fn for_test(
        options: Arc<StorageConfig>,
        sstable_store: SstableStoreRef,
        hummock_meta_client: Arc<dyn HummockMetaClient>,
        read_version: Arc<RwLock<HummockReadVersion>>,
        event_sender: mpsc::UnboundedSender<HummockEvent>,
        sstable_id_manager: Arc<SstableIdManager>,
    ) -> HummockResult<Self> {
        let storage_core = HummockStorageCore::for_test(
            options,
            sstable_store,
            hummock_meta_client,
            read_version,
            event_sender,
            sstable_id_manager,
        )?;

        let instance = Self {
            core: Arc::new(storage_core),
        };
        Ok(instance)
    }

    #[allow(clippy::too_many_arguments)]
    pub fn new(
        options: Arc<StorageConfig>,
        sstable_store: SstableStoreRef,
        hummock_meta_client: Arc<dyn HummockMetaClient>,
        // TODO: separate `HummockStats` from `StateStoreMetrics`.
        stats: Arc<StateStoreMetrics>,
        read_version: Arc<RwLock<HummockReadVersion>>,
        event_sender: mpsc::UnboundedSender<HummockEvent>,
        memory_limiter: Arc<MemoryLimiter>,
        sstable_id_manager: Arc<SstableIdManager>,
        #[cfg(not(madsim))] tracing: Arc<risingwave_tracing::RwTracingService>,
    ) -> HummockResult<Self> {
        let storage_core = HummockStorageCore::new(
            options,
            sstable_store,
            hummock_meta_client,
            stats,
            read_version,
            event_sender,
            memory_limiter,
            sstable_id_manager,
            #[cfg(not(madsim))]
            tracing,
        )?;

        let instance = Self {
            core: Arc::new(storage_core),
        };
        Ok(instance)
    }

    /// See `HummockReadVersion::update` for more details.
    pub fn update(&self, info: VersionUpdate) {
        self.core.update(info)
    }

    pub fn read_version(&self) -> Arc<RwLock<HummockReadVersion>> {
        self.core.read_version.clone()
    }

    pub fn get_memory_limiter(&self) -> Arc<MemoryLimiter> {
        self.core.memory_limiter.clone()
    }

    pub fn hummock_meta_client(&self) -> &Arc<dyn HummockMetaClient> {
        &self.core.hummock_meta_client
    }

    pub fn options(&self) -> &Arc<StorageConfig> {
        &self.core.options
    }

    pub fn sstable_store(&self) -> SstableStoreRef {
        self.core.sstable_store.clone()
    }

    pub fn sstable_id_manager(&self) -> &SstableIdManagerRef {
        &self.core.sstable_id_manager
    }
}

type StagingDataIterator = OrderedMergeIteratorInner<
    HummockIteratorUnion<Forward, SharedBufferBatchIterator<Forward>, SstableIterator>,
>;
type HummockStorageIteratorPayload = UnorderedMergeIteratorInner<
    HummockIteratorUnion<
        Forward,
        StagingDataIterator,
        OrderedMergeIteratorInner<SstableIterator>,
        ConcatIteratorInner<SstableIterator>,
    >,
>;

pub struct HummockStorageIterator {
    inner: UserIterator<HummockStorageIteratorPayload>,
    metrics: Arc<StateStoreMetrics>,
}

impl StateStoreIter for HummockStorageIterator {
    type Item = (Bytes, Bytes);

    type NextFuture<'a> = impl Future<Output = StorageResult<Option<Self::Item>>> + Send + 'a;

    fn next(&mut self) -> Self::NextFuture<'_> {
        async {
            let iter = &mut self.inner;

            if iter.is_valid() {
                let kv = (
                    Bytes::copy_from_slice(iter.key()),
                    Bytes::copy_from_slice(iter.value()),
                );
                iter.next().await?;
                Ok(Some(kv))
            } else {
                Ok(None)
            }
        }
    }
}

impl HummockStorageIterator {
    fn collect_local_statistic(&self, stats: &mut StoreLocalStatistic) {
        self.inner.collect_local_statistic(stats);
    }
}

impl Drop for HummockStorageIterator {
    fn drop(&mut self) {
        let mut stats = StoreLocalStatistic::default();
        self.collect_local_statistic(&mut stats);
        stats.report(&self.metrics);
    }
}<|MERGE_RESOLUTION|>--- conflicted
+++ resolved
@@ -483,19 +483,11 @@
         epoch: u64,
         read_options: ReadOptions,
     ) -> Self::IterFuture<'_> {
-<<<<<<< HEAD
-        self.core.iter_inner(key_range, epoch, read_options)
-=======
         let iter = self.core.iter_inner(key_range, epoch, read_options);
         #[cfg(not(madsim))]
         return iter.in_span(self.core.tracing.new_tracer("hummock_iter"));
         #[cfg(madsim)]
         iter
-    }
-
-    fn flush(&self) -> StorageResult<usize> {
-        unimplemented!()
->>>>>>> 2499d0d8
     }
 }
 
