--- conflicted
+++ resolved
@@ -59,36 +59,12 @@
 
     hummock_version_reader: HummockVersionReader,
 
-<<<<<<< HEAD
-pub struct LocalHummockStorage {
+    tracing: Arc<risingwave_tracing::RwTracingService>,
+
     stats: Arc<HummockStateStoreMetrics>,
-    core: Arc<HummockStorageCore>,
-    tracing: Arc<risingwave_tracing::RwTracingService>,
-}
-
-impl HummockStorageCore {
-    pub fn new(
-        instance_guard: LocalInstanceGuard,
-        read_version: Arc<RwLock<HummockReadVersion>>,
-        hummock_version_reader: HummockVersionReader,
-        event_sender: mpsc::UnboundedSender<HummockEvent>,
-        memory_limiter: Arc<MemoryLimiter>,
-    ) -> Self {
-        Self {
-            instance_guard,
-            read_version,
-            event_sender,
-            memory_limiter,
-            hummock_version_reader,
-        }
-    }
-
-=======
-    tracing: Arc<risingwave_tracing::RwTracingService>,
 }
 
 impl LocalHummockStorage {
->>>>>>> 7198d7f7
     /// See `HummockReadVersion::update` for more details.
     pub fn update(&self, info: VersionUpdate) {
         self.read_version.write().update(info)
@@ -251,26 +227,15 @@
         memory_limiter: Arc<MemoryLimiter>,
         tracing: Arc<risingwave_tracing::RwTracingService>,
     ) -> Self {
-<<<<<<< HEAD
         let stats = hummock_version_reader.stats().clone();
-        let storage_core = HummockStorageCore::new(
-=======
         Self {
->>>>>>> 7198d7f7
             instance_guard,
             read_version,
             event_sender,
             memory_limiter,
-<<<<<<< HEAD
-        );
-
-        Self {
+            hummock_version_reader,
+            tracing,
             stats,
-            core: Arc::new(storage_core),
-=======
-            hummock_version_reader,
->>>>>>> 7198d7f7
-            tracing,
         }
     }
 
