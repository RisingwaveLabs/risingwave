--- conflicted
+++ resolved
@@ -226,37 +226,13 @@
 impl LocalStateStore for LocalHummockStorage {}
 
 impl LocalHummockStorage {
-<<<<<<< HEAD
-    #[cfg(any(test, feature = "test"))]
-    pub fn for_test(
-        sstable_store: SstableStoreRef,
-        read_version: Arc<RwLock<HummockReadVersion>>,
-        event_sender: mpsc::UnboundedSender<HummockEvent>,
-    ) -> Self {
-        Self::new(
-            read_version,
-            HummockVersionReader::new(sstable_store, Arc::new(StateStoreMetrics::unused())),
-            event_sender,
-            LooseMemoryLimiter::unlimit(),
-            #[cfg(not(madsim))]
-            Arc::new(risingwave_tracing::RwTracingService::new()),
-        )
-    }
-
-=======
->>>>>>> 6572710c
     pub fn new(
         instance_guard: LocalInstanceGuard,
         read_version: Arc<RwLock<HummockReadVersion>>,
         hummock_version_reader: HummockVersionReader,
         event_sender: mpsc::UnboundedSender<HummockEvent>,
-<<<<<<< HEAD
         memory_limiter: Arc<LooseMemoryLimiter>,
-        #[cfg(not(madsim))] tracing: Arc<risingwave_tracing::RwTracingService>,
-=======
-        memory_limiter: Arc<MemoryLimiter>,
         tracing: Arc<risingwave_tracing::RwTracingService>,
->>>>>>> 6572710c
     ) -> Self {
         let storage_core = HummockStorageCore::new(
             instance_guard,
