--- conflicted
+++ resolved
@@ -458,10 +458,7 @@
         key_range: TableKeyRange,
         epoch: u64,
         read_options: ReadOptions,
-<<<<<<< HEAD
     ) -> impl Future<Output = StorageResult<Self::Iter>> + '_ {
-=======
-    ) -> impl Future<Output = StorageResult<Self::IterStream>> + '_ {
         let (l_vnode_inclusive, r_vnode_exclusive) = vnode_range(&key_range);
         assert_eq!(
             r_vnode_exclusive - l_vnode_inclusive,
@@ -470,7 +467,6 @@
             key_range,
             read_options.table_id
         );
->>>>>>> 2ef0ff2a
         self.iter_inner(key_range, epoch, read_options)
     }
 }
