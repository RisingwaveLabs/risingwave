--- conflicted
+++ resolved
@@ -351,17 +351,6 @@
 
     async fn try_flush(&mut self) -> StorageResult<()> {
         if self.mem_table.kv_size.size() > self.mem_table_spill_threshold {
-<<<<<<< HEAD
-=======
-            tracing::info!(
-                "The size of mem table is {} Mb and it exceeds {} Mb and spill occurs. table_id {}",
-                self.mem_table.kv_size.size() >> 20,
-                self.mem_table_spill_threshold >> 20,
-                self.table_id.table_id()
-            );
-
-            let table_id_label = self.table_id.table_id().to_string();
->>>>>>> 9768a726
             if self.spill_offset < MAX_SPILL_TIMES {
                 tracing::info!(
                     "The size of mem table is {} Mb and it exceeds {} Mb and spill occurs. table_id {}",
@@ -369,6 +358,7 @@
                     self.mem_table_spill_threshold >> 20,
                     self.table_id.table_id()
                 );
+                let table_id_label = self.table_id.table_id().to_string();
                 self.flush(vec![]).await?;
                 self.stats
                     .mem_table_spill_counts
