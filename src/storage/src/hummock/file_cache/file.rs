--- conflicted
+++ resolved
@@ -313,11 +313,7 @@
     #[tokio::test]
     async fn test_file_cache() {
         let tempdir = tempdir();
-<<<<<<< HEAD
-
         let fs_type = get_fs_type(tempdir.path());
-=======
->>>>>>> 2c0ebd4d
         let path = tempdir.path().join("test-cache-file");
         let options = CacheFileOptions {
             fs_type,
