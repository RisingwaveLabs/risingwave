--- conflicted
+++ resolved
@@ -13,11 +13,7 @@
 // limitations under the License.
 
 use std::assert_matches::assert_matches;
-<<<<<<< HEAD
-use std::collections::BTreeMap;
-=======
 use std::collections::{BTreeMap, HashSet};
->>>>>>> 91c061ab
 use std::mem::swap;
 use std::ops::RangeBounds;
 use std::sync::atomic::AtomicUsize;
@@ -28,11 +24,8 @@
 use risingwave_common::catalog::TableId;
 use risingwave_hummock_sdk::key::TableKey;
 use risingwave_hummock_sdk::{HummockEpoch, LocalSstableInfo};
-<<<<<<< HEAD
-=======
 use risingwave_pb::hummock::group_delta::DeltaType;
 use risingwave_pb::hummock::{HummockVersion, HummockVersionDeltas};
->>>>>>> 91c061ab
 
 use crate::hummock::local_version::pinned_version::PinnedVersion;
 use crate::hummock::local_version::{
@@ -342,11 +335,7 @@
             .or_insert_with(|| SharedBuffer::new(global_upload_task_size))
     }
 
-<<<<<<< HEAD
     pub fn set_pinned_version(&mut self, new_pinned_version: LocalHummockVersion) {
-=======
-    pub fn set_pinned_version(&mut self, new_pinned_version: HummockVersion) {
->>>>>>> 91c061ab
         let new_max_committed_epoch = new_pinned_version.max_committed_epoch;
         if self.pinned_version.max_committed_epoch() < new_max_committed_epoch {
             assert!(self
