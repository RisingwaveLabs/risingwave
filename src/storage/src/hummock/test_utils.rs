--- conflicted
+++ resolved
@@ -189,12 +189,8 @@
 pub async fn gen_test_sstable_inner(
     opts: SstableBuilderOptions,
     sst_id: HummockSstableId,
-<<<<<<< HEAD
-    kv_iter: impl Iterator<Item = (Vec<u8>, HummockValue<Vec<u8>>)>,
+    kv_iter: impl Iterator<Item = (FullKey<Vec<u8>>, HummockValue<Vec<u8>>)>,
     range_tombstones: Vec<DeleteRangeTombstone>,
-=======
-    kv_iter: impl Iterator<Item = (FullKey<Vec<u8>>, HummockValue<Vec<u8>>)>,
->>>>>>> 484b9ab2
     sstable_store: SstableStoreRef,
     policy: CachePolicy,
 ) -> Sstable {
