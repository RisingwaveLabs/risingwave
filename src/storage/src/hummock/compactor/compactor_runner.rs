// Copyright 2023 RisingWave Labs
//
// Licensed under the Apache License, Version 2.0 (the "License");
// you may not use this file except in compliance with the License.
// You may obtain a copy of the License at
//
//     http://www.apache.org/licenses/LICENSE-2.0
//
// Unless required by applicable law or agreed to in writing, software
// distributed under the License is distributed on an "AS IS" BASIS,
// WITHOUT WARRANTIES OR CONDITIONS OF ANY KIND, either express or implied.
// See the License for the specific language governing permissions and
// limitations under the License.

use std::collections::{HashMap, HashSet};
use std::sync::Arc;

use await_tree::InstrumentAwait;
use bytes::Bytes;
use futures::{stream, FutureExt, StreamExt};
use itertools::Itertools;
use parking_lot::RwLock;
use risingwave_hummock_sdk::compact::{
    compact_task_to_string, estimate_memory_for_compact_task, statistics_compact_task,
};
use risingwave_hummock_sdk::key::{FullKey, PointRange};
use risingwave_hummock_sdk::key_range::{KeyRange, KeyRangeCommon};
use risingwave_hummock_sdk::table_stats::{add_table_stats_map, TableStats, TableStatsMap};
use risingwave_hummock_sdk::{can_concat, HummockEpoch};
use risingwave_pb::hummock::compact_task::TaskStatus;
use risingwave_pb::hummock::{CompactTask, LevelType, SstableInfo};
use tokio::sync::oneshot::Receiver;

use super::task_progress::{TaskProgress, TaskProgressManagerRef};
use super::{CompactionStatistics, TaskConfig};
use crate::filter_key_extractor::{FilterKeyExtractorImpl, FilterKeyExtractorManagerFactory};
use crate::hummock::compactor::compaction_utils::{
    build_multi_compaction_filter, estimate_task_output_capacity, generate_splits,
};
use crate::hummock::compactor::iterator::ConcatSstableIterator;
use crate::hummock::compactor::task_progress::TaskProgressGuard;
use crate::hummock::compactor::{CompactOutput, CompactionFilter, Compactor, CompactorContext};
use crate::hummock::iterator::{Forward, HummockIterator, UnorderedMergeIteratorInner};
use crate::hummock::multi_builder::{CapacitySplitTableBuilder, TableBuilderFactory};
use crate::hummock::sstable::CompactionDeleteRangesBuilder;
use crate::hummock::value::HummockValue;
use crate::hummock::{
    BlockedXor16FilterBuilder, CachePolicy, CompactionDeleteRanges, CompressionAlgorithm,
<<<<<<< HEAD
    GetObjectId, HummockResult, MemoryLimiter, MonotonicDeleteEvent, SstableBuilderOptions,
    SstableStoreRef, DEFAULT_RESTART_INTERVAL,
=======
    GetObjectId, HummockResult, MonotonicDeleteEvent, SstableBuilderOptions, SstableStoreRef,
>>>>>>> 1217290d
};
use crate::monitor::{CompactorMetrics, StoreLocalStatistic};
use crate::opts::StorageOpts;

pub struct CompactorRunner {
    compact_task: CompactTask,
    compactor: Compactor,
    sstable_store: SstableStoreRef,
    key_range: KeyRange,
    split_index: usize,
}

impl CompactorRunner {
    pub fn new(
        split_index: usize,
<<<<<<< HEAD
        compactor_metrics: Arc<CompactorMetrics>,
        is_share_buffer_compact: bool,
        sstable_store: SstableStoreRef,
        memory_limiter: Arc<MemoryLimiter>,
        sstable_object_id_manager: Box<dyn GetObjectId>,
        task: CompactTask,
        storage_opts: Arc<StorageOpts>,
    ) -> Self {
        let mut options = SstableBuilderOptions::new(
            (storage_opts.sstable_size_mb as usize) * (1 << 20),
            (storage_opts.block_size_kb as usize) * (1 << 10),
            DEFAULT_RESTART_INTERVAL,
            storage_opts.bloom_false_positive,
            CompressionAlgorithm::None,
            storage_opts.compactor_max_sst_size,
        );

=======
        context: Arc<CompactorContext>,
        task: CompactTask,
        object_id_getter: Box<dyn GetObjectId>,
    ) -> Self {
        let mut options: SstableBuilderOptions = context.storage_opts.as_ref().into();
>>>>>>> 1217290d
        options.compression_algorithm = match task.compression_algorithm {
            0 => CompressionAlgorithm::None,
            1 => CompressionAlgorithm::Lz4,
            _ => CompressionAlgorithm::Zstd,
        };

        options.capacity = estimate_task_output_capacity(storage_opts.sstable_size_mb, &task);
        let kv_count = task
            .input_ssts
            .iter()
            .flat_map(|level| level.table_infos.iter())
            .map(|sst| sst.total_key_count)
            .sum::<u64>() as usize;
        let use_block_based_filter =
            BlockedXor16FilterBuilder::is_kv_count_too_large(kv_count) || task.target_level > 0;

        let key_range = KeyRange {
            left: Bytes::copy_from_slice(task.splits[split_index].get_left()),
            right: Bytes::copy_from_slice(task.splits[split_index].get_right()),
            right_exclusive: true,
        };

        let compactor = Compactor::new(
            options,
            TaskConfig {
                key_range: key_range.clone(),
                cache_policy: CachePolicy::NotFill,
                gc_delete_keys: task.gc_delete_keys,
                watermark: task.watermark,
                stats_target_table_ids: Some(HashSet::from_iter(task.existing_table_ids.clone())),
                task_type: task.task_type(),
                is_target_l0_or_lbase: task.target_level == 0
                    || task.target_level == task.base_level,
                split_by_table: task.split_by_state_table,
                split_weight_by_vnode: task.split_weight_by_vnode,
                use_block_based_filter,
            },
<<<<<<< HEAD
            compactor_metrics,
            is_share_buffer_compact,
            sstable_store.clone(),
            memory_limiter,
            sstable_object_id_manager,
            storage_opts.compact_iter_recreate_timeout_ms,
=======
            object_id_getter,
>>>>>>> 1217290d
        );

        Self {
            compactor,
            compact_task: task,
            sstable_store,
            key_range,
            split_index,
        }
    }

    pub async fn run(
        &self,
        compaction_filter: impl CompactionFilter,
        filter_key_extractor: Arc<FilterKeyExtractorImpl>,
        del_agg: Arc<CompactionDeleteRanges>,
        task_progress: Arc<TaskProgress>,
    ) -> HummockResult<CompactOutput> {
        let iter = self.build_sst_iter(task_progress.clone())?;
        let (ssts, compaction_stat) = self
            .compactor
            .compact_key_range(
                iter,
                compaction_filter,
                del_agg,
                filter_key_extractor,
                Some(task_progress),
                Some(self.compact_task.task_id),
                Some(self.split_index),
            )
            .await?;
        Ok((self.split_index, ssts, compaction_stat))
    }

    pub async fn build_delete_range_iter<F: CompactionFilter>(
        sstable_infos: &Vec<SstableInfo>,
        sstable_store: &SstableStoreRef,
        filter: &mut F,
    ) -> HummockResult<Arc<CompactionDeleteRanges>> {
        let mut builder = CompactionDeleteRangesBuilder::default();
        let mut local_stats = StoreLocalStatistic::default();

        for table_info in sstable_infos {
            let table = sstable_store.sstable(table_info, &mut local_stats).await?;
            let mut range_tombstone_list = table.value().meta.monotonic_tombstone_events.clone();
            range_tombstone_list.iter_mut().for_each(|tombstone| {
                if filter.should_delete(FullKey::from_user_key(
                    tombstone.event_key.left_user_key.as_ref(),
                    tombstone.new_epoch,
                )) {
                    tombstone.new_epoch = HummockEpoch::MAX;
                }
            });
            builder.add_delete_events(range_tombstone_list);
        }

        let aggregator = builder.build_for_compaction();
        Ok(aggregator)
    }

    /// Build the merge iterator based on the given input ssts.
    fn build_sst_iter(
        &self,
        task_progress: Arc<TaskProgress>,
    ) -> HummockResult<impl HummockIterator<Direction = Forward>> {
        let mut table_iters = Vec::new();
        let compact_io_retry_time = self.compactor.compact_iter_recreate_timeout_ms;

        for level in &self.compact_task.input_ssts {
            if level.table_infos.is_empty() {
                continue;
            }

            // Do not need to filter the table because manager has done it.
            if level.level_type == LevelType::Nonoverlapping as i32 {
                debug_assert!(can_concat(&level.table_infos));
                let tables = level
                    .table_infos
                    .iter()
                    .filter(|table_info| {
                        let key_range = KeyRange::from(table_info.key_range.as_ref().unwrap());
                        let table_ids = &table_info.table_ids;
                        let exist_table = table_ids.iter().any(|table_id| {
                            self.compact_task.existing_table_ids.contains(table_id)
                        });

                        self.key_range.full_key_overlap(&key_range) && exist_table
                    })
                    .cloned()
                    .collect_vec();
                table_iters.push(ConcatSstableIterator::new(
                    self.compact_task.existing_table_ids.clone(),
                    tables,
                    self.compactor.task_config.key_range.clone(),
                    self.sstable_store.clone(),
                    task_progress.clone(),
                    compact_io_retry_time,
                ));
            } else {
                for table_info in &level.table_infos {
                    let key_range = KeyRange::from(table_info.key_range.as_ref().unwrap());
                    let table_ids = &table_info.table_ids;
                    let exist_table = table_ids
                        .iter()
                        .any(|table_id| self.compact_task.existing_table_ids.contains(table_id));

                    if !self.key_range.full_key_overlap(&key_range) || !exist_table {
                        continue;
                    }
                    table_iters.push(ConcatSstableIterator::new(
                        self.compact_task.existing_table_ids.clone(),
                        vec![table_info.clone()],
                        self.compactor.task_config.key_range.clone(),
                        self.sstable_store.clone(),
                        task_progress.clone(),
                        compact_io_retry_time,
                    ));
                }
            }
        }
        Ok(UnorderedMergeIteratorInner::for_compactor(table_iters))
    }
}

/// Handles a compaction task and reports its status to hummock manager.
/// Always return `Ok` and let hummock manager handle errors.
pub async fn compact(
    compactor_context: Arc<CompactorContext>,
    sstable_object_id_manager_dyn: Box<dyn GetObjectId>,
    mut compact_task: CompactTask,
<<<<<<< HEAD
    shutdown_rx: Receiver<()>,
) -> (CompactTask, HashMap<u32, TableStats>) {
    let context = compactor_context.clone();
    // Set a watermark SST id to prevent full GC from accidentally deleting SSTs for in-progress
    // write op. The watermark is invalidated when this method exits.
    let tracker_id = match context
        .sstable_object_id_manager
        .add_watermark_object_id(None)
        .await
    {
        Ok(tracker_id) => tracker_id,
        Err(err) => {
            tracing::warn!("Failed to track pending SST object id. {:#?}", err);

            // return TaskStatus::TrackSstObjectIdFailed;
            compact_task.set_task_status(TaskStatus::TrackSstObjectIdFailed);
            return (compact_task, HashMap::default());
        }
    };
    let sstable_object_id_manager_clone = context.sstable_object_id_manager.clone();
    let _guard = scopeguard::guard(
        (tracker_id, sstable_object_id_manager_clone),
        |(tracker_id, sstable_object_id_manager)| {
            sstable_object_id_manager.remove_watermark_object_id(tracker_id);
        },
    );
    compact_inner(
        compactor_context.compactor_metrics.clone(),
        compact_task,
        shutdown_rx,
        compactor_context.sstable_store.clone(),
        compactor_context.storage_opts.clone(),
        compactor_context.filter_key_extractor_manager.clone(),
        compactor_context.compaction_executor.worker_num() as u32,
        compactor_context.memory_limiter.clone(),
        sstable_object_id_manager_dyn,
        compactor_context.task_progress_manager.clone(),
        compactor_context.await_tree_reg.clone(),
    )
    .await
}

/// Fills in the compact task and tries to report the task result to meta node.
fn compact_done(
    mut compact_task: CompactTask,
    compactor_metrics: Arc<CompactorMetrics>,
    output_ssts: Vec<CompactOutput>,
    task_status: TaskStatus,
) -> (CompactTask, HashMap<u32, TableStats>) {
    let mut table_stats_map = TableStatsMap::default();
    compact_task.set_task_status(task_status);
    compact_task
        .sorted_output_ssts
        .reserve(compact_task.splits.len());
    let mut compaction_write_bytes = 0;
    for (
        _,
        ssts,
        CompactionStatistics {
            delta_drop_stat, ..
        },
    ) in output_ssts
=======
    mut shutdown_rx: Receiver<()>,
    object_id_getter: Box<dyn GetObjectId>,
) -> (CompactTask, HashMap<u32, TableStats>) {
    let context = compactor_context.clone();
    let group_label = compact_task.compaction_group_id.to_string();
    let cur_level_label = compact_task.input_ssts[0].level_idx.to_string();
    let select_table_infos = compact_task
        .input_ssts
        .iter()
        .filter(|level| level.level_idx != compact_task.target_level)
        .flat_map(|level| level.table_infos.iter())
        .collect_vec();
    let target_table_infos = compact_task
        .input_ssts
        .iter()
        .filter(|level| level.level_idx == compact_task.target_level)
        .flat_map(|level| level.table_infos.iter())
        .collect_vec();
    let select_size = select_table_infos
        .iter()
        .map(|table| table.file_size)
        .sum::<u64>();
    context
        .compactor_metrics
        .compact_read_current_level
        .with_label_values(&[&group_label, &cur_level_label])
        .inc_by(select_size);
    context
        .compactor_metrics
        .compact_read_sstn_current_level
        .with_label_values(&[&group_label, &cur_level_label])
        .inc_by(select_table_infos.len() as u64);

    let target_level_read_bytes = target_table_infos.iter().map(|t| t.file_size).sum::<u64>();
    let next_level_label = compact_task.target_level.to_string();
    context
        .compactor_metrics
        .compact_read_next_level
        .with_label_values(&[&group_label, next_level_label.as_str()])
        .inc_by(target_level_read_bytes);
    context
        .compactor_metrics
        .compact_read_sstn_next_level
        .with_label_values(&[&group_label, next_level_label.as_str()])
        .inc_by(target_table_infos.len() as u64);

    let timer = context
        .compactor_metrics
        .compact_task_duration
        .with_label_values(&[
            &group_label,
            &compact_task.input_ssts[0].level_idx.to_string(),
        ])
        .start_timer();

    let mut multi_filter = build_multi_compaction_filter(&compact_task);

    let mut compact_table_ids = compact_task
        .input_ssts
        .iter()
        .flat_map(|level| level.table_infos.iter())
        .flat_map(|sst| sst.table_ids.clone())
        .collect_vec();
    compact_table_ids.sort();
    compact_table_ids.dedup();

    let existing_table_ids: HashSet<u32> =
        HashSet::from_iter(compact_task.existing_table_ids.clone());
    let compact_table_ids = HashSet::from_iter(
        compact_table_ids
            .into_iter()
            .filter(|table_id| existing_table_ids.contains(table_id)),
    );
    let multi_filter_key_extractor = match compactor_context
        .filter_key_extractor_manager
        .acquire(compact_table_ids.clone())
        .await
>>>>>>> 1217290d
    {
        add_table_stats_map(&mut table_stats_map, &delta_drop_stat);
        for sst_info in ssts {
            compaction_write_bytes += sst_info.file_size();
            compact_task.sorted_output_ssts.push(sst_info.sst_info);
        }
    }

    let group_label = compact_task.compaction_group_id.to_string();
    let level_label = compact_task.target_level.to_string();
    compactor_metrics
        .compact_write_bytes
        .with_label_values(&[&group_label, level_label.as_str()])
        .inc_by(compaction_write_bytes);
    compactor_metrics
        .compact_write_bytes
        .with_label_values(&[&group_label, level_label.as_str()])
        .inc_by(compaction_write_bytes);
    compactor_metrics
        .compact_write_sstn
        .with_label_values(&[&group_label, level_label.as_str()])
        .inc_by(compact_task.sorted_output_ssts.len() as u64);

    (compact_task, table_stats_map)
}

pub async fn compact_and_build_sst<F>(
    sst_builder: &mut CapacitySplitTableBuilder<F>,
    del_agg: Arc<CompactionDeleteRanges>,
    task_config: &TaskConfig,
    compactor_metrics: Arc<CompactorMetrics>,
    mut iter: impl HummockIterator<Direction = Forward>,
    mut compaction_filter: impl CompactionFilter,
    task_progress: Option<Arc<TaskProgress>>,
) -> HummockResult<CompactionStatistics>
where
    F: TableBuilderFactory,
{
    let mut del_iter = del_agg.iter();
    if !task_config.key_range.left.is_empty() {
        let full_key = FullKey::decode(&task_config.key_range.left);
        iter.seek(full_key)
            .verbose_instrument_await("iter_seek")
            .await?;
        del_iter.seek(full_key.user_key);
        if !task_config.gc_delete_keys
            && del_iter.is_valid()
            && del_iter.earliest_epoch() != HummockEpoch::MAX
        {
            sst_builder
                .add_monotonic_delete(MonotonicDeleteEvent {
                    event_key: PointRange::from_user_key(full_key.user_key.to_vec(), false),
                    new_epoch: del_iter.earliest_epoch(),
                })
                .await?;
        }
    } else {
        iter.rewind().verbose_instrument_await("rewind").await?;
        del_iter.rewind();
    };

    let end_key = if task_config.key_range.right.is_empty() {
        FullKey::default()
    } else {
        FullKey::decode(&task_config.key_range.right).to_vec()
    };
    let max_key = end_key.to_ref();

    let mut last_key = FullKey::default();
    let mut watermark_can_see_last_key = false;
    let mut user_key_last_delete_epoch = HummockEpoch::MAX;
    let mut local_stats = StoreLocalStatistic::default();

    // Keep table stats changes due to dropping KV.
    let mut table_stats_drop = TableStatsMap::default();
    let mut last_table_stats = TableStats::default();
    let mut last_table_id = None;
    let mut compaction_statistics = CompactionStatistics::default();
    let mut progress_key_num: u64 = 0;
    const PROGRESS_KEY_INTERVAL: u64 = 100;
    while iter.is_valid() {
        progress_key_num += 1;

        if let Some(task_progress) = task_progress.as_ref() && progress_key_num >= PROGRESS_KEY_INTERVAL {
                task_progress.inc_progress_key(progress_key_num);
                progress_key_num = 0;
            }

<<<<<<< HEAD
=======
    // If the task does not have enough memory, it should cancel the task and let the meta
    // reschedule it, so that it does not occupy the compactor's resources.
    let memory_detector = context
        .memory_limiter
        .try_require_memory(task_memory_capacity_with_parallelism);
    if memory_detector.is_none() {
        tracing::warn!(
                "Not enough memory to serve the task {} task_memory_capacity_with_parallelism {}  memory_usage {} memory_quota {}",
                compact_task.task_id,
                task_memory_capacity_with_parallelism,
                context.memory_limiter.get_memory_usage(),
                context.memory_limiter.quota()
            );
        task_status = TaskStatus::NoAvailResourceCanceled;
        return compact_done(compact_task, context.clone(), output_ssts, task_status);
    }

    context.compactor_metrics.compact_task_pending_num.inc();
    for (split_index, _) in compact_task.splits.iter().enumerate() {
        let filter = multi_filter.clone();
        let multi_filter_key_extractor = multi_filter_key_extractor.clone();
        let compactor_runner = CompactorRunner::new(
            split_index,
            compactor_context.clone(),
            compact_task.clone(),
            object_id_getter.clone(),
        );
        let del_agg = delete_range_agg.clone();
        let task_progress = task_progress_guard.progress.clone();
        let runner = async move {
            compactor_runner
                .run(filter, multi_filter_key_extractor, del_agg, task_progress)
                .await
        };
        let traced = match context.await_tree_reg.as_ref() {
            None => runner.right_future(),
            Some(await_tree_reg) => await_tree_reg
                .write()
                .register(
                    format!("{}-{}", compact_task.task_id, split_index),
                    format!(
                        "Compaction Task {} Split {} ",
                        compact_task.task_id, split_index
                    ),
                )
                .instrument(runner)
                .left_future(),
        };
        let handle = tokio::spawn(traced);
        abort_handles.push(handle.abort_handle());
        compaction_futures.push(handle);
    }

    let mut buffered = stream::iter(compaction_futures).buffer_unordered(parallelism);
    loop {
        tokio::select! {
            _ = &mut shutdown_rx => {
                tracing::warn!("Compaction task cancelled externally:\n{}", compact_task_to_string(&compact_task));
                task_status = TaskStatus::ManualCanceled;
                break;
            }
            future_result = buffered.next() => {
                match future_result {
                    Some(Ok(Ok((split_index, ssts, compact_stat)))) => {
                        output_ssts.push((split_index, ssts, compact_stat));
                    }
                    Some(Ok(Err(e))) => {
                        task_status = TaskStatus::ExecuteFailed;
                        tracing::warn!(
                            "Compaction task {} failed with error: {:#?}",
                            compact_task.task_id,
                            e
                        );
                        break;
                    }
                    Some(Err(e)) => {
                        task_status = TaskStatus::JoinHandleFailed;
                        tracing::warn!(
                            "Compaction task {} failed with join handle error: {:#?}",
                            compact_task.task_id,
                            e
                        );
                        break;
                    }
                    None => break,
                }
            }
        }
    }

    drop(memory_detector);

    if task_status != TaskStatus::Success {
        for abort_handle in abort_handles {
            abort_handle.abort();
        }
        output_ssts.clear();
    }
    // Sort by split/key range index.
    if !output_ssts.is_empty() {
        output_ssts.sort_by_key(|(split_index, ..)| *split_index);
    }

    // After a compaction is done, mutate the compaction task.
    let (compact_task, table_stats) =
        compact_done(compact_task, context.clone(), output_ssts, task_status);
    let cost_time = timer.stop_and_record() * 1000.0;
    tracing::info!(
        "Finished compaction task in {:?}ms: {}",
        cost_time,
        compact_task_to_string(&compact_task)
    );
    context.compactor_metrics.compact_task_pending_num.dec();
    for level in &compact_task.input_ssts {
        for table in &level.table_infos {
            context.sstable_store.delete_cache(table.get_object_id());
        }
    }
    (compact_task, table_stats)
}

/// Fills in the compact task and tries to report the task result to meta node.
fn compact_done(
    mut compact_task: CompactTask,
    context: Arc<CompactorContext>,
    output_ssts: Vec<CompactOutput>,
    task_status: TaskStatus,
) -> (CompactTask, HashMap<u32, TableStats>) {
    let mut table_stats_map = TableStatsMap::default();
    compact_task.set_task_status(task_status);
    compact_task
        .sorted_output_ssts
        .reserve(compact_task.splits.len());
    let mut compaction_write_bytes = 0;
    for (
        _,
        ssts,
        CompactionStatistics {
            delta_drop_stat, ..
        },
    ) in output_ssts
    {
        add_table_stats_map(&mut table_stats_map, &delta_drop_stat);
        for sst_info in ssts {
            compaction_write_bytes += sst_info.file_size();
            compact_task.sorted_output_ssts.push(sst_info.sst_info);
        }
    }

    let group_label = compact_task.compaction_group_id.to_string();
    let level_label = compact_task.target_level.to_string();
    context
        .compactor_metrics
        .compact_write_bytes
        .with_label_values(&[&group_label, level_label.as_str()])
        .inc_by(compaction_write_bytes);
    context
        .compactor_metrics
        .compact_write_sstn
        .with_label_values(&[&group_label, level_label.as_str()])
        .inc_by(compact_task.sorted_output_ssts.len() as u64);

    (compact_task, table_stats_map)
}

pub async fn compact_and_build_sst<F>(
    sst_builder: &mut CapacitySplitTableBuilder<F>,
    del_agg: Arc<CompactionDeleteRanges>,
    task_config: &TaskConfig,
    compactor_metrics: Arc<CompactorMetrics>,
    mut iter: impl HummockIterator<Direction = Forward>,
    mut compaction_filter: impl CompactionFilter,
    task_progress: Option<Arc<TaskProgress>>,
) -> HummockResult<CompactionStatistics>
where
    F: TableBuilderFactory,
{
    let mut del_iter = del_agg.iter();
    if !task_config.key_range.left.is_empty() {
        let full_key = FullKey::decode(&task_config.key_range.left);
        iter.seek(full_key)
            .verbose_instrument_await("iter_seek")
            .await?;
        del_iter.seek(full_key.user_key);
        if !task_config.gc_delete_keys
            && del_iter.is_valid()
            && del_iter.earliest_epoch() != HummockEpoch::MAX
        {
            sst_builder
                .add_monotonic_delete(MonotonicDeleteEvent {
                    event_key: PointRange::from_user_key(full_key.user_key.to_vec(), false),
                    new_epoch: del_iter.earliest_epoch(),
                })
                .await?;
        }
    } else {
        iter.rewind().verbose_instrument_await("rewind").await?;
        del_iter.rewind();
    };

    let end_key = if task_config.key_range.right.is_empty() {
        FullKey::default()
    } else {
        FullKey::decode(&task_config.key_range.right).to_vec()
    };
    let max_key = end_key.to_ref();

    let mut last_key = FullKey::default();
    let mut watermark_can_see_last_key = false;
    let mut user_key_last_delete_epoch = HummockEpoch::MAX;
    let mut local_stats = StoreLocalStatistic::default();

    // Keep table stats changes due to dropping KV.
    let mut table_stats_drop = TableStatsMap::default();
    let mut last_table_stats = TableStats::default();
    let mut last_table_id = None;
    let mut compaction_statistics = CompactionStatistics::default();
    let mut progress_key_num: u64 = 0;
    const PROGRESS_KEY_INTERVAL: u64 = 100;
    while iter.is_valid() {
        progress_key_num += 1;

        if let Some(task_progress) = task_progress.as_ref() && progress_key_num >= PROGRESS_KEY_INTERVAL {
                task_progress.inc_progress_key(progress_key_num);
                progress_key_num = 0;
            }

>>>>>>> 1217290d
        let mut iter_key = iter.key();
        compaction_statistics.iter_total_key_counts += 1;

        let mut is_new_user_key =
            last_key.is_empty() || iter_key.user_key != last_key.user_key.as_ref();

        let mut drop = false;
        let epoch = iter_key.epoch;
        let value = iter.value();
        if is_new_user_key {
            if !max_key.is_empty() && iter_key >= max_key {
                break;
            }
            last_key.set(iter_key);
            watermark_can_see_last_key = false;
            user_key_last_delete_epoch = HummockEpoch::MAX;
            if value.is_delete() {
                local_stats.skip_delete_key_count += 1;
            }
        } else {
            local_stats.skip_multi_version_key_count += 1;
        }

        if last_table_id.map_or(true, |last_table_id| {
            last_table_id != last_key.user_key.table_id.table_id
        }) {
            if let Some(last_table_id) = last_table_id.take() {
                table_stats_drop.insert(last_table_id, std::mem::take(&mut last_table_stats));
            }
            last_table_id = Some(last_key.user_key.table_id.table_id);
        }

        let target_extended_user_key = PointRange::from_user_key(iter_key.user_key, false);
        while del_iter.is_valid() && del_iter.key().as_ref().le(&target_extended_user_key) {
            del_iter.update_range();
            if !task_config.gc_delete_keys {
                sst_builder
                    .add_monotonic_delete(MonotonicDeleteEvent {
                        event_key: del_iter.key().clone(),
                        new_epoch: del_iter.earliest_epoch(),
                    })
                    .await?;
            }
            del_iter.next();
        }
        let earliest_range_delete_which_can_see_iter_key = del_iter.earliest_delete_since(epoch);

        // Among keys with same user key, only retain keys which satisfy `epoch` >= `watermark`.
        // If there is no keys whose epoch is equal or greater than `watermark`, keep the latest
        // key which satisfies `epoch` < `watermark`
        // in our design, frontend avoid to access keys which had be deleted, so we dont
        // need to consider the epoch when the compaction_filter match (it
        // means that mv had drop)
        if (epoch <= task_config.watermark && task_config.gc_delete_keys && value.is_delete())
            || (epoch < task_config.watermark
                && (watermark_can_see_last_key
                    || earliest_range_delete_which_can_see_iter_key <= task_config.watermark))
        {
            drop = true;
        }

        if !drop && compaction_filter.should_delete(iter_key) {
            drop = true;
        }

        if epoch <= task_config.watermark {
            watermark_can_see_last_key = true;
        }
        if drop {
            compaction_statistics.iter_drop_key_counts += 1;

            let should_count = match task_config.stats_target_table_ids.as_ref() {
                Some(target_table_ids) => {
                    target_table_ids.contains(&last_key.user_key.table_id.table_id)
                }
                None => true,
            };
            if should_count {
                last_table_stats.total_key_count -= 1;
                last_table_stats.total_key_size -= last_key.encoded_len() as i64;
                last_table_stats.total_value_size -= iter.value().encoded_len() as i64;
            }
            iter.next()
                .verbose_instrument_await("iter_next_in_drop")
                .await?;
            continue;
        }

        if value.is_delete() {
            user_key_last_delete_epoch = epoch;
        } else if earliest_range_delete_which_can_see_iter_key < user_key_last_delete_epoch {
            debug_assert!(
                iter_key.epoch < earliest_range_delete_which_can_see_iter_key
                    && earliest_range_delete_which_can_see_iter_key < user_key_last_delete_epoch
            );
            user_key_last_delete_epoch = earliest_range_delete_which_can_see_iter_key;

            // In each SST, since a union set of delete ranges is constructed and thus original
            // delete ranges are replaced with the union set and not used in read, we lose exact
            // information about whether a key is deleted by a delete range in
            // the same SST. Therefore we need to construct a corresponding
            // delete key to represent this.
            iter_key.epoch = earliest_range_delete_which_can_see_iter_key;
            sst_builder
                .add_full_key(iter_key, HummockValue::Delete, is_new_user_key)
                .verbose_instrument_await("add_full_key_delete")
                .await?;
            last_table_stats.total_key_count += 1;
            last_table_stats.total_key_size += iter_key.encoded_len() as i64;
            last_table_stats.total_value_size += 1;
            iter_key.epoch = epoch;
            is_new_user_key = false;
        }

        // Don't allow two SSTs to share same user key
        sst_builder
            .add_full_key(iter_key, value, is_new_user_key)
            .verbose_instrument_await("add_full_key")
            .await?;

        iter.next().verbose_instrument_await("iter_next").await?;
    }

    if !task_config.gc_delete_keys {
        let extended_largest_user_key = PointRange::from_user_key(end_key.user_key.clone(), false);
        while del_iter.is_valid() {
            if !extended_largest_user_key.is_empty()
                && del_iter.key().ge(&extended_largest_user_key)
            {
                sst_builder
                    .add_monotonic_delete(MonotonicDeleteEvent {
                        event_key: extended_largest_user_key,
                        new_epoch: HummockEpoch::MAX,
                    })
                    .await?;
                break;
            }
            del_iter.update_range();
            sst_builder
                .add_monotonic_delete(MonotonicDeleteEvent {
                    event_key: del_iter.key().clone(),
                    new_epoch: del_iter.earliest_epoch(),
                })
                .await?;
            del_iter.next();
        }
    }

    if let Some(task_progress) = task_progress.as_ref() && progress_key_num > 0 {
            // Avoid losing the progress_key_num in the last Interval
            task_progress.inc_progress_key(progress_key_num);
        }

    if let Some(last_table_id) = last_table_id.take() {
        table_stats_drop.insert(last_table_id, std::mem::take(&mut last_table_stats));
    }
    iter.collect_local_statistic(&mut local_stats);
    local_stats.report_compactor(compactor_metrics.as_ref());
    compaction_statistics.delta_drop_stat = table_stats_drop;

    Ok(compaction_statistics)
}

/// Handles a compaction task and reports its status to hummock manager.
/// Always return `Ok` and let hummock manager handle errors.
#[allow(clippy::too_many_arguments)]
pub async fn shared_compact(
    compactor_metrics: Arc<CompactorMetrics>,
    compact_task: CompactTask,
    shutdown_rx: Receiver<()>,
    sstable_store: SstableStoreRef,
    storage_opts: Arc<StorageOpts>,
    filter_key_extractor_manager: FilterKeyExtractorManagerFactory,
    worker_num: u32,
    memory_limiter: Arc<MemoryLimiter>,
    sstable_object_id_manager: Box<dyn GetObjectId>,
    task_progress_manager: TaskProgressManagerRef,
    await_tree_reg: Option<Arc<RwLock<await_tree::Registry<String>>>>,
) -> (CompactTask, HashMap<u32, TableStats>) {
    compact_inner(
        compactor_metrics,
        compact_task,
        shutdown_rx,
        sstable_store,
        storage_opts,
        filter_key_extractor_manager,
        worker_num,
        memory_limiter,
        sstable_object_id_manager,
        task_progress_manager,
        await_tree_reg,
    )
    .await
}

#[allow(clippy::too_many_arguments)]
async fn compact_inner(
    compactor_metrics: Arc<CompactorMetrics>,
    mut compact_task: CompactTask,
    mut shutdown_rx: Receiver<()>,
    sstable_store: SstableStoreRef,
    storage_opts: Arc<StorageOpts>,
    filter_key_extractor_manager: FilterKeyExtractorManagerFactory,
    worker_num: u32,
    memory_limiter: Arc<MemoryLimiter>,
    sstable_object_id_manager: Box<dyn GetObjectId>,
    task_progress_manager: TaskProgressManagerRef,
    await_tree_reg: Option<Arc<RwLock<await_tree::Registry<String>>>>,
) -> (CompactTask, HashMap<u32, TableStats>) {
    let group_label = compact_task.compaction_group_id.to_string();
    let cur_level_label = compact_task.input_ssts[0].level_idx.to_string();
    let select_table_infos = compact_task
        .input_ssts
        .iter()
        .filter(|level| level.level_idx != compact_task.target_level)
        .flat_map(|level| level.table_infos.iter())
        .collect_vec();
    let target_table_infos = compact_task
        .input_ssts
        .iter()
        .filter(|level| level.level_idx == compact_task.target_level)
        .flat_map(|level| level.table_infos.iter())
        .collect_vec();
    let select_size = select_table_infos
        .iter()
        .map(|table| table.file_size)
        .sum::<u64>();
    compactor_metrics
        .compact_read_current_level
        .with_label_values(&[&group_label, &cur_level_label])
        .inc_by(select_size);
    compactor_metrics
        .compact_read_sstn_current_level
        .with_label_values(&[&group_label, &cur_level_label])
        .inc_by(select_table_infos.len() as u64);

    let target_level_read_bytes = target_table_infos.iter().map(|t| t.file_size).sum::<u64>();
    let next_level_label = compact_task.target_level.to_string();
    compactor_metrics
        .compact_read_next_level
        .with_label_values(&[&group_label, next_level_label.as_str()])
        .inc_by(target_level_read_bytes);
    compactor_metrics
        .compact_read_sstn_next_level
        .with_label_values(&[&group_label, next_level_label.as_str()])
        .inc_by(target_table_infos.len() as u64);

    let timer = compactor_metrics
        .compact_task_duration
        .with_label_values(&[
            &group_label,
            &compact_task.input_ssts[0].level_idx.to_string(),
        ])
        .start_timer();

    let mut multi_filter = build_multi_compaction_filter(&compact_task);

    let mut compact_table_ids = compact_task
        .input_ssts
        .iter()
        .flat_map(|level| level.table_infos.iter())
        .flat_map(|sst| sst.table_ids.clone())
        .collect_vec();
    compact_table_ids.sort();
    compact_table_ids.dedup();

    let existing_table_ids: HashSet<u32> =
        HashSet::from_iter(compact_task.existing_table_ids.clone());
    let compact_table_ids = HashSet::from_iter(
        compact_table_ids
            .into_iter()
            .filter(|table_id| existing_table_ids.contains(table_id)),
    );
    let multi_filter_key_extractor = match filter_key_extractor_manager
        .acquire(compact_table_ids.clone())
        .await
    {
        Err(e) => {
            tracing::error!("Failed to fetch filter key extractor tables [{:?}], it may caused by some RPC error {:?}", compact_task.existing_table_ids, e);
            let task_status = TaskStatus::ExecuteFailed;
            return compact_done(compact_task, compactor_metrics.clone(), vec![], task_status);
        }
        Ok(extractor) => extractor,
    };

    if let FilterKeyExtractorImpl::Multi(multi) = &multi_filter_key_extractor {
        let found_tables = multi.get_existing_table_ids();
        let removed_tables = compact_table_ids
            .iter()
            .filter(|table_id| !found_tables.contains(table_id))
            .collect_vec();
        if !removed_tables.is_empty() {
            tracing::error!("Failed to fetch filter key extractor tables [{:?}. [{:?}] may be removed by meta-service. ", compact_table_ids, removed_tables);
            let task_status = TaskStatus::ExecuteFailed;
            return compact_done(compact_task, compactor_metrics.clone(), vec![], task_status);
        }
    }

    let multi_filter_key_extractor = Arc::new(multi_filter_key_extractor);
    let mut compaction_futures = vec![];
    let mut abort_handles = vec![];
    let mut task_status = TaskStatus::Success;
    // skip sst related to non-existent able_id to reduce io
    let sstable_infos = compact_task
        .input_ssts
        .iter()
        .flat_map(|level| level.table_infos.iter())
        .filter(|table_info| {
            let table_ids = &table_info.table_ids;
            table_ids
                .iter()
                .any(|table_id| existing_table_ids.contains(table_id))
        })
        .cloned()
        .collect_vec();
    let compaction_size = sstable_infos
        .iter()
        .map(|table_info| table_info.file_size)
        .sum::<u64>();
    match generate_splits(
        &sstable_infos,
        compaction_size,
        storage_opts.parallel_compact_size_mb,
        worker_num,
        storage_opts.max_sub_compaction,
        sstable_store.clone(),
    )
    .await
    {
        Ok(splits) => {
            if !splits.is_empty() {
                compact_task.splits = splits;
            }
        }

        Err(e) => {
            tracing::warn!("Failed to generate_splits {:#?}", e);
            task_status = TaskStatus::ExecuteFailed;
            return compact_done(compact_task, compactor_metrics.clone(), vec![], task_status);
        }
    }

    let compact_task_statistics = statistics_compact_task(&compact_task);
    // Number of splits (key ranges) is equal to number of compaction tasks
    let parallelism = compact_task.splits.len();
    assert_ne!(parallelism, 0, "splits cannot be empty");
    let mut output_ssts = Vec::with_capacity(parallelism);

    let task_progress_guard =
        TaskProgressGuard::new(compact_task.task_id, task_progress_manager.clone());
    let delete_range_agg = match CompactorRunner::build_delete_range_iter(
        &sstable_infos,
        &sstable_store,
        &mut multi_filter,
    )
    .await
    {
        Ok(agg) => agg,
        Err(err) => {
            tracing::warn!("Failed to build delete range aggregator {:#?}", err);
            task_status = TaskStatus::ExecuteFailed;
            return compact_done(compact_task, compactor_metrics.clone(), vec![], task_status);
        }
    };

    let capacity = estimate_task_output_capacity(storage_opts.sstable_size_mb, &compact_task);

    let task_memory_capacity_with_parallelism = estimate_memory_for_compact_task(
        &compact_task,
        (storage_opts.block_size_kb as u64) * (1 << 10),
        storage_opts
            .object_store_recv_buffer_size
            .unwrap_or(6 * 1024 * 1024) as u64,
        capacity as u64,
        sstable_store.store().support_streaming_upload(),
    ) * compact_task.splits.len() as u64;

    tracing::info!(
            "Ready to handle compaction group {} task: {} compact_task_statistics {:?} target_level {} compression_algorithm {:?} table_ids {:?} parallelism {} task_memory_capacity_with_parallelism {}",
                compact_task.compaction_group_id,
                compact_task.task_id,
                compact_task_statistics,
                compact_task.target_level,
                compact_task.compression_algorithm,
                compact_task.existing_table_ids,
                parallelism,
                task_memory_capacity_with_parallelism
            );

    // If the task does not have enough memory, it should cancel the task and let the meta
    // reschedule it, so that it does not occupy the compactor's resources.
    let memory_detector = memory_limiter.try_require_memory(task_memory_capacity_with_parallelism);
    if memory_detector.is_none() {
        tracing::warn!(
                "Not enough memory to serve the task {} task_memory_capacity_with_parallelism {}  memory_usage {} memory_quota {}",
                compact_task.task_id,
                task_memory_capacity_with_parallelism,
                memory_limiter.get_memory_usage(),
                memory_limiter.quota()
            );
        task_status = TaskStatus::NoAvailResourceCanceled;
        return compact_done(
            compact_task,
            compactor_metrics.clone(),
            output_ssts,
            task_status,
        );
    }

    compactor_metrics.compact_task_pending_num.inc();
    for (split_index, _) in compact_task.splits.iter().enumerate() {
        let filter = multi_filter.clone();
        let multi_filter_key_extractor = multi_filter_key_extractor.clone();
        let compactor_runner = CompactorRunner::new(
            split_index,
            compactor_metrics.clone(),
            false,
            sstable_store.clone(),
            memory_limiter.clone(),
            sstable_object_id_manager.clone(),
            compact_task.clone(),
            storage_opts.clone(),
        );
        let del_agg = delete_range_agg.clone();
        let task_progress = task_progress_guard.progress.clone();
        let runner = async move {
            compactor_runner
                .run(filter, multi_filter_key_extractor, del_agg, task_progress)
                .await
        };
        let traced = match await_tree_reg.as_ref() {
            None => runner.right_future(),
            Some(await_tree_reg) => await_tree_reg
                .write()
                .register(
                    format!("{}-{}", compact_task.task_id, split_index),
                    format!(
                        "Compaction Task {} Split {} ",
                        compact_task.task_id, split_index
                    ),
                )
                .instrument(runner)
                .left_future(),
        };
        let handle = tokio::spawn(traced);
        abort_handles.push(handle.abort_handle());
        compaction_futures.push(handle);
    }

    let mut buffered = stream::iter(compaction_futures).buffer_unordered(parallelism);
    loop {
        tokio::select! {
            _ = &mut shutdown_rx => {
                tracing::warn!("Compaction task cancelled externally:\n{}", compact_task_to_string(&compact_task));
                task_status = TaskStatus::ManualCanceled;
                break;
            }
            future_result = buffered.next() => {
                match future_result {
                    Some(Ok(Ok((split_index, ssts, compact_stat)))) => {
                        output_ssts.push((split_index, ssts, compact_stat));
                    }
                    Some(Ok(Err(e))) => {
                        task_status = TaskStatus::ExecuteFailed;
                        tracing::warn!(
                            "Compaction task {} failed with error: {:#?}",
                            compact_task.task_id,
                            e
                        );
                        break;
                    }
                    Some(Err(e)) => {
                        task_status = TaskStatus::JoinHandleFailed;
                        tracing::warn!(
                            "Compaction task {} failed with join handle error: {:#?}",
                            compact_task.task_id,
                            e
                        );
                        break;
                    }
                    None => break,
                }
            }
        }
    }

    drop(memory_detector);

    if task_status != TaskStatus::Success {
        for abort_handle in abort_handles {
            abort_handle.abort();
        }
        output_ssts.clear();
    }
    // Sort by split/key range index.
    if !output_ssts.is_empty() {
        output_ssts.sort_by_key(|(split_index, ..)| *split_index);
    }

    // After a compaction is done, mutate the compaction task.
    let (compact_task, table_stats) = compact_done(
        compact_task,
        compactor_metrics.clone(),
        output_ssts,
        task_status,
    );

    let cost_time = timer.stop_and_record() * 1000.0;
    tracing::info!(
        "Finished compaction task in {:?}ms: {}",
        cost_time,
        compact_task_to_string(&compact_task)
    );
    compactor_metrics.compact_task_pending_num.dec();
    for level in &compact_task.input_ssts {
        for table in &level.table_infos {
            sstable_store.delete_cache(table.get_object_id());
        }
    }
    (compact_task, table_stats)
}
#[cfg(test)]
mod tests {
    use std::collections::HashSet;

    use risingwave_common::catalog::TableId;
    use risingwave_hummock_sdk::key::UserKey;
    use risingwave_pb::hummock::InputLevel;

    use super::*;
    use crate::hummock::compactor::StateCleanUpCompactionFilter;
    use crate::hummock::iterator::test_utils::mock_sstable_store;
    use crate::hummock::test_utils::{
        default_builder_opt_for_test, gen_test_sstable_with_range_tombstone,
    };
    use crate::hummock::{create_monotonic_events, DeleteRangeTombstone};

    #[tokio::test]
    async fn test_delete_range_aggregator_with_filter() {
        let sstable_store = mock_sstable_store();
        let kv_pairs = vec![];
        let range_tombstones = vec![
            DeleteRangeTombstone::new_for_test(
                TableId::new(1),
                b"abc".to_vec(),
                b"cde".to_vec(),
                1,
            ),
            DeleteRangeTombstone::new_for_test(
                TableId::new(2),
                b"abc".to_vec(),
                b"def".to_vec(),
                1,
            ),
        ];
        let mut sstable_info_1 = gen_test_sstable_with_range_tombstone(
            default_builder_opt_for_test(),
            1,
            kv_pairs.clone().into_iter(),
            range_tombstones.clone(),
            sstable_store.clone(),
        )
        .await
        .get_sstable_info();
        sstable_info_1.table_ids = vec![1];

        let mut sstable_info_2 = gen_test_sstable_with_range_tombstone(
            default_builder_opt_for_test(),
            2,
            kv_pairs.into_iter(),
            range_tombstones.clone(),
            sstable_store.clone(),
        )
        .await
        .get_sstable_info();
        sstable_info_2.table_ids = vec![2];

        let compact_task = CompactTask {
            input_ssts: vec![InputLevel {
                level_idx: 0,
                level_type: 0,
                table_infos: vec![sstable_info_1, sstable_info_2],
            }],
            existing_table_ids: vec![2],
            ..Default::default()
        };
        let mut state_clean_up_filter = StateCleanUpCompactionFilter::new(HashSet::from_iter(
            compact_task.existing_table_ids.clone(),
        ));

        let sstable_infos = compact_task
            .input_ssts
            .iter()
            .flat_map(|level| level.table_infos.iter())
            .filter(|table_info| {
                let table_ids = &table_info.table_ids;
                table_ids
                    .iter()
                    .any(|table_id| compact_task.existing_table_ids.contains(table_id))
            })
            .cloned()
            .collect_vec();

        let collector = CompactorRunner::build_delete_range_iter(
            &sstable_infos,
            &sstable_store,
            &mut state_clean_up_filter,
        )
        .await
        .unwrap();
        let ret = collector.get_tombstone_between(
            UserKey::<Bytes>::default().as_ref(),
            UserKey::<Bytes>::default().as_ref(),
        );

        assert_eq!(
            ret,
            create_monotonic_events(vec![range_tombstones[1].clone()])
        );
    }
}<|MERGE_RESOLUTION|>--- conflicted
+++ resolved
@@ -46,12 +46,7 @@
 use crate::hummock::value::HummockValue;
 use crate::hummock::{
     BlockedXor16FilterBuilder, CachePolicy, CompactionDeleteRanges, CompressionAlgorithm,
-<<<<<<< HEAD
-    GetObjectId, HummockResult, MemoryLimiter, MonotonicDeleteEvent, SstableBuilderOptions,
-    SstableStoreRef, DEFAULT_RESTART_INTERVAL,
-=======
     GetObjectId, HummockResult, MonotonicDeleteEvent, SstableBuilderOptions, SstableStoreRef,
->>>>>>> 1217290d
 };
 use crate::monitor::{CompactorMetrics, StoreLocalStatistic};
 use crate::opts::StorageOpts;
@@ -67,31 +62,11 @@
 impl CompactorRunner {
     pub fn new(
         split_index: usize,
-<<<<<<< HEAD
-        compactor_metrics: Arc<CompactorMetrics>,
-        is_share_buffer_compact: bool,
-        sstable_store: SstableStoreRef,
-        memory_limiter: Arc<MemoryLimiter>,
-        sstable_object_id_manager: Box<dyn GetObjectId>,
-        task: CompactTask,
-        storage_opts: Arc<StorageOpts>,
-    ) -> Self {
-        let mut options = SstableBuilderOptions::new(
-            (storage_opts.sstable_size_mb as usize) * (1 << 20),
-            (storage_opts.block_size_kb as usize) * (1 << 10),
-            DEFAULT_RESTART_INTERVAL,
-            storage_opts.bloom_false_positive,
-            CompressionAlgorithm::None,
-            storage_opts.compactor_max_sst_size,
-        );
-
-=======
         context: Arc<CompactorContext>,
         task: CompactTask,
         object_id_getter: Box<dyn GetObjectId>,
     ) -> Self {
         let mut options: SstableBuilderOptions = context.storage_opts.as_ref().into();
->>>>>>> 1217290d
         options.compression_algorithm = match task.compression_algorithm {
             0 => CompressionAlgorithm::None,
             1 => CompressionAlgorithm::Lz4,
@@ -129,16 +104,7 @@
                 split_weight_by_vnode: task.split_weight_by_vnode,
                 use_block_based_filter,
             },
-<<<<<<< HEAD
-            compactor_metrics,
-            is_share_buffer_compact,
-            sstable_store.clone(),
-            memory_limiter,
-            sstable_object_id_manager,
-            storage_opts.compact_iter_recreate_timeout_ms,
-=======
             object_id_getter,
->>>>>>> 1217290d
         );
 
         Self {
@@ -269,70 +235,6 @@
     compactor_context: Arc<CompactorContext>,
     sstable_object_id_manager_dyn: Box<dyn GetObjectId>,
     mut compact_task: CompactTask,
-<<<<<<< HEAD
-    shutdown_rx: Receiver<()>,
-) -> (CompactTask, HashMap<u32, TableStats>) {
-    let context = compactor_context.clone();
-    // Set a watermark SST id to prevent full GC from accidentally deleting SSTs for in-progress
-    // write op. The watermark is invalidated when this method exits.
-    let tracker_id = match context
-        .sstable_object_id_manager
-        .add_watermark_object_id(None)
-        .await
-    {
-        Ok(tracker_id) => tracker_id,
-        Err(err) => {
-            tracing::warn!("Failed to track pending SST object id. {:#?}", err);
-
-            // return TaskStatus::TrackSstObjectIdFailed;
-            compact_task.set_task_status(TaskStatus::TrackSstObjectIdFailed);
-            return (compact_task, HashMap::default());
-        }
-    };
-    let sstable_object_id_manager_clone = context.sstable_object_id_manager.clone();
-    let _guard = scopeguard::guard(
-        (tracker_id, sstable_object_id_manager_clone),
-        |(tracker_id, sstable_object_id_manager)| {
-            sstable_object_id_manager.remove_watermark_object_id(tracker_id);
-        },
-    );
-    compact_inner(
-        compactor_context.compactor_metrics.clone(),
-        compact_task,
-        shutdown_rx,
-        compactor_context.sstable_store.clone(),
-        compactor_context.storage_opts.clone(),
-        compactor_context.filter_key_extractor_manager.clone(),
-        compactor_context.compaction_executor.worker_num() as u32,
-        compactor_context.memory_limiter.clone(),
-        sstable_object_id_manager_dyn,
-        compactor_context.task_progress_manager.clone(),
-        compactor_context.await_tree_reg.clone(),
-    )
-    .await
-}
-
-/// Fills in the compact task and tries to report the task result to meta node.
-fn compact_done(
-    mut compact_task: CompactTask,
-    compactor_metrics: Arc<CompactorMetrics>,
-    output_ssts: Vec<CompactOutput>,
-    task_status: TaskStatus,
-) -> (CompactTask, HashMap<u32, TableStats>) {
-    let mut table_stats_map = TableStatsMap::default();
-    compact_task.set_task_status(task_status);
-    compact_task
-        .sorted_output_ssts
-        .reserve(compact_task.splits.len());
-    let mut compaction_write_bytes = 0;
-    for (
-        _,
-        ssts,
-        CompactionStatistics {
-            delta_drop_stat, ..
-        },
-    ) in output_ssts
-=======
     mut shutdown_rx: Receiver<()>,
     object_id_getter: Box<dyn GetObjectId>,
 ) -> (CompactTask, HashMap<u32, TableStats>) {
@@ -410,97 +312,111 @@
         .filter_key_extractor_manager
         .acquire(compact_table_ids.clone())
         .await
->>>>>>> 1217290d
     {
-        add_table_stats_map(&mut table_stats_map, &delta_drop_stat);
-        for sst_info in ssts {
-            compaction_write_bytes += sst_info.file_size();
-            compact_task.sorted_output_ssts.push(sst_info.sst_info);
-        }
-    }
-
-    let group_label = compact_task.compaction_group_id.to_string();
-    let level_label = compact_task.target_level.to_string();
-    compactor_metrics
-        .compact_write_bytes
-        .with_label_values(&[&group_label, level_label.as_str()])
-        .inc_by(compaction_write_bytes);
-    compactor_metrics
-        .compact_write_bytes
-        .with_label_values(&[&group_label, level_label.as_str()])
-        .inc_by(compaction_write_bytes);
-    compactor_metrics
-        .compact_write_sstn
-        .with_label_values(&[&group_label, level_label.as_str()])
-        .inc_by(compact_task.sorted_output_ssts.len() as u64);
-
-    (compact_task, table_stats_map)
-}
-
-pub async fn compact_and_build_sst<F>(
-    sst_builder: &mut CapacitySplitTableBuilder<F>,
-    del_agg: Arc<CompactionDeleteRanges>,
-    task_config: &TaskConfig,
-    compactor_metrics: Arc<CompactorMetrics>,
-    mut iter: impl HummockIterator<Direction = Forward>,
-    mut compaction_filter: impl CompactionFilter,
-    task_progress: Option<Arc<TaskProgress>>,
-) -> HummockResult<CompactionStatistics>
-where
-    F: TableBuilderFactory,
-{
-    let mut del_iter = del_agg.iter();
-    if !task_config.key_range.left.is_empty() {
-        let full_key = FullKey::decode(&task_config.key_range.left);
-        iter.seek(full_key)
-            .verbose_instrument_await("iter_seek")
-            .await?;
-        del_iter.seek(full_key.user_key);
-        if !task_config.gc_delete_keys
-            && del_iter.is_valid()
-            && del_iter.earliest_epoch() != HummockEpoch::MAX
-        {
-            sst_builder
-                .add_monotonic_delete(MonotonicDeleteEvent {
-                    event_key: PointRange::from_user_key(full_key.user_key.to_vec(), false),
-                    new_epoch: del_iter.earliest_epoch(),
-                })
-                .await?;
-        }
-    } else {
-        iter.rewind().verbose_instrument_await("rewind").await?;
-        del_iter.rewind();
+        Err(e) => {
+            tracing::error!("Failed to fetch filter key extractor tables [{:?}], it may caused by some RPC error {:?}", compact_task.existing_table_ids, e);
+            let task_status = TaskStatus::ExecuteFailed;
+            return compact_done(compact_task, context.clone(), vec![], task_status);
+        }
+        Ok(extractor) => extractor,
     };
 
-    let end_key = if task_config.key_range.right.is_empty() {
-        FullKey::default()
-    } else {
-        FullKey::decode(&task_config.key_range.right).to_vec()
+    if let FilterKeyExtractorImpl::Multi(multi) = &multi_filter_key_extractor {
+        let found_tables = multi.get_existing_table_ids();
+        let removed_tables = compact_table_ids
+            .iter()
+            .filter(|table_id| !found_tables.contains(table_id))
+            .collect_vec();
+        if !removed_tables.is_empty() {
+            tracing::error!("Failed to fetch filter key extractor tables [{:?}. [{:?}] may be removed by meta-service. ", compact_table_ids, removed_tables);
+            let task_status = TaskStatus::ExecuteFailed;
+            return compact_done(compact_task, context.clone(), vec![], task_status);
+        }
+    }
+
+    let multi_filter_key_extractor = Arc::new(multi_filter_key_extractor);
+
+    let mut task_status = TaskStatus::Success;
+    // skip sst related to non-existent able_id to reduce io
+    let sstable_infos = compact_task
+        .input_ssts
+        .iter()
+        .flat_map(|level| level.table_infos.iter())
+        .filter(|table_info| {
+            let table_ids = &table_info.table_ids;
+            table_ids
+                .iter()
+                .any(|table_id| existing_table_ids.contains(table_id))
+        })
+        .cloned()
+        .collect_vec();
+    let compaction_size = sstable_infos
+        .iter()
+        .map(|table_info| table_info.file_size)
+        .sum::<u64>();
+    match generate_splits(&sstable_infos, compaction_size, context.clone()).await {
+        Ok(splits) => {
+            if !splits.is_empty() {
+                compact_task.splits = splits;
+            }
+        }
+
+        Err(e) => {
+            tracing::warn!("Failed to generate_splits {:#?}", e);
+            task_status = TaskStatus::ExecuteFailed;
+            return compact_done(compact_task, context.clone(), vec![], task_status);
+        }
+    }
+
+    let compact_task_statistics = statistics_compact_task(&compact_task);
+    // Number of splits (key ranges) is equal to number of compaction tasks
+    let parallelism = compact_task.splits.len();
+    assert_ne!(parallelism, 0, "splits cannot be empty");
+    let mut output_ssts = Vec::with_capacity(parallelism);
+    let mut compaction_futures = vec![];
+    let mut abort_handles = vec![];
+    let task_progress_guard =
+        TaskProgressGuard::new(compact_task.task_id, context.task_progress_manager.clone());
+    let delete_range_agg = match CompactorRunner::build_delete_range_iter(
+        &sstable_infos,
+        &compactor_context.sstable_store,
+        &mut multi_filter,
+    )
+    .await
+    {
+        Ok(agg) => agg,
+        Err(err) => {
+            tracing::warn!("Failed to build delete range aggregator {:#?}", err);
+            task_status = TaskStatus::ExecuteFailed;
+            return compact_done(compact_task, context.clone(), vec![], task_status);
+        }
     };
-    let max_key = end_key.to_ref();
-
-    let mut last_key = FullKey::default();
-    let mut watermark_can_see_last_key = false;
-    let mut user_key_last_delete_epoch = HummockEpoch::MAX;
-    let mut local_stats = StoreLocalStatistic::default();
-
-    // Keep table stats changes due to dropping KV.
-    let mut table_stats_drop = TableStatsMap::default();
-    let mut last_table_stats = TableStats::default();
-    let mut last_table_id = None;
-    let mut compaction_statistics = CompactionStatistics::default();
-    let mut progress_key_num: u64 = 0;
-    const PROGRESS_KEY_INTERVAL: u64 = 100;
-    while iter.is_valid() {
-        progress_key_num += 1;
-
-        if let Some(task_progress) = task_progress.as_ref() && progress_key_num >= PROGRESS_KEY_INTERVAL {
-                task_progress.inc_progress_key(progress_key_num);
-                progress_key_num = 0;
-            }
-
-<<<<<<< HEAD
-=======
+
+    let capacity = estimate_task_output_capacity(context.clone(), &compact_task);
+
+    let task_memory_capacity_with_parallelism = estimate_memory_for_compact_task(
+        &compact_task,
+        (context.storage_opts.block_size_kb as u64) * (1 << 10),
+        context
+            .storage_opts
+            .object_store_recv_buffer_size
+            .unwrap_or(6 * 1024 * 1024) as u64,
+        capacity as u64,
+        context.sstable_store.store().support_streaming_upload(),
+    ) * compact_task.splits.len() as u64;
+
+    tracing::info!(
+            "Ready to handle compaction group {} task: {} compact_task_statistics {:?} target_level {} compression_algorithm {:?} table_ids {:?} parallelism {} task_memory_capacity_with_parallelism {}",
+                compact_task.compaction_group_id,
+                compact_task.task_id,
+                compact_task_statistics,
+                compact_task.target_level,
+                compact_task.compression_algorithm,
+                compact_task.existing_table_ids,
+                parallelism,
+                task_memory_capacity_with_parallelism
+            );
+
     // If the task does not have enough memory, it should cancel the task and let the meta
     // reschedule it, so that it does not occupy the compactor's resources.
     let memory_detector = context
@@ -625,7 +541,7 @@
 /// Fills in the compact task and tries to report the task result to meta node.
 fn compact_done(
     mut compact_task: CompactTask,
-    context: Arc<CompactorContext>,
+    compactor_metrics: Arc<CompactorMetrics>,
     output_ssts: Vec<CompactOutput>,
     task_status: TaskStatus,
 ) -> (CompactTask, HashMap<u32, TableStats>) {
@@ -652,13 +568,15 @@
 
     let group_label = compact_task.compaction_group_id.to_string();
     let level_label = compact_task.target_level.to_string();
-    context
-        .compactor_metrics
+    compactor_metrics
         .compact_write_bytes
         .with_label_values(&[&group_label, level_label.as_str()])
         .inc_by(compaction_write_bytes);
-    context
-        .compactor_metrics
+    compactor_metrics
+        .compact_write_bytes
+        .with_label_values(&[&group_label, level_label.as_str()])
+        .inc_by(compaction_write_bytes);
+    compactor_metrics
         .compact_write_sstn
         .with_label_values(&[&group_label, level_label.as_str()])
         .inc_by(compact_task.sorted_output_ssts.len() as u64);
@@ -728,7 +646,6 @@
                 progress_key_num = 0;
             }
 
->>>>>>> 1217290d
         let mut iter_key = iter.key();
         compaction_statistics.iter_total_key_counts += 1;
 
