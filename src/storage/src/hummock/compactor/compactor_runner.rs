--- conflicted
+++ resolved
@@ -891,7 +891,6 @@
             }
             let event_key = del_iter.key().to_vec();
             del_iter.next().await?;
-<<<<<<< HEAD
             let new_epoch = del_iter.earliest_epoch();
             let drop = compaction_filter.should_delete(FullKey::from_user_key(
                 event_key.left_user_key.as_ref(),
@@ -905,22 +904,6 @@
                     })
                     .await?;
             }
-
-            progress_key_num += 1;
-            if let Some(task_progress) = task_progress.as_ref()
-                && progress_key_num >= PROGRESS_KEY_INTERVAL
-            {
-                task_progress.inc_progress_key(progress_key_num);
-                progress_key_num = 0;
-            }
-=======
-            sst_builder
-                .add_monotonic_delete(MonotonicDeleteEvent {
-                    new_epoch: del_iter.earliest_epoch(),
-                    event_key,
-                })
-                .await?;
->>>>>>> 4dde9e6e
         }
     }
     if let Some(last_table_id) = last_table_id.take() {
