// Copyright 2022 Singularity Data
//
// Licensed under the Apache License, Version 2.0 (the "License");
// you may not use this file except in compliance with the License.
// You may obtain a copy of the License at
//
// http://www.apache.org/licenses/LICENSE-2.0
//
// Unless required by applicable law or agreed to in writing, software
// distributed under the License is distributed on an "AS IS" BASIS,
// WITHOUT WARRANTIES OR CONDITIONS OF ANY KIND, either express or implied.
// See the License for the specific language governing permissions and
// limitations under the License.

use std::sync::Arc;

use bytes::Bytes;
use itertools::Itertools;
use risingwave_hummock_sdk::can_concat;
use risingwave_hummock_sdk::filter_key_extractor::FilterKeyExtractorImpl;
use risingwave_hummock_sdk::key::FullKey;
use risingwave_hummock_sdk::key_range::{KeyRange, KeyRangeCommon};
use risingwave_pb::hummock::{CompactTask, LevelType};

use super::task_progress::TaskProgress;
use crate::hummock::compactor::iterator::ConcatSstableIterator;
use crate::hummock::compactor::{
    CompactOutput, CompactionFilter, Compactor, CompactorContext, CompactorSstableStoreRef,
    MultiCompactionFilter,
};
use crate::hummock::iterator::{Forward, HummockIterator, UnorderedMergeIteratorInner};
use crate::hummock::sstable::DeleteRangeAggregatorBuilder;
use crate::hummock::{
    CachePolicy, CompressionAlgorithm, HummockResult, RangeTombstonesCollector,
    SstableBuilderOptions,
};
use crate::monitor::StoreLocalStatistic;

pub struct CompactorRunner {
    compact_task: CompactTask,
    compactor: Compactor,
    sstable_store: CompactorSstableStoreRef,
    key_range: KeyRange,
    split_index: usize,
}

impl CompactorRunner {
    pub fn new(split_index: usize, context: &CompactorContext, task: CompactTask) -> Self {
        let max_target_file_size = context.context.options.sstable_size_mb as usize * (1 << 20);
        let total_file_size = task
            .input_ssts
            .iter()
            .flat_map(|level| level.table_infos.iter())
            .map(|table| table.file_size)
            .sum::<u64>();
        let mut options: SstableBuilderOptions = context.context.options.as_ref().into();
        options.capacity = std::cmp::min(task.target_file_size as usize, max_target_file_size);
        options.compression_algorithm = match task.compression_algorithm {
            0 => CompressionAlgorithm::None,
            1 => CompressionAlgorithm::Lz4,
            _ => CompressionAlgorithm::Zstd,
        };
        let total_file_size = (total_file_size as f64 * 1.2).round() as usize;
        if options.compression_algorithm == CompressionAlgorithm::None {
            options.capacity = std::cmp::min(options.capacity, total_file_size);
        }
        let key_range = KeyRange {
            left: Bytes::copy_from_slice(task.splits[split_index].get_left()),
            right: Bytes::copy_from_slice(task.splits[split_index].get_right()),
            right_exclusive: true,
        };
        let stats_target_table_ids = task
            .input_ssts
            .iter()
            .flat_map(|i| {
                i.table_infos
                    .iter()
                    .flat_map(|t| t.table_ids.clone())
                    .collect_vec()
            })
            .collect();
        let compactor = Compactor::new(
            context.context.clone(),
            options,
            key_range.clone(),
            CachePolicy::NotFill,
            task.gc_delete_keys,
            task.watermark,
            Some(stats_target_table_ids),
        );

        Self {
            compactor,
            compact_task: task,
            sstable_store: context.sstable_store.clone(),
            key_range,
            split_index,
        }
    }

    pub async fn run(
        &self,
        compaction_filter: impl CompactionFilter,
        filter_key_extractor: Arc<FilterKeyExtractorImpl>,
        del_agg: Arc<RangeTombstonesCollector>,
        task_progress: Arc<TaskProgress>,
    ) -> HummockResult<CompactOutput> {
        let iter = self.build_sst_iter()?;
        let (ssts, table_stats_map) = self
            .compactor
            .compact_key_range(
                iter,
                compaction_filter,
                del_agg,
                filter_key_extractor,
                Some(task_progress),
            )
            .await?;
        Ok((self.split_index, ssts, table_stats_map))
    }

    pub async fn build_delete_range_iter<F: CompactionFilter>(
        compact_task: &CompactTask,
        sstable_store: &CompactorSstableStoreRef,
<<<<<<< HEAD
        multi_filter: &mut MultiCompactionFilter,
=======
        filter: &mut F,
>>>>>>> ae398b3b
    ) -> HummockResult<Arc<RangeTombstonesCollector>> {
        let mut builder = DeleteRangeAggregatorBuilder::default();
        let mut local_stats = StoreLocalStatistic::default();
        for level in &compact_task.input_ssts {
            if level.table_infos.is_empty() {
                continue;
            }

            for table_info in &level.table_infos {
                let table = sstable_store.sstable(table_info, &mut local_stats).await?;
<<<<<<< HEAD
                let tombstones = table
=======
                let range_tombstone_list = table
>>>>>>> ae398b3b
                    .value()
                    .meta
                    .range_tombstone_list
                    .iter()
                    .filter(|tombstone| {
<<<<<<< HEAD
                        !multi_filter.should_delete(FullKey::from_user_key(
=======
                        !filter.should_delete(FullKey::from_user_key(
>>>>>>> ae398b3b
                            tombstone.start_user_key.as_ref(),
                            tombstone.sequence,
                        ))
                    })
                    .cloned()
                    .collect_vec();
<<<<<<< HEAD
                builder.add_tombstone(tombstones);
=======
                builder.add_tombstone(range_tombstone_list);
>>>>>>> ae398b3b
            }
        }
        let aggregator = builder.build(compact_task.watermark, compact_task.gc_delete_keys);
        Ok(aggregator)
    }

    /// Build the merge iterator based on the given input ssts.
    fn build_sst_iter(&self) -> HummockResult<impl HummockIterator<Direction = Forward>> {
        let mut table_iters = Vec::new();

        for level in &self.compact_task.input_ssts {
            if level.table_infos.is_empty() {
                continue;
            }

            // Do not need to filter the table because manager has done it.
            if level.level_type == LevelType::Nonoverlapping as i32 {
                debug_assert!(can_concat(&level.table_infos));
                let tables = level
                    .table_infos
                    .iter()
                    .filter(|info| {
                        let key_range = KeyRange::from(info.key_range.as_ref().unwrap());
                        self.key_range.full_key_overlap(&key_range)
                    })
                    .cloned()
                    .collect_vec();
                table_iters.push(ConcatSstableIterator::new(
                    tables,
                    self.compactor.task_config.key_range.clone(),
                    self.sstable_store.clone(),
                ));
            } else {
                for table_info in &level.table_infos {
                    let key_range = KeyRange::from(table_info.key_range.as_ref().unwrap());
                    if !self.key_range.full_key_overlap(&key_range) {
                        continue;
                    }
                    table_iters.push(ConcatSstableIterator::new(
                        vec![table_info.clone()],
                        self.compactor.task_config.key_range.clone(),
                        self.sstable_store.clone(),
                    ));
                }
            }
        }
        Ok(UnorderedMergeIteratorInner::for_compactor(table_iters))
    }
}
#[cfg(test)]
mod tests {
    use std::collections::HashSet;

    use risingwave_common::catalog::TableId;
    use risingwave_hummock_sdk::key::UserKey;
    use risingwave_pb::hummock::InputLevel;

    use super::*;
    use crate::hummock::compactor::StateCleanUpCompactionFilter;
    use crate::hummock::iterator::test_utils::mock_sstable_store;
    use crate::hummock::test_utils::{
        default_builder_opt_for_test, gen_test_sstable_with_range_tombstone,
    };
    use crate::hummock::{CompactorSstableStore, DeleteRangeTombstone, MemoryLimiter};

    #[tokio::test]
    async fn test_delete_range_aggregator_with_filter() {
        let sstable_store = mock_sstable_store();
        let kv_pairs = vec![];
        let range_tombstones = vec![
            DeleteRangeTombstone::new(TableId::new(1), b"abc".to_vec(), b"cde".to_vec(), 1),
            DeleteRangeTombstone::new(TableId::new(2), b"abc".to_vec(), b"def".to_vec(), 1),
        ];
        let sstable_info = gen_test_sstable_with_range_tombstone(
            default_builder_opt_for_test(),
            1,
            kv_pairs.into_iter(),
            range_tombstones.clone(),
            sstable_store.clone(),
        )
        .await
        .get_sstable_info();
        let compact_store = Arc::new(CompactorSstableStore::new(
            sstable_store,
            MemoryLimiter::unlimit(),
        ));
        let compact_task = CompactTask {
            input_ssts: vec![InputLevel {
                level_idx: 0,
                level_type: 0,
                table_infos: vec![sstable_info],
            }],
            existing_table_ids: vec![2],
            ..Default::default()
        };
        let mut state_clean_up_filter = StateCleanUpCompactionFilter::new(HashSet::from_iter(
            compact_task.existing_table_ids.clone(),
        ));
        let collector = CompactorRunner::build_delete_range_iter(
            &compact_task,
            &compact_store,
            &mut state_clean_up_filter,
        )
        .await
        .unwrap();
        let ret = collector
            .get_tombstone_between(&UserKey::default().as_ref(), &UserKey::default().as_ref());
        assert_eq!(ret.len(), 1);
        assert_eq!(ret[0], range_tombstones[1]);
    }
}<|MERGE_RESOLUTION|>--- conflicted
+++ resolved
@@ -122,11 +122,7 @@
     pub async fn build_delete_range_iter<F: CompactionFilter>(
         compact_task: &CompactTask,
         sstable_store: &CompactorSstableStoreRef,
-<<<<<<< HEAD
-        multi_filter: &mut MultiCompactionFilter,
-=======
         filter: &mut F,
->>>>>>> ae398b3b
     ) -> HummockResult<Arc<RangeTombstonesCollector>> {
         let mut builder = DeleteRangeAggregatorBuilder::default();
         let mut local_stats = StoreLocalStatistic::default();
@@ -137,32 +133,20 @@
 
             for table_info in &level.table_infos {
                 let table = sstable_store.sstable(table_info, &mut local_stats).await?;
-<<<<<<< HEAD
-                let tombstones = table
-=======
                 let range_tombstone_list = table
->>>>>>> ae398b3b
                     .value()
                     .meta
                     .range_tombstone_list
                     .iter()
                     .filter(|tombstone| {
-<<<<<<< HEAD
-                        !multi_filter.should_delete(FullKey::from_user_key(
-=======
                         !filter.should_delete(FullKey::from_user_key(
->>>>>>> ae398b3b
                             tombstone.start_user_key.as_ref(),
                             tombstone.sequence,
                         ))
                     })
                     .cloned()
                     .collect_vec();
-<<<<<<< HEAD
-                builder.add_tombstone(tombstones);
-=======
                 builder.add_tombstone(range_tombstone_list);
->>>>>>> ae398b3b
             }
         }
         let aggregator = builder.build(compact_task.watermark, compact_task.gc_delete_keys);
