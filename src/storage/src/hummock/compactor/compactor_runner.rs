// Copyright 2024 RisingWave Labs
//
// Licensed under the Apache License, Version 2.0 (the "License");
// you may not use this file except in compliance with the License.
// You may obtain a copy of the License at
//
//     http://www.apache.org/licenses/LICENSE-2.0
//
// Unless required by applicable law or agreed to in writing, software
// distributed under the License is distributed on an "AS IS" BASIS,
// WITHOUT WARRANTIES OR CONDITIONS OF ANY KIND, either express or implied.
// See the License for the specific language governing permissions and
// limitations under the License.

use std::collections::{BinaryHeap, HashMap, HashSet};
use std::sync::atomic::Ordering;
use std::sync::Arc;

use await_tree::InstrumentAwait;
use bytes::Bytes;
use futures::{stream, FutureExt, StreamExt};
use itertools::Itertools;
use risingwave_common::util::value_encoding::column_aware_row_encoding::try_drop_invalid_columns;
use risingwave_hummock_sdk::compact::{
    compact_task_to_string, estimate_memory_for_compact_task, statistics_compact_task,
};
use risingwave_hummock_sdk::key::{FullKey, FullKeyTracker};
use risingwave_hummock_sdk::key_range::{KeyRange, KeyRangeCommon};
use risingwave_hummock_sdk::table_stats::{add_table_stats_map, TableStats, TableStatsMap};
<<<<<<< HEAD
use risingwave_hummock_sdk::{
    can_concat, EpochWithGap, HummockEpoch, HummockSstableObjectId, KeyComparator,
};
=======
use risingwave_hummock_sdk::{can_concat, HummockSstableObjectId};
>>>>>>> e3f3fb8f
use risingwave_pb::hummock::compact_task::{TaskStatus, TaskType};
use risingwave_pb::hummock::{BloomFilterType, CompactTask, LevelType, SstableInfo};
use thiserror_ext::AsReport;
use tokio::sync::oneshot::Receiver;

use super::iterator::MonitoredCompactorIterator;
use super::task_progress::TaskProgress;
use super::{CompactionStatistics, TaskConfig};
use crate::filter_key_extractor::{FilterKeyExtractorImpl, FilterKeyExtractorManager};
use crate::hummock::compactor::compaction_utils::{
    build_multi_compaction_filter, estimate_task_output_capacity, generate_splits,
};
use crate::hummock::compactor::iterator::ConcatSstableIterator;
use crate::hummock::compactor::task_progress::TaskProgressGuard;
use crate::hummock::compactor::{
    fast_compactor_runner, CompactOutput, CompactionFilter, Compactor, CompactorContext,
};
use crate::hummock::iterator::{
    Forward, HummockIterator, MergeIterator, SkipWatermarkIterator, ValueMeta,
};
use crate::hummock::multi_builder::{CapacitySplitTableBuilder, TableBuilderFactory};
use crate::hummock::utils::MemoryTracker;
use crate::hummock::value::HummockValue;
use crate::hummock::{
    BlockedXor16FilterBuilder, CachePolicy, CompressionAlgorithm, GetObjectId, HummockResult,
    SstableBuilderOptions, SstableStoreRef,
};
use crate::monitor::{CompactorMetrics, StoreLocalStatistic};
pub struct CompactorRunner {
    compact_task: CompactTask,
    compactor: Compactor,
    sstable_store: SstableStoreRef,
    key_range: KeyRange,
    split_index: usize,
}

const MAX_OVERLAPPING_SST: usize = 64;

impl CompactorRunner {
    pub fn new(
        split_index: usize,
        context: CompactorContext,
        task: CompactTask,
        object_id_getter: Box<dyn GetObjectId>,
    ) -> Self {
        let mut options: SstableBuilderOptions = context.storage_opts.as_ref().into();
        options.compression_algorithm = match task.compression_algorithm {
            0 => CompressionAlgorithm::None,
            1 => CompressionAlgorithm::Lz4,
            _ => CompressionAlgorithm::Zstd,
        };

        options.capacity = estimate_task_output_capacity(context.clone(), &task);
        let kv_count = task
            .input_ssts
            .iter()
            .flat_map(|level| level.table_infos.iter())
            .map(|sst| sst.total_key_count)
            .sum::<u64>() as usize;
        let use_block_based_filter =
            BlockedXor16FilterBuilder::is_kv_count_too_large(kv_count) || task.target_level > 0;

        let key_range = KeyRange {
            left: Bytes::copy_from_slice(task.splits[split_index].get_left()),
            right: Bytes::copy_from_slice(task.splits[split_index].get_right()),
            right_exclusive: true,
        };

        let compactor = Compactor::new(
            context.clone(),
            options,
            TaskConfig {
                key_range: key_range.clone(),
                cache_policy: CachePolicy::NotFill,
                gc_delete_keys: task.gc_delete_keys,
                watermark: task.watermark,
                stats_target_table_ids: Some(HashSet::from_iter(task.existing_table_ids.clone())),
                task_type: task.task_type(),
                is_target_l0_or_lbase: task.target_level == 0
                    || task.target_level == task.base_level,
                use_block_based_filter,
                table_vnode_partition: task.table_vnode_partition.clone(),
                table_schemas: task
                    .table_schemas
                    .iter()
                    .map(|(k, v)| (*k, v.clone()))
                    .collect(),
                disable_drop_column_optimization: false,
            },
            object_id_getter,
        );

        Self {
            compactor,
            compact_task: task,
            sstable_store: context.sstable_store,
            key_range,
            split_index,
        }
    }

    pub async fn run(
        &self,
        compaction_filter: impl CompactionFilter,
        filter_key_extractor: Arc<FilterKeyExtractorImpl>,
        task_progress: Arc<TaskProgress>,
    ) -> HummockResult<CompactOutput> {
        let iter = self.build_sst_iter(task_progress.clone())?;
        let (ssts, compaction_stat) = self
            .compactor
            .compact_key_range(
                iter,
                compaction_filter,
                filter_key_extractor,
                Some(task_progress),
                Some(self.compact_task.task_id),
                Some(self.split_index),
            )
            .await?;
        Ok((self.split_index, ssts, compaction_stat))
    }

    /// Build the merge iterator based on the given input ssts.
    fn build_sst_iter(
        &self,
        task_progress: Arc<TaskProgress>,
    ) -> HummockResult<impl HummockIterator<Direction = Forward>> {
        let mut table_iters = Vec::new();
        let compact_io_retry_time = self
            .compactor
            .context
            .storage_opts
            .compact_iter_recreate_timeout_ms;

        for level in &self.compact_task.input_ssts {
            if level.table_infos.is_empty() {
                continue;
            }

            let tables = level
                .table_infos
                .iter()
                .filter(|table_info| {
                    let key_range = KeyRange::from(table_info.key_range.as_ref().unwrap());
                    let table_ids = &table_info.table_ids;
                    let exist_table = table_ids
                        .iter()
                        .any(|table_id| self.compact_task.existing_table_ids.contains(table_id));

                    self.key_range.full_key_overlap(&key_range) && exist_table
                })
                .cloned()
                .collect_vec();
            // Do not need to filter the table because manager has done it.
            if level.level_type == LevelType::Nonoverlapping as i32 {
                debug_assert!(can_concat(&level.table_infos));
<<<<<<< HEAD
                let delete_range_ssts = tables
                    .iter()
                    .filter(|sst| sst.range_tombstone_count > 0)
                    .cloned()
                    .collect_vec();
                if !delete_range_ssts.is_empty() {
                    del_iter.add_concat_iter(delete_range_ssts, self.sstable_store.clone());
                }
=======
                let tables = level
                    .table_infos
                    .iter()
                    .filter(|table_info| {
                        let key_range = KeyRange::from(table_info.key_range.as_ref().unwrap());
                        let table_ids = &table_info.table_ids;
                        let exist_table = table_ids.iter().any(|table_id| {
                            self.compact_task.existing_table_ids.contains(table_id)
                        });

                        self.key_range.full_key_overlap(&key_range) && exist_table
                    })
                    .cloned()
                    .collect_vec();

>>>>>>> e3f3fb8f
                table_iters.push(ConcatSstableIterator::new(
                    self.compact_task.existing_table_ids.clone(),
                    tables,
                    self.compactor.task_config.key_range.clone(),
                    self.sstable_store.clone(),
                    task_progress.clone(),
                    compact_io_retry_time,
                ));
            } else if level.table_infos.len() > MAX_OVERLAPPING_SST {
                let sst_groups = partition_overlapping_sstable_infos(tables);
                tracing::warn!(
                    "COMPACT A LARGE OVERLAPPING LEVEL: try to partition {} ssts with {} groups",
                    level.table_infos.len(),
                    sst_groups.len()
                );
                for table_infos in sst_groups {
                    let delete_range_ssts = table_infos
                        .iter()
                        .filter(|sst| sst.range_tombstone_count > 0)
                        .cloned()
                        .collect_vec();
                    if !delete_range_ssts.is_empty() {
                        del_iter.add_concat_iter(delete_range_ssts, self.sstable_store.clone());
                    }
<<<<<<< HEAD
                    table_iters.push(ConcatSstableIterator::new(
                        self.compact_task.existing_table_ids.clone(),
                        table_infos,
                        self.compactor.task_config.key_range.clone(),
                        self.sstable_store.clone(),
                        task_progress.clone(),
                        compact_io_retry_time,
                    ));
                }
            } else {
                for table_info in tables {
                    if table_info.range_tombstone_count > 0 {
                        let table = self
                            .sstable_store
                            .sstable(&table_info, &mut local_stats)
                            .await?;
                        del_iter.add_sst_iter(SstableDeleteRangeIterator::new(table));
                    }
=======

>>>>>>> e3f3fb8f
                    table_iters.push(ConcatSstableIterator::new(
                        self.compact_task.existing_table_ids.clone(),
                        vec![table_info],
                        self.compactor.task_config.key_range.clone(),
                        self.sstable_store.clone(),
                        task_progress.clone(),
                        compact_io_retry_time,
                    ));
                }
            }
        }

        // The `SkipWatermarkIterator` is used to handle the table watermark state cleaning introduced
        // in https://github.com/risingwavelabs/risingwave/issues/13148
        Ok(SkipWatermarkIterator::from_safe_epoch_watermarks(
            MonitoredCompactorIterator::new(
                MergeIterator::for_compactor(table_iters),
                task_progress.clone(),
            ),
            &self.compact_task.table_watermarks,
        ))
    }
}

pub fn partition_overlapping_sstable_infos(
    mut origin_infos: Vec<SstableInfo>,
) -> Vec<Vec<SstableInfo>> {
    pub struct SstableGroup {
        ssts: Vec<SstableInfo>,
        max_right_bound: Vec<u8>,
    }

    impl PartialEq for SstableGroup {
        fn eq(&self, other: &SstableGroup) -> bool {
            self.max_right_bound == other.max_right_bound
        }
    }
    impl PartialOrd for SstableGroup {
        fn partial_cmp(&self, other: &SstableGroup) -> Option<std::cmp::Ordering> {
            Some(KeyComparator::compare_encoded_full_key(&self.max_right_bound, &other.max_right_bound))
        }
    }
    impl Eq for SstableGroup {}
    impl Ord for SstableGroup {
        fn cmp(&self, other: &SstableGroup) -> std::cmp::Ordering {
            KeyComparator::compare_encoded_full_key(&self.max_right_bound, &other.max_right_bound)
        }
    }
    let mut groups: BinaryHeap<SstableGroup> = BinaryHeap::default();
    origin_infos.sort_by(|a, b| {
        let x = a.key_range.as_ref().unwrap();
        let y = b.key_range.as_ref().unwrap();
        KeyComparator::compare_encoded_full_key(&x.left, &y.left)
    });
    for sst in origin_infos {
        if let Some(mut prev_group) = groups.peek_mut() {
            if KeyComparator::encoded_full_key_less_than(&prev_group.max_right_bound,
                    &sst.key_range.as_ref().unwrap().left) {
                prev_group.max_right_bound = sst.key_range.as_ref().unwrap().right.clone();
                prev_group.ssts.push(sst);
                continue;
            }
        }
        groups.push(SstableGroup {
            max_right_bound: sst.key_range.as_ref().unwrap().right.clone(),
            ssts: vec![sst],
        });
    }
    assert!(!groups.is_empty());
    groups.into_iter().map(|group| group.ssts).collect_vec()
}

/// Handles a compaction task and reports its status to hummock manager.
/// Always return `Ok` and let hummock manager handle errors.
pub async fn compact(
    compactor_context: CompactorContext,
    mut compact_task: CompactTask,
    mut shutdown_rx: Receiver<()>,
    object_id_getter: Box<dyn GetObjectId>,
    filter_key_extractor_manager: FilterKeyExtractorManager,
) -> (
    (CompactTask, HashMap<u32, TableStats>),
    Option<MemoryTracker>,
) {
    let context = compactor_context.clone();
    let group_label = compact_task.compaction_group_id.to_string();
    let cur_level_label = compact_task.input_ssts[0].level_idx.to_string();
    let select_table_infos = compact_task
        .input_ssts
        .iter()
        .filter(|level| level.level_idx != compact_task.target_level)
        .flat_map(|level| level.table_infos.iter())
        .collect_vec();
    let target_table_infos = compact_task
        .input_ssts
        .iter()
        .filter(|level| level.level_idx == compact_task.target_level)
        .flat_map(|level| level.table_infos.iter())
        .collect_vec();
    let select_size = select_table_infos
        .iter()
        .map(|table| table.file_size)
        .sum::<u64>();
    context
        .compactor_metrics
        .compact_read_current_level
        .with_label_values(&[&group_label, &cur_level_label])
        .inc_by(select_size);
    context
        .compactor_metrics
        .compact_read_sstn_current_level
        .with_label_values(&[&group_label, &cur_level_label])
        .inc_by(select_table_infos.len() as u64);

    let target_level_read_bytes = target_table_infos.iter().map(|t| t.file_size).sum::<u64>();
    let next_level_label = compact_task.target_level.to_string();
    context
        .compactor_metrics
        .compact_read_next_level
        .with_label_values(&[&group_label, next_level_label.as_str()])
        .inc_by(target_level_read_bytes);
    context
        .compactor_metrics
        .compact_read_sstn_next_level
        .with_label_values(&[&group_label, next_level_label.as_str()])
        .inc_by(target_table_infos.len() as u64);

    let timer = context
        .compactor_metrics
        .compact_task_duration
        .with_label_values(&[
            &group_label,
            &compact_task.input_ssts[0].level_idx.to_string(),
        ])
        .start_timer();

    let multi_filter = build_multi_compaction_filter(&compact_task);

    let mut compact_table_ids = compact_task
        .input_ssts
        .iter()
        .flat_map(|level| level.table_infos.iter())
        .flat_map(|sst| sst.table_ids.clone())
        .collect_vec();
    compact_table_ids.sort();
    compact_table_ids.dedup();
    let single_table = compact_table_ids.len() == 1;

    let existing_table_ids: HashSet<u32> =
        HashSet::from_iter(compact_task.existing_table_ids.clone());
    let compact_table_ids = HashSet::from_iter(
        compact_table_ids
            .into_iter()
            .filter(|table_id| existing_table_ids.contains(table_id)),
    );
    let multi_filter_key_extractor = match filter_key_extractor_manager
        .acquire(compact_table_ids.clone())
        .await
    {
        Err(e) => {
            tracing::error!(error = %e.as_report(), "Failed to fetch filter key extractor tables [{:?}], it may caused by some RPC error", compact_task.existing_table_ids);
            let task_status = TaskStatus::ExecuteFailed;
            return (
                compact_done(compact_task, context.clone(), vec![], task_status),
                None,
            );
        }
        Ok(extractor) => extractor,
    };

    if let FilterKeyExtractorImpl::Multi(multi) = &multi_filter_key_extractor {
        let found_tables = multi.get_existing_table_ids();
        let removed_tables = compact_table_ids
            .iter()
            .filter(|table_id| !found_tables.contains(table_id))
            .collect_vec();
        if !removed_tables.is_empty() {
            tracing::error!("Failed to fetch filter key extractor tables [{:?}. [{:?}] may be removed by meta-service. ", compact_table_ids, removed_tables);
            let task_status = TaskStatus::ExecuteFailed;
            return (
                compact_done(compact_task, context.clone(), vec![], task_status),
                None,
            );
        }
    }

    let multi_filter_key_extractor = Arc::new(multi_filter_key_extractor);
    let has_tombstone = compact_task
        .input_ssts
        .iter()
        .flat_map(|level| level.table_infos.iter())
        .any(|sst| sst.range_tombstone_count > 0);
    let has_ttl = compact_task
        .table_options
        .iter()
        .any(|(_, table_option)| table_option.retention_seconds.is_some_and(|ttl| ttl > 0));
    let mut task_status = TaskStatus::Success;
    // skip sst related to non-existent able_id to reduce io
    let sstable_infos = compact_task
        .input_ssts
        .iter()
        .flat_map(|level| level.table_infos.iter())
        .filter(|table_info| {
            let table_ids = &table_info.table_ids;
            table_ids
                .iter()
                .any(|table_id| existing_table_ids.contains(table_id))
        })
        .cloned()
        .collect_vec();
    let compaction_size = sstable_infos
        .iter()
        .map(|table_info| table_info.file_size)
        .sum::<u64>();
    let all_ssts_are_blocked_filter = sstable_infos
        .iter()
        .all(|table_info| table_info.bloom_filter_kind() == BloomFilterType::Blocked);

    let delete_key_count = sstable_infos
        .iter()
        .map(|table_info| table_info.stale_key_count + table_info.range_tombstone_count)
        .sum::<u64>();
    let total_key_count = sstable_infos
        .iter()
        .map(|table_info| table_info.total_key_count)
        .sum::<u64>();
    let optimize_by_copy_block = context.storage_opts.enable_fast_compaction
        && all_ssts_are_blocked_filter
        && !has_tombstone
        && !has_ttl
        && single_table
        && compact_task.target_level > 0
        && compact_task.input_ssts.len() == 2
        && compaction_size < context.storage_opts.compactor_fast_max_compact_task_size
        && delete_key_count * 100
            < context.storage_opts.compactor_fast_max_compact_delete_ratio as u64 * total_key_count
        && compact_task.task_type() == TaskType::Dynamic;

    if !optimize_by_copy_block {
        match generate_splits(&sstable_infos, compaction_size, context.clone()).await {
            Ok(splits) => {
                if !splits.is_empty() {
                    compact_task.splits = splits;
                }
            }
            Err(e) => {
                tracing::warn!(error = %e.as_report(), "Failed to generate_splits");
                task_status = TaskStatus::ExecuteFailed;
                return (
                    compact_done(compact_task, context.clone(), vec![], task_status),
                    None,
                );
            }
        }
    }
    let compact_task_statistics = statistics_compact_task(&compact_task);
    // Number of splits (key ranges) is equal to number of compaction tasks
    let parallelism = compact_task.splits.len();
    assert_ne!(parallelism, 0, "splits cannot be empty");
    if !context.acquire_task_quota(parallelism as u32) {
        tracing::warn!(
            "Not enough core parallelism to serve the task {} task_parallelism {} running_task_parallelism {} max_task_parallelism {}",
            compact_task.task_id,
            parallelism,
            context.running_task_parallelism.load(Ordering::Relaxed),
            context.max_task_parallelism.load(Ordering::Relaxed),
        );
        return (
            compact_done(
                compact_task,
                context.clone(),
                vec![],
                TaskStatus::NoAvailCpuResourceCanceled,
            ),
            None,
        );
    }

    let _release_quota_guard =
        scopeguard::guard((parallelism, context.clone()), |(parallelism, context)| {
            context.release_task_quota(parallelism as u32);
        });

    let mut output_ssts = Vec::with_capacity(parallelism);
    let mut compaction_futures = vec![];
    let mut abort_handles = vec![];
    let task_progress_guard =
        TaskProgressGuard::new(compact_task.task_id, context.task_progress_manager.clone());

    let capacity = estimate_task_output_capacity(context.clone(), &compact_task);

    let task_memory_capacity_with_parallelism = estimate_memory_for_compact_task(
        &compact_task,
        (context.storage_opts.block_size_kb as u64) * (1 << 10),
        context
            .storage_opts
            .object_store_config
            .s3
            .object_store_recv_buffer_size
            .unwrap_or(6 * 1024 * 1024) as u64,
        capacity as u64,
        context.sstable_store.store().support_streaming_upload(),
    ) * compact_task.splits.len() as u64;

    tracing::info!(
        "Ready to handle compaction group {} task: {} compact_task_statistics {:?} target_level {} compression_algorithm {:?} table_ids {:?} parallelism {} task_memory_capacity_with_parallelism {}, enable fast runner: {} input: {:?}",
            compact_task.compaction_group_id,
            compact_task.task_id,
            compact_task_statistics,
            compact_task.target_level,
            compact_task.compression_algorithm,
            compact_task.existing_table_ids,
            parallelism,
            task_memory_capacity_with_parallelism,
            optimize_by_copy_block,
            compact_task_to_string(&compact_task),
    );

    // If the task does not have enough memory, it should cancel the task and let the meta
    // reschedule it, so that it does not occupy the compactor's resources.
    let memory_detector = context
        .memory_limiter
        .try_require_memory(task_memory_capacity_with_parallelism);
    if memory_detector.is_none() {
        tracing::warn!(
                "Not enough memory to serve the task {} task_memory_capacity_with_parallelism {}  memory_usage {} memory_quota {}",
                compact_task.task_id,
                task_memory_capacity_with_parallelism,
                context.memory_limiter.get_memory_usage(),
                context.memory_limiter.quota()
            );
        task_status = TaskStatus::NoAvailMemoryResourceCanceled;
        return (
            compact_done(compact_task, context.clone(), output_ssts, task_status),
            memory_detector,
        );
    }

    context.compactor_metrics.compact_task_pending_num.inc();
    context
        .compactor_metrics
        .compact_task_pending_parallelism
        .add(parallelism as _);
    let _release_metrics_guard =
        scopeguard::guard((parallelism, context.clone()), |(parallelism, context)| {
            context.compactor_metrics.compact_task_pending_num.dec();
            context
                .compactor_metrics
                .compact_task_pending_parallelism
                .sub(parallelism as _);
        });

    if optimize_by_copy_block {
        let runner = fast_compactor_runner::CompactorRunner::new(
            context.clone(),
            compact_task.clone(),
            multi_filter_key_extractor.clone(),
            object_id_getter.clone(),
            task_progress_guard.progress.clone(),
        );

        tokio::select! {
            _ = &mut shutdown_rx => {
                tracing::warn!("Compaction task cancelled externally:\n{}", compact_task_to_string(&compact_task));
                task_status = TaskStatus::ManualCanceled;
            },

            ret = runner.run() => {
                match ret {
                    Ok((ssts, statistics)) => {
                        output_ssts.push((0, ssts, statistics));
                    }
                    Err(e) => {
                        task_status = TaskStatus::ExecuteFailed;
                        tracing::warn!(
                            error = %e.as_report(),
                            "Compaction task {} failed with error",
                            compact_task.task_id,
                        );
                    }
                }
            }
        }

        // After a compaction is done, mutate the compaction task.
        let (compact_task, table_stats) =
            compact_done(compact_task, context.clone(), output_ssts, task_status);
        let cost_time = timer.stop_and_record() * 1000.0;
        tracing::info!(
            "Finished fast compaction task in {:?}ms: {}",
            cost_time,
            compact_task_to_string(&compact_task)
        );
        return ((compact_task, table_stats), memory_detector);
    }
    for (split_index, _) in compact_task.splits.iter().enumerate() {
        let filter = multi_filter.clone();
        let multi_filter_key_extractor = multi_filter_key_extractor.clone();
        let compactor_runner = CompactorRunner::new(
            split_index,
            compactor_context.clone(),
            compact_task.clone(),
            object_id_getter.clone(),
        );
        let task_progress = task_progress_guard.progress.clone();
        let runner = async move {
            compactor_runner
                .run(filter, multi_filter_key_extractor, task_progress)
                .await
        };
        let traced = match context.await_tree_reg.as_ref() {
            None => runner.right_future(),
            Some(await_tree_reg) => await_tree_reg
                .write()
                .register(
                    format!("compact_runner/{}-{}", compact_task.task_id, split_index),
                    format!(
                        "Compaction Task {} Split {} ",
                        compact_task.task_id, split_index
                    ),
                )
                .instrument(runner)
                .left_future(),
        };
        let handle = tokio::spawn(traced);
        abort_handles.push(handle.abort_handle());
        compaction_futures.push(handle);
    }

    let mut buffered = stream::iter(compaction_futures).buffer_unordered(parallelism);
    loop {
        tokio::select! {
            _ = &mut shutdown_rx => {
                tracing::warn!("Compaction task cancelled externally:\n{}", compact_task_to_string(&compact_task));
                task_status = TaskStatus::ManualCanceled;
                break;
            }
            future_result = buffered.next() => {
                match future_result {
                    Some(Ok(Ok((split_index, ssts, compact_stat)))) => {
                        output_ssts.push((split_index, ssts, compact_stat));
                    }
                    Some(Ok(Err(e))) => {
                        task_status = TaskStatus::ExecuteFailed;
                        tracing::warn!(
                            error = %e.as_report(),
                            "Compaction task {} failed with error",
                            compact_task.task_id,
                        );
                        break;
                    }
                    Some(Err(e)) => {
                        task_status = TaskStatus::JoinHandleFailed;
                        tracing::warn!(
                            error = %e.as_report(),
                            "Compaction task {} failed with join handle error",
                            compact_task.task_id,
                        );
                        break;
                    }
                    None => break,
                }
            }
        }
    }

    if task_status != TaskStatus::Success {
        for abort_handle in abort_handles {
            abort_handle.abort();
        }
        output_ssts.clear();
    }
    // Sort by split/key range index.
    if !output_ssts.is_empty() {
        output_ssts.sort_by_key(|(split_index, ..)| *split_index);
    }

    // After a compaction is done, mutate the compaction task.
    let (compact_task, table_stats) =
        compact_done(compact_task, context.clone(), output_ssts, task_status);
    let cost_time = timer.stop_and_record() * 1000.0;
    tracing::info!(
        "Finished compaction task in {:?}ms: {}",
        cost_time,
        compact_task_to_string(&compact_task)
    );
    ((compact_task, table_stats), memory_detector)
}

/// Fills in the compact task and tries to report the task result to meta node.
fn compact_done(
    mut compact_task: CompactTask,
    context: CompactorContext,
    output_ssts: Vec<CompactOutput>,
    task_status: TaskStatus,
) -> (CompactTask, HashMap<u32, TableStats>) {
    let mut table_stats_map = TableStatsMap::default();
    compact_task.set_task_status(task_status);
    compact_task
        .sorted_output_ssts
        .reserve(compact_task.splits.len());
    let mut compaction_write_bytes = 0;
    for (
        _,
        ssts,
        CompactionStatistics {
            delta_drop_stat, ..
        },
    ) in output_ssts
    {
        add_table_stats_map(&mut table_stats_map, &delta_drop_stat);
        for sst_info in ssts {
            compaction_write_bytes += sst_info.file_size();
            compact_task.sorted_output_ssts.push(sst_info.sst_info);
        }
    }

    let group_label = compact_task.compaction_group_id.to_string();
    let level_label = compact_task.target_level.to_string();
    context
        .compactor_metrics
        .compact_write_bytes
        .with_label_values(&[&group_label, level_label.as_str()])
        .inc_by(compaction_write_bytes);
    context
        .compactor_metrics
        .compact_write_sstn
        .with_label_values(&[&group_label, level_label.as_str()])
        .inc_by(compact_task.sorted_output_ssts.len() as u64);

    (compact_task, table_stats_map)
}

pub async fn compact_and_build_sst<F>(
    sst_builder: &mut CapacitySplitTableBuilder<F>,
    task_config: &TaskConfig,
    compactor_metrics: Arc<CompactorMetrics>,
    mut iter: impl HummockIterator<Direction = Forward>,
    mut compaction_filter: impl CompactionFilter,
) -> HummockResult<CompactionStatistics>
where
    F: TableBuilderFactory,
{
    if !task_config.key_range.left.is_empty() {
        let full_key = FullKey::decode(&task_config.key_range.left);
        iter.seek(full_key)
            .verbose_instrument_await("iter_seek")
            .await?;
    } else {
        iter.rewind().verbose_instrument_await("rewind").await?;
    };

    let end_key = if task_config.key_range.right.is_empty() {
        FullKey::default()
    } else {
        FullKey::decode(&task_config.key_range.right).to_vec()
    };
    let max_key = end_key.to_ref();

    let mut full_key_tracker = FullKeyTracker::<Vec<u8>>::new(FullKey::default());
    let mut watermark_can_see_last_key = false;
    let mut local_stats = StoreLocalStatistic::default();

    // Keep table stats changes due to dropping KV.
    let mut table_stats_drop = TableStatsMap::default();
    let mut last_table_stats = TableStats::default();
    let mut last_table_id = None;
    let mut compaction_statistics = CompactionStatistics::default();
    // object id -> block id. For an object id, block id is updated in a monotonically increasing manner.
    let mut skip_schema_check: HashMap<HummockSstableObjectId, u64> = HashMap::default();
    let schemas: HashMap<u32, HashSet<i32>> = task_config
        .table_schemas
        .iter()
        .map(|(table_id, schema)| (*table_id, schema.column_ids.iter().copied().collect()))
        .collect();
    while iter.is_valid() {
        let iter_key = iter.key();
        compaction_statistics.iter_total_key_counts += 1;

        let is_new_user_key = full_key_tracker.observe(iter.key());
        let mut drop = false;

        // CRITICAL WARN: Because of memtable spill, there may be several versions of the same user-key share the same `pure_epoch`. Do not change this code unless necessary.
        let epoch = iter_key.epoch_with_gap.pure_epoch();
        let value = iter.value();
        let ValueMeta {
            object_id,
            block_id,
        } = iter.value_meta();
        if is_new_user_key {
            if !max_key.is_empty() && iter_key >= max_key {
                break;
            }
            watermark_can_see_last_key = false;
            if value.is_delete() {
                local_stats.skip_delete_key_count += 1;
            }
        } else {
            local_stats.skip_multi_version_key_count += 1;
        }

        if last_table_id.map_or(true, |last_table_id| {
            last_table_id != iter_key.user_key.table_id.table_id
        }) {
            if let Some(last_table_id) = last_table_id.take() {
                table_stats_drop.insert(last_table_id, std::mem::take(&mut last_table_stats));
            }
            last_table_id = Some(iter_key.user_key.table_id.table_id);
        }

        // Among keys with same user key, only retain keys which satisfy `epoch` >= `watermark`.
        // If there is no keys whose epoch is equal or greater than `watermark`, keep the latest
        // key which satisfies `epoch` < `watermark`
        // in our design, frontend avoid to access keys which had be deleted, so we dont
        // need to consider the epoch when the compaction_filter match (it
        // means that mv had drop)
        // Because of memtable spill, there may be a PUT key share the same `pure_epoch` with DELETE key.
        // Do not assume that "the epoch of keys behind must be smaller than the current key."
        if (epoch < task_config.watermark && task_config.gc_delete_keys && value.is_delete())
            || (epoch < task_config.watermark && watermark_can_see_last_key)
        {
            drop = true;
        }

        if !drop && compaction_filter.should_delete(iter_key) {
            drop = true;
        }

        if epoch <= task_config.watermark {
            watermark_can_see_last_key = true;
        }
        if drop {
            compaction_statistics.iter_drop_key_counts += 1;

            let should_count = match task_config.stats_target_table_ids.as_ref() {
                Some(target_table_ids) => {
                    target_table_ids.contains(&iter_key.user_key.table_id.table_id)
                }
                None => true,
            };
            if should_count {
                last_table_stats.total_key_count -= 1;
                last_table_stats.total_key_size -= iter_key.encoded_len() as i64;
                last_table_stats.total_value_size -= iter.value().encoded_len() as i64;
            }
            iter.next()
                .verbose_instrument_await("iter_next_in_drop")
                .await?;
            continue;
        }

        // May drop stale columns
        let check_table_id = iter_key.user_key.table_id.table_id;
        let mut is_value_rewritten = false;
        if let HummockValue::Put(v) = value
            && let Some(object_id) = object_id
            && let Some(block_id) = block_id
            && !skip_schema_check
                .get(&object_id)
                .map(|prev_block_id| {
                    assert!(*prev_block_id <= block_id);
                    *prev_block_id == block_id
                })
                .unwrap_or(false)
            && let Some(schema) = schemas.get(&check_table_id)
        {
            let value_size = v.len();
            match try_drop_invalid_columns(v, schema) {
                None => {
                    if !task_config.disable_drop_column_optimization {
                        // Under the assumption that all values in the same (object, block) group should share the same schema,
                        // if one value drops no columns during a compaction, no need to check other values in the same group.
                        skip_schema_check.insert(object_id, block_id);
                    }
                }
                Some(new_value) => {
                    is_value_rewritten = true;
                    let new_put = HummockValue::put(new_value.as_slice());
                    sst_builder
                        .add_full_key(iter_key, new_put, is_new_user_key)
                        .verbose_instrument_await("add_rewritten_full_key")
                        .await?;
                    let value_size_change = value_size as i64 - new_value.len() as i64;
                    assert!(value_size_change >= 0);
                    last_table_stats.total_value_size -= value_size_change;
                }
            }
        }

        if !is_value_rewritten {
            // Don't allow two SSTs to share same user key
            sst_builder
                .add_full_key(iter_key, value, is_new_user_key)
                .verbose_instrument_await("add_full_key")
                .await?;
        }

        iter.next().verbose_instrument_await("iter_next").await?;
    }

    if let Some(last_table_id) = last_table_id.take() {
        table_stats_drop.insert(last_table_id, std::mem::take(&mut last_table_stats));
    }
    iter.collect_local_statistic(&mut local_stats);
    local_stats.report_compactor(compactor_metrics.as_ref());
    compaction_statistics.delta_drop_stat = table_stats_drop;

    Ok(compaction_statistics)
}<|MERGE_RESOLUTION|>--- conflicted
+++ resolved
@@ -27,13 +27,9 @@
 use risingwave_hummock_sdk::key::{FullKey, FullKeyTracker};
 use risingwave_hummock_sdk::key_range::{KeyRange, KeyRangeCommon};
 use risingwave_hummock_sdk::table_stats::{add_table_stats_map, TableStats, TableStatsMap};
-<<<<<<< HEAD
 use risingwave_hummock_sdk::{
     can_concat, EpochWithGap, HummockEpoch, HummockSstableObjectId, KeyComparator,
 };
-=======
-use risingwave_hummock_sdk::{can_concat, HummockSstableObjectId};
->>>>>>> e3f3fb8f
 use risingwave_pb::hummock::compact_task::{TaskStatus, TaskType};
 use risingwave_pb::hummock::{BloomFilterType, CompactTask, LevelType, SstableInfo};
 use thiserror_ext::AsReport;
@@ -190,32 +186,6 @@
             // Do not need to filter the table because manager has done it.
             if level.level_type == LevelType::Nonoverlapping as i32 {
                 debug_assert!(can_concat(&level.table_infos));
-<<<<<<< HEAD
-                let delete_range_ssts = tables
-                    .iter()
-                    .filter(|sst| sst.range_tombstone_count > 0)
-                    .cloned()
-                    .collect_vec();
-                if !delete_range_ssts.is_empty() {
-                    del_iter.add_concat_iter(delete_range_ssts, self.sstable_store.clone());
-                }
-=======
-                let tables = level
-                    .table_infos
-                    .iter()
-                    .filter(|table_info| {
-                        let key_range = KeyRange::from(table_info.key_range.as_ref().unwrap());
-                        let table_ids = &table_info.table_ids;
-                        let exist_table = table_ids.iter().any(|table_id| {
-                            self.compact_task.existing_table_ids.contains(table_id)
-                        });
-
-                        self.key_range.full_key_overlap(&key_range) && exist_table
-                    })
-                    .cloned()
-                    .collect_vec();
-
->>>>>>> e3f3fb8f
                 table_iters.push(ConcatSstableIterator::new(
                     self.compact_task.existing_table_ids.clone(),
                     tables,
@@ -224,7 +194,7 @@
                     task_progress.clone(),
                     compact_io_retry_time,
                 ));
-            } else if level.table_infos.len() > MAX_OVERLAPPING_SST {
+            } else if tables.len() > MAX_OVERLAPPING_SST {
                 let sst_groups = partition_overlapping_sstable_infos(tables);
                 tracing::warn!(
                     "COMPACT A LARGE OVERLAPPING LEVEL: try to partition {} ssts with {} groups",
@@ -240,7 +210,6 @@
                     if !delete_range_ssts.is_empty() {
                         del_iter.add_concat_iter(delete_range_ssts, self.sstable_store.clone());
                     }
-<<<<<<< HEAD
                     table_iters.push(ConcatSstableIterator::new(
                         self.compact_task.existing_table_ids.clone(),
                         table_infos,
@@ -259,9 +228,6 @@
                             .await?;
                         del_iter.add_sst_iter(SstableDeleteRangeIterator::new(table));
                     }
-=======
-
->>>>>>> e3f3fb8f
                     table_iters.push(ConcatSstableIterator::new(
                         self.compact_task.existing_table_ids.clone(),
                         vec![table_info],
@@ -301,13 +267,13 @@
     }
     impl PartialOrd for SstableGroup {
         fn partial_cmp(&self, other: &SstableGroup) -> Option<std::cmp::Ordering> {
-            Some(KeyComparator::compare_encoded_full_key(&self.max_right_bound, &other.max_right_bound))
+            Some(KeyComparator::compare_encoded_full_key(&other.max_right_bound, &self.max_right_bound))
         }
     }
     impl Eq for SstableGroup {}
     impl Ord for SstableGroup {
         fn cmp(&self, other: &SstableGroup) -> std::cmp::Ordering {
-            KeyComparator::compare_encoded_full_key(&self.max_right_bound, &other.max_right_bound)
+            KeyComparator::compare_encoded_full_key(&other.max_right_bound, &self.max_right_bound)
         }
     }
     let mut groups: BinaryHeap<SstableGroup> = BinaryHeap::default();
