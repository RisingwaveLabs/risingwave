--- conflicted
+++ resolved
@@ -179,11 +179,7 @@
         .map(|table_info| table_info.file_size)
         .sum::<u64>();
 
-<<<<<<< HEAD
-    let sstable_size = (context.system_params.sstable_size_mb as u64) << 20;
-=======
     let sstable_size = (context.storage_opts.sstable_size_mb as u64) << 20;
->>>>>>> d6f9e2e3
     if compaction_size > sstable_size * 2 {
         let mut indexes = vec![];
         // preload the meta and get the smallest key to split sub_compaction
