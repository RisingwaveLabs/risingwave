// Copyright 2023 RisingWave Labs
//
// Licensed under the Apache License, Version 2.0 (the "License");
// you may not use this file except in compliance with the License.
// You may obtain a copy of the License at
//
//     http://www.apache.org/licenses/LICENSE-2.0
//
// Unless required by applicable law or agreed to in writing, software
// distributed under the License is distributed on an "AS IS" BASIS,
// WITHOUT WARRANTIES OR CONDITIONS OF ANY KIND, either express or implied.
// See the License for the specific language governing permissions and
// limitations under the License.

use std::sync::atomic::AtomicU32;
use std::sync::Arc;

use parking_lot::RwLock;
use risingwave_rpc_client::HummockMetaClient;

use super::task_progress::TaskProgressManagerRef;
use crate::filter_key_extractor::FilterKeyExtractorManager;
use crate::hummock::compactor::CompactionExecutor;
use crate::hummock::sstable_store::SstableStoreRef;
use crate::hummock::MemoryLimiter;
use crate::monitor::CompactorMetrics;
use crate::opts::StorageOpts;

/// A `CompactorContext` describes the context of a compactor.
#[derive(Clone)]
pub struct CompactorContext {
    /// Storage options.
    pub storage_opts: Arc<StorageOpts>,

    /// The meta client.
    pub hummock_meta_client: Arc<dyn HummockMetaClient>,

    /// Sstable store that manages the sstables.
    pub sstable_store: SstableStoreRef,

    /// Statistics.
    pub compactor_metrics: Arc<CompactorMetrics>,

    /// True if it is a memory compaction (from shared buffer).
    pub is_share_buffer_compact: bool,

    pub compaction_executor: Arc<CompactionExecutor>,

    pub filter_key_extractor_manager: FilterKeyExtractorManager,

    pub memory_limiter: Arc<MemoryLimiter>,

    pub task_progress_manager: TaskProgressManagerRef,

    pub await_tree_reg: Option<Arc<RwLock<await_tree::Registry<String>>>>,

    pub running_task_count: Arc<AtomicU32>,
}

impl CompactorContext {
    pub fn new_local_compact_context(
        storage_opts: Arc<StorageOpts>,
        sstable_store: SstableStoreRef,
        hummock_meta_client: Arc<dyn HummockMetaClient>,
        compactor_metrics: Arc<CompactorMetrics>,
<<<<<<< HEAD
        sstable_object_id_manager: SstableObjectIdManagerRef,
        filter_key_extractor_manager: FilterKeyExtractorManager,
=======
        filter_key_extractor_manager: FilterKeyExtractorManagerRef,
>>>>>>> 2601ccdb
    ) -> Self {
        let compaction_executor = if storage_opts.share_buffer_compaction_worker_threads_number == 0
        {
            Arc::new(CompactionExecutor::new(None))
        } else {
            Arc::new(CompactionExecutor::new(Some(
                storage_opts.share_buffer_compaction_worker_threads_number as usize,
            )))
        };

        // not limit memory for local compact
        Self {
            storage_opts,
            hummock_meta_client,
            sstable_store,
            compactor_metrics,
            is_share_buffer_compact: true,
            compaction_executor,
            filter_key_extractor_manager,
            memory_limiter: MemoryLimiter::unlimit(),
            task_progress_manager: Default::default(),
            await_tree_reg: None,
            running_task_count: Arc::new(AtomicU32::new(0)),
        }
    }
}<|MERGE_RESOLUTION|>--- conflicted
+++ resolved
@@ -63,12 +63,7 @@
         sstable_store: SstableStoreRef,
         hummock_meta_client: Arc<dyn HummockMetaClient>,
         compactor_metrics: Arc<CompactorMetrics>,
-<<<<<<< HEAD
-        sstable_object_id_manager: SstableObjectIdManagerRef,
         filter_key_extractor_manager: FilterKeyExtractorManager,
-=======
-        filter_key_extractor_manager: FilterKeyExtractorManagerRef,
->>>>>>> 2601ccdb
     ) -> Self {
         let compaction_executor = if storage_opts.share_buffer_compaction_worker_threads_number == 0
         {
