// Copyright 2022 Singularity Data
//
// Licensed under the Apache License, Version 2.0 (the "License");
// you may not use this file except in compliance with the License.
// You may obtain a copy of the License at
//
// http://www.apache.org/licenses/LICENSE-2.0
//
// Unless required by applicable law or agreed to in writing, software
// distributed under the License is distributed on an "AS IS" BASIS,
// WITHOUT WARRANTIES OR CONDITIONS OF ANY KIND, either express or implied.
// See the License for the specific language governing permissions and
// limitations under the License.

mod compaction_executor;
mod compaction_filter;
mod compactor_runner;
mod context;
mod iterator;
mod shared_buffer_compact;
mod sstable_store;

use std::collections::{HashMap, HashSet};
use std::sync::atomic::{AtomicU64, Ordering};
use std::sync::{Arc, Mutex};
use std::time::{Duration, Instant};

use bytes::BytesMut;
pub use compaction_executor::CompactionExecutor;
pub use compaction_filter::{
    CompactionFilter, DummyCompactionFilter, MultiCompactionFilter, StateCleanUpCompactionFilter,
    TTLCompactionFilter,
};
pub use context::{CompactorContext, Context, TaskProgressTracker};
use futures::future::try_join_all;
use futures::{stream, StreamExt};
pub use iterator::ConcatSstableIterator;
use itertools::Itertools;
use risingwave_common::config::constant::hummock::CompactionFilterFlag;
use risingwave_common::util::sync_point::on_sync_point;
use risingwave_hummock_sdk::compact::compact_task_to_string;
use risingwave_hummock_sdk::filter_key_extractor::FilterKeyExtractorImpl;
use risingwave_hummock_sdk::key::{get_epoch, FullKey};
use risingwave_hummock_sdk::key_range::KeyRange;
use risingwave_hummock_sdk::VersionedComparator;
use risingwave_pb::hummock::compact_task::TaskStatus;
use risingwave_pb::hummock::subscribe_compact_tasks_response::Task;
use risingwave_pb::hummock::{
    CompactTask, CompactTaskProgress, LevelType, SstableInfo, SubscribeCompactTasksResponse,
};
use risingwave_rpc_client::HummockMetaClient;
pub use shared_buffer_compact::compact;
pub use sstable_store::{
    CompactorMemoryCollector, CompactorSstableStore, CompactorSstableStoreRef,
};
use tokio::sync::oneshot::{Receiver, Sender};
use tokio::task::JoinHandle;

use super::multi_builder::CapacitySplitTableBuilder;
use super::{HummockResult, SstableBuilderOptions, SstableWriterOptions};
use crate::hummock::compactor::compactor_runner::CompactorRunner;
use crate::hummock::iterator::{Forward, HummockIterator};
use crate::hummock::multi_builder::{SplitTableOutput, TableBuilderFactory};
use crate::hummock::utils::MemoryLimiter;
use crate::hummock::vacuum::Vacuum;
use crate::hummock::{
    validate_ssts, BatchSstableWriterFactory, CachePolicy, HummockError, SstableBuilder,
    SstableIdManagerRef, SstableWriterFactory, StreamingSstableWriterFactory,
};
use crate::monitor::{StateStoreMetrics, StoreLocalStatistic};

pub struct RemoteBuilderFactory<F: SstableWriterFactory> {
    sstable_id_manager: SstableIdManagerRef,
    limiter: Arc<MemoryLimiter>,
    options: SstableBuilderOptions,
    policy: CachePolicy,
    remote_rpc_cost: Arc<AtomicU64>,
    filter_key_extractor: Arc<FilterKeyExtractorImpl>,
    sstable_writer_factory: F,
}

#[async_trait::async_trait]
impl<F: SstableWriterFactory> TableBuilderFactory for RemoteBuilderFactory<F> {
    type Writer = F::Writer;

    async fn open_builder(&self) -> HummockResult<SstableBuilder<Self::Writer>> {
        // TODO: memory consumption may vary based on `SstableWriter`, `ObjectStore` and cache
        let tracker = self
            .limiter
            .require_memory(
                (self.options.capacity
                    + self.options.block_capacity
                    + self.options.estimate_bloom_filter_capacity) as u64,
            )
            .await
            .unwrap();
        let timer = Instant::now();
        let table_id = self.sstable_id_manager.get_new_sst_id().await?;
        let cost = (timer.elapsed().as_secs_f64() * 1000000.0).round() as u64;
        self.remote_rpc_cost.fetch_add(cost, Ordering::Relaxed);
        let writer_options = SstableWriterOptions {
            capacity_hint: Some(self.options.capacity + self.options.block_capacity),
            tracker: Some(tracker),
            policy: self.policy,
        };
        let writer = self
            .sstable_writer_factory
            .create_sst_writer(table_id, writer_options)
            .await?;
        let builder = SstableBuilder::new(
            table_id,
            writer,
            self.options.clone(),
            self.filter_key_extractor.clone(),
        );
        Ok(builder)
    }
}

#[derive(Clone)]
pub struct TaskConfig {
    pub key_range: KeyRange,
    pub cache_policy: CachePolicy,
    pub gc_delete_keys: bool,
    pub watermark: u64,
}

#[derive(Clone)]
/// Implementation of Hummock compaction.
pub struct Compactor {
    /// The context of the compactor.
    context: Arc<Context>,
    task_config: TaskConfig,
    options: SstableBuilderOptions,
}

pub type CompactOutput = (usize, Vec<SstableInfo>);

impl Compactor {
    /// Handles a compaction task and reports its status to hummock manager.
    /// Always return `Ok` and let hummock manager handle errors.
    pub async fn compact(
        compactor_context: Arc<CompactorContext>,
        mut compact_task: CompactTask,
        mut shutdown_rx: Receiver<()>,
    ) -> TaskStatus {
        let context = compactor_context.context.clone();
        // Set a watermark SST id to prevent full GC from accidentally deleting SSTs for in-progress
        // write op. The watermark is invalidated when this method exits.
        let tracker_id = match context.sstable_id_manager.add_watermark_sst_id(None).await {
            Ok(tracker_id) => tracker_id,
            Err(err) => {
                tracing::warn!("Failed to track pending SST id. {:#?}", err);
                return TaskStatus::Failed;
            }
        };
        let sstable_id_manager_clone = context.sstable_id_manager.clone();
        let _guard = scopeguard::guard(
            (tracker_id, sstable_id_manager_clone),
            |(tracker_id, sstable_id_manager)| {
                sstable_id_manager.remove_watermark_sst_id(tracker_id);
            },
        );

        let group_label = compact_task.compaction_group_id.to_string();
        let cur_level_label = compact_task.input_ssts[0].level_idx.to_string();
        let select_table_infos = compact_task
            .input_ssts
            .iter()
            .filter(|level| level.level_idx != compact_task.target_level)
            .flat_map(|level| level.table_infos.iter())
            .collect_vec();
        let target_table_infos = compact_task
            .input_ssts
            .iter()
            .filter(|level| level.level_idx == compact_task.target_level)
            .flat_map(|level| level.table_infos.iter())
            .collect_vec();
        context
            .stats
            .compact_read_current_level
            .with_label_values(&[group_label.as_str(), cur_level_label.as_str()])
            .inc_by(
                select_table_infos
                    .iter()
                    .map(|table| table.file_size)
                    .sum::<u64>(),
            );
        context
            .stats
            .compact_read_sstn_current_level
            .with_label_values(&[group_label.as_str(), cur_level_label.as_str()])
            .inc_by(select_table_infos.len() as u64);

        let sec_level_read_bytes = target_table_infos.iter().map(|t| t.file_size).sum::<u64>();
        let next_level_label = compact_task.target_level.to_string();
        context
            .stats
            .compact_read_next_level
            .with_label_values(&[group_label.as_str(), next_level_label.as_str()])
            .inc_by(sec_level_read_bytes);
        context
            .stats
            .compact_read_sstn_next_level
            .with_label_values(&[group_label.as_str(), next_level_label.as_str()])
            .inc_by(target_table_infos.len() as u64);

        let timer = context
            .stats
            .compact_task_duration
            .with_label_values(&[compact_task.input_ssts[0].level_idx.to_string().as_str()])
            .start_timer();

        let need_quota = estimate_memory_use_for_compaction(&compact_task);
        tracing::info!(
            "Ready to handle compaction task: {} need memory: {}",
            compact_task.task_id,
            need_quota
        );

        let multi_filter = build_multi_compaction_filter(&compact_task);

        let multi_filter_key_extractor = context
            .filter_key_extractor_manager
            .acquire(HashSet::from_iter(compact_task.existing_table_ids.clone()))
            .await;
        let multi_filter_key_extractor = Arc::new(multi_filter_key_extractor);

        // Number of splits (key ranges) is equal to number of compaction tasks
        let parallelism = compact_task.splits.len();
        assert_ne!(parallelism, 0, "splits cannot be empty");
        context.stats.compact_task_pending_num.inc();
        let mut task_status = TaskStatus::Success;
        let mut output_ssts = Vec::with_capacity(parallelism);
        let mut compaction_futures = vec![];

        for (split_index, _) in compact_task.splits.iter().enumerate() {
            let filter = multi_filter.clone();
            let multi_filter_key_extractor = multi_filter_key_extractor.clone();
            let compactor_runner = CompactorRunner::new(
                split_index,
                compactor_context.as_ref(),
                compact_task.clone(),
            );
            let handle = tokio::spawn(async move {
                compactor_runner
                    .run(filter, multi_filter_key_extractor)
                    .await
            });
            compaction_futures.push(handle);
        }

        let mut buffered = stream::iter(compaction_futures).buffer_unordered(parallelism);
        loop {
            tokio::select! {
                _ = &mut shutdown_rx => {
                    tracing::warn!("Compaction task cancelled externally:\n{}", compact_task_to_string(&compact_task));
                    task_status = TaskStatus::Failed;
                    break;
                }
                future_result = buffered.next() => {
                    match future_result {
                        Some(Ok(Ok((split_index, ssts)))) => {
                            output_ssts.push((split_index, ssts));
                        }
                        Some(Ok(Err(e))) => {
                            task_status = TaskStatus::Failed;
                            tracing::warn!(
                                "Compaction task {} failed with error: {:#?}",
                                compact_task.task_id,
                                e
                            );
                            break;
                        }
                        Some(Err(e)) => {
                            task_status = TaskStatus::Failed;
                            tracing::warn!(
                                "Compaction task {} failed with join handle error: {:#?}",
                                compact_task.task_id,
                                e
                            );
                            break;
                        }
                        None => break,
                    }
                }
            }
        }

        // Sort by split/key range index.
        output_ssts.sort_by_key(|(split_index, _)| *split_index);

        on_sync_point("BEFORE_COMPACT_REPORT").await.unwrap();
        // After a compaction is done, mutate the compaction task.
        Self::compact_done(&mut compact_task, context.clone(), output_ssts, task_status).await;
        on_sync_point("AFTER_COMPACT_REPORT").await.unwrap();
        let cost_time = timer.stop_and_record() * 1000.0;
        tracing::info!(
            "Finished compaction task in {:?}ms: \n{}",
            cost_time,
            compact_task_to_string(&compact_task)
        );
        context.stats.compact_task_pending_num.dec();
        for level in &compact_task.input_ssts {
            for table in &level.table_infos {
                context.sstable_store.delete_cache(table.id);
            }
        }
        task_status
    }

    /// Fill in the compact task and let hummock manager know the compaction output ssts.
    async fn compact_done(
        compact_task: &mut CompactTask,
        context: Arc<Context>,
        output_ssts: Vec<CompactOutput>,
        task_status: TaskStatus,
    ) {
        compact_task.set_task_status(task_status);
        compact_task
            .sorted_output_ssts
            .reserve(compact_task.splits.len());
        let mut compaction_write_bytes = 0;
        for (_, ssts) in output_ssts {
            for sst_info in ssts {
                compaction_write_bytes += sst_info.file_size;
                compact_task.sorted_output_ssts.push(sst_info);
            }
        }

        let group_label = compact_task.compaction_group_id.to_string();
        let level_label = compact_task.target_level.to_string();
        context
            .stats
            .compact_write_bytes
            .with_label_values(&[group_label.as_str(), level_label.as_str()])
            .inc_by(compaction_write_bytes);
        context
            .stats
            .compact_write_sstn
            .with_label_values(&[group_label.as_str(), level_label.as_str()])
            .inc_by(compact_task.sorted_output_ssts.len() as u64);

        if let Err(e) = context
            .hummock_meta_client
            .report_compaction_task(compact_task.clone())
            .await
        {
            tracing::warn!(
                "Failed to report compaction task: {}, error: {}",
                compact_task.task_id,
                e
            );
        }
    }

    /// The background compaction thread that receives compaction tasks from hummock compaction
    /// manager and runs compaction tasks.
    pub fn start_compactor(
        compactor_context: Arc<CompactorContext>,
        hummock_meta_client: Arc<dyn HummockMetaClient>,
        max_concurrent_task_number: u64,
    ) -> (JoinHandle<()>, Sender<()>) {
        type CompactionShutdownMap = Arc<Mutex<HashMap<u64, Sender<()>>>>;
        let (shutdown_tx, mut shutdown_rx) = tokio::sync::oneshot::channel();
        let stream_retry_interval = Duration::from_secs(60);
        let task_progress = compactor_context.context.task_progress.clone();
        let task_progress_update_interval = Duration::from_millis(1000);
        let join_handle = tokio::spawn(async move {
            let shutdown_map = CompactionShutdownMap::default();
            let mut min_interval = tokio::time::interval(stream_retry_interval);
            let mut task_progress_interval = tokio::time::interval(task_progress_update_interval);
            // This outer loop is to recreate stream.
            'start_stream: loop {
                tokio::select! {
                    // Wait for interval.
                    _ = min_interval.tick() => {},
                    // Shutdown compactor.
                    _ = &mut shutdown_rx => {
                        tracing::info!("Compactor is shutting down");
                        return;
                    }
                }

                let mut stream = match hummock_meta_client
                    .subscribe_compact_tasks(max_concurrent_task_number)
                    .await
                {
                    Ok(stream) => {
                        tracing::debug!("Succeeded subscribe_compact_tasks.");
                        stream
                    }
                    Err(e) => {
                        tracing::warn!(
                            "Subscribing to compaction tasks failed with error: {}. Will retry.",
                            e
                        );
                        continue 'start_stream;
                    }
                };
                let executor = compactor_context.context.compaction_executor.clone();

                // This inner loop is to consume stream.
                'consume_stream: loop {
                    let message = tokio::select! {
                        _ = task_progress_interval.tick() => {
                            let mut progress_list = Vec::new();
                            #[allow(clippy::significant_drop_in_scrutinee)]
                            for (&task_id, progress) in task_progress.lock().unwrap().iter() {
                                progress_list.push(CompactTaskProgress {
                                    task_id,
                                    num_ssts_sealed: progress.num_ssts_sealed,
                                    num_ssts_uploaded: progress.num_ssts_uploaded,
                                });
                            }
                            if let Err(e) = hummock_meta_client.report_compaction_task_progress(progress_list).await {
                                // ignore any errors while trying to report task progress
                                tracing::warn!("Failed to report task progress. {e:?}");
                            }
                            continue;
                        }
                        message = stream.message() => {
                            message
                        },
                        // Shutdown compactor
                        _ = &mut shutdown_rx => {
                            tracing::info!("Compactor is shutting down");
                            return
                        }
                    };
                    match message {
                        // The inner Some is the side effect of generated code.
                        Ok(Some(SubscribeCompactTasksResponse { task })) => {
                            let task = match task {
                                Some(task) => task,
                                None => continue 'consume_stream,
                            };

                            let shutdown = shutdown_map.clone();
                            let context = compactor_context.clone();
                            let meta_client = hummock_meta_client.clone();
                            executor.execute(async move {
                                match task {
                                    Task::CompactTask(compact_task) => {
                                        let (tx, rx) = tokio::sync::oneshot::channel();
                                        let task_id = compact_task.task_id;
                                        shutdown
                                            .lock()
                                            .unwrap()
                                            .insert(task_id, tx);
                                        Compactor::compact(context, compact_task, rx).await;
                                        shutdown.lock().unwrap().remove(&task_id);
                                    }
                                    Task::VacuumTask(vacuum_task) => {
                                        Vacuum::vacuum(
                                            vacuum_task,
                                            context.context.sstable_store.clone(),
                                            meta_client,
                                        )
                                        .await;
                                    }
                                    Task::FullScanTask(full_scan_task) => {
                                        Vacuum::full_scan(
                                            full_scan_task,
                                            context.context.sstable_store.clone(),
                                            meta_client,
                                        )
                                        .await;
                                    }
                                    Task::ValidationTask(validation_task) => {
                                        validate_ssts(
                                            validation_task,
                                            context.context.sstable_store.clone(),
                                        )
                                        .await;
                                    }
                                    Task::CancelCompactTask(cancel_compact_task) => {
                                        if let Some(tx) = shutdown
                                            .lock()
                                            .unwrap()
                                            .remove(&cancel_compact_task.task_id)
                                        {
                                            if tx.send(()).is_err() {
                                                tracing::warn!(
                                                    "Cancellation of compaction task failed. task_id: {}",
                                                    cancel_compact_task.task_id
                                                );
                                            }
                                        } else {
                                            tracing::warn!(
                                                "Attempting to cancel non-existent compaction task. task_id: {}",
                                                cancel_compact_task.task_id
                                            );
                                        }
                                    }
                                }
                            });
                        }
                        Err(e) => {
                            tracing::warn!("Failed to consume stream. {}", e.message());
                            continue 'start_stream;
                        }
                        _ => {
                            // The stream is exhausted
                            continue 'start_stream;
                        }
                    }
                }
            }
        });

        (join_handle, shutdown_tx)
    }

    pub async fn compact_and_build_sst<F>(
        sst_builder: &mut CapacitySplitTableBuilder<F>,
        task_config: &TaskConfig,
        stats: Arc<StateStoreMetrics>,
        mut iter: impl HummockIterator<Direction = Forward>,
        mut compaction_filter: impl CompactionFilter,
    ) -> HummockResult<()>
    where
        F: TableBuilderFactory,
    {
        if !task_config.key_range.left.is_empty() {
            iter.seek(&task_config.key_range.left).await?;
        } else {
            iter.rewind().await?;
        }

        let mut last_key = BytesMut::new();
        let mut watermark_can_see_last_key = false;

        while iter.is_valid() {
            let iter_key = iter.key();

            let is_new_user_key =
                last_key.is_empty() || !VersionedComparator::same_user_key(iter_key, &last_key);

            let mut drop = false;
            let epoch = get_epoch(iter_key);
            if is_new_user_key {
                if !task_config.key_range.right.is_empty()
                    && VersionedComparator::compare_key(iter_key, &task_config.key_range.right)
                        != std::cmp::Ordering::Less
                {
                    break;
                }

                last_key.clear();
                last_key.extend_from_slice(iter_key);
                watermark_can_see_last_key = false;
            }

            // Among keys with same user key, only retain keys which satisfy `epoch` >= `watermark`.
            // If there is no keys whose epoch is equal than `watermark`, keep the latest key which
            // satisfies `epoch` < `watermark`
            // in our design, frontend avoid to access keys which had be deleted, so we dont
            // need to consider the epoch when the compaction_filter match (it
            // means that mv had drop)
            if (epoch <= task_config.watermark
                && task_config.gc_delete_keys
                && iter.value().is_delete())
                || (epoch < task_config.watermark && watermark_can_see_last_key)
            {
                drop = true;
            }

            if !drop && compaction_filter.should_delete(iter_key) {
                drop = true;
            }

            if epoch <= task_config.watermark {
                watermark_can_see_last_key = true;
            }

            if drop {
                iter.next().await?;
                continue;
            }

            // Don't allow two SSTs to share same user key
            sst_builder
                .add_full_key(FullKey::from_slice(iter_key), iter.value(), is_new_user_key)
                .await?;

            iter.next().await?;
        }
        let mut local_stats = StoreLocalStatistic::default();
        iter.collect_local_statistic(&mut local_stats);
        local_stats.report(stats.as_ref());
        Ok(())
    }
}

impl Compactor {
    /// Create a new compactor.
    pub fn new(
        context: Arc<Context>,
        options: SstableBuilderOptions,
        key_range: KeyRange,
        cache_policy: CachePolicy,
        gc_delete_keys: bool,
        watermark: u64,
    ) -> Self {
        Self {
            context,
            options,
            task_config: TaskConfig {
                key_range,
                cache_policy,
                gc_delete_keys,
                watermark,
            },
        }
    }

    /// Compact the given key range and merge iterator.
    /// Upon a successful return, the built SSTs are already uploaded to object store.
    async fn compact_key_range(
        &self,
        iter: impl HummockIterator<Direction = Forward>,
        compaction_filter: impl CompactionFilter,
        filter_key_extractor: Arc<FilterKeyExtractorImpl>,
        task_progress_tracker: Option<TaskProgressTracker>,
    ) -> HummockResult<Vec<SstableInfo>> {
        let get_id_time = Arc::new(AtomicU64::new(0));
        // Monitor time cost building shared buffer to SSTs.
        let compact_timer = if self.context.is_share_buffer_compact {
            self.context.stats.write_build_l0_sst_duration.start_timer()
        } else {
            self.context.stats.compact_sst_duration.start_timer()
        };

        let split_table_outputs = if self.options.capacity as u64
            > self.context.options.min_sst_size_for_streaming_upload
        {
            self.compact_key_range_impl(
                StreamingSstableWriterFactory::new(self.context.sstable_store.clone()),
                iter,
                compaction_filter,
                filter_key_extractor,
                get_id_time.clone(),
                task_progress_tracker.clone(),
            )
            .await?
        } else {
            self.compact_key_range_impl(
                BatchSstableWriterFactory::new(self.context.sstable_store.clone()),
                iter,
                compaction_filter,
                filter_key_extractor,
                get_id_time.clone(),
                task_progress_tracker.clone(),
            )
            .await?
        };

        compact_timer.observe_duration();

        let mut ssts = Vec::with_capacity(split_table_outputs.len());
        let mut upload_join_handles = vec![];

        for SplitTableOutput {
            bloom_filter_size,
            sst_info,
            upload_join_handle,
        } in split_table_outputs
        {
            // Bloom filter occuppy per thousand keys.
            self.context
                .filter_key_extractor_manager
                .update_bloom_filter_avg_size(sst_info.file_size as usize, bloom_filter_size);
            let sst_size = sst_info.file_size;
            ssts.push(sst_info);
<<<<<<< HEAD
=======

            // Upload metadata.
            let sstable_store_cloned = self.context.sstable_store.clone();
            let tracker_cloned = task_progress_tracker.clone();
            let upload_join_handle = async move {
                let upload_data_result = upload_join_handle.await;
                upload_data_result.map_err(|e| {
                    HummockError::other(format!("fail to upload sst data: {:?}", e))
                })??;
                let ret = sstable_store_cloned.put_sst_meta(sst_id, meta).await;
                if let Some(tracker) = tracker_cloned {
                    tracker.inc_ssts_uploaded();
                }
                ret
            };
>>>>>>> a7bb7381
            upload_join_handles.push(upload_join_handle);

            if self.context.is_share_buffer_compact {
                self.context
                    .stats
                    .shared_buffer_to_sstable_size
                    .observe(sst_size as _);
            } else {
                self.context.stats.compaction_upload_sst_counts.inc();
            }
        }

        try_join_all(upload_join_handles)
            .await
            .map_err(|e| HummockError::other(format!("fail to upload sst data: {:?}", e)))?;

        self.context
            .stats
            .get_table_id_total_time_duration
            .observe(get_id_time.load(Ordering::Relaxed) as f64 / 1000.0 / 1000.0);
        Ok(ssts)
    }

    async fn compact_key_range_impl<F: SstableWriterFactory>(
        &self,
        writer_factory: F,
        iter: impl HummockIterator<Direction = Forward>,
        compaction_filter: impl CompactionFilter,
        filter_key_extractor: Arc<FilterKeyExtractorImpl>,
        get_id_time: Arc<AtomicU64>,
        task_progress_tracker: Option<TaskProgressTracker>,
    ) -> HummockResult<Vec<SplitTableOutput>> {
        let builder_factory = RemoteBuilderFactory {
            sstable_id_manager: self.context.sstable_id_manager.clone(),
            limiter: self.context.read_memory_limiter.clone(),
            options: self.options.clone(),
            policy: self.task_config.cache_policy,
            remote_rpc_cost: get_id_time,
            filter_key_extractor,
            sstable_writer_factory: writer_factory,
        };

        let mut sst_builder = CapacitySplitTableBuilder::new(
            builder_factory,
            self.context.stats.clone(),
            task_progress_tracker,
        );
        Compactor::compact_and_build_sst(
            &mut sst_builder,
            &self.task_config,
            self.context.stats.clone(),
            iter,
            compaction_filter,
        )
        .await?;
        sst_builder.finish()
    }
}

pub fn estimate_memory_use_for_compaction(task: &CompactTask) -> u64 {
    let mut total_memory_size = 0;
    for level in &task.input_ssts {
        if level.level_type == LevelType::Nonoverlapping as i32 {
            if let Some(table) = level.table_infos.first() {
                total_memory_size += table.file_size * task.splits.len() as u64;
            }
        } else {
            for table in &level.table_infos {
                total_memory_size += table.file_size;
            }
        }
    }
    total_memory_size
}

fn build_multi_compaction_filter(compact_task: &CompactTask) -> MultiCompactionFilter {
    use risingwave_common::catalog::TableOption;
    let mut multi_filter = MultiCompactionFilter::default();
    let compaction_filter_flag =
        CompactionFilterFlag::from_bits(compact_task.compaction_filter_mask).unwrap_or_default();
    if compaction_filter_flag.contains(CompactionFilterFlag::STATE_CLEAN) {
        let state_clean_up_filter = Box::new(StateCleanUpCompactionFilter::new(
            HashSet::from_iter(compact_task.existing_table_ids.clone()),
        ));

        multi_filter.register(state_clean_up_filter);
    }

    if compaction_filter_flag.contains(CompactionFilterFlag::TTL) {
        let id_to_ttl = compact_task
            .table_options
            .iter()
            .filter(|id_to_option| {
                let table_option: TableOption = id_to_option.1.into();
                table_option.retention_seconds.is_some()
            })
            .map(|id_to_option| (*id_to_option.0, id_to_option.1.retention_seconds))
            .collect();

        let ttl_filter = Box::new(TTLCompactionFilter::new(
            id_to_ttl,
            compact_task.current_epoch_time,
        ));
        multi_filter.register(ttl_filter);
    }

    multi_filter
}<|MERGE_RESOLUTION|>--- conflicted
+++ resolved
@@ -673,24 +673,7 @@
                 .update_bloom_filter_avg_size(sst_info.file_size as usize, bloom_filter_size);
             let sst_size = sst_info.file_size;
             ssts.push(sst_info);
-<<<<<<< HEAD
-=======
-
-            // Upload metadata.
-            let sstable_store_cloned = self.context.sstable_store.clone();
-            let tracker_cloned = task_progress_tracker.clone();
-            let upload_join_handle = async move {
-                let upload_data_result = upload_join_handle.await;
-                upload_data_result.map_err(|e| {
-                    HummockError::other(format!("fail to upload sst data: {:?}", e))
-                })??;
-                let ret = sstable_store_cloned.put_sst_meta(sst_id, meta).await;
-                if let Some(tracker) = tracker_cloned {
-                    tracker.inc_ssts_uploaded();
-                }
-                ret
-            };
->>>>>>> a7bb7381
+
             upload_join_handles.push(upload_join_handle);
 
             if self.context.is_share_buffer_compact {
