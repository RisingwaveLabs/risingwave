// Copyright 2022 Singularity Data
//
// Licensed under the Apache License, Version 2.0 (the "License");
// you may not use this file except in compliance with the License.
// You may obtain a copy of the License at
//
// http://www.apache.org/licenses/LICENSE-2.0
//
// Unless required by applicable law or agreed to in writing, software
// distributed under the License is distributed on an "AS IS" BASIS,
// WITHOUT WARRANTIES OR CONDITIONS OF ANY KIND, either express or implied.
// See the License for the specific language governing permissions and
// limitations under the License.

mod compaction_executor;
mod compaction_filter;
mod compactor_runner;
mod context;
mod iterator;
mod shared_buffer_compact;
mod sstable_store;
pub(super) mod task_progress;

use std::collections::{HashMap, HashSet};
use std::sync::atomic::{AtomicU64, Ordering};
use std::sync::{Arc, Mutex};
use std::time::{Duration, Instant};

pub use compaction_executor::CompactionExecutor;
pub use compaction_filter::{
    CompactionFilter, DummyCompactionFilter, MultiCompactionFilter, StateCleanUpCompactionFilter,
    TtlCompactionFilter,
};
pub use context::{CompactorContext, Context};
use futures::future::try_join_all;
use futures::{stream, StreamExt, TryFutureExt};
pub use iterator::ConcatSstableIterator;
use itertools::Itertools;
use risingwave_common::config::constant::hummock::CompactionFilterFlag;
use risingwave_hummock_sdk::compact::compact_task_to_string;
use risingwave_hummock_sdk::filter_key_extractor::FilterKeyExtractorImpl;
use risingwave_hummock_sdk::key::FullKey;
use risingwave_hummock_sdk::key_range::KeyRange;
use risingwave_hummock_sdk::prost_key_range::KeyRangeExt;
use risingwave_hummock_sdk::{HummockEpoch, KeyComparator, LocalSstableInfo};
use risingwave_pb::hummock::compact_task::TaskStatus;
use risingwave_pb::hummock::subscribe_compact_tasks_response::Task;
use risingwave_pb::hummock::{
    CompactTask, CompactTaskProgress, KeyRange as KeyRange_vec, LevelType,
    SubscribeCompactTasksResponse,
};
use risingwave_rpc_client::HummockMetaClient;
pub use shared_buffer_compact::compact;
pub use sstable_store::{
    CompactorMemoryCollector, CompactorSstableStore, CompactorSstableStoreRef,
};
use tokio::sync::oneshot::{Receiver, Sender};
use tokio::task::JoinHandle;

use self::task_progress::TaskProgress;
use super::multi_builder::CapacitySplitTableBuilder;
use super::{HummockResult, SstableBuilderOptions, SstableWriterOptions};
use crate::hummock::compactor::compactor_runner::CompactorRunner;
use crate::hummock::compactor::task_progress::TaskProgressGuard;
use crate::hummock::iterator::{Forward, HummockIterator};
use crate::hummock::multi_builder::{SplitTableOutput, TableBuilderFactory};
use crate::hummock::utils::MemoryLimiter;
use crate::hummock::vacuum::Vacuum;
use crate::hummock::{
    validate_ssts, BatchSstableWriterFactory, CachePolicy, DeleteRangeAggregator, HummockError,
    RangeTombstonesCollector, SstableBuilder, SstableIdManagerRef, SstableWriterFactory,
    StreamingSstableWriterFactory,
};
use crate::monitor::{StateStoreMetrics, StoreLocalStatistic};

pub struct RemoteBuilderFactory<F: SstableWriterFactory> {
    sstable_id_manager: SstableIdManagerRef,
    limiter: Arc<MemoryLimiter>,
    options: SstableBuilderOptions,
    policy: CachePolicy,
    remote_rpc_cost: Arc<AtomicU64>,
    filter_key_extractor: Arc<FilterKeyExtractorImpl>,
    sstable_writer_factory: F,
}

#[async_trait::async_trait]
impl<F: SstableWriterFactory> TableBuilderFactory for RemoteBuilderFactory<F> {
    type Writer = F::Writer;

    async fn open_builder(&self) -> HummockResult<SstableBuilder<Self::Writer>> {
        // TODO: memory consumption may vary based on `SstableWriter`, `ObjectStore` and cache
        let tracker = self
            .limiter
            .require_memory((self.options.capacity + self.options.block_capacity) as u64)
            .await
            .unwrap();
        let timer = Instant::now();
        let table_id = self.sstable_id_manager.get_new_sst_id().await?;
        let cost = (timer.elapsed().as_secs_f64() * 1000000.0).round() as u64;
        self.remote_rpc_cost.fetch_add(cost, Ordering::Relaxed);
        let writer_options = SstableWriterOptions {
            capacity_hint: Some(self.options.capacity + self.options.block_capacity),
            tracker: Some(tracker),
            policy: self.policy,
        };
        let writer = self
            .sstable_writer_factory
            .create_sst_writer(table_id, writer_options)?;
        let builder = SstableBuilder::new(
            table_id,
            writer,
            self.options.clone(),
            self.filter_key_extractor.clone(),
        );
        Ok(builder)
    }
}

#[derive(Clone)]
pub struct TaskConfig {
    pub key_range: KeyRange,
    pub cache_policy: CachePolicy,
    pub gc_delete_keys: bool,
    pub watermark: u64,
}

#[derive(Clone)]
/// Implementation of Hummock compaction.
pub struct Compactor {
    /// The context of the compactor.
    context: Arc<Context>,
    task_config: TaskConfig,
    options: SstableBuilderOptions,
    get_id_time: Arc<AtomicU64>,
}

pub type CompactOutput = (usize, Vec<LocalSstableInfo>);

impl Compactor {
    /// Handles a compaction task and reports its status to hummock manager.
    /// Always return `Ok` and let hummock manager handle errors.
    pub async fn compact(
        compactor_context: Arc<CompactorContext>,
        mut compact_task: CompactTask,
        mut shutdown_rx: Receiver<()>,
    ) -> TaskStatus {
        let context = compactor_context.context.clone();
        // Set a watermark SST id to prevent full GC from accidentally deleting SSTs for in-progress
        // write op. The watermark is invalidated when this method exits.
        let tracker_id = match context.sstable_id_manager.add_watermark_sst_id(None).await {
            Ok(tracker_id) => tracker_id,
            Err(err) => {
                tracing::warn!("Failed to track pending SST id. {:#?}", err);
                return TaskStatus::TrackSstIdFailed;
            }
        };
        let sstable_id_manager_clone = context.sstable_id_manager.clone();
        let _guard = scopeguard::guard(
            (tracker_id, sstable_id_manager_clone),
            |(tracker_id, sstable_id_manager)| {
                sstable_id_manager.remove_watermark_sst_id(tracker_id);
            },
        );
        let group_label = compact_task.compaction_group_id.to_string();
        let cur_level_label = compact_task.input_ssts[0].level_idx.to_string();
        let select_table_infos = compact_task
            .input_ssts
            .iter()
            .filter(|level| level.level_idx != compact_task.target_level)
            .flat_map(|level| level.table_infos.iter())
            .collect_vec();
        let target_table_infos = compact_task
            .input_ssts
            .iter()
            .filter(|level| level.level_idx == compact_task.target_level)
            .flat_map(|level| level.table_infos.iter())
            .collect_vec();
        context
            .stats
            .compact_read_current_level
            .with_label_values(&[group_label.as_str(), cur_level_label.as_str()])
            .inc_by(
                select_table_infos
                    .iter()
                    .map(|table| table.file_size)
                    .sum::<u64>(),
            );
        context
            .stats
            .compact_read_sstn_current_level
            .with_label_values(&[group_label.as_str(), cur_level_label.as_str()])
            .inc_by(select_table_infos.len() as u64);

        let sec_level_read_bytes = target_table_infos.iter().map(|t| t.file_size).sum::<u64>();
        let next_level_label = compact_task.target_level.to_string();
        context
            .stats
            .compact_read_next_level
            .with_label_values(&[group_label.as_str(), next_level_label.as_str()])
            .inc_by(sec_level_read_bytes);
        context
            .stats
            .compact_read_sstn_next_level
            .with_label_values(&[group_label.as_str(), next_level_label.as_str()])
            .inc_by(target_table_infos.len() as u64);

        let timer = context
            .stats
            .compact_task_duration
            .with_label_values(&[compact_task.input_ssts[0].level_idx.to_string().as_str()])
            .start_timer();

        let need_quota = estimate_memory_use_for_compaction(&compact_task);
        tracing::info!(
            "Ready to handle compaction task: {} need memory: {}",
            compact_task.task_id,
            need_quota
        );

        let multi_filter = build_multi_compaction_filter(&compact_task);

        let multi_filter_key_extractor = context
            .filter_key_extractor_manager
            .acquire(HashSet::from_iter(compact_task.existing_table_ids.clone()))
            .await;
        let multi_filter_key_extractor = Arc::new(multi_filter_key_extractor);

        generate_splits(&mut compact_task, context.clone()).await;
        // Number of splits (key ranges) is equal to number of compaction tasks
        let parallelism = compact_task.splits.len();
        assert_ne!(parallelism, 0, "splits cannot be empty");
        context.stats.compact_task_pending_num.inc();
        let mut task_status = TaskStatus::Success;
        let mut output_ssts = Vec::with_capacity(parallelism);
        let mut compaction_futures = vec![];
        let task_progress_guard =
            TaskProgressGuard::new(compact_task.task_id, context.task_progress_manager.clone());
        let delete_range_agg = match CompactorRunner::build_delete_range_iter(
            &compact_task,
            &compactor_context.sstable_store,
        )
        .await
        {
            Ok(agg) => agg,
            Err(err) => {
                tracing::warn!("Failed to build delete range aggregator {:#?}", err);
                return TaskStatus::ExecuteFailed;
            }
        };

        for (split_index, _) in compact_task.splits.iter().enumerate() {
            let filter = multi_filter.clone();
            let multi_filter_key_extractor = multi_filter_key_extractor.clone();
            let compactor_runner = CompactorRunner::new(
                split_index,
                compactor_context.as_ref(),
                compact_task.clone(),
            );
            let del_agg = delete_range_agg.clone();
            let task_progress = task_progress_guard.progress.clone();
            let handle = tokio::spawn(async move {
                compactor_runner
                    .run(filter, multi_filter_key_extractor, del_agg, task_progress)
                    .await
            });
            compaction_futures.push(handle);
        }

        let mut buffered = stream::iter(compaction_futures).buffer_unordered(parallelism);
        loop {
            tokio::select! {
                _ = &mut shutdown_rx => {
                    tracing::warn!("Compaction task cancelled externally:\n{}", compact_task_to_string(&compact_task));
                    task_status = TaskStatus::ManualCanceled;
                    break;
                }
                future_result = buffered.next() => {
                    match future_result {
                        Some(Ok(Ok((split_index, ssts)))) => {
                            output_ssts.push((split_index, ssts));
                        }
                        Some(Ok(Err(e))) => {
                            task_status = TaskStatus::ExecuteFailed;
                            tracing::warn!(
                                "Compaction task {} failed with error: {:#?}",
                                compact_task.task_id,
                                e
                            );
                            break;
                        }
                        Some(Err(e)) => {
                            task_status = TaskStatus::JoinHandleFailed;
                            tracing::warn!(
                                "Compaction task {} failed with join handle error: {:#?}",
                                compact_task.task_id,
                                e
                            );
                            break;
                        }
                        None => break,
                    }
                }
            }
        }

        // Sort by split/key range index.
        output_ssts.sort_by_key(|(split_index, _)| *split_index);

        sync_point::sync_point!("BEFORE_COMPACT_REPORT");
        // After a compaction is done, mutate the compaction task.
        Self::compact_done(&mut compact_task, context.clone(), output_ssts, task_status).await;
        sync_point::sync_point!("AFTER_COMPACT_REPORT");
        let cost_time = timer.stop_and_record() * 1000.0;
        tracing::info!(
            "Finished compaction task in {:?}ms: \n{}",
            cost_time,
            compact_task_to_string(&compact_task)
        );
        context.stats.compact_task_pending_num.dec();
        for level in &compact_task.input_ssts {
            for table in &level.table_infos {
                context.sstable_store.delete_cache(table.id);
            }
        }
        task_status
    }

    /// Fill in the compact task and let hummock manager know the compaction output ssts.
    async fn compact_done(
        compact_task: &mut CompactTask,
        context: Arc<Context>,
        output_ssts: Vec<CompactOutput>,
        task_status: TaskStatus,
    ) {
        compact_task.set_task_status(task_status);
        compact_task
            .sorted_output_ssts
            .reserve(compact_task.splits.len());
        let mut compaction_write_bytes = 0;
        for (_, ssts) in output_ssts {
            for sst_info in ssts {
                compaction_write_bytes += sst_info.file_size();
                compact_task.sorted_output_ssts.push(sst_info.sst_info);
            }
        }

        let group_label = compact_task.compaction_group_id.to_string();
        let level_label = compact_task.target_level.to_string();
        context
            .stats
            .compact_write_bytes
            .with_label_values(&[group_label.as_str(), level_label.as_str()])
            .inc_by(compaction_write_bytes);
        context
            .stats
            .compact_write_sstn
            .with_label_values(&[group_label.as_str(), level_label.as_str()])
            .inc_by(compact_task.sorted_output_ssts.len() as u64);

        if let Err(e) = context
            .hummock_meta_client
            .report_compaction_task(compact_task.clone())
            .await
        {
            tracing::warn!(
                "Failed to report compaction task: {}, error: {}",
                compact_task.task_id,
                e
            );
        }
    }

    /// The background compaction thread that receives compaction tasks from hummock compaction
    /// manager and runs compaction tasks.
    #[cfg_attr(coverage, no_coverage)]
    pub fn start_compactor(
        compactor_context: Arc<CompactorContext>,
        hummock_meta_client: Arc<dyn HummockMetaClient>,
    ) -> (JoinHandle<()>, Sender<()>) {
        type CompactionShutdownMap = Arc<Mutex<HashMap<u64, Sender<()>>>>;
        let (shutdown_tx, mut shutdown_rx) = tokio::sync::oneshot::channel();
        let stream_retry_interval = Duration::from_secs(60);
        let task_progress = compactor_context.context.task_progress_manager.clone();
        let task_progress_update_interval = Duration::from_millis(1000);
        let join_handle = tokio::spawn(async move {
            let shutdown_map = CompactionShutdownMap::default();
            let mut min_interval = tokio::time::interval(stream_retry_interval);
            let mut task_progress_interval = tokio::time::interval(task_progress_update_interval);
            // This outer loop is to recreate stream.
            'start_stream: loop {
                tokio::select! {
                    // Wait for interval.
                    _ = min_interval.tick() => {},
                    // Shutdown compactor.
                    _ = &mut shutdown_rx => {
                        tracing::info!("Compactor is shutting down");
                        return;
                    }
                }

                let config = compactor_context.lock_config().await;
                let mut stream = match hummock_meta_client
                    .subscribe_compact_tasks(config.max_concurrent_task_number)
                    .await
                {
                    Ok(stream) => {
                        tracing::debug!("Succeeded subscribe_compact_tasks.");
                        stream
                    }
                    Err(e) => {
                        tracing::warn!(
                            "Subscribing to compaction tasks failed with error: {}. Will retry.",
                            e
                        );
                        continue 'start_stream;
                    }
                };
                drop(config);

                let executor = compactor_context.context.compaction_executor.clone();
                // This inner loop is to consume stream or report task progress.
                'consume_stream: loop {
                    let message = tokio::select! {
                        _ = task_progress_interval.tick() => {
                            let mut progress_list = Vec::new();
                            for (&task_id, progress) in task_progress.lock().iter() {
                                progress_list.push(CompactTaskProgress {
                                    task_id,
                                    num_ssts_sealed: progress.num_ssts_sealed.load(Ordering::Relaxed),
                                    num_ssts_uploaded: progress.num_ssts_uploaded.load(Ordering::Relaxed),
                                });
                            }
                            if let Err(e) = hummock_meta_client.report_compaction_task_progress(progress_list).await {
                                // ignore any errors while trying to report task progress
                                tracing::warn!("Failed to report task progress. {e:?}");
                            }
                            continue;
                        }
                        message = stream.message() => {
                            message
                        },
                        _ = &mut shutdown_rx => {
                            tracing::info!("Compactor is shutting down");
                            return
                        }
                    };
                    match message {
                        Ok(Some(SubscribeCompactTasksResponse { task })) => {
                            let task = match task {
                                Some(task) => task,
                                None => continue 'consume_stream,
                            };

                            let shutdown = shutdown_map.clone();
                            let context = compactor_context.clone();
                            let meta_client = hummock_meta_client.clone();
                            executor.spawn(async move {
                                match task {
                                    Task::CompactTask(compact_task) => {
                                        let (tx, rx) = tokio::sync::oneshot::channel();
                                        let task_id = compact_task.task_id;
                                        shutdown
                                            .lock()
                                            .unwrap()
                                            .insert(task_id, tx);
                                        Compactor::compact(context, compact_task, rx).await;
                                        shutdown.lock().unwrap().remove(&task_id);
                                    }
                                    Task::VacuumTask(vacuum_task) => {
                                        Vacuum::vacuum(
                                            vacuum_task,
                                            context.context.sstable_store.clone(),
                                            meta_client,
                                        )
                                        .await;
                                    }
                                    Task::FullScanTask(full_scan_task) => {
                                        Vacuum::full_scan(
                                            full_scan_task,
                                            context.context.sstable_store.clone(),
                                            meta_client,
                                        )
                                        .await;
                                    }
                                    Task::ValidationTask(validation_task) => {
                                        validate_ssts(
                                            validation_task,
                                            context.context.sstable_store.clone(),
                                        )
                                        .await;
                                    }
                                    Task::CancelCompactTask(cancel_compact_task) => {
                                        if let Some(tx) = shutdown
                                            .lock()
                                            .unwrap()
                                            .remove(&cancel_compact_task.task_id)
                                        {
                                            if tx.send(()).is_err() {
                                                tracing::warn!(
                                                    "Cancellation of compaction task failed. task_id: {}",
                                                    cancel_compact_task.task_id
                                                );
                                            }
                                        } else {
                                            tracing::warn!(
                                                "Attempting to cancel non-existent compaction task. task_id: {}",
                                                cancel_compact_task.task_id
                                            );
                                        }
                                    }
                                }
                            });
                        }
                        Err(e) => {
                            tracing::warn!("Failed to consume stream. {}", e.message());
                            continue 'start_stream;
                        }
                        _ => {
                            // The stream is exhausted
                            continue 'start_stream;
                        }
                    }
                }
            }
        });

        (join_handle, shutdown_tx)
    }

    pub async fn compact_and_build_sst<F>(
        sst_builder: &mut CapacitySplitTableBuilder<F>,
        task_config: &TaskConfig,
        stats: Arc<StateStoreMetrics>,
        mut iter: impl HummockIterator<Direction = Forward>,
        mut compaction_filter: impl CompactionFilter,
    ) -> HummockResult<()>
    where
        F: TableBuilderFactory,
    {
        let del_iter = sst_builder.del_agg.iter();
        let mut del_agg = DeleteRangeAggregator::new(del_iter, task_config.watermark);

        if !task_config.key_range.left.is_empty() {
<<<<<<< HEAD
            iter.seek(&task_config.key_range.left).await?;
            del_agg.seek(user_key(&task_config.key_range.left));
=======
            iter.seek(FullKey::decode(&task_config.key_range.left))
                .await?;
>>>>>>> 484b9ab2
        } else {
            iter.rewind().await?;
            del_agg.rewind();
        }

        let max_key = if task_config.key_range.right.is_empty() {
            FullKey::default()
        } else {
            FullKey::decode(&task_config.key_range.right).to_vec()
        };
        let max_key = max_key.to_ref();

        let mut last_key = FullKey::default();
        let mut watermark_can_see_last_key = false;
        let mut local_stats = StoreLocalStatistic::default();

        while iter.is_valid() {
            let iter_key = iter.key();

            let is_new_user_key =
                last_key.is_empty() || iter_key.user_key != last_key.user_key.as_ref();

            let mut drop = false;
            let epoch = iter_key.epoch;
            let value = iter.value();
            if is_new_user_key {
                if !max_key.is_empty() && iter_key >= max_key {
                    break;
                }

                last_key.set(iter_key);
                watermark_can_see_last_key = false;
                if value.is_delete() {
                    local_stats.skip_delete_key_count += 1;
                }
            } else {
                local_stats.skip_multi_version_key_count += 1;
            }
            // Among keys with same user key, only retain keys which satisfy `epoch` >= `watermark`.
            // If there is no keys whose epoch is equal or greater than `watermark`, keep the latest
            // key which satisfies `epoch` < `watermark`
            // in our design, frontend avoid to access keys which had be deleted, so we dont
            // need to consider the epoch when the compaction_filter match (it
            // means that mv had drop)
            if (epoch <= task_config.watermark && task_config.gc_delete_keys && value.is_delete())
                || (epoch < task_config.watermark
                    && (watermark_can_see_last_key
                        || del_agg.should_delete(iter_key.user_key, epoch)))
            {
                drop = true;
            }

            if !drop && compaction_filter.should_delete(iter_key) {
                drop = true;
            }

            if epoch <= task_config.watermark {
                watermark_can_see_last_key = true;
            }

            if drop {
                iter.next().await?;
                continue;
            }

            // Don't allow two SSTs to share same user key
            sst_builder
                .add_full_key(&iter_key, value, is_new_user_key)
                .await?;

            iter.next().await?;
        }
        iter.collect_local_statistic(&mut local_stats);
        local_stats.report(stats.as_ref());
        Ok(())
    }
}

impl Compactor {
    /// Create a new compactor.
    pub fn new(
        context: Arc<Context>,
        options: SstableBuilderOptions,
        key_range: KeyRange,
        cache_policy: CachePolicy,
        gc_delete_keys: bool,
        watermark: u64,
    ) -> Self {
        Self {
            context,
            options,
            task_config: TaskConfig {
                key_range,
                cache_policy,
                gc_delete_keys,
                watermark,
            },
            get_id_time: Arc::new(AtomicU64::new(0)),
        }
    }

    /// Compact the given key range and merge iterator.
    /// Upon a successful return, the built SSTs are already uploaded to object store.
    ///
    /// `task_progress` is only used for tasks on the compactor.
    async fn compact_key_range(
        &self,
        iter: impl HummockIterator<Direction = Forward>,
        compaction_filter: impl CompactionFilter,
        del_agg: Arc<RangeTombstonesCollector>,
        filter_key_extractor: Arc<FilterKeyExtractorImpl>,
        task_progress: Option<Arc<TaskProgress>>,
    ) -> HummockResult<Vec<LocalSstableInfo>> {
        // Monitor time cost building shared buffer to SSTs.
        let compact_timer = if self.context.is_share_buffer_compact {
            self.context.stats.write_build_l0_sst_duration.start_timer()
        } else {
            self.context.stats.compact_sst_duration.start_timer()
        };

        let split_table_outputs = if self.options.capacity as u64
            > self.context.options.min_sst_size_for_streaming_upload
        {
            self.compact_key_range_impl(
                StreamingSstableWriterFactory::new(self.context.sstable_store.clone()),
                iter,
                compaction_filter,
                del_agg,
                filter_key_extractor,
                task_progress.clone(),
            )
            .await?
        } else {
            self.compact_key_range_impl(
                BatchSstableWriterFactory::new(self.context.sstable_store.clone()),
                iter,
                compaction_filter,
                del_agg,
                filter_key_extractor,
                task_progress.clone(),
            )
            .await?
        };

        compact_timer.observe_duration();

        let mut ssts = Vec::with_capacity(split_table_outputs.len());
        let mut upload_join_handles = vec![];

        for SplitTableOutput {
            sst_info,
            upload_join_handle,
        } in split_table_outputs
        {
            let sst_size = sst_info.file_size();
            ssts.push(sst_info);

            let tracker_cloned = task_progress.clone();
            let context_cloned = self.context.clone();
            upload_join_handles.push(
                upload_join_handle
                    .map_err(HummockError::sstable_upload_error)
                    .and_then(move |upload_result| async move {
                        upload_result?;
                        if let Some(tracker) = tracker_cloned {
                            tracker.inc_ssts_uploaded();
                        }
                        if context_cloned.is_share_buffer_compact {
                            context_cloned
                                .stats
                                .shared_buffer_to_sstable_size
                                .observe(sst_size as _);
                        } else {
                            context_cloned.stats.compaction_upload_sst_counts.inc();
                        }
                        Ok(())
                    }),
            );
        }

        // Check if there are any failed uploads. Report all of those SSTs.
        try_join_all(upload_join_handles).await?;
        self.context
            .stats
            .get_table_id_total_time_duration
            .observe(self.get_id_time.load(Ordering::Relaxed) as f64 / 1000.0 / 1000.0);

        debug_assert!(ssts
            .iter()
            .all(|table_info| table_info.sst_info.get_table_ids().is_sorted()));
        Ok(ssts)
    }

    async fn compact_key_range_impl<F: SstableWriterFactory>(
        &self,
        writer_factory: F,
        iter: impl HummockIterator<Direction = Forward>,
        compaction_filter: impl CompactionFilter,
        del_agg: Arc<RangeTombstonesCollector>,
        filter_key_extractor: Arc<FilterKeyExtractorImpl>,
        task_progress: Option<Arc<TaskProgress>>,
    ) -> HummockResult<Vec<SplitTableOutput>> {
        let builder_factory = RemoteBuilderFactory {
            sstable_id_manager: self.context.sstable_id_manager.clone(),
            limiter: self.context.read_memory_limiter.clone(),
            options: self.options.clone(),
            policy: self.task_config.cache_policy,
            remote_rpc_cost: self.get_id_time.clone(),
            filter_key_extractor,
            sstable_writer_factory: writer_factory,
        };

        let mut sst_builder = CapacitySplitTableBuilder::new(
            builder_factory,
            self.context.stats.clone(),
            task_progress,
            del_agg,
            self.task_config.key_range.clone(),
        );
        Compactor::compact_and_build_sst(
            &mut sst_builder,
            &self.task_config,
            self.context.stats.clone(),
            iter,
            compaction_filter,
        )
        .await?;
        sst_builder.finish().await
    }
}

pub fn estimate_memory_use_for_compaction(task: &CompactTask) -> u64 {
    let mut total_memory_size = 0;
    for level in &task.input_ssts {
        if level.level_type == LevelType::Nonoverlapping as i32 {
            if let Some(table) = level.table_infos.first() {
                total_memory_size += table.file_size * task.splits.len() as u64;
            }
        } else {
            for table in &level.table_infos {
                total_memory_size += table.file_size;
            }
        }
    }
    total_memory_size
}

fn build_multi_compaction_filter(compact_task: &CompactTask) -> MultiCompactionFilter {
    use risingwave_common::catalog::TableOption;
    let mut multi_filter = MultiCompactionFilter::default();
    let compaction_filter_flag =
        CompactionFilterFlag::from_bits(compact_task.compaction_filter_mask).unwrap_or_default();
    if compaction_filter_flag.contains(CompactionFilterFlag::STATE_CLEAN) {
        let state_clean_up_filter = Box::new(StateCleanUpCompactionFilter::new(
            HashSet::from_iter(compact_task.existing_table_ids.clone()),
        ));

        multi_filter.register(state_clean_up_filter);
    }

    if compaction_filter_flag.contains(CompactionFilterFlag::TTL) {
        let id_to_ttl = compact_task
            .table_options
            .iter()
            .filter(|id_to_option| {
                let table_option: TableOption = id_to_option.1.into();
                table_option.retention_seconds.is_some()
            })
            .map(|id_to_option| (*id_to_option.0, id_to_option.1.retention_seconds))
            .collect();

        let ttl_filter = Box::new(TtlCompactionFilter::new(
            id_to_ttl,
            compact_task.current_epoch_time,
        ));
        multi_filter.register(ttl_filter);
    }

    multi_filter
}

async fn generate_splits(compact_task: &mut CompactTask, context: Arc<Context>) {
    let sstable_infos = compact_task
        .input_ssts
        .iter()
        .flat_map(|level| level.table_infos.iter())
        .collect_vec();

    let compaction_size = compact_task
        .input_ssts
        .iter()
        .flat_map(|level| level.table_infos.iter())
        .map(|table_info| table_info.file_size)
        .sum::<u64>();

    let sstable_size = (context.options.sstable_size_mb as u64) << 20;
    if compaction_size > sstable_size * 2 {
        let mut indexes = vec![];
        // preload the meta and get the smallest key to split sub_compaction
        for sstable_info in sstable_infos {
            indexes.extend(
                context
                    .sstable_store
                    .sstable(sstable_info, &mut StoreLocalStatistic::default())
                    .await
                    .unwrap()
                    .value()
                    .meta
                    .block_metas
                    .iter()
                    .map(|block| {
                        let data_size = block.len;
                        let full_key = FullKey {
                            user_key: FullKey::decode(&block.smallest_key).user_key,
                            epoch: HummockEpoch::MAX,
                        }
                        .encode();
                        (data_size as u64, full_key)
                    })
                    .collect_vec(),
            );
        }
        // sort by key, as for every data block has the same size;
        indexes.sort_by(|a, b| KeyComparator::compare_encoded_full_key(a.1.as_ref(), b.1.as_ref()));
        let mut splits: Vec<KeyRange_vec> = vec![];
        splits.push(KeyRange_vec::new(vec![], vec![]));
        let parallelism = std::cmp::min(
            indexes.len() as u64,
            context.options.max_sub_compaction as u64,
        );
        let sub_compaction_data_size = std::cmp::max(compaction_size / parallelism, sstable_size);
        let parallelism = compaction_size / sub_compaction_data_size;

        if parallelism > 1 {
            let mut last_buffer_size = 0;
            let mut last_key: Vec<u8> = vec![];
            let mut remaining_size = indexes.iter().map(|block| block.0).sum::<u64>();
            for (data_size, key) in indexes {
                if last_buffer_size >= sub_compaction_data_size
                    && !last_key.eq(&key)
                    && remaining_size > sstable_size
                {
                    splits.last_mut().unwrap().right = key.clone();
                    splits.push(KeyRange_vec::new(key.clone(), vec![]));
                    last_buffer_size = data_size;
                } else {
                    last_buffer_size += data_size;
                }
                remaining_size -= data_size;
                last_key = key;
            }
            compact_task.splits = splits;
        }
    }
}<|MERGE_RESOLUTION|>--- conflicted
+++ resolved
@@ -541,13 +541,9 @@
         let mut del_agg = DeleteRangeAggregator::new(del_iter, task_config.watermark);
 
         if !task_config.key_range.left.is_empty() {
-<<<<<<< HEAD
-            iter.seek(&task_config.key_range.left).await?;
-            del_agg.seek(user_key(&task_config.key_range.left));
-=======
             iter.seek(FullKey::decode(&task_config.key_range.left))
                 .await?;
->>>>>>> 484b9ab2
+            del_agg.seek(user_key(&task_config.key_range.left));
         } else {
             iter.rewind().await?;
             del_agg.rewind();
