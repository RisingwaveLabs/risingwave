--- conflicted
+++ resolved
@@ -22,12 +22,7 @@
 use risingwave_common::cache::CachePriority;
 use risingwave_common::catalog::TableId;
 use risingwave_hummock_sdk::compaction_group::StaticCompactionGroupId;
-<<<<<<< HEAD
-use risingwave_hummock_sdk::filter_key_extractor::FilterKeyExtractorImpl;
 use risingwave_hummock_sdk::key::{FullKey, TableKey, UserKey};
-=======
-use risingwave_hummock_sdk::key::{FullKey, UserKey};
->>>>>>> be453be7
 use risingwave_hummock_sdk::key_range::KeyRange;
 use risingwave_hummock_sdk::{CompactionGroupId, HummockEpoch, LocalSstableInfo};
 use risingwave_pb::hummock::compact_task;
@@ -129,10 +124,7 @@
 
     let mut size_and_start_user_keys = vec![];
     let mut compact_data_size = 0;
-<<<<<<< HEAD
     let mut builder = CompactionDeleteRangesBuilder::default();
-=======
-    let mut builder = DeleteRangeAggregatorBuilder::default();
     payload.retain(|imm| {
         let ret = existing_table_ids.contains(&imm.table_id.table_id);
         if !ret {
@@ -143,7 +135,6 @@
         }
         ret
     });
->>>>>>> be453be7
     for imm in &payload {
         let data_size = {
             let tombstones = imm.get_delete_range_tombstones();
