// Copyright 2023 RisingWave Labs
//
// Licensed under the Apache License, Version 2.0 (the "License");
// you may not use this file except in compliance with the License.
// You may obtain a copy of the License at
//
//     http://www.apache.org/licenses/LICENSE-2.0
//
// Unless required by applicable law or agreed to in writing, software
// distributed under the License is distributed on an "AS IS" BASIS,
// WITHOUT WARRANTIES OR CONDITIONS OF ANY KIND, either express or implied.
// See the License for the specific language governing permissions and
// limitations under the License.

use std::collections::{HashMap, HashSet};
use std::ops::Bound;
use std::sync::Arc;

use bytes::{Bytes, BytesMut};
use futures::future::try_join_all;
use futures::{stream, StreamExt, TryFutureExt};
use itertools::Itertools;
use risingwave_common::cache::CachePriority;
use risingwave_common::catalog::TableId;
use risingwave_common::hash::VirtualNode;
use risingwave_hummock_sdk::compaction_group::StaticCompactionGroupId;
use risingwave_hummock_sdk::key::{FullKey, TableKey, UserKey};
use risingwave_hummock_sdk::key_range::KeyRange;
use risingwave_hummock_sdk::{CompactionGroupId, HummockEpoch, LocalSstableInfo};
use risingwave_pb::hummock::compact_task;
use tracing::error;

use crate::filter_key_extractor::FilterKeyExtractorImpl;
use crate::hummock::compactor::compaction_filter::DummyCompactionFilter;
use crate::hummock::compactor::context::CompactorContext;
use crate::hummock::compactor::{CompactOutput, Compactor};
use crate::hummock::event_handler::uploader::UploadTaskPayload;
use crate::hummock::event_handler::LocalInstanceId;
use crate::hummock::iterator::{Forward, HummockIterator, OrderedMergeIteratorInner};
use crate::hummock::shared_buffer::shared_buffer_batch::{
    SharedBufferBatch, SharedBufferBatchInner, SharedBufferVersionedEntry,
};
use crate::hummock::sstable::CompactionDeleteRangesBuilder;
use crate::hummock::store::memtable::ImmutableMemtable;
use crate::hummock::utils::MemoryTracker;
use crate::hummock::value::HummockValue;
use crate::hummock::{
    create_monotonic_events_from_compaction_delete_events, BlockedXor16FilterBuilder, CachePolicy,
    CompactionDeleteRanges, GetObjectId, HummockError, HummockResult, SstableBuilderOptions,
<<<<<<< HEAD
=======
    SstableObjectIdManagerRef,
>>>>>>> 1217290d
};

const GC_DELETE_KEYS_FOR_FLUSH: bool = false;
const GC_WATERMARK_FOR_FLUSH: u64 = 0;

/// Flush shared buffer to level0. Resulted SSTs are grouped by compaction group.
pub async fn compact(
    context: Arc<CompactorContext>,
    sstable_object_id_manager: SstableObjectIdManagerRef,
    payload: UploadTaskPayload,
    compaction_group_index: Arc<HashMap<TableId, CompactionGroupId>>,
) -> HummockResult<Vec<LocalSstableInfo>> {
    let mut grouped_payload: HashMap<CompactionGroupId, UploadTaskPayload> = HashMap::new();
    for imm in payload {
        let compaction_group_id = match compaction_group_index.get(&imm.table_id) {
            // compaction group id is used only as a hint for grouping different data.
            // If the compaction group id is not found for the table id, we can assign a
            // default compaction group id for the batch.
            //
            // On meta side, when we commit a new epoch, it is acceptable that the
            // compaction group id provided from CN does not match the latest compaction
            // group config.
            None => StaticCompactionGroupId::StateDefault as CompactionGroupId,
            Some(group_id) => *group_id,
        };
        grouped_payload
            .entry(compaction_group_id)
            .or_insert_with(std::vec::Vec::new)
            .push(imm);
    }

    let mut futures = vec![];
    for (id, group_payload) in grouped_payload {
        let id_copy = id;
        futures.push(
            compact_shared_buffer(
                context.clone(),
                sstable_object_id_manager.clone(),
                group_payload,
            )
            .map_ok(move |results| {
                results
                    .into_iter()
                    .map(move |mut result| {
                        result.compaction_group_id = id_copy;
                        result
                    })
                    .collect_vec()
            }),
        );
    }
    // Note that the output is reordered compared with input `payload`.
    let result = try_join_all(futures)
        .await?
        .into_iter()
        .flatten()
        .collect_vec();
    Ok(result)
}

/// For compaction from shared buffer to level 0, this is the only function gets called.
async fn compact_shared_buffer(
    context: Arc<CompactorContext>,
    sstable_object_id_manager: SstableObjectIdManagerRef,
    mut payload: UploadTaskPayload,
) -> HummockResult<Vec<LocalSstableInfo>> {
    // Local memory compaction looks at all key ranges.

    let mut existing_table_ids: HashSet<u32> = payload
        .iter()
        .map(|imm| imm.table_id.table_id)
        .dedup()
        .collect();

    assert!(!existing_table_ids.is_empty());

    let multi_filter_key_extractor = context
        .filter_key_extractor_manager
        .acquire(existing_table_ids.clone())
        .await?;
    if let FilterKeyExtractorImpl::Multi(multi) = &multi_filter_key_extractor {
        existing_table_ids = multi.get_existing_table_ids();
    }
    let multi_filter_key_extractor = Arc::new(multi_filter_key_extractor);

    let mut size_and_start_user_keys = vec![];
    let mut compact_data_size = 0;
    let mut builder = CompactionDeleteRangesBuilder::default();
    payload.retain(|imm| {
        let ret = existing_table_ids.contains(&imm.table_id.table_id);
        if !ret {
            error!(
                "can not find table {:?}, it may be removed by meta-service",
                imm.table_id
            );
        }
        ret
    });
    let mut total_key_count = 0;
    for imm in &payload {
        let tombstones = imm.get_delete_range_tombstones();
        builder.add_delete_events(tombstones);
        total_key_count += imm.kv_count();
        let data_size = {
            // calculate encoded bytes of key var length
            (imm.kv_count() * 8 + imm.size()) as u64
        };
        compact_data_size += data_size;
        size_and_start_user_keys.push((data_size, imm.start_user_key()));
    }
    size_and_start_user_keys.sort();
    let mut splits = Vec::with_capacity(size_and_start_user_keys.len());
    splits.push(KeyRange::new(Bytes::new(), Bytes::new()));
    let mut key_split_append = |key_before_last: &Bytes| {
        splits.last_mut().unwrap().right = key_before_last.clone();
        splits.push(KeyRange::new(key_before_last.clone(), Bytes::new()));
    };
    let sstable_size = (context.storage_opts.sstable_size_mb as u64) << 20;
    let parallel_compact_size = (context.storage_opts.parallel_compact_size_mb as u64) << 20;
    let parallelism = std::cmp::min(
        context.storage_opts.share_buffers_sync_parallelism as u64,
        size_and_start_user_keys.len() as u64,
    );
    let sub_compaction_data_size = if compact_data_size > parallel_compact_size && parallelism > 1 {
        compact_data_size / parallelism
    } else {
        compact_data_size
    };
    // mul 1.2 for other extra memory usage.
    let mut sub_compaction_sstable_size =
        std::cmp::min(sstable_size, sub_compaction_data_size * 6 / 5);
    let mut split_weight_by_vnode = 0;
    if existing_table_ids.len() > 1 {
        if parallelism > 1 && compact_data_size > sstable_size {
            let mut last_buffer_size = 0;
            let mut last_user_key = UserKey::default();
            for (data_size, user_key) in size_and_start_user_keys {
                if last_buffer_size >= sub_compaction_data_size
                    && last_user_key.as_ref() != user_key
                {
                    last_user_key.set(user_key);
                    key_split_append(
                        &FullKey {
                            user_key,
                            epoch: HummockEpoch::MAX,
                        }
                        .encode()
                        .into(),
                    );
                    last_buffer_size = data_size;
                } else {
                    last_user_key.set(user_key);
                    last_buffer_size += data_size;
                }
            }
        }
    } else {
        let mut vnodes = vec![];
        for imm in &payload {
            vnodes.extend(imm.collect_vnodes());
        }
        vnodes.sort();
        vnodes.dedup();
        const MIN_SSTABLE_SIZE: u64 = 16 * 1024 * 1024;
        if compact_data_size >= MIN_SSTABLE_SIZE && !vnodes.is_empty() {
            let mut avg_vnode_size = compact_data_size / (vnodes.len() as u64);
            split_weight_by_vnode = VirtualNode::COUNT;
            while avg_vnode_size < MIN_SSTABLE_SIZE && split_weight_by_vnode > 0 {
                split_weight_by_vnode /= 2;
                avg_vnode_size *= 2;
            }
            sub_compaction_sstable_size = compact_data_size;
        }
    }

    let parallelism = splits.len();
    let mut compact_success = true;
    let mut output_ssts = Vec::with_capacity(parallelism);
    let mut compaction_futures = vec![];
    let use_block_based_filter = BlockedXor16FilterBuilder::is_kv_count_too_large(total_key_count);

    let agg = builder.build_for_compaction();
    for (split_index, key_range) in splits.into_iter().enumerate() {
        let compactor = SharedBufferCompactRunner::new(
            split_index,
            key_range,
            context.clone(),
            sub_compaction_sstable_size as usize,
            split_weight_by_vnode as u32,
            use_block_based_filter,
<<<<<<< HEAD
            Box::new(context.sstable_object_id_manager.clone()),
=======
            Box::new(sstable_object_id_manager.clone()),
>>>>>>> 1217290d
        );
        let iter = OrderedMergeIteratorInner::new(
            payload.iter().map(|imm| imm.clone().into_forward_iter()),
        );
        let compaction_executor = context.compaction_executor.clone();
        let multi_filter_key_extractor = multi_filter_key_extractor.clone();
        let del_range_agg = agg.clone();
        let handle = compaction_executor.spawn(async move {
            compactor
                .run(iter, multi_filter_key_extractor, del_range_agg)
                .await
        });
        compaction_futures.push(handle);
    }

    let mut buffered = stream::iter(compaction_futures).buffer_unordered(parallelism);
    let mut err = None;
    while let Some(future_result) = buffered.next().await {
        match future_result {
            Ok(Ok((split_index, ssts, table_stats_map))) => {
                output_ssts.push((split_index, ssts, table_stats_map));
            }
            Ok(Err(e)) => {
                compact_success = false;
                tracing::warn!("Shared Buffer Compaction failed with error: {:#?}", e);
                err = Some(e);
            }
            Err(e) => {
                compact_success = false;
                tracing::warn!(
                    "Shared Buffer Compaction failed with future error: {:#?}",
                    e
                );
                err = Some(HummockError::compaction_executor(
                    "failed while execute in tokio",
                ));
            }
        }
    }

    // Sort by split/key range index.
    output_ssts.sort_by_key(|(split_index, ..)| *split_index);

    if compact_success {
        let mut level0 = Vec::with_capacity(parallelism);
        for (_, ssts, _) in output_ssts {
            for sst_info in &ssts {
                context
                    .compactor_metrics
                    .write_build_l0_bytes
                    .inc_by(sst_info.file_size());
            }
            level0.extend(ssts);
        }
        Ok(level0)
    } else {
        Err(err.unwrap())
    }
}

/// Merge multiple batches into a larger one
pub async fn merge_imms_in_memory(
    table_id: TableId,
    instance_id: LocalInstanceId,
    imms: Vec<ImmutableMemtable>,
    memory_tracker: Option<MemoryTracker>,
) -> HummockResult<ImmutableMemtable> {
    let mut kv_count = 0;
    let mut epochs = vec![];
    let mut merged_size = 0;
    let mut merged_imm_ids = Vec::with_capacity(imms.len());

    let mut smallest_table_key = BytesMut::new();
    let mut smallest_empty = true;
    let mut largest_table_key = Bound::Included(Bytes::new());

    let mut imm_iters = Vec::with_capacity(imms.len());
    let mut builder = CompactionDeleteRangesBuilder::default();
    for imm in imms {
        assert!(
            imm.kv_count() > 0 || imm.has_range_tombstone(),
            "imm should not be empty"
        );
        assert_eq!(
            table_id,
            imm.table_id(),
            "should only merge data belonging to the same table"
        );

        merged_imm_ids.push(imm.batch_id());
        epochs.push(imm.min_epoch());
        kv_count += imm.kv_count();
        merged_size += imm.size();
        builder.add_delete_events(imm.get_delete_range_tombstones());

        if smallest_empty || smallest_table_key.as_ref().gt(imm.raw_smallest_key()) {
            smallest_table_key.clear();
            smallest_table_key.extend_from_slice(imm.raw_smallest_key());
            smallest_empty = false;
        }
        let imm_raw_largest_key = imm.raw_largest_key();
        if match (&largest_table_key, imm_raw_largest_key) {
            (_, Bound::Unbounded) => true,
            (Bound::Included(x), Bound::Included(y)) | (Bound::Included(x), Bound::Excluded(y)) => {
                x < y
            }
            (Bound::Excluded(x), Bound::Included(y)) | (Bound::Excluded(x), Bound::Excluded(y)) => {
                x <= y
            }
            (Bound::Unbounded, _) => false,
        } {
            largest_table_key = imm_raw_largest_key.as_ref().cloned();
        }

        imm_iters.push(imm.into_forward_iter());
    }
    let compaction_delete_ranges = builder.build_for_compaction();
    let mut del_iter = compaction_delete_ranges.iter();
    del_iter.rewind();
    epochs.sort();

    // use merge iterator to merge input imms
    let mut mi = OrderedMergeIteratorInner::new(imm_iters);
    mi.rewind().await?;
    let mut items = Vec::with_capacity(kv_count);
    while mi.is_valid() {
        let (key, (epoch, value)) = mi.current_item();
        items.push(((key, value), epoch));
        mi.next().await?;
    }

    let mut merged_payload: Vec<SharedBufferVersionedEntry> = Vec::new();
    let mut pivot = items
        .first()
        .map(|((k, _), _)| k.clone())
        .unwrap_or_default();
    del_iter.earliest_delete_which_can_see_key(
        UserKey::new(table_id, TableKey(pivot.as_ref())),
        HummockEpoch::MAX,
    );
    let mut versions: Vec<(HummockEpoch, HummockValue<Bytes>)> = Vec::new();

    let mut pivot_last_delete_epoch = HummockEpoch::MAX;

    for ((key, value), epoch) in items {
        assert!(key >= pivot, "key should be in ascending order");
        let earliest_range_delete_which_can_see_key = if key == pivot {
            del_iter.earliest_delete_since(epoch)
        } else {
            merged_payload.push((pivot, versions));
            pivot = key;
            pivot_last_delete_epoch = HummockEpoch::MAX;
            versions = vec![];
            del_iter.earliest_delete_which_can_see_key(
                UserKey::new(table_id, TableKey(pivot.as_ref())),
                epoch,
            )
        };
        if value.is_delete() {
            pivot_last_delete_epoch = epoch;
        } else if earliest_range_delete_which_can_see_key < pivot_last_delete_epoch {
            debug_assert!(
                epoch < earliest_range_delete_which_can_see_key
                    && earliest_range_delete_which_can_see_key < pivot_last_delete_epoch
            );
            pivot_last_delete_epoch = earliest_range_delete_which_can_see_key;
            // In each merged immutable memtable, since a union set of delete ranges is constructed
            // and thus original delete ranges are replaced with the union set and not
            // used in read, we lose exact information about whether a key is deleted by
            // a delete range in the merged imm which it belongs to. Therefore we need
            // to construct a corresponding delete key to represent this.
            versions.push((
                earliest_range_delete_which_can_see_key,
                HummockValue::Delete,
            ));
        }
        versions.push((epoch, value));
    }
    // process the last key
    if !versions.is_empty() {
        merged_payload.push((pivot, versions));
    }

    drop(del_iter);
    let compaction_delete_events = Arc::unwrap_or_clone(compaction_delete_ranges).into_events();
    let monotonic_tombstone_events =
        create_monotonic_events_from_compaction_delete_events(compaction_delete_events);

    Ok(SharedBufferBatch {
        inner: Arc::new(SharedBufferBatchInner::new_with_multi_epoch_batches(
            epochs,
            merged_payload,
            smallest_table_key.freeze(),
            largest_table_key,
            kv_count,
            merged_imm_ids,
            monotonic_tombstone_events,
            merged_size,
            memory_tracker,
        )),
        table_id,
        instance_id,
    })
}

pub struct SharedBufferCompactRunner {
    compactor: Compactor,
    split_index: usize,
}

impl SharedBufferCompactRunner {
    pub fn new(
        split_index: usize,
        key_range: KeyRange,
        context: Arc<CompactorContext>,
        sub_compaction_sstable_size: usize,
        split_weight_by_vnode: u32,
        use_block_based_filter: bool,
<<<<<<< HEAD
        sstable_object_id_manager: Box<dyn GetObjectId>,
=======
        object_id_getter: Box<dyn GetObjectId>,
>>>>>>> 1217290d
    ) -> Self {
        let mut options: SstableBuilderOptions = context.storage_opts.as_ref().into();
        options.capacity = sub_compaction_sstable_size;
        let compactor = Compactor::new(
            options,
            super::TaskConfig {
                key_range,
                cache_policy: CachePolicy::Fill(CachePriority::High),
                gc_delete_keys: GC_DELETE_KEYS_FOR_FLUSH,
                watermark: GC_WATERMARK_FOR_FLUSH,
                stats_target_table_ids: None,
                task_type: compact_task::TaskType::SharedBuffer,
                is_target_l0_or_lbase: true,
                split_by_table: false,
                split_weight_by_vnode,
                use_block_based_filter,
            },
<<<<<<< HEAD
            context.compactor_metrics.clone(),
            context.is_share_buffer_compact,
            context.sstable_store.clone(),
            context.memory_limiter.clone(),
            sstable_object_id_manager,
            context.storage_opts.compact_iter_recreate_timeout_ms,
=======
            object_id_getter,
>>>>>>> 1217290d
        );
        Self {
            compactor,
            split_index,
        }
    }

    pub async fn run(
        self,
        iter: impl HummockIterator<Direction = Forward>,
        filter_key_extractor: Arc<FilterKeyExtractorImpl>,
        del_agg: Arc<CompactionDeleteRanges>,
    ) -> HummockResult<CompactOutput> {
        let dummy_compaction_filter = DummyCompactionFilter {};
        let (ssts, table_stats_map) = self
            .compactor
            .compact_key_range(
                iter,
                dummy_compaction_filter,
                del_agg,
                filter_key_extractor,
                None,
                None,
                None,
            )
            .await?;
        Ok((self.split_index, ssts, table_stats_map))
    }
}<|MERGE_RESOLUTION|>--- conflicted
+++ resolved
@@ -47,10 +47,7 @@
 use crate::hummock::{
     create_monotonic_events_from_compaction_delete_events, BlockedXor16FilterBuilder, CachePolicy,
     CompactionDeleteRanges, GetObjectId, HummockError, HummockResult, SstableBuilderOptions,
-<<<<<<< HEAD
-=======
     SstableObjectIdManagerRef,
->>>>>>> 1217290d
 };
 
 const GC_DELETE_KEYS_FOR_FLUSH: bool = false;
@@ -241,11 +238,7 @@
             sub_compaction_sstable_size as usize,
             split_weight_by_vnode as u32,
             use_block_based_filter,
-<<<<<<< HEAD
-            Box::new(context.sstable_object_id_manager.clone()),
-=======
             Box::new(sstable_object_id_manager.clone()),
->>>>>>> 1217290d
         );
         let iter = OrderedMergeIteratorInner::new(
             payload.iter().map(|imm| imm.clone().into_forward_iter()),
@@ -464,11 +457,7 @@
         sub_compaction_sstable_size: usize,
         split_weight_by_vnode: u32,
         use_block_based_filter: bool,
-<<<<<<< HEAD
-        sstable_object_id_manager: Box<dyn GetObjectId>,
-=======
         object_id_getter: Box<dyn GetObjectId>,
->>>>>>> 1217290d
     ) -> Self {
         let mut options: SstableBuilderOptions = context.storage_opts.as_ref().into();
         options.capacity = sub_compaction_sstable_size;
@@ -486,16 +475,7 @@
                 split_weight_by_vnode,
                 use_block_based_filter,
             },
-<<<<<<< HEAD
-            context.compactor_metrics.clone(),
-            context.is_share_buffer_compact,
-            context.sstable_store.clone(),
-            context.memory_limiter.clone(),
-            sstable_object_id_manager,
-            context.storage_opts.compact_iter_recreate_timeout_ms,
-=======
             object_id_getter,
->>>>>>> 1217290d
         );
         Self {
             compactor,
