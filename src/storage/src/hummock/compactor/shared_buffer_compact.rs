// Copyright 2023 RisingWave Labs
//
// Licensed under the Apache License, Version 2.0 (the "License");
// you may not use this file except in compliance with the License.
// You may obtain a copy of the License at
//
//     http://www.apache.org/licenses/LICENSE-2.0
//
// Unless required by applicable law or agreed to in writing, software
// distributed under the License is distributed on an "AS IS" BASIS,
// WITHOUT WARRANTIES OR CONDITIONS OF ANY KIND, either express or implied.
// See the License for the specific language governing permissions and
// limitations under the License.

use std::collections::{HashMap, HashSet};
use std::ops::Bound;
use std::sync::Arc;

use bytes::{Bytes, BytesMut};
use futures::future::try_join_all;
use futures::{stream, StreamExt, TryFutureExt};
use itertools::Itertools;
use risingwave_common::cache::CachePriority;
use risingwave_common::catalog::TableId;
use risingwave_common::hash::VirtualNode;
use risingwave_common::util::epoch::MAX_EPOCH;
use risingwave_hummock_sdk::compaction_group::StaticCompactionGroupId;
use risingwave_hummock_sdk::key::{FullKey, PointRange, TableKey, UserKey};
use risingwave_hummock_sdk::key_range::KeyRange;
use risingwave_hummock_sdk::{CompactionGroupId, EpochWithGap, LocalSstableInfo};
use risingwave_pb::hummock::compact_task;
use tracing::error;

use crate::filter_key_extractor::{FilterKeyExtractorImpl, FilterKeyExtractorManager};
use crate::hummock::compactor::compaction_filter::DummyCompactionFilter;
use crate::hummock::compactor::context::CompactorContext;
use crate::hummock::compactor::{CompactOutput, Compactor};
use crate::hummock::event_handler::uploader::UploadTaskPayload;
use crate::hummock::event_handler::LocalInstanceId;
use crate::hummock::iterator::{
    Forward, ForwardMergeRangeIterator, HummockIterator, OrderedMergeIteratorInner,
};
use crate::hummock::shared_buffer::shared_buffer_batch::{
    SharedBufferBatch, SharedBufferBatchInner, SharedBufferVersionedEntry,
};
use crate::hummock::utils::MemoryTracker;
use crate::hummock::value::HummockValue;
use crate::hummock::{
    BlockedXor16FilterBuilder, CachePolicy, CompactionDeleteRangeIterator, GetObjectId,
    HummockError, HummockResult, MonotonicDeleteEvent, SstableBuilderOptions,
    SstableObjectIdManagerRef,
};
use crate::mem_table::ImmutableMemtable;

const GC_DELETE_KEYS_FOR_FLUSH: bool = false;
const GC_WATERMARK_FOR_FLUSH: u64 = 0;

/// Flush shared buffer to level0. Resulted SSTs are grouped by compaction group.
pub async fn compact(
    context: CompactorContext,
    sstable_object_id_manager: SstableObjectIdManagerRef,
    payload: UploadTaskPayload,
    compaction_group_index: Arc<HashMap<TableId, CompactionGroupId>>,
    filter_key_extractor_manager: FilterKeyExtractorManager,
) -> HummockResult<Vec<LocalSstableInfo>> {
    let mut grouped_payload: HashMap<CompactionGroupId, UploadTaskPayload> = HashMap::new();
    for imm in payload {
        let compaction_group_id = match compaction_group_index.get(&imm.table_id) {
            // compaction group id is used only as a hint for grouping different data.
            // If the compaction group id is not found for the table id, we can assign a
            // default compaction group id for the batch.
            //
            // On meta side, when we commit a new epoch, it is acceptable that the
            // compaction group id provided from CN does not match the latest compaction
            // group config.
            None => StaticCompactionGroupId::StateDefault as CompactionGroupId,
            Some(group_id) => *group_id,
        };
        grouped_payload
            .entry(compaction_group_id)
            .or_default()
            .push(imm);
    }

    let mut futures = vec![];
    for (id, group_payload) in grouped_payload {
        let id_copy = id;
        futures.push(
            compact_shared_buffer(
                context.clone(),
                sstable_object_id_manager.clone(),
                filter_key_extractor_manager.clone(),
                group_payload,
            )
            .map_ok(move |results| {
                results
                    .into_iter()
                    .map(move |mut result| {
                        result.compaction_group_id = id_copy;
                        result
                    })
                    .collect_vec()
            }),
        );
    }
    // Note that the output is reordered compared with input `payload`.
    let result = try_join_all(futures)
        .await?
        .into_iter()
        .flatten()
        .collect_vec();
    Ok(result)
}

/// For compaction from shared buffer to level 0, this is the only function gets called.
async fn compact_shared_buffer(
    context: CompactorContext,
    sstable_object_id_manager: SstableObjectIdManagerRef,
    filter_key_extractor_manager: FilterKeyExtractorManager,
    mut payload: UploadTaskPayload,
) -> HummockResult<Vec<LocalSstableInfo>> {
    // Local memory compaction looks at all key ranges.

    let mut existing_table_ids: HashSet<u32> = payload
        .iter()
        .map(|imm| imm.table_id.table_id)
        .dedup()
        .collect();

    assert!(!existing_table_ids.is_empty());

    let multi_filter_key_extractor = filter_key_extractor_manager
        .acquire(existing_table_ids.clone())
        .await?;
    if let FilterKeyExtractorImpl::Multi(multi) = &multi_filter_key_extractor {
        existing_table_ids = multi.get_existing_table_ids();
    }
    let multi_filter_key_extractor = Arc::new(multi_filter_key_extractor);

    let mut size_and_start_user_keys = vec![];
    let mut compact_data_size = 0;
    payload.retain(|imm| {
        let ret = existing_table_ids.contains(&imm.table_id.table_id);
        if !ret {
            error!(
                "can not find table {:?}, it may be removed by meta-service",
                imm.table_id
            );
        }
        ret
    });
    let mut total_key_count = 0;
    for imm in &payload {
        total_key_count += imm.kv_count();
        let data_size = {
            // calculate encoded bytes of key var length
            (imm.kv_count() * 8 + imm.size()) as u64
        };
        compact_data_size += data_size;
        size_and_start_user_keys.push((data_size, imm.start_user_key()));
    }
    size_and_start_user_keys.sort();
    let mut splits = Vec::with_capacity(size_and_start_user_keys.len());
    splits.push(KeyRange::new(Bytes::new(), Bytes::new()));
    let mut key_split_append = |key_before_last: &Bytes| {
        splits.last_mut().unwrap().right = key_before_last.clone();
        splits.push(KeyRange::new(key_before_last.clone(), Bytes::new()));
    };
    let sstable_size = (context.storage_opts.sstable_size_mb as u64) << 20;
    let parallel_compact_size = (context.storage_opts.parallel_compact_size_mb as u64) << 20;
    let parallelism = std::cmp::min(
        context.storage_opts.share_buffers_sync_parallelism as u64,
        size_and_start_user_keys.len() as u64,
    );
    let sub_compaction_data_size = if compact_data_size > parallel_compact_size && parallelism > 1 {
        compact_data_size / parallelism
    } else {
        compact_data_size
    };
    // mul 1.2 for other extra memory usage.
    let mut sub_compaction_sstable_size =
        std::cmp::min(sstable_size, sub_compaction_data_size * 6 / 5);
    let mut split_weight_by_vnode = 0;
    if existing_table_ids.len() > 1 {
        if parallelism > 1 && compact_data_size > sstable_size {
            let mut last_buffer_size = 0;
            let mut last_user_key = UserKey::default();
            for (data_size, user_key) in size_and_start_user_keys {
                if last_buffer_size >= sub_compaction_data_size
                    && last_user_key.as_ref() != user_key
                {
                    last_user_key.set(user_key);
                    key_split_append(
                        &FullKey {
                            user_key,
                            epoch_with_gap: EpochWithGap::new_max_epoch(),
                        }
                        .encode()
                        .into(),
                    );
                    last_buffer_size = data_size;
                } else {
                    last_user_key.set(user_key);
                    last_buffer_size += data_size;
                }
            }
        }
    } else {
        let mut vnodes = vec![];
        for imm in &payload {
            vnodes.extend(imm.collect_vnodes());
        }
        vnodes.sort();
        vnodes.dedup();
        const MIN_SSTABLE_SIZE: u64 = 16 * 1024 * 1024;
        if compact_data_size >= MIN_SSTABLE_SIZE && !vnodes.is_empty() {
            let mut avg_vnode_size = compact_data_size / (vnodes.len() as u64);
            split_weight_by_vnode = VirtualNode::COUNT;
            while avg_vnode_size < MIN_SSTABLE_SIZE && split_weight_by_vnode > 0 {
                split_weight_by_vnode /= 2;
                avg_vnode_size *= 2;
            }
            sub_compaction_sstable_size = compact_data_size;
        }
    }

    let parallelism = splits.len();
    let mut compact_success = true;
    let mut output_ssts = Vec::with_capacity(parallelism);
    let mut compaction_futures = vec![];
    let use_block_based_filter = BlockedXor16FilterBuilder::is_kv_count_too_large(total_key_count);

<<<<<<< HEAD
    let agg = builder.build_for_compaction();
    let table_vnode_partition = if existing_table_ids.len() == 1 {
        let table_id = existing_table_ids.iter().next().unwrap();
        vec![(*table_id, split_weight_by_vnode as u32)]
            .into_iter()
            .collect()
    } else {
        HashMap::default()
    };
=======
>>>>>>> 0ec7c6e8
    for (split_index, key_range) in splits.into_iter().enumerate() {
        let compactor = SharedBufferCompactRunner::new(
            split_index,
            key_range,
            context.clone(),
            sub_compaction_sstable_size as usize,
            table_vnode_partition.clone(),
            use_block_based_filter,
            Box::new(sstable_object_id_manager.clone()),
        );
        let mut forward_iters = Vec::with_capacity(payload.len());
        let mut del_iter = ForwardMergeRangeIterator::new(MAX_EPOCH);
        for imm in &payload {
            forward_iters.push(imm.clone().into_forward_iter());
            del_iter.add_batch_iter(imm.delete_range_iter());
        }
        let compaction_executor = context.compaction_executor.clone();
        let multi_filter_key_extractor = multi_filter_key_extractor.clone();
        let handle = compaction_executor.spawn(async move {
            compactor
                .run(
                    OrderedMergeIteratorInner::new(forward_iters),
                    multi_filter_key_extractor,
                    CompactionDeleteRangeIterator::new(del_iter),
                )
                .await
        });
        compaction_futures.push(handle);
    }

    let mut buffered = stream::iter(compaction_futures).buffer_unordered(parallelism);
    let mut err = None;
    while let Some(future_result) = buffered.next().await {
        match future_result {
            Ok(Ok((split_index, ssts, table_stats_map))) => {
                output_ssts.push((split_index, ssts, table_stats_map));
            }
            Ok(Err(e)) => {
                compact_success = false;
                tracing::warn!("Shared Buffer Compaction failed with error: {:#?}", e);
                err = Some(e);
            }
            Err(e) => {
                compact_success = false;
                tracing::warn!(
                    "Shared Buffer Compaction failed with future error: {:#?}",
                    e
                );
                err = Some(HummockError::compaction_executor(
                    "failed while execute in tokio",
                ));
            }
        }
    }

    // Sort by split/key range index.
    output_ssts.sort_by_key(|(split_index, ..)| *split_index);

    if compact_success {
        let mut level0 = Vec::with_capacity(parallelism);
        for (_, ssts, _) in output_ssts {
            for sst_info in &ssts {
                context
                    .compactor_metrics
                    .write_build_l0_bytes
                    .inc_by(sst_info.file_size());
            }
            level0.extend(ssts);
        }
        Ok(level0)
    } else {
        Err(err.unwrap())
    }
}

/// Merge multiple batches into a larger one
pub async fn merge_imms_in_memory(
    table_id: TableId,
    instance_id: LocalInstanceId,
    imms: Vec<ImmutableMemtable>,
    memory_tracker: Option<MemoryTracker>,
) -> HummockResult<ImmutableMemtable> {
    let mut kv_count = 0;
    let mut epochs = vec![];
    let mut merged_size = 0;
    let mut merged_imm_ids = Vec::with_capacity(imms.len());

    let mut smallest_table_key = BytesMut::new();
    let mut smallest_empty = true;
    let mut largest_table_key = Bound::Included(Bytes::new());

    let mut imm_iters = Vec::with_capacity(imms.len());
    let mut del_iter = ForwardMergeRangeIterator::new(MAX_EPOCH);
    for imm in imms {
        assert!(
            imm.kv_count() > 0 || imm.has_range_tombstone(),
            "imm should not be empty"
        );
        assert_eq!(
            table_id,
            imm.table_id(),
            "should only merge data belonging to the same table"
        );

        merged_imm_ids.push(imm.batch_id());
        epochs.push(imm.min_epoch());
        kv_count += imm.kv_count();
        merged_size += imm.size();
        del_iter.add_batch_iter(imm.delete_range_iter());

        if smallest_empty || smallest_table_key.as_ref().gt(imm.raw_smallest_key()) {
            smallest_table_key.clear();
            smallest_table_key.extend_from_slice(imm.raw_smallest_key());
            smallest_empty = false;
        }
        let imm_raw_largest_key = imm.raw_largest_key();
        if match (&largest_table_key, imm_raw_largest_key) {
            (_, Bound::Unbounded) => true,
            (Bound::Included(x), Bound::Included(y)) | (Bound::Included(x), Bound::Excluded(y)) => {
                x < y
            }
            (Bound::Excluded(x), Bound::Included(y)) | (Bound::Excluded(x), Bound::Excluded(y)) => {
                x <= y
            }
            (Bound::Unbounded, _) => false,
        } {
            largest_table_key = imm_raw_largest_key.as_ref().cloned();
        }

        imm_iters.push(imm.into_forward_iter());
    }
    let mut del_iter = CompactionDeleteRangeIterator::new(del_iter);
    del_iter.rewind().await?;
    epochs.sort();

    // use merge iterator to merge input imms
    let mut mi = OrderedMergeIteratorInner::new(imm_iters);
    mi.rewind().await?;
    let mut items = Vec::with_capacity(kv_count);
    while mi.is_valid() {
        let (key, (epoch, value)) = mi.current_item();
        items.push(((key, value), epoch));
        mi.next().await?;
    }

    let mut merged_payload: Vec<SharedBufferVersionedEntry> = Vec::new();
    let mut pivot = items
        .first()
        .map(|((k, _), _)| k.clone())
        .unwrap_or_default();
    let mut monotonic_tombstone_events = vec![];
    let target_extended_user_key =
        PointRange::from_user_key(UserKey::new(table_id, TableKey(pivot.as_ref())), false);
    while del_iter.is_valid() && del_iter.key().le(&target_extended_user_key) {
        let event_key = del_iter.key().to_vec();
        del_iter.next().await?;
        monotonic_tombstone_events.push(MonotonicDeleteEvent {
            event_key,
            new_epoch: del_iter.earliest_epoch(),
        });
    }

    let mut versions: Vec<(EpochWithGap, HummockValue<Bytes>)> = Vec::new();

    let mut pivot_last_delete_epoch = MAX_EPOCH;

    for ((key, value), epoch) in items {
        assert!(key >= pivot, "key should be in ascending order");
        if key != pivot {
            merged_payload.push((pivot, versions));
            pivot = key;
            pivot_last_delete_epoch = MAX_EPOCH;
            versions = vec![];
            let target_extended_user_key =
                PointRange::from_user_key(UserKey::new(table_id, TableKey(pivot.as_ref())), false);
            while del_iter.is_valid() && del_iter.key().le(&target_extended_user_key) {
                let event_key = del_iter.key().to_vec();
                del_iter.next().await?;
                monotonic_tombstone_events.push(MonotonicDeleteEvent {
                    event_key,
                    new_epoch: del_iter.earliest_epoch(),
                });
            }
        }
        let earliest_range_delete_which_can_see_key =
            del_iter.earliest_delete_since(epoch.pure_epoch());
        if value.is_delete() {
            pivot_last_delete_epoch = epoch.pure_epoch();
        } else if earliest_range_delete_which_can_see_key < pivot_last_delete_epoch {
            debug_assert!(
                epoch.pure_epoch() < earliest_range_delete_which_can_see_key
                    && earliest_range_delete_which_can_see_key < pivot_last_delete_epoch
            );
            pivot_last_delete_epoch = earliest_range_delete_which_can_see_key;
            // In each merged immutable memtable, since a union set of delete ranges is constructed
            // and thus original delete ranges are replaced with the union set and not
            // used in read, we lose exact information about whether a key is deleted by
            // a delete range in the merged imm which it belongs to. Therefore we need
            // to construct a corresponding delete key to represent this.
            versions.push((
                EpochWithGap::new_from_epoch(earliest_range_delete_which_can_see_key),
                HummockValue::Delete,
            ));
        }
        versions.push((epoch, value));
    }
    while del_iter.is_valid() {
        let event_key = del_iter.key().to_vec();
        del_iter.next().await?;
        monotonic_tombstone_events.push(MonotonicDeleteEvent {
            event_key,
            new_epoch: del_iter.earliest_epoch(),
        });
    }

    // process the last key
    if !versions.is_empty() {
        merged_payload.push((pivot, versions));
    }

    drop(del_iter);

    Ok(SharedBufferBatch {
        inner: Arc::new(SharedBufferBatchInner::new_with_multi_epoch_batches(
            epochs,
            merged_payload,
            smallest_table_key.freeze(),
            largest_table_key,
            kv_count,
            merged_imm_ids,
            monotonic_tombstone_events,
            merged_size,
            memory_tracker,
        )),
        table_id,
        instance_id,
    })
}

pub struct SharedBufferCompactRunner {
    compactor: Compactor,
    split_index: usize,
}

impl SharedBufferCompactRunner {
    pub fn new(
        split_index: usize,
        key_range: KeyRange,
        context: CompactorContext,
        sub_compaction_sstable_size: usize,
        table_vnode_partition: HashMap<u32, u32>,
        use_block_based_filter: bool,
        object_id_getter: Box<dyn GetObjectId>,
    ) -> Self {
        let mut options: SstableBuilderOptions = context.storage_opts.as_ref().into();
        options.capacity = sub_compaction_sstable_size;
        let compactor = Compactor::new(
            context,
            options,
            super::TaskConfig {
                key_range,
                cache_policy: CachePolicy::Fill(CachePriority::High),
                gc_delete_keys: GC_DELETE_KEYS_FOR_FLUSH,
                watermark: GC_WATERMARK_FOR_FLUSH,
                stats_target_table_ids: None,
                task_type: compact_task::TaskType::SharedBuffer,
                is_target_l0_or_lbase: true,
                table_vnode_partition,
                use_block_based_filter,
            },
            object_id_getter,
        );
        Self {
            compactor,
            split_index,
        }
    }

    pub async fn run(
        self,
        iter: impl HummockIterator<Direction = Forward>,
        filter_key_extractor: Arc<FilterKeyExtractorImpl>,
        del_iter: CompactionDeleteRangeIterator,
    ) -> HummockResult<CompactOutput> {
        let dummy_compaction_filter = DummyCompactionFilter {};
        let (ssts, table_stats_map) = self
            .compactor
            .compact_key_range(
                iter,
                dummy_compaction_filter,
                del_iter,
                filter_key_extractor,
                None,
                None,
                None,
            )
            .await?;
        Ok((self.split_index, ssts, table_stats_map))
    }
}<|MERGE_RESOLUTION|>--- conflicted
+++ resolved
@@ -230,8 +230,6 @@
     let mut compaction_futures = vec![];
     let use_block_based_filter = BlockedXor16FilterBuilder::is_kv_count_too_large(total_key_count);
 
-<<<<<<< HEAD
-    let agg = builder.build_for_compaction();
     let table_vnode_partition = if existing_table_ids.len() == 1 {
         let table_id = existing_table_ids.iter().next().unwrap();
         vec![(*table_id, split_weight_by_vnode as u32)]
@@ -240,8 +238,6 @@
     } else {
         HashMap::default()
     };
-=======
->>>>>>> 0ec7c6e8
     for (split_index, key_range) in splits.into_iter().enumerate() {
         let compactor = SharedBufferCompactRunner::new(
             split_index,
