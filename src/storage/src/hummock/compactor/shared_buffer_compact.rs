--- conflicted
+++ resolved
@@ -156,15 +156,7 @@
         let compaction_executor = context.compaction_executor.clone();
         let multi_filter_key_extractor = multi_filter_key_extractor.clone();
 
-<<<<<<< HEAD
-        let split_task = async move { compactor.run(iter).await };
-=======
-        let split_task = async move {
-            compactor
-                .run(split_index, iter, multi_filter_key_extractor)
-                .await
-        };
->>>>>>> 5b747bad
+        let split_task = async move { compactor.run(iter, multi_filter_key_extractor).await };
         let rx = Compactor::request_execution(compaction_executor, split_task)?;
         compaction_futures.push(rx);
     }
@@ -237,21 +229,10 @@
         filter_key_extractor: Arc<FilterKeyExtractorImpl>,
     ) -> HummockResult<CompactOutput> {
         let dummy_compaction_filter = DummyCompactionFilter {};
-<<<<<<< HEAD
         let ssts = self
             .compactor
-            .compact_key_range_impl(iter, dummy_compaction_filter)
+            .compact_key_range_impl(iter, dummy_compaction_filter, filter_key_extractor,)
             .await?;
         Ok((self.split_index, ssts))
-=======
-        self.compactor
-            .compact_key_range_impl(
-                split_index,
-                iter,
-                dummy_compaction_filter,
-                filter_key_extractor,
-            )
-            .await
->>>>>>> 5b747bad
     }
 }