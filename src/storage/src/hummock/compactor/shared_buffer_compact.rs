// Copyright 2022 Singularity Data
//
// Licensed under the Apache License, Version 2.0 (the "License");
// you may not use this file except in compliance with the License.
// You may obtain a copy of the License at
//
// http://www.apache.org/licenses/LICENSE-2.0
//
// Unless required by applicable law or agreed to in writing, software
// distributed under the License is distributed on an "AS IS" BASIS,
// WITHOUT WARRANTIES OR CONDITIONS OF ANY KIND, either express or implied.
// See the License for the specific language governing permissions and
// limitations under the License.

use std::collections::{HashMap, HashSet};
use std::sync::Arc;

use bytes::Bytes;
use futures::future::try_join_all;
use futures::{stream, StreamExt, TryFutureExt};
use itertools::Itertools;
use risingwave_common::catalog::TableId;
use risingwave_hummock_sdk::compaction_group::StaticCompactionGroupId;
use risingwave_hummock_sdk::filter_key_extractor::FilterKeyExtractorImpl;
use risingwave_hummock_sdk::key::{FullKey, UserKey};
use risingwave_hummock_sdk::key_range::KeyRange;
use risingwave_hummock_sdk::{CompactionGroupId, HummockEpoch, LocalSstableInfo};

use crate::hummock::compactor::compaction_filter::DummyCompactionFilter;
use crate::hummock::compactor::context::Context;
use crate::hummock::compactor::{CompactOutput, Compactor};
use crate::hummock::iterator::{Forward, HummockIterator};
use crate::hummock::shared_buffer::shared_buffer_uploader::UploadTaskPayload;
use crate::hummock::shared_buffer::{build_ordered_merge_iter, UncommittedData};
use crate::hummock::sstable::{DeleteRangeAggregatorBuilder, SstableIteratorReadOptions};
use crate::hummock::{
    CachePolicy, ForwardIter, HummockError, HummockResult, RangeTombstonesCollector,
    SstableBuilderOptions,
};
use crate::monitor::StoreLocalStatistic;

const GC_DELETE_KEYS_FOR_FLUSH: bool = false;
const GC_WATERMARK_FOR_FLUSH: u64 = 0;

/// Flush shared buffer to level0. Resulted SSTs are grouped by compaction group.
pub async fn compact(
    context: Arc<Context>,
    payload: UploadTaskPayload,
    compaction_group_index: Arc<HashMap<TableId, CompactionGroupId>>,
) -> HummockResult<Vec<LocalSstableInfo>> {
    let mut grouped_payload: HashMap<CompactionGroupId, UploadTaskPayload> = HashMap::new();
    for uncommitted_list in payload {
        let mut next_inner = HashSet::new();
        for uncommitted in uncommitted_list {
            let compaction_group_id = match &uncommitted {
                UncommittedData::Sst(LocalSstableInfo {
                    compaction_group_id,
                    ..
                }) => *compaction_group_id,
                UncommittedData::Batch(batch) => {
                    match compaction_group_index.get(&batch.table_id) {
                        // compaction group id is used only as a hint for grouping different data.
                        // If the compaction group id is not found for the table id, we can assign a
                        // default compaction group id for the batch.
                        //
                        // On meta side, when we commit a new epoch, it is acceptable that the
                        // compaction group id provided from CN does not match the latest compaction
                        // group config.
                        None => StaticCompactionGroupId::StateDefault as CompactionGroupId,
                        Some(group_id) => *group_id,
                    }
                }
            };
            let group = grouped_payload
                .entry(compaction_group_id)
                .or_insert_with(std::vec::Vec::new);
            if !next_inner.contains(&compaction_group_id) {
                group.push(vec![]);
                next_inner.insert(compaction_group_id);
            }
            group.last_mut().unwrap().push(uncommitted);
        }
    }

    let mut futures = vec![];
    for (id, group_payload) in grouped_payload {
        let id_copy = id;
        futures.push(
            compact_shared_buffer(context.clone(), group_payload).map_ok(move |results| {
                results
                    .into_iter()
                    .map(move |mut result| {
                        result.compaction_group_id = id_copy;
                        result
                    })
                    .collect_vec()
            }),
        );
    }
    // Note that the output is reordered compared with input `payload`.
    let result = try_join_all(futures)
        .await?
        .into_iter()
        .flatten()
        .collect_vec();
    Ok(result)
}

/// For compaction from shared buffer to level 0, this is the only function gets called.
async fn compact_shared_buffer(
    context: Arc<Context>,
    payload: UploadTaskPayload,
<<<<<<< HEAD
) -> HummockResult<Vec<LocalSstableInfo>> {
    let mut size_and_start_user_keys = payload
        .iter()
        .flat_map(|data_list| {
            data_list.iter().map(|data| {
                let data_size = match data {
                    UncommittedData::Sst(sst) => sst.sst_info.file_size,
                    UncommittedData::Batch(batch) => {
                        // calculate encoded bytes of key var length
                        (batch.get_payload().len() * 8 + batch.size()) as u64
                    }
                };
                (data_size, data.start_user_key())
            })
        })
        .collect_vec();
    let compact_data_size = size_and_start_user_keys
        .iter()
        .map(|(data_size, _)| *data_size)
        .sum::<u64>();
=======
) -> HummockResult<Vec<SstableInfo>> {
    // Local memory compaction looks at all key ranges.
    let sstable_store = context.sstable_store.clone();
    let mut local_stats = StoreLocalStatistic::default();

    let mut size_and_start_user_keys = vec![];
    let mut compact_data_size = 0;
    let mut builder = DeleteRangeAggregatorBuilder::default();
    for data_list in &payload {
        for data in data_list {
            let data_size = match data {
                UncommittedData::Sst(sst) => {
                    let table = sstable_store.sstable(&sst.1, &mut local_stats).await?;
                    // TODO: use reference to avoid memory allocation.
                    let tombstones = table.value().meta.range_tombstone_list.clone();
                    builder.add_tombstone(tombstones);
                    sst.1.file_size
                }
                UncommittedData::Batch(batch) => {
                    let tombstones = batch.get_delete_range_tombstones();
                    builder.add_tombstone(tombstones);
                    // calculate encoded bytes of key var length
                    (batch.get_payload().len() * 8 + batch.size()) as u64
                }
            };
            compact_data_size += data_size;
            size_and_start_user_keys.push((data_size, data.start_user_key()));
        }
    }
>>>>>>> 734b4525
    size_and_start_user_keys.sort();
    let mut splits = Vec::with_capacity(size_and_start_user_keys.len());
    splits.push(KeyRange::new(Bytes::new(), Bytes::new()));
    let mut key_split_append = |key_before_last: &Bytes| {
        splits.last_mut().unwrap().right = key_before_last.clone();
        splits.push(KeyRange::new(key_before_last.clone(), Bytes::new()));
    };
    let sstable_size = (context.options.sstable_size_mb as u64) << 20;
    let parallelism = std::cmp::min(
        context.options.share_buffers_sync_parallelism as u64,
        size_and_start_user_keys.len() as u64,
    );
    let sub_compaction_data_size = if compact_data_size > sstable_size && parallelism > 1 {
        compact_data_size / parallelism
    } else {
        compact_data_size
    };
    // mul 1.2 for other extra memory usage.
    let sub_compaction_sstable_size = std::cmp::min(sstable_size, sub_compaction_data_size * 6 / 5);
    if parallelism > 1 && compact_data_size > sstable_size {
        let mut last_buffer_size = 0;
        let mut last_user_key = UserKey::default();
        for (data_size, user_key) in size_and_start_user_keys {
            if last_buffer_size >= sub_compaction_data_size && last_user_key.as_ref() != user_key {
                last_user_key.set(user_key);
                key_split_append(
                    &FullKey {
                        user_key,
                        epoch: HummockEpoch::MAX,
                    }
                    .encode()
                    .into(),
                );
                last_buffer_size = data_size;
            } else {
                last_user_key.set(user_key);
                last_buffer_size += data_size;
            }
        }
    }

    let existing_table_ids: HashSet<u32> = payload
        .iter()
        .flat_map(|data_list| {
            data_list
                .iter()
                .flat_map(|uncommitted_data| match uncommitted_data {
                    UncommittedData::Sst(local_sst_info) => {
                        local_sst_info.sst_info.table_ids.clone()
                    }
                    UncommittedData::Batch(shared_buffer_write_batch) => {
                        vec![shared_buffer_write_batch.table_id.table_id()]
                    }
                })
        })
        .dedup()
        .collect();

    assert!(!existing_table_ids.is_empty());

    let multi_filter_key_extractor = context
        .filter_key_extractor_manager
        .acquire(existing_table_ids)
        .await;
    let multi_filter_key_extractor = Arc::new(multi_filter_key_extractor);
    let stats = context.stats.clone();

    let parallelism = splits.len();
    let mut compact_success = true;
    let mut output_ssts = Vec::with_capacity(parallelism);
    let mut compaction_futures = vec![];

    let agg = builder.build(GC_WATERMARK_FOR_FLUSH, GC_DELETE_KEYS_FOR_FLUSH);
    for (split_index, key_range) in splits.into_iter().enumerate() {
        let compactor = SharedBufferCompactRunner::new(
            split_index,
            key_range,
            context.clone(),
            sub_compaction_sstable_size as usize,
        );
        let iter = build_ordered_merge_iter::<ForwardIter>(
            &payload,
            sstable_store.clone(),
            stats.clone(),
            &mut local_stats,
            Arc::new(SstableIteratorReadOptions::default()),
        )
        .await?;
        let compaction_executor = context.compaction_executor.clone();
        let multi_filter_key_extractor = multi_filter_key_extractor.clone();
        let del_range_agg = agg.clone();
        let handle = compaction_executor.spawn(async move {
            compactor
                .run(iter, multi_filter_key_extractor, del_range_agg)
                .await
        });
        compaction_futures.push(handle);
    }
    local_stats.report(stats.as_ref());

    let mut buffered = stream::iter(compaction_futures).buffer_unordered(parallelism);
    let mut err = None;
    while let Some(future_result) = buffered.next().await {
        match future_result {
            Ok(Ok((split_index, ssts))) => {
                output_ssts.push((split_index, ssts));
            }
            Ok(Err(e)) => {
                compact_success = false;
                tracing::warn!("Shared Buffer Compaction failed with error: {:#?}", e);
                err = Some(e);
            }
            Err(e) => {
                compact_success = false;
                tracing::warn!(
                    "Shared Buffer Compaction failed with future error: {:#?}",
                    e
                );
                err = Some(HummockError::compaction_executor(
                    "failed while execute in tokio",
                ));
            }
        }
    }

    // Sort by split/key range index.
    output_ssts.sort_by_key(|(split_index, _)| *split_index);

    if compact_success {
        let mut level0 = Vec::with_capacity(parallelism);

        for (_, ssts) in output_ssts {
            for sst_info in &ssts {
                context
                    .stats
                    .write_build_l0_bytes
                    .inc_by(sst_info.file_size());
            }
            level0.extend(ssts);
        }

        Ok(level0)
    } else {
        Err(err.unwrap())
    }
}

pub struct SharedBufferCompactRunner {
    compactor: Compactor,
    split_index: usize,
}

impl SharedBufferCompactRunner {
    pub fn new(
        split_index: usize,
        key_range: KeyRange,
        context: Arc<Context>,
        sub_compaction_sstable_size: usize,
    ) -> Self {
        let mut options: SstableBuilderOptions = context.options.as_ref().into();
        options.capacity = sub_compaction_sstable_size;
        let compactor = Compactor::new(
            context,
            options,
            key_range,
            CachePolicy::Fill,
            GC_DELETE_KEYS_FOR_FLUSH,
            GC_WATERMARK_FOR_FLUSH,
        );
        Self {
            compactor,
            split_index,
        }
    }

    pub async fn run(
        &self,
        iter: impl HummockIterator<Direction = Forward>,
        filter_key_extractor: Arc<FilterKeyExtractorImpl>,
        del_agg: Arc<RangeTombstonesCollector>,
    ) -> HummockResult<CompactOutput> {
        let dummy_compaction_filter = DummyCompactionFilter {};
        let ssts = self
            .compactor
            .compact_key_range(
                iter,
                dummy_compaction_filter,
                del_agg,
                filter_key_extractor,
                None,
            )
            .await?;
        Ok((self.split_index, ssts))
    }
}<|MERGE_RESOLUTION|>--- conflicted
+++ resolved
@@ -110,45 +110,22 @@
 async fn compact_shared_buffer(
     context: Arc<Context>,
     payload: UploadTaskPayload,
-<<<<<<< HEAD
 ) -> HummockResult<Vec<LocalSstableInfo>> {
-    let mut size_and_start_user_keys = payload
-        .iter()
-        .flat_map(|data_list| {
-            data_list.iter().map(|data| {
-                let data_size = match data {
-                    UncommittedData::Sst(sst) => sst.sst_info.file_size,
-                    UncommittedData::Batch(batch) => {
-                        // calculate encoded bytes of key var length
-                        (batch.get_payload().len() * 8 + batch.size()) as u64
-                    }
-                };
-                (data_size, data.start_user_key())
-            })
-        })
-        .collect_vec();
-    let compact_data_size = size_and_start_user_keys
-        .iter()
-        .map(|(data_size, _)| *data_size)
-        .sum::<u64>();
-=======
-) -> HummockResult<Vec<SstableInfo>> {
     // Local memory compaction looks at all key ranges.
     let sstable_store = context.sstable_store.clone();
     let mut local_stats = StoreLocalStatistic::default();
-
     let mut size_and_start_user_keys = vec![];
     let mut compact_data_size = 0;
     let mut builder = DeleteRangeAggregatorBuilder::default();
     for data_list in &payload {
         for data in data_list {
             let data_size = match data {
-                UncommittedData::Sst(sst) => {
-                    let table = sstable_store.sstable(&sst.1, &mut local_stats).await?;
+                UncommittedData::Sst(LocalSstableInfo { sst_info, .. }) => {
+                    let table = sstable_store.sstable(&sst_info, &mut local_stats).await?;
                     // TODO: use reference to avoid memory allocation.
                     let tombstones = table.value().meta.range_tombstone_list.clone();
                     builder.add_tombstone(tombstones);
-                    sst.1.file_size
+                    sst_info.file_size
                 }
                 UncommittedData::Batch(batch) => {
                     let tombstones = batch.get_delete_range_tombstones();
@@ -161,7 +138,6 @@
             size_and_start_user_keys.push((data_size, data.start_user_key()));
         }
     }
->>>>>>> 734b4525
     size_and_start_user_keys.sort();
     let mut splits = Vec::with_capacity(size_and_start_user_keys.len());
     splits.push(KeyRange::new(Bytes::new(), Bytes::new()));
