--- conflicted
+++ resolved
@@ -103,11 +103,7 @@
             }
 
             if &self.last_key.user_key.as_ref() != key {
-<<<<<<< HEAD
-                self.last_key = full_key.to_vec().into_bytes();
-=======
                 self.last_key = full_key.copy_into();
->>>>>>> 14d14a09
                 // handle delete operation
                 match self.iterator.value() {
                     HummockValue::Put(val) => {
