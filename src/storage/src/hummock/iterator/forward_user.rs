--- conflicted
+++ resolved
@@ -19,125 +19,14 @@
 
 use crate::hummock::iterator::merge_inner::UnorderedMergeIteratorInner;
 use crate::hummock::iterator::{
-<<<<<<< HEAD
-    Backward, BackwardUserIterator, ConcatIteratorInner, Forward, HummockIterator,
-    HummockIteratorDirection, HummockIteratorUnion,
-=======
     DirectedUserIterator, DirectedUserIteratorBuilder, Forward, ForwardUserIteratorType,
     HummockIterator, UserIteratorPayloadType,
->>>>>>> ac73fe87
 };
 use crate::hummock::local_version::pinned_version::PinnedVersion;
 use crate::hummock::value::HummockValue;
-<<<<<<< HEAD
-use crate::hummock::{
-    BackwardSstableIterator, HummockResult, SstableIterator, SstableIteratorType,
-};
-use crate::monitor::StoreLocalStatistic;
-
-#[allow(type_alias_bounds)]
-pub type UserIteratorPayloadType<
-    D: HummockIteratorDirection,
-    I: SstableIteratorType<Direction = D>,
-> = HummockIteratorUnion<
-    D,
-    SharedBufferBatchIterator<D>,
-    SharedBufferIteratorType<D, I>,
-    ConcatIteratorInner<I>,
-    I,
->;
-
-pub enum DirectedUserIterator {
-    Forward(
-        UserIterator<
-            UnorderedMergeIteratorInner<UserIteratorPayloadType<Forward, SstableIterator>>,
-        >,
-    ),
-    Backward(
-        BackwardUserIterator<
-            UnorderedMergeIteratorInner<UserIteratorPayloadType<Backward, BackwardSstableIterator>>,
-        >,
-    ),
-}
-
-pub trait DirectedUserIteratorBuilder {
-    type Direction: HummockIteratorDirection;
-    type SstableIteratorType: SstableIteratorType<Direction = Self::Direction>;
-    /// Initialize an `DirectedUserIterator`.
-    /// The `key_range` should be from smaller key to larger key.
-    fn create(
-        iterator_iter: impl IntoIterator<
-            Item = UserIteratorPayloadType<Self::Direction, Self::SstableIteratorType>,
-        >,
-        key_range: (Bound<Vec<u8>>, Bound<Vec<u8>>),
-        read_epoch: u64,
-        min_epoch: u64,
-        version: Option<PinnedVersion>,
-    ) -> DirectedUserIterator;
-}
-
-impl DirectedUserIterator {
-    #[inline(always)]
-    pub async fn next(&mut self) -> HummockResult<()> {
-        match self {
-            Self::Forward(ref mut iter) => iter.next().await,
-            Self::Backward(ref mut iter) => iter.next().await,
-        }
-    }
-
-    #[inline(always)]
-    pub fn key(&self) -> &[u8] {
-        match self {
-            Self::Forward(iter) => iter.key(),
-            Self::Backward(iter) => iter.key(),
-        }
-    }
-
-    #[inline(always)]
-    pub fn value(&self) -> &[u8] {
-        match self {
-            Self::Forward(iter) => iter.value(),
-            Self::Backward(iter) => iter.value(),
-        }
-    }
-
-    #[inline(always)]
-    pub async fn rewind(&mut self) -> HummockResult<()> {
-        match self {
-            Self::Forward(ref mut iter) => iter.rewind().await,
-            Self::Backward(ref mut iter) => iter.rewind().await,
-        }
-    }
-
-    #[inline(always)]
-    pub async fn seek(&mut self, user_key: &[u8]) -> HummockResult<()> {
-        match self {
-            Self::Forward(ref mut iter) => iter.seek(user_key).await,
-            Self::Backward(ref mut iter) => iter.seek(user_key).await,
-        }
-    }
-
-    #[inline(always)]
-    pub fn is_valid(&self) -> bool {
-        match self {
-            Self::Forward(iter) => iter.is_valid(),
-            Self::Backward(iter) => iter.is_valid(),
-        }
-    }
-
-    pub fn collect_local_statistic(&self, stats: &mut StoreLocalStatistic) {
-        match self {
-            DirectedUserIterator::Forward(iter) => iter.collect_local_statistic(stats),
-            DirectedUserIterator::Backward(iter) => iter.collect_local_statistic(stats),
-        }
-    }
-}
-
-=======
 use crate::hummock::{HummockResult, SstableIterator};
 use crate::monitor::StoreLocalStatistic;
 
->>>>>>> ac73fe87
 /// [`UserIterator`] can be used by user directly.
 pub struct UserIterator<I: HummockIterator<Direction = Forward>> {
     /// Inner table iterator.
@@ -322,28 +211,17 @@
 }
 
 #[cfg(test)]
-<<<<<<< HEAD
-impl UserIterator<UnorderedMergeIteratorInner<UserIteratorPayloadType<Forward, SstableIterator>>> {
-    /// Create [`UserIterator`] with maximum epoch.
-    pub(crate) fn for_test(
-        iterator: UnorderedMergeIteratorInner<UserIteratorPayloadType<Forward, SstableIterator>>,
-=======
 impl UserIterator<ForwardUserIteratorType> {
     /// Create [`UserIterator`] with maximum epoch.
     pub(crate) fn for_test(
         iterator: ForwardUserIteratorType,
->>>>>>> ac73fe87
         key_range: (Bound<Vec<u8>>, Bound<Vec<u8>>),
     ) -> Self {
         Self::new(iterator, key_range, HummockEpoch::MAX, 0, None)
     }
 
     pub(crate) fn for_test_with_epoch(
-<<<<<<< HEAD
-        iterator: UnorderedMergeIteratorInner<UserIteratorPayloadType<Forward, SstableIterator>>,
-=======
         iterator: ForwardUserIteratorType,
->>>>>>> ac73fe87
         key_range: (Bound<Vec<u8>>, Bound<Vec<u8>>),
         read_epoch: u64,
         min_epoch: u64,
@@ -352,13 +230,7 @@
     }
 }
 
-<<<<<<< HEAD
-impl DirectedUserIteratorBuilder
-    for UserIterator<UnorderedMergeIteratorInner<UserIteratorPayloadType<Forward, SstableIterator>>>
-{
-=======
 impl DirectedUserIteratorBuilder for UserIterator<ForwardUserIteratorType> {
->>>>>>> ac73fe87
     type Direction = Forward;
     type SstableIteratorType = SstableIterator;
 
