--- conflicted
+++ resolved
@@ -13,7 +13,6 @@
 // limitations under the License.
 
 use std::ops::Bound::{self, *};
-use std::sync::Arc;
 
 use risingwave_hummock_sdk::key::{get_epoch, key_with_epoch, user_key as to_user_key};
 use risingwave_hummock_sdk::HummockEpoch;
@@ -144,13 +143,9 @@
     min_epoch: HummockEpoch,
 
     /// Ensures the SSTs needed by `iterator` won't be vacuumed.
-<<<<<<< HEAD
     _version: Option<PinnedVersion>,
-=======
-    _version: Option<Arc<PinnedVersion>>,
 
     stats: StoreLocalStatistic,
->>>>>>> a092b53b
 }
 
 // TODO: decide whether this should also impl `HummockIterator`
