--- conflicted
+++ resolved
@@ -257,13 +257,8 @@
         gen_iterator_test_sstable_from_kv_pair, iterator_test_key_of, iterator_test_key_of_epoch,
         iterator_test_value_of, mock_sstable_store, TEST_KEYS_COUNT,
     };
-<<<<<<< HEAD
-    use crate::hummock::iterator::BoxedForwardHummockIterator;
+    use crate::hummock::iterator::{BoxedForwardHummockIterator, ReadOptions};
     use crate::hummock::sstable::{SSTableIterator, SSTableIteratorType};
-=======
-    use crate::hummock::iterator::{BoxedForwardHummockIterator, ReadOptions};
-    use crate::hummock::sstable::SSTableIterator;
->>>>>>> 23e4c1cd
     use crate::hummock::test_utils::create_small_table_cache;
     use crate::hummock::value::HummockValue;
     use crate::monitor::StateStoreMetrics;
