--- conflicted
+++ resolved
@@ -320,11 +320,8 @@
     use std::ops::Bound::*;
     use std::sync::Arc;
 
-<<<<<<< HEAD
     use bytes::Bytes;
-=======
     use risingwave_common::util::epoch::test_epoch;
->>>>>>> b0325c56
 
     use super::*;
     use crate::hummock::iterator::test_utils::{
