--- conflicted
+++ resolved
@@ -188,37 +188,7 @@
     pub fn from_safe_epoch_watermarks(
         safe_epoch_watermarks: &BTreeMap<u32, TableWatermarks>,
     ) -> Self {
-<<<<<<< HEAD
-        let watermarks = safe_epoch_watermarks
-            .iter()
-            .map(|(table_id, watermarks)| {
-                assert_eq!(watermarks.watermarks.len(), 1);
-                let vnode_watermarks = &watermarks.watermarks.first().expect("should exist").1;
-                let mut vnode_watermark_map = BTreeMap::new();
-                for vnode_watermark in vnode_watermarks.as_ref() {
-                    let watermark = Bytes::copy_from_slice(&vnode_watermark.watermark);
-                    for vnode in vnode_watermark.vnode_bitmap.as_ref().iter_vnodes() {
-                        assert!(
-                            vnode_watermark_map
-                                .insert(vnode, watermark.clone())
-                                .is_none(),
-                            "duplicate table watermark on vnode {}",
-                            vnode.to_index()
-                        );
-                    }
-                }
-                (
-                    TableId::from(*table_id),
-                    ReadTableWatermark {
-                        direction: watermarks.direction,
-                        vnode_watermarks: vnode_watermark_map,
-                    },
-                )
-            })
-            .collect();
-=======
         let watermarks = safe_epoch_read_table_watermarks_impl(safe_epoch_watermarks);
->>>>>>> 285afdb6
         Self::new(watermarks)
     }
 
