--- conflicted
+++ resolved
@@ -305,15 +305,8 @@
     type SstableIteratorType = BackwardSstableIterator;
 
     fn create(
-<<<<<<< HEAD
-        iterator_iter: impl IntoIterator<
-            Item = UserIteratorPayloadType<Backward, BackwardSstableIterator>,
-        >,
+        iterator_iter: Vec<UserIteratorPayloadType<Backward, BackwardSstableIterator>>,
         key_range: UserKeyRange,
-=======
-        iterator_iter: Vec<UserIteratorPayloadType<Backward, BackwardSstableIterator>>,
-        key_range: (Bound<Vec<u8>>, Bound<Vec<u8>>),
->>>>>>> c9116100
         read_epoch: u64,
         min_epoch: u64,
         version: Option<PinnedVersion>,
