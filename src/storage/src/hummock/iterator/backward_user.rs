// Copyright 2022 Singularity Data
//
// Licensed under the Apache License, Version 2.0 (the "License");
// you may not use this file except in compliance with the License.
// You may obtain a copy of the License at
//
// http://www.apache.org/licenses/LICENSE-2.0
//
// Unless required by applicable law or agreed to in writing, software
// distributed under the License is distributed on an "AS IS" BASIS,
// WITHOUT WARRANTIES OR CONDITIONS OF ANY KIND, either express or implied.
// See the License for the specific language governing permissions and
// limitations under the License.

use std::ops::Bound::{self, *};
use std::sync::Arc;

use risingwave_hummock_sdk::key::{get_epoch, key_with_epoch, user_key as to_user_key};
use risingwave_hummock_sdk::HummockEpoch;

use crate::hummock::iterator::merge_inner::UnorderedMergeIteratorInner;
use crate::hummock::iterator::{
    Backward, DirectedUserIterator, DirectedUserIteratorBuilder, HummockIterator,
    UserIteratorPayloadType,
};
use crate::hummock::local_version::PinnedVersion;
use crate::hummock::value::HummockValue;
use crate::hummock::{BackwardSstableIterator, HummockResult};
use crate::monitor::StoreLocalStatistic;

/// [`BackwardUserIterator`] can be used by user directly.
pub struct BackwardUserIterator {
    /// Inner table iterator.
    iterator:
        UnorderedMergeIteratorInner<UserIteratorPayloadType<Backward, BackwardSstableIterator>>,

    /// We just met a new key
    just_met_new_key: bool,

    /// Last user key
    last_key: Vec<u8>,

    /// Last user value
    last_val: Vec<u8>,

    /// Last user key value is deleted
    last_delete: bool,

    /// Flag for whether the iterator reaches over the right end of the range.
    out_of_range: bool,

    /// Start and end bounds of user key.
    key_range: (Bound<Vec<u8>>, Bound<Vec<u8>>),

    /// Only reads values if `epoch <= self.read_epoch`.
    read_epoch: HummockEpoch,

    /// Only reads values if `ts > self.min_epoch`. use for ttl
    min_epoch: HummockEpoch,

    /// Ensures the SSTs needed by `iterator` won't be vacuumed.
<<<<<<< HEAD
    _version: Option<PinnedVersion>,
=======
    _version: Option<Arc<PinnedVersion>>,

    /// Store scan statistic
    stats: StoreLocalStatistic,
>>>>>>> a092b53b
}

impl BackwardUserIterator {
    /// Creates [`BackwardUserIterator`] with maximum epoch.
    #[cfg(test)]
    pub(crate) fn new(
        iterator: UnorderedMergeIteratorInner<
            UserIteratorPayloadType<Backward, BackwardSstableIterator>,
        >,
        key_range: (Bound<Vec<u8>>, Bound<Vec<u8>>),
    ) -> Self {
        Self::with_epoch(iterator, key_range, HummockEpoch::MAX, 0, None)
    }

    /// Creates [`BackwardUserIterator`] with given `read_epoch`.
    pub(crate) fn with_epoch(
        iterator: UnorderedMergeIteratorInner<
            UserIteratorPayloadType<Backward, BackwardSstableIterator>,
        >,
        key_range: (Bound<Vec<u8>>, Bound<Vec<u8>>),
        read_epoch: u64,
        min_epoch: u64,
        version: Option<PinnedVersion>,
    ) -> Self {
        Self {
            iterator,
            out_of_range: false,
            key_range,
            just_met_new_key: false,
            last_key: Vec::new(),
            last_val: Vec::new(),
            last_delete: true,
            read_epoch,
            min_epoch,
            stats: StoreLocalStatistic::default(),
            _version: version,
        }
    }

    fn out_of_range(&self, key: &[u8]) -> bool {
        match &self.key_range.0 {
            Included(begin_key) => key < begin_key.as_slice(),
            Excluded(begin_key) => key <= begin_key.as_slice(),
            Unbounded => false,
        }
    }

    fn reset(&mut self) {
        self.last_key.clear();
        self.just_met_new_key = false;
        self.last_delete = true;
        self.out_of_range = false;
    }

    /// Gets the iterator move to the next step.
    ///
    /// Returned result:
    /// - if `Ok(())` is returned, it means that the iterator successfully move to the next position
    ///   (may reach to the end and thus not valid)
    /// - if `Err(_) ` is returned, it means that some error happened.
    pub async fn next(&mut self) -> HummockResult<()> {
        // We need to deal with three cases:
        // 1. current key == last key.
        //    Since current key must have an epoch newer than the one of the last key,
        //    we assign current kv as the new last kv and also inherit its status of deletion, and
        // continue.
        //
        // 2. current key != last key.
        //    We have to make a decision for the last key.
        //    a. If it is not deleted, we stop.
        //    b. Otherwise, we continue to find the next new key.
        //
        // 3. `self.iterator` invalid. The case is the same as 2. However, option b is invalid now.
        // We just stop. Without further `next`, `BackwardUserIterator` is still valid.

        // We remark that whether `self.iterator` is valid and `BackwardUserIterator` is valid can
        // be different even if we leave `out_of_range` out of consideration. This diffs
        // from `UserIterator` because we always make a decision about the past key only
        // when we enter a new state, such as encountering a new key, or `self.iterator`
        // turning invalid.

        if !self.iterator.is_valid() {
            // We abuse `last_delete` to indicate that we are indeed invalid now, i.e. run out of kv
            // pairs.
            self.last_delete = true;
            return Ok(());
        }

        while self.iterator.is_valid() {
            let full_key = self.iterator.key();
            let epoch = get_epoch(full_key);
            let key = to_user_key(full_key);

            if epoch > self.min_epoch && epoch <= self.read_epoch {
                if self.just_met_new_key {
                    self.last_key.clear();
                    self.last_key.extend_from_slice(key);
                    self.just_met_new_key = false;
                    // If we encounter an out-of-range key, stop early.
                    if self.out_of_range(&self.last_key) {
                        self.out_of_range = true;
                        break;
                    }
                } else if self.last_key != key {
                    if !self.last_delete {
                        // We remark that we don't check `out_of_range` here as the other two cases
                        // covered all situation. 2(a)
                        self.just_met_new_key = true;
                        self.stats.processed_key_count += 1;
                        return Ok(());
                    } else {
                        // 2(b)
                        self.last_key.clear();
                        self.last_key.extend_from_slice(key);
                        // If we encounter an out-of-range key, stop early.
                        if self.out_of_range(&self.last_key) {
                            self.out_of_range = true;
                            break;
                        }
                    }
                } else {
                    self.stats.skip_key_count += 1;
                }
                // TODO: Since the real world workload may follow power law or 20/80 rule, or
                // whatever name. We may directly seek to the next key if we have
                // been seeing the same key for too many times.

                // 1 and 2(a)
                match self.iterator.value() {
                    HummockValue::Put(val) => {
                        self.last_val.clear();
                        self.last_val.extend_from_slice(val);
                        self.last_delete = false;
                    }
                    HummockValue::Delete => {
                        self.last_delete = true;
                    }
                }
            }
            self.iterator.next().await?;
        }
        Ok(()) // not valid, EOF
    }

    /// Returns the key with the newest version. Thus no version in it, and only the `user_key` will
    /// be returned.
    ///
    /// The returned key is de-duplicated and thus it will not output the same key, unless the
    /// `rewind` or `seek` methods are called.
    ///
    /// Note: before call the function you need to ensure that the iterator is valid.
    pub fn key(&self) -> &[u8] {
        assert!(self.is_valid());
        self.last_key.as_slice()
    }

    /// The returned value is in the form of user value.
    ///
    /// Note: before calling the function you need to ensure that the iterator is valid.
    pub fn value(&self) -> &[u8] {
        assert!(self.is_valid());
        self.last_val.as_slice()
    }

    /// Resets the iterating position to the beginning.
    pub async fn rewind(&mut self) -> HummockResult<()> {
        // Handle range scan
        match &self.key_range.1 {
            Included(end_key) => {
                let full_key = &key_with_epoch(end_key.clone(), 0);
                self.iterator.seek(full_key).await?;
            }
            Excluded(_) => unimplemented!("excluded begin key is not supported"),
            Unbounded => self.iterator.rewind().await?,
        };

        // Handle multi-version
        self.reset();
        // Handle range scan when key < begin_key
        self.next().await
    }

    /// Resets the iterating position to the first position where the key >= provided key.
    pub async fn seek(&mut self, user_key: &[u8]) -> HummockResult<()> {
        // Handle range scan when key > end_key
        let user_key = match &self.key_range.1 {
            Included(end_key) => {
                if end_key.as_slice() < user_key {
                    end_key.clone()
                } else {
                    Vec::from(user_key)
                }
            }
            Excluded(_) => unimplemented!("excluded begin key is not supported"),
            Unbounded => Vec::from(user_key),
        };
        let full_key = &key_with_epoch(user_key, 0);
        self.iterator.seek(full_key).await?;

        // Handle multi-version
        self.reset();
        // Handle range scan when key < begin_key
        self.next().await
    }

    /// Indicates whether the iterator can be used.
    pub fn is_valid(&self) -> bool {
        // Handle range scan
        // key <= end_key is guaranteed by seek/rewind function
        // We remark that there are only three cases out of four combinations:
        // (iterator valid && last_delete false) is impossible
        let has_enough_input = self.iterator.is_valid() || !self.last_delete;
        has_enough_input && (!self.out_of_range)
    }

    pub fn collect_local_statistic(&self, stats: &mut StoreLocalStatistic) {
        stats.add(&self.stats);
        self.iterator.collect_local_statistic(stats);
    }
}

impl DirectedUserIteratorBuilder for BackwardUserIterator {
    type Direction = Backward;
    type SstableIteratorType = BackwardSstableIterator;

    fn create(
        iterator_iter: impl IntoIterator<
            Item = UserIteratorPayloadType<Backward, BackwardSstableIterator>,
        >,
        key_range: (Bound<Vec<u8>>, Bound<Vec<u8>>),
        read_epoch: u64,
        min_epoch: u64,
        version: Option<PinnedVersion>,
    ) -> DirectedUserIterator {
        let iterator = UnorderedMergeIteratorInner::new(iterator_iter);
        DirectedUserIterator::Backward(BackwardUserIterator::with_epoch(
            iterator, key_range, read_epoch, min_epoch, version,
        ))
    }
}

#[expect(unused_variables)]
#[cfg(test)]
mod tests {
    use std::cmp::Reverse;
    use std::collections::BTreeMap;
    use std::ops::Bound::*;

    use rand::distributions::Alphanumeric;
    use rand::{thread_rng, Rng};
    use risingwave_hummock_sdk::key::{prev_key, user_key};

    use super::*;
    use crate::hummock::iterator::test_utils::{
        default_builder_opt_for_test, gen_iterator_test_sstable_base,
        gen_iterator_test_sstable_from_kv_pair, gen_iterator_test_sstable_with_incr_epoch,
        iterator_test_key_of, iterator_test_key_of_epoch, iterator_test_value_of,
        mock_sstable_store, TEST_KEYS_COUNT,
    };
    use crate::hummock::iterator::HummockIteratorUnion;
    use crate::hummock::sstable::Sstable;
    use crate::hummock::test_utils::{create_small_table_cache, gen_test_sstable};
    use crate::hummock::value::HummockValue;
    use crate::hummock::{BackwardSstableIterator, SstableStoreRef};

    #[tokio::test]
    async fn test_backward_user_basic() {
        let sstable_store = mock_sstable_store();
        let table0 = gen_iterator_test_sstable_base(
            0,
            default_builder_opt_for_test(),
            |x| x * 3 + 1,
            sstable_store.clone(),
            TEST_KEYS_COUNT,
        )
        .await;
        let table1 = gen_iterator_test_sstable_base(
            1,
            default_builder_opt_for_test(),
            |x| x * 3 + 2,
            sstable_store.clone(),
            TEST_KEYS_COUNT,
        )
        .await;
        let table2 = gen_iterator_test_sstable_base(
            2,
            default_builder_opt_for_test(),
            |x| x * 3 + 3,
            sstable_store.clone(),
            TEST_KEYS_COUNT,
        )
        .await;
        let cache = create_small_table_cache();
        let handle0 = cache.insert(table0.id, table0.id, 1, Box::new(table0));
        let handle1 = cache.insert(table1.id, table1.id, 1, Box::new(table1));
        let handle2 = cache.insert(table2.id, table2.id, 1, Box::new(table2));

        let backward_iters = vec![
            HummockIteratorUnion::Fourth(BackwardSstableIterator::new(
                handle1,
                sstable_store.clone(),
            )),
            HummockIteratorUnion::Fourth(BackwardSstableIterator::new(
                handle2,
                sstable_store.clone(),
            )),
            HummockIteratorUnion::Fourth(BackwardSstableIterator::new(handle0, sstable_store)),
        ];

        let mi = UnorderedMergeIteratorInner::new(backward_iters);
        let mut ui = BackwardUserIterator::new(mi, (Unbounded, Unbounded));
        let mut i = 3 * TEST_KEYS_COUNT;
        ui.rewind().await.unwrap();
        while ui.is_valid() {
            let key = ui.key();
            let val = ui.value();
            assert_eq!(key, user_key(iterator_test_key_of(i).as_slice()));
            assert_eq!(val, iterator_test_value_of(i).as_slice());
            i -= 1;
            ui.next().await.unwrap();
            if i == 0 {
                assert!(!ui.is_valid());
                break;
            }
        }
    }

    #[tokio::test]
    async fn test_backward_user_seek() {
        let sstable_store = mock_sstable_store();
        let table0 = gen_iterator_test_sstable_base(
            0,
            default_builder_opt_for_test(),
            |x| x * 3 + 1,
            sstable_store.clone(),
            TEST_KEYS_COUNT,
        )
        .await;
        let table1 = gen_iterator_test_sstable_base(
            1,
            default_builder_opt_for_test(),
            |x| x * 3 + 2,
            sstable_store.clone(),
            TEST_KEYS_COUNT,
        )
        .await;
        let table2 = gen_iterator_test_sstable_base(
            2,
            default_builder_opt_for_test(),
            |x| x * 3 + 3,
            sstable_store.clone(),
            TEST_KEYS_COUNT,
        )
        .await;
        let cache = create_small_table_cache();
        let handle0 = cache.insert(table0.id, table0.id, 1, Box::new(table0));
        let handle1 = cache.insert(table1.id, table1.id, 1, Box::new(table1));
        let handle2 = cache.insert(table2.id, table2.id, 1, Box::new(table2));
        let backward_iters = vec![
            HummockIteratorUnion::Fourth(BackwardSstableIterator::new(
                handle0,
                sstable_store.clone(),
            )),
            HummockIteratorUnion::Fourth(BackwardSstableIterator::new(
                handle1,
                sstable_store.clone(),
            )),
            HummockIteratorUnion::Fourth(BackwardSstableIterator::new(handle2, sstable_store)),
        ];

        let bmi = UnorderedMergeIteratorInner::new(backward_iters);
        let mut bui = BackwardUserIterator::new(bmi, (Unbounded, Unbounded));

        // right edge case
        bui.seek(user_key(iterator_test_key_of(0).as_slice()))
            .await
            .unwrap();
        assert!(!bui.is_valid());

        // normal case
        bui.seek(user_key(
            iterator_test_key_of(TEST_KEYS_COUNT + 4).as_slice(),
        ))
        .await
        .unwrap();
        let k = bui.key();
        let v = bui.value();
        assert_eq!(v, iterator_test_value_of(TEST_KEYS_COUNT + 4).as_slice());
        assert_eq!(
            k,
            user_key(iterator_test_key_of(TEST_KEYS_COUNT + 4).as_slice())
        );
        bui.seek(user_key(
            iterator_test_key_of(2 * TEST_KEYS_COUNT + 5).as_slice(),
        ))
        .await
        .unwrap();
        let k = bui.key();
        let v = bui.value();
        assert_eq!(
            v,
            iterator_test_value_of(2 * TEST_KEYS_COUNT + 5).as_slice()
        );
        assert_eq!(
            k,
            user_key(iterator_test_key_of(2 * TEST_KEYS_COUNT + 5).as_slice())
        );

        // left edge case
        bui.seek(user_key(
            iterator_test_key_of(3 * TEST_KEYS_COUNT).as_slice(),
        ))
        .await
        .unwrap();
        let k = bui.key();
        let v = bui.value();
        assert_eq!(v, iterator_test_value_of(3 * TEST_KEYS_COUNT).as_slice());
        assert_eq!(
            k,
            user_key(iterator_test_key_of(3 * TEST_KEYS_COUNT).as_slice())
        );
    }

    #[tokio::test]
    async fn test_backward_user_delete() {
        let sstable_store = mock_sstable_store();
        // key=[idx, epoch], value
        let kv_pairs = vec![
            (1, 300, HummockValue::delete()),
            (2, 100, HummockValue::put(iterator_test_value_of(2))),
        ];
        let table0 =
            gen_iterator_test_sstable_from_kv_pair(0, kv_pairs, sstable_store.clone()).await;

        let kv_pairs = vec![
            (1, 400, HummockValue::put(iterator_test_value_of(1))),
            (2, 200, HummockValue::delete()),
        ];
        let table1 =
            gen_iterator_test_sstable_from_kv_pair(1, kv_pairs, sstable_store.clone()).await;
        let cache = create_small_table_cache();
        let backward_iters = vec![
            HummockIteratorUnion::Fourth(BackwardSstableIterator::new(
                cache.insert(table0.id, table0.id, 1, Box::new(table0)),
                sstable_store.clone(),
            )),
            HummockIteratorUnion::Fourth(BackwardSstableIterator::new(
                cache.insert(table1.id, table1.id, 1, Box::new(table1)),
                sstable_store,
            )),
        ];
        let bmi = UnorderedMergeIteratorInner::new(backward_iters);
        let mut bui = BackwardUserIterator::new(bmi, (Unbounded, Unbounded));

        bui.rewind().await.unwrap();

        // verify
        let k = bui.key();
        let v = bui.value();

        assert_eq!(k, user_key(iterator_test_key_of(1).as_slice()));
        assert_eq!(v, iterator_test_value_of(1));

        // only one valid kv pair
        bui.next().await.unwrap();
        assert!(!bui.is_valid());
    }

    // left..=end
    #[tokio::test]
    async fn test_backward_user_range_inclusive() {
        let sstable_store = mock_sstable_store();
        // key=[idx, epoch], value
        let kv_pairs = vec![
            (0, 200, HummockValue::delete()),
            (0, 100, HummockValue::put(iterator_test_value_of(0))),
            (1, 200, HummockValue::put(iterator_test_value_of(1))),
            (1, 100, HummockValue::delete()),
            (2, 400, HummockValue::delete()),
            (2, 300, HummockValue::put(iterator_test_value_of(2))),
            (2, 200, HummockValue::delete()),
            (2, 100, HummockValue::put(iterator_test_value_of(2))),
            (3, 100, HummockValue::put(iterator_test_value_of(3))),
            (5, 200, HummockValue::delete()),
            (5, 100, HummockValue::put(iterator_test_value_of(5))),
            (6, 100, HummockValue::put(iterator_test_value_of(6))),
            (7, 300, HummockValue::put(iterator_test_value_of(7))),
            (7, 200, HummockValue::delete()),
            (7, 100, HummockValue::put(iterator_test_value_of(7))),
            (8, 100, HummockValue::put(iterator_test_value_of(8))),
        ];
        let sstable =
            gen_iterator_test_sstable_from_kv_pair(0, kv_pairs, sstable_store.clone()).await;
        let cache = create_small_table_cache();
        let handle = cache.insert(sstable.id, sstable.id, 1, Box::new(sstable));
        let backward_iters = vec![HummockIteratorUnion::Fourth(BackwardSstableIterator::new(
            handle,
            sstable_store,
        ))];
        let bmi = UnorderedMergeIteratorInner::new(backward_iters);

        let begin_key = Included(user_key(iterator_test_key_of_epoch(2, 0).as_slice()).to_vec());
        let end_key = Included(user_key(iterator_test_key_of_epoch(7, 0).as_slice()).to_vec());

        let mut bui = BackwardUserIterator::new(bmi, (begin_key, end_key));

        // ----- basic iterate -----
        bui.rewind().await.unwrap();
        assert_eq!(bui.key(), user_key(iterator_test_key_of(7).as_slice()));
        bui.next().await.unwrap();
        assert_eq!(bui.key(), user_key(iterator_test_key_of(6).as_slice()));
        bui.next().await.unwrap();
        assert_eq!(bui.key(), user_key(iterator_test_key_of(3).as_slice()));
        bui.next().await.unwrap();
        assert!(!bui.is_valid());

        // ----- after-end-range iterate -----
        bui.seek(user_key(iterator_test_key_of(8).as_slice()))
            .await
            .unwrap();
        assert_eq!(bui.key(), user_key(iterator_test_key_of(7).as_slice()));
        bui.next().await.unwrap();
        assert_eq!(bui.key(), user_key(iterator_test_key_of(6).as_slice()));
        bui.next().await.unwrap();
        assert_eq!(bui.key(), user_key(iterator_test_key_of(3).as_slice()));
        bui.next().await.unwrap();
        assert!(!bui.is_valid());

        // ----- end-range iterate -----
        bui.seek(user_key(iterator_test_key_of(7).as_slice()))
            .await
            .unwrap();
        assert_eq!(bui.key(), user_key(iterator_test_key_of(7).as_slice()));
        bui.next().await.unwrap();
        assert_eq!(bui.key(), user_key(iterator_test_key_of(6).as_slice()));
        bui.next().await.unwrap();
        assert_eq!(bui.key(), user_key(iterator_test_key_of(3).as_slice()));
        bui.next().await.unwrap();
        assert!(!bui.is_valid());

        // ----- begin-range iterate -----
        bui.seek(user_key(iterator_test_key_of(2).as_slice()))
            .await
            .unwrap();
        assert!(!bui.is_valid());

        // ----- before-begin-range iterate -----
        bui.seek(user_key(iterator_test_key_of(1).as_slice()))
            .await
            .unwrap();
        assert!(!bui.is_valid());
    }

    // left..end
    #[tokio::test]
    async fn test_backward_user_range() {
        let sstable_store = mock_sstable_store();
        // key=[idx, epoch], value
        let kv_pairs = vec![
            (0, 200, HummockValue::delete()),
            (0, 100, HummockValue::put(iterator_test_value_of(0))),
            (1, 200, HummockValue::put(iterator_test_value_of(1))),
            (1, 100, HummockValue::delete()),
            (2, 300, HummockValue::put(iterator_test_value_of(2))),
            (2, 200, HummockValue::delete()),
            (2, 100, HummockValue::delete()),
            (3, 100, HummockValue::put(iterator_test_value_of(3))),
            (5, 200, HummockValue::delete()),
            (5, 100, HummockValue::put(iterator_test_value_of(5))),
            (6, 100, HummockValue::put(iterator_test_value_of(6))),
            (7, 100, HummockValue::put(iterator_test_value_of(7))),
            (8, 100, HummockValue::put(iterator_test_value_of(8))),
        ];
        let sstable =
            gen_iterator_test_sstable_from_kv_pair(0, kv_pairs, sstable_store.clone()).await;
        let cache = create_small_table_cache();
        let handle = cache.insert(sstable.id, sstable.id, 1, Box::new(sstable));
        let backward_iters = vec![HummockIteratorUnion::Fourth(BackwardSstableIterator::new(
            handle,
            sstable_store,
        ))];
        let bmi = UnorderedMergeIteratorInner::new(backward_iters);

        let begin_key = Excluded(user_key(iterator_test_key_of_epoch(2, 0).as_slice()).to_vec());
        let end_key = Included(user_key(iterator_test_key_of_epoch(7, 0).as_slice()).to_vec());

        let mut bui = BackwardUserIterator::new(bmi, (begin_key, end_key));

        // ----- basic iterate -----
        bui.rewind().await.unwrap();
        assert_eq!(bui.key(), user_key(iterator_test_key_of(7).as_slice()));
        bui.next().await.unwrap();
        assert_eq!(bui.key(), user_key(iterator_test_key_of(6).as_slice()));
        bui.next().await.unwrap();
        assert_eq!(bui.key(), user_key(iterator_test_key_of(3).as_slice()));
        bui.next().await.unwrap();
        assert!(!bui.is_valid());

        // ----- after-bend-range iterate -----
        bui.seek(user_key(iterator_test_key_of(8).as_slice()))
            .await
            .unwrap();
        assert_eq!(bui.key(), user_key(iterator_test_key_of(7).as_slice()));
        bui.next().await.unwrap();
        assert_eq!(bui.key(), user_key(iterator_test_key_of(6).as_slice()));
        bui.next().await.unwrap();
        assert_eq!(bui.key(), user_key(iterator_test_key_of(3).as_slice()));
        bui.next().await.unwrap();
        assert!(!bui.is_valid());

        // ----- end-range iterate -----
        bui.seek(user_key(iterator_test_key_of(7).as_slice()))
            .await
            .unwrap();
        assert_eq!(bui.key(), user_key(iterator_test_key_of(7).as_slice()));
        bui.next().await.unwrap();
        assert_eq!(bui.key(), user_key(iterator_test_key_of(6).as_slice()));
        bui.next().await.unwrap();
        assert_eq!(bui.key(), user_key(iterator_test_key_of(3).as_slice()));
        bui.next().await.unwrap();
        assert!(!bui.is_valid());

        // ----- begin-range iterate -----
        bui.seek(user_key(iterator_test_key_of(2).as_slice()))
            .await
            .unwrap();
        assert!(!bui.is_valid());

        // ----- begin-begin-range iterate -----
        bui.seek(user_key(iterator_test_key_of(1).as_slice()))
            .await
            .unwrap();
        assert!(!bui.is_valid());
    }

    // ..=right
    #[tokio::test]
    async fn test_backward_user_range_to_inclusive() {
        let sstable_store = mock_sstable_store();
        // key=[idx, epoch], value
        let kv_pairs = vec![
            (0, 200, HummockValue::delete()),
            (0, 100, HummockValue::put(iterator_test_value_of(0))),
            (1, 200, HummockValue::put(iterator_test_value_of(1))),
            (1, 100, HummockValue::delete()),
            (2, 300, HummockValue::put(iterator_test_value_of(2))),
            (2, 200, HummockValue::delete()),
            (2, 100, HummockValue::delete()),
            (3, 100, HummockValue::put(iterator_test_value_of(3))),
            (5, 200, HummockValue::delete()),
            (5, 100, HummockValue::put(iterator_test_value_of(5))),
            (6, 100, HummockValue::put(iterator_test_value_of(6))),
            (7, 200, HummockValue::delete()),
            (7, 100, HummockValue::put(iterator_test_value_of(7))),
            (8, 100, HummockValue::put(iterator_test_value_of(8))),
        ];
        let sstable =
            gen_iterator_test_sstable_from_kv_pair(0, kv_pairs, sstable_store.clone()).await;
        let cache = create_small_table_cache();
        let backward_iters = vec![HummockIteratorUnion::Fourth(BackwardSstableIterator::new(
            cache.insert(sstable.id, sstable.id, 1, Box::new(sstable)),
            sstable_store,
        ))];
        let bmi = UnorderedMergeIteratorInner::new(backward_iters);
        let end_key = Included(user_key(iterator_test_key_of_epoch(7, 0).as_slice()).to_vec());

        let mut bui = BackwardUserIterator::new(bmi, (Unbounded, end_key));

        // ----- basic iterate -----
        bui.rewind().await.unwrap();
        assert_eq!(bui.key(), user_key(iterator_test_key_of(6).as_slice()));
        bui.next().await.unwrap();
        assert_eq!(bui.key(), user_key(iterator_test_key_of(3).as_slice()));
        bui.next().await.unwrap();
        assert_eq!(bui.key(), user_key(iterator_test_key_of(2).as_slice()));
        bui.next().await.unwrap();
        assert_eq!(bui.key(), user_key(iterator_test_key_of(1).as_slice()));
        bui.next().await.unwrap();
        assert!(!bui.is_valid());

        // ----- end-range iterate -----
        bui.seek(user_key(iterator_test_key_of(7).as_slice()))
            .await
            .unwrap();
        assert_eq!(bui.key(), user_key(iterator_test_key_of(6).as_slice()));
        bui.next().await.unwrap();
        assert_eq!(bui.key(), user_key(iterator_test_key_of(3).as_slice()));
        bui.next().await.unwrap();
        assert_eq!(bui.key(), user_key(iterator_test_key_of(2).as_slice()));
        bui.next().await.unwrap();
        assert_eq!(bui.key(), user_key(iterator_test_key_of(1).as_slice()));
        bui.next().await.unwrap();
        assert!(!bui.is_valid());

        // ----- in-range iterate -----
        bui.seek(user_key(iterator_test_key_of(6).as_slice()))
            .await
            .unwrap();
        assert_eq!(bui.key(), user_key(iterator_test_key_of(6).as_slice()));
        bui.next().await.unwrap();
        assert_eq!(bui.key(), user_key(iterator_test_key_of(3).as_slice()));
        bui.next().await.unwrap();
        assert_eq!(bui.key(), user_key(iterator_test_key_of(2).as_slice()));
        bui.next().await.unwrap();
        assert_eq!(bui.key(), user_key(iterator_test_key_of(1).as_slice()));
        bui.next().await.unwrap();
        assert!(!bui.is_valid());

        // ----- begin-range iterate -----
        bui.seek(user_key(iterator_test_key_of(0).as_slice()))
            .await
            .unwrap();
        assert!(!bui.is_valid());
    }

    // left..
    #[tokio::test]
    async fn test_backward_user_range_from() {
        let sstable_store = mock_sstable_store();
        // key=[idx, epoch], value
        let kv_pairs = vec![
            (0, 200, HummockValue::delete()),
            (0, 100, HummockValue::put(iterator_test_value_of(0))),
            (1, 200, HummockValue::put(iterator_test_value_of(1))),
            (1, 100, HummockValue::delete()),
            (2, 300, HummockValue::put(iterator_test_value_of(2))),
            (2, 200, HummockValue::delete()),
            (2, 100, HummockValue::delete()),
            (3, 100, HummockValue::put(iterator_test_value_of(3))),
            (5, 200, HummockValue::delete()),
            (5, 100, HummockValue::put(iterator_test_value_of(5))),
            (6, 100, HummockValue::put(iterator_test_value_of(6))),
            (7, 200, HummockValue::delete()),
            (7, 100, HummockValue::put(iterator_test_value_of(7))),
            (8, 100, HummockValue::put(iterator_test_value_of(8))),
        ];
        let sstable =
            gen_iterator_test_sstable_from_kv_pair(0, kv_pairs, sstable_store.clone()).await;
        let cache = create_small_table_cache();
        let handle = cache.insert(sstable.id, sstable.id, 1, Box::new(sstable));

        let backward_iters = vec![HummockIteratorUnion::Fourth(BackwardSstableIterator::new(
            handle,
            sstable_store,
        ))];
        let bmi = UnorderedMergeIteratorInner::new(backward_iters);
        let begin_key = Included(user_key(iterator_test_key_of_epoch(2, 0).as_slice()).to_vec());

        let mut bui = BackwardUserIterator::new(bmi, (begin_key, Unbounded));

        // ----- basic iterate -----
        bui.rewind().await.unwrap();
        assert_eq!(bui.key(), user_key(iterator_test_key_of(8).as_slice()));
        bui.next().await.unwrap();
        assert_eq!(bui.key(), user_key(iterator_test_key_of(6).as_slice()));
        bui.next().await.unwrap();
        assert_eq!(bui.key(), user_key(iterator_test_key_of(3).as_slice()));
        bui.next().await.unwrap();
        assert_eq!(bui.key(), user_key(iterator_test_key_of(2).as_slice()));
        bui.next().await.unwrap();
        assert!(!bui.is_valid());

        // ----- begin-range iterate -----
        bui.seek(user_key(iterator_test_key_of(2).as_slice()))
            .await
            .unwrap();
        assert_eq!(bui.key(), user_key(iterator_test_key_of(2).as_slice()));
        bui.next().await.unwrap();
        assert!(!bui.is_valid());

        // ----- in-range iterate -----
        bui.seek(user_key(iterator_test_key_of(5).as_slice()))
            .await
            .unwrap();
        assert_eq!(bui.key(), user_key(iterator_test_key_of(3).as_slice()));
        bui.next().await.unwrap();
        assert_eq!(bui.key(), user_key(iterator_test_key_of(2).as_slice()));
        bui.next().await.unwrap();
        assert!(!bui.is_valid());

        // ----- end-range iterate -----
        bui.seek(user_key(iterator_test_key_of(8).as_slice()))
            .await
            .unwrap();
        assert_eq!(bui.key(), user_key(iterator_test_key_of(8).as_slice()));
        bui.next().await.unwrap();
        assert_eq!(bui.key(), user_key(iterator_test_key_of(6).as_slice()));
        bui.next().await.unwrap();
        assert_eq!(bui.key(), user_key(iterator_test_key_of(3).as_slice()));
        bui.next().await.unwrap();
        assert_eq!(bui.key(), user_key(iterator_test_key_of(2).as_slice()));
        bui.next().await.unwrap();
        assert!(!bui.is_valid());

        // ----- after-end-range iterate -----
        bui.seek(user_key(iterator_test_key_of(9).as_slice()))
            .await
            .unwrap();
        assert_eq!(bui.key(), user_key(iterator_test_key_of(8).as_slice()));
        bui.next().await.unwrap();
        assert_eq!(bui.key(), user_key(iterator_test_key_of(6).as_slice()));
        bui.next().await.unwrap();
        assert_eq!(bui.key(), user_key(iterator_test_key_of(3).as_slice()));
        bui.next().await.unwrap();
        assert_eq!(bui.key(), user_key(iterator_test_key_of(2).as_slice()));
        bui.next().await.unwrap();
        assert!(!bui.is_valid());
    }

    fn key_from_num(num: usize) -> Vec<u8> {
        let width = 20;
        format!("{:0width$}", num, width = width)
            .as_bytes()
            .to_vec()
    }

    async fn chaos_test_case(
        sstable: Sstable,
        start_bound: Bound<Vec<u8>>,
        end_bound: Bound<Vec<u8>>,
        truth: &ChaosTestTruth,
        sstable_store: SstableStoreRef,
    ) {
        let start_key = match &start_bound {
            Bound::Included(b) => prev_key(&b.clone()),
            Bound::Excluded(b) => b.clone(),
            Unbounded => key_from_num(0),
        };
        let end_key = match &end_bound {
            Bound::Included(b) => b.clone(),
            Unbounded => key_from_num(999999999999),
            _ => unimplemented!(),
        };
        let cache = create_small_table_cache();
        let handle = cache.insert(sstable.id, sstable.id, 1, Box::new(sstable));
        let backward_iters = vec![HummockIteratorUnion::Fourth(BackwardSstableIterator::new(
            handle,
            sstable_store,
        ))];
        let bmi = UnorderedMergeIteratorInner::new(backward_iters);
        let mut bui = BackwardUserIterator::new(bmi, (start_bound, end_bound));
        let num_puts: usize = truth
            .iter()
            .map(|(key, inserts)| {
                if *key > end_key || *key <= start_key {
                    return 0;
                }
                match inserts.first_key_value().unwrap().1 {
                    HummockValue::Put(_) => 1,
                    HummockValue::Delete => 0,
                }
            })
            .reduce(|accum, item| accum + item)
            .unwrap();
        let mut num_kvs = 0;
        bui.rewind().await.unwrap();
        for (key, value) in truth.iter().rev() {
            if *key > end_key || *key <= start_key {
                continue;
            }
            let (time, value) = value.first_key_value().unwrap();
            if let HummockValue::Delete = value {
                continue;
            }
            assert!(bui.is_valid(), "num_kvs:{}", num_kvs);
            let full_key = key_with_epoch(key.clone(), time.0);
            assert_eq!(bui.key(), user_key(&full_key), "num_kvs:{}", num_kvs);
            if let HummockValue::Put(bytes) = &value {
                assert_eq!(bui.value(), bytes, "num_kvs:{}", num_kvs);
            }
            bui.next().await.unwrap();
            num_kvs += 1;
        }
        assert!(!bui.is_valid());
        assert_eq!(num_kvs, num_puts);
    }

    type ChaosTestTruth = BTreeMap<Vec<u8>, BTreeMap<Reverse<HummockEpoch>, HummockValue<Vec<u8>>>>;

    async fn generate_chaos_test_data() -> (usize, Sstable, ChaosTestTruth, SstableStoreRef) {
        // We first generate the key value pairs.
        let mut rng = thread_rng();
        let mut truth: ChaosTestTruth = BTreeMap::new();
        let mut prev_key_number: usize = 1;
        let number_of_keys = 5000;
        for _ in 0..number_of_keys {
            let key: usize = rng.gen_range(prev_key_number..=(prev_key_number + 10));
            prev_key_number = key + 1;
            let key_bytes = key_from_num(key);
            let mut prev_time = 500;
            let num_updates = rng.gen_range(1..10usize);
            for _ in 0..num_updates {
                let time: HummockEpoch = rng.gen_range(prev_time..=(prev_time + 1000));
                let is_delete = rng.gen_range(0..=1usize) < 1usize;
                match is_delete {
                    true => {
                        truth
                            .entry(key_bytes.clone())
                            .or_default()
                            .insert(Reverse(time), HummockValue::delete());
                    }
                    false => {
                        let value_size = rng.gen_range(100..=200);
                        let value: String = thread_rng()
                            .sample_iter(&Alphanumeric)
                            .take(value_size)
                            .map(char::from)
                            .collect();
                        truth
                            .entry(key_bytes.clone())
                            .or_default()
                            .insert(Reverse(time), HummockValue::put(value.into_bytes()));
                    }
                }
                prev_time = time + 1;
            }
        }
        let sstable_store = mock_sstable_store();
        let sst = gen_test_sstable(
            default_builder_opt_for_test(),
            0,
            truth.iter().flat_map(|(key, inserts)| {
                inserts.iter().map(|(time, value)| {
                    let full_key = key_with_epoch(key.clone(), time.0);
                    (full_key, value.clone())
                })
            }),
            sstable_store.clone(),
        )
        .await;

        (prev_key_number, sst, truth, sstable_store)
    }

    #[tokio::test]
    async fn test_backward_user_chaos_unbounded_unbounded() {
        let (prev_key_number, sst, truth, sstable_store) = generate_chaos_test_data().await;
        let repeat = 20;
        for _ in 0..repeat {
            let mut rng = thread_rng();
            let end_key: usize = rng.gen_range(2..=prev_key_number);
            let end_key_bytes = key_from_num(end_key);
            let begin_key: usize = rng.gen_range(1..=end_key);
            let begin_key_bytes = key_from_num(begin_key);
            chaos_test_case(
                clone_sst(&sst),
                Unbounded,
                Unbounded,
                &truth,
                sstable_store.clone(),
            )
            .await;
        }
    }

    #[tokio::test]
    async fn test_backward_user_chaos_unbounded_included() {
        let (prev_key_number, sst, truth, sstable_store) = generate_chaos_test_data().await;
        let repeat = 20;
        for _ in 0..repeat {
            let mut rng = thread_rng();
            let end_key: usize = rng.gen_range(2..=prev_key_number);
            let end_key_bytes = key_from_num(end_key);
            let begin_key: usize = rng.gen_range(1..=end_key);
            let begin_key_bytes = key_from_num(begin_key);
            chaos_test_case(
                clone_sst(&sst),
                Unbounded,
                Included(end_key_bytes.clone()),
                &truth,
                sstable_store.clone(),
            )
            .await;
        }
    }

    #[tokio::test]
    async fn test_backward_user_chaos_included_unbounded() {
        let (prev_key_number, sst, truth, sstable_store) = generate_chaos_test_data().await;
        let repeat = 20;
        for _ in 0..repeat {
            let mut rng = thread_rng();
            let end_key: usize = rng.gen_range(2..=prev_key_number);
            let end_key_bytes = key_from_num(end_key);
            let begin_key: usize = rng.gen_range(1..=end_key);
            let begin_key_bytes = key_from_num(begin_key);
            chaos_test_case(
                clone_sst(&sst),
                Included(begin_key_bytes.clone()),
                Unbounded,
                &truth,
                sstable_store.clone(),
            )
            .await;
        }
    }

    #[tokio::test]
    async fn test_backward_user_chaos_excluded_unbounded() {
        let (prev_key_number, sst, truth, sstable_store) = generate_chaos_test_data().await;
        let repeat = 20;
        for _ in 0..repeat {
            let mut rng = thread_rng();
            let end_key: usize = rng.gen_range(2..=prev_key_number);
            let end_key_bytes = key_from_num(end_key);
            let begin_key: usize = rng.gen_range(1..=end_key);
            let begin_key_bytes = key_from_num(begin_key);
            chaos_test_case(
                clone_sst(&sst),
                Excluded(begin_key_bytes.clone()),
                Unbounded,
                &truth,
                sstable_store.clone(),
            )
            .await;
        }
    }

    #[tokio::test]
    async fn test_backward_user_chaos_included_included() {
        let (prev_key_number, sst, truth, sstable_store) = generate_chaos_test_data().await;
        let repeat = 20;
        for _ in 0..repeat {
            let mut rng = thread_rng();
            let end_key: usize = rng.gen_range(2..=prev_key_number);
            let end_key_bytes = key_from_num(end_key);
            let begin_key: usize = rng.gen_range(1..=end_key);
            let begin_key_bytes = key_from_num(begin_key);
            chaos_test_case(
                clone_sst(&sst),
                Included(begin_key_bytes.clone()),
                Included(end_key_bytes.clone()),
                &truth,
                sstable_store.clone(),
            )
            .await;
        }
    }

    #[tokio::test]
    async fn test_backward_user_chaos_excluded_included() {
        let (prev_key_number, sst, truth, sstable_store) = generate_chaos_test_data().await;
        let repeat = 20;
        for _ in 0..repeat {
            let mut rng = thread_rng();
            let end_key: usize = rng.gen_range(2..=prev_key_number);
            let end_key_bytes = key_from_num(end_key);
            let begin_key: usize = rng.gen_range(1..=end_key);
            let begin_key_bytes = key_from_num(begin_key);
            chaos_test_case(
                clone_sst(&sst),
                Excluded(begin_key_bytes),
                Included(end_key_bytes),
                &truth,
                sstable_store.clone(),
            )
            .await;
        }
    }

    fn clone_sst(sst: &Sstable) -> Sstable {
        Sstable {
            id: sst.id,
            meta: sst.meta.clone(),
        }
    }

    #[tokio::test]
    async fn test_min_epoch() {
        let sstable_store = mock_sstable_store();
        let table0 = gen_iterator_test_sstable_with_incr_epoch(
            0,
            default_builder_opt_for_test(),
            |x| x * 3,
            sstable_store.clone(),
            TEST_KEYS_COUNT,
            1,
        )
        .await;

        let cache = create_small_table_cache();
        let handle0 = cache.insert(table0.id, table0.id, 1, Box::new(table0));

        let backward_iters = vec![HummockIteratorUnion::Fourth(BackwardSstableIterator::new(
            handle0,
            sstable_store,
        ))];

        let min_epoch = (TEST_KEYS_COUNT / 5) as u64;
        let mi = UnorderedMergeIteratorInner::new(backward_iters);
        let mut ui =
            BackwardUserIterator::with_epoch(mi, (Unbounded, Unbounded), u64::MAX, min_epoch, None);
        ui.rewind().await.unwrap();

        let mut i = 0;
        while ui.is_valid() {
            let key = ui.key();
            let key_epoch = get_epoch(key);
            assert!(key_epoch > min_epoch);

            i += 1;
            ui.next().await.unwrap();
        }

        let expect_count = TEST_KEYS_COUNT - min_epoch as usize;
        assert_eq!(i, expect_count);
    }
}<|MERGE_RESOLUTION|>--- conflicted
+++ resolved
@@ -13,7 +13,6 @@
 // limitations under the License.
 
 use std::ops::Bound::{self, *};
-use std::sync::Arc;
 
 use risingwave_hummock_sdk::key::{get_epoch, key_with_epoch, user_key as to_user_key};
 use risingwave_hummock_sdk::HummockEpoch;
@@ -59,14 +58,10 @@
     min_epoch: HummockEpoch,
 
     /// Ensures the SSTs needed by `iterator` won't be vacuumed.
-<<<<<<< HEAD
     _version: Option<PinnedVersion>,
-=======
-    _version: Option<Arc<PinnedVersion>>,
 
     /// Store scan statistic
     stats: StoreLocalStatistic,
->>>>>>> a092b53b
 }
 
 impl BackwardUserIterator {
