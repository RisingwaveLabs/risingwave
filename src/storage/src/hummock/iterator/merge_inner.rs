--- conflicted
+++ resolved
@@ -283,7 +283,6 @@
 }
 
 impl<I: HummockIterator> MergeIteratorNext for OrderedMergeIteratorInner<I> {
-<<<<<<< HEAD
     async fn next_inner(&mut self) -> HummockResult<()> {
         let top_key = {
             let top_key = self.heap.peek().expect("no inner iter").iter.key();
@@ -295,31 +294,13 @@
                     table_id: top_key.user_key.table_id,
                     table_key: TableKey(self.last_table_key.as_slice()),
                 },
-                epoch: top_key.epoch,
+                epoch_with_gap: top_key.epoch_with_gap,
             }
         };
         loop {
             let Some(mut node) = PeekMutGuard::peek_mut(&mut self.heap, &mut self.unused_iters)
             else {
                 break;
-=======
-    type HummockResultFuture<'a> = impl Future<Output = HummockResult<()>> + 'a;
-
-    fn next_inner(&mut self) -> Self::HummockResultFuture<'_> {
-        async {
-            let top_key = {
-                let top_key = self.heap.peek().expect("no inner iter").iter.key();
-                self.last_table_key.clear();
-                self.last_table_key
-                    .extend_from_slice(top_key.user_key.table_key.0);
-                FullKey {
-                    user_key: UserKey {
-                        table_id: top_key.user_key.table_id,
-                        table_key: TableKey(self.last_table_key.as_slice()),
-                    },
-                    epoch_with_gap: top_key.epoch_with_gap,
-                }
->>>>>>> 336dbe2e
             };
             // WARNING: within scope of BinaryHeap::PeekMut, we must carefully handle all places
             // of return. Once the iterator enters an invalid state, we should
