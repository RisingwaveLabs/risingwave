--- conflicted
+++ resolved
@@ -58,17 +58,6 @@
             }
 
             Info::HummockVersionDeltas(hummock_version_deltas) => {
-<<<<<<< HEAD
-                tracing::debug!(
-                    "version deltas notification: {:?}",
-                    hummock_version_deltas.version_deltas
-                );
-                self.local_version_manager.try_update_pinned_version(
-                    pin_version_response::Payload::VersionDeltas(HummockVersionDeltas {
-                        delta: hummock_version_deltas.version_deltas,
-                    }),
-                );
-=======
                 let _ = self
                     .version_update_sender
                     .send(HummockEvent::VersionUpdate(
@@ -79,7 +68,6 @@
                     .inspect_err(|e| {
                         tracing::error!("unable to send version delta: {:?}", e);
                     });
->>>>>>> 97526c74
             }
 
             _ => {
