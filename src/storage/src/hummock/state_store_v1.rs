--- conflicted
+++ resolved
@@ -66,13 +66,8 @@
     /// failed due to other non-EOF errors.
     async fn get<'a>(
         &'a self,
-<<<<<<< HEAD
         table_key: &'a [u8],
-        check_bloom_filter: bool,
-=======
-        key: &'a [u8],
         epoch: HummockEpoch,
->>>>>>> eec1923a
         read_options: ReadOptions,
     ) -> StorageResult<Option<Bytes>> {
         let table_id = read_options.table_id;
@@ -81,11 +76,7 @@
             shared_buffer_data,
             pinned_version,
             sync_uncommitted_data,
-<<<<<<< HEAD
-        } = self.read_filter(&read_options, &(table_key..table_key))?;
-=======
-        } = self.read_filter(epoch, &read_options, &(key..=key))?;
->>>>>>> eec1923a
+        } = self.read_filter(epoch, &read_options, &(table_key..=table_key))?;
 
         let mut table_counts = 0;
         let full_key = FullKey::new(table_id, table_key, epoch);
@@ -98,13 +89,8 @@
                 uncommitted_data,
                 &full_key,
                 &mut local_stats,
-<<<<<<< HEAD
                 table_key,
-                check_bloom_filter,
-=======
-                key,
                 read_options.check_bloom_filter,
->>>>>>> eec1923a
             )
             .await?;
             if let Some(v) = value {
@@ -119,13 +105,8 @@
                 sync_uncommitted_data,
                 &full_key,
                 &mut local_stats,
-<<<<<<< HEAD
                 table_key,
-                check_bloom_filter,
-=======
-                key,
                 read_options.check_bloom_filter,
->>>>>>> eec1923a
             )
             .await?;
             if let Some(v) = value {
@@ -154,13 +135,8 @@
                         if let Some(v) = get_from_sstable_info(
                             self.sstable_store.clone(),
                             sstable_info,
-<<<<<<< HEAD
                             &full_key,
-                            check_bloom_filter,
-=======
-                            &internal_key,
                             read_options.check_bloom_filter,
->>>>>>> eec1923a
                             &mut local_stats,
                         )
                         .await?
@@ -197,13 +173,8 @@
                     if let Some(v) = get_from_sstable_info(
                         self.sstable_store.clone(),
                         &level.table_infos[table_info_idx],
-<<<<<<< HEAD
                         &full_key,
-                        check_bloom_filter,
-=======
-                        &internal_key,
                         read_options.check_bloom_filter,
->>>>>>> eec1923a
                         &mut local_stats,
                     )
                     .await?
@@ -245,13 +216,8 @@
 
     async fn iter_inner<T>(
         &self,
-<<<<<<< HEAD
-        prefix_hint: Option<Vec<u8>>,
+        epoch: HummockEpoch,
         table_key_range: (Bound<Vec<u8>>, Bound<Vec<u8>>),
-=======
-        epoch: HummockEpoch,
-        key_range: (Bound<Vec<u8>>, Bound<Vec<u8>>),
->>>>>>> eec1923a
         read_options: ReadOptions,
     ) -> StorageResult<HummockStateStoreIter>
     where
@@ -267,11 +233,7 @@
             shared_buffer_data,
             pinned_version,
             sync_uncommitted_data,
-<<<<<<< HEAD
-        } = self.read_filter(&read_options, &table_key_range)?;
-=======
-        } = self.read_filter(epoch, &read_options, &key_range)?;
->>>>>>> eec1923a
+        } = self.read_filter(epoch, &read_options, &table_key_range)?;
 
         let mut local_stats = StoreLocalStatistic::default();
         for uncommitted_data in shared_buffer_data {
