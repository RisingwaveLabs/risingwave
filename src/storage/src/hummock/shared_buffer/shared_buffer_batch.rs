// Copyright 2022 Singularity Data
//
// Licensed under the Apache License, Version 2.0 (the "License");
// you may not use this file except in compliance with the License.
// You may obtain a copy of the License at
//
// http://www.apache.org/licenses/LICENSE-2.0
//
// Unless required by applicable law or agreed to in writing, software
// distributed under the License is distributed on an "AS IS" BASIS,
// WITHOUT WARRANTIES OR CONDITIONS OF ANY KIND, either express or implied.
// See the License for the specific language governing permissions and
// limitations under the License.

use std::fmt::Debug;
use std::future::Future;
use std::marker::PhantomData;
use std::ops::{Deref, RangeBounds};
use std::sync::atomic::AtomicU64;
use std::sync::atomic::Ordering::Relaxed;
use std::sync::{Arc, LazyLock};

use bytes::Bytes;
use itertools::Itertools;
use risingwave_common::catalog::TableId;
use risingwave_hummock_sdk::key::{table_key, FullKey, TableKey, UserKey};

use crate::hummock::iterator::{
    Backward, DeleteRangeIterator, DirectionEnum, Forward, HummockIterator,
    HummockIteratorDirection,
};
use crate::hummock::utils::{range_overlap, MemoryTracker};
use crate::hummock::value::HummockValue;
use crate::hummock::{DeleteRangeTombstone, HummockEpoch, HummockResult, MemoryLimiter};
use crate::storage_value::StorageValue;

/// The key is `table_key`, which does not contain table id or epoch.
pub(crate) type SharedBufferItem = (Bytes, HummockValue<Bytes>);
pub type SharedBufferBatchId = u64;

pub(crate) struct SharedBufferBatchInner {
    payload: Vec<SharedBufferItem>,
<<<<<<< HEAD
    range_tombstone_list: Vec<DeleteRangeTombstone>,
    largest_user_key: Vec<u8>,
=======
    delete_range_tombstones: Vec<DeleteRangeTombstone>,
    largest_table_key: Vec<u8>,
>>>>>>> 484b9ab2
    size: usize,
    _tracker: Option<MemoryTracker>,
    batch_id: SharedBufferBatchId,
}

impl SharedBufferBatchInner {
    fn new(
        payload: Vec<SharedBufferItem>,
        range_tombstone_list: Vec<DeleteRangeTombstone>,
        size: usize,
        _tracker: Option<MemoryTracker>,
    ) -> Self {
<<<<<<< HEAD
        let mut largest_user_key = vec![];
        for tombstone in &range_tombstone_list {
=======
        let mut largest_table_key = vec![];
        for tombstone in &delete_range_tombstones {
>>>>>>> 484b9ab2
            // Although `end_user_key` of tombstone is exclusive, we still use it as a boundary of
            // `SharedBufferBatch` because it just expands an useless query and does not affect
            // correctness.
            let end_table_key = table_key(&tombstone.end_user_key);
            if largest_table_key.as_slice().lt(end_table_key) {
                largest_table_key.clear();
                largest_table_key.extend_from_slice(end_table_key);
            }
        }
        if let Some(item) = payload.last() {
            if item.0.gt(&largest_table_key) {
                largest_table_key.clear();
                largest_table_key.extend_from_slice(item.0.as_ref());
            }
        }
        SharedBufferBatchInner {
            payload,
            range_tombstone_list,
            size,
            largest_table_key,
            _tracker,
            batch_id: SHARED_BUFFER_BATCH_ID_GENERATOR.fetch_add(1, Relaxed),
        }
    }
}

impl Deref for SharedBufferBatchInner {
    type Target = [SharedBufferItem];

    fn deref(&self) -> &Self::Target {
        self.payload.as_slice()
    }
}

impl Debug for SharedBufferBatchInner {
    fn fmt(&self, f: &mut std::fmt::Formatter<'_>) -> std::fmt::Result {
        write!(
            f,
            "SharedBufferBatchInner {{ payload: {:?}, size: {} }}",
            self.payload, self.size
        )
    }
}

impl PartialEq for SharedBufferBatchInner {
    fn eq(&self, other: &Self) -> bool {
        self.payload == other.payload
    }
}

/// A write batch stored in the shared buffer.
#[derive(Clone, Debug, PartialEq)]
pub struct SharedBufferBatch {
    inner: Arc<SharedBufferBatchInner>,
    epoch: HummockEpoch,
    pub table_id: TableId,
}

static SHARED_BUFFER_BATCH_ID_GENERATOR: LazyLock<AtomicU64> = LazyLock::new(|| AtomicU64::new(0));

impl SharedBufferBatch {
    pub fn for_test(
        sorted_items: Vec<SharedBufferItem>,
        epoch: HummockEpoch,
        table_id: TableId,
    ) -> Self {
        let size = Self::measure_batch_size(&sorted_items);

        Self {
            inner: Arc::new(SharedBufferBatchInner::new(
                sorted_items,
                vec![],
                size,
                None,
            )),
            epoch,
            table_id,
        }
    }

    pub fn measure_batch_size(batches: &[SharedBufferItem]) -> usize {
        // size = Sum(length of full key + length of user value)
        batches
            .iter()
            .map(|(k, v)| {
                k.len() + {
                    match v {
                        HummockValue::Put(val) => val.len(),
                        HummockValue::Delete => 0,
                    }
                }
            })
            .sum()
    }

    pub fn filter<R, B>(&self, table_id: TableId, table_key_range: &R) -> bool
    where
        R: RangeBounds<TableKey<B>>,
        B: AsRef<[u8]>,
    {
        self.table_id == table_id
            && range_overlap(
                table_key_range,
                *self.start_table_key(),
                *self.end_table_key(),
            )
    }

    pub fn get(&self, table_key: TableKey<&[u8]>) -> Option<HummockValue<Bytes>> {
        // Perform binary search on table key because the items in SharedBufferBatch is ordered by
        // table key.
        match self.inner.binary_search_by(|m| (m.0[..]).cmp(*table_key)) {
            Ok(i) => Some(self.inner[i].1.clone()),
            Err(_) => None,
        }
    }

    pub fn check_delete_by_range(&self, user_key: &[u8]) -> bool {
        if self.inner.range_tombstone_list.is_empty() {
            return false;
        }
        let idx = self
            .inner
            .range_tombstone_list
            .partition_point(|item| item.end_user_key.as_slice().le(user_key));
        idx < self.inner.range_tombstone_list.len()
            && self.inner.range_tombstone_list[idx]
                .start_user_key
                .as_slice()
                .le(user_key)
    }

    pub fn into_directed_iter<D: HummockIteratorDirection>(self) -> SharedBufferBatchIterator<D> {
        SharedBufferBatchIterator::<D>::new(self.inner, self.table_id, self.epoch)
    }

    pub fn into_forward_iter(self) -> SharedBufferBatchIterator<Forward> {
        self.into_directed_iter()
    }

    pub fn into_backward_iter(self) -> SharedBufferBatchIterator<Backward> {
        self.into_directed_iter()
    }

    pub fn delete_range_iter(&self) -> SharedBufferDeleteRangeIterator {
        SharedBufferDeleteRangeIterator::new(self.inner.clone())
    }

    pub fn get_payload(&self) -> &[SharedBufferItem] {
        &self.inner
    }

    pub fn start_table_key(&self) -> TableKey<&[u8]> {
        TableKey(&self.inner.first().unwrap().0)
    }

    pub fn end_table_key(&self) -> TableKey<&[u8]> {
        TableKey(&self.inner.last().unwrap().0)
    }

    /// return inclusive left endpoint, which means that all data in this batch should be larger or
    /// equal than this key.
<<<<<<< HEAD
    pub fn start_user_key(&self) -> &[u8] {
        if self.has_range_tombstone()
            && (self.inner.is_empty()
                || self
                    .inner
                    .range_tombstone_list
                    .first()
                    .unwrap()
                    .start_user_key
                    .as_slice()
                    .le(key::user_key(&self.inner.first().unwrap().0)))
        {
            self.inner
                .range_tombstone_list
                .first()
                .unwrap()
                .start_user_key
                .as_slice()
=======
    pub fn start_user_key(&self) -> UserKey<&[u8]> {
        if !self.inner.delete_range_tombstones.is_empty()
            && (self.inner.is_empty()
                || table_key(
                    self.inner
                        .delete_range_tombstones
                        .first()
                        .unwrap()
                        .start_user_key
                        .as_slice(),
                )
                .le(&self.inner.first().unwrap().0))
        {
            UserKey::decode(
                self.inner
                    .delete_range_tombstones
                    .first()
                    .unwrap()
                    .start_user_key
                    .as_slice(),
            )
>>>>>>> 484b9ab2
        } else {
            UserKey::new(self.table_id, self.start_table_key())
        }
    }

    #[inline(always)]
    pub fn has_range_tombstone(&self) -> bool {
        !self.inner.range_tombstone_list.is_empty()
    }

    /// return inclusive right endpoint, which means that all data in this batch should be smaller
    /// or equal than this key.
    pub fn end_user_key(&self) -> UserKey<&[u8]> {
        UserKey::new(self.table_id, TableKey(&self.inner.largest_table_key))
    }

    pub fn epoch(&self) -> u64 {
        self.epoch
    }

    pub fn size(&self) -> usize {
        self.inner.size
    }

    pub fn batch_id(&self) -> SharedBufferBatchId {
        self.inner.batch_id
    }

    pub fn build_shared_buffer_item_batches(
        kv_pairs: Vec<(Bytes, StorageValue)>,
    ) -> Vec<SharedBufferItem> {
        kv_pairs
            .into_iter()
            .map(|(key, value)| (key, value.into()))
            .collect()
    }

    pub async fn build_shared_buffer_batch(
        epoch: HummockEpoch,
        kv_pairs: Vec<(Bytes, StorageValue)>,
        delete_ranges: Vec<(Bytes, Bytes)>,
        table_id: TableId,
        memory_limit: Option<&MemoryLimiter>,
    ) -> Self {
        let sorted_items = Self::build_shared_buffer_item_batches(kv_pairs);
        let delete_range_tombstones = delete_ranges
            .into_iter()
            .map(|(start_table_key, end_table_key)| {
                DeleteRangeTombstone::new(
                    table_id,
                    start_table_key.to_vec(),
                    end_table_key.to_vec(),
                    epoch,
                )
            })
            .collect_vec();
        #[cfg(test)]
        {
            Self::check_tombstone_prefix(table_id, &delete_range_tombstones);
        }
        let size = Self::measure_batch_size(&sorted_items);
        let tracker = if let Some(limiter) = memory_limit {
            limiter.require_memory(size as u64).await
        } else {
            None
        };
        let inner =
            SharedBufferBatchInner::new(sorted_items, delete_range_tombstones, size, tracker);
        SharedBufferBatch {
            inner: Arc::new(inner),
            table_id,
            epoch,
        }
    }

    pub fn get_delete_range_tombstones(&self) -> Vec<DeleteRangeTombstone> {
        self.inner.range_tombstone_list.clone()
    }

    #[cfg(test)]
    fn check_tombstone_prefix(table_id: TableId, tombstones: &[DeleteRangeTombstone]) {
        for tombstone in tombstones {
            assert_eq!(
                UserKey::decode(&tombstone.start_user_key).table_id,
                table_id,
                "delete range tombstone in a shared buffer batch must begin with the same table id"
            );
            assert_eq!(
                UserKey::decode(&tombstone.end_user_key).table_id,
                table_id,
                "delete range tombstone in a shared buffer batch must begin with the same table id"
            );
        }
    }
}

pub struct SharedBufferBatchIterator<D: HummockIteratorDirection> {
    inner: Arc<SharedBufferBatchInner>,
    current_idx: usize,
    table_id: TableId,
    epoch: HummockEpoch,
    _phantom: PhantomData<D>,
}

impl<D: HummockIteratorDirection> SharedBufferBatchIterator<D> {
    pub(crate) fn new(
        inner: Arc<SharedBufferBatchInner>,
        table_id: TableId,
        epoch: HummockEpoch,
    ) -> Self {
        Self {
            inner,
            current_idx: 0,
            table_id,
            epoch,
            _phantom: Default::default(),
        }
    }

    fn current_item(&self) -> &SharedBufferItem {
        assert!(self.is_valid());
        let idx = match D::direction() {
            DirectionEnum::Forward => self.current_idx,
            DirectionEnum::Backward => self.inner.len() - self.current_idx - 1,
        };
        self.inner.get(idx).unwrap()
    }
}

impl<D: HummockIteratorDirection> HummockIterator for SharedBufferBatchIterator<D> {
    type Direction = D;

    type NextFuture<'a> = impl Future<Output = HummockResult<()>> + 'a;
    type RewindFuture<'a> = impl Future<Output = HummockResult<()>> + 'a;
    type SeekFuture<'a> = impl Future<Output = HummockResult<()>> + 'a;

    fn next(&mut self) -> Self::NextFuture<'_> {
        async move {
            assert!(self.is_valid());
            self.current_idx += 1;
            Ok(())
        }
    }

    fn key(&self) -> FullKey<&[u8]> {
        FullKey::new(self.table_id, TableKey(&self.current_item().0), self.epoch)
    }

    fn value(&self) -> HummockValue<&[u8]> {
        self.current_item().1.as_slice()
    }

    fn is_valid(&self) -> bool {
        self.current_idx < self.inner.len()
    }

    fn rewind(&mut self) -> Self::RewindFuture<'_> {
        async move {
            self.current_idx = 0;
            Ok(())
        }
    }

    fn seek<'a>(&'a mut self, key: FullKey<&'a [u8]>) -> Self::SeekFuture<'a> {
        async move {
            debug_assert_eq!(key.user_key.table_id, self.table_id);
            // Perform binary search on table key because the items in SharedBufferBatch is ordered
            // by table key.
            let partition_point = self
                .inner
                .binary_search_by(|probe| probe.0[..].cmp(*key.user_key.table_key));
            let seek_key_epoch = key.epoch;
            match D::direction() {
                DirectionEnum::Forward => match partition_point {
                    Ok(i) => {
                        self.current_idx = i;
                        // The user key part must be the same if we reach here.
                        if self.epoch > seek_key_epoch {
                            // Move onto the next key for forward iteration if the current key
                            // has a larger epoch
                            self.current_idx += 1;
                        }
                    }
                    Err(i) => self.current_idx = i,
                },
                DirectionEnum::Backward => {
                    match partition_point {
                        Ok(i) => {
                            self.current_idx = self.inner.len() - i - 1;
                            // The user key part must be the same if we reach here.
                            if self.epoch < seek_key_epoch {
                                // Move onto the prev key for backward iteration if the current key
                                // has a smaller epoch
                                self.current_idx += 1;
                            }
                        }
                        // Seek to one item before the seek partition_point:
                        // If i == 0, the iterator will be invalidated with self.current_idx ==
                        // self.inner.len().
                        Err(i) => self.current_idx = self.inner.len() - i,
                    }
                }
            }
            Ok(())
        }
    }

    fn collect_local_statistic(&self, _stats: &mut crate::monitor::StoreLocalStatistic) {}
}
pub struct SharedBufferDeleteRangeIterator {
    inner: Arc<SharedBufferBatchInner>,
    current_idx: usize,
}

impl SharedBufferDeleteRangeIterator {
    pub(crate) fn new(inner: Arc<SharedBufferBatchInner>) -> Self {
        Self {
            inner,
            current_idx: 0,
        }
    }
}

impl DeleteRangeIterator for SharedBufferDeleteRangeIterator {
    fn start_user_key(&self) -> &[u8] {
        &self.inner.range_tombstone_list[self.current_idx].start_user_key
    }

    fn end_user_key(&self) -> &[u8] {
        &self.inner.range_tombstone_list[self.current_idx].end_user_key
    }

    fn current_epoch(&self) -> HummockEpoch {
        self.inner.range_tombstone_list[self.current_idx].sequence
    }

    fn next(&mut self) {
        self.current_idx += 1;
    }

    fn rewind(&mut self) {
        self.current_idx = 0;
    }

    fn seek(&mut self, target_user_key: &[u8]) {
        self.current_idx = self
            .inner
            .range_tombstone_list
            .partition_point(|tombstone| tombstone.end_user_key.as_slice().le(target_user_key));
    }

    fn is_valid(&self) -> bool {
        self.current_idx < self.inner.range_tombstone_list.len()
    }
}

#[cfg(test)]
mod tests {
    use itertools::Itertools;

    use super::*;
    use crate::hummock::iterator::test_utils::{
        iterator_test_key_of_epoch, iterator_test_table_key_of,
    };

    fn transform_shared_buffer(
        batches: Vec<(Vec<u8>, HummockValue<Bytes>)>,
    ) -> Vec<(Bytes, HummockValue<Bytes>)> {
        batches
            .into_iter()
            .map(|(k, v)| (k.into(), v))
            .collect_vec()
    }

    #[tokio::test]
    async fn test_shared_buffer_batch_basic() {
        let epoch = 1;
        let shared_buffer_items: Vec<(Vec<u8>, HummockValue<Bytes>)> = vec![
            (
                iterator_test_table_key_of(0),
                HummockValue::put(Bytes::from("value1")),
            ),
            (
                iterator_test_table_key_of(1),
                HummockValue::put(Bytes::from("value1")),
            ),
            (
                iterator_test_table_key_of(2),
                HummockValue::put(Bytes::from("value1")),
            ),
        ];
        let shared_buffer_batch = SharedBufferBatch::for_test(
            transform_shared_buffer(shared_buffer_items.clone()),
            epoch,
            Default::default(),
        );

        // Sketch
        assert_eq!(
            *shared_buffer_batch.start_table_key(),
            shared_buffer_items[0].0
        );
        assert_eq!(
            *shared_buffer_batch.end_table_key(),
            shared_buffer_items[2].0
        );

        // Point lookup
        for (k, v) in &shared_buffer_items {
            assert_eq!(
                shared_buffer_batch.get(TableKey(k.as_slice())),
                Some(v.clone())
            );
        }
        assert_eq!(
            shared_buffer_batch.get(TableKey(iterator_test_table_key_of(3).as_slice())),
            None
        );
        assert_eq!(
            shared_buffer_batch.get(TableKey(iterator_test_table_key_of(4).as_slice())),
            None
        );

        // Forward iterator
        let mut iter = shared_buffer_batch.clone().into_forward_iter();
        iter.rewind().await.unwrap();
        let mut output = vec![];
        while iter.is_valid() {
            output.push((
                iter.key().user_key.table_key.to_vec(),
                iter.value().to_bytes(),
            ));
            iter.next().await.unwrap();
        }
        assert_eq!(output, shared_buffer_items);

        // Backward iterator
        let mut backward_iter = shared_buffer_batch.clone().into_backward_iter();
        backward_iter.rewind().await.unwrap();
        let mut output = vec![];
        while backward_iter.is_valid() {
            output.push((
                backward_iter.key().user_key.table_key.to_vec(),
                backward_iter.value().to_bytes(),
            ));
            backward_iter.next().await.unwrap();
        }
        output.reverse();
        assert_eq!(output, shared_buffer_items);
    }

    #[tokio::test]
    async fn test_shared_buffer_batch_seek() {
        let epoch = 1;
        let shared_buffer_items = vec![
            (
                iterator_test_table_key_of(1),
                HummockValue::put(Bytes::from("value1")),
            ),
            (
                iterator_test_table_key_of(2),
                HummockValue::put(Bytes::from("value2")),
            ),
            (
                iterator_test_table_key_of(3),
                HummockValue::put(Bytes::from("value3")),
            ),
        ];
        let shared_buffer_batch = SharedBufferBatch::for_test(
            transform_shared_buffer(shared_buffer_items.clone()),
            epoch,
            Default::default(),
        );

        // FORWARD: Seek to a key < 1st key, expect all three items to return
        let mut iter = shared_buffer_batch.clone().into_forward_iter();
        iter.seek(iterator_test_key_of_epoch(0, epoch).to_ref())
            .await
            .unwrap();
        for item in &shared_buffer_items {
            assert!(iter.is_valid());
            assert_eq!(*iter.key().user_key.table_key, item.0);
            assert_eq!(iter.value(), item.1.as_slice());
            iter.next().await.unwrap();
        }
        assert!(!iter.is_valid());

        // FORWARD: Seek to a key > the last key, expect no items to return
        let mut iter = shared_buffer_batch.clone().into_forward_iter();
        iter.seek(iterator_test_key_of_epoch(4, epoch).to_ref())
            .await
            .unwrap();
        assert!(!iter.is_valid());

        // FORWARD: Seek to 2nd key with current epoch, expect last two items to return
        let mut iter = shared_buffer_batch.clone().into_forward_iter();
        iter.seek(iterator_test_key_of_epoch(2, epoch).to_ref())
            .await
            .unwrap();
        for item in &shared_buffer_items[1..] {
            assert!(iter.is_valid());
            assert_eq!(*iter.key().user_key.table_key, item.0);
            assert_eq!(iter.value(), item.1.as_slice());
            iter.next().await.unwrap();
        }
        assert!(!iter.is_valid());

        // FORWARD: Seek to 2nd key with future epoch, expect last two items to return
        let mut iter = shared_buffer_batch.clone().into_forward_iter();
        iter.seek(iterator_test_key_of_epoch(2, epoch + 1).to_ref())
            .await
            .unwrap();
        for item in &shared_buffer_items[1..] {
            assert!(iter.is_valid());
            assert_eq!(*iter.key().user_key.table_key, item.0.as_slice());
            assert_eq!(iter.value(), item.1.as_slice());
            iter.next().await.unwrap();
        }
        assert!(!iter.is_valid());

        // FORWARD: Seek to 2nd key with old epoch, expect last item to return
        let mut iter = shared_buffer_batch.clone().into_forward_iter();
        iter.seek(iterator_test_key_of_epoch(2, epoch - 1).to_ref())
            .await
            .unwrap();
        let item = shared_buffer_items.last().unwrap();
        assert!(iter.is_valid());
        assert_eq!(*iter.key().user_key.table_key, item.0.as_slice());
        assert_eq!(iter.value(), item.1.as_slice());
        iter.next().await.unwrap();
        assert!(!iter.is_valid());

        // BACKWARD: Seek to a key < 1st key, expect no items to return
        let mut iter = shared_buffer_batch.clone().into_backward_iter();
        iter.seek(iterator_test_key_of_epoch(0, epoch).to_ref())
            .await
            .unwrap();
        assert!(!iter.is_valid());

        // BACKWARD: Seek to a key > the last key, expect all items to return
        let mut iter = shared_buffer_batch.clone().into_backward_iter();
        iter.seek(iterator_test_key_of_epoch(4, epoch).to_ref())
            .await
            .unwrap();
        for item in shared_buffer_items.iter().rev() {
            assert!(iter.is_valid());
            assert_eq!(*iter.key().user_key.table_key, item.0.as_slice());
            assert_eq!(iter.value(), item.1.as_slice());
            iter.next().await.unwrap();
        }
        assert!(!iter.is_valid());

        // BACKWARD: Seek to 2nd key with current epoch, expect first two items to return
        let mut iter = shared_buffer_batch.clone().into_backward_iter();
        iter.seek(iterator_test_key_of_epoch(2, epoch).to_ref())
            .await
            .unwrap();
        for item in shared_buffer_items[0..=1].iter().rev() {
            assert!(iter.is_valid());
            assert_eq!(*iter.key().user_key.table_key, item.0.as_slice());
            assert_eq!(iter.value(), item.1.as_slice());
            iter.next().await.unwrap();
        }
        assert!(!iter.is_valid());

        // BACKWARD: Seek to 2nd key with future epoch, expect first item to return
        let mut iter = shared_buffer_batch.clone().into_backward_iter();
        iter.seek(iterator_test_key_of_epoch(2, epoch + 1).to_ref())
            .await
            .unwrap();
        assert!(iter.is_valid());
        let item = shared_buffer_items.first().unwrap();
        assert_eq!(*iter.key().user_key.table_key, item.0.as_slice());
        assert_eq!(iter.value(), item.1.as_slice());
        iter.next().await.unwrap();
        assert!(!iter.is_valid());

        // BACKWARD: Seek to 2nd key with old epoch, expect first two item to return
        let mut iter = shared_buffer_batch.clone().into_backward_iter();
        iter.seek(iterator_test_key_of_epoch(2, epoch - 1).to_ref())
            .await
            .unwrap();
        for item in shared_buffer_items[0..=1].iter().rev() {
            assert!(iter.is_valid());
            assert_eq!(*iter.key().user_key.table_key, item.0.as_slice());
            assert_eq!(iter.value(), item.1.as_slice());
            iter.next().await.unwrap();
        }
        assert!(!iter.is_valid());
    }

    #[tokio::test]
<<<<<<< HEAD
    async fn test_shared_buffer_batch_delete_range() {
        let epoch = 1;
        let shared_buffer_items = vec![
            (Bytes::from(b"aaa".to_vec()), Bytes::from(b"bbb".to_vec())),
            (Bytes::from(b"ccc".to_vec()), Bytes::from(b"ddd".to_vec())),
            (Bytes::from(b"ddd".to_vec()), Bytes::from(b"eee".to_vec())),
        ];
        let shared_buffer_batch = SharedBufferBatch::build_shared_buffer_batch(
            epoch,
            vec![],
            shared_buffer_items,
            Default::default(),
            None,
        )
        .await;
        assert!(shared_buffer_batch.check_delete_by_range(b"aaa"));
        assert!(!shared_buffer_batch.check_delete_by_range(b"bbb"));
        assert!(shared_buffer_batch.check_delete_by_range(b"ddd"));
        assert!(!shared_buffer_batch.check_delete_by_range(b"eee"));
=======
    #[should_panic]
    async fn test_invalid_table_id() {
        let epoch = 1;
        let shared_buffer_batch = SharedBufferBatch::for_test(vec![], epoch, Default::default());
        // Seeking to non-current epoch should panic
        let mut iter = shared_buffer_batch.into_forward_iter();
        iter.seek(FullKey::for_test(TableId::new(1), vec![], epoch).to_ref())
            .await
            .unwrap();
>>>>>>> 484b9ab2
    }
}<|MERGE_RESOLUTION|>--- conflicted
+++ resolved
@@ -40,13 +40,8 @@
 
 pub(crate) struct SharedBufferBatchInner {
     payload: Vec<SharedBufferItem>,
-<<<<<<< HEAD
     range_tombstone_list: Vec<DeleteRangeTombstone>,
-    largest_user_key: Vec<u8>,
-=======
-    delete_range_tombstones: Vec<DeleteRangeTombstone>,
     largest_table_key: Vec<u8>,
->>>>>>> 484b9ab2
     size: usize,
     _tracker: Option<MemoryTracker>,
     batch_id: SharedBufferBatchId,
@@ -59,13 +54,8 @@
         size: usize,
         _tracker: Option<MemoryTracker>,
     ) -> Self {
-<<<<<<< HEAD
-        let mut largest_user_key = vec![];
+        let mut largest_table_key = vec![];
         for tombstone in &range_tombstone_list {
-=======
-        let mut largest_table_key = vec![];
-        for tombstone in &delete_range_tombstones {
->>>>>>> 484b9ab2
             // Although `end_user_key` of tombstone is exclusive, we still use it as a boundary of
             // `SharedBufferBatch` because it just expands an useless query and does not affect
             // correctness.
@@ -228,32 +218,12 @@
 
     /// return inclusive left endpoint, which means that all data in this batch should be larger or
     /// equal than this key.
-<<<<<<< HEAD
-    pub fn start_user_key(&self) -> &[u8] {
+    pub fn start_user_key(&self) -> UserKey<&[u8]> {
         if self.has_range_tombstone()
-            && (self.inner.is_empty()
-                || self
-                    .inner
-                    .range_tombstone_list
-                    .first()
-                    .unwrap()
-                    .start_user_key
-                    .as_slice()
-                    .le(key::user_key(&self.inner.first().unwrap().0)))
-        {
-            self.inner
-                .range_tombstone_list
-                .first()
-                .unwrap()
-                .start_user_key
-                .as_slice()
-=======
-    pub fn start_user_key(&self) -> UserKey<&[u8]> {
-        if !self.inner.delete_range_tombstones.is_empty()
             && (self.inner.is_empty()
                 || table_key(
                     self.inner
-                        .delete_range_tombstones
+                        .range_tombstone_list
                         .first()
                         .unwrap()
                         .start_user_key
@@ -263,13 +233,12 @@
         {
             UserKey::decode(
                 self.inner
-                    .delete_range_tombstones
+                    .range_tombstone_list
                     .first()
                     .unwrap()
                     .start_user_key
                     .as_slice(),
             )
->>>>>>> 484b9ab2
         } else {
             UserKey::new(self.table_id, self.start_table_key())
         }
@@ -762,7 +731,6 @@
     }
 
     #[tokio::test]
-<<<<<<< HEAD
     async fn test_shared_buffer_batch_delete_range() {
         let epoch = 1;
         let shared_buffer_items = vec![
@@ -782,7 +750,8 @@
         assert!(!shared_buffer_batch.check_delete_by_range(b"bbb"));
         assert!(shared_buffer_batch.check_delete_by_range(b"ddd"));
         assert!(!shared_buffer_batch.check_delete_by_range(b"eee"));
-=======
+    }
+    
     #[should_panic]
     async fn test_invalid_table_id() {
         let epoch = 1;
@@ -792,6 +761,5 @@
         iter.seek(FullKey::for_test(TableId::new(1), vec![], epoch).to_ref())
             .await
             .unwrap();
->>>>>>> 484b9ab2
     }
 }