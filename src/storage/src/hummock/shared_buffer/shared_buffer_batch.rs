--- conflicted
+++ resolved
@@ -39,8 +39,8 @@
 pub(crate) struct SharedBufferBatchInner {
     payload: Vec<SharedBufferItem>,
     size: usize,
-<<<<<<< HEAD
     buffer_release_notifier: Option<mpsc::UnboundedSender<SharedBufferEvent>>,
+    batch_id: SharedBufferBatchId,
 }
 
 impl SharedBufferBatchInner {
@@ -51,6 +51,7 @@
             payload,
             size,
             buffer_release_notifier,
+            batch_id: SHARED_BUFFER_BATCH_ID_GENERATOR.fetch_add(1, Relaxed),
         }
     }
     pub fn size(&self) -> usize {
@@ -60,10 +61,6 @@
     pub fn key_count(&self) -> usize {
         self.payload.len()
     }
-=======
-    buffer_release_notifier: mpsc::UnboundedSender<SharedBufferEvent>,
-    batch_id: SharedBufferBatchId,
->>>>>>> 4998ba94
 }
 
 impl Deref for SharedBufferBatchInner {
@@ -120,6 +117,7 @@
             epoch,
             compaction_group_id,
             table_id: 0,
+            batch_id: SHARED_BUFFER_BATCH_ID_GENERATOR.fetch_add(1, Relaxed),
         }
     }
 
@@ -141,14 +139,9 @@
             inner: Arc::new(SharedBufferBatchInner::new(
                 sorted_items,
                 size,
-<<<<<<< HEAD
                 Some(buffer_release_notifier),
-            )),
-=======
-                buffer_release_notifier,
                 batch_id: SHARED_BUFFER_BATCH_ID_GENERATOR.fetch_add(1, Relaxed),
             }),
->>>>>>> 4998ba94
             epoch,
             compaction_group_id,
             table_id,
