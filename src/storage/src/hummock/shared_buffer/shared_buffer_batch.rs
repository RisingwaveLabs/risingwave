// Copyright 2022 Singularity Data
//
// Licensed under the Apache License, Version 2.0 (the "License");
// you may not use this file except in compliance with the License.
// You may obtain a copy of the License at
//
// http://www.apache.org/licenses/LICENSE-2.0
//
// Unless required by applicable law or agreed to in writing, software
// distributed under the License is distributed on an "AS IS" BASIS,
// WITHOUT WARRANTIES OR CONDITIONS OF ANY KIND, either express or implied.
// See the License for the specific language governing permissions and
// limitations under the License.

use std::fmt::Debug;
use std::marker::PhantomData;
use std::ops::Deref;
use std::sync::Arc;

use async_trait::async_trait;
use bytes::Bytes;
<<<<<<< HEAD
use tokio::sync::mpsc;
use tracing::error;
=======
use risingwave_hummock_sdk::CompactionGroupId;
>>>>>>> f1c32985

use crate::hummock::iterator::{
    Backward, DirectionEnum, Forward, HummockIterator, HummockIteratorDirection,
};
use crate::hummock::shared_buffer::SharedBufferEvent;
use crate::hummock::shared_buffer::SharedBufferEvent::BufferRelease;
use crate::hummock::value::HummockValue;
use crate::hummock::{key, HummockEpoch, HummockResult};
use crate::storage_value::VALUE_META_SIZE;

pub(crate) type SharedBufferItem = (Bytes, HummockValue<Bytes>);

pub(crate) struct SharedBufferBatchInner {
    payload: Vec<SharedBufferItem>,
    size: usize,
    buffer_release_notifier: Arc<mpsc::UnboundedSender<SharedBufferEvent>>,
}

impl Deref for SharedBufferBatchInner {
    type Target = [SharedBufferItem];

    fn deref(&self) -> &Self::Target {
        self.payload.as_slice()
    }
}

impl Drop for SharedBufferBatchInner {
    fn drop(&mut self) {
        let _ = self
            .buffer_release_notifier
            .send(BufferRelease(self.size))
            .inspect_err(|e| {
                error!("unable to notify buffer size change: {:?}", e);
            });
    }
}

impl Debug for SharedBufferBatchInner {
    fn fmt(&self, f: &mut std::fmt::Formatter<'_>) -> std::fmt::Result {
        write!(
            f,
            "SharedBufferBatchInner {{ payload: {:?}, size: {} }}",
            self.payload, self.size
        )
    }
}

impl PartialEq for SharedBufferBatchInner {
    fn eq(&self, other: &Self) -> bool {
        self.payload == other.payload
    }
}

/// A write batch stored in the shared buffer.
#[derive(Clone, Debug, PartialEq)]
pub struct SharedBufferBatch {
    inner: Arc<SharedBufferBatchInner>,
    epoch: HummockEpoch,
    compaction_group_id: CompactionGroupId,
}

impl SharedBufferBatch {
    pub fn new(
        sorted_items: Vec<SharedBufferItem>,
        epoch: HummockEpoch,
<<<<<<< HEAD
        buffer_release_notifier: Arc<mpsc::UnboundedSender<SharedBufferEvent>>,
    ) -> Self {
        let size: usize = Self::measure_batch_size(&sorted_items);
=======
        buffer_size_tracker: Arc<AtomicUsize>,
        compaction_group_id: CompactionGroupId,
    ) -> Self {
        let size: usize = Self::measure_batch_size(&sorted_items);
        Self::new_with_size(
            sorted_items,
            epoch,
            size,
            buffer_size_tracker,
            compaction_group_id,
        )
    }

    pub fn new_with_size(
        sorted_items: Vec<SharedBufferItem>,
        epoch: HummockEpoch,
        size: usize,
        buffer_size_tracker: Arc<AtomicUsize>,
        compaction_group_id: CompactionGroupId,
    ) -> Self {
        buffer_size_tracker.fetch_add(size, Relaxed);

>>>>>>> f1c32985
        Self {
            inner: Arc::new(SharedBufferBatchInner {
                payload: sorted_items,
                size,
                buffer_release_notifier,
            }),
            epoch,
            compaction_group_id,
        }
    }

    pub fn measure_batch_size(batches: &[SharedBufferItem]) -> usize {
        // size = Sum(length of full key + length of user value)
        batches
            .iter()
            .map(|(k, v)| {
                k.len() + {
                    match v {
                        HummockValue::Put(_, val) => VALUE_META_SIZE + val.len(),
                        HummockValue::Delete(_) => VALUE_META_SIZE,
                    }
                }
            })
            .sum()
    }

    pub fn get(&self, user_key: &[u8]) -> Option<HummockValue<Vec<u8>>> {
        // Perform binary search on user key because the items in SharedBufferBatch is ordered by
        // user key.
        match self
            .inner
            .binary_search_by(|m| key::user_key(&m.0).cmp(user_key))
        {
            Ok(i) => Some(self.inner[i].1.to_vec()),
            Err(_) => None,
        }
    }

    pub fn into_directed_iter<D: HummockIteratorDirection>(self) -> SharedBufferBatchIterator<D> {
        SharedBufferBatchIterator::<D>::new(self.inner)
    }

    pub fn into_forward_iter(self) -> SharedBufferBatchIterator<Forward> {
        self.into_directed_iter()
    }

    pub fn into_backward_iter(self) -> SharedBufferBatchIterator<Backward> {
        self.into_directed_iter()
    }

    pub fn get_payload(&self) -> &[SharedBufferItem] {
        &self.inner
    }

    pub fn start_key(&self) -> &[u8] {
        &self.inner.first().unwrap().0
    }

    pub fn end_key(&self) -> &[u8] {
        &self.inner.last().unwrap().0
    }

    pub fn start_user_key(&self) -> &[u8] {
        key::user_key(&self.inner.first().unwrap().0)
    }

    pub fn end_user_key(&self) -> &[u8] {
        key::user_key(&self.inner.last().unwrap().0)
    }

    pub fn epoch(&self) -> u64 {
        self.epoch
    }

    pub fn size(&self) -> usize {
        self.inner.size
    }

    pub fn compaction_group_id(&self) -> CompactionGroupId {
        self.compaction_group_id
    }
}

pub struct SharedBufferBatchIterator<D: HummockIteratorDirection> {
    inner: Arc<SharedBufferBatchInner>,
    current_idx: usize,
    _phantom: PhantomData<D>,
}

impl<D: HummockIteratorDirection> SharedBufferBatchIterator<D> {
    pub(crate) fn new(inner: Arc<SharedBufferBatchInner>) -> Self {
        Self {
            inner,
            current_idx: 0,
            _phantom: Default::default(),
        }
    }

    fn current_item(&self) -> &SharedBufferItem {
        assert!(self.is_valid());
        let idx = match D::direction() {
            DirectionEnum::Forward => self.current_idx,
            DirectionEnum::Backward => self.inner.len() - self.current_idx - 1,
        };
        self.inner.get(idx).unwrap()
    }
}

#[async_trait]
impl<D: HummockIteratorDirection> HummockIterator for SharedBufferBatchIterator<D> {
    type Direction = D;

    async fn next(&mut self) -> HummockResult<()> {
        assert!(self.is_valid());
        self.current_idx += 1;
        Ok(())
    }

    fn key(&self) -> &[u8] {
        &self.current_item().0
    }

    fn value(&self) -> HummockValue<&[u8]> {
        self.current_item().1.as_slice()
    }

    fn is_valid(&self) -> bool {
        self.current_idx < self.inner.len()
    }

    async fn rewind(&mut self) -> HummockResult<()> {
        self.current_idx = 0;
        Ok(())
    }

    async fn seek(&mut self, key: &[u8]) -> HummockResult<()> {
        // Perform binary search on user key because the items in SharedBufferBatch is ordered by
        // user key.
        let partition_point = self
            .inner
            .binary_search_by(|probe| key::user_key(&probe.0).cmp(key::user_key(key)));
        let seek_key_epoch = key::get_epoch(key);
        match D::direction() {
            DirectionEnum::Forward => {
                match partition_point {
                    Ok(i) => {
                        self.current_idx = i;
                        // The user key part must be the same if we reach here.
                        let current_key_epoch = key::get_epoch(&self.inner[i].0);
                        if current_key_epoch > seek_key_epoch {
                            // Move onto the next key for forward iteration if the current key has a
                            // larger epoch
                            self.current_idx += 1;
                        }
                    }
                    Err(i) => self.current_idx = i,
                }
            }
            DirectionEnum::Backward => {
                match partition_point {
                    Ok(i) => {
                        self.current_idx = self.inner.len() - i - 1;
                        // The user key part must be the same if we reach here.
                        let current_key_epoch = key::get_epoch(&self.inner[i].0);
                        if current_key_epoch < seek_key_epoch {
                            // Move onto the prev key for backward iteration if the current key has
                            // a smaller epoch
                            self.current_idx += 1;
                        }
                    }
                    // Seek to one item before the seek partition_point:
                    // If i == 0, the iterator will be invalidated with self.current_idx ==
                    // self.inner.len().
                    Err(i) => self.current_idx = self.inner.len() - i,
                }
            }
        }

        Ok(())
    }
}

#[cfg(test)]
mod tests {

    use itertools::Itertools;
    use risingwave_hummock_sdk::compaction_group::StaticCompactionGroupId;
    use risingwave_hummock_sdk::key::user_key;

    use super::*;
    use crate::hummock::iterator::test_utils::{iterator_test_key_of, iterator_test_key_of_epoch};

    fn transform_shared_buffer(
        batches: Vec<(Vec<u8>, HummockValue<Vec<u8>>)>,
    ) -> Vec<(Bytes, HummockValue<Bytes>)> {
        batches
            .into_iter()
            .map(|(k, v)| (k.into(), v.into()))
            .collect_vec()
    }

    #[tokio::test]
    async fn test_shared_buffer_batch_basic() {
        let epoch = 1;
        let shared_buffer_items = vec![
            (
                iterator_test_key_of_epoch(0, epoch),
                HummockValue::put(b"value1".to_vec()),
            ),
            (
                iterator_test_key_of_epoch(1, epoch),
                HummockValue::put(b"value2".to_vec()),
            ),
            (
                iterator_test_key_of_epoch(2, epoch),
                HummockValue::put(b"value3".to_vec()),
            ),
        ];
        let shared_buffer_batch = SharedBufferBatch::new(
            transform_shared_buffer(shared_buffer_items.clone()),
            epoch,
<<<<<<< HEAD
            Arc::new(mpsc::unbounded_channel().0),
=======
            buffer_size_tracker,
            StaticCompactionGroupId::StateDefault.into(),
>>>>>>> f1c32985
        );

        // Sketch
        assert_eq!(shared_buffer_batch.start_key(), shared_buffer_items[0].0);
        assert_eq!(shared_buffer_batch.end_key(), shared_buffer_items[2].0);
        assert_eq!(
            shared_buffer_batch.start_user_key(),
            user_key(&shared_buffer_items[0].0)
        );
        assert_eq!(
            shared_buffer_batch.end_user_key(),
            user_key(&shared_buffer_items[2].0)
        );

        // Point lookup
        for (k, v) in &shared_buffer_items {
            assert_eq!(
                shared_buffer_batch.get(user_key(k.as_slice())),
                Some(v.clone())
            );
        }
        assert_eq!(
            shared_buffer_batch.get(iterator_test_key_of(3).as_slice()),
            None
        );
        assert_eq!(
            shared_buffer_batch.get(iterator_test_key_of(4).as_slice()),
            None
        );

        // Forward iterator
        let mut iter = shared_buffer_batch.clone().into_forward_iter();
        iter.rewind().await.unwrap();
        let mut output = vec![];
        while iter.is_valid() {
            output.push((iter.key().to_owned(), iter.value().to_owned_value()));
            iter.next().await.unwrap();
        }
        assert_eq!(output, shared_buffer_items);

        // Backward iterator
        let mut backward_iter = shared_buffer_batch.clone().into_backward_iter();
        backward_iter.rewind().await.unwrap();
        let mut output = vec![];
        while backward_iter.is_valid() {
            output.push((
                backward_iter.key().to_owned(),
                backward_iter.value().to_owned_value(),
            ));
            backward_iter.next().await.unwrap();
        }
        output.reverse();
        assert_eq!(output, shared_buffer_items);
    }

    #[tokio::test]
    async fn test_shared_buffer_batch_seek() {
        let epoch = 1;
        let shared_buffer_items = vec![
            (
                iterator_test_key_of_epoch(1, epoch),
                HummockValue::put(b"value1".to_vec()),
            ),
            (
                iterator_test_key_of_epoch(2, epoch),
                HummockValue::put(b"value2".to_vec()),
            ),
            (
                iterator_test_key_of_epoch(3, epoch),
                HummockValue::put(b"value3".to_vec()),
            ),
        ];
        let shared_buffer_batch = SharedBufferBatch::new(
            transform_shared_buffer(shared_buffer_items.clone()),
            epoch,
<<<<<<< HEAD
            Arc::new(mpsc::unbounded_channel().0),
=======
            buffer_size_tracker,
            StaticCompactionGroupId::StateDefault.into(),
>>>>>>> f1c32985
        );

        // FORWARD: Seek to a key < 1st key, expect all three items to return
        let mut iter = shared_buffer_batch.clone().into_forward_iter();
        iter.seek(&iterator_test_key_of_epoch(0, epoch))
            .await
            .unwrap();
        for item in &shared_buffer_items {
            assert!(iter.is_valid());
            assert_eq!(iter.key(), item.0.as_slice());
            assert_eq!(iter.value(), item.1.as_slice());
            iter.next().await.unwrap();
        }
        assert!(!iter.is_valid());

        // FORWARD: Seek to a key > the last key, expect no items to return
        let mut iter = shared_buffer_batch.clone().into_forward_iter();
        iter.seek(&iterator_test_key_of_epoch(4, epoch))
            .await
            .unwrap();
        assert!(!iter.is_valid());

        // FORWARD: Seek to 2nd key with current epoch, expect last two items to return
        let mut iter = shared_buffer_batch.clone().into_forward_iter();
        iter.seek(&iterator_test_key_of_epoch(2, epoch))
            .await
            .unwrap();
        for item in &shared_buffer_items[1..] {
            assert!(iter.is_valid());
            assert_eq!(iter.key(), item.0.as_slice());
            assert_eq!(iter.value(), item.1.as_slice());
            iter.next().await.unwrap();
        }
        assert!(!iter.is_valid());

        // FORWARD: Seek to 2nd key with future epoch, expect last two items to return
        let mut iter = shared_buffer_batch.clone().into_forward_iter();
        iter.seek(&iterator_test_key_of_epoch(2, epoch + 1))
            .await
            .unwrap();
        for item in &shared_buffer_items[1..] {
            assert!(iter.is_valid());
            assert_eq!(iter.key(), item.0.as_slice());
            assert_eq!(iter.value(), item.1.as_slice());
            iter.next().await.unwrap();
        }
        assert!(!iter.is_valid());

        // FORWARD: Seek to 2nd key with old epoch, expect last item to return
        let mut iter = shared_buffer_batch.clone().into_forward_iter();
        iter.seek(&iterator_test_key_of_epoch(2, epoch - 1))
            .await
            .unwrap();
        let item = shared_buffer_items.last().unwrap();
        assert!(iter.is_valid());
        assert_eq!(iter.key(), item.0.as_slice());
        assert_eq!(iter.value(), item.1.as_slice());
        iter.next().await.unwrap();
        assert!(!iter.is_valid());

        // BACKWARD: Seek to a key < 1st key, expect no items to return
        let mut iter = shared_buffer_batch.clone().into_backward_iter();
        iter.seek(&iterator_test_key_of_epoch(0, epoch))
            .await
            .unwrap();
        assert!(!iter.is_valid());

        // BACKWARD: Seek to a key > the last key, expect all items to return
        let mut iter = shared_buffer_batch.clone().into_backward_iter();
        iter.seek(&iterator_test_key_of_epoch(4, epoch))
            .await
            .unwrap();
        for item in shared_buffer_items.iter().rev() {
            assert!(iter.is_valid());
            assert_eq!(iter.key(), item.0.as_slice());
            assert_eq!(iter.value(), item.1.as_slice());
            iter.next().await.unwrap();
        }
        assert!(!iter.is_valid());

        // BACKWARD: Seek to 2nd key with current epoch, expect first two items to return
        let mut iter = shared_buffer_batch.clone().into_backward_iter();
        iter.seek(&iterator_test_key_of_epoch(2, epoch))
            .await
            .unwrap();
        for item in shared_buffer_items[0..=1].iter().rev() {
            assert!(iter.is_valid());
            assert_eq!(iter.key(), item.0.as_slice());
            assert_eq!(iter.value(), item.1.as_slice());
            iter.next().await.unwrap();
        }
        assert!(!iter.is_valid());

        // BACKWARD: Seek to 2nd key with future epoch, expect first item to return
        let mut iter = shared_buffer_batch.clone().into_backward_iter();
        iter.seek(&iterator_test_key_of_epoch(2, epoch + 1))
            .await
            .unwrap();
        assert!(iter.is_valid());
        let item = shared_buffer_items.first().unwrap();
        assert_eq!(iter.key(), item.0.as_slice());
        assert_eq!(iter.value(), item.1.as_slice());
        iter.next().await.unwrap();
        assert!(!iter.is_valid());

        // BACKWARD: Seek to 2nd key with old epoch, expect first two item to return
        let mut iter = shared_buffer_batch.clone().into_backward_iter();
        iter.seek(&iterator_test_key_of_epoch(2, epoch - 1))
            .await
            .unwrap();
        for item in shared_buffer_items[0..=1].iter().rev() {
            assert!(iter.is_valid());
            assert_eq!(iter.key(), item.0.as_slice());
            assert_eq!(iter.value(), item.1.as_slice());
            iter.next().await.unwrap();
        }
        assert!(!iter.is_valid());
    }
}<|MERGE_RESOLUTION|>--- conflicted
+++ resolved
@@ -19,12 +19,9 @@
 
 use async_trait::async_trait;
 use bytes::Bytes;
-<<<<<<< HEAD
+use risingwave_hummock_sdk::CompactionGroupId;
 use tokio::sync::mpsc;
 use tracing::error;
-=======
-use risingwave_hummock_sdk::CompactionGroupId;
->>>>>>> f1c32985
 
 use crate::hummock::iterator::{
     Backward, DirectionEnum, Forward, HummockIterator, HummockIteratorDirection,
@@ -90,34 +87,10 @@
     pub fn new(
         sorted_items: Vec<SharedBufferItem>,
         epoch: HummockEpoch,
-<<<<<<< HEAD
         buffer_release_notifier: Arc<mpsc::UnboundedSender<SharedBufferEvent>>,
-    ) -> Self {
-        let size: usize = Self::measure_batch_size(&sorted_items);
-=======
-        buffer_size_tracker: Arc<AtomicUsize>,
         compaction_group_id: CompactionGroupId,
     ) -> Self {
         let size: usize = Self::measure_batch_size(&sorted_items);
-        Self::new_with_size(
-            sorted_items,
-            epoch,
-            size,
-            buffer_size_tracker,
-            compaction_group_id,
-        )
-    }
-
-    pub fn new_with_size(
-        sorted_items: Vec<SharedBufferItem>,
-        epoch: HummockEpoch,
-        size: usize,
-        buffer_size_tracker: Arc<AtomicUsize>,
-        compaction_group_id: CompactionGroupId,
-    ) -> Self {
-        buffer_size_tracker.fetch_add(size, Relaxed);
-
->>>>>>> f1c32985
         Self {
             inner: Arc::new(SharedBufferBatchInner {
                 payload: sorted_items,
@@ -339,12 +312,8 @@
         let shared_buffer_batch = SharedBufferBatch::new(
             transform_shared_buffer(shared_buffer_items.clone()),
             epoch,
-<<<<<<< HEAD
             Arc::new(mpsc::unbounded_channel().0),
-=======
-            buffer_size_tracker,
             StaticCompactionGroupId::StateDefault.into(),
->>>>>>> f1c32985
         );
 
         // Sketch
@@ -420,12 +389,8 @@
         let shared_buffer_batch = SharedBufferBatch::new(
             transform_shared_buffer(shared_buffer_items.clone()),
             epoch,
-<<<<<<< HEAD
             Arc::new(mpsc::unbounded_channel().0),
-=======
-            buffer_size_tracker,
             StaticCompactionGroupId::StateDefault.into(),
->>>>>>> f1c32985
         );
 
         // FORWARD: Seek to a key < 1st key, expect all three items to return
