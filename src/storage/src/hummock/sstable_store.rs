--- conflicted
+++ resolved
@@ -88,9 +88,6 @@
     }
 
     pub async fn put(&self, sst: Sstable, data: Bytes, policy: CachePolicy) -> HummockResult<()> {
-<<<<<<< HEAD
-        self.put_sst_data(sst.id, data.clone()).await?;
-=======
         let charge = sst
             .blocks
             .iter()
@@ -100,8 +97,6 @@
             + sst.meta.encoded_size()
             + data.len();
         self.put_sst_data(sst.id, data).await?;
-
->>>>>>> 42691839
         fail_point!("metadata_upload_err");
         if let Err(e) = self.put_meta(&sst).await {
             self.delete_sst_data(sst.id).await?;
