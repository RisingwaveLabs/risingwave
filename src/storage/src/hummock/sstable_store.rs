// Copyright 2022 Singularity Data
//
// Licensed under the Apache License, Version 2.0 (the "License");
// you may not use this file except in compliance with the License.
// You may obtain a copy of the License at
//
// http://www.apache.org/licenses/LICENSE-2.0
//
// Unless required by applicable law or agreed to in writing, software
// distributed under the License is distributed on an "AS IS" BASIS,
// WITHOUT WARRANTIES OR CONDITIONS OF ANY KIND, either express or implied.
// See the License for the specific language governing permissions and
// limitations under the License.
use std::clone::Clone;
use std::sync::atomic::Ordering;
use std::sync::Arc;
use std::time::Instant;

use bytes::{Buf, BufMut, Bytes};
use fail::fail_point;
use itertools::Itertools;
use risingwave_common::cache::LruCacheEventListener;
use risingwave_hummock_sdk::{is_remote_sst_id, HummockSstableId};
use risingwave_object_store::object::{
    get_local_path, BlockLocation, ObjectMetadata, ObjectStoreRef, ObjectStreamingUploader,
};

use super::{
    Block, BlockCache, Sstable, SstableMeta, TieredCache, TieredCacheKey, TieredCacheValue,
};
use crate::hummock::{BlockHolder, CachableEntry, HummockError, HummockResult, LruCache};
use crate::monitor::{MemoryCollector, StoreLocalStatistic};

const MAX_META_CACHE_SHARD_BITS: usize = 2;
const MAX_CACHE_SHARD_BITS: usize = 6; // It means that there will be 64 shards lru-cache to avoid lock conflict.
const MIN_BUFFER_SIZE_PER_SHARD: usize = 256 * 1024 * 1024; // 256MB

pub type TableHolder = CachableEntry<HummockSstableId, Box<Sstable>>;

// BEGIN section for tiered cache

impl TieredCacheKey for (HummockSstableId, u64) {
    fn encoded_len() -> usize {
        16
    }

    fn encode(&self, mut buf: &mut [u8]) {
        buf.put_u64(self.0);
        buf.put_u64(self.1);
    }

    fn decode(mut buf: &[u8]) -> Self {
        let sst_id = buf.get_u64();
        let block_idx = buf.get_u64();
        (sst_id, block_idx)
    }
}

impl TieredCacheValue for Box<Block> {
    fn len(&self) -> usize {
        self.raw_data().len()
    }

    fn encoded_len(&self) -> usize {
        self.raw_data().len()
    }

    fn encode(&self, mut buf: &mut [u8]) {
        buf.put_slice(self.raw_data());
    }

    fn decode(buf: Vec<u8>) -> Self {
        Box::new(Block::decode_from_raw(buf))
    }
}

pub struct BlockCacheEventListener {
    tiered_cache: TieredCache<(HummockSstableId, u64), Box<Block>>,
}

impl LruCacheEventListener for BlockCacheEventListener {
    type K = (HummockSstableId, u64);
    type T = Box<Block>;

    fn on_release(&self, key: Self::K, value: Self::T) {
        // TODO(MrCroxx): handle error?
        self.tiered_cache.insert(key, value).unwrap();
    }
}

// END section for tiered cache

pub struct SstableStreamingUploader {
    id: HummockSstableId,
    /// Data are uploaded block by block, except for the size footer.
    object_uploader: ObjectStreamingUploader,
    /// Compressed blocks to refill block or meta cache.
    blocks: Vec<Bytes>,
    policy: CachePolicy,
}

impl SstableStreamingUploader {
    /// Upload compressed block data.
    pub fn upload_block(&mut self, block: Bytes) -> HummockResult<()> {
        if let CachePolicy::Fill = self.policy {
            self.blocks.push(block.clone());
        }
        self.object_uploader
            .write_bytes(block)
            .map_err(HummockError::object_io_error)
    }

    pub fn upload_size_footer(&mut self, size_footer: u32) -> HummockResult<()> {
        self.object_uploader
            .write_bytes(Bytes::from(size_footer.to_le_bytes().to_vec()))
            .map_err(HummockError::object_io_error)
    }
}

// TODO: Define policy based on use cases (read / compaction / ...).
#[derive(Clone, Copy, Eq, PartialEq)]
pub enum CachePolicy {
    /// Disable read cache and not fill the cache afterwards.
    Disable,
    /// Try reading the cache and fill the cache afterwards.
    Fill,
    /// Read the cache but not fill the cache afterwards.
    NotFill,
}

pub struct SstableStore {
    path: String,
    store: ObjectStoreRef,
    block_cache: BlockCache,
    meta_cache: Arc<LruCache<HummockSstableId, Box<Sstable>>>,
    tiered_cache: TieredCache<(HummockSstableId, u64), Box<Block>>,
}

impl SstableStore {
    pub fn new(
        store: ObjectStoreRef,
        path: String,
        block_cache_capacity: usize,
        meta_cache_capacity: usize,
        tiered_cache: TieredCache<(HummockSstableId, u64), Box<Block>>,
    ) -> Self {
        let mut shard_bits = MAX_META_CACHE_SHARD_BITS;
        while (meta_cache_capacity >> shard_bits) < MIN_BUFFER_SIZE_PER_SHARD && shard_bits > 0 {
            shard_bits -= 1;
        }
        let meta_cache = Arc::new(LruCache::new(shard_bits, meta_cache_capacity));
        let listener = Arc::new(BlockCacheEventListener {
            tiered_cache: tiered_cache.clone(),
        });

        Self {
            path,
            store,
            block_cache: BlockCache::with_event_listener(
                block_cache_capacity,
                MAX_CACHE_SHARD_BITS,
                listener,
            ),
            meta_cache,
            tiered_cache,
        }
    }

    /// For compactor, we do not need a high concurrency load for cache. Instead, we need the cache
    ///  can be evict more effective.
    pub fn for_compactor(
        store: ObjectStoreRef,
        path: String,
        block_cache_capacity: usize,
        meta_cache_capacity: usize,
    ) -> Self {
        let meta_cache = Arc::new(LruCache::new(0, meta_cache_capacity));
        let tiered_cache = TieredCache::none();
        Self {
            path,
            store,
            block_cache: BlockCache::new(block_cache_capacity, 0),
            meta_cache,
            tiered_cache,
        }
    }

<<<<<<< HEAD
=======
    pub async fn put_sst(
        &self,
        sst_id: HummockSstableId,
        meta: SstableMeta,
        data: Bytes,
        policy: CachePolicy,
    ) -> HummockResult<()> {
        self.put_sst_data(sst_id, data.clone()).await?;
        fail_point!("metadata_upload_err");
        if let Err(e) = self.put_meta(sst_id, &meta).await {
            self.delete_sst_data(sst_id).await?;
            return Err(e);
        }
        if let CachePolicy::Fill = policy {
            let sst = Sstable::new_with_data(sst_id, meta, data).unwrap();
            let charge = sst.estimate_size();
            self.meta_cache
                .insert(sst_id, sst_id, charge, Box::new(sst));
        }
        Ok(())
    }

    pub async fn put_sst_stream(
        &self,
        sst_id: HummockSstableId,
        policy: CachePolicy,
    ) -> HummockResult<SstableStreamingUploader> {
        let data_path = self.get_sst_data_path(sst_id);
        Ok(SstableStreamingUploader {
            id: sst_id,
            object_uploader: self.store.streaming_upload(&data_path).await?,
            blocks: Vec::new(),
            policy,
        })
    }

    /// Finish uploading by providing size footer and metadata.
    pub async fn finish_put_sst_stream(
        &self,
        uploader: SstableStreamingUploader,
        meta: SstableMeta,
    ) -> HummockResult<()> {
        uploader.object_uploader.finish().await?;
        let sst_id = uploader.id;
        if let Err(e) = self.put_meta(sst_id, &meta).await {
            self.delete_sst_data(sst_id).await?;
            return Err(e);
        }
        // TODO: unify cache refill logic with `put_sst`.
        if let CachePolicy::Fill = uploader.policy {
            debug_assert!(!uploader.blocks.is_empty());
            for (block_idx, compressed_block) in uploader.blocks.iter().enumerate() {
                let block = Block::decode(compressed_block.chunk())?;
                self.block_cache
                    .insert(sst_id, block_idx as u64, Box::new(block));
            }
        }
        let sst = Sstable::new(sst_id, meta);
        let charge = sst.estimate_size();
        self.meta_cache
            .insert(sst_id, sst_id, charge, Box::new(sst));
        Ok(())
    }

>>>>>>> c4e256c4
    pub async fn delete(&self, sst_id: HummockSstableId) -> HummockResult<()> {
        // Meta
        self.store
            .delete(self.get_sst_meta_path(sst_id).as_str())
            .await?;
        // Data
        self.store
            .delete(self.get_sst_data_path(sst_id).as_str())
            .await?;
        self.meta_cache.erase(sst_id, &sst_id);
        Ok(())
    }

    pub fn delete_cache(&self, sst_id: HummockSstableId) {
        self.meta_cache.erase(sst_id, &sst_id);
    }

    async fn put_meta(&self, sst_id: HummockSstableId, meta: &SstableMeta) -> HummockResult<()> {
        let meta_path = self.get_sst_meta_path(sst_id);
        let meta = Bytes::from(meta.encode_to_bytes());
        self.store
            .upload(&meta_path, meta)
            .await
            .map_err(HummockError::object_io_error)
    }

    async fn put_sst_data(&self, sst_id: HummockSstableId, data: Bytes) -> HummockResult<()> {
        let data_path = self.get_sst_data_path(sst_id);
        self.store
            .upload(&data_path, data)
            .await
            .map_err(HummockError::object_io_error)
    }

    async fn delete_sst_data(&self, sst_id: HummockSstableId) -> HummockResult<()> {
        let data_path = self.get_sst_data_path(sst_id);
        self.store
            .delete(&data_path)
            .await
            .map_err(HummockError::object_io_error)
    }

    pub fn add_block_cache(
        &self,
        sst_id: HummockSstableId,
        block_idx: u64,
        block_data: Bytes,
    ) -> HummockResult<()> {
        let block = Box::new(Block::decode(&block_data)?);
        self.block_cache.insert(sst_id, block_idx, block);
        Ok(())
    }

    pub async fn get(
        &self,
        sst: &Sstable,
        block_index: u64,
        policy: CachePolicy,
        stats: &mut StoreLocalStatistic,
    ) -> HummockResult<BlockHolder> {
        stats.cache_data_block_total += 1;
        let tiered_cache = self.tiered_cache.clone();
        let fetch_block = || {
            stats.cache_data_block_miss += 1;
            let block_meta = sst
                .meta
                .block_metas
                .get(block_index as usize)
                .ok_or_else(HummockError::invalid_block)
                .unwrap(); // FIXME: don't unwrap here.
            let block_loc = BlockLocation {
                offset: block_meta.offset as usize,
                size: block_meta.len as usize,
            };
            let data_path = self.get_sst_data_path(sst.id);
            let store = self.store.clone();
            let sst_id = sst.id;
            let use_tiered_cache = !matches!(policy, CachePolicy::Disable);

            async move {
                if use_tiered_cache && let Some(holder) = tiered_cache
                    .get(&(sst_id, block_index))
                    .await
                    .map_err(HummockError::tiered_cache)?
                {
                    // TODO(MrCroxx): `into_owned()` may perform buffer copy, eliminate it later.
                    return Ok(holder.into_owned());
                }

                let block_data = store.read(&data_path, Some(block_loc)).await?;
                let block = Block::decode(&block_data)?;
                Ok(Box::new(block))
            }
        };

        let disable_cache: fn() -> bool = || {
            fail_point!("disable_block_cache", |_| true);
            false
        };

        let policy = if disable_cache() {
            CachePolicy::Disable
        } else {
            policy
        };

        match policy {
            CachePolicy::Fill => {
                self.block_cache
                    .get_or_insert_with(sst.id, block_index, fetch_block)
                    .await
            }
            CachePolicy::NotFill => match self.block_cache.get(sst.id, block_index) {
                Some(block) => Ok(block),
                None => match self
                    .tiered_cache
                    .get(&(sst.id, block_index))
                    .await
                    .map_err(HummockError::tiered_cache)?
                {
                    Some(holder) => Ok(BlockHolder::from_tiered_cache(holder.into_inner())),
                    None => fetch_block().await.map(BlockHolder::from_owned_block),
                },
            },
            CachePolicy::Disable => fetch_block().await.map(BlockHolder::from_owned_block),
        }
    }

    pub fn get_sst_meta_path(&self, sst_id: HummockSstableId) -> String {
        let mut ret = format!("{}/{}.meta", self.path, sst_id);
        if !is_remote_sst_id(sst_id) {
            ret = get_local_path(&ret);
        }
        ret
    }

    pub fn get_sst_data_path(&self, sst_id: HummockSstableId) -> String {
        let mut ret = format!("{}/{}.data", self.path, sst_id);
        if !is_remote_sst_id(sst_id) {
            ret = get_local_path(&ret);
        }
        ret
    }

    pub fn get_sst_id_from_path(&self, path: &str) -> HummockSstableId {
        let split = path.split(&['/', '.']).collect_vec();
        debug_assert!(split.len() > 2);
        debug_assert!(split[split.len() - 1] == "meta" || split[split.len() - 1] == "data");
        split[split.len() - 2]
            .parse::<HummockSstableId>()
            .expect("valid sst id")
    }

    pub fn store(&self) -> ObjectStoreRef {
        self.store.clone()
    }

    pub fn get_meta_cache(&self) -> Arc<LruCache<HummockSstableId, Box<Sstable>>> {
        self.meta_cache.clone()
    }

    pub fn get_block_cache(&self) -> BlockCache {
        self.block_cache.clone()
    }

    #[cfg(any(test, feature = "test"))]
    pub fn clear_block_cache(&self) {
        self.block_cache.clear();
    }

    #[cfg(any(test, feature = "test"))]
    pub fn clear_meta_cache(&self) {
        self.meta_cache.clear();
    }

<<<<<<< HEAD
=======
    pub async fn load_table(
        &self,
        sst_id: HummockSstableId,
        load_data: bool,
        stats: &mut StoreLocalStatistic,
    ) -> HummockResult<TableHolder> {
        let mut meta_data = None;
        loop {
            stats.cache_meta_block_total += 1;
            let entry = self
                .meta_cache
                .lookup_with_request_dedup::<_, HummockError, _>(sst_id, sst_id, || {
                    let store = self.store.clone();
                    let meta_path = self.get_sst_meta_path(sst_id);
                    let data_path = self.get_sst_data_path(sst_id);
                    stats.cache_meta_block_miss += 1;
                    let stats_ptr = stats.remote_io_time.clone();
                    async move {
                        let now = Instant::now();
                        let meta = match meta_data {
                            Some(data) => data,
                            None => {
                                let buf = store.read(&meta_path, None).await?;
                                SstableMeta::decode(&mut &buf[..])?
                            }
                        };
                        let sst = if load_data {
                            let block_data = store.read(&data_path, None).await?;
                            Sstable::new_with_data(sst_id, meta, block_data)?
                        } else {
                            Sstable::new(sst_id, meta)
                        };
                        let charge = sst.estimate_size();
                        let add = (now.elapsed().as_secs_f64() * 1000.0).ceil();
                        stats_ptr.fetch_add(add as u64, Ordering::Relaxed);
                        Ok((Box::new(sst), charge))
                    }
                })
                .await
                .map_err(|e| {
                    HummockError::other(format!(
                        "meta cache lookup request dedup get cancel: {:?}",
                        e,
                    ))
                })??;
            if !load_data || !entry.value().blocks.is_empty() {
                return Ok(entry);
            }
            // remove sst from cache to avoid multiple thread acquire the same sstable.
            meta_data = Some(entry.value().meta.clone());
            drop(entry);
            self.meta_cache.erase(sst_id, &sst_id);
        }
    }

>>>>>>> c4e256c4
    pub async fn sstable(
        &self,
        sst_id: HummockSstableId,
        stats: &mut StoreLocalStatistic,
    ) -> HummockResult<TableHolder> {
        stats.cache_meta_block_total += 1;
        self.meta_cache
            .lookup_with_request_dedup::<_, HummockError, _>(sst_id, sst_id, || {
                let store = self.store.clone();
                let meta_path = self.get_sst_meta_path(sst_id);
                stats.cache_meta_block_miss += 1;
                let stats_ptr = stats.remote_io_time.clone();
                async move {
                    let now = Instant::now();
                    let buf = store
                        .read(&meta_path, None)
                        .await
                        .map_err(HummockError::object_io_error)?;
                    let meta = SstableMeta::decode(&mut &buf[..])?;
                    let sst = Sstable::new(sst_id, meta);
                    let charge = sst.meta.encoded_size();
                    let add = (now.elapsed().as_secs_f64() * 1000.0).ceil();
                    stats_ptr.fetch_add(add as u64, Ordering::Relaxed);
                    Ok((Box::new(sst), charge))
                }
            })
            .await
            .map_err(|e| {
                HummockError::other(format!(
                    "meta cache lookup request dedup get cancel: {:?}",
                    e,
                ))
            })?
    }

    pub async fn list_ssts_from_object_store(&self) -> HummockResult<Vec<ObjectMetadata>> {
        self.store
            .list(&self.path)
            .await
            .map_err(HummockError::object_io_error)
    }
}

pub type SstableStoreRef = Arc<SstableStore>;

impl MemoryCollector for SstableStore {
    fn get_meta_memory_usage(&self) -> u64 {
        self.meta_cache.get_memory_usage() as u64
    }

    fn get_data_memory_usage(&self) -> u64 {
        self.block_cache.size() as u64
    }

    // TODO: limit shared-buffer uploading memory
    fn get_total_memory_usage(&self) -> u64 {
        0
    }
}

#[async_trait::async_trait]
pub trait SstableStoreWrite: Send + Sync {
    async fn put_sst(
        &self,
        sst_id: HummockSstableId,
        meta: SstableMeta,
        data: Bytes,
        policy: CachePolicy,
    ) -> HummockResult<()>;
}

#[async_trait::async_trait]
impl SstableStoreWrite for SstableStore {
    async fn put_sst(
        &self,
        sst_id: HummockSstableId,
        meta: SstableMeta,
        data: Bytes,
        policy: CachePolicy,
    ) -> HummockResult<()> {
        self.put_sst_data(sst_id, data.clone()).await?;
        fail_point!("metadata_upload_err");
        if let Err(e) = self.put_meta(sst_id, &meta).await {
            self.delete_sst_data(sst_id).await?;
            return Err(e);
        }
        if let CachePolicy::Fill = policy {
            for (block_idx, block_meta) in meta.block_metas.iter().enumerate() {
                let end_offset = (block_meta.offset + block_meta.len) as usize;
                let block = Block::decode(&data[block_meta.offset as usize..end_offset])?;
                self.block_cache
                    .insert(sst_id, block_idx as u64, Box::new(block));
            }
        }
        let sst = Sstable::new(sst_id, meta);
        let charge = sst.estimate_size();
        self.meta_cache
            .insert(sst_id, sst_id, charge, Box::new(sst));
        Ok(())
    }
}

#[cfg(test)]
mod tests {
<<<<<<< HEAD
=======
    use std::ops::Range;
    use std::sync::Arc;

    use byteorder::{LittleEndian, ReadBytesExt};
    use bytes::Bytes;
    use risingwave_hummock_sdk::HummockSstableId;

    use super::SstableStoreRef;
>>>>>>> c4e256c4
    use crate::hummock::iterator::test_utils::{iterator_test_key_of, mock_sstable_store};
    use crate::hummock::test_utils::{default_builder_opt_for_test, gen_test_sstable_data};
    use crate::hummock::value::HummockValue;
<<<<<<< HEAD
    use crate::hummock::{CachePolicy, SstableStoreWrite};
=======
    use crate::hummock::{CachePolicy, SstableIterator, SstableMeta};
>>>>>>> c4e256c4
    use crate::monitor::StoreLocalStatistic;

    fn get_hummock_value(x: usize) -> HummockValue<Vec<u8>> {
        HummockValue::put(format!("overlapped_new_{}", x).as_bytes().to_vec())
    }

    async fn validate_sst(
        sstable_store: SstableStoreRef,
        id: HummockSstableId,
        meta: SstableMeta,
        x_range: Range<usize>,
    ) {
        let mut stats = StoreLocalStatistic::default();
        let holder = sstable_store.sstable(id, &mut stats).await.unwrap();
        assert_eq!(holder.value().meta, meta);
<<<<<<< HEAD
=======
        assert!(holder.value().blocks.is_empty());
        let holder = sstable_store
            .load_table(id, true, &mut stats)
            .await
            .unwrap();
        assert_eq!(holder.value().meta, meta);
        assert_eq!(
            holder.value().meta.block_metas.len(),
            holder.value().blocks.len()
        );
        assert!(!holder.value().blocks.is_empty());
        let mut iter = SstableIterator::new(
            holder,
            sstable_store,
            Arc::new(SstableIteratorReadOptions::default()),
        );
        iter.rewind().await.unwrap();
        for i in x_range {
            let key = iter.key();
            let value = iter.value();
            assert_eq!(key, iterator_test_key_of(i).as_slice());
            assert_eq!(value, get_hummock_value(i).as_slice());
            iter.next().await.unwrap();
        }
>>>>>>> c4e256c4
    }

    #[tokio::test]
    async fn test_read_whole_data_object() {
        let sstable_store = mock_sstable_store();
        let x_range = 0..100;
        let (data, meta, _) = gen_test_sstable_data(
            default_builder_opt_for_test(),
            x_range
                .clone()
                .map(|x| (iterator_test_key_of(x), get_hummock_value(x))),
        );
        sstable_store
            .put_sst(1, meta.clone(), data, CachePolicy::NotFill)
            .await
            .unwrap();
        validate_sst(sstable_store, 1, meta, x_range).await;
    }

    #[tokio::test]
    async fn test_streaming_upload() {
        let sstable_store = mock_sstable_store();
        let x_range = 0..100;
        let (data, meta, _) = gen_test_sstable_data(
            default_builder_opt_for_test(),
            x_range
                .clone()
                .map(|x| (iterator_test_key_of(x), get_hummock_value(x))),
        );
        let mut blocks = vec![];
        for block_meta in &meta.block_metas {
            let end_offset = (block_meta.offset + block_meta.len) as usize;
            let block = Bytes::from(data[block_meta.offset as usize..end_offset].to_vec());
            blocks.push(block);
        }
        let size_footer = (&data[(data.len() - 4)..])
            .read_u32::<LittleEndian>()
            .unwrap();

        let mut uploader = sstable_store
            .put_sst_stream(1, CachePolicy::NotFill)
            .await
            .unwrap();
        for block in blocks {
            uploader.upload_block(block).unwrap();
        }
        uploader.upload_size_footer(size_footer).unwrap();
        sstable_store
            .finish_put_sst_stream(uploader, meta.clone())
            .await
            .unwrap();

        validate_sst(sstable_store, 1, meta, x_range).await;
    }

    #[test]
    fn test_basic() {
        let sstable_store = mock_sstable_store();
        let sst_id = 123;
        let meta_path = sstable_store.get_sst_meta_path(sst_id);
        let data_path = sstable_store.get_sst_data_path(sst_id);
        assert_eq!(meta_path, "test/123.meta");
        assert_eq!(data_path, "test/123.data");
        assert_eq!(sstable_store.get_sst_id_from_path(&meta_path), sst_id);
        assert_eq!(sstable_store.get_sst_id_from_path(&data_path), sst_id);
    }
}<|MERGE_RESOLUTION|>--- conflicted
+++ resolved
@@ -185,29 +185,6 @@
         }
     }
 
-<<<<<<< HEAD
-=======
-    pub async fn put_sst(
-        &self,
-        sst_id: HummockSstableId,
-        meta: SstableMeta,
-        data: Bytes,
-        policy: CachePolicy,
-    ) -> HummockResult<()> {
-        self.put_sst_data(sst_id, data.clone()).await?;
-        fail_point!("metadata_upload_err");
-        if let Err(e) = self.put_meta(sst_id, &meta).await {
-            self.delete_sst_data(sst_id).await?;
-            return Err(e);
-        }
-        if let CachePolicy::Fill = policy {
-            let sst = Sstable::new_with_data(sst_id, meta, data).unwrap();
-            let charge = sst.estimate_size();
-            self.meta_cache
-                .insert(sst_id, sst_id, charge, Box::new(sst));
-        }
-        Ok(())
-    }
 
     pub async fn put_sst_stream(
         &self,
@@ -251,7 +228,6 @@
         Ok(())
     }
 
->>>>>>> c4e256c4
     pub async fn delete(&self, sst_id: HummockSstableId) -> HummockResult<()> {
         // Meta
         self.store
@@ -426,65 +402,7 @@
     pub fn clear_meta_cache(&self) {
         self.meta_cache.clear();
     }
-
-<<<<<<< HEAD
-=======
-    pub async fn load_table(
-        &self,
-        sst_id: HummockSstableId,
-        load_data: bool,
-        stats: &mut StoreLocalStatistic,
-    ) -> HummockResult<TableHolder> {
-        let mut meta_data = None;
-        loop {
-            stats.cache_meta_block_total += 1;
-            let entry = self
-                .meta_cache
-                .lookup_with_request_dedup::<_, HummockError, _>(sst_id, sst_id, || {
-                    let store = self.store.clone();
-                    let meta_path = self.get_sst_meta_path(sst_id);
-                    let data_path = self.get_sst_data_path(sst_id);
-                    stats.cache_meta_block_miss += 1;
-                    let stats_ptr = stats.remote_io_time.clone();
-                    async move {
-                        let now = Instant::now();
-                        let meta = match meta_data {
-                            Some(data) => data,
-                            None => {
-                                let buf = store.read(&meta_path, None).await?;
-                                SstableMeta::decode(&mut &buf[..])?
-                            }
-                        };
-                        let sst = if load_data {
-                            let block_data = store.read(&data_path, None).await?;
-                            Sstable::new_with_data(sst_id, meta, block_data)?
-                        } else {
-                            Sstable::new(sst_id, meta)
-                        };
-                        let charge = sst.estimate_size();
-                        let add = (now.elapsed().as_secs_f64() * 1000.0).ceil();
-                        stats_ptr.fetch_add(add as u64, Ordering::Relaxed);
-                        Ok((Box::new(sst), charge))
-                    }
-                })
-                .await
-                .map_err(|e| {
-                    HummockError::other(format!(
-                        "meta cache lookup request dedup get cancel: {:?}",
-                        e,
-                    ))
-                })??;
-            if !load_data || !entry.value().blocks.is_empty() {
-                return Ok(entry);
-            }
-            // remove sst from cache to avoid multiple thread acquire the same sstable.
-            meta_data = Some(entry.value().meta.clone());
-            drop(entry);
-            self.meta_cache.erase(sst_id, &sst_id);
-        }
-    }
-
->>>>>>> c4e256c4
+    
     pub async fn sstable(
         &self,
         sst_id: HummockSstableId,
@@ -589,8 +507,6 @@
 
 #[cfg(test)]
 mod tests {
-<<<<<<< HEAD
-=======
     use std::ops::Range;
     use std::sync::Arc;
 
@@ -599,15 +515,10 @@
     use risingwave_hummock_sdk::HummockSstableId;
 
     use super::SstableStoreRef;
->>>>>>> c4e256c4
     use crate::hummock::iterator::test_utils::{iterator_test_key_of, mock_sstable_store};
     use crate::hummock::test_utils::{default_builder_opt_for_test, gen_test_sstable_data};
     use crate::hummock::value::HummockValue;
-<<<<<<< HEAD
-    use crate::hummock::{CachePolicy, SstableStoreWrite};
-=======
-    use crate::hummock::{CachePolicy, SstableIterator, SstableMeta};
->>>>>>> c4e256c4
+    use crate::hummock::{CachePolicy, SstableStoreWrite, SstableIterator, SstableMeta};
     use crate::monitor::StoreLocalStatistic;
 
     fn get_hummock_value(x: usize) -> HummockValue<Vec<u8>> {
@@ -623,33 +534,6 @@
         let mut stats = StoreLocalStatistic::default();
         let holder = sstable_store.sstable(id, &mut stats).await.unwrap();
         assert_eq!(holder.value().meta, meta);
-<<<<<<< HEAD
-=======
-        assert!(holder.value().blocks.is_empty());
-        let holder = sstable_store
-            .load_table(id, true, &mut stats)
-            .await
-            .unwrap();
-        assert_eq!(holder.value().meta, meta);
-        assert_eq!(
-            holder.value().meta.block_metas.len(),
-            holder.value().blocks.len()
-        );
-        assert!(!holder.value().blocks.is_empty());
-        let mut iter = SstableIterator::new(
-            holder,
-            sstable_store,
-            Arc::new(SstableIteratorReadOptions::default()),
-        );
-        iter.rewind().await.unwrap();
-        for i in x_range {
-            let key = iter.key();
-            let value = iter.value();
-            assert_eq!(key, iterator_test_key_of(i).as_slice());
-            assert_eq!(value, get_hummock_value(i).as_slice());
-            iter.next().await.unwrap();
-        }
->>>>>>> c4e256c4
     }
 
     #[tokio::test]
