// Copyright 2022 Singularity Data
//
// Licensed under the Apache License, Version 2.0 (the "License");
// you may not use this file except in compliance with the License.
// You may obtain a copy of the License at
//
// http://www.apache.org/licenses/LICENSE-2.0
//
// Unless required by applicable law or agreed to in writing, software
// distributed under the License is distributed on an "AS IS" BASIS,
// WITHOUT WARRANTIES OR CONDITIONS OF ANY KIND, either express or implied.
// See the License for the specific language governing permissions and
// limitations under the License.
use std::clone::Clone;
use std::sync::atomic::Ordering;
use std::sync::Arc;
use std::time::Instant;

use bytes::{Buf, BufMut, Bytes};
use fail::fail_point;
use itertools::Itertools;
use risingwave_common::cache::LruCacheEventListener;
use risingwave_hummock_sdk::{is_remote_sst_id, HummockSstableId};
use risingwave_object_store::object::{
<<<<<<< HEAD
    get_local_path, BlockLocation, ObjectError, ObjectMetadata, ObjectStore, ObjectStoreRef,
=======
    get_local_path, BlockLocation, ObjectMetadata, ObjectStoreRef, ObjectStreamingUploader,
>>>>>>> fa37e858
};
use tokio::io::{AsyncRead, AsyncReadExt};

use super::{
    Block, BlockCache, Sstable, SstableMeta, TieredCache, TieredCacheKey, TieredCacheValue,
};
use crate::hummock::{BlockHolder, CacheableEntry, HummockError, HummockResult, LruCache};
use crate::monitor::{MemoryCollector, StoreLocalStatistic};

const MAX_META_CACHE_SHARD_BITS: usize = 2;
const MAX_CACHE_SHARD_BITS: usize = 6; // It means that there will be 64 shards lru-cache to avoid lock conflict.
const MIN_BUFFER_SIZE_PER_SHARD: usize = 256 * 1024 * 1024; // 256MB

pub type TableHolder = CacheableEntry<HummockSstableId, Box<Sstable>>;

// BEGIN section for tiered cache

impl TieredCacheKey for (HummockSstableId, u64) {
    fn encoded_len() -> usize {
        16
    }

    fn encode(&self, mut buf: &mut [u8]) {
        buf.put_u64(self.0);
        buf.put_u64(self.1);
    }

    fn decode(mut buf: &[u8]) -> Self {
        let sst_id = buf.get_u64();
        let block_idx = buf.get_u64();
        (sst_id, block_idx)
    }
}

impl TieredCacheValue for Box<Block> {
    fn len(&self) -> usize {
        self.raw_data().len()
    }

    fn encoded_len(&self) -> usize {
        self.raw_data().len()
    }

    fn encode(&self, mut buf: &mut [u8]) {
        buf.put_slice(self.raw_data());
    }

    fn decode(buf: Vec<u8>) -> Self {
        Box::new(Block::decode_from_raw(buf))
    }
}

pub struct BlockCacheEventListener {
    tiered_cache: TieredCache<(HummockSstableId, u64), Box<Block>>,
}

impl LruCacheEventListener for BlockCacheEventListener {
    type K = (HummockSstableId, u64);
    type T = Box<Block>;

    fn on_release(&self, key: Self::K, value: Self::T) {
        // TODO(MrCroxx): handle error?
        self.tiered_cache.insert(key, value).unwrap();
    }
}

// END section for tiered cache

pub struct SstableStreamingUploader {
    id: HummockSstableId,
    /// Data are uploaded block by block, except for the size footer.
    object_uploader: ObjectStreamingUploader,
    /// Compressed blocks to refill block or meta cache.
    blocks: Vec<Bytes>,
    policy: CachePolicy,
}

impl SstableStreamingUploader {
    /// Upload compressed block data.
    pub fn upload_block(&mut self, block: Bytes) -> HummockResult<()> {
        if let CachePolicy::Fill = self.policy {
            self.blocks.push(block.clone());
        }
        self.object_uploader
            .write_bytes(block)
            .map_err(HummockError::object_io_error)
    }

    pub fn upload_size_footer(&mut self, size_footer: u32) -> HummockResult<()> {
        self.object_uploader
            .write_bytes(Bytes::from(size_footer.to_le_bytes().to_vec()))
            .map_err(HummockError::object_io_error)
    }
}

// TODO: Define policy based on use cases (read / compaction / ...).
#[derive(Clone, Copy, Eq, PartialEq)]
pub enum CachePolicy {
    /// Disable read cache and not fill the cache afterwards.
    Disable,
    /// Try reading the cache and fill the cache afterwards.
    Fill,
    /// Read the cache but not fill the cache afterwards.
    NotFill,
}

/// An iterator that reads the blocks of an SST step by step from a given stream of bytes.
pub struct BlockStream {
    /// The stream that provides raw data.
    byte_stream: Box<dyn AsyncRead + Unpin + Send + Sync>,

    /// The index of the next block. Note that `block_idx` is relative to the start index of the
    /// stream (and is compatible with `block_len_vec`); it is not relative to the corresponding
    /// SST. That is, if streaming starts at block 2 of a given SST `T`, then `block_idx = 0`
    /// refers to the third block of `T`.
    block_idx: usize,

    /// The length of each block the stream reads. Note that it does not contain the length of
    /// blocks which precede the first streamed block. That is, if streaming starts at block 2 of a
    /// given SST, then the list does not contain information about block 0 and block 1.
    block_len_vec: Vec<usize>,
}

impl BlockStream {
    /// Constructs a new `BlockStream` object that reads from the given `byte_stream` and interprets
    /// the data as blocks of the SST described in `sst_meta`, starting at block `block_index`.
    ///
    /// If `block_index >= sst_meta.block_metas.len()`, then `BlockStream` will not read any data
    /// from `byte_stream`.
    fn new(
        // The stream that provides raw data.
        byte_stream: Box<dyn AsyncRead + Unpin + Send + Sync>,

        // Index of the SST's block where the stream starts.
        block_index: usize,

        // Meta data of the SST that is streamed.
        sst_meta: &SstableMeta,
    ) -> Self {
        let metas = &sst_meta.block_metas;

        // Avoids panicking if `block_index` is too large.
        let block_index = std::cmp::min(block_index, metas.len());

        let mut block_len_vec = Vec::with_capacity(metas.len() - block_index);
        sst_meta.block_metas[block_index..]
            .iter()
            .for_each(|b_meta| block_len_vec.push(b_meta.len as usize));

        Self {
            byte_stream,
            block_idx: 0,
            block_len_vec,
        }
    }

    /// Reads the next block from the stream and returns it. Returns `None` if there are no blocks
    /// left to read.
    pub async fn next(&mut self) -> HummockResult<Option<BlockHolder>> {
        if self.block_idx >= self.block_len_vec.len() {
            return Ok(None);
        }

        let block_len = *self.block_len_vec.get(self.block_idx).unwrap();
        let mut buffer = vec![0; block_len];

        let bytes_read = self
            .byte_stream
            .read_exact(&mut buffer[..])
            .await
            .map_err(|e| HummockError::object_io_error(ObjectError::internal(e)))?;

        if bytes_read != block_len {
            return Err(HummockError::object_io_error(ObjectError::internal(
                format!(
                    "unexpected number of bytes: expected: {} read: {}",
                    block_len, bytes_read
                ),
            )));
        }

        let boxed_block = Box::new(Block::decode(&buffer)?);
        self.block_idx += 1;

        Ok(Some(BlockHolder::from_owned_block(boxed_block)))
    }
}

pub struct SstableStore {
    path: String,
    store: ObjectStoreRef,
    block_cache: BlockCache,
    meta_cache: Arc<LruCache<HummockSstableId, Box<Sstable>>>,
    tiered_cache: TieredCache<(HummockSstableId, u64), Box<Block>>,
}

impl SstableStore {
    pub fn new(
        store: ObjectStoreRef,
        path: String,
        block_cache_capacity: usize,
        meta_cache_capacity: usize,
        tiered_cache: TieredCache<(HummockSstableId, u64), Box<Block>>,
    ) -> Self {
        let mut shard_bits = MAX_META_CACHE_SHARD_BITS;
        while (meta_cache_capacity >> shard_bits) < MIN_BUFFER_SIZE_PER_SHARD && shard_bits > 0 {
            shard_bits -= 1;
        }
        let meta_cache = Arc::new(LruCache::new(shard_bits, meta_cache_capacity));
        let listener = Arc::new(BlockCacheEventListener {
            tiered_cache: tiered_cache.clone(),
        });

        Self {
            path,
            store,
            block_cache: BlockCache::with_event_listener(
                block_cache_capacity,
                MAX_CACHE_SHARD_BITS,
                listener,
            ),
            meta_cache,
            tiered_cache,
        }
    }

    /// For compactor, we do not need a high concurrency load for cache. Instead, we need the cache
    ///  can be evict more effective.
    pub fn for_compactor(
        store: ObjectStoreRef,
        path: String,
        block_cache_capacity: usize,
        meta_cache_capacity: usize,
    ) -> Self {
        let meta_cache = Arc::new(LruCache::new(0, meta_cache_capacity));
        let tiered_cache = TieredCache::none();
        Self {
            path,
            store,
            block_cache: BlockCache::new(block_cache_capacity, 0),
            meta_cache,
            tiered_cache,
        }
    }

    pub async fn put_sst_stream(
        &self,
        sst_id: HummockSstableId,
        policy: CachePolicy,
    ) -> HummockResult<SstableStreamingUploader> {
        let data_path = self.get_sst_data_path(sst_id);
        Ok(SstableStreamingUploader {
            id: sst_id,
            object_uploader: self.store.streaming_upload(&data_path).await?,
            blocks: Vec::new(),
            policy,
        })
    }

    /// Finish uploading by providing size footer and metadata.
    pub async fn finish_put_sst_stream(
        &self,
        uploader: SstableStreamingUploader,
        meta: SstableMeta,
    ) -> HummockResult<()> {
        uploader.object_uploader.finish().await?;
        let sst_id = uploader.id;
        if let Err(e) = self.put_meta(sst_id, &meta).await {
            self.delete_sst_data(sst_id).await?;
            return Err(e);
        }
        // TODO: unify cache refill logic with `put_sst`.
        if let CachePolicy::Fill = uploader.policy {
            debug_assert!(!uploader.blocks.is_empty());
            for (block_idx, compressed_block) in uploader.blocks.iter().enumerate() {
                let block = Block::decode(compressed_block.chunk())?;
                self.block_cache
                    .insert(sst_id, block_idx as u64, Box::new(block));
            }
        }
        let sst = Sstable::new(sst_id, meta);
        let charge = sst.estimate_size();
        self.meta_cache
            .insert(sst_id, sst_id, charge, Box::new(sst));
        Ok(())
    }

    pub async fn delete(&self, sst_id: HummockSstableId) -> HummockResult<()> {
        // Meta
        self.store
            .delete(self.get_sst_meta_path(sst_id).as_str())
            .await?;
        // Data
        self.store
            .delete(self.get_sst_data_path(sst_id).as_str())
            .await?;
        self.meta_cache.erase(sst_id, &sst_id);
        Ok(())
    }

    pub fn delete_cache(&self, sst_id: HummockSstableId) {
        self.meta_cache.erase(sst_id, &sst_id);
    }

    async fn put_meta(&self, sst_id: HummockSstableId, meta: &SstableMeta) -> HummockResult<()> {
        let meta_path = self.get_sst_meta_path(sst_id);
        let meta = Bytes::from(meta.encode_to_bytes());
        self.store
            .upload(&meta_path, meta)
            .await
            .map_err(HummockError::object_io_error)
    }

    async fn put_sst_data(&self, sst_id: HummockSstableId, data: Bytes) -> HummockResult<()> {
        let data_path = self.get_sst_data_path(sst_id);
        self.store
            .upload(&data_path, data)
            .await
            .map_err(HummockError::object_io_error)
    }

    async fn delete_sst_data(&self, sst_id: HummockSstableId) -> HummockResult<()> {
        let data_path = self.get_sst_data_path(sst_id);
        self.store
            .delete(&data_path)
            .await
            .map_err(HummockError::object_io_error)
    }

    pub fn add_block_cache(
        &self,
        sst_id: HummockSstableId,
        block_idx: u64,
        block_data: Bytes,
    ) -> HummockResult<()> {
        let block = Box::new(Block::decode(&block_data)?);
        self.block_cache.insert(sst_id, block_idx, block);
        Ok(())
    }

    pub async fn get(
        &self,
        sst: &Sstable,
        block_index: u64,
        policy: CachePolicy,
        stats: &mut StoreLocalStatistic,
    ) -> HummockResult<BlockHolder> {
        stats.cache_data_block_total += 1;
        let tiered_cache = self.tiered_cache.clone();
        let fetch_block = || {
            stats.cache_data_block_miss += 1;
            let block_meta = sst
                .meta
                .block_metas
                .get(block_index as usize)
                .ok_or_else(HummockError::invalid_block)
                .unwrap(); // FIXME: don't unwrap here.
            let block_loc = BlockLocation {
                offset: block_meta.offset as usize,
                size: block_meta.len as usize,
            };
            let data_path = self.get_sst_data_path(sst.id);
            let store = self.store.clone();
            let sst_id = sst.id;
            let use_tiered_cache = !matches!(policy, CachePolicy::Disable);

            async move {
                if use_tiered_cache && let Some(holder) = tiered_cache
                    .get(&(sst_id, block_index))
                    .await
                    .map_err(HummockError::tiered_cache)?
                {
                    // TODO(MrCroxx): `into_owned()` may perform buffer copy, eliminate it later.
                    return Ok(holder.into_owned());
                }

                let block_data = store.read(&data_path, Some(block_loc)).await?;
                let block = Block::decode(&block_data)?;
                Ok(Box::new(block))
            }
        };

        let disable_cache: fn() -> bool = || {
            fail_point!("disable_block_cache", |_| true);
            false
        };

        let policy = if disable_cache() {
            CachePolicy::Disable
        } else {
            policy
        };

        match policy {
            CachePolicy::Fill => {
                self.block_cache
                    .get_or_insert_with(sst.id, block_index, fetch_block)
                    .await
            }
            CachePolicy::NotFill => match self.block_cache.get(sst.id, block_index) {
                Some(block) => Ok(block),
                None => match self
                    .tiered_cache
                    .get(&(sst.id, block_index))
                    .await
                    .map_err(HummockError::tiered_cache)?
                {
                    Some(holder) => Ok(BlockHolder::from_tiered_cache(holder.into_inner())),
                    None => fetch_block().await.map(BlockHolder::from_owned_block),
                },
            },
            CachePolicy::Disable => fetch_block().await.map(BlockHolder::from_owned_block),
        }
    }

    pub async fn get_block_stream(
        &self,
        sst: &Sstable,
        block_index: Option<usize>,
        // ToDo: What about `CachePolicy` and `StoreLocalStatistic`?
    ) -> HummockResult<BlockStream> {
        let start_pos = match block_index {
            None => None,
            Some(index) => {
                let block_meta = sst
                    .meta
                    .block_metas
                    .get(index)
                    .ok_or_else(HummockError::invalid_block)?;

                Some(block_meta.offset as usize)
            }
        };

        let data_path = self.get_sst_data_path(sst.id);

        Ok(BlockStream::new(
            self.store
                .streaming_read(&data_path, start_pos)
                .await
                .map_err(HummockError::object_io_error)?,
            block_index.unwrap_or(0),
            &sst.meta,
        ))
    }

    pub fn get_sst_meta_path(&self, sst_id: HummockSstableId) -> String {
        let mut ret = format!("{}/{}.meta", self.path, sst_id);
        if !is_remote_sst_id(sst_id) {
            ret = get_local_path(&ret);
        }
        ret
    }

    pub fn get_sst_data_path(&self, sst_id: HummockSstableId) -> String {
        let mut ret = format!("{}/{}.data", self.path, sst_id);
        if !is_remote_sst_id(sst_id) {
            ret = get_local_path(&ret);
        }
        ret
    }

    pub fn get_sst_id_from_path(&self, path: &str) -> HummockSstableId {
        let split = path.split(&['/', '.']).collect_vec();
        debug_assert!(split.len() > 2);
        debug_assert!(split[split.len() - 1] == "meta" || split[split.len() - 1] == "data");
        split[split.len() - 2]
            .parse::<HummockSstableId>()
            .expect("valid sst id")
    }

    pub fn store(&self) -> ObjectStoreRef {
        self.store.clone()
    }

    pub fn get_meta_cache(&self) -> Arc<LruCache<HummockSstableId, Box<Sstable>>> {
        self.meta_cache.clone()
    }

    pub fn get_block_cache(&self) -> BlockCache {
        self.block_cache.clone()
    }

    #[cfg(any(test, feature = "test"))]
    pub fn clear_block_cache(&self) {
        self.block_cache.clear();
    }

    #[cfg(any(test, feature = "test"))]
    pub fn clear_meta_cache(&self) {
        self.meta_cache.clear();
    }

    pub async fn sstable(
        &self,
        sst_id: HummockSstableId,
        stats: &mut StoreLocalStatistic,
    ) -> HummockResult<TableHolder> {
        stats.cache_meta_block_total += 1;
        self.meta_cache
            .lookup_with_request_dedup::<_, HummockError, _>(sst_id, sst_id, || {
                let store = self.store.clone();
                let meta_path = self.get_sst_meta_path(sst_id);
                stats.cache_meta_block_miss += 1;
                let stats_ptr = stats.remote_io_time.clone();
                async move {
                    let now = Instant::now();
                    let buf = store
                        .read(&meta_path, None)
                        .await
                        .map_err(HummockError::object_io_error)?;
                    let meta = SstableMeta::decode(&mut &buf[..])?;
                    let sst = Sstable::new(sst_id, meta);
                    let charge = sst.meta.encoded_size();
                    let add = (now.elapsed().as_secs_f64() * 1000.0).ceil();
                    stats_ptr.fetch_add(add as u64, Ordering::Relaxed);
                    Ok((Box::new(sst), charge))
                }
            })
            .await
            .map_err(|e| {
                HummockError::other(format!(
                    "meta cache lookup request dedup get cancel: {:?}",
                    e,
                ))
            })?
    }

    pub async fn list_ssts_from_object_store(&self) -> HummockResult<Vec<ObjectMetadata>> {
        self.store
            .list(&self.path)
            .await
            .map_err(HummockError::object_io_error)
    }
}

pub type SstableStoreRef = Arc<SstableStore>;

impl MemoryCollector for SstableStore {
    fn get_meta_memory_usage(&self) -> u64 {
        self.meta_cache.get_memory_usage() as u64
    }

    fn get_data_memory_usage(&self) -> u64 {
        self.block_cache.size() as u64
    }

    // TODO: limit shared-buffer uploading memory
    fn get_total_memory_usage(&self) -> u64 {
        0
    }
}

#[async_trait::async_trait]
pub trait SstableStoreWrite: Send + Sync {
    async fn put_sst(
        &self,
        sst_id: HummockSstableId,
        meta: SstableMeta,
        data: Bytes,
        policy: CachePolicy,
    ) -> HummockResult<()>;
}

#[async_trait::async_trait]
impl SstableStoreWrite for SstableStore {
    async fn put_sst(
        &self,
        sst_id: HummockSstableId,
        meta: SstableMeta,
        data: Bytes,
        policy: CachePolicy,
    ) -> HummockResult<()> {
        self.put_sst_data(sst_id, data.clone()).await?;
        fail_point!("metadata_upload_err");
        if let Err(e) = self.put_meta(sst_id, &meta).await {
            self.delete_sst_data(sst_id).await?;
            return Err(e);
        }
        if let CachePolicy::Fill = policy {
            for (block_idx, block_meta) in meta.block_metas.iter().enumerate() {
                let end_offset = (block_meta.offset + block_meta.len) as usize;
                let block = Block::decode(&data[block_meta.offset as usize..end_offset])?;
                self.block_cache
                    .insert(sst_id, block_idx as u64, Box::new(block));
            }
        }
        let sst = Sstable::new(sst_id, meta);
        let charge = sst.estimate_size();
        self.meta_cache
            .insert(sst_id, sst_id, charge, Box::new(sst));
        Ok(())
    }
}

#[cfg(test)]
mod tests {
    use std::ops::Range;
    use std::sync::Arc;

    use byteorder::{LittleEndian, ReadBytesExt};
    use bytes::Bytes;
    use risingwave_hummock_sdk::HummockSstableId;

    use super::SstableStoreRef;
    use crate::hummock::iterator::test_utils::{iterator_test_key_of, mock_sstable_store};
    use crate::hummock::iterator::HummockIterator;
    use crate::hummock::sstable::SstableIteratorReadOptions;
    use crate::hummock::test_utils::{default_builder_opt_for_test, gen_test_sstable_data};
    use crate::hummock::value::HummockValue;
<<<<<<< HEAD
    use crate::hummock::{BlockIterator, CachePolicy, Sstable, SstableIterator};
=======
    use crate::hummock::{CachePolicy, SstableIterator, SstableMeta, SstableStoreWrite};
>>>>>>> fa37e858
    use crate::monitor::StoreLocalStatistic;

    fn get_hummock_value(x: usize) -> HummockValue<Vec<u8>> {
        HummockValue::put(format!("overlapped_new_{}", x).as_bytes().to_vec())
    }

    async fn validate_sst(
        sstable_store: SstableStoreRef,
        id: HummockSstableId,
        meta: SstableMeta,
        x_range: Range<usize>,
    ) {
        let mut stats = StoreLocalStatistic::default();
        let holder = sstable_store.sstable(id, &mut stats).await.unwrap();
        assert_eq!(holder.value().meta, meta);
        let holder = sstable_store.sstable(id, &mut stats).await.unwrap();
        assert_eq!(holder.value().meta, meta);
        let mut iter = SstableIterator::new(
            holder,
            sstable_store,
            Arc::new(SstableIteratorReadOptions::default()),
        );
        iter.rewind().await.unwrap();
        for i in x_range {
            let key = iter.key();
            let value = iter.value();
            assert_eq!(key, iterator_test_key_of(i).as_slice());
            assert_eq!(value, get_hummock_value(i).as_slice());
            iter.next().await.unwrap();
        }
    }

    #[tokio::test]
    async fn test_read_whole_data_object() {
        let sstable_store = mock_sstable_store();
        let x_range = 0..100;
        let (data, meta, _) = gen_test_sstable_data(
            default_builder_opt_for_test(),
            x_range
                .clone()
                .map(|x| (iterator_test_key_of(x), get_hummock_value(x))),
        );
        sstable_store
            .put_sst(1, meta.clone(), data, CachePolicy::NotFill)
            .await
            .unwrap();
        validate_sst(sstable_store, 1, meta, x_range).await;
    }

    #[tokio::test]
    async fn test_streaming_upload() {
        let sstable_store = mock_sstable_store();
        let x_range = 0..100;
        let (data, meta, _) = gen_test_sstable_data(
            default_builder_opt_for_test(),
            x_range
                .clone()
                .map(|x| (iterator_test_key_of(x), get_hummock_value(x))),
        );
        let mut blocks = vec![];
        for block_meta in &meta.block_metas {
            let end_offset = (block_meta.offset + block_meta.len) as usize;
            let block = Bytes::from(data[block_meta.offset as usize..end_offset].to_vec());
            blocks.push(block);
        }
        let size_footer = (&data[(data.len() - 4)..])
            .read_u32::<LittleEndian>()
            .unwrap();

        let mut uploader = sstable_store
            .put_sst_stream(1, CachePolicy::NotFill)
            .await
            .unwrap();
        for block in blocks {
            uploader.upload_block(block).unwrap();
        }
        uploader.upload_size_footer(size_footer).unwrap();
        sstable_store
            .finish_put_sst_stream(uploader, meta.clone())
            .await
            .unwrap();

        validate_sst(sstable_store, 1, meta, x_range).await;
    }

    #[test]
    fn test_basic() {
        let sstable_store = mock_sstable_store();
        let sst_id = 123;
        let meta_path = sstable_store.get_sst_meta_path(sst_id);
        let data_path = sstable_store.get_sst_data_path(sst_id);
        assert_eq!(meta_path, "test/123.meta");
        assert_eq!(data_path, "test/123.data");
        assert_eq!(sstable_store.get_sst_id_from_path(&meta_path), sst_id);
        assert_eq!(sstable_store.get_sst_id_from_path(&data_path), sst_id);
    }

    #[tokio::test]
    async fn test_block_stream() {
        let sstable_store = mock_sstable_store();
        let mut opts = default_builder_opt_for_test();
        assert_eq!(iterator_test_key_of(0).len(), 22);
        opts.block_capacity = 32; // make 100 blocks
        let (data, meta, _) = gen_test_sstable_data(
            opts,
            (0..100).map(|x| {
                (
                    iterator_test_key_of(x),
                    HummockValue::put(format!("overlapped_new_{}", x).as_bytes().to_vec()),
                )
            }),
        );
        sstable_store
            .put_sst(1, meta.clone(), data, CachePolicy::Fill)
            .await
            .unwrap();
        let mut stream = sstable_store
            .get_block_stream(&Sstable::new(1, meta.clone()), None)
            .await
            .unwrap();

        let mut i = 0;
        let mut num_blocks = 0;
        while let Some(block) = stream.next().await.expect("invalid block") {
            let mut block_iter = BlockIterator::new(block);
            block_iter.seek_to_first();
            while block_iter.is_valid() {
                assert_eq!(block_iter.key(), iterator_test_key_of(i).as_slice());
                block_iter.next();
                i += 1;
            }
            num_blocks += 1;
        }
        assert_eq!(i, 100);
        assert_eq!(num_blocks, 100);

        // Test with non-zero start_block_index
        for start_index in 1..100 {
            let mut i = start_index as usize;
            let mut num_blocks = 0;
            let mut stream = sstable_store
                .get_block_stream(&Sstable::new(1, meta.clone()), Some(start_index))
                .await
                .unwrap();
            while let Some(block) = stream.next().await.expect("invalid block") {
                let mut block_iter = BlockIterator::new(block);
                block_iter.seek_to_first();
                while block_iter.is_valid() {
                    assert_eq!(block_iter.key(), iterator_test_key_of(i).as_slice());
                    block_iter.next();
                    i += 1;
                }
                num_blocks += 1;
            }
            assert_eq!(i, 100);
            assert_eq!(num_blocks, 100 - start_index);
        }
    }
}<|MERGE_RESOLUTION|>--- conflicted
+++ resolved
@@ -22,11 +22,7 @@
 use risingwave_common::cache::LruCacheEventListener;
 use risingwave_hummock_sdk::{is_remote_sst_id, HummockSstableId};
 use risingwave_object_store::object::{
-<<<<<<< HEAD
-    get_local_path, BlockLocation, ObjectError, ObjectMetadata, ObjectStore, ObjectStoreRef,
-=======
-    get_local_path, BlockLocation, ObjectMetadata, ObjectStoreRef, ObjectStreamingUploader,
->>>>>>> fa37e858
+    get_local_path, BlockLocation, ObjectError, ObjectMetadata, ObjectStoreRef, ObjectStreamingUploader,
 };
 use tokio::io::{AsyncRead, AsyncReadExt};
 
@@ -631,17 +627,13 @@
     use bytes::Bytes;
     use risingwave_hummock_sdk::HummockSstableId;
 
-    use super::SstableStoreRef;
+    use super::{SstableStoreRef, SstableStoreWrite};
     use crate::hummock::iterator::test_utils::{iterator_test_key_of, mock_sstable_store};
     use crate::hummock::iterator::HummockIterator;
     use crate::hummock::sstable::SstableIteratorReadOptions;
     use crate::hummock::test_utils::{default_builder_opt_for_test, gen_test_sstable_data};
     use crate::hummock::value::HummockValue;
-<<<<<<< HEAD
-    use crate::hummock::{BlockIterator, CachePolicy, Sstable, SstableIterator};
-=======
-    use crate::hummock::{CachePolicy, SstableIterator, SstableMeta, SstableStoreWrite};
->>>>>>> fa37e858
+    use crate::hummock::{CachePolicy, SstableIterator, SstableMeta, Sstable, BlockIterator};
     use crate::monitor::StoreLocalStatistic;
 
     fn get_hummock_value(x: usize) -> HummockValue<Vec<u8>> {
