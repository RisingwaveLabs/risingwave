// Copyright 2023 RisingWave Labs
//
// Licensed under the Apache License, Version 2.0 (the "License");
// you may not use this file except in compliance with the License.
// You may obtain a copy of the License at
//
//     http://www.apache.org/licenses/LICENSE-2.0
//
// Unless required by applicable law or agreed to in writing, software
// distributed under the License is distributed on an "AS IS" BASIS,
// WITHOUT WARRANTIES OR CONDITIONS OF ANY KIND, either express or implied.
// See the License for the specific language governing permissions and
// limitations under the License.
use std::clone::Clone;
use std::collections::VecDeque;
use std::future::Future;
use std::ops::Deref;
use std::sync::atomic::{AtomicUsize, Ordering};
use std::sync::Arc;

use await_tree::InstrumentAwait;
use bytes::Bytes;
use fail::fail_point;
use futures::{future, StreamExt};
use itertools::Itertools;
use risingwave_common::cache::{
    CachePriority, LookupResponse, LruCacheEventListener, LruKey, LruValue,
};
use risingwave_common::config::StorageMemoryConfig;
use risingwave_hummock_sdk::{HummockSstableObjectId, OBJECT_SUFFIX};
use risingwave_hummock_trace::TracedCachePolicy;
use risingwave_object_store::object::{
    ObjectError, ObjectMetadataIter, ObjectStoreRef, ObjectStreamingUploader,
};
use risingwave_pb::hummock::SstableInfo;
use tokio::task::JoinHandle;
use tokio::time::Instant;
use zstd::zstd_safe::WriteBuf;

use super::utils::MemoryTracker;
use super::{
    Block, BlockCache, BlockMeta, BlockResponse, CachedBlock, FileCache, RecentFilter, Sstable,
    SstableBlockIndex, SstableMeta, SstableWriter,
};
use crate::hummock::block_stream::{
    BlockDataStream, BlockStream, MemoryUsageTracker, PrefetchBlockStream,
};
use crate::hummock::file_cache::preclude::*;
use crate::hummock::multi_builder::UploadJoinHandle;
use crate::hummock::utils::LockTable;
use crate::hummock::{
    BlockHolder, CacheableEntry, HummockError, HummockResult, LruCache, MemoryLimiter,
};
use crate::monitor::{MemoryCollector, StoreLocalStatistic};

const MAX_META_CACHE_SHARD_BITS: usize = 2;
const MAX_CACHE_SHARD_BITS: usize = 6; // It means that there will be 64 shards lru-cache to avoid lock conflict.
const MIN_BUFFER_SIZE_PER_SHARD: usize = 256 * 1024 * 1024; // 256MB

pub type TableHolder = CacheableEntry<HummockSstableObjectId, Box<Sstable>>;

// TODO: Define policy based on use cases (read / compaction / ...).
#[derive(Clone, Copy, Eq, PartialEq)]
pub enum CachePolicy {
    /// Disable read cache and not fill the cache afterwards.
    Disable,
    /// Try reading the cache and fill the cache afterwards.
    Fill(CachePriority),
    /// Fill file cache only.
    FillFileCache,
    /// Read the cache but not fill the cache afterwards.
    NotFill,
}

impl Default for CachePolicy {
    fn default() -> Self {
        CachePolicy::Fill(CachePriority::High)
    }
}

impl From<TracedCachePolicy> for CachePolicy {
    fn from(policy: TracedCachePolicy) -> Self {
        match policy {
            TracedCachePolicy::Disable => Self::Disable,
            TracedCachePolicy::Fill(priority) => Self::Fill(priority.into()),
            TracedCachePolicy::FileFileCache => Self::FillFileCache,
            TracedCachePolicy::NotFill => Self::NotFill,
        }
    }
}

impl From<CachePolicy> for TracedCachePolicy {
    fn from(policy: CachePolicy) -> Self {
        match policy {
            CachePolicy::Disable => Self::Disable,
            CachePolicy::FillFileCache => Self::FileFileCache,
            CachePolicy::Fill(priority) => Self::Fill(priority.into()),
            CachePolicy::NotFill => Self::NotFill,
        }
    }
}

struct BlockCacheEventListener {
    data_file_cache: FileCache<SstableBlockIndex, CachedBlock>,
}

impl LruCacheEventListener for BlockCacheEventListener {
    type K = (u64, u64);
    type T = Box<Block>;

    fn on_release(&self, key: Self::K, value: Self::T) {
        let key = SstableBlockIndex {
            sst_id: key.0,
            block_idx: key.1,
        };
        // temporarily avoid spawn task while task drop with madsim
        // FYI: https://github.com/madsim-rs/madsim/issues/182
        #[cfg(not(madsim))]
        self.data_file_cache
            .insert_if_not_exists_async(key, CachedBlock::Loaded { block: value });
    }
}

struct MetaCacheEventListener(FileCache<HummockSstableObjectId, Box<Sstable>>);

impl LruCacheEventListener for MetaCacheEventListener {
    type K = HummockSstableObjectId;
    type T = Box<Sstable>;

    fn on_release(&self, key: Self::K, value: Self::T) {
        // temporarily avoid spawn task while task drop with madsim
        // FYI: https://github.com/madsim-rs/madsim/issues/182
        #[cfg(not(madsim))]
        self.0.insert_if_not_exists_async(key, value);
    }
}

pub enum CachedOrOwned<K, V>
where
    K: LruKey,
    V: LruValue,
{
    Cached(CacheableEntry<K, V>),
    Owned(V),
}

impl<K, V> Deref for CachedOrOwned<K, V>
where
    K: LruKey,
    V: LruValue,
{
    type Target = V;

    fn deref(&self) -> &Self::Target {
        match self {
            CachedOrOwned::Cached(entry) => entry,
            CachedOrOwned::Owned(v) => v,
        }
    }
}

pub struct SstableStore {
    path: String,
    store: ObjectStoreRef,
    block_cache: BlockCache,
    meta_cache: Arc<LruCache<HummockSstableObjectId, Box<Sstable>>>,

    data_file_cache: FileCache<SstableBlockIndex, CachedBlock>,
    meta_file_cache: FileCache<HummockSstableObjectId, Box<Sstable>>,

<<<<<<< HEAD
    recent_filter: Option<Arc<RecentFilter<HummockSstableObjectId>>>,
    prefetch_lock_table: LockTable,
    prefetch_buffer_usage: Arc<AtomicUsize>,
    prefetch_buffer_capacity: usize,
=======
    /// Recent filter for `(sst_obj_id, blk_idx)`.
    ///
    /// `blk_idx == USIZE::MAX` stands for `sst_obj_id` only entry.
    recent_filter: Option<Arc<RecentFilter<(HummockSstableObjectId, usize)>>>,
    pending_streaming_loading: Arc<AtomicUsize>,
    large_query_memory_usage: usize,
>>>>>>> 98b0ebdc
}

impl SstableStore {
    pub fn new(
        store: ObjectStoreRef,
        path: String,
        block_cache_capacity: usize,
        meta_cache_capacity: usize,
        high_priority_ratio: usize,
        prefetch_buffer_capacity: usize,
        data_file_cache: FileCache<SstableBlockIndex, CachedBlock>,
        meta_file_cache: FileCache<HummockSstableObjectId, Box<Sstable>>,
        recent_filter: Option<Arc<RecentFilter<(HummockSstableObjectId, usize)>>>,
    ) -> Self {
        // TODO: We should validate path early. Otherwise object store won't report invalid path
        // error until first write attempt.
        let mut shard_bits = MAX_META_CACHE_SHARD_BITS;
        while (meta_cache_capacity >> shard_bits) < MIN_BUFFER_SIZE_PER_SHARD && shard_bits > 0 {
            shard_bits -= 1;
        }
        let block_cache_listener = Arc::new(BlockCacheEventListener {
            data_file_cache: data_file_cache.clone(),
        });
        let meta_cache_listener = Arc::new(MetaCacheEventListener(meta_file_cache.clone()));
        Self {
            path,
            store,
            block_cache: BlockCache::with_event_listener(
                block_cache_capacity,
                MAX_CACHE_SHARD_BITS,
                high_priority_ratio,
                block_cache_listener,
            ),
            meta_cache: Arc::new(LruCache::with_event_listener(
                shard_bits,
                meta_cache_capacity,
                0,
                meta_cache_listener,
            )),

            data_file_cache,
            meta_file_cache,

            recent_filter,
            prefetch_lock_table: LockTable::default(),
            prefetch_buffer_usage: Arc::new(AtomicUsize::new(0)),
            prefetch_buffer_capacity,
        }
    }

    /// For compactor, we do not need a high concurrency load for cache. Instead, we need the cache
    ///  can be evict more effective.
    pub fn for_compactor(
        store: ObjectStoreRef,
        path: String,
        block_cache_capacity: usize,
        meta_cache_capacity: usize,
    ) -> Self {
        let meta_cache = Arc::new(LruCache::new(0, meta_cache_capacity, 0));
        Self {
            path,
            store,
            block_cache: BlockCache::new(block_cache_capacity, 0, 0),
            meta_cache,
            data_file_cache: FileCache::none(),
            meta_file_cache: FileCache::none(),
            prefetch_lock_table: LockTable::default(),
            prefetch_buffer_usage: Arc::new(AtomicUsize::new(0)),
            prefetch_buffer_capacity: block_cache_capacity,
            recent_filter: None,
        }
    }

    pub async fn delete(&self, object_id: HummockSstableObjectId) -> HummockResult<()> {
        // Data
        self.store
            .delete(self.get_sst_data_path(object_id).as_str())
            .await?;
        self.meta_cache.erase(object_id, &object_id);
        self.meta_file_cache
            .remove(&object_id)
            .map_err(HummockError::file_cache)?;
        Ok(())
    }

    /// Deletes all SSTs specified in the given list of IDs from storage and cache.
    pub async fn delete_list(
        &self,
        object_id_list: &[HummockSstableObjectId],
    ) -> HummockResult<()> {
        let mut paths = Vec::with_capacity(object_id_list.len() * 2);

        for &object_id in object_id_list {
            paths.push(self.get_sst_data_path(object_id));
        }
        // Delete from storage.
        self.store.delete_objects(&paths).await?;

        // Delete from cache.
        for &object_id in object_id_list {
            self.meta_cache.erase(object_id, &object_id);
            self.meta_file_cache
                .remove(&object_id)
                .map_err(HummockError::file_cache)?;
        }

        Ok(())
    }

    pub fn delete_cache(&self, object_id: HummockSstableObjectId) {
        self.meta_cache.erase(object_id, &object_id);
        if let Err(e) = self.meta_file_cache.remove(&object_id) {
            tracing::warn!("meta file cache remove error: {}", e);
        }
    }

    async fn put_sst_data(
        &self,
        object_id: HummockSstableObjectId,
        data: Bytes,
    ) -> HummockResult<()> {
        let data_path = self.get_sst_data_path(object_id);
        self.store
            .upload(&data_path, data)
            .await
            .map_err(Into::into)
    }

    pub async fn prefetch_blocks(
        &self,
        sst: &Sstable,
        block_index: usize,
        end_index: usize,
        policy: CachePolicy,
        stats: &mut StoreLocalStatistic,
    ) -> HummockResult<Box<dyn BlockStream>> {
        const MAX_PREFETCH_BLOCK: usize = 16;
        let object_id = sst.id;
        if self.prefetch_buffer_usage.load(Ordering::Acquire) > self.prefetch_buffer_capacity {
            let block = self.get(sst, block_index, policy, stats).await?;
            return Ok(Box::new(PrefetchBlockStream::new(
                VecDeque::from([block]),
                block_index,
                None,
            )));
        }
        stats.cache_data_block_total += 1;
        if let Some(block) = self.block_cache.get(object_id, block_index as u64) {
            return Ok(Box::new(PrefetchBlockStream::new(
                VecDeque::from([block]),
                block_index,
                None,
            )));
        }
        let _guard = self.prefetch_lock_table.lock_for(object_id).await;
        if let Some(block) = self.block_cache.get(object_id, block_index as u64) {
            return Ok(Box::new(PrefetchBlockStream::new(
                VecDeque::from([block]),
                block_index,
                None,
            )));
        }
        let end_index = std::cmp::min(end_index, block_index + MAX_PREFETCH_BLOCK);
        let mut end_index = std::cmp::min(end_index, sst.meta.block_metas.len());
        let start_offset = sst.meta.block_metas[block_index].offset as usize;
        let mut min_hit_index = end_index;
        let mut hit_count = 0;
        for idx in block_index..end_index {
            if self.block_cache.exists_block(object_id, idx as u64) {
                if min_hit_index > idx && idx > block_index {
                    min_hit_index = idx;
                }
                hit_count += 1;
            }
        }

        if hit_count * 3 >= (end_index - block_index) || min_hit_index * 2 > block_index + end_index
        {
            end_index = min_hit_index;
        }
        stats.cache_data_prefetch_count += 1;
        stats.cache_data_prefetch_block_count += (end_index - block_index) as u64;
        let end_offset = start_offset
            + sst.meta.block_metas[block_index..end_index]
                .iter()
                .map(|meta| meta.len as usize)
                .sum::<usize>();
        let data_path = self.get_sst_data_path(object_id);
        let memory_usage = end_offset - start_offset;
        let tracker = MemoryUsageTracker::new(self.prefetch_buffer_usage.clone(), memory_usage);
        let span: await_tree::Span = format!("Prefetch SST-{}", object_id).into();
        let store = self.store.clone();
        let join_handle = tokio::spawn(async move {
            store
                .read(&data_path, start_offset..end_offset)
                .verbose_instrument_await(span)
                .await
        });
        let buf = match join_handle.await {
            Ok(Ok(data)) => data,
            Ok(Err(e)) => {
                tracing::error!(
                    "prefetch meet error when read {}..{} from sst-{} ({})",
                    start_offset,
                    end_offset,
                    object_id,
                    sst.meta.estimated_size,
                );
                return Err(e.into());
            }
            Err(_) => {
                return Err(HummockError::other("cancel by other thread"));
            }
        };
        let mut offset = 0;
        let mut blocks = VecDeque::default();
        for idx in block_index..end_index {
            let end = offset + sst.meta.block_metas[idx].len as usize;
            if end > buf.len() {
                return Err(ObjectError::internal("read unexpected EOF").into());
            }
            // copy again to avoid holding a large data in memory.
            let block = Block::decode_with_copy(
                buf.slice(offset..end),
                sst.meta.block_metas[idx].uncompressed_size as usize,
                true,
            )?;
            let holder = if let CachePolicy::Fill(priority) = policy {
                let cache_priority = if idx == block_index {
                    priority
                } else {
                    CachePriority::Low
                };
                self.block_cache
                    .insert(object_id, idx as u64, Box::new(block), cache_priority)
            } else {
                BlockHolder::from_owned_block(Box::new(block))
            };

            blocks.push_back(holder);
            offset = end;
        }
        Ok(Box::new(PrefetchBlockStream::new(
            blocks,
            block_index,
            Some(tracker),
        )))
    }

    pub async fn get_block_response(
        &self,
        sst: &Sstable,
        block_index: usize,
        policy: CachePolicy,
        stats: &mut StoreLocalStatistic,
    ) -> HummockResult<BlockResponse> {
        let object_id = sst.id;
        let (range, uncompressed_capacity) = sst.calculate_block_info(block_index);

        stats.cache_data_block_total += 1;
        let file_size = sst.meta.estimated_size;
        let mut fetch_block = || {
            let file_cache = self.data_file_cache.clone();
            stats.cache_data_block_miss += 1;
            let data_path = self.get_sst_data_path(object_id);
            let store = self.store.clone();
            let use_file_cache = !matches!(policy, CachePolicy::Disable);
            let range = range.clone();

            async move {
                let key = SstableBlockIndex {
                    sst_id: object_id,
                    block_idx: block_index as u64,
                };
                if use_file_cache
                    && let Some(block) = file_cache
                        .lookup(&key)
                        .await
                        .map_err(HummockError::file_cache)?
                {
                    let block = block.into_inner();
                    return Ok(block);
                }

                let block_data = match store
                    .read(&data_path, range.clone())
                    .verbose_instrument_await("get_block_response")
                    .await
                {
                    Ok(data) => data,
                    Err(e) => {
                        tracing::error!(
                            "get_block_response meet error when read {:?} from sst-{}, total length: {}",
                            range,
                            object_id,
                            file_size
                        );
                        return Err(HummockError::from(e));
                    }
                };
                let block = Box::new(Block::decode(block_data, uncompressed_capacity)?);

                Ok(block)
            }
        };

        let disable_cache: fn() -> bool = || {
            fail_point!("disable_block_cache", |_| true);
            false
        };

        let policy = if disable_cache() {
            CachePolicy::Disable
        } else {
            policy
        };

        if let Some(filter) = self.recent_filter.as_ref() {
            filter.extend([(object_id, usize::MAX), (object_id, block_index)]);
        }

        match policy {
            CachePolicy::Fill(priority) => Ok(self.block_cache.get_or_insert_with(
                object_id,
                block_index as u64,
                priority,
                fetch_block,
            )),
            CachePolicy::FillFileCache => {
                let block = fetch_block().await?;
                self.data_file_cache.insert_async(
                    SstableBlockIndex {
                        sst_id: object_id,
                        block_idx: block_index as u64,
                    },
                    CachedBlock::Loaded {
                        block: block.clone(),
                    },
                );
                Ok(BlockResponse::Block(BlockHolder::from_owned_block(block)))
            }
            CachePolicy::NotFill => match self.block_cache.get(object_id, block_index as u64) {
                Some(block) => Ok(BlockResponse::Block(block)),
                None => fetch_block()
                    .await
                    .map(BlockHolder::from_owned_block)
                    .map(BlockResponse::Block),
            },
            CachePolicy::Disable => fetch_block()
                .await
                .map(BlockHolder::from_owned_block)
                .map(BlockResponse::Block),
        }
    }

    pub async fn get(
        &self,
        sst: &Sstable,
        block_index: usize,
        policy: CachePolicy,
        stats: &mut StoreLocalStatistic,
    ) -> HummockResult<BlockHolder> {
        match self
            .get_block_response(sst, block_index, policy, stats)
            .await
        {
            Ok(block_response) => block_response.wait().await,
            Err(err) => Err(err),
        }
    }

    pub fn get_sst_data_path(&self, object_id: HummockSstableObjectId) -> String {
        let obj_prefix = self.store.get_object_prefix(object_id);
        format!(
            "{}/{}{}.{}",
            self.path, obj_prefix, object_id, OBJECT_SUFFIX
        )
    }

    pub fn get_object_id_from_path(path: &str) -> HummockSstableObjectId {
        let split = path.split(&['/', '.']).collect_vec();
        assert!(split.len() > 2);
        assert_eq!(split[split.len() - 1], OBJECT_SUFFIX);
        split[split.len() - 2]
            .parse::<HummockSstableObjectId>()
            .expect("valid sst id")
    }

    pub fn store(&self) -> ObjectStoreRef {
        self.store.clone()
    }

    #[cfg(any(test, feature = "test"))]
    pub fn clear_block_cache(&self) {
        self.block_cache.clear();
        if let Err(e) = self.data_file_cache.clear() {
            tracing::warn!("data file cache clear error: {}", e);
        }
    }

    #[cfg(any(test, feature = "test"))]
    pub fn clear_meta_cache(&self) {
        self.meta_cache.clear();
        if let Err(e) = self.meta_file_cache.clear() {
            tracing::warn!("meta file cache clear error: {}", e);
        }
    }

    pub async fn sstable_cached(
        &self,
        sst_obj_id: HummockSstableObjectId,
    ) -> HummockResult<Option<CachedOrOwned<HummockSstableObjectId, Box<Sstable>>>> {
        if let Some(sst) = self.meta_cache.lookup(sst_obj_id, &sst_obj_id) {
            return Ok(Some(CachedOrOwned::Cached(sst)));
        }

        if let Some(sst) = self
            .meta_file_cache
            .lookup(&sst_obj_id)
            .await
            .map_err(HummockError::file_cache)?
        {
            return Ok(Some(CachedOrOwned::Owned(sst)));
        }

        Ok(None)
    }

    /// Returns `table_holder`
    pub fn sstable(
        &self,
        sst: &SstableInfo,
        stats: &mut StoreLocalStatistic,
    ) -> impl Future<Output = HummockResult<TableHolder>> + Send + 'static {
        let object_id = sst.get_object_id();
        let lookup_response = self
            .meta_cache
            .lookup_with_request_dedup::<_, HummockError, _>(
                object_id,
                object_id,
                CachePriority::High,
                || {
                    let meta_file_cache = self.meta_file_cache.clone();
                    let store = self.store.clone();
                    let meta_path = self.get_sst_data_path(object_id);
                    let stats_ptr = stats.remote_io_time.clone();
                    let range = sst.meta_offset as usize..sst.file_size as usize;
                    async move {
                        if let Some(sst) = meta_file_cache
                            .lookup(&object_id)
                            .await
                            .map_err(HummockError::file_cache)?
                        {
                            let charge = sst.estimate_size();
                            return Ok((sst, charge));
                        }

                        let now = Instant::now();
                        let buf = store.read(&meta_path, range).await?;
                        let meta = SstableMeta::decode(&buf[..])?;

                        let sst = Sstable::new(object_id, meta);
                        let charge = sst.estimate_size();
                        let add = (now.elapsed().as_secs_f64() * 1000.0).ceil();
                        stats_ptr.fetch_add(add as u64, Ordering::Relaxed);
                        Ok((Box::new(sst), charge))
                    }
                },
            );
        match &lookup_response {
            LookupResponse::Miss(_) | LookupResponse::WaitPendingRequest(_) => {
                stats.cache_meta_block_miss += 1;
            }
            _ => (),
        }
        stats.cache_meta_block_total += 1;
        lookup_response.verbose_instrument_await("sstable")
    }

    pub async fn list_object_metadata_from_object_store(
        &self,
    ) -> HummockResult<ObjectMetadataIter> {
        let raw_iter = self.store.list(&format!("{}/", self.path)).await?;
        let iter = raw_iter.filter(|r| match r {
            Ok(i) => future::ready(i.key.ends_with(&format!(".{}", OBJECT_SUFFIX))),
            Err(_) => future::ready(true),
        });
        Ok(Box::pin(iter))
    }

    pub fn create_sst_writer(
        self: Arc<Self>,
        object_id: HummockSstableObjectId,
        options: SstableWriterOptions,
    ) -> BatchUploadWriter {
        BatchUploadWriter::new(object_id, self, options)
    }

    pub fn insert_meta_cache(&self, object_id: HummockSstableObjectId, meta: SstableMeta) {
        let sst = Sstable::new(object_id, meta);
        let charge = sst.estimate_size();
        self.meta_cache.insert(
            object_id,
            object_id,
            charge,
            Box::new(sst),
            CachePriority::High,
        );
    }

    pub fn insert_block_cache(
        &self,
        object_id: HummockSstableObjectId,
        block_index: u64,
        block: Box<Block>,
    ) {
        if let Some(filter) = self.recent_filter.as_ref() {
            filter.extend([(object_id, usize::MAX), (object_id, block_index as usize)]);
        }
        self.block_cache
            .insert(object_id, block_index, block, CachePriority::High);
    }

    pub fn get_meta_memory_usage(&self) -> u64 {
        self.meta_cache.get_memory_usage() as u64
    }

    pub async fn get_stream_for_blocks(
        &self,
        object_id: HummockSstableObjectId,
        metas: &[BlockMeta],
    ) -> HummockResult<BlockDataStream> {
        fail_point!("get_stream_err");
        let data_path = self.get_sst_data_path(object_id);
        let store = self.store().clone();
        let block_meta = &metas[0];
        let start_pos = block_meta.offset as usize;
        let end_pos = metas.iter().map(|meta| meta.len as usize).sum::<usize>() + start_pos;
        let range = start_pos..end_pos;
        // spawn to tokio pool because the object-storage sdk may not be safe to cancel.
        let ret = tokio::spawn(async move { store.streaming_read(&data_path, range).await }).await;

        let reader = match ret {
            Ok(Ok(reader)) => reader,
            Ok(Err(e)) => return Err(HummockError::from(e)),
            Err(e) => {
                return Err(HummockError::other(format!(
                    "failed to get result, this read request may be canceled: {:?}",
                    e
                )))
            }
        };
        Ok(BlockDataStream::new(reader, metas.to_vec()))
    }

    pub fn data_recent_filter(
        &self,
    ) -> Option<&Arc<RecentFilter<(HummockSstableObjectId, usize)>>> {
        self.recent_filter.as_ref()
    }

    pub fn data_file_cache(&self) -> &FileCache<SstableBlockIndex, CachedBlock> {
        &self.data_file_cache
    }

    pub fn data_cache(&self) -> &BlockCache {
        &self.block_cache
    }
}

pub type SstableStoreRef = Arc<SstableStore>;

pub struct HummockMemoryCollector {
    sstable_store: SstableStoreRef,
    limiter: Arc<MemoryLimiter>,
    storage_memory_config: StorageMemoryConfig,
}

impl HummockMemoryCollector {
    pub fn new(
        sstable_store: SstableStoreRef,
        limiter: Arc<MemoryLimiter>,
        storage_memory_config: StorageMemoryConfig,
    ) -> Self {
        Self {
            sstable_store,
            limiter,
            storage_memory_config,
        }
    }
}

impl MemoryCollector for HummockMemoryCollector {
    fn get_meta_memory_usage(&self) -> u64 {
        self.sstable_store.get_meta_memory_usage()
    }

    fn get_data_memory_usage(&self) -> u64 {
        self.sstable_store.block_cache.size() as u64
    }

    fn get_uploading_memory_usage(&self) -> u64 {
        self.limiter.get_memory_usage()
    }

    fn get_meta_cache_memory_usage_ratio(&self) -> f64 {
        self.sstable_store.get_meta_memory_usage() as f64
            / (self.storage_memory_config.meta_cache_capacity_mb * 1024 * 1024) as f64
    }

    fn get_block_cache_memory_usage_ratio(&self) -> f64 {
        self.sstable_store.block_cache.size() as f64
            / (self.storage_memory_config.block_cache_capacity_mb * 1024 * 1024) as f64
    }

    fn get_shared_buffer_usage_ratio(&self) -> f64 {
        self.limiter.get_memory_usage() as f64
            / (self.storage_memory_config.shared_buffer_capacity_mb * 1024 * 1024) as f64
    }
}

pub struct SstableWriterOptions {
    /// Total length of SST data.
    pub capacity_hint: Option<usize>,
    pub tracker: Option<MemoryTracker>,
    pub policy: CachePolicy,
}

impl Default for SstableWriterOptions {
    fn default() -> Self {
        Self {
            capacity_hint: None,
            tracker: None,
            policy: CachePolicy::NotFill,
        }
    }
}
#[async_trait::async_trait]
pub trait SstableWriterFactory: Send {
    type Writer: SstableWriter<Output = UploadJoinHandle>;

    async fn create_sst_writer(
        &mut self,
        object_id: HummockSstableObjectId,
        options: SstableWriterOptions,
    ) -> HummockResult<Self::Writer>;
}

pub struct BatchSstableWriterFactory {
    sstable_store: SstableStoreRef,
}

impl BatchSstableWriterFactory {
    pub fn new(sstable_store: SstableStoreRef) -> Self {
        BatchSstableWriterFactory { sstable_store }
    }
}

#[async_trait::async_trait]
impl SstableWriterFactory for BatchSstableWriterFactory {
    type Writer = BatchUploadWriter;

    async fn create_sst_writer(
        &mut self,
        object_id: HummockSstableObjectId,
        options: SstableWriterOptions,
    ) -> HummockResult<Self::Writer> {
        Ok(BatchUploadWriter::new(
            object_id,
            self.sstable_store.clone(),
            options,
        ))
    }
}

/// Buffer SST data and upload it as a whole on `finish`.
/// The upload is finished when the returned `JoinHandle` is joined.
pub struct BatchUploadWriter {
    object_id: HummockSstableObjectId,
    sstable_store: SstableStoreRef,
    policy: CachePolicy,
    buf: Vec<u8>,
    block_info: Vec<Block>,
    tracker: Option<MemoryTracker>,
}

impl BatchUploadWriter {
    pub fn new(
        object_id: HummockSstableObjectId,
        sstable_store: Arc<SstableStore>,
        options: SstableWriterOptions,
    ) -> Self {
        Self {
            object_id,
            sstable_store,
            policy: options.policy,
            buf: Vec::with_capacity(options.capacity_hint.unwrap_or(0)),
            block_info: Vec::new(),
            tracker: options.tracker,
        }
    }
}

#[async_trait::async_trait]
impl SstableWriter for BatchUploadWriter {
    type Output = JoinHandle<HummockResult<()>>;

    async fn write_block(&mut self, block: &[u8], meta: &BlockMeta) -> HummockResult<()> {
        self.buf.extend_from_slice(block);
        if let CachePolicy::Fill(_) = self.policy {
            self.block_info.push(Block::decode(
                Bytes::from(block.to_vec()),
                meta.uncompressed_size as usize,
            )?);
        }
        Ok(())
    }

    async fn write_block_bytes(&mut self, block: Bytes, meta: &BlockMeta) -> HummockResult<()> {
        self.buf.extend_from_slice(&block);
        if let CachePolicy::Fill(_) = self.policy {
            self.block_info
                .push(Block::decode(block, meta.uncompressed_size as usize)?);
        }
        Ok(())
    }

    async fn finish(mut self, meta: SstableMeta) -> HummockResult<Self::Output> {
        fail_point!("data_upload_err");
        let join_handle = tokio::spawn(async move {
            meta.encode_to(&mut self.buf);
            let data = Bytes::from(self.buf);
            let _tracker = self.tracker.map(|mut t| {
                if !t.try_increase_memory(data.capacity() as u64) {
                    tracing::debug!("failed to allocate increase memory for data file, sst object id: {}, file size: {}",
                                    self.object_id, data.capacity());
                }
                t
            });

            // Upload data to object store.
            self.sstable_store
                .clone()
                .put_sst_data(self.object_id, data)
                .await?;
            self.sstable_store.insert_meta_cache(self.object_id, meta);

            // Only update recent filter with sst obj id is okay here, for l0 is only filter by sst obj id with recent filter.
            if let Some(filter) = self.sstable_store.recent_filter.as_ref() {
                filter.insert((self.object_id, usize::MAX));
            }

            // Add block cache.
            if let CachePolicy::Fill(fill_cache_priority) = self.policy {
                // The `block_info` may be empty when there is only range-tombstones, because we
                //  store them in meta-block.
                for (block_idx, block) in self.block_info.into_iter().enumerate() {
                    self.sstable_store.block_cache.insert(
                        self.object_id,
                        block_idx as u64,
                        Box::new(block),
                        fill_cache_priority,
                    );
                }
            }
            Ok(())
        });
        Ok(join_handle)
    }

    fn data_len(&self) -> usize {
        self.buf.len()
    }
}

pub struct StreamingUploadWriter {
    object_id: HummockSstableObjectId,
    sstable_store: SstableStoreRef,
    policy: CachePolicy,
    /// Data are uploaded block by block, except for the size footer.
    object_uploader: ObjectStreamingUploader,
    /// Compressed blocks to refill block or meta cache. Keep the uncompressed capacity for decode.
    blocks: Vec<Block>,
    data_len: usize,
    tracker: Option<MemoryTracker>,
}

impl StreamingUploadWriter {
    pub fn new(
        object_id: HummockSstableObjectId,
        sstable_store: SstableStoreRef,
        object_uploader: ObjectStreamingUploader,
        options: SstableWriterOptions,
    ) -> Self {
        Self {
            object_id,
            sstable_store,
            policy: options.policy,
            object_uploader,
            blocks: Vec::new(),
            data_len: 0,
            tracker: options.tracker,
        }
    }
}

pub enum UnifiedSstableWriter {
    StreamingSstableWriter(StreamingUploadWriter),
    BatchSstableWriter(BatchUploadWriter),
}

#[async_trait::async_trait]
impl SstableWriter for StreamingUploadWriter {
    type Output = JoinHandle<HummockResult<()>>;

    async fn write_block(&mut self, block_data: &[u8], meta: &BlockMeta) -> HummockResult<()> {
        self.data_len += block_data.len();
        let block_data = Bytes::from(block_data.to_vec());
        if let CachePolicy::Fill(_) = self.policy {
            let block = Block::decode(block_data.clone(), meta.uncompressed_size as usize)?;
            self.blocks.push(block);
        }
        self.object_uploader
            .write_bytes(block_data)
            .await
            .map_err(Into::into)
    }

    async fn write_block_bytes(&mut self, block: Bytes, meta: &BlockMeta) -> HummockResult<()> {
        self.data_len += block.len();
        if let CachePolicy::Fill(_) = self.policy {
            let block = Block::decode(block.clone(), meta.uncompressed_size as usize)?;
            self.blocks.push(block);
        }
        self.object_uploader
            .write_bytes(block)
            .await
            .map_err(Into::into)
    }

    async fn finish(mut self, meta: SstableMeta) -> HummockResult<UploadJoinHandle> {
        let meta_data = Bytes::from(meta.encode_to_bytes());

        self.object_uploader.write_bytes(meta_data).await?;
        let join_handle = tokio::spawn(async move {
            let uploader_memory_usage = self.object_uploader.get_memory_usage();
            let _tracker = self.tracker.map(|mut t| {
                    if !t.try_increase_memory(uploader_memory_usage) {
                        tracing::debug!("failed to allocate increase memory for data file, sst object id: {}, file size: {}",
                                        self.object_id, uploader_memory_usage);
                    }
                    t
                });

            assert!(!meta.block_metas.is_empty() || !meta.monotonic_tombstone_events.is_empty());

            // Upload data to object store.
            self.object_uploader.finish().await?;
            // Add meta cache.
            self.sstable_store.insert_meta_cache(self.object_id, meta);

            // Add block cache.
            if let CachePolicy::Fill(fill_high_priority_cache) = self.policy
                && !self.blocks.is_empty()
            {
                for (block_idx, block) in self.blocks.into_iter().enumerate() {
                    self.sstable_store.block_cache.insert(
                        self.object_id,
                        block_idx as u64,
                        Box::new(block),
                        fill_high_priority_cache,
                    );
                }
            }
            Ok(())
        });
        Ok(join_handle)
    }

    fn data_len(&self) -> usize {
        self.data_len
    }
}

pub struct StreamingSstableWriterFactory {
    sstable_store: SstableStoreRef,
}

impl StreamingSstableWriterFactory {
    pub fn new(sstable_store: SstableStoreRef) -> Self {
        StreamingSstableWriterFactory { sstable_store }
    }
}
pub struct UnifiedSstableWriterFactory {
    sstable_store: SstableStoreRef,
}

impl UnifiedSstableWriterFactory {
    pub fn new(sstable_store: SstableStoreRef) -> Self {
        UnifiedSstableWriterFactory { sstable_store }
    }
}

#[async_trait::async_trait]
impl SstableWriterFactory for UnifiedSstableWriterFactory {
    type Writer = UnifiedSstableWriter;

    async fn create_sst_writer(
        &mut self,
        object_id: HummockSstableObjectId,
        options: SstableWriterOptions,
    ) -> HummockResult<Self::Writer> {
        if self.sstable_store.store().support_streaming_upload() {
            let path = self.sstable_store.get_sst_data_path(object_id);
            let uploader = self.sstable_store.store.streaming_upload(&path).await?;
            let streaming_uploader_writer = StreamingUploadWriter::new(
                object_id,
                self.sstable_store.clone(),
                uploader,
                options,
            );

            Ok(UnifiedSstableWriter::StreamingSstableWriter(
                streaming_uploader_writer,
            ))
        } else {
            let batch_uploader_writer =
                BatchUploadWriter::new(object_id, self.sstable_store.clone(), options);
            Ok(UnifiedSstableWriter::BatchSstableWriter(
                batch_uploader_writer,
            ))
        }
    }
}

#[async_trait::async_trait]
impl SstableWriterFactory for StreamingSstableWriterFactory {
    type Writer = StreamingUploadWriter;

    async fn create_sst_writer(
        &mut self,
        object_id: HummockSstableObjectId,
        options: SstableWriterOptions,
    ) -> HummockResult<Self::Writer> {
        let path = self.sstable_store.get_sst_data_path(object_id);
        let uploader = self.sstable_store.store.streaming_upload(&path).await?;
        Ok(StreamingUploadWriter::new(
            object_id,
            self.sstable_store.clone(),
            uploader,
            options,
        ))
    }
}

#[async_trait::async_trait]
impl SstableWriter for UnifiedSstableWriter {
    type Output = JoinHandle<HummockResult<()>>;

    async fn write_block(&mut self, block_data: &[u8], meta: &BlockMeta) -> HummockResult<()> {
        match self {
            UnifiedSstableWriter::StreamingSstableWriter(stream) => {
                stream.write_block(block_data, meta).await
            }
            UnifiedSstableWriter::BatchSstableWriter(batch) => {
                batch.write_block(block_data, meta).await
            }
        }
    }

    async fn write_block_bytes(&mut self, block: Bytes, meta: &BlockMeta) -> HummockResult<()> {
        match self {
            UnifiedSstableWriter::StreamingSstableWriter(stream) => {
                stream.write_block_bytes(block, meta).await
            }
            UnifiedSstableWriter::BatchSstableWriter(batch) => {
                batch.write_block_bytes(block, meta).await
            }
        }
    }

    async fn finish(self, meta: SstableMeta) -> HummockResult<UploadJoinHandle> {
        match self {
            UnifiedSstableWriter::StreamingSstableWriter(stream) => stream.finish(meta).await,
            UnifiedSstableWriter::BatchSstableWriter(batch) => batch.finish(meta).await,
        }
    }

    fn data_len(&self) -> usize {
        match self {
            UnifiedSstableWriter::StreamingSstableWriter(stream) => stream.data_len(),
            UnifiedSstableWriter::BatchSstableWriter(batch) => batch.data_len(),
        }
    }
}

#[cfg(test)]
mod tests {
    use std::ops::Range;
    use std::sync::Arc;

    use risingwave_hummock_sdk::HummockSstableObjectId;
    use risingwave_pb::hummock::SstableInfo;

    use super::{SstableStoreRef, SstableWriterOptions};
    use crate::hummock::iterator::test_utils::{iterator_test_key_of, mock_sstable_store};
    use crate::hummock::iterator::HummockIterator;
    use crate::hummock::sstable::SstableIteratorReadOptions;
    use crate::hummock::test_utils::{
        default_builder_opt_for_test, gen_test_sstable_data, put_sst,
    };
    use crate::hummock::value::HummockValue;
    use crate::hummock::{CachePolicy, SstableIterator, SstableMeta, SstableStore};
    use crate::monitor::StoreLocalStatistic;

    const SST_ID: HummockSstableObjectId = 1;

    fn get_hummock_value(x: usize) -> HummockValue<Vec<u8>> {
        HummockValue::put(format!("overlapped_new_{}", x).as_bytes().to_vec())
    }

    async fn validate_sst(
        sstable_store: SstableStoreRef,
        info: &SstableInfo,
        mut meta: SstableMeta,
        x_range: Range<usize>,
    ) {
        let mut stats = StoreLocalStatistic::default();
        let holder = sstable_store.sstable(info, &mut stats).await.unwrap();
        std::mem::take(&mut meta.bloom_filter);
        assert_eq!(holder.value().meta, meta);
        let holder = sstable_store.sstable(info, &mut stats).await.unwrap();
        assert_eq!(holder.value().meta, meta);
        let mut iter = SstableIterator::new(
            holder,
            sstable_store,
            Arc::new(SstableIteratorReadOptions::default()),
        );
        iter.rewind().await.unwrap();
        for i in x_range {
            let key = iter.key();
            let value = iter.value();
            assert_eq!(key, iterator_test_key_of(i).to_ref());
            assert_eq!(value, get_hummock_value(i).as_slice());
            iter.next().await.unwrap();
        }
    }

    #[tokio::test]
    async fn test_batch_upload() {
        let sstable_store = mock_sstable_store();
        let x_range = 0..100;
        let (data, meta) = gen_test_sstable_data(
            default_builder_opt_for_test(),
            x_range
                .clone()
                .map(|x| (iterator_test_key_of(x), get_hummock_value(x))),
        )
        .await;
        let writer_opts = SstableWriterOptions {
            capacity_hint: None,
            tracker: None,
            policy: CachePolicy::Disable,
        };
        let info = put_sst(
            SST_ID,
            data.clone(),
            meta.clone(),
            sstable_store.clone(),
            writer_opts,
        )
        .await
        .unwrap();

        validate_sst(sstable_store, &info, meta, x_range).await;
    }

    #[tokio::test]
    async fn test_streaming_upload() {
        // Generate test data.
        let sstable_store = mock_sstable_store();
        let x_range = 0..100;
        let (data, meta) = gen_test_sstable_data(
            default_builder_opt_for_test(),
            x_range
                .clone()
                .map(|x| (iterator_test_key_of(x), get_hummock_value(x))),
        )
        .await;
        let writer_opts = SstableWriterOptions {
            capacity_hint: None,
            tracker: None,
            policy: CachePolicy::Disable,
        };
        let info = put_sst(
            SST_ID,
            data.clone(),
            meta.clone(),
            sstable_store.clone(),
            writer_opts,
        )
        .await
        .unwrap();

        validate_sst(sstable_store, &info, meta, x_range).await;
    }

    #[test]
    fn test_basic() {
        let sstable_store = mock_sstable_store();
        let object_id = 123;
        let data_path = sstable_store.get_sst_data_path(object_id);
        assert_eq!(data_path, "test/123.data");
        assert_eq!(SstableStore::get_object_id_from_path(&data_path), object_id);
    }
}<|MERGE_RESOLUTION|>--- conflicted
+++ resolved
@@ -167,20 +167,13 @@
 
     data_file_cache: FileCache<SstableBlockIndex, CachedBlock>,
     meta_file_cache: FileCache<HummockSstableObjectId, Box<Sstable>>,
-
-<<<<<<< HEAD
-    recent_filter: Option<Arc<RecentFilter<HummockSstableObjectId>>>,
-    prefetch_lock_table: LockTable,
-    prefetch_buffer_usage: Arc<AtomicUsize>,
-    prefetch_buffer_capacity: usize,
-=======
     /// Recent filter for `(sst_obj_id, blk_idx)`.
     ///
     /// `blk_idx == USIZE::MAX` stands for `sst_obj_id` only entry.
     recent_filter: Option<Arc<RecentFilter<(HummockSstableObjectId, usize)>>>,
-    pending_streaming_loading: Arc<AtomicUsize>,
-    large_query_memory_usage: usize,
->>>>>>> 98b0ebdc
+    prefetch_lock_table: LockTable,
+    prefetch_buffer_usage: Arc<AtomicUsize>,
+    prefetch_buffer_capacity: usize,
 }
 
 impl SstableStore {
