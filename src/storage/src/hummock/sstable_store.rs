// Copyright 2022 Singularity Data
//
// Licensed under the Apache License, Version 2.0 (the "License");
// you may not use this file except in compliance with the License.
// You may obtain a copy of the License at
//
// http://www.apache.org/licenses/LICENSE-2.0
//
// Unless required by applicable law or agreed to in writing, software
// distributed under the License is distributed on an "AS IS" BASIS,
// WITHOUT WARRANTIES OR CONDITIONS OF ANY KIND, either express or implied.
// See the License for the specific language governing permissions and
// limitations under the License.
use std::clone::Clone;
use std::sync::atomic::Ordering;
use std::sync::Arc;
use std::time::Instant;

use bytes::{Buf, BufMut, Bytes};
use fail::fail_point;
use itertools::Itertools;
use risingwave_common::cache::LruCacheEventListener;
use risingwave_hummock_sdk::{is_remote_sst_id, HummockSstableId};
use risingwave_object_store::object::{
<<<<<<< HEAD
    get_local_path, BlockLocation, ObjectError, ObjectStore, ObjectStoreRef,
};
use tokio::io::{AsyncRead, AsyncReadExt};
=======
    get_local_path, BlockLocation, ObjectMetadata, ObjectStore, ObjectStoreRef,
};
>>>>>>> d1567a96

use super::{
    Block, BlockCache, Sstable, SstableMeta, TieredCache, TieredCacheKey, TieredCacheValue,
};
use crate::hummock::{BlockHolder, CachableEntry, HummockError, HummockResult, LruCache};
use crate::monitor::StoreLocalStatistic;

const MAX_META_CACHE_SHARD_BITS: usize = 2;
const MAX_CACHE_SHARD_BITS: usize = 6; // It means that there will be 64 shards lru-cache to avoid lock conflict.
const MIN_BUFFER_SIZE_PER_SHARD: usize = 256 * 1024 * 1024; // 256MB

pub type TableHolder = CachableEntry<HummockSstableId, Box<Sstable>>;

// BEGIN section for tiered cache

impl TieredCacheKey for (HummockSstableId, u64) {
    fn encoded_len() -> usize {
        16
    }

    fn encode(&self, mut buf: &mut [u8]) {
        buf.put_u64(self.0);
        buf.put_u64(self.1);
    }

    fn decode(mut buf: &[u8]) -> Self {
        let sst_id = buf.get_u64();
        let block_idx = buf.get_u64();
        (sst_id, block_idx)
    }
}

impl TieredCacheValue for Box<Block> {
    fn len(&self) -> usize {
        self.raw_data().len()
    }

    fn encoded_len(&self) -> usize {
        self.raw_data().len()
    }

    fn encode(&self, mut buf: &mut [u8]) {
        buf.put_slice(self.raw_data());
    }

    fn decode(buf: Vec<u8>) -> Self {
        Box::new(Block::decode_from_raw(buf))
    }
}

pub struct BlockCacheEventListener {
    tiered_cache: TieredCache<(HummockSstableId, u64), Box<Block>>,
}

impl LruCacheEventListener for BlockCacheEventListener {
    type K = (HummockSstableId, u64);
    type T = Box<Block>;

    fn on_release(&self, key: Self::K, value: Self::T) {
        // TODO(MrCroxx): handle error?
        self.tiered_cache.insert(key, value).unwrap();
    }
}

// END section for tiered cache

// TODO: Define policy based on use cases (read / compaction / ...).
#[derive(Clone, Copy, Eq, PartialEq)]
pub enum CachePolicy {
    /// Disable read cache and not fill the cache afterwards.
    Disable,
    /// Try reading the cache and fill the cache afterwards.
    Fill,
    /// Read the cache but not fill the cache afterwards.
    NotFill,
}

/// An iterator that reads the blocks of an SST step by step from a given stream of bytes.
pub struct BlockStream {
    /// The stream that provides raw data.
    byte_stream: Box<dyn AsyncRead + Unpin + Send + Sync>,

    /// The index of the next block. Note that `block_idx` is relative to the start index of the
    /// stream (and is compatible with `block_len_vec`); it is not relative to the corresponding
    /// SST. That is, if streaming starts at block 2 of a given SST `T`, then `block_idx = 0`
    /// refers to the third block of `T`.
    block_idx: usize,

    /// The length of each block the stream reads. Note that it does not contain the length of
    /// blocks which precede the first streamed block. That is, if streaming starts at block 2 of a
    /// given SST, then the list does not contain information about block 0 and block 1.
    block_len_vec: Vec<usize>,
}

impl BlockStream {
    /// Constructs a new `BlockStream` object that reads from the given `byte_stream` and interprets
    /// the data as blocks of the SST described in `sst_meta`, starting at block `block_index`.
    ///
    /// If `block_index >= sst_meta.block_metas.len()`, then `BlockStream` will not read any data
    /// from `byte_stream`.
    fn new(
        // The stream that provides raw data.
        byte_stream: Box<dyn AsyncRead + Unpin + Send + Sync>,

        // Index of the SST's block where the stream starts.
        block_index: usize,

        // Meta data of the SST that is streamed.
        sst_meta: &SstableMeta,
    ) -> Self {
        let metas = &sst_meta.block_metas;

        // Avoids panicking if `block_index` is too large.
        let block_index = std::cmp::min(block_index, metas.len());

        let mut block_len_vec = Vec::with_capacity(metas.len() - block_index);
        sst_meta.block_metas[block_index..]
            .iter()
            .for_each(|b_meta| block_len_vec.push(b_meta.len as usize));

        Self {
            byte_stream,
            block_idx: 0,
            block_len_vec,
        }
    }

    /// Reads the next block from the stream and returns it. Returns `None` if there are no blocks
    /// left to read.
    pub async fn next(&mut self) -> HummockResult<Option<BlockHolder>> {
        if self.block_idx >= self.block_len_vec.len() {
            return Ok(None);
        }

        let block_len = *self.block_len_vec.get(self.block_idx).unwrap();
        let mut buffer = vec![0; block_len];

        let bytes_read = self
            .byte_stream
            .read_exact(&mut buffer[..])
            .await
            .map_err(|e| HummockError::object_io_error(ObjectError::internal(e)))?;

        if bytes_read != block_len {
            return Err(HummockError::object_io_error(ObjectError::internal(
                format!(
                    "unexpected number of bytes: expected: {} read: {}",
                    block_len, bytes_read
                ),
            )));
        }

        let boxed_block = Box::new(Block::decode(Bytes::from(buffer))?);
        self.block_idx += 1;

        Ok(Some(BlockHolder::from_owned_block(boxed_block)))
    }
}

pub struct SstableStore {
    path: String,
    store: ObjectStoreRef,
    block_cache: BlockCache,
    meta_cache: Arc<LruCache<HummockSstableId, Box<Sstable>>>,
    tiered_cache: TieredCache<(HummockSstableId, u64), Box<Block>>,
}

impl SstableStore {
    pub fn new(
        store: ObjectStoreRef,
        path: String,
        block_cache_capacity: usize,
        meta_cache_capacity: usize,
        tiered_cache: TieredCache<(HummockSstableId, u64), Box<Block>>,
    ) -> Self {
        let mut shard_bits = MAX_META_CACHE_SHARD_BITS;
        while (meta_cache_capacity >> shard_bits) < MIN_BUFFER_SIZE_PER_SHARD && shard_bits > 0 {
            shard_bits -= 1;
        }
        let meta_cache = Arc::new(LruCache::new(shard_bits, meta_cache_capacity));
        let listener = Arc::new(BlockCacheEventListener {
            tiered_cache: tiered_cache.clone(),
        });

        Self {
            path,
            store,
            block_cache: BlockCache::with_event_listener(
                block_cache_capacity,
                MAX_CACHE_SHARD_BITS,
                listener,
            ),
            meta_cache,
            tiered_cache,
        }
    }

    /// For compactor, we do not need a high concurrency load for cache. Instead, we need the cache
    ///  can be evict more effective.
    pub fn for_compactor(
        store: ObjectStoreRef,
        path: String,
        block_cache_capacity: usize,
        meta_cache_capacity: usize,
    ) -> Self {
        let meta_cache = Arc::new(LruCache::new(0, meta_cache_capacity));
        let tiered_cache = TieredCache::none();
        Self {
            path,
            store,
            block_cache: BlockCache::new(block_cache_capacity, 2),
            meta_cache,
            tiered_cache,
        }
    }

    pub async fn put_sst(
        &self,
        sst_id: HummockSstableId,
        meta: SstableMeta,
        data: Bytes,
        policy: CachePolicy,
    ) -> HummockResult<()> {
        self.put_sst_data(sst_id, data.clone()).await?;
        fail_point!("metadata_upload_err");
        if let Err(e) = self.put_meta(sst_id, &meta).await {
            self.delete_sst_data(sst_id).await?;
            return Err(e);
        }
        if let CachePolicy::Fill = policy {
            let sst = Sstable::new_with_data(sst_id, meta, data).unwrap();
            let charge = sst.estimate_size();
            self.meta_cache
                .insert(sst_id, sst_id, charge, Box::new(sst));
        }
        Ok(())
    }

    pub async fn delete(&self, sst_id: HummockSstableId) -> HummockResult<()> {
        // Meta
        self.store
            .delete(self.get_sst_meta_path(sst_id).as_str())
            .await
            .map_err(HummockError::object_io_error)?;
        // Data
        self.store
            .delete(self.get_sst_data_path(sst_id).as_str())
            .await
            .map_err(HummockError::object_io_error)?;
        self.meta_cache.erase(sst_id, &sst_id);
        Ok(())
    }

    pub fn delete_cache(&self, sst_id: HummockSstableId) {
        self.meta_cache.erase(sst_id, &sst_id);
    }

    async fn put_meta(&self, sst_id: HummockSstableId, meta: &SstableMeta) -> HummockResult<()> {
        let meta_path = self.get_sst_meta_path(sst_id);
        let meta = Bytes::from(meta.encode_to_bytes());
        self.store
            .upload(&meta_path, meta)
            .await
            .map_err(HummockError::object_io_error)
    }

    async fn put_sst_data(&self, sst_id: HummockSstableId, data: Bytes) -> HummockResult<()> {
        let data_path = self.get_sst_data_path(sst_id);
        self.store
            .upload(&data_path, data)
            .await
            .map_err(HummockError::object_io_error)
    }

    async fn delete_sst_data(&self, sst_id: HummockSstableId) -> HummockResult<()> {
        let data_path = self.get_sst_data_path(sst_id);
        self.store
            .delete(&data_path)
            .await
            .map_err(HummockError::object_io_error)
    }

    pub fn add_block_cache(
        &self,
        sst_id: HummockSstableId,
        block_idx: u64,
        block_data: Bytes,
    ) -> HummockResult<()> {
        let block = Box::new(Block::decode(&block_data)?);
        self.block_cache.insert(sst_id, block_idx, block);
        Ok(())
    }

    pub async fn get(
        &self,
        sst: &Sstable,
        block_index: u64,
        policy: CachePolicy,
        stats: &mut StoreLocalStatistic,
    ) -> HummockResult<BlockHolder> {
        stats.cache_data_block_total += 1;
        let tiered_cache = self.tiered_cache.clone();
        let fetch_block = || {
            stats.cache_data_block_miss += 1;
            let block_meta = sst
                .meta
                .block_metas
                .get(block_index as usize)
                .ok_or_else(HummockError::invalid_block)
                .unwrap(); // FIXME: don't unwrap here.
            let block_loc = BlockLocation {
                offset: block_meta.offset as usize,
                size: block_meta.len as usize,
            };
            let data_path = self.get_sst_data_path(sst.id);
            let store = self.store.clone();
            let sst_id = sst.id;
            let use_tiered_cache = !matches!(policy, CachePolicy::Disable);

            async move {
                if use_tiered_cache && let Some(holder) = tiered_cache
                    .get(&(sst_id, block_index))
                    .await
                    .map_err(HummockError::tiered_cache)?
                {
                    // TODO(MrCroxx): `into_owned()` may perform buffer copy, eliminate it later.
                    return Ok(holder.into_owned());
                }

                let block_data = store
                    .read(&data_path, Some(block_loc))
                    .await
                    .map_err(HummockError::object_io_error)?;
                let block = Block::decode(&block_data)?;
                Ok(Box::new(block))
            }
        };

        let disable_cache: fn() -> bool = || {
            fail_point!("disable_block_cache", |_| true);
            false
        };

        let policy = if disable_cache() {
            CachePolicy::Disable
        } else {
            policy
        };

        match policy {
            CachePolicy::Fill => {
                self.block_cache
                    .get_or_insert_with(sst.id, block_index, fetch_block)
                    .await
            }
            CachePolicy::NotFill => match self.block_cache.get(sst.id, block_index) {
                Some(block) => Ok(block),
                None => match self
                    .tiered_cache
                    .get(&(sst.id, block_index))
                    .await
                    .map_err(HummockError::tiered_cache)?
                {
                    Some(holder) => Ok(BlockHolder::from_tiered_cache(holder.into_inner())),
                    None => fetch_block().await.map(BlockHolder::from_owned_block),
                },
            },
            CachePolicy::Disable => fetch_block().await.map(BlockHolder::from_owned_block),
        }
    }

    pub async fn get_block_stream(
        &self,
        sst: &Sstable,
        block_index: Option<usize>,
        // ToDo: What about `CachePolicy` and `StoreLocalStatistic`?
    ) -> HummockResult<BlockStream> {
        let start_pos = match block_index {
            None => None,
            Some(index) => {
                let block_meta = sst
                    .meta
                    .block_metas
                    .get(index)
                    .ok_or_else(HummockError::invalid_block)?;

                Some(block_meta.offset as usize)
            }
        };

        let data_path = self.get_sst_data_path(sst.id);

        Ok(BlockStream::new(
            self.store
                .streaming_read(&data_path, start_pos)
                .await
                .map_err(HummockError::object_io_error)?,
            block_index.unwrap_or(0),
            &sst.meta,
        ))
    }

    pub fn get_sst_meta_path(&self, sst_id: HummockSstableId) -> String {
        let mut ret = format!("{}/{}.meta", self.path, sst_id);
        if !is_remote_sst_id(sst_id) {
            ret = get_local_path(&ret);
        }
        ret
    }

    pub fn get_sst_data_path(&self, sst_id: HummockSstableId) -> String {
        let mut ret = format!("{}/{}.data", self.path, sst_id);
        if !is_remote_sst_id(sst_id) {
            ret = get_local_path(&ret);
        }
        ret
    }

    pub fn get_sst_id_from_path(&self, path: &str) -> HummockSstableId {
        let split = path.split(&['/', '.']).collect_vec();
        debug_assert!(split.len() > 2);
        debug_assert!(split[split.len() - 1] == "meta" || split[split.len() - 1] == "data");
        split[split.len() - 2]
            .parse::<HummockSstableId>()
            .expect("valid sst id")
    }

    pub fn store(&self) -> ObjectStoreRef {
        self.store.clone()
    }

    pub fn get_meta_cache(&self) -> Arc<LruCache<HummockSstableId, Box<Sstable>>> {
        self.meta_cache.clone()
    }

    pub fn get_block_cache(&self) -> BlockCache {
        self.block_cache.clone()
    }

    #[cfg(any(test, feature = "test"))]
    pub fn clear_block_cache(&self) {
        self.block_cache.clear();
    }

    #[cfg(any(test, feature = "test"))]
    pub fn clear_meta_cache(&self) {
        self.meta_cache.clear();
    }

    pub async fn load_table(
        &self,
        sst_id: HummockSstableId,
        load_data: bool,
        stats: &mut StoreLocalStatistic,
    ) -> HummockResult<TableHolder> {
        let mut meta_data = None;
        loop {
            stats.cache_meta_block_total += 1;
            let entry = self
                .meta_cache
                .lookup_with_request_dedup::<_, HummockError, _>(sst_id, sst_id, || {
                    let store = self.store.clone();
                    let meta_path = self.get_sst_meta_path(sst_id);
                    let data_path = self.get_sst_data_path(sst_id);
                    stats.cache_meta_block_miss += 1;
                    let stats_ptr = stats.remote_io_time.clone();
                    async move {
                        let now = Instant::now();
                        let meta = match meta_data {
                            Some(data) => data,
                            None => {
                                let buf = store
                                    .read(&meta_path, None)
                                    .await
                                    .map_err(HummockError::object_io_error)?;
                                SstableMeta::decode(&mut &buf[..])?
                            }
                        };
                        let sst = if load_data {
                            let block_data = store
                                .read(&data_path, None)
                                .await
                                .map_err(HummockError::object_io_error)?;
                            Sstable::new_with_data(sst_id, meta, block_data)?
                        } else {
                            Sstable::new(sst_id, meta)
                        };
                        let charge = sst.estimate_size();
                        let add = (now.elapsed().as_secs_f64() * 1000.0).ceil();
                        stats_ptr.fetch_add(add as u64, Ordering::Relaxed);
                        Ok((Box::new(sst), charge))
                    }
                })
                .await
                .map_err(|e| {
                    HummockError::other(format!(
                        "meta cache lookup request dedup get cancel: {:?}",
                        e,
                    ))
                })??;
            if !load_data || !entry.value().blocks.is_empty() {
                return Ok(entry);
            }
            // remove sst from cache to avoid multiple thread acquire the same sstable.
            meta_data = Some(entry.value().meta.clone());
            drop(entry);
            self.meta_cache.erase(sst_id, &sst_id);
        }
    }

    pub async fn sstable(
        &self,
        sst_id: HummockSstableId,
        stats: &mut StoreLocalStatistic,
    ) -> HummockResult<TableHolder> {
        self.load_table(sst_id, false, stats).await
    }

    pub async fn list_ssts_from_object_store(&self) -> HummockResult<Vec<ObjectMetadata>> {
        self.store
            .list(&self.path)
            .await
            .map_err(HummockError::object_io_error)
    }
}

pub type SstableStoreRef = Arc<SstableStore>;

#[cfg(test)]
mod tests {
    use std::sync::Arc;

    use crate::hummock::iterator::test_utils::{iterator_test_key_of, mock_sstable_store};
    use crate::hummock::iterator::HummockIterator;
    use crate::hummock::sstable::SstableIteratorReadOptions;
    use crate::hummock::test_utils::{default_builder_opt_for_test, gen_test_sstable_data};
    use crate::hummock::value::HummockValue;
<<<<<<< HEAD
    use crate::hummock::{BlockIterator, CachePolicy, Sstable, SstableIterator};
=======
    use crate::hummock::{CachePolicy, SstableIterator};
>>>>>>> d1567a96
    use crate::monitor::StoreLocalStatistic;

    #[tokio::test]
    async fn test_read_whole_data_object() {
        let sstable_store = mock_sstable_store();
        let (data, meta, _) = gen_test_sstable_data(
            default_builder_opt_for_test(),
            (0..100).map(|x| {
                (
                    iterator_test_key_of(x),
                    HummockValue::put(format!("overlapped_new_{}", x).as_bytes().to_vec()),
                )
            }),
        );
        sstable_store
            .put_sst(1, meta.clone(), data, CachePolicy::NotFill)
            .await
            .unwrap();
        let mut stats = StoreLocalStatistic::default();
        let holder = sstable_store.sstable(1, &mut stats).await.unwrap();
        assert_eq!(holder.value().meta, meta);
        assert!(holder.value().blocks.is_empty());
        let holder = sstable_store.load_table(1, true, &mut stats).await.unwrap();
        assert_eq!(holder.value().meta, meta);
        assert_eq!(
            holder.value().meta.block_metas.len(),
            holder.value().blocks.len()
        );
        assert!(!holder.value().blocks.is_empty());
        let mut iter = SstableIterator::new(
            holder,
            sstable_store,
            Arc::new(SstableIteratorReadOptions::default()),
        );
        iter.rewind().await.unwrap();
        for i in 0..100 {
            let key = iter.key();
            assert_eq!(key, iterator_test_key_of(i).as_slice());
            iter.next().await.unwrap();
        }
    }

<<<<<<< HEAD
    #[tokio::test]
    async fn test_block_stream() {
        let sstable_store = mock_sstable_store();
        let mut opts = default_builder_opt_for_test();
        assert_eq!(iterator_test_key_of(0).len(), 22);
        opts.block_capacity = 32; // make 100 blocks
        let (data, meta, _) = gen_test_sstable_data(
            opts,
            (0..100).map(|x| {
                (
                    iterator_test_key_of(x),
                    HummockValue::put(format!("overlapped_new_{}", x).as_bytes().to_vec()),
                )
            }),
        );
        let table = Sstable::new(1, meta.clone());
        sstable_store
            .put(table, data, CachePolicy::Fill)
            .await
            .unwrap();
        let mut stream = sstable_store
            .get_block_stream(&Sstable::new(1, meta.clone()), None)
            .await
            .unwrap();

        let mut i = 0;
        let mut num_blocks = 0;
        while let Some(block) = stream.next().await.expect("invalid block") {
            let mut block_iter = BlockIterator::new(block);
            block_iter.seek_to_first();
            while block_iter.is_valid() {
                assert_eq!(block_iter.key(), iterator_test_key_of(i).as_slice());
                block_iter.next();
                i += 1;
            }
            num_blocks += 1;
        }
        assert_eq!(i, 100);
        assert_eq!(num_blocks, 100);

        // Test with non-zero start_block_index
        for start_index in 1..100 {
            let mut i = start_index as usize;
            let mut num_blocks = 0;
            let mut stream = sstable_store
                .get_block_stream(&Sstable::new(1, meta.clone()), Some(start_index))
                .await
                .unwrap();
            while let Some(block) = stream.next().await.expect("invalid block") {
                let mut block_iter = BlockIterator::new(block);
                block_iter.seek_to_first();
                while block_iter.is_valid() {
                    assert_eq!(block_iter.key(), iterator_test_key_of(i).as_slice());
                    block_iter.next();
                    i += 1;
                }
                num_blocks += 1;
            }
            assert_eq!(i, 100);
            assert_eq!(num_blocks, 100 - start_index);
        }
=======
    #[test]
    fn test_basic() {
        let sstable_store = mock_sstable_store();
        let sst_id = 123;
        let meta_path = sstable_store.get_sst_meta_path(sst_id);
        let data_path = sstable_store.get_sst_data_path(sst_id);
        assert_eq!(meta_path, "test/123.meta");
        assert_eq!(data_path, "test/123.data");
        assert_eq!(sstable_store.get_sst_id_from_path(&meta_path), sst_id);
        assert_eq!(sstable_store.get_sst_id_from_path(&data_path), sst_id);
>>>>>>> d1567a96
    }
}<|MERGE_RESOLUTION|>--- conflicted
+++ resolved
@@ -22,14 +22,9 @@
 use risingwave_common::cache::LruCacheEventListener;
 use risingwave_hummock_sdk::{is_remote_sst_id, HummockSstableId};
 use risingwave_object_store::object::{
-<<<<<<< HEAD
-    get_local_path, BlockLocation, ObjectError, ObjectStore, ObjectStoreRef,
+    get_local_path, BlockLocation, ObjectMetadata, ObjectStore, ObjectStoreRef,
 };
 use tokio::io::{AsyncRead, AsyncReadExt};
-=======
-    get_local_path, BlockLocation, ObjectMetadata, ObjectStore, ObjectStoreRef,
-};
->>>>>>> d1567a96
 
 use super::{
     Block, BlockCache, Sstable, SstableMeta, TieredCache, TieredCacheKey, TieredCacheValue,
@@ -567,11 +562,7 @@
     use crate::hummock::sstable::SstableIteratorReadOptions;
     use crate::hummock::test_utils::{default_builder_opt_for_test, gen_test_sstable_data};
     use crate::hummock::value::HummockValue;
-<<<<<<< HEAD
     use crate::hummock::{BlockIterator, CachePolicy, Sstable, SstableIterator};
-=======
-    use crate::hummock::{CachePolicy, SstableIterator};
->>>>>>> d1567a96
     use crate::monitor::StoreLocalStatistic;
 
     #[tokio::test]
@@ -614,7 +605,18 @@
         }
     }
 
-<<<<<<< HEAD
+    #[test]
+    fn test_basic() {
+        let sstable_store = mock_sstable_store();
+        let sst_id = 123;
+        let meta_path = sstable_store.get_sst_meta_path(sst_id);
+        let data_path = sstable_store.get_sst_data_path(sst_id);
+        assert_eq!(meta_path, "test/123.meta");
+        assert_eq!(data_path, "test/123.data");
+        assert_eq!(sstable_store.get_sst_id_from_path(&meta_path), sst_id);
+        assert_eq!(sstable_store.get_sst_id_from_path(&data_path), sst_id);
+    }
+
     #[tokio::test]
     async fn test_block_stream() {
         let sstable_store = mock_sstable_store();
@@ -676,17 +678,6 @@
             assert_eq!(i, 100);
             assert_eq!(num_blocks, 100 - start_index);
         }
-=======
-    #[test]
-    fn test_basic() {
-        let sstable_store = mock_sstable_store();
-        let sst_id = 123;
-        let meta_path = sstable_store.get_sst_meta_path(sst_id);
-        let data_path = sstable_store.get_sst_data_path(sst_id);
-        assert_eq!(meta_path, "test/123.meta");
-        assert_eq!(data_path, "test/123.data");
-        assert_eq!(sstable_store.get_sst_id_from_path(&meta_path), sst_id);
-        assert_eq!(sstable_store.get_sst_id_from_path(&data_path), sst_id);
->>>>>>> d1567a96
-    }
+    }
+
 }