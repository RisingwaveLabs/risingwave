--- conflicted
+++ resolved
@@ -31,14 +31,11 @@
 use tokio::sync::mpsc::UnboundedSender;
 
 use super::shared_buffer::SharedBuffer;
-<<<<<<< HEAD
 use crate::hummock::shared_buffer::shared_buffer_batch::SharedBufferBatch;
 use crate::hummock::shared_buffer::{
     to_order_sorted, KeyIndexSharedBufferBatch, OrderSortedUncommittedData, UncommittedData,
 };
-=======
 use crate::hummock::shared_buffer::{OrderSortedUncommittedData, UncommittedData};
->>>>>>> 43794564
 use crate::hummock::utils::{check_subset_preserve_order, filter_single_sst, range_overlap};
 
 #[derive(Clone)]
@@ -203,31 +200,18 @@
     ///
     /// Return `Some(prev max_sync_epoch)` if `new_epoch > max_sync_epoch`
     /// Return `None` if `new_epoch <= max_sync_epoch`
-<<<<<<< HEAD
-    pub fn advance_max_sync_epoch(&mut self, new_epoch: HummockEpoch) -> Option<Vec<HummockEpoch>> {
-        if self.max_sync_epoch > new_epoch {
-            None
-        } else {
-            let mut shared_buffer_to_sync = self.shared_buffer.split_off(&(new_epoch + 1));
-            // After `split_off`, epochs greater than `epoch` will be in `shared_buffer_to_sync`. We
-            // use a swap to reach the expected setting.
-            swap(&mut shared_buffer_to_sync, &mut self.shared_buffer);
-            let epochs = if shared_buffer_to_sync.is_empty() {
-                Vec::new()
-            } else {
-                self.add_sync_data(shared_buffer_to_sync)
-            };
-            self.max_sync_epoch = new_epoch;
-            Some(epochs)
-=======
     pub fn advance_max_sync_epoch(&mut self, new_epoch: HummockEpoch) -> Option<HummockEpoch> {
         if self.max_sync_epoch >= new_epoch {
             None
         } else {
             let last_epoch = self.max_sync_epoch;
+            let mut shared_buffer_to_sync = self.shared_buffer.split_off(&(new_epoch + 1));
+            // After `split_off`, epochs greater than `epoch` will be in `shared_buffer_to_sync`. We
+            // use a swap to reach the expected setting.
+            swap(&mut shared_buffer_to_sync, &mut self.shared_buffer);
+            self.add_sync_data(shared_buffer_to_sync)
             self.max_sync_epoch = new_epoch;
             Some(last_epoch)
->>>>>>> 43794564
         }
     }
 
