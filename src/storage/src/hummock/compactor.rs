--- conflicted
+++ resolved
@@ -42,10 +42,7 @@
 use crate::hummock::compaction_executor::CompactionExecutor;
 use crate::hummock::iterator::ReadOptions;
 use crate::hummock::shared_buffer::shared_buffer_uploader::UploadTaskPayload;
-<<<<<<< HEAD
 use crate::hummock::shared_buffer::{build_ordered_merge_iter, UncommittedData};
-=======
->>>>>>> bef9e5e9
 use crate::hummock::sstable_store::SstableStoreRef;
 use crate::hummock::state_store::ForwardIter;
 use crate::hummock::utils::can_concat;
@@ -121,17 +118,11 @@
     pub async fn compact_shared_buffer(
         context: Arc<CompactorContext>,
         payload: &UploadTaskPayload,
-<<<<<<< HEAD
     ) -> HummockResult<Vec<(Sstable, Vec<VNodeBitmap>)>> {
         let mut start_user_keys = payload
-            .values()
+            .iter()
             .flat_map(|data_list| data_list.iter().map(UncommittedData::start_user_key))
             .collect_vec();
-=======
-        stats: Arc<StateStoreMetrics>,
-    ) -> HummockResult<Vec<(Sstable, Vec<VNodeBitmap>)>> {
-        let mut start_user_keys = payload.iter().map(|m| m.start_user_key()).collect_vec();
->>>>>>> bef9e5e9
         start_user_keys.sort();
         start_user_keys.dedup();
         let mut splits = Vec::with_capacity(start_user_keys.len());
@@ -186,7 +177,6 @@
         let mut local_stats = StoreLocalStatistic::default();
         for (split_index, _) in compact_task.splits.iter().enumerate() {
             let compactor = compactor.clone();
-<<<<<<< HEAD
             let iter = build_ordered_merge_iter::<ForwardIter>(
                 payload,
                 sstable_store.clone(),
@@ -195,14 +185,6 @@
                 Arc::new(ReadOptions::default()),
             )
             .await? as BoxedForwardHummockIterator;
-=======
-            let iter = {
-                let iters = payload.iter().map(|m| {
-                    Box::new(m.clone().into_forward_iter()) as BoxedForwardHummockIterator
-                });
-                Box::new(MergeIterator::new(iters, stats.clone()))
-            };
->>>>>>> bef9e5e9
             let vnode2unit = vnode2unit.clone();
             let compaction_executor = compactor.context.compaction_executor.as_ref().cloned();
             let split_task = async move {
