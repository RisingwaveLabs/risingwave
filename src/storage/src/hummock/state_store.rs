--- conflicted
+++ resolved
@@ -308,7 +308,6 @@
             if level.table_infos.is_empty() {
                 continue;
             }
-<<<<<<< HEAD
             match level.level_type() {
                 LevelType::Overlapping | LevelType::Unspecified => {
                     let table_infos = prune_ssts(level.table_infos.iter(), &(key..=key));
@@ -347,20 +346,6 @@
                     {
                         return Ok(v);
                     }
-=======
-            let table_infos = prune_ssts(level.table_infos.iter(), &(key..=key));
-            for table_info in table_infos {
-                let table = self
-                    .sstable_store
-                    .sstable(table_info.id, &mut stats)
-                    .await?;
-                table_counts += 1;
-                if let Some(v) = self
-                    .get_from_table(table, &internal_key, key, check_bloom_filter, &mut stats)
-                    .await?
-                {
-                    return Ok(v);
->>>>>>> 341c6c3e
                 }
             }
         }
