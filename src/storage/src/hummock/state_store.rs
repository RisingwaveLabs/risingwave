--- conflicted
+++ resolved
@@ -12,19 +12,14 @@
 // See the License for the specific language governing permissions and
 // limitations under the License.
 
+use std::future::Future;
 use std::ops::Bound::{Excluded, Included};
 use std::ops::{Bound, RangeBounds};
 use std::sync::atomic::Ordering as MemOrdering;
 use std::time::Duration;
 
 use bytes::Bytes;
-<<<<<<< HEAD
-use itertools::Itertools;
-use minitrace::future::FutureExt;
-use minitrace::Span;
 use risingwave_common::catalog::TableId;
-=======
->>>>>>> 2499d0d8
 use risingwave_common::util::epoch::INVALID_EPOCH;
 use risingwave_hummock_sdk::key::next_key;
 use risingwave_hummock_sdk::HummockReadEpoch;
@@ -34,59 +29,14 @@
 use super::{HummockStorage, HummockStorageIterator};
 use crate::error::{StorageError, StorageResult};
 use crate::hummock::event_handler::HummockEvent;
-<<<<<<< HEAD
-use crate::hummock::iterator::{
-    Backward, BackwardUserIteratorType, DirectedUserIteratorBuilder, DirectionEnum, Forward,
-    ForwardUserIteratorType, HummockIteratorDirection,
-};
-use crate::hummock::local_version::ReadVersion;
-use crate::hummock::shared_buffer::build_ordered_merge_iter;
-use crate::hummock::sstable::SstableIteratorReadOptions;
 use crate::hummock::store::state_store::LocalHummockStorage;
-use crate::hummock::utils::prune_ssts;
-use crate::hummock::{HummockEpoch, HummockError, HummockResult};
-use crate::monitor::{StateStoreMetrics, StoreLocalStatistic};
+use crate::hummock::{HummockEpoch, HummockError};
 use crate::storage_value::StorageValue;
 use crate::store::*;
 use crate::{
     define_state_store_associated_type, define_state_store_read_associated_type,
-    define_state_store_write_associated_type, StateStore, StateStoreIter,
+    define_state_store_write_associated_type, StateStore,
 };
-
-pub(crate) trait HummockIteratorType: 'static {
-    type Direction: HummockIteratorDirection;
-    type SstableIteratorType: SstableIteratorType<Direction = Self::Direction>;
-    type UserIteratorBuilder: DirectedUserIteratorBuilder<
-        Direction = Self::Direction,
-        SstableIteratorType = Self::SstableIteratorType,
-    >;
-
-    fn direction() -> DirectionEnum {
-        Self::Direction::direction()
-    }
-}
-
-pub(crate) struct ForwardIter;
-pub(crate) struct BackwardIter;
-
-impl HummockIteratorType for ForwardIter {
-    type Direction = Forward;
-    type SstableIteratorType = SstableIterator;
-    type UserIteratorBuilder = UserIterator<ForwardUserIteratorType>;
-}
-
-impl HummockIteratorType for BackwardIter {
-    type Direction = Backward;
-    type SstableIteratorType = BackwardSstableIterator;
-    type UserIteratorBuilder = BackwardUserIterator<BackwardUserIteratorType>;
-}
-=======
-use crate::hummock::store::{ReadOptions as ReadOptionsV2, StateStore as StateStoreV2};
-use crate::hummock::{HummockEpoch, HummockError};
-use crate::storage_value::StorageValue;
-use crate::store::*;
-use crate::{define_state_store_associated_type, StateStore};
->>>>>>> 2499d0d8
 
 impl HummockStorage {
     /// Gets the value of a specified `key`.
@@ -104,334 +54,6 @@
     ) -> StorageResult<Option<Bytes>> {
         self.storage_core.get(key, epoch, read_options).await
     }
-<<<<<<< HEAD
-
-    #[allow(dead_code)]
-    async fn old_get<'a>(
-        &'a self,
-        key: &'a [u8],
-        epoch: HummockEpoch,
-        read_options: ReadOptions,
-    ) -> StorageResult<Option<Bytes>> {
-        let table_id = read_options.table_id;
-        let mut local_stats = StoreLocalStatistic::default();
-        let ReadVersion {
-            shared_buffer_data,
-            pinned_version,
-            sync_uncommitted_data,
-        } = self.read_filter(epoch, &read_options, &(key..=key))?;
-
-        let mut table_counts = 0;
-        let internal_key = key_with_epoch(key.to_vec(), epoch);
-
-        // Query shared buffer. Return the value without iterating SSTs if found
-        for uncommitted_data in shared_buffer_data {
-            // iterate over uncommitted data in order index in descending order
-            let (value, table_count) = get_from_order_sorted_uncommitted_data(
-                self.sstable_store.clone(),
-                uncommitted_data,
-                &internal_key,
-                &mut local_stats,
-                key,
-                read_options.check_bloom_filter,
-            )
-            .await?;
-            if let Some(v) = value {
-                local_stats.report(self.stats.as_ref());
-                return Ok(v.into_user_value());
-            }
-            table_counts += table_count;
-        }
-        for sync_uncommitted_data in sync_uncommitted_data {
-            let (value, table_count) = get_from_order_sorted_uncommitted_data(
-                self.sstable_store.clone(),
-                sync_uncommitted_data,
-                &internal_key,
-                &mut local_stats,
-                key,
-                read_options.check_bloom_filter,
-            )
-            .await?;
-            if let Some(v) = value {
-                local_stats.report(self.stats.as_ref());
-                return Ok(v.into_user_value());
-            }
-            table_counts += table_count;
-        }
-
-        // See comments in HummockStorage::iter_inner for details about using compaction_group_id in
-        // read/write path.
-        assert!(pinned_version.is_valid());
-        for level in pinned_version.levels(table_id) {
-            if level.table_infos.is_empty() {
-                continue;
-            }
-            match level.level_type() {
-                LevelType::Overlapping | LevelType::Unspecified => {
-                    let sstable_infos =
-                        prune_ssts(level.table_infos.iter(), table_id, &(key..=key));
-                    for sstable_info in sstable_infos {
-                        table_counts += 1;
-                        if let Some(v) = get_from_sstable_info(
-                            self.sstable_store.clone(),
-                            sstable_info,
-                            &internal_key,
-                            read_options.check_bloom_filter,
-                            &mut local_stats,
-                        )
-                        .await?
-                        {
-                            local_stats.report(self.stats.as_ref());
-                            return Ok(v.into_user_value());
-                        }
-                    }
-                }
-                LevelType::Nonoverlapping => {
-                    let mut table_info_idx = level.table_infos.partition_point(|table| {
-                        let ord =
-                            user_key(&table.key_range.as_ref().unwrap().left).cmp(key.as_ref());
-                        ord == Ordering::Less || ord == Ordering::Equal
-                    });
-                    if table_info_idx == 0 {
-                        continue;
-                    }
-                    table_info_idx = table_info_idx.saturating_sub(1);
-                    let ord = user_key(
-                        &level.table_infos[table_info_idx]
-                            .key_range
-                            .as_ref()
-                            .unwrap()
-                            .right,
-                    )
-                    .cmp(key.as_ref());
-                    // the case that the key falls into the gap between two ssts
-                    if ord == Ordering::Less {
-                        continue;
-                    }
-
-                    table_counts += 1;
-                    if let Some(v) = get_from_sstable_info(
-                        self.sstable_store.clone(),
-                        &level.table_infos[table_info_idx],
-                        &internal_key,
-                        read_options.check_bloom_filter,
-                        &mut local_stats,
-                    )
-                    .await?
-                    {
-                        local_stats.report(self.stats.as_ref());
-                        return Ok(v.into_user_value());
-                    }
-                }
-            }
-        }
-
-        local_stats.report(self.stats.as_ref());
-        self.stats
-            .iter_merge_sstable_counts
-            .with_label_values(&["sub-iter"])
-            .observe(table_counts as f64);
-        Ok(None)
-    }
-
-    fn read_filter<R, B>(
-        &self,
-        epoch: HummockEpoch,
-        read_options: &ReadOptions,
-        key_range: &R,
-    ) -> HummockResult<ReadVersion>
-    where
-        R: RangeBounds<B>,
-        B: AsRef<[u8]>,
-    {
-        let read_version =
-            self.local_version_manager
-                .read_filter(epoch, read_options.table_id, key_range);
-
-        // Check epoch validity
-        validate_epoch(read_version.pinned_version.safe_epoch(), epoch)?;
-
-        Ok(read_version)
-    }
-
-    #[allow(dead_code)]
-    async fn old_iter_inner<T>(
-        &self,
-        key_range: (Bound<Vec<u8>>, Bound<Vec<u8>>),
-        epoch: HummockEpoch,
-        read_options: ReadOptions,
-    ) -> StorageResult<HummockStateStoreIter>
-    where
-        T: HummockIteratorType,
-    {
-        let table_id = read_options.table_id;
-        let min_epoch = gen_min_epoch(epoch, read_options.retention_seconds.as_ref());
-        let iter_read_options = Arc::new(SstableIteratorReadOptions::default());
-        let mut overlapped_iters = vec![];
-
-        let ReadVersion {
-            shared_buffer_data,
-            pinned_version,
-            sync_uncommitted_data,
-        } = self.read_filter(epoch, &read_options, &key_range)?;
-
-        let mut local_stats = StoreLocalStatistic::default();
-        for uncommitted_data in shared_buffer_data {
-            overlapped_iters.push(HummockIteratorUnion::Second(
-                build_ordered_merge_iter::<T>(
-                    &uncommitted_data,
-                    self.sstable_store.clone(),
-                    self.stats.clone(),
-                    &mut local_stats,
-                    iter_read_options.clone(),
-                )
-                .in_span(Span::enter_with_local_parent(
-                    "build_ordered_merge_iter_shared_buffer",
-                ))
-                .await?,
-            ));
-        }
-        for sync_uncommitted_data in sync_uncommitted_data {
-            overlapped_iters.push(HummockIteratorUnion::Second(
-                build_ordered_merge_iter::<T>(
-                    &sync_uncommitted_data,
-                    self.sstable_store.clone(),
-                    self.stats.clone(),
-                    &mut local_stats,
-                    iter_read_options.clone(),
-                )
-                .in_span(Span::enter_with_local_parent(
-                    "build_ordered_merge_iter_uncommitted",
-                ))
-                .await?,
-            ))
-        }
-        self.stats
-            .iter_merge_sstable_counts
-            .with_label_values(&["memory-iter"])
-            .observe(overlapped_iters.len() as f64);
-
-        // Generate iterators for versioned ssts by filter out ssts that do not overlap with given
-        // `key_range`
-
-        // The correctness of using compaction_group_id in read path and write path holds only
-        // because we are currently:
-        //
-        // a) adopting static compaction group. It means a table_id->compaction_group mapping would
-        // never change since creation until the table is dropped.
-        //
-        // b) enforcing shared buffer to split output SSTs by compaction group. It means no SSTs
-        // would contain tables from different compaction_group, even for those in L0.
-        //
-        // When adopting dynamic compaction group in the future, be sure to revisit this assumption.
-        assert!(pinned_version.is_valid());
-        for level in pinned_version.levels(table_id) {
-            let table_infos = prune_ssts(level.table_infos.iter(), table_id, &key_range);
-            if table_infos.is_empty() {
-                continue;
-            }
-            if level.level_type == LevelType::Nonoverlapping as i32 {
-                debug_assert!(can_concat(&table_infos));
-                let start_table_idx = match key_range.start_bound() {
-                    Included(key) | Excluded(key) => search_sst_idx(&table_infos, key),
-                    _ => 0,
-                };
-                let end_table_idx = match key_range.end_bound() {
-                    Included(key) | Excluded(key) => search_sst_idx(&table_infos, key),
-                    _ => table_infos.len().saturating_sub(1),
-                };
-                assert!(start_table_idx < table_infos.len() && end_table_idx < table_infos.len());
-                let matched_table_infos = &table_infos[start_table_idx..=end_table_idx];
-
-                let pruned_sstables = match T::Direction::direction() {
-                    DirectionEnum::Backward => matched_table_infos.iter().rev().collect_vec(),
-                    DirectionEnum::Forward => matched_table_infos.iter().collect_vec(),
-                };
-
-                let mut sstables = vec![];
-                for sstable_info in pruned_sstables {
-                    if let Some(bloom_filter_key) = read_options.prefix_hint.as_ref() {
-                        let sstable = self
-                            .sstable_store
-                            .sstable(sstable_info, &mut local_stats)
-                            .in_span(Span::enter_with_local_parent("get_sstable"))
-                            .await?;
-
-                        if hit_sstable_bloom_filter(
-                            sstable.value(),
-                            bloom_filter_key,
-                            &mut local_stats,
-                        ) {
-                            sstables.push((*sstable_info).clone());
-                        }
-                    } else {
-                        sstables.push((*sstable_info).clone());
-                    }
-                }
-
-                overlapped_iters.push(HummockIteratorUnion::Third(ConcatIteratorInner::<
-                    T::SstableIteratorType,
-                >::new(
-                    sstables,
-                    self.sstable_store(),
-                    iter_read_options.clone(),
-                )));
-            } else {
-                for table_info in table_infos.into_iter().rev() {
-                    let sstable = self
-                        .sstable_store
-                        .sstable(table_info, &mut local_stats)
-                        .in_span(Span::enter_with_local_parent("get_sstable"))
-                        .await?;
-                    if let Some(bloom_filter_key) = read_options.prefix_hint.as_ref() {
-                        if !hit_sstable_bloom_filter(
-                            sstable.value(),
-                            bloom_filter_key,
-                            &mut local_stats,
-                        ) {
-                            continue;
-                        }
-                    }
-
-                    overlapped_iters.push(HummockIteratorUnion::Fourth(
-                        T::SstableIteratorType::create(
-                            sstable,
-                            self.sstable_store(),
-                            iter_read_options.clone(),
-                        ),
-                    ));
-                }
-            }
-        }
-
-        self.stats
-            .iter_merge_sstable_counts
-            .with_label_values(&["sub-iter"])
-            .observe(overlapped_iters.len() as f64);
-
-        // The input of the user iterator is a `HummockIteratorUnion` of 4 different types. We use
-        // the union because the underlying merge iterator
-        let mut user_iterator = T::UserIteratorBuilder::create(
-            overlapped_iters,
-            key_range,
-            epoch,
-            min_epoch,
-            Some(pinned_version),
-        );
-
-        user_iterator
-            .rewind()
-            .in_span(Span::enter_with_local_parent("rewind"))
-            .await?;
-
-        local_stats.report(self.stats.as_ref());
-        Ok(HummockStateStoreIter::new(
-            user_iterator,
-            self.stats.clone(),
-        ))
-    }
-=======
->>>>>>> 2499d0d8
 }
 
 impl StateStoreRead for HummockStorage {
@@ -662,56 +284,4 @@
         self.seal_epoch(epoch, true);
         self.sync(epoch).await
     }
-<<<<<<< HEAD
-}
-
-pub struct HummockStateStoreIter {
-    inner: DirectedUserIterator,
-    metrics: Arc<StateStoreMetrics>,
-}
-
-impl HummockStateStoreIter {
-    #[allow(dead_code)]
-    fn new(inner: DirectedUserIterator, metrics: Arc<StateStoreMetrics>) -> Self {
-        Self { inner, metrics }
-    }
-
-    fn collect_local_statistic(&self, stats: &mut StoreLocalStatistic) {
-        self.inner.collect_local_statistic(stats);
-    }
-}
-
-impl StateStoreIter for HummockStateStoreIter {
-    // TODO: directly return `&[u8]` to user instead of `Bytes`.
-    type Item = (Bytes, Bytes);
-
-    type NextFuture<'a> =
-        impl Future<Output = crate::error::StorageResult<Option<Self::Item>>> + Send + 'a;
-
-    fn next(&mut self) -> Self::NextFuture<'_> {
-        async move {
-            let iter = &mut self.inner;
-
-            if iter.is_valid() {
-                let kv = (
-                    Bytes::copy_from_slice(iter.key()),
-                    Bytes::copy_from_slice(iter.value()),
-                );
-                iter.next().await?;
-                Ok(Some(kv))
-            } else {
-                Ok(None)
-            }
-        }
-    }
-}
-
-impl Drop for HummockStateStoreIter {
-    fn drop(&mut self) {
-        let mut stats = StoreLocalStatistic::default();
-        self.collect_local_statistic(&mut stats);
-        stats.report(&self.metrics);
-    }
-=======
->>>>>>> 2499d0d8
 }