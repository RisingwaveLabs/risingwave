// Copyright 2022 Singularity Data
//
// Licensed under the Apache License, Version 2.0 (the "License");
// you may not use this file except in compliance with the License.
// You may obtain a copy of the License at
//
// http://www.apache.org/licenses/LICENSE-2.0
//
// Unless required by applicable law or agreed to in writing, software
// distributed under the License is distributed on an "AS IS" BASIS,
// WITHOUT WARRANTIES OR CONDITIONS OF ANY KIND, either express or implied.
// See the License for the specific language governing permissions and
// limitations under the License.

use std::cmp::Ordering;
use std::future::Future;
use std::ops::Bound::{Excluded, Included};
use std::ops::RangeBounds;
use std::sync::Arc;

use bytes::Bytes;
use itertools::Itertools;
use risingwave_hummock_sdk::key::{key_with_epoch, next_key, user_key};
use risingwave_pb::hummock::LevelType;

use super::iterator::{
    BackwardUserIterator, ConcatIteratorInner, DirectedUserIterator, UserIterator,
};
use super::utils::{can_concat, search_sst_idx, validate_epoch};
use super::{BackwardSstableIterator, HummockStorage, SstableIterator, SstableIteratorType};
use crate::error::StorageResult;
use crate::hummock::iterator::{
    Backward, DirectedUserIteratorBuilder, DirectionEnum, Forward, HummockIteratorDirection,
    HummockIteratorUnion,
};
use crate::hummock::local_version::ReadVersion;
use crate::hummock::shared_buffer::shared_buffer_batch::SharedBufferBatch;
use crate::hummock::shared_buffer::{
    build_ordered_merge_iter, OrderSortedUncommittedData, UncommittedData,
};
use crate::hummock::sstable::SstableIteratorReadOptions;
use crate::hummock::utils::prune_ssts;
use crate::hummock::HummockResult;
use crate::monitor::{StateStoreMetrics, StoreLocalStatistic};
use crate::storage_value::StorageValue;
use crate::store::*;
use crate::{define_state_store_associated_type, StateStore, StateStoreIter};

pub(crate) trait HummockIteratorType {
    type Direction: HummockIteratorDirection;
    type SstableIteratorType: SstableIteratorType<Direction = Self::Direction>;
    type UserIteratorBuilder: DirectedUserIteratorBuilder<
        Direction = Self::Direction,
        SstableIteratorType = Self::SstableIteratorType,
    >;

    fn direction() -> DirectionEnum {
        Self::Direction::direction()
    }
}

pub(crate) struct ForwardIter;
pub(crate) struct BackwardIter;

impl HummockIteratorType for ForwardIter {
    type Direction = Forward;
    type SstableIteratorType = SstableIterator;
    type UserIteratorBuilder = UserIterator;
}

impl HummockIteratorType for BackwardIter {
    type Direction = Backward;
    type SstableIteratorType = BackwardSstableIterator;
    type UserIteratorBuilder = BackwardUserIterator;
}

impl HummockStorage {
    /// `iter_inner` impletements the `bloom_filter` filtering of sstable by `prefix_hint` (iff when
    /// its Some), and builds iterator by `key_range`
    async fn iter_inner<R, B, T>(
        &self,
        prefix_hint: Option<Vec<u8>>,
        key_range: R,
        read_options: ReadOptions,
    ) -> StorageResult<HummockStateStoreIter>
    where
        R: RangeBounds<B> + Send,
        B: AsRef<[u8]> + Send,
        T: HummockIteratorType,
    {
        let epoch = read_options.epoch;
        let compaction_group_id = match read_options.table_id.as_ref() {
            None => None,
            Some(table_id) => Some(self.get_compaction_group_id(*table_id).await?),
        };
        let min_epoch = read_options.min_epoch();
        let iter_read_options = Arc::new(SstableIteratorReadOptions::default());
        let mut overlapped_iters = vec![];

        let ReadVersion {
<<<<<<< HEAD
            replicated_batches,
            shared_buffer_datas,
=======
            shared_buffer_data,
>>>>>>> a5d58b53
            pinned_version,
            sync_uncommitted_data,
        } = self.read_filter(&read_options, &key_range)?;

        let mut local_stats = StoreLocalStatistic::default();

<<<<<<< HEAD
        for epoch_replicated_batches in replicated_batches {
            for batch in epoch_replicated_batches {
=======
        for (replicated_batches, uncommitted_data) in shared_buffer_data {
            for batch in replicated_batches {
>>>>>>> a5d58b53
                overlapped_iters.push(HummockIteratorUnion::First(batch.into_directed_iter()));
            }
        }
        for uncommitted_data in shared_buffer_datas {
            overlapped_iters.push(HummockIteratorUnion::Second(
                build_ordered_merge_iter::<T>(
                    &uncommitted_data,
                    self.sstable_store.clone(),
                    self.stats.clone(),
                    &mut local_stats,
                    iter_read_options.clone(),
                )
                .await?,
            ));
        }
        for sync_uncommitted_data in sync_uncommitted_data.into_iter().rev() {
            overlapped_iters.push(HummockIteratorUnion::Second(
                build_ordered_merge_iter::<T>(
                    &sync_uncommitted_data,
                    self.sstable_store.clone(),
                    self.stats.clone(),
                    &mut local_stats,
                    iter_read_options.clone(),
                )
                .await?,
            ))
        }
        self.stats
            .iter_merge_sstable_counts
            .with_label_values(&["memory-iter"])
            .observe(overlapped_iters.len() as f64);

        // Generate iterators for versioned ssts by filter out ssts that do not overlap with given
        // `key_range`

        // The correctness of using compaction_group_id in read path and write path holds only
        // because we are currently:
        //
        // a) adopting static compaction group. It means a table_id->compaction_group mapping would
        // never change since creation until the table is dropped.
        //
        // b) enforcing shared buffer to split output SSTs by compaction group. It means no SSTs
        // would contain tables from different compaction_group, even for those in L0.
        //
        // When adopting dynamic compaction group in the future, be sure to revisit this assumption.
        for level in pinned_version.levels(compaction_group_id) {
            let table_infos = prune_ssts(level.table_infos.iter(), &key_range);
            if table_infos.is_empty() {
                continue;
            }
            if level.level_type == LevelType::Nonoverlapping as i32 {
                debug_assert!(can_concat(&table_infos));
                let start_table_idx = match key_range.start_bound() {
                    Included(key) | Excluded(key) => search_sst_idx(&table_infos, key),
                    _ => 0,
                };
                let end_table_idx = match key_range.end_bound() {
                    Included(key) | Excluded(key) => search_sst_idx(&table_infos, key),
                    _ => table_infos.len().saturating_sub(1),
                };
                assert!(start_table_idx < table_infos.len() && end_table_idx < table_infos.len());
                let matched_table_infos = &table_infos[start_table_idx..=end_table_idx];

                let pruned_sstables = match T::Direction::direction() {
                    DirectionEnum::Backward => matched_table_infos.iter().rev().collect_vec(),
                    DirectionEnum::Forward => matched_table_infos.iter().collect_vec(),
                };

                let mut sstables = vec![];
                for sstable_info in pruned_sstables {
                    if let Some(bloom_filter_key) = prefix_hint.as_ref() {
                        let sstable = self
                            .sstable_store
                            .sstable(sstable_info.id, &mut local_stats)
                            .await?;

                        if Self::hit_sstable_bloom_filter(
                            sstable.value(),
                            bloom_filter_key,
                            &mut local_stats,
                        ) {
                            sstables.push((*sstable_info).clone());
                        }
                    } else {
                        sstables.push((*sstable_info).clone());
                    }
                }

                overlapped_iters.push(HummockIteratorUnion::Third(ConcatIteratorInner::<
                    T::SstableIteratorType,
                >::new(
                    sstables,
                    self.sstable_store(),
                    iter_read_options.clone(),
                )));
            } else {
                for table_info in table_infos.into_iter().rev() {
                    let sstable = self
                        .sstable_store
                        .sstable(table_info.id, &mut local_stats)
                        .await?;
                    if let Some(bloom_filter_key) = prefix_hint.as_ref() {
                        if !Self::hit_sstable_bloom_filter(
                            sstable.value(),
                            bloom_filter_key,
                            &mut local_stats,
                        ) {
                            continue;
                        }
                    }

                    overlapped_iters.push(HummockIteratorUnion::Fourth(
                        T::SstableIteratorType::create(
                            sstable,
                            self.sstable_store(),
                            iter_read_options.clone(),
                        ),
                    ));
                }
            }
        }

        self.stats
            .iter_merge_sstable_counts
            .with_label_values(&["sub-iter"])
            .observe(overlapped_iters.len() as f64);

        let key_range = (
            key_range.start_bound().map(|b| b.as_ref().to_owned()),
            key_range.end_bound().map(|b| b.as_ref().to_owned()),
        );

        // The input of the user iterator is a `HummockIteratorUnion` of 4 different types. We use
        // the union because the underlying merge iterator
        let mut user_iterator = T::UserIteratorBuilder::create(
            overlapped_iters,
            self.stats.clone(),
            key_range,
            epoch,
            min_epoch,
            Some(pinned_version),
        );

        user_iterator.rewind().await?;
        local_stats.report(self.stats.as_ref());
        Ok(HummockStateStoreIter::new(
            user_iterator,
            self.stats.clone(),
        ))
    }

    /// Gets the value of a specified `key`.
    /// The result is based on a snapshot corresponding to the given `epoch`.
    /// if `key` has consistent hash virtual node value, then such value is stored in `value_meta`
    ///
    /// If `Ok(Some())` is returned, the key is found. If `Ok(None)` is returned,
    /// the key is not found. If `Err()` is returned, the searching for the key
    /// failed due to other non-EOF errors.
    pub async fn get<'a>(
        &'a self,
        key: &'a [u8],
        check_bloom_filter: bool,
        read_options: ReadOptions,
    ) -> StorageResult<Option<Bytes>> {
        let epoch = read_options.epoch;
        let compaction_group_id = match read_options.table_id.as_ref() {
            None => None,
            Some(table_id) => Some(self.get_compaction_group_id(*table_id).await?),
        };
        let mut local_stats = StoreLocalStatistic::default();
        let ReadVersion {
<<<<<<< HEAD
            replicated_batches,
            shared_buffer_datas,
=======
            shared_buffer_data,
>>>>>>> a5d58b53
            pinned_version,
            sync_uncommitted_data,
        } = self.read_filter(&read_options, &(key..=key))?;

        let mut table_counts = 0;
        let internal_key = key_with_epoch(key.to_vec(), epoch);

<<<<<<< HEAD
        // Query replicated batches. Return the value without iterating SSTs if found
        for epoch_replicated_batches in replicated_batches {
            for batch in epoch_replicated_batches {
=======
        // Query shared buffer. Return the value without iterating SSTs if found
        for (replicated_batches, uncommitted_data) in shared_buffer_data {
            for batch in replicated_batches {
>>>>>>> a5d58b53
                if let Some(v) = self.get_from_batch(&batch, key) {
                    return Ok(v);
                }
            }
        }

        // Query shared buffer. Return the value without iterating SSTs if found
        for uncommitted_data in shared_buffer_datas {
            // iterate over uncommitted data in order index in descending order
            let (value, table_count) = self
                .get_from_order_sorted_uncommitted_data(
                    uncommitted_data,
                    &internal_key,
                    &mut local_stats,
                    key,
                    check_bloom_filter,
                )
                .await?;
            if let Some(v) = value {
                return Ok(v);
            }
            table_counts += table_count;
        }
        for sync_uncommitted_data in sync_uncommitted_data.into_iter().rev() {
            let (value, table_count) = self
                .get_from_order_sorted_uncommitted_data(
                    sync_uncommitted_data,
                    &internal_key,
                    &mut local_stats,
                    key,
                    check_bloom_filter,
                )
                .await?;
            if let Some(v) = value {
                return Ok(v);
            }
            table_counts += table_count;
        }

        // See comments in HummockStorage::iter_inner for details about using compaction_group_id in
        // read/write path.
        for level in pinned_version.levels(compaction_group_id) {
            if level.table_infos.is_empty() {
                continue;
            }
            match level.level_type() {
                LevelType::Overlapping | LevelType::Unspecified => {
                    let table_infos = prune_ssts(level.table_infos.iter(), &(key..=key));
                    for table_info in table_infos {
                        let table = self
                            .sstable_store
                            .sstable(table_info.id, &mut local_stats)
                            .await?;
                        table_counts += 1;
                        if let Some(v) = self
                            .get_from_table(
                                table,
                                &internal_key,
                                key,
                                check_bloom_filter,
                                &mut local_stats,
                            )
                            .await?
                        {
                            return Ok(v);
                        }
                    }
                }
                LevelType::Nonoverlapping => {
                    let mut table_info_idx = level.table_infos.partition_point(|table| {
                        let ord =
                            user_key(&table.key_range.as_ref().unwrap().left).cmp(key.as_ref());
                        ord == Ordering::Less || ord == Ordering::Equal
                    });
                    if table_info_idx == 0 {
                        continue;
                    }
                    table_info_idx = table_info_idx.saturating_sub(1);
                    let ord = user_key(
                        &level.table_infos[table_info_idx]
                            .key_range
                            .as_ref()
                            .unwrap()
                            .right,
                    )
                    .cmp(key.as_ref());
                    // the case that the key falls into the gap between two ssts
                    if ord == Ordering::Less {
                        continue;
                    }

                    let table = self
                        .sstable_store
                        .sstable(level.table_infos[table_info_idx].id, &mut local_stats)
                        .await?;
                    table_counts += 1;
                    if let Some(v) = self
                        .get_from_table(
                            table,
                            &internal_key,
                            key,
                            check_bloom_filter,
                            &mut local_stats,
                        )
                        .await?
                    {
                        return Ok(v);
                    }
                }
            }
        }

        local_stats.report(self.stats.as_ref());
        self.stats
            .iter_merge_sstable_counts
            .with_label_values(&["sub-iter"])
            .observe(table_counts as f64);
        Ok(None)
    }

    /// Get from `OrderSortedUncommittedData`. If not get successful, return None.
    async fn get_from_order_sorted_uncommitted_data(
        &self,
        order_sorted_uncommitted_data: OrderSortedUncommittedData,
        internal_key: &[u8],
        stats: &mut StoreLocalStatistic,
        key: &[u8],
        check_bloom_filter: bool,
    ) -> StorageResult<(Option<Option<Bytes>>, i32)> {
        let mut table_counts = 0;
        for data_list in order_sorted_uncommitted_data {
            for data in data_list {
                match data {
                    UncommittedData::Batch(batch) => {
                        let data = self.get_from_batch(&batch, key);
                        if data.is_some() {
                            return Ok((data, table_counts));
                        }
                    }
                    UncommittedData::Sst((_, table_info)) => {
                        let table = self.sstable_store.sstable(table_info.id, stats).await?;
                        table_counts += 1;

                        let data = self
                            .get_from_table(table, internal_key, key, check_bloom_filter, stats)
                            .await?;
                        if data.is_some() {
                            return Ok((data, table_counts));
                        }
                    }
                }
            }
        }
        Ok((None, table_counts))
    }

    /// Return `Some(None)` means the key is deleted.
    fn get_from_batch(&self, batch: &SharedBufferBatch, key: &[u8]) -> Option<Option<Bytes>> {
        batch.get(key).map(|v| {
            self.stats.get_shared_buffer_hit_counts.inc();
            v.into_user_value().map(|v| v.into())
        })
    }

    fn read_filter<R, B>(
        &self,
        read_options: &ReadOptions,
        key_range: &R,
    ) -> HummockResult<ReadVersion>
    where
        R: RangeBounds<B>,
        B: AsRef<[u8]>,
    {
        let epoch = read_options.epoch;
        let read_version = self.local_version_manager.read_filter(epoch, key_range);

        // Check epoch validity
        validate_epoch(read_version.pinned_version.safe_epoch(), epoch)?;

        Ok(read_version)
    }
}

impl StateStore for HummockStorage {
    type Iter = HummockStateStoreIter;

    define_state_store_associated_type!();

    fn get<'a>(
        &'a self,
        key: &'a [u8],
        check_bloom_filter: bool,
        read_options: ReadOptions,
    ) -> Self::GetFuture<'_> {
        async move { self.get(key, check_bloom_filter, read_options).await }
    }

    fn scan<R, B>(
        &self,
        prefix_hint: Option<Vec<u8>>,
        key_range: R,
        limit: Option<usize>,
        read_options: ReadOptions,
    ) -> Self::ScanFuture<'_, R, B>
    where
        R: RangeBounds<B> + Send,
        B: AsRef<[u8]> + Send,
    {
        async move {
            self.iter(prefix_hint, key_range, read_options)
                .await?
                .collect(limit)
                .await
        }
    }

    fn backward_scan<R, B>(
        &self,
        key_range: R,
        limit: Option<usize>,
        read_options: ReadOptions,
    ) -> Self::BackwardScanFuture<'_, R, B>
    where
        R: RangeBounds<B> + Send,
        B: AsRef<[u8]> + Send,
    {
        async move {
            self.backward_iter(key_range, read_options)
                .await?
                .collect(limit)
                .await
        }
    }

    /// Writes a batch to storage. The batch should be:
    /// * Ordered. KV pairs will be directly written to the table, so it must be ordered.
    /// * Locally unique. There should not be two or more operations on the same key in one write
    ///   batch.
    /// * Globally unique. The streaming operators should ensure that different operators won't
    ///   operate on the same key. The operator operating on one keyspace should always wait for all
    ///   changes to be committed before reading and writing new keys to the engine. That is because
    ///   that the table with lower epoch might be committed after a table with higher epoch has
    ///   been committed. If such case happens, the outcome is non-predictable.
    fn ingest_batch(
        &self,
        kv_pairs: Vec<(Bytes, StorageValue)>,
        write_options: WriteOptions,
    ) -> Self::IngestBatchFuture<'_> {
        async move {
            let epoch = write_options.epoch;
            let compaction_group_id = self.get_compaction_group_id(write_options.table_id).await?;
            // See comments in HummockStorage::iter_inner for details about using
            // compaction_group_id in read/write path.
            let size = self
                .local_version_manager
                .write_shared_buffer(
                    epoch,
                    compaction_group_id,
                    kv_pairs,
                    false,
                    write_options.table_id.into(),
                )
                .await?;
            Ok(size)
        }
    }

    /// Replicates a batch to shared buffer, without uploading to the storage backend.
    fn replicate_batch(
        &self,
        kv_pairs: Vec<(Bytes, StorageValue)>,
        write_options: WriteOptions,
    ) -> Self::ReplicateBatchFuture<'_> {
        async move {
            let epoch = write_options.epoch;
            let compaction_group_id = self.get_compaction_group_id(write_options.table_id).await?;
            // See comments in HummockStorage::iter_inner for details about using
            // compaction_group_id in read/write path.
            self.local_version_manager
                .write_shared_buffer(
                    epoch,
                    compaction_group_id,
                    kv_pairs,
                    true,
                    write_options.table_id.into(),
                )
                .await?;

            Ok(())
        }
    }

    /// Returns an iterator that scan from the begin key to the end key
    /// The result is based on a snapshot corresponding to the given `epoch`.
    fn iter<R, B>(
        &self,
        prefix_hint: Option<Vec<u8>>,
        key_range: R,
        read_options: ReadOptions,
    ) -> Self::IterFuture<'_, R, B>
    where
        R: RangeBounds<B> + Send,
        B: AsRef<[u8]> + Send,
    {
        if let Some(prefix_hint) = prefix_hint.as_ref() {
            let next_key = next_key(prefix_hint);

            // learn more detail about start_bound with storage_table.rs.
            match key_range.start_bound() {
                // it guarantees that the start bound must be included (some different case)
                // 1. Include(pk + col_bound) => prefix_hint <= start_bound <
                // next_key(prefix_hint)
                //
                // for case2, frontend need to reject this, avoid excluded start_bound and
                // transform it to included(next_key), without this case we can just guarantee
                // that start_bound < next_key
                //
                // 2. Include(next_key(pk +
                // col_bound)) => prefix_hint <= start_bound <= next_key(prefix_hint)
                //
                // 3. Include(pk) => prefix_hint <= start_bound < next_key(prefix_hint)
                Included(range_start) | Excluded(range_start) => {
                    assert!(range_start.as_ref() >= prefix_hint.as_slice());
                    assert!(range_start.as_ref() < next_key.as_slice() || next_key.is_empty());
                }

                _ => unreachable!(),
            }

            match key_range.end_bound() {
                Included(range_end) => {
                    assert!(range_end.as_ref() >= prefix_hint.as_slice());
                    assert!(range_end.as_ref() < next_key.as_slice() || next_key.is_empty());
                }

                // 1. Excluded(end_bound_of_prefix(pk + col)) => prefix_hint < end_bound <=
                // next_key(prefix_hint)
                //
                // 2. Excluded(pk + bound) => prefix_hint < end_bound <=
                // next_key(prefix_hint)
                Excluded(range_end) => {
                    assert!(range_end.as_ref() > prefix_hint.as_slice());
                    assert!(range_end.as_ref() <= next_key.as_slice() || next_key.is_empty());
                }

                std::ops::Bound::Unbounded => {
                    assert!(next_key.is_empty());
                }
            }
        } else {
            // not check
        }

        self.iter_inner::<_, _, ForwardIter>(prefix_hint, key_range, read_options)
    }

    /// Returns a backward iterator that scans from the end key to the begin key
    /// The result is based on a snapshot corresponding to the given `epoch`.
    fn backward_iter<R, B>(
        &self,
        key_range: R,
        read_options: ReadOptions,
    ) -> Self::BackwardIterFuture<'_, R, B>
    where
        R: RangeBounds<B> + Send,
        B: AsRef<[u8]> + Send,
    {
        let key_range = (
            key_range.end_bound().map(|v| v.as_ref().to_vec()),
            key_range.start_bound().map(|v| v.as_ref().to_vec()),
        );
        self.iter_inner::<_, _, BackwardIter>(None, key_range, read_options)
    }

    fn wait_epoch(&self, epoch: u64) -> Self::WaitEpochFuture<'_> {
        async move { Ok(self.local_version_manager.wait_epoch(epoch).await?) }
    }

    fn sync(&self, epoch: u64) -> Self::SyncFuture<'_> {
        async move {
            let sync_result = self
                .local_version_manager()
                .sync_shared_buffer(epoch)
                .await?;
            Ok(sync_result)
        }
    }

    fn clear_shared_buffer(&self) -> Self::ClearSharedBufferFuture<'_> {
        async move {
            self.local_version_manager.clear_shared_buffer().await;
            Ok(())
        }
    }
}

pub struct HummockStateStoreIter {
    inner: DirectedUserIterator,
    metrics: Arc<StateStoreMetrics>,
}

impl HummockStateStoreIter {
    fn new(inner: DirectedUserIterator, metrics: Arc<StateStoreMetrics>) -> Self {
        Self { inner, metrics }
    }

    async fn collect(mut self, limit: Option<usize>) -> StorageResult<Vec<(Bytes, Bytes)>> {
        let mut kvs = Vec::with_capacity(limit.unwrap_or_default());

        for _ in 0..limit.unwrap_or(usize::MAX) {
            match self.next().await? {
                Some(kv) => kvs.push(kv),
                None => break,
            }
        }

        Ok(kvs)
    }

    fn collect_local_statistic(&self, stats: &mut StoreLocalStatistic) {
        self.inner.collect_local_statistic(stats);
    }
}

impl StateStoreIter for HummockStateStoreIter {
    // TODO: directly return `&[u8]` to user instead of `Bytes`.
    type Item = (Bytes, Bytes);

    type NextFuture<'a> =
        impl Future<Output = crate::error::StorageResult<Option<Self::Item>>> + Send;

    fn next(&mut self) -> Self::NextFuture<'_> {
        async move {
            let iter = &mut self.inner;

            if iter.is_valid() {
                let kv = (
                    Bytes::copy_from_slice(iter.key()),
                    Bytes::copy_from_slice(iter.value()),
                );
                iter.next().await?;
                Ok(Some(kv))
            } else {
                Ok(None)
            }
        }
    }
}

impl Drop for HummockStateStoreIter {
    fn drop(&mut self) {
        let mut stats = StoreLocalStatistic::default();
        self.collect_local_statistic(&mut stats);
        stats.report(&self.metrics);
    }
}<|MERGE_RESOLUTION|>--- conflicted
+++ resolved
@@ -98,29 +98,20 @@
         let mut overlapped_iters = vec![];
 
         let ReadVersion {
-<<<<<<< HEAD
             replicated_batches,
-            shared_buffer_datas,
-=======
             shared_buffer_data,
->>>>>>> a5d58b53
             pinned_version,
             sync_uncommitted_data,
         } = self.read_filter(&read_options, &key_range)?;
 
         let mut local_stats = StoreLocalStatistic::default();
 
-<<<<<<< HEAD
         for epoch_replicated_batches in replicated_batches {
             for batch in epoch_replicated_batches {
-=======
-        for (replicated_batches, uncommitted_data) in shared_buffer_data {
-            for batch in replicated_batches {
->>>>>>> a5d58b53
                 overlapped_iters.push(HummockIteratorUnion::First(batch.into_directed_iter()));
             }
         }
-        for uncommitted_data in shared_buffer_datas {
+        for uncommitted_data in shared_buffer_data {
             overlapped_iters.push(HummockIteratorUnion::Second(
                 build_ordered_merge_iter::<T>(
                     &uncommitted_data,
@@ -288,12 +279,8 @@
         };
         let mut local_stats = StoreLocalStatistic::default();
         let ReadVersion {
-<<<<<<< HEAD
             replicated_batches,
-            shared_buffer_datas,
-=======
             shared_buffer_data,
->>>>>>> a5d58b53
             pinned_version,
             sync_uncommitted_data,
         } = self.read_filter(&read_options, &(key..=key))?;
@@ -301,15 +288,9 @@
         let mut table_counts = 0;
         let internal_key = key_with_epoch(key.to_vec(), epoch);
 
-<<<<<<< HEAD
         // Query replicated batches. Return the value without iterating SSTs if found
         for epoch_replicated_batches in replicated_batches {
             for batch in epoch_replicated_batches {
-=======
-        // Query shared buffer. Return the value without iterating SSTs if found
-        for (replicated_batches, uncommitted_data) in shared_buffer_data {
-            for batch in replicated_batches {
->>>>>>> a5d58b53
                 if let Some(v) = self.get_from_batch(&batch, key) {
                     return Ok(v);
                 }
@@ -317,7 +298,7 @@
         }
 
         // Query shared buffer. Return the value without iterating SSTs if found
-        for uncommitted_data in shared_buffer_datas {
+        for uncommitted_data in shared_buffer_data {
             // iterate over uncommitted data in order index in descending order
             let (value, table_count) = self
                 .get_from_order_sorted_uncommitted_data(
