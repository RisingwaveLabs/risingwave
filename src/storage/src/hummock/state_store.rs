--- conflicted
+++ resolved
@@ -115,54 +115,6 @@
         self.get(key, epoch, read_options)
     }
 
-<<<<<<< HEAD
-    fn scan(
-        &self,
-        prefix_hint: Option<Vec<u8>>,
-        key_range: (Bound<Vec<u8>>, Bound<Vec<u8>>),
-        limit: Option<usize>,
-        read_options: ReadOptions,
-    ) -> Self::ScanFuture<'_> {
-        async move {
-            self.iter(prefix_hint, key_range, read_options)
-                .await?
-                .collect(limit)
-                .await
-        }
-    }
-
-    fn backward_scan(
-        &self,
-        _key_range: (Bound<Vec<u8>>, Bound<Vec<u8>>),
-        _limit: Option<usize>,
-        _read_options: ReadOptions,
-    ) -> Self::BackwardScanFuture<'_> {
-        async move { unimplemented!() }
-    }
-
-    /// Writes a batch to storage. The batch should be:
-    /// * Ordered. KV pairs will be directly written to the table, so it must be ordered.
-    /// * Locally unique. There should not be two or more operations on the same key in one write
-    ///   batch.
-    /// * Globally unique. The streaming operators should ensure that different operators won't
-    ///   operate on the same key. The operator operating on one keyspace should always wait for all
-    ///   changes to be committed before reading and writing new keys to the engine. That is because
-    ///   that the table with lower epoch might be committed after a table with higher epoch has
-    ///   been committed. If such case happens, the outcome is non-predictable.
-    fn ingest_batch(
-        &self,
-        kv_pairs: Vec<(Bytes, StorageValue)>,
-        delete_ranges: Vec<(Bytes, Bytes)>,
-        write_options: WriteOptions,
-    ) -> Self::IngestBatchFuture<'_> {
-        self.storage_core
-            .ingest_batch(kv_pairs, delete_ranges, write_options)
-    }
-
-    /// Returns an iterator that scan from the begin key to the end key
-    /// The result is based on a snapshot corresponding to the given `epoch`.
-=======
->>>>>>> 284ac28c
     fn iter(
         &self,
         key_range: (Bound<Vec<u8>>, Bound<Vec<u8>>),
