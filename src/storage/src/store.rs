--- conflicted
+++ resolved
@@ -191,8 +191,6 @@
     }
 }
 
-<<<<<<< HEAD
-=======
 impl<T: AsRef<[u8]>> ChangeLogValue<T> {
     pub fn to_ref(&self) -> ChangeLogValue<&[u8]> {
         match self {
@@ -209,7 +207,6 @@
     }
 }
 
->>>>>>> 1eb4730c
 pub type StateStoreReadLogItem = (TableKey<Bytes>, ChangeLogValue<Bytes>);
 pub type StateStoreReadLogItemRef<'a> = (TableKey<&'a [u8]>, ChangeLogValue<&'a [u8]>);
 #[derive(Clone)]
