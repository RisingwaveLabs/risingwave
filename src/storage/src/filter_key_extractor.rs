--- conflicted
+++ resolved
@@ -551,11 +551,8 @@
             cleaned_by_watermark: false,
             stream_job_status: PbStreamJobStatus::Created.into(),
             create_type: PbCreateType::Foreground.into(),
-<<<<<<< HEAD
+            description: None,
             output_indices: vec![],
-=======
-            description: None,
->>>>>>> 7122d6cf
         }
     }
 
