// Copyright 2023 RisingWave Labs
//
// Licensed under the Apache License, Version 2.0 (the "License");
// you may not use this file except in compliance with the License.
// You may obtain a copy of the License at
//
//     http://www.apache.org/licenses/LICENSE-2.0
//
// Unless required by applicable law or agreed to in writing, software
// distributed under the License is distributed on an "AS IS" BASIS,
// WITHOUT WARRANTIES OR CONDITIONS OF ANY KIND, either express or implied.
// See the License for the specific language governing permissions and
// limitations under the License.

use std::ops::Bound;
use std::pin::Pin;
use std::task::{Context, Poll};

use bytes::Bytes;
use futures::Stream;
use risingwave_common::util::epoch::EpochPair;
use risingwave_hummock_sdk::HummockReadEpoch;

use crate::error::StorageResult;
use crate::storage_value::StorageValue;
use crate::store::*;

/// A panic state store. If a workload is fully in-memory, we can use this state store to
/// ensure that no data is stored in the state store and no serialization will happen.
#[derive(Clone, Default)]
pub struct PanicStateStore;

impl StateStoreRead for PanicStateStore {
    type IterStream = PanicStateStoreStream;

    #[allow(clippy::unused_async)]
    async fn get(
        &self,
        _key: Bytes,
        _epoch: u64,
        _read_options: ReadOptions,
    ) -> StorageResult<Option<Bytes>> {
        panic!("should not read from the state store!");
    }

    #[allow(clippy::unused_async)]
    async fn iter(
        &self,
        _key_range: IterKeyRange,
        _epoch: u64,
        _read_options: ReadOptions,
    ) -> StorageResult<Self::IterStream> {
        panic!("should not read from the state store!");
    }
}

impl StateStoreWrite for PanicStateStore {
    #[allow(clippy::unused_async)]
    async fn ingest_batch(
        &self,
        _kv_pairs: Vec<(Bytes, StorageValue)>,
        _delete_ranges: Vec<(Bound<Bytes>, Bound<Bytes>)>,
        _write_options: WriteOptions,
    ) -> StorageResult<usize> {
        panic!("should not read from the state store!");
    }
}

impl LocalStateStore for PanicStateStore {
    type IterStream<'a> = PanicStateStoreStream;

    #[allow(clippy::unused_async)]
    async fn may_exist(
        &self,
        _key_range: IterKeyRange,
        _read_options: ReadOptions,
    ) -> StorageResult<bool> {
        panic!("should not call may_exist from the state store!");
    }

    #[allow(clippy::unused_async)]
    async fn get(&self, _key: Bytes, _read_options: ReadOptions) -> StorageResult<Option<Bytes>> {
        panic!("should not operate on the panic state store!");
    }

    #[allow(clippy::unused_async)]
    async fn iter(
        &self,
        _key_range: IterKeyRange,
        _read_options: ReadOptions,
    ) -> StorageResult<Self::IterStream<'_>> {
        panic!("should not operate on the panic state store!");
    }

    fn insert(
        &mut self,
        _key: Bytes,
        _new_val: Bytes,
        _old_val: Option<Bytes>,
    ) -> StorageResult<()> {
        panic!("should not operate on the panic state store!");
    }

    fn delete(&mut self, _key: Bytes, _old_val: Bytes) -> StorageResult<()> {
        panic!("should not operate on the panic state store!");
    }

    #[allow(clippy::unused_async)]
    async fn flush(
        &mut self,
        _delete_ranges: Vec<(Bound<Bytes>, Bound<Bytes>)>,
    ) -> StorageResult<usize> {
        panic!("should not operate on the panic state store!");
    }

    fn epoch(&self) -> u64 {
        panic!("should not operate on the panic state store!");
    }

    fn is_dirty(&self) -> bool {
        panic!("should not operate on the panic state store!");
    }

    #[allow(clippy::unused_async)]
<<<<<<< HEAD
    async fn init(&mut self, _epoch: EpochPair) -> StorageResult<()> {
=======
    async fn init(&mut self, _epoch: InitOptions) -> StorageResult<()> {
>>>>>>> d0a49843
        panic!("should not operate on the panic state store!");
    }

    fn seal_current_epoch(&mut self, _next_epoch: u64) {
        panic!("should not operate on the panic state store!")
    }
}

impl StateStore for PanicStateStore {
    type Local = Self;

    #[allow(clippy::unused_async)]
    async fn try_wait_epoch(&self, _epoch: HummockReadEpoch) -> StorageResult<()> {
        panic!("should not wait epoch from the panic state store!");
    }

    #[allow(clippy::unused_async)]
    async fn sync(&self, _epoch: u64) -> StorageResult<SyncResult> {
        panic!("should not await sync epoch from the panic state store!");
    }

    fn seal_epoch(&self, _epoch: u64, _is_checkpoint: bool) {
        panic!("should not update current epoch from the panic state store!");
    }

    #[allow(clippy::unused_async)]
    async fn clear_shared_buffer(&self) -> StorageResult<()> {
        panic!("should not clear shared buffer from the panic state store!");
    }

    #[allow(clippy::unused_async)]
    async fn new_local(&self, _option: NewLocalOptions) -> Self::Local {
        panic!("should not call new local from the panic state store");
    }

    fn validate_read_epoch(&self, _epoch: HummockReadEpoch) -> StorageResult<()> {
        panic!("should not call validate_read_epoch from the panic state store");
    }
}

pub struct PanicStateStoreStream {}

impl Stream for PanicStateStoreStream {
    type Item = StorageResult<StateStoreIterItem>;

    fn poll_next(self: Pin<&mut Self>, _cx: &mut Context<'_>) -> Poll<Option<Self::Item>> {
        panic!("should not call next on panic state store stream")
    }
}<|MERGE_RESOLUTION|>--- conflicted
+++ resolved
@@ -122,11 +122,7 @@
     }
 
     #[allow(clippy::unused_async)]
-<<<<<<< HEAD
-    async fn init(&mut self, _epoch: EpochPair) -> StorageResult<()> {
-=======
     async fn init(&mut self, _epoch: InitOptions) -> StorageResult<()> {
->>>>>>> d0a49843
         panic!("should not operate on the panic state store!");
     }
 
