// Copyright 2023 RisingWave Labs
//
// Licensed under the Apache License, Version 2.0 (the "License");
// you may not use this file except in compliance with the License.
// You may obtain a copy of the License at
//
//     http://www.apache.org/licenses/LICENSE-2.0
//
// Unless required by applicable law or agreed to in writing, software
// distributed under the License is distributed on an "AS IS" BASIS,
// WITHOUT WARRANTIES OR CONDITIONS OF ANY KIND, either express or implied.
// See the License for the specific language governing permissions and
// limitations under the License.

use std::ops::Bound;

use bytes::Bytes;
use futures::{Future, TryFutureExt, TryStreamExt};
use futures_async_stream::try_stream;
use risingwave_common::util::epoch::EpochPair;
use risingwave_hummock_sdk::HummockReadEpoch;
use risingwave_hummock_trace::{
    init_collector, should_use_trace, ConcurrentId, MayTraceSpan, OperationResult, StorageType,
    TraceResult, TraceSpan, TracedBytes, LOCAL_ID,
};

use super::identity;
use crate::error::{StorageError, StorageResult};
use crate::hummock::sstable_store::SstableStoreRef;
use crate::hummock::{HummockStorage, SstableObjectIdManagerRef};
use crate::store::*;
use crate::StateStore;

#[derive(Clone)]
pub struct TracedStateStore<S> {
    inner: S,
    storage_type: StorageType,
}

impl<S> TracedStateStore<S> {
    pub fn new(inner: S, storage_type: StorageType) -> Self {
        if should_use_trace() {
            init_collector();
            tracing::info!("Hummock Tracing Enabled");
        }
        Self {
            inner,
            storage_type,
        }
    }

    pub fn new_global(inner: S) -> Self {
        Self::new(inner, StorageType::Global)
    }

    pub fn new_local(inner: S, options: NewLocalOptions) -> Self {
        let id = get_concurrent_id();
        let local_storage_id = rand::random::<u64>();
        let storage_type: StorageType = StorageType::Local(id, local_storage_id);
        let _span: MayTraceSpan =
            TraceSpan::new_local_storage_span(options.into(), storage_type, local_storage_id);

        Self {
            inner,
            storage_type,
        }
    }

    async fn traced_iter<'a, St: StateStoreIterItemStream>(
        &'a self,
        iter_stream_future: impl Future<Output = StorageResult<St>> + 'a,
        span: MayTraceSpan,
    ) -> StorageResult<TracedStateStoreIterStream<St>> {
        let res = iter_stream_future.await;
        if res.is_ok() {
            span.may_send_result(OperationResult::Iter(TraceResult::Ok(())));
        } else {
            span.may_send_result(OperationResult::Iter(TraceResult::Err));
        }
        let traced = TracedStateStoreIter::new(res?, span);
        Ok(traced.into_stream())
    }

    async fn traced_get(
        &self,
        key: Bytes,
        epoch: Option<u64>,
        read_options: ReadOptions,
        get_future: impl Future<Output = StorageResult<Option<Bytes>>>,
    ) -> StorageResult<Option<Bytes>> {
        let span = TraceSpan::new_get_span(
            key.clone(),
            epoch,
            read_options.clone().into(),
            self.storage_type,
        );

        let res = get_future.await;

        span.may_send_result(OperationResult::Get(TraceResult::from(
            res.as_ref()
                .map(|o| o.as_ref().map(|b| TracedBytes::from(b.clone()))),
        )));
        res
    }
}

type TracedStateStoreIterStream<S: StateStoreIterItemStream> = impl StateStoreIterItemStream;

impl<S: LocalStateStore> LocalStateStore for TracedStateStore<S> {
    type IterStream<'a> = impl StateStoreIterItemStream + 'a;

    fn may_exist(
        &self,
        key_range: IterKeyRange,
        read_options: ReadOptions,
    ) -> impl Future<Output = StorageResult<bool>> + Send + '_ {
        self.inner.may_exist(key_range, read_options)
    }

    fn get(
        &self,
        key: Bytes,
        read_options: ReadOptions,
    ) -> impl Future<Output = StorageResult<Option<Bytes>>> + '_ {
        self.traced_get(
            key.clone(),
            None,
            read_options.clone(),
            self.inner.get(key, read_options),
        )
    }

    fn iter(
        &self,
        key_range: IterKeyRange,
        read_options: ReadOptions,
    ) -> impl Future<Output = StorageResult<Self::IterStream<'_>>> + Send + '_ {
        let span = TraceSpan::new_iter_span(
            key_range.clone(),
            None,
            read_options.clone().into(),
            self.storage_type,
        );
        self.traced_iter(self.inner.iter(key_range, read_options), span)
            .map_ok(identity)
    }

    fn insert(&mut self, key: Bytes, new_val: Bytes, old_val: Option<Bytes>) -> StorageResult<()> {
        let span = TraceSpan::new_insert_span(
            key.clone(),
            new_val.clone(),
            old_val.clone(),
            self.storage_type,
        );
        let res = self.inner.insert(key, new_val, old_val);

        span.may_send_result(OperationResult::Insert(res.as_ref().map(|o| *o).into()));
        res
    }

    fn delete(&mut self, key: Bytes, old_val: Bytes) -> StorageResult<()> {
        let span = TraceSpan::new_delete_span(key.clone(), old_val.clone(), self.storage_type);

        let res = self.inner.delete(key, old_val);

        span.may_send_result(OperationResult::Delete(res.as_ref().map(|o| *o).into()));

        res
    }

    async fn flush(
        &mut self,
        delete_ranges: Vec<(Bound<Bytes>, Bound<Bytes>)>,
    ) -> StorageResult<usize> {
        let span = TraceSpan::new_flush_span(delete_ranges.clone(), self.storage_type);
        let res = self.inner.flush(delete_ranges).await;
        span.may_send_result(OperationResult::Flush(
            res.as_ref().map(|o: &usize| *o).into(),
        ));
        res
    }

    fn epoch(&self) -> u64 {
        let span = TraceSpan::new_epoch_span(self.storage_type);
        let res = self.inner.epoch();
        span.may_send_result(OperationResult::LocalStorageEpoch(TraceResult::Ok(res)));
        res
    }

    fn is_dirty(&self) -> bool {
        let span = TraceSpan::new_is_dirty_span(self.storage_type);
        let res = self.inner.is_dirty();
        span.may_send_result(OperationResult::LocalStorageIsDirty(TraceResult::Ok(res)));
        res
    }

<<<<<<< HEAD
    async fn init(&mut self, epoch: EpochPair) -> StorageResult<()> {
        let _span = TraceSpan::new_local_storage_init_span(epoch, self.storage_type);
        self.inner.init(epoch).await
=======
    async fn init(&mut self, options: InitOptions) -> StorageResult<()> {
        let _span =
            TraceSpan::new_local_storage_init_span(options.clone().into(), self.storage_type);
        self.inner.init(options).await
>>>>>>> d0a49843
    }

    fn seal_current_epoch(&mut self, next_epoch: u64) {
        let _span = TraceSpan::new_seal_current_epoch_span(next_epoch, self.storage_type);
        self.inner.seal_current_epoch(next_epoch)
    }
}

impl<S: StateStore> StateStore for TracedStateStore<S> {
    type Local = TracedStateStore<S::Local>;

    async fn try_wait_epoch(&self, epoch: HummockReadEpoch) -> StorageResult<()> {
        let span = TraceSpan::new_try_wait_epoch_span(epoch);

        let res = self.inner.try_wait_epoch(epoch).await;
        span.may_send_result(OperationResult::TryWaitEpoch(
            res.as_ref().map(|o| *o).into(),
        ));
        res
    }

    async fn sync(&self, epoch: u64) -> StorageResult<SyncResult> {
        let span: MayTraceSpan = TraceSpan::new_sync_span(epoch, self.storage_type);

        let sync_result = self.inner.sync(epoch).await;

        span.may_send_result(OperationResult::Sync(
            sync_result.as_ref().map(|res| res.sync_size).into(),
        ));
        sync_result
    }

    fn seal_epoch(&self, epoch: u64, is_checkpoint: bool) {
        let _span = TraceSpan::new_seal_span(epoch, is_checkpoint, self.storage_type);
        self.inner.seal_epoch(epoch, is_checkpoint);
    }

    async fn clear_shared_buffer(&self) -> StorageResult<()> {
        let span = TraceSpan::new_clear_shared_buffer_span();
        let res = self.inner.clear_shared_buffer().await;
        span.may_send_result(OperationResult::ClearSharedBuffer(
            res.as_ref().map(|o| *o).into(),
        ));
        res
    }

    async fn new_local(&self, options: NewLocalOptions) -> Self::Local {
        TracedStateStore::new_local(self.inner.new_local(options.clone()).await, options)
    }

    fn validate_read_epoch(&self, epoch: HummockReadEpoch) -> StorageResult<()> {
        let span = TraceSpan::new_validate_read_epoch_span(epoch);
        let res = self.inner.validate_read_epoch(epoch);
        span.may_send_result(OperationResult::ValidateReadEpoch(
            res.as_ref().map(|o| *o).into(),
        ));
        res
    }
}

impl<S: StateStoreRead> StateStoreRead for TracedStateStore<S> {
    type IterStream = impl StateStoreReadIterStream;

    fn get(
        &self,
        key: Bytes,
        epoch: u64,
        read_options: ReadOptions,
    ) -> impl Future<Output = StorageResult<Option<Bytes>>> + Send + '_ {
        self.traced_get(
            key.clone(),
            Some(epoch),
            read_options.clone(),
            self.inner.get(key, epoch, read_options),
        )
    }

    fn iter(
        &self,
        key_range: IterKeyRange,
        epoch: u64,
        read_options: ReadOptions,
    ) -> impl Future<Output = StorageResult<Self::IterStream>> + '_ {
        let span = TraceSpan::new_iter_span(
            key_range.clone(),
            Some(epoch),
            read_options.clone().into(),
            self.storage_type,
        );
        self.traced_iter(self.inner.iter(key_range, epoch, read_options), span)
            .map_ok(identity)
    }
}

impl TracedStateStore<HummockStorage> {
    pub fn sstable_store(&self) -> SstableStoreRef {
        self.inner.sstable_store()
    }

    pub fn sstable_object_id_manager(&self) -> &SstableObjectIdManagerRef {
        self.inner.sstable_object_id_manager()
    }
}

impl<S> TracedStateStore<S> {
    pub fn inner(&self) -> &S {
        &self.inner
    }
}

impl<S> Drop for TracedStateStore<S> {
    fn drop(&mut self) {
        if let StorageType::Local(_, _) = self.storage_type {
            let _ = TraceSpan::new_drop_storage_span(self.storage_type);
        }
    }
}

pub struct TracedStateStoreIter<S> {
    inner: S,
    span: MayTraceSpan,
}

impl<S> TracedStateStoreIter<S> {
    fn new(inner: S, span: MayTraceSpan) -> Self {
        TracedStateStoreIter { inner, span }
    }
}

impl<S: StateStoreIterItemStream> TracedStateStoreIter<S> {
    #[try_stream(ok = StateStoreIterItem, error = StorageError)]
    async fn into_stream_inner(self) {
        let inner = self.inner;
        futures::pin_mut!(inner);

        while let Some((key, value)) = inner
            .try_next()
            .await
            .inspect_err(|e| tracing::error!("Failed in next: {:?}", e))?
        {
            self.span.may_send_iter_next();
            self.span
                .may_send_result(OperationResult::IterNext(TraceResult::Ok(Some((
                    TracedBytes::from(key.user_key.table_key.to_vec()),
                    TracedBytes::from(value.clone()),
                )))));
            yield (key, value);
        }
    }

    fn into_stream(self) -> TracedStateStoreIterStream<S> {
        Self::into_stream_inner(self)
    }
}

pub fn get_concurrent_id() -> ConcurrentId {
    LOCAL_ID.get()
}<|MERGE_RESOLUTION|>--- conflicted
+++ resolved
@@ -195,16 +195,10 @@
         res
     }
 
-<<<<<<< HEAD
-    async fn init(&mut self, epoch: EpochPair) -> StorageResult<()> {
-        let _span = TraceSpan::new_local_storage_init_span(epoch, self.storage_type);
-        self.inner.init(epoch).await
-=======
     async fn init(&mut self, options: InitOptions) -> StorageResult<()> {
         let _span =
             TraceSpan::new_local_storage_init_span(options.clone().into(), self.storage_type);
         self.inner.init(options).await
->>>>>>> d0a49843
     }
 
     fn seal_current_epoch(&mut self, next_epoch: u64) {
