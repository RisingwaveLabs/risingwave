// Copyright 2024 RisingWave Labs
//
// Licensed under the Apache License, Version 2.0 (the "License");
// you may not use this file except in compliance with the License.
// You may obtain a copy of the License at
//
//     http://www.apache.org/licenses/LICENSE-2.0
//
// Unless required by applicable law or agreed to in writing, software
// distributed under the License is distributed on an "AS IS" BASIS,
// WITHOUT WARRANTIES OR CONDITIONS OF ANY KIND, either express or implied.
// See the License for the specific language governing permissions and
// limitations under the License.

use std::sync::Arc;

use await_tree::InstrumentAwait;
use bytes::Bytes;
use futures::{Future, TryFutureExt};
use risingwave_common::buffer::Bitmap;
use risingwave_common::catalog::TableId;
use risingwave_hummock_sdk::key::{TableKey, TableKeyRange};
use risingwave_hummock_sdk::HummockReadEpoch;
use thiserror_ext::AsReport;
use tokio::time::Instant;
use tracing::{error, Instrument};

#[cfg(all(not(madsim), feature = "hm-trace"))]
use super::traced_store::TracedStateStore;
<<<<<<< HEAD
use super::MonitoredStorageMetrics;
use crate::error::StorageResult;
=======
use super::{MonitoredStateStoreGetStats, MonitoredStateStoreIterStats, MonitoredStorageMetrics};
use crate::error::{StorageError, StorageResult};
>>>>>>> 5a8a6a2a
use crate::hummock::sstable_store::SstableStoreRef;
use crate::hummock::{HummockStorage, SstableObjectIdManagerRef};
use crate::store::*;
/// A state store wrapper for monitoring metrics.
#[derive(Clone)]
pub struct MonitoredStateStore<S> {
    #[cfg(not(all(not(madsim), feature = "hm-trace")))]
    inner: Box<S>,

    #[cfg(all(not(madsim), feature = "hm-trace"))]
    inner: Box<TracedStateStore<S>>,

    storage_metrics: Arc<MonitoredStorageMetrics>,
}

impl<S> MonitoredStateStore<S> {
    pub fn new(inner: S, storage_metrics: Arc<MonitoredStorageMetrics>) -> Self {
        #[cfg(all(not(madsim), feature = "hm-trace"))]
        let inner = TracedStateStore::new_global(inner);
        Self {
            inner: Box::new(inner),
            storage_metrics,
        }
    }

    #[cfg(all(not(madsim), feature = "hm-trace"))]
    pub fn new_from_local(
        inner: TracedStateStore<S>,
        storage_metrics: Arc<MonitoredStorageMetrics>,
    ) -> Self {
        Self {
            inner: Box::new(inner),
            storage_metrics,
        }
    }

    #[cfg(not(all(not(madsim), feature = "hm-trace")))]
    pub fn new_from_local(inner: S, storage_metrics: Arc<MonitoredStorageMetrics>) -> Self {
        Self {
            inner: Box::new(inner),
            storage_metrics,
        }
    }
}

/// A util function to break the type connection between two opaque return types defined by `impl`.
pub(crate) fn identity(input: impl StateStoreIter) -> impl StateStoreIter {
    input
}

// Note: it is important to define the `MonitoredStateStoreIter` type alias, as it marks that
// the return type of `monitored_iter` only captures the lifetime `'s` and has nothing to do with
// `'a`. If we simply use `impl StateStoreIter + 's`, the rust compiler will also capture
// the lifetime `'a` in the scope defined in the scope.
impl<S> MonitoredStateStore<S> {
    async fn monitored_iter<'a, St: StateStoreIter + 'a>(
        &'a self,
        table_id: TableId,
        iter_stream_future: impl Future<Output = StorageResult<St>> + 'a,
    ) -> StorageResult<MonitoredStateStoreIter<St>> {
        // start time takes iterator build time into account
        // wait for iterator creation (e.g. seek)
        let start_time = Instant::now();
        let iter_stream = iter_stream_future
            .await
            .inspect_err(|e| error!(error = %e.as_report(), "Failed in iter"))?;
        let iter_init_duration = start_time.elapsed();

        // create a monitored iterator to collect metrics
        let monitored = MonitoredStateStoreIter {
            inner: iter_stream,
            stats: MonitoredStateStoreIterStats::new(
                table_id.table_id,
                iter_init_duration,
                self.storage_metrics.clone(),
            ),
        };
        Ok(monitored)
    }

    pub fn inner(&self) -> &S {
        #[cfg(all(not(madsim), feature = "hm-trace"))]
        {
            self.inner.inner()
        }
        #[cfg(not(all(not(madsim), feature = "hm-trace")))]
        &self.inner
    }

    async fn monitored_get(
        &self,
        get_future: impl Future<Output = StorageResult<Option<Bytes>>>,
        table_id: TableId,
        key_len: usize,
    ) -> StorageResult<Option<Bytes>> {
<<<<<<< HEAD
        let table_id_label = table_id.to_string();
        let timer = self
            .storage_metrics
            .get_duration
            .with_label_values(&[table_id_label.as_str()])
            .start_timer();
=======
        use tracing::Instrument;

        let mut stats =
            MonitoredStateStoreGetStats::new(table_id.table_id, self.storage_metrics.clone());
>>>>>>> 5a8a6a2a

        let value = get_future
            .verbose_instrument_await("store_get")
            .instrument(tracing::trace_span!("store_get"))
            .await
            .inspect_err(|e| error!(error = %e.as_report(), "Failed in get"))?;

        stats.get_key_size = key_len;
        if let Some(value) = value.as_ref() {
            stats.get_value_size = value.len();
        }
        stats.report();

        Ok(value)
    }
}

impl<S: StateStoreRead> StateStoreRead for MonitoredStateStore<S> {
    type Iter = impl StateStoreReadIter;

    fn get(
        &self,
        key: TableKey<Bytes>,
        epoch: u64,
        read_options: ReadOptions,
    ) -> impl Future<Output = StorageResult<Option<Bytes>>> + '_ {
        let table_id = read_options.table_id;
        let key_len = key.len();
        self.monitored_get(self.inner.get(key, epoch, read_options), table_id, key_len)
    }

    fn iter(
        &self,
        key_range: TableKeyRange,
        epoch: u64,
        read_options: ReadOptions,
    ) -> impl Future<Output = StorageResult<Self::Iter>> + '_ {
        self.monitored_iter(
            read_options.table_id,
            self.inner.iter(key_range, epoch, read_options),
        )
        .map_ok(identity)
    }
}

impl<S: LocalStateStore> LocalStateStore for MonitoredStateStore<S> {
    type Iter<'a> = impl StateStoreIter + 'a;

    async fn may_exist(
        &self,
        key_range: TableKeyRange,
        read_options: ReadOptions,
    ) -> StorageResult<bool> {
        let table_id_label = read_options.table_id.to_string();
        let timer = self
            .storage_metrics
            .may_exist_duration
            .with_label_values(&[table_id_label.as_str()])
            .start_timer();
        let res = self
            .inner
            .may_exist(key_range, read_options)
            .verbose_instrument_await("store_may_exist")
            .await;
        timer.observe_duration();
        res
    }

    fn get(
        &self,
        key: TableKey<Bytes>,
        read_options: ReadOptions,
    ) -> impl Future<Output = StorageResult<Option<Bytes>>> + Send + '_ {
        let table_id = read_options.table_id;
        let key_len = key.len();
        // TODO: may collect the metrics as local
        self.monitored_get(self.inner.get(key, read_options), table_id, key_len)
    }

    fn iter(
        &self,
        key_range: TableKeyRange,
        read_options: ReadOptions,
    ) -> impl Future<Output = StorageResult<Self::Iter<'_>>> + Send + '_ {
        let table_id = read_options.table_id;
        // TODO: may collect the metrics as local
        self.monitored_iter(table_id, self.inner.iter(key_range, read_options))
            .map_ok(identity)
    }

    fn insert(
        &mut self,
        key: TableKey<Bytes>,
        new_val: Bytes,
        old_val: Option<Bytes>,
    ) -> StorageResult<()> {
        // TODO: collect metrics
        self.inner.insert(key, new_val, old_val)
    }

    fn delete(&mut self, key: TableKey<Bytes>, old_val: Bytes) -> StorageResult<()> {
        // TODO: collect metrics
        self.inner.delete(key, old_val)
    }

    fn flush(&mut self) -> impl Future<Output = StorageResult<usize>> + Send + '_ {
        self.inner.flush().verbose_instrument_await("store_flush")
    }

    fn epoch(&self) -> u64 {
        self.inner.epoch()
    }

    fn is_dirty(&self) -> bool {
        self.inner.is_dirty()
    }

    async fn init(&mut self, options: InitOptions) -> StorageResult<()> {
        self.inner.init(options).await
    }

    fn seal_current_epoch(&mut self, next_epoch: u64, opts: SealCurrentEpochOptions) {
        // TODO: may collect metrics
        self.inner.seal_current_epoch(next_epoch, opts)
    }

    fn try_flush(&mut self) -> impl Future<Output = StorageResult<()>> + Send + '_ {
        self.inner
            .try_flush()
            .verbose_instrument_await("store_try_flush")
    }

    fn update_vnode_bitmap(&mut self, vnodes: Arc<Bitmap>) -> Arc<Bitmap> {
        self.inner.update_vnode_bitmap(vnodes)
    }
}

impl<S: StateStore> StateStore for MonitoredStateStore<S> {
    type Local = MonitoredStateStore<S::Local>;

    fn try_wait_epoch(
        &self,
        epoch: HummockReadEpoch,
    ) -> impl Future<Output = StorageResult<()>> + Send + '_ {
        self.inner
            .try_wait_epoch(epoch)
            .verbose_instrument_await("store_wait_epoch")
            .inspect_err(|e| error!(error = %e.as_report(), "Failed in wait_epoch"))
    }

    async fn sync(&self, epoch: u64) -> StorageResult<SyncResult> {
        // TODO: this metrics may not be accurate if we start syncing after `seal_epoch`. We may
        // move this metrics to inside uploader
        let timer = self.storage_metrics.sync_duration.start_timer();
        let sync_result = self
            .inner
            .sync(epoch)
            .instrument_await("store_sync")
            .await
            .inspect_err(|e| error!(error = %e.as_report(), "Failed in sync"))?;
        timer.observe_duration();
        if sync_result.sync_size != 0 {
            self.storage_metrics
                .sync_size
                .observe(sync_result.sync_size as _);
        }
        Ok(sync_result)
    }

    fn seal_epoch(&self, epoch: u64, is_checkpoint: bool) {
        self.inner.seal_epoch(epoch, is_checkpoint);
    }

    fn monitored(
        self,
        _storage_metrics: Arc<MonitoredStorageMetrics>,
    ) -> MonitoredStateStore<Self> {
        panic!("the state store is already monitored")
    }

    fn clear_shared_buffer(&self, prev_epoch: u64) -> impl Future<Output = ()> + Send + '_ {
        self.inner
            .clear_shared_buffer(prev_epoch)
            .verbose_instrument_await("store_clear_shared_buffer")
    }

    async fn new_local(&self, option: NewLocalOptions) -> Self::Local {
        MonitoredStateStore::new_from_local(
            self.inner
                .new_local(option)
                .instrument_await("store_new_local")
                .await,
            self.storage_metrics.clone(),
        )
    }

    fn validate_read_epoch(&self, epoch: HummockReadEpoch) -> StorageResult<()> {
        self.inner.validate_read_epoch(epoch)
    }
}

impl MonitoredStateStore<HummockStorage> {
    pub fn sstable_store(&self) -> SstableStoreRef {
        self.inner.sstable_store()
    }

    pub fn sstable_object_id_manager(&self) -> SstableObjectIdManagerRef {
        self.inner.sstable_object_id_manager().clone()
    }
}

/// A state store iterator wrapper for monitoring metrics.
pub struct MonitoredStateStoreIter<S> {
    inner: S,
    stats: MonitoredStateStoreIterStats,
}

<<<<<<< HEAD
struct MonitoredStateStoreIterStats {
    total_items: usize,
    total_size: usize,
    scan_time: Instant,
    storage_metrics: Arc<MonitoredStorageMetrics>,

    table_id: TableId,
}

impl<S: StateStoreIter> StateStoreIter for MonitoredStateStoreIter<S> {
    async fn try_next(&mut self) -> StorageResult<Option<StateStoreIterItemRef<'_>>> {
        if let Some((key, value)) = self
            .inner
=======
impl<S: StateStoreIterItemStream> MonitoredStateStoreIter<S> {
    #[try_stream(ok = StateStoreIterItem, error = StorageError)]
    async fn into_stream_inner(self) {
        let inner = self.inner;

        let mut stats = self.stats;
        futures::pin_mut!(inner);
        while let Some((key, value)) = inner
>>>>>>> 5a8a6a2a
            .try_next()
            .instrument(tracing::trace_span!("store_iter_try_next"))
            .await
            .inspect_err(|e| error!(error = %e.as_report(), "Failed in next"))?
        {
            self.stats.total_items += 1;
            self.stats.total_size += key.encoded_len() + value.len();
            Ok(Some((key, value)))
        } else {
            Ok(None)
        }
<<<<<<< HEAD
    }
}

impl Drop for MonitoredStateStoreIterStats {
    fn drop(&mut self) {
        let table_id_label = self.table_id.to_string();

        self.storage_metrics
            .iter_scan_duration
            .with_label_values(&[table_id_label.as_str()])
            .observe(self.scan_time.elapsed().as_secs_f64());
        self.storage_metrics
            .iter_item
            .with_label_values(&[table_id_label.as_str()])
            .observe(self.total_items as f64);
        self.storage_metrics
            .iter_size
            .with_label_values(&[table_id_label.as_str()])
            .observe(self.total_size as f64);
=======
        drop(stats);
    }

    fn into_stream(self) -> MonitoredStateStoreIterStream<S> {
        Self::into_stream_inner(self)
>>>>>>> 5a8a6a2a
    }
}<|MERGE_RESOLUTION|>--- conflicted
+++ resolved
@@ -27,13 +27,8 @@
 
 #[cfg(all(not(madsim), feature = "hm-trace"))]
 use super::traced_store::TracedStateStore;
-<<<<<<< HEAD
-use super::MonitoredStorageMetrics;
+use super::{MonitoredStateStoreGetStats, MonitoredStateStoreIterStats, MonitoredStorageMetrics};
 use crate::error::StorageResult;
-=======
-use super::{MonitoredStateStoreGetStats, MonitoredStateStoreIterStats, MonitoredStorageMetrics};
-use crate::error::{StorageError, StorageResult};
->>>>>>> 5a8a6a2a
 use crate::hummock::sstable_store::SstableStoreRef;
 use crate::hummock::{HummockStorage, SstableObjectIdManagerRef};
 use crate::store::*;
@@ -129,19 +124,8 @@
         table_id: TableId,
         key_len: usize,
     ) -> StorageResult<Option<Bytes>> {
-<<<<<<< HEAD
-        let table_id_label = table_id.to_string();
-        let timer = self
-            .storage_metrics
-            .get_duration
-            .with_label_values(&[table_id_label.as_str()])
-            .start_timer();
-=======
-        use tracing::Instrument;
-
         let mut stats =
             MonitoredStateStoreGetStats::new(table_id.table_id, self.storage_metrics.clone());
->>>>>>> 5a8a6a2a
 
         let value = get_future
             .verbose_instrument_await("store_get")
@@ -359,30 +343,10 @@
     stats: MonitoredStateStoreIterStats,
 }
 
-<<<<<<< HEAD
-struct MonitoredStateStoreIterStats {
-    total_items: usize,
-    total_size: usize,
-    scan_time: Instant,
-    storage_metrics: Arc<MonitoredStorageMetrics>,
-
-    table_id: TableId,
-}
-
 impl<S: StateStoreIter> StateStoreIter for MonitoredStateStoreIter<S> {
     async fn try_next(&mut self) -> StorageResult<Option<StateStoreIterItemRef<'_>>> {
         if let Some((key, value)) = self
             .inner
-=======
-impl<S: StateStoreIterItemStream> MonitoredStateStoreIter<S> {
-    #[try_stream(ok = StateStoreIterItem, error = StorageError)]
-    async fn into_stream_inner(self) {
-        let inner = self.inner;
-
-        let mut stats = self.stats;
-        futures::pin_mut!(inner);
-        while let Some((key, value)) = inner
->>>>>>> 5a8a6a2a
             .try_next()
             .instrument(tracing::trace_span!("store_iter_try_next"))
             .await
@@ -394,32 +358,5 @@
         } else {
             Ok(None)
         }
-<<<<<<< HEAD
-    }
-}
-
-impl Drop for MonitoredStateStoreIterStats {
-    fn drop(&mut self) {
-        let table_id_label = self.table_id.to_string();
-
-        self.storage_metrics
-            .iter_scan_duration
-            .with_label_values(&[table_id_label.as_str()])
-            .observe(self.scan_time.elapsed().as_secs_f64());
-        self.storage_metrics
-            .iter_item
-            .with_label_values(&[table_id_label.as_str()])
-            .observe(self.total_items as f64);
-        self.storage_metrics
-            .iter_size
-            .with_label_values(&[table_id_label.as_str()])
-            .observe(self.total_size as f64);
-=======
-        drop(stats);
-    }
-
-    fn into_stream(self) -> MonitoredStateStoreIterStream<S> {
-        Self::into_stream_inner(self)
->>>>>>> 5a8a6a2a
     }
 }