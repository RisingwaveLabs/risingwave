--- conflicted
+++ resolved
@@ -28,14 +28,10 @@
 use crate::hummock::sstable_store::SstableStoreRef;
 use crate::hummock::{HummockStorage, SstableIdManagerRef};
 use crate::store::*;
-<<<<<<< HEAD
-use crate::{define_state_store_associated_type, define_state_store_read_associated_type};
-=======
 use crate::{
     define_local_state_store_associated_type, define_state_store_associated_type,
-    define_state_store_read_associated_type, define_state_store_write_associated_type,
+    define_state_store_read_associated_type,
 };
->>>>>>> c82bef7d
 
 /// A state store wrapper for monitoring metrics.
 #[derive(Clone)]
@@ -179,6 +175,27 @@
     type IterFuture<'a> = impl Future<Output = StorageResult<Self::IterStream<'a>>> + Send + 'a;
     type IterStream<'a> = impl StateStoreIterItemStream + 'a;
 
+    // TODO: include the rest future to macro
+    define_local_state_store_associated_type!();
+
+    fn may_exist(
+        &self,
+        key_range: (Bound<Vec<u8>>, Bound<Vec<u8>>),
+        read_options: ReadOptions,
+    ) -> Self::MayExistFuture<'_> {
+        async move {
+            let table_id_label = read_options.table_id.to_string();
+            let timer = self
+                .storage_metrics
+                .may_exist_duration
+                .with_label_values(&[table_id_label.as_str()])
+                .start_timer();
+            let res = self.inner.may_exist(key_range, read_options).await;
+            timer.observe_duration();
+            res
+        }
+    }
+
     fn get<'a>(&'a self, key: &'a [u8], read_options: ReadOptions) -> Self::GetFuture<'_> {
         let table_id = read_options.table_id;
         let key_len = key.len();
@@ -212,7 +229,6 @@
         self.inner.flush(delete_ranges)
     }
 
-<<<<<<< HEAD
     fn epoch(&self) -> u64 {
         self.inner.epoch()
     }
@@ -229,27 +245,6 @@
     fn seal_current_epoch(&mut self, next_epoch: u64) {
         // TODO: may collect metrics
         self.inner.seal_current_epoch(next_epoch)
-=======
-impl<S: LocalStateStore> LocalStateStore for MonitoredStateStore<S> {
-    define_local_state_store_associated_type!();
-
-    fn may_exist(
-        &self,
-        key_range: (Bound<Vec<u8>>, Bound<Vec<u8>>),
-        read_options: ReadOptions,
-    ) -> Self::MayExistFuture<'_> {
-        async move {
-            let table_id_label = read_options.table_id.to_string();
-            let timer = self
-                .storage_metrics
-                .may_exist_duration
-                .with_label_values(&[table_id_label.as_str()])
-                .start_timer();
-            let res = self.inner.may_exist(key_range, read_options).await;
-            timer.observe_duration();
-            res
-        }
->>>>>>> c82bef7d
     }
 }
 
