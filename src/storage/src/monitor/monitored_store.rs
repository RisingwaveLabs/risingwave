// Copyright 2022 Singularity Data
//
// Licensed under the Apache License, Version 2.0 (the "License");
// you may not use this file except in compliance with the License.
// You may obtain a copy of the License at
//
// http://www.apache.org/licenses/LICENSE-2.0
//
// Unless required by applicable law or agreed to in writing, software
// distributed under the License is distributed on an "AS IS" BASIS,
// WITHOUT WARRANTIES OR CONDITIONS OF ANY KIND, either express or implied.
// See the License for the specific language governing permissions and
// limitations under the License.

use std::ops::Bound;
use std::sync::Arc;

use async_stack_trace::StackTrace;
use bytes::Bytes;
use futures::Future;
use risingwave_hummock_sdk::HummockReadEpoch;
<<<<<<< HEAD
use risingwave_hummock_trace::{HummockTrace, Operation};
=======
use risingwave_hummock_trace::{init_collector, trace, RecordId};
>>>>>>> 4c38824b
use tracing::error;

use super::StateStoreMetrics;
use crate::error::StorageResult;
use crate::hummock::sstable_store::SstableStoreRef;
use crate::hummock::{HummockStorage, SstableIdManagerRef};
use crate::storage_value::StorageValue;
use crate::store::*;
use crate::{define_state_store_associated_type, StateStore, StateStoreIter};

/// A state store wrapper for monitoring metrics.
#[derive(Clone)]
pub struct MonitoredStateStore<S> {
    inner: S,

    stats: Arc<StateStoreMetrics>,

    tracer: Arc<HummockTrace>,
}

impl<S> MonitoredStateStore<S> {
    pub fn new(inner: S, stats: Arc<StateStoreMetrics>) -> Self {
<<<<<<< HEAD
        Self {
            inner,
            stats,
            tracer: Arc::new(HummockTrace::new()),
        }
=======
        #[cfg(hm_trace)]
        init_collector();
        Self { inner, stats }
>>>>>>> 4c38824b
    }
}

impl<S> MonitoredStateStore<S>
where
    S: StateStore,
{
    async fn monitored_iter<'a, I>(
        &self,
        iter: I,
    ) -> StorageResult<<MonitoredStateStore<S> as StateStore>::Iter>
    where
        I: Future<Output = StorageResult<S::Iter>>,
    {
        // start time takes iterator build time into account
        let start_time = minstant::Instant::now();

        // wait for iterator creation (e.g. seek)
        let iter = iter
            .verbose_stack_trace("store_create_iter")
            .await
            .inspect_err(|e| error!("Failed in iter: {:?}", e))?;

        // statistics of iter in process count to estimate the read ops in the same time
        self.stats.iter_in_process_counts.inc();

        // create a monitored iterator to collect metrics
        #[cfg(not(hm_trace))]
        let monitored = MonitoredStateStoreIter::new(
            iter,
            0,
            0,
            start_time,
            minstant::Instant::now(),
            self.stats.clone(),
        );

        #[cfg(hm_trace)]
        let monitored = #[cfg(hm_trace)]
        MonitoredStateStoreIter::new_traced(
            iter,
            0,
            0,
            start_time,
            minstant::Instant::now(),
            self.stats.clone(),
            0,
        );

        Ok(monitored)
    }

    #[cfg(hm_trace)]
    async fn traced_monitored_iter<'a, I>(
        &self,
        iter: I,
        id: RecordId,
    ) -> StorageResult<<MonitoredStateStore<S> as StateStore>::Iter>
    where
        I: Future<Output = StorageResult<S::Iter>>,
    {
        let mut iter = self.monitored_iter(iter).await?;
        iter.set_iter_id(id);
        Ok(iter)
    }

    pub fn stats(&self) -> Arc<StateStoreMetrics> {
        self.stats.clone()
    }

    pub fn inner(&self) -> &S {
        &self.inner
    }
}

impl<S> StateStore for MonitoredStateStore<S>
where
    S: StateStore,
{
    type Iter = MonitoredStateStoreIter<S::Iter>;

    define_state_store_associated_type!();

    fn get<'a>(
        &'a self,
        key: &'a [u8],
        check_bloom_filter: bool,
        read_options: ReadOptions,
    ) -> Self::GetFuture<'_> {
        async move {
<<<<<<< HEAD
            let _ = self.tracer.new_trace_span(Operation::Get(
                key.to_vec(),
                check_bloom_filter,
                read_options.epoch,
                read_options.table_id.table_id,
                read_options.retention_seconds,
            ));
=======
            #[cfg(hm_trace)]
            let _span = trace!(GET, key, check_bloom_filter, read_options);

>>>>>>> 4c38824b
            let timer = self.stats.get_duration.start_timer();
            let value = self
                .inner
                .get(key, check_bloom_filter, read_options)
                .verbose_stack_trace("store_get")
                .await
                .inspect_err(|e| error!("Failed in get: {:?}", e))?;
            timer.observe_duration();

            self.stats.get_key_size.observe(key.len() as _);
            if let Some(value) = value.as_ref() {
                self.stats.get_value_size.observe(value.len() as _);
            }

            Ok(value)
        }
    }

    fn scan(
        &self,
        prefix_hint: Option<Vec<u8>>,
        key_range: (Bound<Vec<u8>>, Bound<Vec<u8>>),
        limit: Option<usize>,
        read_options: ReadOptions,
    ) -> Self::ScanFuture<'_> {
        async move {
            let timer = self.stats.range_scan_duration.start_timer();
            let result = self
                .inner
                .scan(prefix_hint, key_range, limit, read_options)
                .verbose_stack_trace("store_scan")
                .await
                .inspect_err(|e| error!("Failed in scan: {:?}", e))?;
            timer.observe_duration();

            self.stats
                .range_scan_size
                .observe(result.iter().map(|(k, v)| k.len() + v.len()).sum::<usize>() as _);

            Ok(result)
        }
    }

    fn backward_scan(
        &self,
        key_range: (Bound<Vec<u8>>, Bound<Vec<u8>>),
        limit: Option<usize>,
        read_options: ReadOptions,
    ) -> Self::BackwardScanFuture<'_> {
        async move {
            let timer = self.stats.range_backward_scan_duration.start_timer();
            let result = self
                .inner
                .scan(None, key_range, limit, read_options)
                .verbose_stack_trace("store_backward_scan")
                .await
                .inspect_err(|e| error!("Failed in backward_scan: {:?}", e))?;
            timer.observe_duration();

            self.stats
                .range_backward_scan_size
                .observe(result.iter().map(|(k, v)| k.len() + v.len()).sum::<usize>() as _);

            Ok(result)
        }
    }

    fn ingest_batch(
        &self,
        kv_pairs: Vec<(Bytes, StorageValue)>,
        write_options: WriteOptions,
    ) -> Self::IngestBatchFuture<'_> {
        async move {
            if kv_pairs.is_empty() {
                return Ok(0);
            }

            #[cfg(hm_trace)]
            let _span = trace!(INGEST, kv_pairs, write_options);

            self.stats
                .write_batch_tuple_counts
                .inc_by(kv_pairs.len() as _);
            let timer = self.stats.write_batch_duration.start_timer();
            let batch_size = self
                .inner
                .ingest_batch(kv_pairs, write_options)
                .verbose_stack_trace("store_ingest_batch")
                .await
                .inspect_err(|e| error!("Failed in ingest_batch: {:?}", e))?;
            timer.observe_duration();

            self.stats.write_batch_size.observe(batch_size as _);
            Ok(batch_size)
        }
    }

    fn iter(
        &self,
        prefix_hint: Option<Vec<u8>>,
        key_range: (Bound<Vec<u8>>, Bound<Vec<u8>>),
        read_options: ReadOptions,
<<<<<<< HEAD
    ) -> Self::IterFuture<'_> {
        self.monitored_iter(self.inner.iter(prefix_hint, key_range, read_options))
=======
    ) -> Self::IterFuture<'_, R, B>
    where
        R: RangeBounds<B> + Send,
        B: AsRef<[u8]> + Send,
    {
        async move {
            #[cfg(hm_trace)]
            {
                let span = trace!(ITER, prefix_hint, key_range, read_options);
                return self
                    .traced_monitored_iter(
                        self.inner.iter(prefix_hint, key_range, read_options),
                        span.id(),
                    )
                    .await;
            }
            self.monitored_iter(self.inner.iter(prefix_hint, key_range, read_options))
                .await
        }
>>>>>>> 4c38824b
    }

    fn backward_iter(
        &self,
        key_range: (Bound<Vec<u8>>, Bound<Vec<u8>>),
        read_options: ReadOptions,
<<<<<<< HEAD
    ) -> Self::BackwardIterFuture<'_> {
        self.monitored_iter(self.inner.backward_iter(key_range, read_options))
=======
    ) -> Self::BackwardIterFuture<'_, R, B>
    where
        R: RangeBounds<B> + Send,
        B: AsRef<[u8]> + Send,
    {
        async move {
            #[cfg(hm_trace)]
            {
                let span = trace!(ITER, None, key_range, read_options);
                return self
                    .traced_monitored_iter(
                        self.inner.backward_iter(key_range, read_options),
                        span.id(),
                    )
                    .await;
            }
            self.monitored_iter(self.inner.backward_iter(key_range, read_options))
                .await
        }
>>>>>>> 4c38824b
    }

    fn try_wait_epoch(&self, epoch: HummockReadEpoch) -> Self::WaitEpochFuture<'_> {
        async move {
            self.inner
                .try_wait_epoch(epoch)
                .verbose_stack_trace("store_wait_epoch")
                .await
                .inspect_err(|e| error!("Failed in wait_epoch: {:?}", e))
        }
    }

    fn sync(&self, epoch: u64) -> Self::SyncFuture<'_> {
        self.tracer.new_trace_span(Operation::Sync(epoch));
        async move {
            #[cfg(hm_trace)]
            trace!(SYNC, epoch);
            // TODO: this metrics may not be accurate if we start syncing after `seal_epoch`. We may
            // move this metrics to inside uploader
            let timer = self.stats.shared_buffer_to_l0_duration.start_timer();
            let sync_result = self
                .inner
                .sync(epoch)
                .verbose_stack_trace("store_await_sync")
                .await
                .inspect_err(|e| error!("Failed in sync: {:?}", e))?;
            timer.observe_duration();
            if sync_result.sync_size != 0 {
                self.stats
                    .write_l0_size_per_epoch
                    .observe(sync_result.sync_size as _);
            }
            Ok(sync_result)
        }
    }

    fn seal_epoch(&self, epoch: u64, is_checkpoint: bool) {
<<<<<<< HEAD
        self.tracer
            .new_trace_span(Operation::Seal(epoch, is_checkpoint));
=======
        #[cfg(hm_trace)]
        trace!(SEAL, epoch, is_checkpoint);
>>>>>>> 4c38824b
        self.inner.seal_epoch(epoch, is_checkpoint);
    }

    fn monitored(self, _stats: Arc<StateStoreMetrics>) -> MonitoredStateStore<Self> {
        panic!("the state store is already monitored")
    }

    fn clear_shared_buffer(&self) -> Self::ClearSharedBufferFuture<'_> {
        async move {
            self.inner
                .clear_shared_buffer()
                .verbose_stack_trace("store_clear_shared_buffer")
                .await
                .inspect_err(|e| error!("Failed in clear_shared_buffer: {:?}", e))
        }
    }
}

impl MonitoredStateStore<HummockStorage> {
    pub fn sstable_store(&self) -> SstableStoreRef {
        self.inner.sstable_store()
    }

    pub fn sstable_id_manager(&self) -> SstableIdManagerRef {
        self.inner.sstable_id_manager().clone()
    }
}

/// A state store iterator wrapper for monitoring metrics.
pub struct MonitoredStateStoreIter<I> {
    inner: I,
    total_items: usize,
    total_size: usize,
    start_time: minstant::Instant,
    scan_time: minstant::Instant,
    stats: Arc<StateStoreMetrics>,
    #[cfg(hm_trace)]
    id: RecordId, // used for tracing
}

impl<I> MonitoredStateStoreIter<I> {
    #[cfg(not(hm_trace))]
    fn new(
        inner: I,
        total_items: usize,
        total_size: usize,
        start_time: minstant::Instant,
        scan_time: minstant::Instant,
        stats: Arc<StateStoreMetrics>,
    ) -> Self {
        Self {
            inner,
            total_items,
            total_size,
            start_time,
            scan_time,
            stats,
        }
    }

    #[cfg(hm_trace)]
    fn new_traced(
        inner: I,
        total_items: usize,
        total_size: usize,
        start_time: minstant::Instant,
        scan_time: minstant::Instant,
        stats: Arc<StateStoreMetrics>,
        id: RecordId,
    ) -> Self {
        Self {
            inner,
            total_items,
            total_size,
            start_time,
            scan_time,
            stats,
            id,
        }
    }

    #[cfg(hm_trace)]
    fn set_iter_id(&mut self, id: RecordId) {
        self.id = id;
    }
}

impl<I> StateStoreIter for MonitoredStateStoreIter<I>
where
    I: StateStoreIter<Item = (Bytes, Bytes)>,
{
    type Item = (Bytes, Bytes);

    type NextFuture<'a> =
        impl Future<Output = crate::error::StorageResult<Option<Self::Item>>> + Send + 'a;

    fn next(&mut self) -> Self::NextFuture<'_> {
        async move {
            let pair = self
                .inner
                .next()
                .await
                .inspect_err(|e| error!("Failed in next: {:?}", e))?;

            #[cfg(hm_trace)]
            trace!(ITER_NEXT, self.id, pair);

            self.total_items += 1;
            self.total_size += pair
                .as_ref()
                .map(|(k, v)| k.len() + v.len())
                .unwrap_or_default();
            Ok(pair)
        }
    }
}

impl<I> Drop for MonitoredStateStoreIter<I> {
    fn drop(&mut self) {
        self.stats
            .iter_duration
            .observe(self.start_time.elapsed().as_secs_f64());
        self.stats
            .iter_scan_duration
            .observe(self.scan_time.elapsed().as_secs_f64());
        self.stats.iter_item.observe(self.total_items as f64);
        self.stats.iter_size.observe(self.total_size as f64);
    }
}<|MERGE_RESOLUTION|>--- conflicted
+++ resolved
@@ -19,11 +19,7 @@
 use bytes::Bytes;
 use futures::Future;
 use risingwave_hummock_sdk::HummockReadEpoch;
-<<<<<<< HEAD
-use risingwave_hummock_trace::{HummockTrace, Operation};
-=======
 use risingwave_hummock_trace::{init_collector, trace, RecordId};
->>>>>>> 4c38824b
 use tracing::error;
 
 use super::StateStoreMetrics;
@@ -40,23 +36,13 @@
     inner: S,
 
     stats: Arc<StateStoreMetrics>,
-
-    tracer: Arc<HummockTrace>,
 }
 
 impl<S> MonitoredStateStore<S> {
     pub fn new(inner: S, stats: Arc<StateStoreMetrics>) -> Self {
-<<<<<<< HEAD
-        Self {
-            inner,
-            stats,
-            tracer: Arc::new(HummockTrace::new()),
-        }
-=======
         #[cfg(hm_trace)]
         init_collector();
         Self { inner, stats }
->>>>>>> 4c38824b
     }
 }
 
@@ -147,19 +133,9 @@
         read_options: ReadOptions,
     ) -> Self::GetFuture<'_> {
         async move {
-<<<<<<< HEAD
-            let _ = self.tracer.new_trace_span(Operation::Get(
-                key.to_vec(),
-                check_bloom_filter,
-                read_options.epoch,
-                read_options.table_id.table_id,
-                read_options.retention_seconds,
-            ));
-=======
             #[cfg(hm_trace)]
             let _span = trace!(GET, key, check_bloom_filter, read_options);
 
->>>>>>> 4c38824b
             let timer = self.stats.get_duration.start_timer();
             let value = self
                 .inner
@@ -262,10 +238,6 @@
         prefix_hint: Option<Vec<u8>>,
         key_range: (Bound<Vec<u8>>, Bound<Vec<u8>>),
         read_options: ReadOptions,
-<<<<<<< HEAD
-    ) -> Self::IterFuture<'_> {
-        self.monitored_iter(self.inner.iter(prefix_hint, key_range, read_options))
-=======
     ) -> Self::IterFuture<'_, R, B>
     where
         R: RangeBounds<B> + Send,
@@ -285,17 +257,12 @@
             self.monitored_iter(self.inner.iter(prefix_hint, key_range, read_options))
                 .await
         }
->>>>>>> 4c38824b
     }
 
     fn backward_iter(
         &self,
         key_range: (Bound<Vec<u8>>, Bound<Vec<u8>>),
         read_options: ReadOptions,
-<<<<<<< HEAD
-    ) -> Self::BackwardIterFuture<'_> {
-        self.monitored_iter(self.inner.backward_iter(key_range, read_options))
-=======
     ) -> Self::BackwardIterFuture<'_, R, B>
     where
         R: RangeBounds<B> + Send,
@@ -315,7 +282,6 @@
             self.monitored_iter(self.inner.backward_iter(key_range, read_options))
                 .await
         }
->>>>>>> 4c38824b
     }
 
     fn try_wait_epoch(&self, epoch: HummockReadEpoch) -> Self::WaitEpochFuture<'_> {
@@ -329,7 +295,6 @@
     }
 
     fn sync(&self, epoch: u64) -> Self::SyncFuture<'_> {
-        self.tracer.new_trace_span(Operation::Sync(epoch));
         async move {
             #[cfg(hm_trace)]
             trace!(SYNC, epoch);
@@ -353,13 +318,8 @@
     }
 
     fn seal_epoch(&self, epoch: u64, is_checkpoint: bool) {
-<<<<<<< HEAD
-        self.tracer
-            .new_trace_span(Operation::Seal(epoch, is_checkpoint));
-=======
         #[cfg(hm_trace)]
         trace!(SEAL, epoch, is_checkpoint);
->>>>>>> 4c38824b
         self.inner.seal_epoch(epoch, is_checkpoint);
     }
 
