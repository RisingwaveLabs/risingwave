--- conflicted
+++ resolved
@@ -57,15 +57,11 @@
     LazyLock::new(|| CompactorMetrics::new(&GLOBAL_METRICS_REGISTRY));
 
 impl CompactorMetrics {
-<<<<<<< HEAD
     fn new(registry: &Registry) -> Self {
-=======
-    pub fn new(registry: Registry) -> Self {
         // 256B - 4GB
         let size_buckets = exponential_buckets(256.0, 16.0, 7).unwrap();
         // 10ms - 2.7h
         let time_buckets = exponential_buckets(0.01, 10.0, 7).unwrap();
->>>>>>> 8f973b2b
         let opts = histogram_opts!(
             "compactor_shared_buffer_to_sstable_size",
             "Histogram of batch size compacted from shared buffer to remote storage",
