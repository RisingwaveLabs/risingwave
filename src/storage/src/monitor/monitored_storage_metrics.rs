// Copyright 2023 RisingWave Labs
//
// Licensed under the Apache License, Version 2.0 (the "License");
// you may not use this file except in compliance with the License.
// You may obtain a copy of the License at
//
//     http://www.apache.org/licenses/LICENSE-2.0
//
// Unless required by applicable law or agreed to in writing, software
// distributed under the License is distributed on an "AS IS" BASIS,
// WITHOUT WARRANTIES OR CONDITIONS OF ANY KIND, either express or implied.
// See the License for the specific language governing permissions and
// limitations under the License.

use prometheus::core::{AtomicU64, GenericCounterVec};
use prometheus::{
    exponential_buckets, histogram_opts, linear_buckets, register_histogram_vec_with_registry,
    register_histogram_with_registry, register_int_counter_vec_with_registry, Histogram,
    HistogramVec, Registry,
};

/// [`MonitoredStorageMetrics`] stores the performance and IO metrics of Storage.
#[derive(Debug)]
pub struct MonitoredStorageMetrics {
    pub get_duration: HistogramVec,
    pub get_key_size: HistogramVec,
    pub get_value_size: HistogramVec,

    pub iter_size: HistogramVec,
    pub iter_item: HistogramVec,
    pub iter_duration: HistogramVec,
    pub iter_scan_duration: HistogramVec,
<<<<<<< HEAD
=======
    pub may_exist_duration: HistogramVec,

>>>>>>> c82bef7d
    pub iter_in_process_counts: GenericCounterVec<AtomicU64>,

    pub sync_duration: Histogram,
    pub sync_size: Histogram,
}

impl MonitoredStorageMetrics {
    pub fn new(registry: Registry) -> Self {
        // ----- get -----
        let opts = histogram_opts!(
            "state_store_get_key_size",
            "Total key bytes of get that have been issued to state store",
            exponential_buckets(1.0, 2.0, 25).unwrap() // max 16MB
        );
        let get_key_size =
            register_histogram_vec_with_registry!(opts, &["table_id"], registry).unwrap();

        let opts = histogram_opts!(
            "state_store_get_value_size",
            "Total value bytes that have been requested from remote storage",
            exponential_buckets(1.0, 2.0, 25).unwrap() // max 16MB
        );
        let get_value_size =
            register_histogram_vec_with_registry!(opts, &["table_id"], registry).unwrap();

        let mut buckets = exponential_buckets(0.000004, 2.0, 4).unwrap(); // 4 ~ 32us
        buckets.extend(linear_buckets(0.00006, 0.00004, 5).unwrap()); // 60 ~ 220us.
        buckets.extend(linear_buckets(0.0003, 0.0001, 3).unwrap()); // 300 ~ 500us.
        buckets.extend(exponential_buckets(0.001, 2.0, 5).unwrap()); // 1 ~ 16ms.
        buckets.extend(exponential_buckets(0.05, 4.0, 5).unwrap()); // 0.05 ~ 1.28s.
        buckets.push(16.0); // 16s
        let get_duration_opts = histogram_opts!(
            "state_store_get_duration",
            "Total latency of get that have been issued to state store",
            buckets.clone(),
        );
        let get_duration =
            register_histogram_vec_with_registry!(get_duration_opts, &["table_id"], registry)
                .unwrap();

        let opts = histogram_opts!(
            "state_store_iter_size",
            "Total bytes gotten from state store scan(), for calculating read throughput",
            exponential_buckets(1.0, 2.0, 25).unwrap() // max 16MB
        );
        let iter_size =
            register_histogram_vec_with_registry!(opts, &["table_id"], registry).unwrap();

        let opts = histogram_opts!(
            "state_store_iter_item",
            "Total bytes gotten from state store scan(), for calculating read throughput",
            exponential_buckets(1.0, 2.0, 20).unwrap() // max 2^20 items
        );
        let iter_item =
            register_histogram_vec_with_registry!(opts, &["table_id"], registry).unwrap();

        let opts = histogram_opts!(
            "state_store_iter_duration",
            "Histogram of iterator scan and initialization time that have been issued to state store",
            buckets.clone(),
        );
        let iter_duration =
            register_histogram_vec_with_registry!(opts, &["table_id"], registry).unwrap();

        let opts = histogram_opts!(
            "state_store_iter_scan_duration",
            "Histogram of iterator scan time that have been issued to state store",
            buckets.clone(),
        );
        let iter_scan_duration =
            register_histogram_vec_with_registry!(opts, &["table_id"], registry).unwrap();

        let iter_in_process_counts = register_int_counter_vec_with_registry!(
            "state_store_iter_in_process_counts",
            "Total number of iter_in_process that have been issued to state store",
            &["table_id"],
            registry
        )
        .unwrap();

<<<<<<< HEAD
=======
        let opts = histogram_opts!(
            "state_store_may_exist_duration",
            "Histogram of may exist time that have been issued to state store",
            buckets,
        );
        let may_exist_duration =
            register_histogram_vec_with_registry!(opts, &["table_id"], registry).unwrap();

        // ----- write_batch -----
        let write_batch_tuple_counts = register_int_counter_vec_with_registry!(
            "state_store_write_batch_tuple_counts",
            "Total number of batched write kv pairs requests that have been issued to state store",
            &["table_id"],
            registry
        )
        .unwrap();

        let opts = histogram_opts!(
                "state_store_write_batch_duration",
                "Total time of batched write that have been issued to state store. With shared buffer on, this is the latency writing to the shared buffer",
                exponential_buckets(0.0001, 2.0, 21).unwrap() // max 104s
            );
        let write_batch_duration =
            register_histogram_vec_with_registry!(opts, &["table_id"], registry).unwrap();

        let opts = histogram_opts!(
            "state_store_write_batch_size",
            "Total size of batched write that have been issued to state store",
            exponential_buckets(10.0, 2.0, 25).unwrap() // max 160MB
        );
        let write_batch_size =
            register_histogram_vec_with_registry!(opts, &["table_id"], registry).unwrap();

>>>>>>> c82bef7d
        let opts = histogram_opts!(
            "state_store_sync_duration",
            "Histogram of time spent from compacting shared buffer to remote storage",
            exponential_buckets(0.01, 2.0, 16).unwrap() // max 327s
        );
        let sync_duration = register_histogram_with_registry!(opts, registry).unwrap();

        let opts = histogram_opts!(
            "state_store_sync_size",
            "Total size of upload to l0 every epoch",
            exponential_buckets(10.0, 2.0, 25).unwrap()
        );
        let sync_size = register_histogram_with_registry!(opts, registry).unwrap();

        Self {
            get_duration,
            get_key_size,
            get_value_size,
            iter_size,
            iter_item,
            iter_duration,
            iter_scan_duration,
            may_exist_duration,
            iter_in_process_counts,
            sync_duration,
            sync_size,
        }
    }

    /// Creates a new `HummockStateStoreMetrics` instance used in tests or other places.
    pub fn unused() -> Self {
        Self::new(Registry::new())
    }
}<|MERGE_RESOLUTION|>--- conflicted
+++ resolved
@@ -30,11 +30,8 @@
     pub iter_item: HistogramVec,
     pub iter_duration: HistogramVec,
     pub iter_scan_duration: HistogramVec,
-<<<<<<< HEAD
-=======
     pub may_exist_duration: HistogramVec,
 
->>>>>>> c82bef7d
     pub iter_in_process_counts: GenericCounterVec<AtomicU64>,
 
     pub sync_duration: Histogram,
@@ -115,8 +112,6 @@
         )
         .unwrap();
 
-<<<<<<< HEAD
-=======
         let opts = histogram_opts!(
             "state_store_may_exist_duration",
             "Histogram of may exist time that have been issued to state store",
@@ -125,32 +120,6 @@
         let may_exist_duration =
             register_histogram_vec_with_registry!(opts, &["table_id"], registry).unwrap();
 
-        // ----- write_batch -----
-        let write_batch_tuple_counts = register_int_counter_vec_with_registry!(
-            "state_store_write_batch_tuple_counts",
-            "Total number of batched write kv pairs requests that have been issued to state store",
-            &["table_id"],
-            registry
-        )
-        .unwrap();
-
-        let opts = histogram_opts!(
-                "state_store_write_batch_duration",
-                "Total time of batched write that have been issued to state store. With shared buffer on, this is the latency writing to the shared buffer",
-                exponential_buckets(0.0001, 2.0, 21).unwrap() // max 104s
-            );
-        let write_batch_duration =
-            register_histogram_vec_with_registry!(opts, &["table_id"], registry).unwrap();
-
-        let opts = histogram_opts!(
-            "state_store_write_batch_size",
-            "Total size of batched write that have been issued to state store",
-            exponential_buckets(10.0, 2.0, 25).unwrap() // max 160MB
-        );
-        let write_batch_size =
-            register_histogram_vec_with_registry!(opts, &["table_id"], registry).unwrap();
-
->>>>>>> c82bef7d
         let opts = histogram_opts!(
             "state_store_sync_duration",
             "Histogram of time spent from compacting shared buffer to remote storage",
