--- conflicted
+++ resolved
@@ -12,20 +12,15 @@
 // See the License for the specific language governing permissions and
 // limitations under the License.
 
-<<<<<<< HEAD
-use prometheus::core::AtomicU64;
-=======
-use std::sync::LazyLock;
+use std::sync::OnceLock;
 
-use prometheus::core::{AtomicU64, GenericCounterVec};
->>>>>>> 40a2c90e
 use prometheus::{
     exponential_buckets, histogram_opts, linear_buckets, register_histogram_vec_with_registry,
     register_histogram_with_registry, register_int_counter_vec_with_registry, Histogram, Registry,
 };
 use risingwave_common::monitor::GLOBAL_METRICS_REGISTRY;
 
-use crate::monitor::relabeled_metric::{RelabeledGenericCounterVec, RelabeledHistogramVec};
+use crate::monitor::relabeled_metric::{RelabeledCounterVec, RelabeledHistogramVec};
 
 /// [`MonitoredStorageMetrics`] stores the performance and IO metrics of Storage.
 #[derive(Debug, Clone)]
@@ -40,21 +35,24 @@
     pub iter_scan_duration: RelabeledHistogramVec,
     pub may_exist_duration: RelabeledHistogramVec,
 
-    pub iter_in_process_counts: RelabeledGenericCounterVec<AtomicU64>,
+    pub iter_in_process_counts: RelabeledCounterVec,
 
     pub sync_duration: Histogram,
     pub sync_size: Histogram,
 }
 
-pub static GLOBAL_STORAGE_METRICS: LazyLock<MonitoredStorageMetrics> =
-    LazyLock::new(|| MonitoredStorageMetrics::new(&GLOBAL_METRICS_REGISTRY));
+pub static GLOBAL_STORAGE_METRICS: OnceLock<MonitoredStorageMetrics> = OnceLock::new();
+
+pub fn global_storage_metrics(storage_metric_level: u8) -> MonitoredStorageMetrics {
+    GLOBAL_STORAGE_METRICS
+        .get_or_init(|| {
+            MonitoredStorageMetrics::new(&GLOBAL_METRICS_REGISTRY, storage_metric_level)
+        })
+        .clone()
+}
 
 impl MonitoredStorageMetrics {
-<<<<<<< HEAD
-    pub fn new(registry: Registry, storage_metric_level: u8) -> Self {
-=======
-    fn new(registry: &Registry) -> Self {
->>>>>>> 40a2c90e
+    pub fn new(registry: &Registry, storage_metric_level: u8) -> Self {
         // 256B ~ max 4GB
         let size_buckets = exponential_buckets(256.0, 16.0, 7).unwrap();
         // 10ms ~ max 2.7h
@@ -144,7 +142,7 @@
             registry
         )
         .unwrap();
-        let iter_in_process_counts = RelabeledGenericCounterVec::with_default_metric_level(
+        let iter_in_process_counts = RelabeledCounterVec::with_default_metric_level(
             iter_in_process_counts,
             storage_metric_level,
         );
@@ -191,10 +189,6 @@
     }
 
     pub fn unused() -> Self {
-<<<<<<< HEAD
-        Self::new(Registry::new(), 0)
-=======
-        GLOBAL_STORAGE_METRICS.clone()
->>>>>>> 40a2c90e
+        global_storage_metrics(0)
     }
 }