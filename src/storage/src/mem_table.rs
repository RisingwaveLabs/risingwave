// Copyright 2025 RisingWave Labs
//
// Licensed under the Apache License, Version 2.0 (the "License");
// you may not use this file except in compliance with the License.
// You may obtain a copy of the License at
//
//     http://www.apache.org/licenses/LICENSE-2.0
//
// Unless required by applicable law or agreed to in writing, software
// distributed under the License is distributed on an "AS IS" BASIS,
// WITHOUT WARRANTIES OR CONDITIONS OF ANY KIND, either express or implied.
// See the License for the specific language governing permissions and
// limitations under the License.

use std::collections::btree_map::Entry;
use std::collections::BTreeMap;
use std::ops::Bound::{Included, Unbounded};
use std::ops::RangeBounds;

use bytes::Bytes;
use risingwave_common_estimate_size::{EstimateSize, KvSize};
<<<<<<< HEAD
use risingwave_hummock_sdk::key::{prefixed_range_with_vnode, FullKey, TableKey, TableKeyRange};
use risingwave_hummock_sdk::table_watermark::{WatermarkDirection, WatermarkSerdeType};
=======
use risingwave_hummock_sdk::key::TableKey;
>>>>>>> 52532c7e
use thiserror::Error;
use thiserror_ext::AsReport;
use tracing::error;

use crate::hummock::iterator::{Backward, Forward, FromRustIterator, RustIteratorBuilder};
use crate::hummock::shared_buffer::shared_buffer_batch::{SharedBufferBatch, SharedBufferBatchId};
use crate::hummock::utils::sanity_check_enabled;
use crate::hummock::value::HummockValue;
use crate::row_serde::value_serde::ValueRowSerde;
use crate::store::*;
pub type ImmutableMemtable = SharedBufferBatch;

pub type ImmId = SharedBufferBatchId;

#[derive(Clone, Debug, EstimateSize)]
pub enum KeyOp {
    Insert(Bytes),
    Delete(Bytes),
    /// (`old_value`, `new_value`)
    Update((Bytes, Bytes)),
}

/// `MemTable` is a buffer for modify operations without encoding
#[derive(Clone)]
pub struct MemTable {
    pub(crate) buffer: MemTableStore,
    pub(crate) op_consistency_level: OpConsistencyLevel,
    pub(crate) kv_size: KvSize,
}

#[derive(Error, Debug)]
pub enum MemTableError {
    #[error("Inconsistent operation {key:?}, prev: {prev:?}, new: {new:?}")]
    InconsistentOperation {
        key: TableKey<Bytes>,
        prev: KeyOp,
        new: KeyOp,
    },
}

type Result<T> = std::result::Result<T, Box<MemTableError>>;

pub type MemTableStore = BTreeMap<TableKey<Bytes>, KeyOp>;
pub struct MemTableIteratorBuilder;
pub struct MemTableRevIteratorBuilder;

fn map_to_hummock_value<'a>(
    (key, op): (&'a TableKey<Bytes>, &'a KeyOp),
) -> (TableKey<&'a [u8]>, HummockValue<&'a [u8]>) {
    (
        TableKey(key.0.as_ref()),
        match op {
            KeyOp::Insert(value) | KeyOp::Update((_, value)) => HummockValue::Put(value),
            KeyOp::Delete(_) => HummockValue::Delete,
        },
    )
}

impl RustIteratorBuilder for MemTableRevIteratorBuilder {
    type Direction = Backward;
    type Iterable = MemTableStore;

    type RewindIter<'a> =
        impl Iterator<Item = (TableKey<&'a [u8]>, HummockValue<&'a [u8]>)> + Send + 'a;
    type SeekIter<'a> =
        impl Iterator<Item = (TableKey<&'a [u8]>, HummockValue<&'a [u8]>)> + Send + 'a;

    fn seek<'a>(iterable: &'a Self::Iterable, seek_key: TableKey<&[u8]>) -> Self::SeekIter<'a> {
        iterable
            .range::<[u8], _>((Unbounded, Included(seek_key.0)))
            .rev()
            .map(map_to_hummock_value)
    }

    fn rewind(iterable: &Self::Iterable) -> Self::RewindIter<'_> {
        iterable.iter().rev().map(map_to_hummock_value)
    }
}

impl RustIteratorBuilder for MemTableIteratorBuilder {
    type Direction = Forward;
    type Iterable = MemTableStore;

    type RewindIter<'a> =
        impl Iterator<Item = (TableKey<&'a [u8]>, HummockValue<&'a [u8]>)> + Send + 'a;
    type SeekIter<'a> =
        impl Iterator<Item = (TableKey<&'a [u8]>, HummockValue<&'a [u8]>)> + Send + 'a;

    fn seek<'a>(iterable: &'a Self::Iterable, seek_key: TableKey<&[u8]>) -> Self::SeekIter<'a> {
        iterable
            .range::<[u8], _>((Included(seek_key.0), Unbounded))
            .map(map_to_hummock_value)
    }

    fn rewind(iterable: &Self::Iterable) -> Self::RewindIter<'_> {
        iterable.iter().map(map_to_hummock_value)
    }
}

pub type MemTableHummockIterator<'a> = FromRustIterator<'a, MemTableIteratorBuilder>;
pub type MemTableHummockRevIterator<'a> = FromRustIterator<'a, MemTableRevIteratorBuilder>;

impl MemTable {
    pub fn new(op_consistency_level: OpConsistencyLevel) -> Self {
        Self {
            buffer: BTreeMap::new(),
            op_consistency_level,
            kv_size: KvSize::new(),
        }
    }

    pub fn drain(&mut self) -> Self {
        self.kv_size.set(0);
        std::mem::replace(self, Self::new(self.op_consistency_level.clone()))
    }

    pub fn is_dirty(&self) -> bool {
        !self.buffer.is_empty()
    }

    /// write methods
    pub fn insert(&mut self, pk: TableKey<Bytes>, value: Bytes) -> Result<()> {
        if let OpConsistencyLevel::Inconsistent = &self.op_consistency_level {
            let key_len = std::mem::size_of::<Bytes>() + pk.len();
            let op = KeyOp::Insert(value);
            self.kv_size.add(&pk, &op);
            let old_op = self.buffer.insert(pk, op);
            self.sub_old_op_size(old_op, key_len);
            return Ok(());
        };
        let entry = self.buffer.entry(pk);
        match entry {
            Entry::Vacant(e) => {
                let op = KeyOp::Insert(value);
                self.kv_size.add(e.key(), &op);
                e.insert(op);
                Ok(())
            }
            Entry::Occupied(mut e) => {
                let old_op = e.get_mut();
                self.kv_size.sub_val(old_op);

                match old_op {
                    KeyOp::Delete(ref mut old_op_old_value) => {
                        let new_op = KeyOp::Update((std::mem::take(old_op_old_value), value));
                        self.kv_size.add_val(&new_op);
                        e.insert(new_op);
                        Ok(())
                    }
                    KeyOp::Insert(_) | KeyOp::Update(_) => {
                        let new_op = KeyOp::Insert(value);
                        let err = MemTableError::InconsistentOperation {
                            key: e.key().clone(),
                            prev: e.get().clone(),
                            new: new_op.clone(),
                        };

                        if sanity_check_enabled() {
                            Err(err.into())
                        } else {
                            tracing::error!(
                                error = %err.as_report(),
                                "double insert / insert on updated, ignoring because sanity check is disabled"
                            );
                            self.kv_size.add_val(&new_op);
                            e.insert(new_op);
                            Ok(())
                        }
                    }
                }
            }
        }
    }

    pub fn delete(&mut self, pk: TableKey<Bytes>, old_value: Bytes) -> Result<()> {
        let key_len = std::mem::size_of::<Bytes>() + pk.len();
        let OpConsistencyLevel::ConsistentOldValue {
            check_old_value: value_checker,
            ..
        } = &self.op_consistency_level
        else {
            let op = KeyOp::Delete(old_value);
            self.kv_size.add(&pk, &op);
            let old_op = self.buffer.insert(pk, op);
            self.sub_old_op_size(old_op, key_len);
            return Ok(());
        };
        let entry = self.buffer.entry(pk);
        match entry {
            Entry::Vacant(e) => {
                let op = KeyOp::Delete(old_value);
                self.kv_size.add(e.key(), &op);
                e.insert(op);
                Ok(())
            }
            Entry::Occupied(mut e) => {
                let old_op = e.get_mut();
                self.kv_size.sub_val(old_op);

                match old_op {
                    KeyOp::Insert(old_op_new_value) => {
                        if sanity_check_enabled() && !value_checker(old_op_new_value, &old_value) {
                            return Err(Box::new(MemTableError::InconsistentOperation {
                                key: e.key().clone(),
                                prev: e.get().clone(),
                                new: KeyOp::Delete(old_value),
                            }));
                        }

                        self.kv_size.sub_size(key_len);
                        e.remove();
                        Ok(())
                    }
                    KeyOp::Delete(_) => {
                        let new_op = KeyOp::Delete(old_value);
                        let err = MemTableError::InconsistentOperation {
                            key: e.key().clone(),
                            prev: e.get().clone(),
                            new: new_op.clone(),
                        };

                        if sanity_check_enabled() {
                            Err(err.into())
                        } else {
                            tracing::error!(
                                error = %err.as_report(),
                                "double delete, ignoring because sanity check is disabled"
                            );
                            self.kv_size.add_val(&new_op);
                            e.insert(new_op);
                            Ok(())
                        }
                    }
                    KeyOp::Update((old_op_old_value, old_op_new_value)) => {
                        if sanity_check_enabled() && !value_checker(old_op_new_value, &old_value) {
                            return Err(Box::new(MemTableError::InconsistentOperation {
                                key: e.key().clone(),
                                prev: e.get().clone(),
                                new: KeyOp::Delete(old_value),
                            }));
                        }

                        let new_op = KeyOp::Delete(std::mem::take(old_op_old_value));
                        self.kv_size.add_val(&new_op);
                        e.insert(new_op);
                        Ok(())
                    }
                }
            }
        }
    }

    pub fn update(
        &mut self,
        pk: TableKey<Bytes>,
        old_value: Bytes,
        new_value: Bytes,
    ) -> Result<()> {
        let OpConsistencyLevel::ConsistentOldValue {
            check_old_value: value_checker,
            ..
        } = &self.op_consistency_level
        else {
            let key_len = std::mem::size_of::<Bytes>() + pk.len();
            let op = KeyOp::Update((old_value, new_value));
            self.kv_size.add(&pk, &op);
            let old_op = self.buffer.insert(pk, op);
            self.sub_old_op_size(old_op, key_len);
            return Ok(());
        };
        let entry = self.buffer.entry(pk);
        match entry {
            Entry::Vacant(e) => {
                let op = KeyOp::Update((old_value, new_value));
                self.kv_size.add(e.key(), &op);
                e.insert(op);
                Ok(())
            }
            Entry::Occupied(mut e) => {
                let old_op = e.get_mut();
                self.kv_size.sub_val(old_op);

                match old_op {
                    KeyOp::Insert(old_op_new_value) => {
                        if sanity_check_enabled() && !value_checker(old_op_new_value, &old_value) {
                            return Err(Box::new(MemTableError::InconsistentOperation {
                                key: e.key().clone(),
                                prev: e.get().clone(),
                                new: KeyOp::Update((old_value, new_value)),
                            }));
                        }

                        let new_op = KeyOp::Insert(new_value);
                        self.kv_size.add_val(&new_op);
                        e.insert(new_op);
                        Ok(())
                    }
                    KeyOp::Update((old_op_old_value, old_op_new_value)) => {
                        if sanity_check_enabled() && !value_checker(old_op_new_value, &old_value) {
                            return Err(Box::new(MemTableError::InconsistentOperation {
                                key: e.key().clone(),
                                prev: e.get().clone(),
                                new: KeyOp::Update((old_value, new_value)),
                            }));
                        }

                        let new_op = KeyOp::Update((std::mem::take(old_op_old_value), new_value));
                        self.kv_size.add_val(&new_op);
                        e.insert(new_op);
                        Ok(())
                    }
                    KeyOp::Delete(_) => {
                        let new_op = KeyOp::Update((old_value, new_value));
                        let err = MemTableError::InconsistentOperation {
                            key: e.key().clone(),
                            prev: e.get().clone(),
                            new: new_op.clone(),
                        };

                        if sanity_check_enabled() {
                            Err(err.into())
                        } else {
                            tracing::error!(
                                error = %err.as_report(),
                                "update on deleted, ignoring because sanity check is disabled"
                            );
                            self.kv_size.add_val(&new_op);
                            e.insert(new_op);
                            Ok(())
                        }
                    }
                }
            }
        }
    }

    pub fn into_parts(self) -> BTreeMap<TableKey<Bytes>, KeyOp> {
        self.buffer
    }

    pub fn iter<'a, R>(
        &'a self,
        key_range: R,
    ) -> impl Iterator<Item = (&'a TableKey<Bytes>, &'a KeyOp)>
    where
        R: RangeBounds<TableKey<Bytes>> + 'a,
    {
        self.buffer.range(key_range)
    }

    pub fn rev_iter<'a, R>(
        &'a self,
        key_range: R,
    ) -> impl Iterator<Item = (&'a TableKey<Bytes>, &'a KeyOp)>
    where
        R: RangeBounds<TableKey<Bytes>> + 'a,
    {
        self.buffer.range(key_range).rev()
    }

    fn sub_old_op_size(&mut self, old_op: Option<KeyOp>, key_len: usize) {
        if let Some(op) = old_op {
            self.kv_size.sub_val(&op);
            self.kv_size.sub_size(key_len);
        }
    }
}

impl KeyOp {
    /// Print as debug string with decoded data.
    ///
    /// # Panics
    ///
    /// The function will panic if it failed to decode the bytes with provided data types.
    pub fn debug_fmt(&self, row_deserializer: &impl ValueRowSerde) -> String {
        match self {
            Self::Insert(after) => {
                let after = row_deserializer.deserialize(after.as_ref());
                format!("Insert({:?})", &after)
            }
            Self::Delete(before) => {
                let before = row_deserializer.deserialize(before.as_ref());
                format!("Delete({:?})", &before)
            }
            Self::Update((before, after)) => {
                let after = row_deserializer.deserialize(after.as_ref());
                let before = row_deserializer.deserialize(before.as_ref());
                format!("Update({:?}, {:?})", &before, &after)
            }
        }
    }
}

<<<<<<< HEAD
#[try_stream(ok = StateStoreKeyedRow, error = StorageError)]
pub(crate) async fn merge_stream<'a>(
    mem_table_iter: impl Iterator<Item = (&'a TableKey<Bytes>, &'a KeyOp)> + 'a,
    inner_stream: impl Stream<Item = StorageResult<StateStoreKeyedRow>> + 'static,
    table_id: TableId,
    epoch: u64,
    rev: bool,
) {
    let inner_stream = inner_stream.peekable();
    pin_mut!(inner_stream);

    let mut mem_table_iter = mem_table_iter.fuse().peekable();

    loop {
        match (inner_stream.as_mut().peek().await, mem_table_iter.peek()) {
            (None, None) => break,
            // The mem table side has come to an end, return data from the shared storage.
            (Some(_), None) => {
                let (key, value) = inner_stream.next().await.unwrap()?;
                yield (key, value)
            }
            // The stream side has come to an end, return data from the mem table.
            (None, Some(_)) => {
                let (key, key_op) = mem_table_iter.next().unwrap();
                match key_op {
                    KeyOp::Insert(value) | KeyOp::Update((_, value)) => {
                        yield (FullKey::new(table_id, key.clone(), epoch), value.clone())
                    }
                    _ => {}
                }
            }
            (Some(Ok((inner_key, _))), Some((mem_table_key, _))) => {
                debug_assert_eq!(inner_key.user_key.table_id, table_id);
                let mut ret = inner_key.user_key.table_key.cmp(mem_table_key);
                if rev {
                    ret = ret.reverse();
                }
                match ret {
                    Ordering::Less => {
                        // yield data from storage
                        let (key, value) = inner_stream.next().await.unwrap()?;
                        yield (key, value);
                    }
                    Ordering::Equal => {
                        // both memtable and storage contain the key, so we advance both
                        // iterators and return the data in memory.

                        let (_, key_op) = mem_table_iter.next().unwrap();
                        let (key, old_value_in_inner) = inner_stream.next().await.unwrap()?;
                        match key_op {
                            KeyOp::Insert(value) => {
                                yield (key.clone(), value.clone());
                            }
                            KeyOp::Delete(_) => {}
                            KeyOp::Update((old_value, new_value)) => {
                                debug_assert!(old_value == &old_value_in_inner);

                                yield (key, new_value.clone());
                            }
                        }
                    }
                    Ordering::Greater => {
                        // yield data from mem table
                        let (key, key_op) = mem_table_iter.next().unwrap();

                        match key_op {
                            KeyOp::Insert(value) => {
                                yield (FullKey::new(table_id, key.clone(), epoch), value.clone());
                            }
                            KeyOp::Delete(_) => {}
                            KeyOp::Update(_) => unreachable!(
                                "memtable update should always be paired with a storage key"
                            ),
                        }
                    }
                }
            }
            (Some(Err(_)), Some(_)) => {
                // Throw the error.
                return Err(inner_stream.next().await.unwrap().unwrap_err());
            }
        }
    }
}

pub struct MemtableLocalStateStore<S: StateStoreWrite + StateStoreRead> {
    mem_table: MemTable,
    inner: S,

    epoch: Option<u64>,

    table_id: TableId,
    op_consistency_level: OpConsistencyLevel,
    table_option: TableOption,
    vnodes: Arc<Bitmap>,
}

impl<S: StateStoreWrite + StateStoreRead> MemtableLocalStateStore<S> {
    pub fn new(inner: S, option: NewLocalOptions) -> Self {
        Self {
            inner,
            mem_table: MemTable::new(option.op_consistency_level.clone()),
            epoch: None,
            table_id: option.table_id,
            op_consistency_level: option.op_consistency_level,
            table_option: option.table_option,
            vnodes: option.vnodes,
        }
    }

    pub fn inner(&self) -> &S {
        &self.inner
    }
}

impl<S: StateStoreWrite + StateStoreRead> LocalStateStore for MemtableLocalStateStore<S> {
    type Iter<'a> = impl StateStoreIter + 'a;
    type RevIter<'a> = impl StateStoreIter + 'a;

    async fn get(
        &self,
        key: TableKey<Bytes>,
        read_options: ReadOptions,
    ) -> StorageResult<Option<Bytes>> {
        match self.mem_table.buffer.get(&key) {
            None => self.inner.get(key, self.epoch(), read_options).await,
            Some(op) => match op {
                KeyOp::Insert(value) | KeyOp::Update((_, value)) => Ok(Some(value.clone())),
                KeyOp::Delete(_) => Ok(None),
            },
        }
    }

    #[allow(clippy::manual_async_fn)]
    fn iter(
        &self,
        key_range: TableKeyRange,
        read_options: ReadOptions,
    ) -> impl Future<Output = StorageResult<Self::Iter<'_>>> + Send + '_ {
        async move {
            let iter = self
                .inner
                .iter(key_range.clone(), self.epoch(), read_options)
                .await?;
            Ok(FromStreamStateStoreIter::new(Box::pin(merge_stream(
                self.mem_table.iter(key_range),
                iter.into_stream(to_owned_item),
                self.table_id,
                self.epoch(),
                false,
            ))))
        }
    }

    #[allow(clippy::manual_async_fn)]
    fn rev_iter(
        &self,
        key_range: TableKeyRange,
        read_options: ReadOptions,
    ) -> impl Future<Output = StorageResult<Self::RevIter<'_>>> + Send + '_ {
        async move {
            let iter = self
                .inner
                .rev_iter(key_range.clone(), self.epoch(), read_options)
                .await?;
            Ok(FromStreamStateStoreIter::new(Box::pin(merge_stream(
                self.mem_table.rev_iter(key_range),
                iter.into_stream(to_owned_item),
                self.table_id,
                self.epoch(),
                true,
            ))))
        }
    }

    fn insert(
        &mut self,
        key: TableKey<Bytes>,
        new_val: Bytes,
        old_val: Option<Bytes>,
    ) -> StorageResult<()> {
        match old_val {
            None => self.mem_table.insert(key, new_val)?,
            Some(old_val) => self.mem_table.update(key, old_val, new_val)?,
        };
        Ok(())
    }

    fn delete(&mut self, key: TableKey<Bytes>, old_val: Bytes) -> StorageResult<()> {
        Ok(self.mem_table.delete(key, old_val)?)
    }

    async fn flush(&mut self) -> StorageResult<usize> {
        let buffer = self.mem_table.drain().into_parts();
        let mut kv_pairs = Vec::with_capacity(buffer.len());
        for (key, key_op) in buffer {
            match key_op {
                // Currently, some executors do not strictly comply with these semantics. As
                // a workaround you may call disable the check by initializing the
                // state store with `op_consistency_level=Inconsistent`.
                KeyOp::Insert(value) => {
                    if sanity_check_enabled() {
                        do_insert_sanity_check(
                            &key,
                            &value,
                            &self.inner,
                            self.epoch(),
                            self.table_id,
                            self.table_option,
                            &self.op_consistency_level,
                        )
                        .await?;
                    }
                    kv_pairs.push((key, StorageValue::new_put(value)));
                }
                KeyOp::Delete(old_value) => {
                    if sanity_check_enabled() {
                        do_delete_sanity_check(
                            &key,
                            &old_value,
                            &self.inner,
                            self.epoch(),
                            self.table_id,
                            self.table_option,
                            &self.op_consistency_level,
                        )
                        .await?;
                    }
                    kv_pairs.push((key, StorageValue::new_delete()));
                }
                KeyOp::Update((old_value, new_value)) => {
                    if sanity_check_enabled() {
                        do_update_sanity_check(
                            &key,
                            &old_value,
                            &new_value,
                            &self.inner,
                            self.epoch(),
                            self.table_id,
                            self.table_option,
                            &self.op_consistency_level,
                        )
                        .await?;
                    }
                    kv_pairs.push((key, StorageValue::new_put(new_value)));
                }
            }
        }
        self.inner.ingest_batch(
            kv_pairs,
            vec![],
            WriteOptions {
                epoch: self.epoch(),
                table_id: self.table_id,
            },
        )
    }

    fn epoch(&self) -> u64 {
        self.epoch.expect("should have set the epoch")
    }

    fn is_dirty(&self) -> bool {
        self.mem_table.is_dirty()
    }

    #[allow(clippy::unused_async)]
    async fn init(&mut self, options: InitOptions) -> StorageResult<()> {
        assert!(
            self.epoch.replace(options.epoch.curr).is_none(),
            "epoch in local state store of table id {:?} is init for more than once",
            self.table_id
        );

        Ok(())
    }

    fn seal_current_epoch(&mut self, next_epoch: u64, opts: SealCurrentEpochOptions) {
        assert!(!self.is_dirty());
        if let Some(value_checker) = opts.switch_op_consistency_level {
            self.mem_table.op_consistency_level.update(&value_checker);
        }
        let prev_epoch = self
            .epoch
            .replace(next_epoch)
            .expect("should have init epoch before seal the first epoch");
        assert!(
            next_epoch > prev_epoch,
            "new epoch {} should be greater than current epoch: {}",
            next_epoch,
            prev_epoch
        );
        if let Some((direction, watermarks, WatermarkSerdeType::PkPrefix)) = opts.table_watermarks {
            let delete_ranges = watermarks
                .iter()
                .flat_map(|vnode_watermark| {
                    let inner_range = match direction {
                        WatermarkDirection::Ascending => {
                            (Unbounded, Excluded(vnode_watermark.watermark().clone()))
                        }
                        WatermarkDirection::Descending => {
                            (Excluded(vnode_watermark.watermark().clone()), Unbounded)
                        }
                    };
                    vnode_watermark
                        .vnode_bitmap()
                        .iter_vnodes()
                        .map(move |vnode| {
                            let (start, end) =
                                prefixed_range_with_vnode(inner_range.clone(), vnode);
                            (start.map(|key| key.0.clone()), end.map(|key| key.0.clone()))
                        })
                })
                .collect_vec();
            if let Err(e) = self.inner.ingest_batch(
                Vec::new(),
                delete_ranges,
                WriteOptions {
                    epoch: self.epoch(),
                    table_id: self.table_id,
                },
            ) {
                error!(error = %e.as_report(), "failed to write delete ranges of table watermark");
            }
        }
    }

    async fn try_flush(&mut self) -> StorageResult<()> {
        Ok(())
    }

    fn update_vnode_bitmap(&mut self, vnodes: Arc<Bitmap>) -> Arc<Bitmap> {
        std::mem::replace(&mut self.vnodes, vnodes)
    }

    fn get_table_watermark(&self, _vnode: VirtualNode) -> Option<Bytes> {
        // TODO: may store the written table watermark and have a correct implementation
        None
    }
}

=======
>>>>>>> 52532c7e
#[cfg(test)]
mod tests {
    use bytes::{BufMut, Bytes, BytesMut};
    use itertools::Itertools;
    use rand::seq::SliceRandom;
    use rand::{thread_rng, Rng};
    use risingwave_common::catalog::TableId;
    use risingwave_common::hash::VirtualNode;
    use risingwave_common::util::epoch::{test_epoch, EpochExt};
    use risingwave_hummock_sdk::key::{FullKey, TableKey, UserKey};
    use risingwave_hummock_sdk::EpochWithGap;

    use crate::hummock::iterator::HummockIterator;
    use crate::hummock::value::HummockValue;
    use crate::mem_table::{KeyOp, MemTable, MemTableHummockIterator, MemTableHummockRevIterator};
    use crate::store::{OpConsistencyLevel, CHECK_BYTES_EQUAL};

    #[tokio::test]
    async fn test_mem_table_memory_size() {
        let mut mem_table = MemTable::new(OpConsistencyLevel::ConsistentOldValue {
            check_old_value: CHECK_BYTES_EQUAL.clone(),
            is_log_store: false,
        });
        assert_eq!(mem_table.kv_size.size(), 0);

        mem_table
            .insert(TableKey("key1".into()), "value1".into())
            .unwrap();
        assert_eq!(
            mem_table.kv_size.size(),
            std::mem::size_of::<Bytes>()
                + Bytes::from("key1").len()
                + std::mem::size_of::<KeyOp>()
                + Bytes::from("value1").len()
        );

        // delete
        mem_table.drain();
        assert_eq!(mem_table.kv_size.size(), 0);
        mem_table
            .delete(TableKey("key2".into()), "value2".into())
            .unwrap();
        assert_eq!(
            mem_table.kv_size.size(),
            std::mem::size_of::<Bytes>()
                + Bytes::from("key2").len()
                + std::mem::size_of::<KeyOp>()
                + Bytes::from("value2").len()
        );
        mem_table
            .insert(TableKey("key2".into()), "value22".into())
            .unwrap();
        assert_eq!(
            mem_table.kv_size.size(),
            std::mem::size_of::<Bytes>()
                + Bytes::from("key2").len()
                + std::mem::size_of::<KeyOp>()
                + Bytes::from("value22").len()
                + Bytes::from("value2").len()
        );

        mem_table
            .delete(TableKey("key2".into()), "value22".into())
            .unwrap();

        assert_eq!(
            mem_table.kv_size.size(),
            std::mem::size_of::<Bytes>()
                + Bytes::from("key2").len()
                + std::mem::size_of::<KeyOp>()
                + Bytes::from("value2").len()
        );

        // update
        mem_table.drain();
        assert_eq!(mem_table.kv_size.size(), 0);
        mem_table
            .insert(TableKey("key3".into()), "value3".into())
            .unwrap();
        assert_eq!(
            mem_table.kv_size.size(),
            std::mem::size_of::<Bytes>()
                + Bytes::from("key3").len()
                + std::mem::size_of::<KeyOp>()
                + Bytes::from("value3").len()
        );

        // update-> insert
        mem_table
            .update(TableKey("key3".into()), "value3".into(), "value333".into())
            .unwrap();
        assert_eq!(
            mem_table.kv_size.size(),
            std::mem::size_of::<Bytes>()
                + Bytes::from("key3").len()
                + std::mem::size_of::<KeyOp>()
                + Bytes::from("value333").len()
        );

        mem_table.drain();
        mem_table
            .update(TableKey("key4".into()), "value4".into(), "value44".into())
            .unwrap();

        assert_eq!(
            mem_table.kv_size.size(),
            std::mem::size_of::<Bytes>()
                + Bytes::from("key4").len()
                + std::mem::size_of::<KeyOp>()
                + Bytes::from("value4").len()
                + Bytes::from("value44").len()
        );
        mem_table
            .update(
                TableKey("key4".into()),
                "value44".into(),
                "value4444".into(),
            )
            .unwrap();

        assert_eq!(
            mem_table.kv_size.size(),
            std::mem::size_of::<Bytes>()
                + Bytes::from("key4").len()
                + std::mem::size_of::<KeyOp>()
                + Bytes::from("value4").len()
                + Bytes::from("value4444").len()
        );
    }

    #[tokio::test]
    async fn test_mem_table_memory_size_not_consistent_op() {
        let mut mem_table = MemTable::new(OpConsistencyLevel::Inconsistent);
        assert_eq!(mem_table.kv_size.size(), 0);

        mem_table
            .insert(TableKey("key1".into()), "value1".into())
            .unwrap();

        assert_eq!(
            mem_table.kv_size.size(),
            std::mem::size_of::<Bytes>()
                + Bytes::from("key1").len()
                + std::mem::size_of::<KeyOp>()
                + Bytes::from("value1").len()
        );

        mem_table
            .insert(TableKey("key1".into()), "value111".into())
            .unwrap();
        assert_eq!(
            mem_table.kv_size.size(),
            std::mem::size_of::<Bytes>()
                + Bytes::from("key1").len()
                + std::mem::size_of::<KeyOp>()
                + Bytes::from("value111").len()
        );
        mem_table.drain();

        mem_table
            .update(TableKey("key4".into()), "value4".into(), "value44".into())
            .unwrap();

        assert_eq!(
            mem_table.kv_size.size(),
            std::mem::size_of::<Bytes>()
                + Bytes::from("key4").len()
                + std::mem::size_of::<KeyOp>()
                + Bytes::from("value4").len()
                + Bytes::from("value44").len()
        );
        mem_table
            .update(
                TableKey("key4".into()),
                "value44".into(),
                "value4444".into(),
            )
            .unwrap();

        assert_eq!(
            mem_table.kv_size.size(),
            std::mem::size_of::<Bytes>()
                + Bytes::from("key4").len()
                + std::mem::size_of::<KeyOp>()
                + Bytes::from("value44").len()
                + Bytes::from("value4444").len()
        );
    }

    #[tokio::test]
    async fn test_mem_table_hummock_iterator() {
        let mut rng = thread_rng();

        fn get_key(i: usize) -> TableKey<Bytes> {
            let mut bytes = BytesMut::new();
            bytes.put(&VirtualNode::ZERO.to_be_bytes()[..]);
            bytes.put(format!("key_{:20}", i).as_bytes());
            TableKey(bytes.freeze())
        }

        let mut ordered_test_data = (0..10000)
            .map(|i| {
                let key_op = match rng.gen::<usize>() % 3 {
                    0 => KeyOp::Insert(Bytes::from("insert")),
                    1 => KeyOp::Delete(Bytes::from("delete")),
                    2 => KeyOp::Update((Bytes::from("old_value"), Bytes::from("new_value"))),
                    _ => unreachable!(),
                };
                (get_key(i), key_op)
            })
            .collect_vec();

        let mut test_data = ordered_test_data.clone();

        test_data.shuffle(&mut rng);
        let mut mem_table = MemTable::new(OpConsistencyLevel::ConsistentOldValue {
            check_old_value: CHECK_BYTES_EQUAL.clone(),
            is_log_store: false,
        });
        for (key, op) in test_data {
            match op {
                KeyOp::Insert(value) => {
                    mem_table.insert(key, value).unwrap();
                }
                KeyOp::Delete(value) => mem_table.delete(key, value).unwrap(),
                KeyOp::Update((old_value, new_value)) => {
                    mem_table.update(key, old_value, new_value).unwrap();
                }
            }
        }

        const TEST_TABLE_ID: TableId = TableId::new(233);
        const TEST_EPOCH: u64 = test_epoch(10);

        async fn check_data<I: HummockIterator>(
            iter: &mut I,
            test_data: &[(TableKey<Bytes>, KeyOp)],
        ) {
            let mut idx = 0;
            while iter.is_valid() {
                let key = iter.key();
                let value = iter.value();

                let (expected_key, expected_value) = test_data[idx].clone();
                assert_eq!(key.epoch_with_gap, EpochWithGap::new_from_epoch(TEST_EPOCH));
                assert_eq!(key.user_key.table_id, TEST_TABLE_ID);
                assert_eq!(
                    key.user_key.table_key.0,
                    expected_key.0.as_ref(),
                    "failed at {}, {:?} != {:?}",
                    idx,
                    String::from_utf8(key.user_key.table_key.key_part().to_vec()).unwrap(),
                    String::from_utf8(expected_key.key_part().to_vec()).unwrap(),
                );
                match expected_value {
                    KeyOp::Insert(expected_value) | KeyOp::Update((_, expected_value)) => {
                        assert_eq!(value, HummockValue::Put(expected_value.as_ref()));
                    }
                    KeyOp::Delete(_) => {
                        assert_eq!(value, HummockValue::Delete);
                    }
                }

                idx += 1;
                iter.next().await.unwrap();
            }
            assert_eq!(idx, test_data.len());
        }

        let mut iter = MemTableHummockIterator::new(
            &mem_table.buffer,
            EpochWithGap::new_from_epoch(TEST_EPOCH),
            TEST_TABLE_ID,
        );

        // Test rewind
        iter.rewind().await.unwrap();
        check_data(&mut iter, &ordered_test_data).await;

        // Test seek with a later epoch, the first key is not skipped
        let later_epoch = EpochWithGap::new_from_epoch(TEST_EPOCH.next_epoch());
        let seek_idx = 500;
        iter.seek(FullKey {
            user_key: UserKey {
                table_id: TEST_TABLE_ID,
                table_key: TableKey(&get_key(seek_idx)),
            },
            epoch_with_gap: later_epoch,
        })
        .await
        .unwrap();
        check_data(&mut iter, &ordered_test_data[seek_idx..]).await;

        // Test seek with a earlier epoch, the first key is skipped
        let early_epoch = EpochWithGap::new_from_epoch(TEST_EPOCH.prev_epoch());
        let seek_idx = 500;
        iter.seek(FullKey {
            user_key: UserKey {
                table_id: TEST_TABLE_ID,
                table_key: TableKey(&get_key(seek_idx)),
            },
            epoch_with_gap: early_epoch,
        })
        .await
        .unwrap();
        check_data(&mut iter, &ordered_test_data[seek_idx + 1..]).await;

        // Test seek to over the end
        iter.seek(FullKey {
            user_key: UserKey {
                table_id: TEST_TABLE_ID,
                table_key: TableKey(&get_key(ordered_test_data.len() + 10)),
            },
            epoch_with_gap: EpochWithGap::new_from_epoch(TEST_EPOCH),
        })
        .await
        .unwrap();
        check_data(&mut iter, &[]).await;

        // Test seek with a smaller table id
        let smaller_table_id = TableId::new(TEST_TABLE_ID.table_id() - 1);
        iter.seek(FullKey {
            user_key: UserKey {
                table_id: smaller_table_id,
                table_key: TableKey(&get_key(ordered_test_data.len() + 10)),
            },
            epoch_with_gap: EpochWithGap::new_from_epoch(TEST_EPOCH),
        })
        .await
        .unwrap();
        check_data(&mut iter, &ordered_test_data).await;

        // Test seek with a greater table id
        let greater_table_id = TableId::new(TEST_TABLE_ID.table_id() + 1);
        iter.seek(FullKey {
            user_key: UserKey {
                table_id: greater_table_id,
                table_key: TableKey(&get_key(0)),
            },
            epoch_with_gap: EpochWithGap::new_from_epoch(TEST_EPOCH),
        })
        .await
        .unwrap();
        check_data(&mut iter, &[]).await;

        // check reverse iterator
        ordered_test_data.reverse();
        drop(iter);
        let mut iter = MemTableHummockRevIterator::new(
            &mem_table.buffer,
            EpochWithGap::new_from_epoch(TEST_EPOCH),
            TEST_TABLE_ID,
        );

        // Test rewind
        iter.rewind().await.unwrap();
        check_data(&mut iter, &ordered_test_data).await;

        // Test seek with a smaller table id
        let smaller_table_id = TableId::new(TEST_TABLE_ID.table_id() - 1);
        iter.seek(FullKey {
            user_key: UserKey {
                table_id: smaller_table_id,
                table_key: TableKey(&get_key(ordered_test_data.len() + 10)),
            },
            epoch_with_gap: EpochWithGap::new_from_epoch(TEST_EPOCH),
        })
        .await
        .unwrap();
        check_data(&mut iter, &[]).await;

        // Test seek with a greater table id
        let greater_table_id = TableId::new(TEST_TABLE_ID.table_id() + 1);
        iter.seek(FullKey {
            user_key: UserKey {
                table_id: greater_table_id,
                table_key: TableKey(&get_key(0)),
            },
            epoch_with_gap: EpochWithGap::new_from_epoch(TEST_EPOCH),
        })
        .await
        .unwrap();
        check_data(&mut iter, &ordered_test_data).await;

        // Test seek with a later epoch, the first key is skipped
        let later_epoch = EpochWithGap::new_from_epoch(TEST_EPOCH.next_epoch());
        let seek_idx = 500;
        iter.seek(FullKey {
            user_key: UserKey {
                table_id: TEST_TABLE_ID,
                table_key: TableKey(&get_key(seek_idx)),
            },
            epoch_with_gap: later_epoch,
        })
        .await
        .unwrap();
        let rev_seek_idx = ordered_test_data.len() - seek_idx - 1;
        check_data(&mut iter, &ordered_test_data[rev_seek_idx + 1..]).await;

        // Test seek with a earlier epoch, the first key is not skipped
        let early_epoch = EpochWithGap::new_from_epoch(TEST_EPOCH.prev_epoch());
        let seek_idx = 500;
        iter.seek(FullKey {
            user_key: UserKey {
                table_id: TEST_TABLE_ID,
                table_key: TableKey(&get_key(seek_idx)),
            },
            epoch_with_gap: early_epoch,
        })
        .await
        .unwrap();
        let rev_seek_idx = ordered_test_data.len() - seek_idx - 1;
        check_data(&mut iter, &ordered_test_data[rev_seek_idx..]).await;

        drop(iter);
        mem_table.insert(get_key(10001), "value1".into()).unwrap();

        let mut iter = MemTableHummockRevIterator::new(
            &mem_table.buffer,
            EpochWithGap::new_from_epoch(TEST_EPOCH),
            TEST_TABLE_ID,
        );
        iter.seek(FullKey {
            user_key: UserKey {
                table_id: TEST_TABLE_ID,
                table_key: TableKey(&get_key(10000)),
            },
            epoch_with_gap: early_epoch,
        })
        .await
        .unwrap();
        assert_eq!(iter.key().user_key.table_key, get_key(9999).to_ref());

        let mut iter = MemTableHummockIterator::new(
            &mem_table.buffer,
            EpochWithGap::new_from_epoch(TEST_EPOCH),
            TEST_TABLE_ID,
        );
        iter.seek(FullKey {
            user_key: UserKey {
                table_id: TEST_TABLE_ID,
                table_key: TableKey(&get_key(10000)),
            },
            epoch_with_gap: later_epoch,
        })
        .await
        .unwrap();
        assert_eq!(iter.key().user_key.table_key, get_key(10001).to_ref());
    }
}<|MERGE_RESOLUTION|>--- conflicted
+++ resolved
@@ -19,12 +19,7 @@
 
 use bytes::Bytes;
 use risingwave_common_estimate_size::{EstimateSize, KvSize};
-<<<<<<< HEAD
-use risingwave_hummock_sdk::key::{prefixed_range_with_vnode, FullKey, TableKey, TableKeyRange};
-use risingwave_hummock_sdk::table_watermark::{WatermarkDirection, WatermarkSerdeType};
-=======
 use risingwave_hummock_sdk::key::TableKey;
->>>>>>> 52532c7e
 use thiserror::Error;
 use thiserror_ext::AsReport;
 use tracing::error;
@@ -418,350 +413,6 @@
     }
 }
 
-<<<<<<< HEAD
-#[try_stream(ok = StateStoreKeyedRow, error = StorageError)]
-pub(crate) async fn merge_stream<'a>(
-    mem_table_iter: impl Iterator<Item = (&'a TableKey<Bytes>, &'a KeyOp)> + 'a,
-    inner_stream: impl Stream<Item = StorageResult<StateStoreKeyedRow>> + 'static,
-    table_id: TableId,
-    epoch: u64,
-    rev: bool,
-) {
-    let inner_stream = inner_stream.peekable();
-    pin_mut!(inner_stream);
-
-    let mut mem_table_iter = mem_table_iter.fuse().peekable();
-
-    loop {
-        match (inner_stream.as_mut().peek().await, mem_table_iter.peek()) {
-            (None, None) => break,
-            // The mem table side has come to an end, return data from the shared storage.
-            (Some(_), None) => {
-                let (key, value) = inner_stream.next().await.unwrap()?;
-                yield (key, value)
-            }
-            // The stream side has come to an end, return data from the mem table.
-            (None, Some(_)) => {
-                let (key, key_op) = mem_table_iter.next().unwrap();
-                match key_op {
-                    KeyOp::Insert(value) | KeyOp::Update((_, value)) => {
-                        yield (FullKey::new(table_id, key.clone(), epoch), value.clone())
-                    }
-                    _ => {}
-                }
-            }
-            (Some(Ok((inner_key, _))), Some((mem_table_key, _))) => {
-                debug_assert_eq!(inner_key.user_key.table_id, table_id);
-                let mut ret = inner_key.user_key.table_key.cmp(mem_table_key);
-                if rev {
-                    ret = ret.reverse();
-                }
-                match ret {
-                    Ordering::Less => {
-                        // yield data from storage
-                        let (key, value) = inner_stream.next().await.unwrap()?;
-                        yield (key, value);
-                    }
-                    Ordering::Equal => {
-                        // both memtable and storage contain the key, so we advance both
-                        // iterators and return the data in memory.
-
-                        let (_, key_op) = mem_table_iter.next().unwrap();
-                        let (key, old_value_in_inner) = inner_stream.next().await.unwrap()?;
-                        match key_op {
-                            KeyOp::Insert(value) => {
-                                yield (key.clone(), value.clone());
-                            }
-                            KeyOp::Delete(_) => {}
-                            KeyOp::Update((old_value, new_value)) => {
-                                debug_assert!(old_value == &old_value_in_inner);
-
-                                yield (key, new_value.clone());
-                            }
-                        }
-                    }
-                    Ordering::Greater => {
-                        // yield data from mem table
-                        let (key, key_op) = mem_table_iter.next().unwrap();
-
-                        match key_op {
-                            KeyOp::Insert(value) => {
-                                yield (FullKey::new(table_id, key.clone(), epoch), value.clone());
-                            }
-                            KeyOp::Delete(_) => {}
-                            KeyOp::Update(_) => unreachable!(
-                                "memtable update should always be paired with a storage key"
-                            ),
-                        }
-                    }
-                }
-            }
-            (Some(Err(_)), Some(_)) => {
-                // Throw the error.
-                return Err(inner_stream.next().await.unwrap().unwrap_err());
-            }
-        }
-    }
-}
-
-pub struct MemtableLocalStateStore<S: StateStoreWrite + StateStoreRead> {
-    mem_table: MemTable,
-    inner: S,
-
-    epoch: Option<u64>,
-
-    table_id: TableId,
-    op_consistency_level: OpConsistencyLevel,
-    table_option: TableOption,
-    vnodes: Arc<Bitmap>,
-}
-
-impl<S: StateStoreWrite + StateStoreRead> MemtableLocalStateStore<S> {
-    pub fn new(inner: S, option: NewLocalOptions) -> Self {
-        Self {
-            inner,
-            mem_table: MemTable::new(option.op_consistency_level.clone()),
-            epoch: None,
-            table_id: option.table_id,
-            op_consistency_level: option.op_consistency_level,
-            table_option: option.table_option,
-            vnodes: option.vnodes,
-        }
-    }
-
-    pub fn inner(&self) -> &S {
-        &self.inner
-    }
-}
-
-impl<S: StateStoreWrite + StateStoreRead> LocalStateStore for MemtableLocalStateStore<S> {
-    type Iter<'a> = impl StateStoreIter + 'a;
-    type RevIter<'a> = impl StateStoreIter + 'a;
-
-    async fn get(
-        &self,
-        key: TableKey<Bytes>,
-        read_options: ReadOptions,
-    ) -> StorageResult<Option<Bytes>> {
-        match self.mem_table.buffer.get(&key) {
-            None => self.inner.get(key, self.epoch(), read_options).await,
-            Some(op) => match op {
-                KeyOp::Insert(value) | KeyOp::Update((_, value)) => Ok(Some(value.clone())),
-                KeyOp::Delete(_) => Ok(None),
-            },
-        }
-    }
-
-    #[allow(clippy::manual_async_fn)]
-    fn iter(
-        &self,
-        key_range: TableKeyRange,
-        read_options: ReadOptions,
-    ) -> impl Future<Output = StorageResult<Self::Iter<'_>>> + Send + '_ {
-        async move {
-            let iter = self
-                .inner
-                .iter(key_range.clone(), self.epoch(), read_options)
-                .await?;
-            Ok(FromStreamStateStoreIter::new(Box::pin(merge_stream(
-                self.mem_table.iter(key_range),
-                iter.into_stream(to_owned_item),
-                self.table_id,
-                self.epoch(),
-                false,
-            ))))
-        }
-    }
-
-    #[allow(clippy::manual_async_fn)]
-    fn rev_iter(
-        &self,
-        key_range: TableKeyRange,
-        read_options: ReadOptions,
-    ) -> impl Future<Output = StorageResult<Self::RevIter<'_>>> + Send + '_ {
-        async move {
-            let iter = self
-                .inner
-                .rev_iter(key_range.clone(), self.epoch(), read_options)
-                .await?;
-            Ok(FromStreamStateStoreIter::new(Box::pin(merge_stream(
-                self.mem_table.rev_iter(key_range),
-                iter.into_stream(to_owned_item),
-                self.table_id,
-                self.epoch(),
-                true,
-            ))))
-        }
-    }
-
-    fn insert(
-        &mut self,
-        key: TableKey<Bytes>,
-        new_val: Bytes,
-        old_val: Option<Bytes>,
-    ) -> StorageResult<()> {
-        match old_val {
-            None => self.mem_table.insert(key, new_val)?,
-            Some(old_val) => self.mem_table.update(key, old_val, new_val)?,
-        };
-        Ok(())
-    }
-
-    fn delete(&mut self, key: TableKey<Bytes>, old_val: Bytes) -> StorageResult<()> {
-        Ok(self.mem_table.delete(key, old_val)?)
-    }
-
-    async fn flush(&mut self) -> StorageResult<usize> {
-        let buffer = self.mem_table.drain().into_parts();
-        let mut kv_pairs = Vec::with_capacity(buffer.len());
-        for (key, key_op) in buffer {
-            match key_op {
-                // Currently, some executors do not strictly comply with these semantics. As
-                // a workaround you may call disable the check by initializing the
-                // state store with `op_consistency_level=Inconsistent`.
-                KeyOp::Insert(value) => {
-                    if sanity_check_enabled() {
-                        do_insert_sanity_check(
-                            &key,
-                            &value,
-                            &self.inner,
-                            self.epoch(),
-                            self.table_id,
-                            self.table_option,
-                            &self.op_consistency_level,
-                        )
-                        .await?;
-                    }
-                    kv_pairs.push((key, StorageValue::new_put(value)));
-                }
-                KeyOp::Delete(old_value) => {
-                    if sanity_check_enabled() {
-                        do_delete_sanity_check(
-                            &key,
-                            &old_value,
-                            &self.inner,
-                            self.epoch(),
-                            self.table_id,
-                            self.table_option,
-                            &self.op_consistency_level,
-                        )
-                        .await?;
-                    }
-                    kv_pairs.push((key, StorageValue::new_delete()));
-                }
-                KeyOp::Update((old_value, new_value)) => {
-                    if sanity_check_enabled() {
-                        do_update_sanity_check(
-                            &key,
-                            &old_value,
-                            &new_value,
-                            &self.inner,
-                            self.epoch(),
-                            self.table_id,
-                            self.table_option,
-                            &self.op_consistency_level,
-                        )
-                        .await?;
-                    }
-                    kv_pairs.push((key, StorageValue::new_put(new_value)));
-                }
-            }
-        }
-        self.inner.ingest_batch(
-            kv_pairs,
-            vec![],
-            WriteOptions {
-                epoch: self.epoch(),
-                table_id: self.table_id,
-            },
-        )
-    }
-
-    fn epoch(&self) -> u64 {
-        self.epoch.expect("should have set the epoch")
-    }
-
-    fn is_dirty(&self) -> bool {
-        self.mem_table.is_dirty()
-    }
-
-    #[allow(clippy::unused_async)]
-    async fn init(&mut self, options: InitOptions) -> StorageResult<()> {
-        assert!(
-            self.epoch.replace(options.epoch.curr).is_none(),
-            "epoch in local state store of table id {:?} is init for more than once",
-            self.table_id
-        );
-
-        Ok(())
-    }
-
-    fn seal_current_epoch(&mut self, next_epoch: u64, opts: SealCurrentEpochOptions) {
-        assert!(!self.is_dirty());
-        if let Some(value_checker) = opts.switch_op_consistency_level {
-            self.mem_table.op_consistency_level.update(&value_checker);
-        }
-        let prev_epoch = self
-            .epoch
-            .replace(next_epoch)
-            .expect("should have init epoch before seal the first epoch");
-        assert!(
-            next_epoch > prev_epoch,
-            "new epoch {} should be greater than current epoch: {}",
-            next_epoch,
-            prev_epoch
-        );
-        if let Some((direction, watermarks, WatermarkSerdeType::PkPrefix)) = opts.table_watermarks {
-            let delete_ranges = watermarks
-                .iter()
-                .flat_map(|vnode_watermark| {
-                    let inner_range = match direction {
-                        WatermarkDirection::Ascending => {
-                            (Unbounded, Excluded(vnode_watermark.watermark().clone()))
-                        }
-                        WatermarkDirection::Descending => {
-                            (Excluded(vnode_watermark.watermark().clone()), Unbounded)
-                        }
-                    };
-                    vnode_watermark
-                        .vnode_bitmap()
-                        .iter_vnodes()
-                        .map(move |vnode| {
-                            let (start, end) =
-                                prefixed_range_with_vnode(inner_range.clone(), vnode);
-                            (start.map(|key| key.0.clone()), end.map(|key| key.0.clone()))
-                        })
-                })
-                .collect_vec();
-            if let Err(e) = self.inner.ingest_batch(
-                Vec::new(),
-                delete_ranges,
-                WriteOptions {
-                    epoch: self.epoch(),
-                    table_id: self.table_id,
-                },
-            ) {
-                error!(error = %e.as_report(), "failed to write delete ranges of table watermark");
-            }
-        }
-    }
-
-    async fn try_flush(&mut self) -> StorageResult<()> {
-        Ok(())
-    }
-
-    fn update_vnode_bitmap(&mut self, vnodes: Arc<Bitmap>) -> Arc<Bitmap> {
-        std::mem::replace(&mut self.vnodes, vnodes)
-    }
-
-    fn get_table_watermark(&self, _vnode: VirtualNode) -> Option<Bytes> {
-        // TODO: may store the written table watermark and have a correct implementation
-        None
-    }
-}
-
-=======
->>>>>>> 52532c7e
 #[cfg(test)]
 mod tests {
     use bytes::{BufMut, Bytes, BytesMut};
