--- conflicted
+++ resolved
@@ -372,14 +372,8 @@
 // point get
 impl<S: StateStore> StateTable<S> {
     /// Get a single row from state table.
-<<<<<<< HEAD
-    pub async fn get_row<'a>(&'a self, pk: &'a Row) -> StateTableResult<Option<Row>> {
+    pub async fn get_row<'a>(&'a self, pk: &'a Row) -> StorageResult<Option<Row>> {
         let serialized_pk = serialize_pk_with_vnode(pk, &self.pk_serde, self.compute_vnode(pk));
-=======
-    pub async fn get_row<'a>(&'a self, pk: &'a Row) -> StorageResult<Option<Row>> {
-        let serialized_pk =
-            serialize_pk_with_vnode(pk, &self.pk_serializer, self.compute_vnode(pk));
->>>>>>> babbfdc6
         let mem_table_res = self.mem_table.get_row_op(&serialized_pk);
 
         let read_options = self.get_read_option(self.epoch());
@@ -493,17 +487,6 @@
             .unwrap_or_else(|e| self.handle_mem_table_error(e));
     }
 
-<<<<<<< HEAD
-    /// Update or insert a row. If the row with the same pk exists, update it. Otherwise, insert it.
-    pub fn upsert(&mut self, value: Row) {
-        let pk = value.by_indices(self.pk_indices());
-        let key_bytes = serialize_pk_with_vnode(&pk, &self.pk_serde, self.compute_vnode(&pk));
-        let value_bytes = value.serialize(&self.value_indices);
-        self.mem_table.upsert(key_bytes, value_bytes);
-    }
-
-=======
->>>>>>> babbfdc6
     /// Write batch with a `StreamChunk` which should have the same schema with the table.
     // allow(izip, which use zip instead of zip_eq)
     #[allow(clippy::disallowed_methods)]
@@ -782,13 +765,8 @@
         &'a self,
         pk_prefix: &'a Row,
         epoch: u64,
-<<<<<<< HEAD
-    ) -> StateTableResult<(MemTableIter<'_>, StorageIterInner<S>)> {
+    ) -> StorageResult<(MemTableIter<'_>, StorageIterInner<S>)> {
         let prefix_serializer = self.pk_serde.prefix(pk_prefix.size());
-=======
-    ) -> StorageResult<(MemTableIter<'_>, StorageIterInner<S>)> {
-        let prefix_serializer = self.pk_serializer.prefix(pk_prefix.size());
->>>>>>> babbfdc6
         let encoded_prefix = serialize_pk(pk_prefix, &prefix_serializer);
         let encoded_key_range = range_of_prefix(&encoded_prefix);
 
