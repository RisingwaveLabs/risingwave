// Copyright 2022 Singularity Data
//
// Licensed under the Apache License, Version 2.0 (the "License");
// you may not use this file except in compliance with the License.
// You may obtain a copy of the License at
//
// http://www.apache.org/licenses/LICENSE-2.0
//
// Unless required by applicable law or agreed to in writing, software
// distributed under the License is distributed on an "AS IS" BASIS,
// WITHOUT WARRANTIES OR CONDITIONS OF ANY KIND, either express or implied.
// See the License for the specific language governing permissions and
// limitations under the License.

use std::borrow::Cow;
use std::cmp::Ordering;
use std::collections::BTreeMap;
use std::marker::PhantomData;
use std::ops::Bound;
use std::ops::Bound::*;
use std::sync::Arc;

use async_stack_trace::StackTrace;
use futures::{pin_mut, Stream, StreamExt};
use futures_async_stream::try_stream;
use itertools::{izip, Itertools};
use risingwave_common::array::{Op, Row, RowDeserializer, StreamChunk, Vis};
use risingwave_common::buffer::Bitmap;
use risingwave_common::catalog::{ColumnDesc, TableId, TableOption};
use risingwave_common::types::VirtualNode;
use risingwave_common::util::epoch::EpochPair;
use risingwave_common::util::ordered::OrderedRowSerde;
use risingwave_common::util::sort_util::OrderType;
use risingwave_hummock_sdk::key::{
    end_bound_of_prefix, prefixed_range, range_of_prefix, start_bound_of_excluded_prefix,
};
use risingwave_pb::catalog::Table;
use tracing::trace;

use super::mem_table::{MemTable, MemTableIter, RowOp};
use crate::error::{StorageError, StorageResult};
use crate::keyspace::StripPrefixIterator;
use crate::row_serde::row_serde_util::{
    deserialize_pk_with_vnode, serialize_pk, serialize_pk_with_vnode,
};
use crate::storage_value::StorageValue;
use crate::store::{LocalStateStore, ReadOptions, WriteOptions};
use crate::table::streaming_table::mem_table::MemTableError;
use crate::table::{compute_chunk_vnode, compute_vnode, Distribution};
use crate::{Keyspace, StateStore, StateStoreIter};

/// `StateTable` is the interface accessing relational data in KV(`StateStore`) with
/// row-based encoding.
#[derive(Clone)]
pub struct StateTable<S: StateStore> {
    /// buffer row operations.
    mem_table: MemTable,

    /// write into state store.
    keyspace: Keyspace<S::Local>,

    /// Used for serializing and deserializing the primary key.
    pk_serde: OrderedRowSerde,

    /// Row deserializer with value encoding
    row_deserializer: RowDeserializer,

    /// Indices of primary key.
    /// Note that the index is based on the all columns of the table, instead of the output ones.
    // FIXME: revisit constructions and usages.
    pk_indices: Vec<usize>,

    /// Indices of distribution key for computing vnode.
    /// Note that the index is based on the all columns of the table, instead of the output ones.
    // FIXME: revisit constructions and usages.
    dist_key_indices: Vec<usize>,

    /// Indices of distribution key for computing vnode.
    /// Note that the index is based on the primary key columns by `pk_indices`.
    dist_key_in_pk_indices: Vec<usize>,

    /// Virtual nodes that the table is partitioned into.
    ///
    /// Only the rows whose vnode of the primary key is in this set will be visible to the
    /// executor. The table will also check whether the written rows
    /// conform to this partition.
    vnodes: Arc<Bitmap>,

    /// Used for catalog table_properties
    table_option: TableOption,

    /// If true, sanity check is disabled on this table.
    disable_sanity_check: bool,

    /// an optional column index which is the vnode of each row computed by the table's consistent
    /// hash distribution
    vnode_col_idx_in_pk: Option<usize>,

    value_indices: Option<Vec<usize>>,

    /// the epoch flush to the state store last time
    epoch: Option<EpochPair>,
}

// initialize
impl<S: StateStore> StateTable<S> {
    /// Create state table from table catalog and store.
    pub async fn from_table_catalog(
        table_catalog: &Table,
        store: S,
        vnodes: Option<Arc<Bitmap>>,
    ) -> Self {
        let table_id = TableId::new(table_catalog.id);
        let table_columns: Vec<ColumnDesc> = table_catalog
            .columns
            .iter()
            .map(|col| col.column_desc.as_ref().unwrap().into())
            .collect();
        let order_types: Vec<OrderType> = table_catalog
            .pk
            .iter()
            .map(|col_order| {
                OrderType::from_prost(
                    &risingwave_pb::plan_common::OrderType::from_i32(col_order.order_type).unwrap(),
                )
            })
            .collect();
        let dist_key_indices: Vec<usize> = table_catalog
            .distribution_key
            .iter()
            .map(|dist_index| *dist_index as usize)
            .collect();

        let pk_indices = table_catalog
            .pk
            .iter()
            .map(|col_order| col_order.index as usize)
            .collect_vec();

        let dist_key_in_pk_indices = dist_key_indices
            .iter()
            .map(|&di| {
                pk_indices
                    .iter()
                    .position(|&pi| di == pi)
                    .unwrap_or_else(|| {
                        panic!(
                            "distribution key {:?} must be a subset of primary key {:?}",
                            dist_key_indices, pk_indices
                        )
                    })
            })
            .collect_vec();

        let local_state_store = store.new_local(table_id).await;
        let keyspace = Keyspace::table_root(local_state_store, &table_id);

        let pk_data_types = pk_indices
            .iter()
            .map(|i| table_columns[*i].data_type.clone())
            .collect();
        let pk_serde = OrderedRowSerde::new(pk_data_types, order_types);

        let Distribution {
            dist_key_indices,
            vnodes,
        } = match vnodes {
            Some(vnodes) => Distribution {
                dist_key_indices,
                vnodes,
            },
            None => Distribution::fallback(),
        };

        let vnode_col_idx_in_pk = table_catalog
            .vnode_col_idx
            .as_ref()
            .and_then(|vnode_col_idx| {
                let vnode_col_idx = vnode_col_idx.index as usize;
                pk_indices.iter().position(|&i| vnode_col_idx == i)
            });
        let input_value_indices = table_catalog
            .value_indices
            .iter()
            .map(|val| *val as usize)
            .collect_vec();

        let data_types = input_value_indices
            .iter()
            .map(|idx| table_columns[*idx].data_type.clone())
            .collect();

        let no_shuffle_value_indices = (0..table_columns.len()).collect_vec();

        // if value_indices is the no shuffle full columns and
        let value_indices = match input_value_indices.len() == table_columns.len()
            && input_value_indices == no_shuffle_value_indices
        {
            true => None,
            false => Some(input_value_indices),
        };
        Self {
            mem_table: MemTable::new(),
            keyspace,
            pk_serde,
            row_deserializer: RowDeserializer::new(data_types),
            pk_indices: pk_indices.to_vec(),
            dist_key_indices,
            dist_key_in_pk_indices,
            vnodes,
            table_option: TableOption::build_table_option(table_catalog.get_properties()),
            disable_sanity_check: false,
            vnode_col_idx_in_pk,
            value_indices,
            epoch: None,
        }
    }

    /// Create a state table without distribution, used for unit tests.
    pub async fn new_without_distribution(
        store: S,
        table_id: TableId,
        columns: Vec<ColumnDesc>,
        order_types: Vec<OrderType>,
        pk_indices: Vec<usize>,
    ) -> Self {
        let value_indices = (0..columns.len()).collect_vec();
        Self::new_with_distribution(
            store,
            table_id,
            columns,
            order_types,
            pk_indices,
            Distribution::fallback(),
            value_indices,
        )
        .await
    }

    /// Create a state table with given `value_indices`, used for unit tests.
    pub async fn new_without_distribution_partial(
        store: S,
        table_id: TableId,
        columns: Vec<ColumnDesc>,
        order_types: Vec<OrderType>,
        pk_indices: Vec<usize>,
        value_indices: Vec<usize>,
    ) -> Self {
        Self::new_with_distribution(
            store,
            table_id,
            columns,
            order_types,
            pk_indices,
            Distribution::fallback(),
            value_indices,
        )
        .await
    }

    /// Create a state table with distribution specified with `distribution`. Should use
    /// `Distribution::fallback()` for tests.
    pub async fn new_with_distribution(
        store: S,
        table_id: TableId,
        table_columns: Vec<ColumnDesc>,
        order_types: Vec<OrderType>,
        pk_indices: Vec<usize>,
        Distribution {
            dist_key_indices,
            vnodes,
        }: Distribution,
        value_indices: Vec<usize>,
    ) -> Self {
        let local_state_store = store.new_local(table_id).await;
        let keyspace = Keyspace::table_root(local_state_store, &table_id);

        let pk_data_types = pk_indices
            .iter()
            .map(|i| table_columns[*i].data_type.clone())
            .collect();
        let pk_serde = OrderedRowSerde::new(pk_data_types, order_types);

        let data_types = value_indices
            .iter()
            .map(|idx| table_columns[*idx].data_type.clone())
            .collect();
        let dist_key_in_pk_indices = dist_key_indices
            .iter()
            .map(|&di| {
                pk_indices
                    .iter()
                    .position(|&pi| di == pi)
                    .unwrap_or_else(|| {
                        panic!(
                            "distribution key {:?} must be a subset of primary key {:?}",
                            dist_key_indices, pk_indices
                        )
                    })
            })
            .collect_vec();
        Self {
            mem_table: MemTable::new(),
            keyspace,
            pk_serde,
            row_deserializer: RowDeserializer::new(data_types),
            pk_indices,
            dist_key_indices,
            dist_key_in_pk_indices,
            vnodes,
            table_option: Default::default(),
            disable_sanity_check: false,
            vnode_col_idx_in_pk: None,
            value_indices: Some(value_indices),
            epoch: None,
        }
    }

    /// Disable sanity check on this storage table.
    pub fn disable_sanity_check(&mut self) {
        self.disable_sanity_check = true;
    }

    fn table_id(&self) -> TableId {
        self.keyspace.table_id()
    }

    /// get the newest epoch of the state store and panic if the `init_epoch()` has never be called
    pub fn init_epoch(&mut self, epoch: EpochPair) {
        match self.epoch {
            Some(prev_epoch) => {
                panic!(
                    "init the state table's epoch twice, table_id: {}, prev_epoch: {}, new_epoch: {}",
                    self.table_id(),
                    prev_epoch.curr,
                    epoch.curr
                )
            }
            None => {
                self.epoch = Some(epoch);
            }
        }
    }

    /// get the newest epoch of the state store and panic if the `init_epoch()` has never be called
    pub fn epoch(&self) -> u64 {
        self.epoch.unwrap_or_else(|| panic!("try to use state table's epoch, but the init_epoch() has not been called, table_id: {}", self.table_id())).curr
    }

    /// get the previous epoch of the state store and panic if the `init_epoch()` has never be
    /// called
    pub fn prev_epoch(&self) -> u64 {
        self.epoch.unwrap_or_else(|| panic!("try to use state table's epoch, but the init_epoch() has not been called, table_id: {}", self.table_id())).prev
    }

    /// Get the vnode value with given (prefix of) primary key
    fn compute_prefix_vnode(&self, pk_prefix: &Row) -> VirtualNode {
        let prefix_len = pk_prefix.0.len();
        if let Some(vnode_col_idx_in_pk) = self.vnode_col_idx_in_pk {
            let vnode = pk_prefix.0.get(vnode_col_idx_in_pk).unwrap();
            vnode.clone().unwrap().into_int16() as _
        } else {
            // For streaming, the given prefix must be enough to calculate the vnode
            assert!(self.dist_key_in_pk_indices.iter().all(|&d| d < prefix_len));
            compute_vnode(pk_prefix, &self.dist_key_in_pk_indices, &self.vnodes)
        }
    }

    /// Get the vnode value of the given row
    pub fn compute_vnode(&self, row: &Row) -> VirtualNode {
        compute_vnode(row, &self.dist_key_indices, &self.vnodes)
    }

    // TODO: remove, should not be exposed to user
    pub fn pk_indices(&self) -> &[usize] {
        &self.pk_indices
    }

    pub fn pk_serde(&self) -> &OrderedRowSerde {
        &self.pk_serde
    }

<<<<<<< HEAD
    pub fn dist_key_indices(&self) -> &[usize] {
        &self.dist_key_indices
    }

    pub fn vnodes(&self) -> &Arc<Bitmap> {
        &self.vnodes
    }

    pub fn keyspace(&self) -> &Keyspace<S> {
        &self.keyspace
    }

    pub fn value_indices(&self) -> &Option<Vec<usize>> {
        &self.value_indices
    }

    pub fn is_dirty(&self) -> bool {
        self.mem_table.is_dirty()
    }

    pub fn get_read_option(&self, epoch: u64) -> ReadOptions {
        ReadOptions {
            epoch,
            table_id: self.table_id(),
            retention_seconds: self.table_option.retention_seconds,
        }
=======
    pub fn vnode_bitmap(&self) -> &Bitmap {
        &self.vnodes
    }

    pub fn is_dirty(&self) -> bool {
        self.mem_table.is_dirty()
>>>>>>> 9be63c5a
    }
}

const ENABLE_SANITY_CHECK: bool = cfg!(debug_assertions);

// point get
impl<S: StateStore> StateTable<S> {
    /// Get a single row from state table.
    pub async fn get_row<'a>(&'a self, pk: &'a Row) -> StorageResult<Option<Row>> {
        let serialized_pk =
            serialize_pk_with_vnode(pk, &self.pk_serde, self.compute_prefix_vnode(pk));
        let mem_table_res = self.mem_table.get_row_op(&serialized_pk);

        match mem_table_res {
            Some(row_op) => match row_op {
                RowOp::Insert(row_bytes) => {
                    let row = self.row_deserializer.deserialize(row_bytes.as_ref())?;
                    Ok(Some(row))
                }
                RowOp::Delete(_) => Ok(None),
                RowOp::Update((_, row_bytes)) => {
                    let row = self.row_deserializer.deserialize(row_bytes.as_ref())?;
                    Ok(Some(row))
                }
            },
            None => {
                assert!(pk.size() <= self.pk_indices.len());
                let key_indices = (0..pk.size())
                    .into_iter()
                    .map(|index| self.pk_indices[index])
                    .collect_vec();
                let read_options = ReadOptions {
                    prefix_hint: None,
                    check_bloom_filter: self.dist_key_indices == key_indices,
                    retention_seconds: self.table_option.retention_seconds,
                    table_id: self.keyspace.table_id(),
                };
                if let Some(storage_row_bytes) = self
                    .keyspace
                    .get(&serialized_pk, self.epoch(), read_options)
                    .await?
                {
                    let row = self.row_deserializer.deserialize(storage_row_bytes)?;
                    Ok(Some(row))
                } else {
                    Ok(None)
                }
            }
        }
    }

    /// Update the vnode bitmap of the state table, returns the previous vnode bitmap.
    #[must_use = "the executor should decide whether to manipulate the cache based on the previous vnode bitmap"]
    pub fn update_vnode_bitmap(&mut self, new_vnodes: Arc<Bitmap>) -> Arc<Bitmap> {
        assert!(
            !self.is_dirty(),
            "vnode bitmap should only be updated when state table is clean"
        );
        if self.dist_key_indices.is_empty() {
            assert_eq!(
                new_vnodes, self.vnodes,
                "should not update vnode bitmap for singleton table"
            );
        }
        assert_eq!(self.vnodes.len(), new_vnodes.len());

        std::mem::replace(&mut self.vnodes, new_vnodes)
    }
}

// write
impl<S: StateStore> StateTable<S> {
    fn handle_mem_table_error(&self, e: MemTableError) {
        match e {
            MemTableError::Conflict { key, prev, new } => {
                let (vnode, key) = deserialize_pk_with_vnode(&key, &self.pk_serde).unwrap();
                panic!(
                    "mem-table operation conflicts! table_id: {}, vnode: {}, key: {:?}, prev: {}, new: {}",
                    self.table_id(),
                    vnode,
                    &key,
                    prev.debug_fmt(&self.row_deserializer),
                    new.debug_fmt(&self.row_deserializer),
                )
            }
        }
    }

    /// Insert a row into state table. Must provide a full row corresponding to the column desc of
    /// the table.
    pub fn insert(&mut self, value: Row) {
        let pk = value.by_indices(self.pk_indices());

        let key_bytes =
            serialize_pk_with_vnode(&pk, &self.pk_serde, self.compute_prefix_vnode(&pk));
        let value_bytes = value.serialize(&self.value_indices);
        self.mem_table
            .insert(key_bytes, value_bytes)
            .unwrap_or_else(|e| self.handle_mem_table_error(e));
    }

    /// Delete a row from state table. Must provide a full row of old value corresponding to the
    /// column desc of the table.
    pub fn delete(&mut self, old_value: Row) {
        let pk = old_value.by_indices(self.pk_indices());
        let key_bytes =
            serialize_pk_with_vnode(&pk, &self.pk_serde, self.compute_prefix_vnode(&pk));
        let value_bytes = old_value.serialize(&self.value_indices);
        self.mem_table
            .delete(key_bytes, value_bytes)
            .unwrap_or_else(|e| self.handle_mem_table_error(e));
    }

    /// Update a row. The old and new value should have the same pk.
    pub fn update(&mut self, old_value: Row, new_value: Row) {
        let old_pk = old_value.by_indices(self.pk_indices());
        let new_pk = new_value.by_indices(self.pk_indices());
        debug_assert_eq!(old_pk, new_pk);

        let new_key_bytes =
            serialize_pk_with_vnode(&new_pk, &self.pk_serde, self.compute_prefix_vnode(&new_pk));

        self.mem_table
            .update(
                new_key_bytes,
                old_value.serialize(&self.value_indices),
                new_value.serialize(&self.value_indices),
            )
            .unwrap_or_else(|e| self.handle_mem_table_error(e));
    }

    /// Write batch with a `StreamChunk` which should have the same schema with the table.
    // allow(izip, which use zip instead of zip_eq)
    #[allow(clippy::disallowed_methods)]
    pub fn write_chunk(&mut self, chunk: StreamChunk) {
        let (chunk, op) = chunk.into_parts();

        let mut vnode_and_pks = vec![vec![]; chunk.capacity()];

        compute_chunk_vnode(&chunk, &self.dist_key_indices, &self.vnodes)
            .into_iter()
            .zip_eq(vnode_and_pks.iter_mut())
            .for_each(|(vnode, vnode_and_pk)| vnode_and_pk.extend(vnode.to_be_bytes()));

        let value_chunk = if let Some(ref value_indices) = self.value_indices {
            chunk.clone().reorder_columns(value_indices)
        } else {
            chunk.clone()
        };
        let values = value_chunk.serialize();

        let key_chunk = chunk.reorder_columns(self.pk_indices());
        key_chunk
            .rows_with_holes()
            .zip_eq(vnode_and_pks.iter_mut())
            .for_each(|(r, vnode_and_pk)| {
                if let Some(r) = r {
                    self.pk_serde.serialize_ref(r, vnode_and_pk);
                }
            });

        let (_, vis) = key_chunk.into_parts();
        match vis {
            Vis::Bitmap(vis) => {
                for ((op, key, value), vis) in izip!(op, vnode_and_pks, values).zip_eq(vis.iter()) {
                    if vis {
                        match op {
                            Op::Insert | Op::UpdateInsert => self.mem_table.insert(key, value),
                            Op::Delete | Op::UpdateDelete => self.mem_table.delete(key, value),
                        }
                        .unwrap_or_else(|e| self.handle_mem_table_error(e))
                    }
                }
            }
            Vis::Compact(_) => {
                for (op, key, value) in izip!(op, vnode_and_pks, values) {
                    match op {
                        Op::Insert | Op::UpdateInsert => self.mem_table.insert(key, value),
                        Op::Delete | Op::UpdateDelete => self.mem_table.delete(key, value),
                    }
                    .unwrap_or_else(|e| self.handle_mem_table_error(e))
                }
            }
        }
    }

    fn update_epoch(&mut self, new_epoch: EpochPair) {
        assert!(
            self.epoch() <= new_epoch.curr,
            "state table commit a committed epoch, table_id: {}, prev_epoch: {}, new_epoch: {}",
            self.table_id(),
            self.epoch(),
            new_epoch.curr
        );
        self.epoch = Some(new_epoch);
    }

    pub async fn commit(&mut self, new_epoch: EpochPair) -> StorageResult<()> {
        assert_eq!(self.epoch(), new_epoch.prev);
        let mem_table = std::mem::take(&mut self.mem_table).into_parts();
        self.batch_write_rows(mem_table, new_epoch.prev).await?;
        self.update_epoch(new_epoch);
        Ok(())
    }

    /// used for unit test, and do not need to assert epoch.
    pub async fn commit_for_test(&mut self, new_epoch: EpochPair) -> StorageResult<()> {
        let mem_table = std::mem::take(&mut self.mem_table).into_parts();
        self.batch_write_rows(mem_table, new_epoch.prev).await?;
        self.update_epoch(new_epoch);
        Ok(())
    }

    // TODO(st1page): maybe we should extract a pub struct to do it
    /// just specially used by those state table read-only and after the call the data
    /// in the epoch will be visible
    pub fn commit_no_data_expected(&mut self, new_epoch: EpochPair) {
        assert!(!self.is_dirty());
        self.update_epoch(new_epoch);
    }

    /// Write to state store.
    async fn batch_write_rows(
        &mut self,
        buffer: BTreeMap<Vec<u8>, RowOp>,
        epoch: u64,
    ) -> StorageResult<()> {
        let mut write_batch = self.keyspace.start_write_batch(WriteOptions {
            epoch,
            table_id: self.table_id(),
        });
        for (pk, row_op) in buffer {
            match row_op {
                // Currently, some executors do not strictly comply with these semantics. As a
                // workaround you may call disable the check by calling `.disable_sanity_check()` on
                // state table.
                RowOp::Insert(row) => {
                    if ENABLE_SANITY_CHECK && !self.disable_sanity_check {
                        self.do_insert_sanity_check(&pk, &row, epoch).await?;
                    }
                    write_batch.put(pk, StorageValue::new_put(row));
                }
                RowOp::Delete(row) => {
                    if ENABLE_SANITY_CHECK && !self.disable_sanity_check {
                        self.do_delete_sanity_check(&pk, &row, epoch).await?;
                    }
                    write_batch.delete(pk);
                }
                RowOp::Update((old_row, new_row)) => {
                    if ENABLE_SANITY_CHECK && !self.disable_sanity_check {
                        self.do_update_sanity_check(&pk, &old_row, &new_row, epoch)
                            .await?;
                    }
                    write_batch.put(pk, StorageValue::new_put(new_row));
                }
            }
        }
        write_batch.ingest().await?;
        Ok(())
    }

    /// Make sure the key to insert should not exist in storage.
    async fn do_insert_sanity_check(
        &self,
        key: &[u8],
        value: &[u8],
        epoch: u64,
    ) -> StorageResult<()> {
        let read_options = ReadOptions {
            prefix_hint: None,
            check_bloom_filter: false,
            retention_seconds: self.table_option.retention_seconds,
            table_id: self.keyspace.table_id(),
        };
        let stored_value = self.keyspace.get(key, epoch, read_options).await?;

        if let Some(stored_value) = stored_value {
            let (vnode, key) = deserialize_pk_with_vnode(key, &self.pk_serde).unwrap();
            let in_storage = self.row_deserializer.deserialize(stored_value).unwrap();
            let to_write = self.row_deserializer.deserialize(value).unwrap();
            panic!(
                "overwrites an existing key!\ntable_id: {}, vnode: {}, key: {:?}\nvalue in storage: {:?}\nvalue to write: {:?}",
                self.table_id(),
                vnode,
                key,
                in_storage,
                to_write,
            );
        }
        Ok(())
    }

    /// Make sure that the key to delete should exist in storage and the value should be matched.
    async fn do_delete_sanity_check(
        &self,
        key: &[u8],
        old_row: &[u8],
        epoch: u64,
    ) -> StorageResult<()> {
        let read_options = ReadOptions {
            prefix_hint: None,
            check_bloom_filter: false,
            retention_seconds: self.table_option.retention_seconds,
            table_id: self.keyspace.table_id(),
        };
        let stored_value = self.keyspace.get(key, epoch, read_options).await?;

        if stored_value.is_none() || stored_value.as_ref().unwrap() != old_row {
            let (vnode, key) = deserialize_pk_with_vnode(key, &self.pk_serde).unwrap();
            let stored_row =
                stored_value.map(|bytes| self.row_deserializer.deserialize(bytes).unwrap());
            let to_delete = self.row_deserializer.deserialize(old_row).unwrap();
            panic!(
                "inconsistent delete!\ntable_id: {}, vnode: {}, key: {:?}\nstored value: {:?}\nexpected value: {:?}",
                self.table_id(),
                vnode,
                key,
                stored_row,
                to_delete,
            );
        }
        Ok(())
    }

    /// Make sure that the key to update should exist in storage and the value should be matched
    async fn do_update_sanity_check(
        &self,
        key: &[u8],
        old_row: &[u8],
        new_row: &[u8],
        epoch: u64,
    ) -> StorageResult<()> {
        let read_options = ReadOptions {
            prefix_hint: None,
            check_bloom_filter: false,
            retention_seconds: self.table_option.retention_seconds,
            table_id: self.keyspace.table_id(),
        };
        let stored_value = self.keyspace.get(key, epoch, read_options).await?;

        if stored_value.is_none() || stored_value.as_ref().unwrap() != old_row {
            let (vnode, key) = deserialize_pk_with_vnode(key, &self.pk_serde).unwrap();
            let expected_row = self.row_deserializer.deserialize(old_row).unwrap();
            let stored_row =
                stored_value.map(|bytes| self.row_deserializer.deserialize(bytes).unwrap());
            let new_row = self.row_deserializer.deserialize(new_row).unwrap();
            panic!(
                "inconsistent update!\ntable_id: {}, vnode: {}, key: {:?}\nstored value: {:?}\nexpected value: {:?}\nnew value: {:?}",
                self.table_id(),
                vnode,
                key,
                stored_row,
                expected_row,
                new_row,
            );
        }

        Ok(())
    }
}

fn get_second<T, U>(arg: StorageResult<(T, U)>) -> StorageResult<U> {
    arg.map(|x| x.1)
}

// Iterator functions
impl<S: StateStore> StateTable<S> {
    /// This function scans rows from the relational table.
    pub async fn iter(&self) -> StorageResult<RowStream<'_, S>> {
        self.iter_with_pk_prefix(Row::empty()).await
    }

    /// This function scans rows from the relational table with specific `pk_prefix`.
    pub async fn iter_with_pk_prefix<'a>(
        &'a self,
        pk_prefix: &'a Row,
    ) -> StorageResult<RowStream<'a, S>> {
        let (mem_table_iter, storage_iter_stream) = self
            .iter_with_pk_prefix_inner(pk_prefix, self.epoch())
            .await?;

        let storage_iter = storage_iter_stream.into_stream();
        Ok(
            StateTableRowIter::new(mem_table_iter, storage_iter, self.row_deserializer.clone())
                .into_stream()
                .map(get_second),
        )
    }

    /// This function scans rows from the relational table with specific `pk_prefix`.
    async fn iter_with_pk_range_inner<'a>(
        &'a self,
        pk_range: &'a (Bound<Row>, Bound<Row>),
        // Optional vnode that returns an iterator only over the given range under that vnode.
        // For now, we require this parameter, and will panic. In the future, when `None`, we can
        // iterate over each vnode that the `StateTable` owns.
        vnode: u8,
    ) -> StorageResult<(MemTableIter<'_>, StorageIterInner<S::Local>)> {
        let memcomparable_range = prefix_range_to_memcomparable(&self.pk_serde, pk_range);

        let memcomparable_range_with_vnode = prefixed_range(memcomparable_range, &[vnode]);

        // TODO: provide a trace of useful params.

        let (mem_table_iter, storage_iter_stream) = self
            .iter_inner(memcomparable_range_with_vnode, None, self.epoch())
            .await?;

        Ok((mem_table_iter, storage_iter_stream))
    }

    pub async fn iter_with_pk_range<'a>(
        &'a self,
        pk_range: &'a (Bound<Row>, Bound<Row>),
        // Optional vnode that returns an iterator only over the given range under that vnode.
        // For now, we require this parameter, and will panic. In the future, when `None`, we can
        // iterate over each vnode that the `StateTable` owns.
        vnode: u8,
    ) -> StorageResult<RowStream<'a, S>> {
        let (mem_table_iter, storage_iter_stream) =
            self.iter_with_pk_range_inner(pk_range, vnode).await?;
        let storage_iter = storage_iter_stream.into_stream();
        Ok(
            StateTableRowIter::new(mem_table_iter, storage_iter, self.row_deserializer.clone())
                .into_stream()
                .map(get_second),
        )
    }

    pub async fn iter_key_and_val_with_pk_range<'a>(
        &'a self,
        pk_range: &'a (Bound<Row>, Bound<Row>),
        // Optional vnode that returns an iterator only over the given range under that vnode.
        // For now, we require this parameter, and will panic. In the future, when `None`, we can
        // iterate over each vnode that the `StateTable` owns.
        vnode: u8,
    ) -> StorageResult<RowStreamWithPk<'a, S>> {
        let (mem_table_iter, storage_iter_stream) =
            self.iter_with_pk_range_inner(pk_range, vnode).await?;
        let storage_iter = storage_iter_stream.into_stream();
        Ok(
            StateTableRowIter::new(mem_table_iter, storage_iter, self.row_deserializer.clone())
                .into_stream(),
        )
    }

    /// This function scans rows from the relational table with specific `pk_prefix`.
    pub async fn iter_prev_epoch_with_pk_prefix<'a>(
        &'a self,
        pk_prefix: &'a Row,
    ) -> StorageResult<RowStream<'a, S>> {
        let (mem_table_iter, storage_iter_stream) = self
            .iter_with_pk_prefix_inner(pk_prefix, self.prev_epoch())
            .await?;

        let storage_iter = storage_iter_stream.into_stream();
        Ok(
            StateTableRowIter::new(mem_table_iter, storage_iter, self.row_deserializer.clone())
                .into_stream()
                .map(get_second),
        )
    }

    /// This function scans rows from the relational table with specific `pk_prefix`, return both
    /// key and value.
    pub async fn iter_key_and_val<'a>(
        &'a self,
        pk_prefix: &'a Row,
    ) -> StorageResult<RowStreamWithPk<'a, S>> {
        let (mem_table_iter, storage_iter_stream) = self
            .iter_with_pk_prefix_inner(pk_prefix, self.epoch())
            .await?;
        let storage_iter = storage_iter_stream.into_stream();

        Ok(
            StateTableRowIter::new(mem_table_iter, storage_iter, self.row_deserializer.clone())
                .into_stream(),
        )
    }

    async fn iter_with_pk_prefix_inner<'a>(
        &'a self,
        pk_prefix: &'a Row,
        epoch: u64,
    ) -> StorageResult<(MemTableIter<'_>, StorageIterInner<S::Local>)> {
        let prefix_serializer = self.pk_serde.prefix(pk_prefix.size());
        let encoded_prefix = serialize_pk(pk_prefix, &prefix_serializer);
        let encoded_key_range = range_of_prefix(&encoded_prefix);

        // We assume that all usages of iterating the state table only access a single vnode.
        // If this assertion fails, then something must be wrong with the operator implementation or
        // the distribution derivation from the optimizer.
        let vnode = self.compute_prefix_vnode(pk_prefix).to_be_bytes();
        let encoded_key_range_with_vnode = prefixed_range(encoded_key_range, &vnode);

        // Construct prefix hint for prefix bloom filter.
        let pk_prefix_indices = &self.pk_indices[..pk_prefix.size()];
        let prefix_hint = {
            if self.dist_key_indices.is_empty() || self.dist_key_indices != pk_prefix_indices {
                None
            } else {
                Some([&vnode, &encoded_prefix[..]].concat())
            }
        };

        trace!(
            table_id = ?self.table_id(),
            ?prefix_hint, ?encoded_key_range_with_vnode, ?pk_prefix,
            dist_key_indices = ?self.dist_key_indices, ?pk_prefix_indices,
            "storage_iter_with_prefix"
        );

        self.iter_inner(encoded_key_range_with_vnode, prefix_hint, epoch)
            .await
    }

    async fn iter_inner(
        &self,
        key_range: (Bound<Vec<u8>>, Bound<Vec<u8>>),
        prefix_hint: Option<Vec<u8>>,
        epoch: u64,
    ) -> StorageResult<(MemTableIter<'_>, StorageIterInner<S::Local>)> {
        // Mem table iterator.
        let mem_table_iter = self.mem_table.iter(key_range.clone());

        let check_bloom_filter = prefix_hint.is_some();
        let read_options = ReadOptions {
            prefix_hint,
            check_bloom_filter,
            retention_seconds: self.table_option.retention_seconds,
            table_id: self.keyspace.table_id(),
        };

        // Storage iterator.
        let storage_iter = StorageIterInner::<S::Local>::new(
            &self.keyspace,
            epoch,
            key_range,
            read_options,
            self.row_deserializer.clone(),
        )
        .await?;

        Ok((mem_table_iter, storage_iter))
    }

    pub fn get_vnodes(&self) -> Arc<Bitmap> {
        self.vnodes.clone()
    }
}

pub type RowStream<'a, S: StateStore> = impl Stream<Item = StorageResult<Cow<'a, Row>>>;
pub type RowStreamWithPk<'a, S: StateStore> =
    impl Stream<Item = StorageResult<(Cow<'a, Vec<u8>>, Cow<'a, Row>)>>;

/// `StateTableRowIter` is able to read the just written data (uncommitted data).
/// It will merge the result of `mem_table_iter` and `state_store_iter`.
struct StateTableRowIter<'a, M, C> {
    mem_table_iter: M,
    storage_iter: C,
    _phantom: PhantomData<&'a ()>,
    deserializer: RowDeserializer,
}

impl<'a, M, C> StateTableRowIter<'a, M, C>
where
    M: Iterator<Item = (&'a Vec<u8>, &'a RowOp)>,
    C: Stream<Item = StorageResult<(Vec<u8>, Row)>>,
{
    fn new(mem_table_iter: M, storage_iter: C, deserializer: RowDeserializer) -> Self {
        Self {
            mem_table_iter,
            storage_iter,
            _phantom: PhantomData,
            deserializer,
        }
    }

    /// This function scans kv pairs from the `shared_storage` and
    /// memory(`mem_table`) with optional pk_bounds. If a record exist in both `shared_storage` and
    /// `mem_table`, result `mem_table` is returned according to the operation(RowOp) on it.
    #[try_stream(ok = (Cow<'a, Vec<u8>>, Cow<'a, Row>), error = StorageError)]
    async fn into_stream(self) {
        let storage_iter = self.storage_iter.peekable();
        pin_mut!(storage_iter);

        let mut mem_table_iter = self.mem_table_iter.fuse().peekable();

        loop {
            match (storage_iter.as_mut().peek().await, mem_table_iter.peek()) {
                (None, None) => break,
                // The mem table side has come to an end, return data from the shared storage.
                (Some(_), None) => {
                    let (pk, row) = storage_iter.next().await.unwrap()?;
                    yield (Cow::Owned(pk), Cow::Owned(row))
                }
                // The stream side has come to an end, return data from the mem table.
                (None, Some(_)) => {
                    let (pk, row_op) = mem_table_iter.next().unwrap();
                    match row_op {
                        RowOp::Insert(row_bytes) | RowOp::Update((_, row_bytes)) => {
                            let row = self.deserializer.deserialize(row_bytes.as_ref())?;

                            yield (Cow::Borrowed(pk), Cow::Owned(row))
                        }
                        _ => {}
                    }
                }
                (Some(Ok((storage_pk, _))), Some((mem_table_pk, _))) => {
                    match storage_pk.cmp(mem_table_pk) {
                        Ordering::Less => {
                            // yield data from storage
                            let (pk, row) = storage_iter.next().await.unwrap()?;
                            yield (Cow::Owned(pk), Cow::Owned(row));
                        }
                        Ordering::Equal => {
                            // both memtable and storage contain the key, so we advance both
                            // iterators and return the data in memory.

                            let (pk, row_op) = mem_table_iter.next().unwrap();
                            let (_, old_row_in_storage) = storage_iter.next().await.unwrap()?;
                            match row_op {
                                RowOp::Insert(row_bytes) => {
                                    let row = self.deserializer.deserialize(row_bytes.as_ref())?;

                                    yield (Cow::Borrowed(pk), Cow::Owned(row));
                                }
                                RowOp::Delete(_) => {}
                                RowOp::Update((old_row_bytes, new_row_bytes)) => {
                                    let old_row =
                                        self.deserializer.deserialize(old_row_bytes.as_ref())?;
                                    let new_row =
                                        self.deserializer.deserialize(new_row_bytes.as_ref())?;

                                    debug_assert!(old_row == old_row_in_storage);

                                    yield (Cow::Borrowed(pk), Cow::Owned(new_row));
                                }
                            }
                        }
                        Ordering::Greater => {
                            // yield data from mem table
                            let (pk, row_op) = mem_table_iter.next().unwrap();

                            match row_op {
                                RowOp::Insert(row_bytes) => {
                                    let row = self.deserializer.deserialize(row_bytes.as_ref())?;

                                    yield (Cow::Borrowed(pk), Cow::Owned(row));
                                }
                                RowOp::Delete(_) => {}
                                RowOp::Update(_) => unreachable!(
                                    "memtable update should always be paired with a storage key"
                                ),
                            }
                        }
                    }
                }
                (Some(Err(_)), Some(_)) => {
                    // Throw the error.
                    return Err(storage_iter.next().await.unwrap().unwrap_err());
                }
            }
        }
    }
}

struct StorageIterInner<S: LocalStateStore> {
    /// An iterator that returns raw bytes from storage.
    iter: StripPrefixIterator<S::Iter>,

    deserializer: RowDeserializer,
}

impl<S: LocalStateStore> StorageIterInner<S> {
    async fn new(
        keyspace: &Keyspace<S>,
        epoch: u64,
        raw_key_range: (Bound<Vec<u8>>, Bound<Vec<u8>>),
        read_options: ReadOptions,
        deserializer: RowDeserializer,
    ) -> StorageResult<Self> {
        let iter = keyspace
            .iter_with_range(raw_key_range, epoch, read_options)
            .await?;
        let iter = Self { iter, deserializer };
        Ok(iter)
    }

    /// Yield a row with its primary key.
    #[try_stream(ok = (Vec<u8>, Row), error = StorageError)]
    async fn into_stream(mut self) {
        while let Some((key, value)) = self
            .iter
            .next()
            .verbose_stack_trace("storage_table_iter_next")
            .await?
        {
            let row = self.deserializer.deserialize(value.as_ref())?;
            yield (key.to_vec(), row);
        }
    }
}

pub fn prefix_range_to_memcomparable(
    pk_serde: &OrderedRowSerde,
    range: &(Bound<Row>, Bound<Row>),
) -> (Bound<Vec<u8>>, Bound<Vec<u8>>) {
    (
        to_memcomparable(pk_serde, &range.0, false),
        to_memcomparable(pk_serde, &range.1, true),
    )
}

fn to_memcomparable(
    pk_serde: &OrderedRowSerde,
    bound: &Bound<Row>,
    is_upper: bool,
) -> Bound<Vec<u8>> {
    let serialize_pk_prefix = |pk_prefix: &Row| {
        let prefix_serializer = pk_serde.prefix(pk_prefix.size());
        serialize_pk(pk_prefix, &prefix_serializer)
    };
    match &bound {
        Unbounded => Unbounded,
        Included(r) => {
            let serialized = serialize_pk_prefix(r);
            if is_upper {
                end_bound_of_prefix(&serialized)
            } else {
                Included(serialized)
            }
        }
        Excluded(r) => {
            let serialized = serialize_pk_prefix(r);
            if !is_upper {
                // if lower
                start_bound_of_excluded_prefix(&serialized)
            } else {
                Excluded(serialized)
            }
        }
    }
}<|MERGE_RESOLUTION|>--- conflicted
+++ resolved
@@ -380,7 +380,6 @@
         &self.pk_serde
     }
 
-<<<<<<< HEAD
     pub fn dist_key_indices(&self) -> &[usize] {
         &self.dist_key_indices
     }
@@ -389,7 +388,7 @@
         &self.vnodes
     }
 
-    pub fn keyspace(&self) -> &Keyspace<S> {
+    pub fn keyspace(&self) -> &Keyspace<S::Local> {
         &self.keyspace
     }
 
@@ -403,18 +402,15 @@
 
     pub fn get_read_option(&self, epoch: u64) -> ReadOptions {
         ReadOptions {
-            epoch,
+            prefix_hint: None,
             table_id: self.table_id(),
             retention_seconds: self.table_option.retention_seconds,
-        }
-=======
+            check_bloom_filter: false,
+        }
+    }
+
     pub fn vnode_bitmap(&self) -> &Bitmap {
         &self.vnodes
-    }
-
-    pub fn is_dirty(&self) -> bool {
-        self.mem_table.is_dirty()
->>>>>>> 9be63c5a
     }
 }
 
