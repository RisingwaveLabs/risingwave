--- conflicted
+++ resolved
@@ -313,7 +313,6 @@
         self.disable_sanity_check = true;
     }
 
-<<<<<<< HEAD
     fn table_id(&self) -> TableId {
         self.keyspace.table_id()
     }
@@ -340,13 +339,8 @@
         self.epoch.unwrap_or_else(|| panic!("try to use state table's epoch, but the init_epoch() has not been called, table_id: {}", self.table_id()))
     }
 
-    /// Try getting vnode value with given primary key prefix, used for `vnode_hint` in iterators.
-    /// Return `None` if the provided columns are not enough.
-    fn try_compute_vnode_by_pk_prefix(&self, pk_prefix: &Row) -> Option<VirtualNode> {
-=======
     /// Get the vnode value with given (prefix of) primary key
     fn compute_vnode(&self, pk_prefix: &Row) -> VirtualNode {
->>>>>>> 21d92d97
         let prefix_len = pk_prefix.0.len();
         if let Some(vnode_col_idx_in_pk) = self.vnode_col_idx_in_pk {
             let vnode = pk_prefix.0.get(vnode_col_idx_in_pk).unwrap();
