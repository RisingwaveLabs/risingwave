--- conflicted
+++ resolved
@@ -389,28 +389,18 @@
         match mem_table_res {
             Some(row_op) => match row_op {
                 RowOp::Insert(row_bytes) => {
-<<<<<<< HEAD
                     let row = self
                         .row_deserializer
                         .deserialize(row_bytes.as_ref())
-                        .map_err(err)?;
-=======
-                    let row = streaming_deserialize(&self.data_types, row_bytes.as_ref())
                         .map_err(StateTableError::deserialize_row_error)?;
->>>>>>> 6828662d
                     Ok(Some(row))
                 }
                 RowOp::Delete(_) => Ok(None),
                 RowOp::Update((_, row_bytes)) => {
-<<<<<<< HEAD
                     let row = self
                         .row_deserializer
                         .deserialize(row_bytes.as_ref())
-                        .map_err(err)?;
-=======
-                    let row = streaming_deserialize(&self.data_types, row_bytes.as_ref())
                         .map_err(StateTableError::deserialize_row_error)?;
->>>>>>> 6828662d
                     Ok(Some(row))
                 }
             },
@@ -430,15 +420,10 @@
                     .await
                     .map_err(StateTableError::state_store_get_error)?
                 {
-<<<<<<< HEAD
                     let row = self
                         .row_deserializer
                         .deserialize(storage_row_bytes)
-                        .map_err(err)?;
-=======
-                    let row = streaming_deserialize(&self.data_types, storage_row_bytes.as_ref())
                         .map_err(StateTableError::deserialize_row_error)?;
->>>>>>> 6828662d
                     Ok(Some(row))
                 } else {
                     Ok(None)
@@ -622,13 +607,8 @@
         &mut self,
         buffer: BTreeMap<Vec<u8>, RowOp>,
         epoch: u64,
-<<<<<<< HEAD
-    ) -> StorageResult<()> {
+    ) -> StateTableResult<()> {
         let mut write_batch = self.keyspace.start_write_batch(WriteOptions {
-=======
-    ) -> StateTableResult<()> {
-        let mut local = self.keyspace.start_write_batch(WriteOptions {
->>>>>>> 6828662d
             epoch,
             table_id: self.table_id(),
         });
@@ -639,89 +619,29 @@
                 // state table.
                 RowOp::Insert(row) => {
                     if ENABLE_SANITY_CHECK && !self.disable_sanity_check {
-<<<<<<< HEAD
                         self.do_insert_sanity_check(&pk, &row, epoch).await?;
-=======
-                        // If we want to insert a row, it should not exist in storage.
-                        let storage_row = self
-                            .keyspace
-                            .get(&pk, false, self.get_read_option(epoch))
-                            .await
-                            .map_err(StateTableError::state_store_get_error)?;
-
-                        // It's normal for some executors to fail this assert, you can use
-                        // `.disable_sanity_check()` on state table to disable this check.
-                        assert!(
-                            storage_row.is_none(),
-                            "overwriting an existing row:\nin-storage: {:?}\nto-be-written: {:?}",
-                            storage_row.unwrap(),
-                            row
-                        );
->>>>>>> 6828662d
                     }
                     write_batch.put(pk, StorageValue::new_put(row));
                 }
                 RowOp::Delete(row) => {
                     if ENABLE_SANITY_CHECK && !self.disable_sanity_check {
-<<<<<<< HEAD
                         self.do_delete_sanity_check(&pk, &row, epoch).await?;
-=======
-                        // If we want to delete a row, it should exist in storage, and should
-                        // have the same old_value as recorded.
-                        let storage_row = self
-                            .keyspace
-                            .get(&pk, false, self.get_read_option(epoch))
-                            .await
-                            .map_err(StateTableError::state_store_get_error)?;
-
-                        // It's normal for some executors to fail this assert, you can use
-                        // `.disable_sanity_check()` on state table to disable this check.
-                        assert!(storage_row.is_some(), "deleting an non-existing row");
-                        assert!(
-                            storage_row.as_ref().unwrap() == &old_row,
-                            "inconsistent deletion:\nin-storage: {:?}\nold-value: {:?}",
-                            storage_row.as_ref().unwrap(),
-                            old_row
-                        );
->>>>>>> 6828662d
                     }
                     write_batch.delete(pk);
                 }
                 RowOp::Update((old_row, new_row)) => {
                     if ENABLE_SANITY_CHECK && !self.disable_sanity_check {
-<<<<<<< HEAD
                         self.do_update_sanity_check(&pk, &old_row, &new_row, epoch)
                             .await?;
-=======
-                        // If we want to update a row, it should exist in storage, and should
-                        // have the same old_value as recorded.
-                        let storage_row = self
-                            .keyspace
-                            .get(&pk, false, self.get_read_option(epoch))
-                            .await
-                            .map_err(StateTableError::state_store_get_error)?;
-
-                        // It's normal for some executors to fail this assert, you can use
-                        // `.disable_sanity_check()` on state table to disable this check.
-                        assert!(
-                            storage_row.is_some(),
-                            "update a non-existing row: {:?}",
-                            old_row
-                        );
-                        assert!(
-                            storage_row.as_ref().unwrap() == &old_row,
-                            "value mismatch when updating row: {:?} != {:?}",
-                            storage_row,
-                            old_row
-                        );
->>>>>>> 6828662d
                     }
                     write_batch.put(pk, StorageValue::new_put(new_row));
                 }
             }
         }
-<<<<<<< HEAD
-        write_batch.ingest().await?;
+        write_batch
+            .ingest()
+            .await
+            .map_err(StateTableError::batch_write_rows_error)?;
         Ok(())
     }
 
@@ -731,11 +651,12 @@
         key: &[u8],
         value: &[u8],
         epoch: u64,
-    ) -> StorageResult<()> {
+    ) -> StateTableResult<()> {
         let stored_value = self
             .keyspace
             .get(key, false, self.get_read_option(epoch))
-            .await?;
+            .await
+            .map_err(StateTableError::state_store_get_error)?;
 
         if let Some(stored_value) = stored_value {
             let (vnode, key) = deserialize_pk_with_vnode(key, &self.pk_deserializer).unwrap();
@@ -759,11 +680,12 @@
         key: &[u8],
         old_row: &[u8],
         epoch: u64,
-    ) -> StorageResult<()> {
+    ) -> StateTableResult<()> {
         let stored_value = self
             .keyspace
             .get(key, false, self.get_read_option(epoch))
-            .await?;
+            .await
+            .map_err(StateTableError::state_store_get_error)?;
 
         if stored_value.is_none() || stored_value.as_ref().unwrap() != old_row {
             let (vnode, key) = deserialize_pk_with_vnode(key, &self.pk_deserializer).unwrap();
@@ -789,11 +711,12 @@
         old_row: &[u8],
         new_row: &[u8],
         epoch: u64,
-    ) -> StorageResult<()> {
+    ) -> StateTableResult<()> {
         let stored_value = self
             .keyspace
             .get(key, false, self.get_read_option(epoch))
-            .await?;
+            .await
+            .map_err(StateTableError::state_store_get_error)?;
 
         if stored_value.is_none() || stored_value.as_ref().unwrap() != old_row {
             let (vnode, key) = deserialize_pk_with_vnode(key, &self.pk_deserializer).unwrap();
@@ -811,12 +734,6 @@
                 new_row,
             );
         }
-=======
-        local
-            .ingest()
-            .await
-            .map_err(StateTableError::batch_write_rows_error)?;
->>>>>>> 6828662d
 
         Ok(())
     }
@@ -981,15 +898,10 @@
                     let (pk, row_op) = mem_table_iter.next().unwrap();
                     match row_op {
                         RowOp::Insert(row_bytes) | RowOp::Update((_, row_bytes)) => {
-<<<<<<< HEAD
                             let row = self
                                 .deserializer
                                 .deserialize(row_bytes.as_ref())
-                                .map_err(err)?;
-=======
-                            let row = streaming_deserialize(&self.data_types, row_bytes.as_ref())
                                 .map_err(StateTableError::deserialize_row_error)?;
->>>>>>> 6828662d
 
                             yield (Cow::Borrowed(pk), Cow::Owned(row))
                         }
@@ -1011,42 +923,23 @@
                             let (_, old_row_in_storage) = storage_iter.next().await.unwrap()?;
                             match row_op {
                                 RowOp::Insert(row_bytes) => {
-<<<<<<< HEAD
                                     let row = self
                                         .deserializer
                                         .deserialize(row_bytes.as_ref())
-                                        .map_err(err)?;
-=======
-                                    let row =
-                                        streaming_deserialize(&self.data_types, row_bytes.as_ref())
-                                            .map_err(StateTableError::deserialize_row_error)?;
->>>>>>> 6828662d
+                                        .map_err(StateTableError::deserialize_row_error)?;
 
                                     yield (Cow::Borrowed(pk), Cow::Owned(row));
                                 }
                                 RowOp::Delete(_) => {}
                                 RowOp::Update((old_row_bytes, new_row_bytes)) => {
-<<<<<<< HEAD
                                     let old_row = self
                                         .deserializer
                                         .deserialize(old_row_bytes.as_ref())
-                                        .map_err(err)?;
+                                        .map_err(StateTableError::deserialize_row_error)?;
                                     let new_row = self
                                         .deserializer
                                         .deserialize(new_row_bytes.as_ref())
-                                        .map_err(err)?;
-=======
-                                    let old_row = streaming_deserialize(
-                                        &self.data_types,
-                                        old_row_bytes.as_ref(),
-                                    )
-                                    .map_err(StateTableError::deserialize_row_error)?;
-                                    let new_row = streaming_deserialize(
-                                        &self.data_types,
-                                        new_row_bytes.as_ref(),
-                                    )
-                                    .map_err(StateTableError::deserialize_row_error)?;
->>>>>>> 6828662d
+                                        .map_err(StateTableError::deserialize_row_error)?;
 
                                     debug_assert!(old_row == old_row_in_storage);
 
@@ -1060,16 +953,10 @@
 
                             match row_op {
                                 RowOp::Insert(row_bytes) => {
-<<<<<<< HEAD
                                     let row = self
                                         .deserializer
                                         .deserialize(row_bytes.as_ref())
-                                        .map_err(err)?;
-=======
-                                    let row =
-                                        streaming_deserialize(&self.data_types, row_bytes.as_ref())
-                                            .map_err(StateTableError::deserialize_row_error)?;
->>>>>>> 6828662d
+                                        .map_err(StateTableError::deserialize_row_error)?;
 
                                     yield (Cow::Borrowed(pk), Cow::Owned(row));
                                 }
@@ -1103,28 +990,17 @@
         prefix_hint: Option<Vec<u8>>,
         raw_key_range: R,
         read_options: ReadOptions,
-<<<<<<< HEAD
         deserializer: RowDeserializer,
-    ) -> StorageResult<Self>
-=======
-        data_types: DataTypes,
     ) -> StateTableResult<Self>
->>>>>>> 6828662d
     where
         R: RangeBounds<B> + Send,
         B: AsRef<[u8]> + Send,
     {
         let iter = keyspace
             .iter_with_range(prefix_hint, raw_key_range, read_options)
-<<<<<<< HEAD
-            .await?;
-        let iter = Self { iter, deserializer };
-=======
             .await
             .map_err(StateTableError::state_store_iterator_error)?;
-
-        let iter = Self { iter, data_types };
->>>>>>> 6828662d
+        let iter = Self { iter, deserializer };
         Ok(iter)
     }
 
@@ -1138,13 +1014,10 @@
             .await
             .map_err(StateTableError::state_store_iterator_error)?
         {
-<<<<<<< HEAD
-            let row = self.deserializer.deserialize(value.as_ref()).map_err(err)?;
-=======
-            let row = streaming_deserialize(&self.data_types, value.as_ref())
+            let row = self
+                .deserializer
+                .deserialize(value.as_ref())
                 .map_err(StateTableError::deserialize_row_error)?;
-
->>>>>>> 6828662d
             yield (key.to_vec(), row);
         }
     }
