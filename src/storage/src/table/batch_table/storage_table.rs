// Copyright 2022 Singularity Data
//
// Licensed under the Apache License, Version 2.0 (the "License");
// you may not use this file except in compliance with the License.
// You may obtain a copy of the License at
//
// http://www.apache.org/licenses/LICENSE-2.0
//
// Unless required by applicable law or agreed to in writing, software
// distributed under the License is distributed on an "AS IS" BASIS,
// WITHOUT WARRANTIES OR CONDITIONS OF ANY KIND, either express or implied.
// See the License for the specific language governing permissions and
// limitations under the License.

use std::ops::Bound::{self, Excluded, Included, Unbounded};
use std::ops::RangeBounds;
use std::sync::Arc;

use async_stack_trace::StackTrace;
use auto_enums::auto_enum;
use futures::future::try_join_all;
use futures::{Stream, StreamExt};
use futures_async_stream::try_stream;
use itertools::Itertools;
use risingwave_common::buffer::Bitmap;
use risingwave_common::catalog::{ColumnDesc, ColumnId, Schema, TableId, TableOption};
use risingwave_common::row::{self, Row, Row2, RowDeserializer, RowExt};
use risingwave_common::types::{Datum, VirtualNode};
use risingwave_common::util::ordered::*;
use risingwave_common::util::sort_util::OrderType;
use risingwave_hummock_sdk::key::{end_bound_of_prefix, next_key, prefixed_range};
use risingwave_hummock_sdk::HummockReadEpoch;
use tracing::trace;

use super::iter_utils;
use crate::error::{StorageError, StorageResult};
use crate::row_serde::row_serde_util::{
    parse_raw_key_to_vnode_and_key, serialize_pk, serialize_pk_with_vnode,
};
use crate::row_serde::{find_columns_by_ids, ColumnMapping};
use crate::store::ReadOptions;
use crate::table::{compute_vnode, Distribution, TableIter};
use crate::{StateStore, StateStoreIter};

/// [`StorageTable`] is the interface accessing relational data in KV(`StateStore`) with
/// row-based encoding format, and is used in batch mode.
#[derive(Clone)]
pub struct StorageTable<S: StateStore> {
    /// Id for this table.
    table_id: TableId,

    /// State store backend.
    store: S,

    /// The schema of the output columns, i.e., this table VIEWED BY some executor like
    /// RowSeqScanExecutor.
    schema: Schema,

    /// Used for serializing the primary key.
    pk_serializer: OrderedRowSerde,

    /// Mapping from column id to column index for deserializing the row.
    mapping: Arc<ColumnMapping>,

    /// Row deserializer to deserialize the whole value in storage to a row.
    row_deserializer: Arc<RowDeserializer>,

    /// Indices of primary key.
    /// Note that the index is based on the all columns of the table, instead of the output ones.
    // FIXME: revisit constructions and usages.
    pk_indices: Vec<usize>,

    /// Indices of distribution key for computing vnode.
    /// Note that the index is based on the all columns of the table, instead of the output ones.
    // FIXME: revisit constructions and usages.
    dist_key_indices: Vec<usize>,

    /// Indices of distribution key for computing vnode.
    /// Note that the index is based on the primary key columns by `pk_indices`.
    dist_key_in_pk_indices: Vec<usize>,

    /// Virtual nodes that the table is partitioned into.
    ///
    /// Only the rows whose vnode of the primary key is in this set will be visible to the
    /// executor. For READ_WRITE instances, the table will also check whether the written rows
    /// confirm to this partition.
    vnodes: Arc<Bitmap>,

    /// Used for catalog table_properties
    table_option: TableOption,
}

impl<S: StateStore> std::fmt::Debug for StorageTable<S> {
    fn fmt(&self, f: &mut std::fmt::Formatter<'_>) -> std::fmt::Result {
        f.debug_struct("StorageTable").finish_non_exhaustive()
    }
}

// init
impl<S: StateStore> StorageTable<S> {
    /// Create a  [`StorageTable`] given a complete set of `columns` and a partial
    /// set of `column_ids`. The output will only contains columns with the given ids in the same
    /// order.
    #[allow(clippy::too_many_arguments)]
    pub fn new_partial(
        store: S,
        table_id: TableId,
        table_columns: Vec<ColumnDesc>,
        column_ids: Vec<ColumnId>,
        order_types: Vec<OrderType>,
        pk_indices: Vec<usize>,
        distribution: Distribution,
        table_options: TableOption,
        value_indices: Vec<usize>,
    ) -> Self {
        Self::new_inner(
            store,
            table_id,
            table_columns,
            column_ids,
            order_types,
            pk_indices,
            distribution,
            table_options,
            value_indices,
        )
    }

    pub fn for_test(
        store: S,
        table_id: TableId,
        columns: Vec<ColumnDesc>,
        order_types: Vec<OrderType>,
        pk_indices: Vec<usize>,
    ) -> Self {
        let column_ids = columns.iter().map(|c| c.column_id).collect();
        let value_indices = (0..columns.len()).collect_vec();
        Self::new_inner(
            store,
            table_id,
            columns,
            column_ids,
            order_types,
            pk_indices,
            Distribution::fallback(),
            Default::default(),
            value_indices,
        )
    }
}

impl<S: StateStore> StorageTable<S> {
    #[allow(clippy::too_many_arguments)]
    fn new_inner(
        store: S,
        table_id: TableId,
        table_columns: Vec<ColumnDesc>,
        column_ids: Vec<ColumnId>,
        order_types: Vec<OrderType>,
        pk_indices: Vec<usize>,
        Distribution {
            dist_key_indices,
            vnodes,
        }: Distribution,
        table_option: TableOption,
        value_indices: Vec<usize>,
    ) -> Self {
        assert_eq!(order_types.len(), pk_indices.len());

        let (output_columns, output_indices) = find_columns_by_ids(&table_columns, &column_ids);
        assert!(
            output_indices.iter().all(|i| value_indices.contains(i)),
            "output_indices must be a subset of value_indices"
        );
        let schema = Schema::new(output_columns.iter().map(Into::into).collect());
        let mapping = ColumnMapping::new(output_indices);

        let pk_data_types = pk_indices
            .iter()
            .map(|i| table_columns[*i].data_type.clone())
            .collect();
        let all_data_types = table_columns.iter().map(|d| d.data_type.clone()).collect();
        let pk_serializer = OrderedRowSerde::new(pk_data_types, order_types);
        let row_deserializer = RowDeserializer::new(all_data_types);

        let dist_key_in_pk_indices = dist_key_indices
            .iter()
            .map(|&di| {
                pk_indices
                    .iter()
                    .position(|&pi| di == pi)
                    .unwrap_or_else(|| {
                        panic!(
                            "distribution key {:?} must be a subset of primary key {:?}",
                            dist_key_indices, pk_indices
                        )
                    })
            })
            .collect_vec();

        Self {
            table_id,
            store,
            schema,
            pk_serializer,
            mapping: Arc::new(mapping),
            row_deserializer: Arc::new(row_deserializer),
            pk_indices,
            dist_key_indices,
            dist_key_in_pk_indices,
            vnodes,
            table_option,
        }
    }

    pub fn schema(&self) -> &Schema {
        &self.schema
    }

    pub fn pk_indices(&self) -> &[usize] {
        &self.pk_indices
    }
}

/// Point get
impl<S: StateStore> StorageTable<S> {
    /// Get vnode value with given primary key.
    fn compute_vnode_by_pk(&self, pk: impl Row2) -> VirtualNode {
        compute_vnode(pk, &self.dist_key_in_pk_indices, &self.vnodes)
    }

    /// Try getting vnode value with given primary key prefix, used for `vnode_hint` in iterators.
    /// Return `None` if the provided columns are not enough.
    fn try_compute_vnode_by_pk_prefix(&self, pk_prefix: impl Row2) -> Option<VirtualNode> {
        self.dist_key_in_pk_indices
            .iter()
            .all(|&d| d < pk_prefix.len())
            .then(|| compute_vnode(pk_prefix, &self.dist_key_in_pk_indices, &self.vnodes))
    }

    /// Get a single row by point get
    pub async fn get_row(
        &self,
        pk: impl Row2,
        wait_epoch: HummockReadEpoch,
    ) -> StorageResult<Option<Row>> {
        let epoch = wait_epoch.get_epoch();
        self.store.try_wait_epoch(wait_epoch).await?;
        let serialized_pk =
            serialize_pk_with_vnode(&pk, &self.pk_serializer, self.compute_vnode_by_pk(&pk));
        assert!(pk.len() <= self.pk_indices.len());
        let key_indices = (0..pk.len())
            .into_iter()
            .map(|index| self.pk_indices[index])
            .collect_vec();
        let read_options = ReadOptions {
            prefix_hint: None,
            check_bloom_filter: self.dist_key_indices == key_indices,
            retention_seconds: self.table_option.retention_seconds,
            ignore_range_tombstone: false,
            table_id: self.table_id,
        };
        if let Some(value) = self.store.get(&serialized_pk, epoch, read_options).await? {
            let full_row = self.row_deserializer.deserialize(value)?;
            let result_row = self.mapping.project(full_row);
            Ok(Some(result_row))
        } else {
            Ok(None)
        }
    }
}

pub trait PkAndRowStream = Stream<Item = StorageResult<(Vec<u8>, Row)>> + Send;

/// The row iterator of the storage table.
/// The wrapper of [`StorageTableIter`] if pk is not persisted.
pub type StorageTableIter<S: StateStore> = impl PkAndRowStream;

#[async_trait::async_trait]
impl<S: PkAndRowStream + Unpin> TableIter for S {
    async fn next_row(&mut self) -> StorageResult<Option<Row>> {
        self.next()
            .await
            .transpose()
            .map(|r| r.map(|(_pk, row)| row))
    }
}

/// Iterators
impl<S: StateStore> StorageTable<S> {
    /// Get multiple [`StorageTableIter`] based on the specified vnodes of this table with
    /// `vnode_hint`, and merge or concat them by given `ordered`.
    async fn iter_with_encoded_key_range<R, B>(
        &self,
        prefix_hint: Option<Vec<u8>>,
        encoded_key_range: R,
        wait_epoch: HummockReadEpoch,
        vnode_hint: Option<VirtualNode>,
        ordered: bool,
    ) -> StorageResult<StorageTableIter<S>>
    where
        R: RangeBounds<B> + Send + Clone,
        B: AsRef<[u8]> + Send,
    {
        // Vnodes that are set and should be accessed.
        #[auto_enum(Iterator)]
        let vnodes = match vnode_hint {
            // If `vnode_hint` is set, we can only access this single vnode.
            Some(vnode) => std::iter::once(vnode),
            // Otherwise, we need to access all vnodes of this table.
            None => self
                .vnodes
                .iter()
                .enumerate()
                .filter(|&(_, set)| set)
                .map(|(i, _)| i as VirtualNode),
        };

        // For each vnode, construct an iterator.
        // TODO: if there're some vnodes continuously in the range and we don't care about order, we
        // can use a single iterator.
        let iterators: Vec<_> = try_join_all(vnodes.map(|vnode| {
            let raw_key_range = prefixed_range(encoded_key_range.clone(), &vnode.to_be_bytes());
            let prefix_hint = prefix_hint
                .clone()
                .map(|prefix_hint| [&vnode.to_be_bytes(), prefix_hint.as_slice()].concat());
            let wait_epoch = wait_epoch.clone();
            async move {
                let check_bloom_filter = prefix_hint.is_some();
                let read_options = ReadOptions {
                    prefix_hint,
                    check_bloom_filter,
                    ignore_range_tombstone: false,
                    retention_seconds: self.table_option.retention_seconds,
                    table_id: self.table_id,
                };
                let iter = StorageTableIterInner::<S>::new(
                    &self.store,
                    self.mapping.clone(),
                    self.row_deserializer.clone(),
                    raw_key_range,
                    read_options,
                    wait_epoch,
                )
                .await?
                .into_stream();

                Ok::<_, StorageError>(iter)
            }
        }))
        .await?;

        #[auto_enum(futures::Stream)]
        let iter = match iterators.len() {
            0 => unreachable!(),
            1 => iterators.into_iter().next().unwrap(),
            // Concat all iterators if not to preserve order.
            _ if !ordered => futures::stream::iter(iterators).flatten(),
            // Merge all iterators if to preserve order.
            _ => iter_utils::merge_sort(iterators.into_iter().map(Box::pin).collect()),
        };

        Ok(iter)
    }

    /// Iterates on the table with the given prefix of the pk in `pk_prefix` and the range bounds of
    /// the next primary key column in `next_col_bounds`.
    // TODO: support multiple datums or `Row` for `next_col_bounds`.
    async fn iter_with_pk_bounds(
        &self,
        epoch: HummockReadEpoch,
        pk_prefix: impl Row2,
        next_col_bounds: impl RangeBounds<Datum>,
        ordered: bool,
    ) -> StorageResult<StorageTableIter<S>> {
        fn serialize_pk_bound(
            pk_serializer: &OrderedRowSerde,
            pk_prefix: impl Row2,
            next_col_bound: Bound<&Datum>,
            is_start_bound: bool,
        ) -> Bound<Vec<u8>> {
            match next_col_bound {
                Included(k) => {
                    let pk_prefix_serializer = pk_serializer.prefix(pk_prefix.len() + 1);
                    let key = pk_prefix.chain(row::once(k));
                    let serialized_key = serialize_pk(&key, &pk_prefix_serializer);
                    if is_start_bound {
                        Included(serialized_key)
                    } else {
                        // Should use excluded next key for end bound.
                        // Otherwise keys starting with the bound is not included.
                        end_bound_of_prefix(&serialized_key)
                    }
                }
                Excluded(k) => {
                    let pk_prefix_serializer = pk_serializer.prefix(pk_prefix.len() + 1);
                    let key = pk_prefix.chain(row::once(k));
                    let serialized_key = serialize_pk(&key, &pk_prefix_serializer);
                    if is_start_bound {
                        // storage doesn't support excluded begin key yet, so transform it to
                        // included
                        // FIXME: What if `serialized_key` is `\xff\xff..`? Should the frontend
                        // reject this?
                        Included(next_key(&serialized_key))
                    } else {
                        Excluded(serialized_key)
                    }
                }
                Unbounded => {
                    let pk_prefix_serializer = pk_serializer.prefix(pk_prefix.len());
                    let serialized_pk_prefix = serialize_pk(&pk_prefix, &pk_prefix_serializer);
                    if pk_prefix.is_empty() {
                        Unbounded
                    } else if is_start_bound {
                        Included(serialized_pk_prefix)
                    } else {
                        end_bound_of_prefix(&serialized_pk_prefix)
                    }
                }
            }
        }

        let start_key = serialize_pk_bound(
            &self.pk_serializer,
            &pk_prefix,
            next_col_bounds.start_bound(),
            true,
        );
        let end_key = serialize_pk_bound(
            &self.pk_serializer,
            &pk_prefix,
            next_col_bounds.end_bound(),
            false,
        );

        assert!(pk_prefix.len() <= self.pk_indices.len());
        let pk_prefix_indices = (0..pk_prefix.len())
            .into_iter()
            .map(|index| self.pk_indices[index])
            .collect_vec();
        let prefix_hint = if self.dist_key_indices.is_empty()
            || self.dist_key_indices != pk_prefix_indices
        {
            trace!(
                "iter_with_pk_bounds dist_key_indices table_id {} not match prefix pk_prefix {:?} dist_key_indices {:?} pk_prefix_indices {:?}",
<<<<<<< HEAD
                self.keyspace.table_id(),
                &pk_prefix,
=======
                self.table_id,
                pk_prefix,
>>>>>>> 2fd298f7
                self.dist_key_indices,
                pk_prefix_indices
            );
            None
        } else {
            let pk_prefix_serializer = self.pk_serializer.prefix(pk_prefix.len());
            let serialized_pk_prefix = serialize_pk(&pk_prefix, &pk_prefix_serializer);
            Some(serialized_pk_prefix)
        };

        trace!(
            "iter_with_pk_bounds table_id {} prefix_hint {:?} start_key: {:?}, end_key: {:?} pk_prefix {:?} dist_key_indices {:?} pk_prefix_indices {:?}" ,
            self.table_id,
            prefix_hint,
            start_key,
            end_key,
            &pk_prefix,
            self.dist_key_indices,
            pk_prefix_indices
        );

        self.iter_with_encoded_key_range(
            prefix_hint,
            (start_key, end_key),
            epoch,
            self.try_compute_vnode_by_pk_prefix(pk_prefix),
            ordered,
        )
        .await
    }

    /// Construct a [`StorageTableIter`] for batch executors.
    /// Differs from the streaming one, this iterator will wait for the epoch before iteration
    pub async fn batch_iter_with_pk_bounds(
        &self,
        epoch: HummockReadEpoch,
        pk_prefix: impl Row2,
        next_col_bounds: impl RangeBounds<Datum>,
    ) -> StorageResult<StorageTableIter<S>> {
        self.iter_with_pk_bounds(epoch, pk_prefix, next_col_bounds, true)
            .await
    }

    // The returned iterator will iterate data from a snapshot corresponding to the given `epoch`.
    pub async fn batch_iter(&self, epoch: HummockReadEpoch) -> StorageResult<StorageTableIter<S>> {
        self.batch_iter_with_pk_bounds(epoch, row::empty(), ..)
            .await
    }
}

/// [`StorageTableIterInner`] iterates on the storage table.
struct StorageTableIterInner<S: StateStore> {
    /// An iterator that returns raw bytes from storage.
    iter: S::Iter,

    mapping: Arc<ColumnMapping>,

    row_deserializer: Arc<RowDeserializer>,
}

impl<S: StateStore> StorageTableIterInner<S> {
    /// If `wait_epoch` is true, it will wait for the given epoch to be committed before iteration.
    async fn new<R, B>(
        store: &S,
        mapping: Arc<ColumnMapping>,
        row_deserializer: Arc<RowDeserializer>,
        raw_key_range: R,
        read_options: ReadOptions,
        epoch: HummockReadEpoch,
    ) -> StorageResult<Self>
    where
        R: RangeBounds<B> + Send,
        B: AsRef<[u8]> + Send,
    {
        let raw_epoch = epoch.get_epoch();
        let range = (
            raw_key_range.start_bound().map(|b| b.as_ref().to_vec()),
            raw_key_range.end_bound().map(|b| b.as_ref().to_vec()),
        );
        store.try_wait_epoch(epoch).await?;
        let iter = store.iter(range, raw_epoch, read_options).await?;
        let iter = Self {
            iter,
            mapping,
            row_deserializer,
        };
        Ok(iter)
    }

    /// Yield a row with its primary key.
    #[try_stream(ok = (Vec<u8>, Row), error = StorageError)]
    async fn into_stream(self) {
        use crate::store::StateStoreIterExt;

        // No need for table id and epoch.
        let mut iter = self.iter.map(|(k, v)| (k.user_key.table_key.0, v));
        while let Some((raw_key, value)) = iter
            .next()
            .verbose_stack_trace("storage_table_iter_next")
            .await?
        {
            let (_, key) = parse_raw_key_to_vnode_and_key(&raw_key);
            let full_row = self.row_deserializer.deserialize(value)?;
            let row = self.mapping.project(full_row);
            yield (key.to_vec(), row)
        }
    }
}<|MERGE_RESOLUTION|>--- conflicted
+++ resolved
@@ -443,13 +443,8 @@
         {
             trace!(
                 "iter_with_pk_bounds dist_key_indices table_id {} not match prefix pk_prefix {:?} dist_key_indices {:?} pk_prefix_indices {:?}",
-<<<<<<< HEAD
-                self.keyspace.table_id(),
-                &pk_prefix,
-=======
                 self.table_id,
                 pk_prefix,
->>>>>>> 2fd298f7
                 self.dist_key_indices,
                 pk_prefix_indices
             );
@@ -466,7 +461,7 @@
             prefix_hint,
             start_key,
             end_key,
-            &pk_prefix,
+            pk_prefix,
             self.dist_key_indices,
             pk_prefix_indices
         );
