--- conflicted
+++ resolved
@@ -1716,15 +1716,7 @@
         .unwrap();
     let epoch = u64::MAX;
     let pk_prefix = Row(vec![Some(1_i32.into())]);
-<<<<<<< HEAD
-    let iter = state.iter_with_pk_prefix(Some(&pk_prefix), epoch).unwrap();
-=======
-    let prefix_serializer = OrderedRowSerializer::new(vec![OrderType::Ascending]);
-    let iter = state
-        .iter_with_pk_prefix(&pk_prefix, prefix_serializer, epoch)
-        .await
-        .unwrap();
->>>>>>> d66b3472
+    let iter = state.iter_with_pk_prefix(&pk_prefix, epoch).unwrap();
     pin_mut!(iter);
 
     // this row exists in both mem_table and cell_based_table
