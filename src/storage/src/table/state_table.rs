// Copyright 2022 Singularity Data
//
// Licensed under the Apache License, Version 2.0 (the "License");
// you may not use this file except in compliance with the License.
// You may obtain a copy of the License at
//
// http://www.apache.org/licenses/LICENSE-2.0
//
// Unless required by applicable law or agreed to in writing, software
// distributed under the License is distributed on an "AS IS" BASIS,
// WITHOUT WARRANTIES OR CONDITIONS OF ANY KIND, either express or implied.
// See the License for the specific language governing permissions and
// limitations under the License.
use std::borrow::Cow;
use std::cmp::Ordering;
use std::collections::btree_map::Range;
use std::ops::Bound::{Excluded, Included, Unbounded};
use std::ops::{Bound, RangeBounds};
use std::sync::Arc;

use futures::{pin_mut, Stream, StreamExt};
use futures_async_stream::try_stream;
use risingwave_common::array::Row;
use risingwave_common::catalog::ColumnDesc;
use risingwave_common::error::RwError;
use risingwave_common::util::ordered::{serialize_pk, OrderedRowSerializer};
use risingwave_common::util::sort_util::OrderType;
use risingwave_hummock_sdk::key::next_key;

use super::cell_based_table::{CellBasedTable, CellBasedTableStreamingIter};
use super::mem_table::{MemTable, RowOp};
use crate::cell_based_row_deserializer::{make_column_desc_index, ColumnDescMapping};
use crate::error::{StorageError, StorageResult};
use crate::monitor::StateStoreMetrics;
use crate::{Keyspace, StateStore};

/// `StateTable` is the interface accessing relational data in KV(`StateStore`) with encoding.
#[derive(Clone)]
pub struct StateTable<S: StateStore> {
    keyspace: Keyspace<S>,

    column_mapping: Arc<ColumnDescMapping>,

    /// Ordering of primary key (for assertion)
    order_types: Vec<OrderType>,

    /// buffer key/values
    mem_table: MemTable,

    /// Relation layer
    cell_based_table: CellBasedTable<S>,

    #[expect(dead_code)]
    pk_indices: Vec<usize>,
}

impl<S: StateStore> StateTable<S> {
    pub fn new(
        keyspace: Keyspace<S>,
        column_descs: Vec<ColumnDesc>,
        order_types: Vec<OrderType>,
        dist_key_indices: Option<Vec<usize>>,
        pk_indices: Vec<usize>,
    ) -> Self {
        let cell_based_keyspace = keyspace.clone();
        let cell_based_column_descs = column_descs.clone();
        Self {
            keyspace,
            column_mapping: Arc::new(make_column_desc_index(column_descs)),
            order_types: order_types.clone(),
            mem_table: MemTable::new(),
            cell_based_table: CellBasedTable::new(
                cell_based_keyspace,
                cell_based_column_descs,
                Some(OrderedRowSerializer::new(order_types)),
                Arc::new(StateStoreMetrics::unused()),
                dist_key_indices,
            ),
            pk_indices,
        }
    }

    /// read methods
    pub async fn get_row(&self, pk: &Row, epoch: u64) -> StorageResult<Option<Row>> {
        // TODO: change to Cow to avoid unnecessary clone.
        let pk_bytes = serialize_pk(pk, self.cell_based_table.pk_serializer.as_ref().unwrap());
        let mem_table_res = self.mem_table.get_row(&pk_bytes).map_err(err)?;
        match mem_table_res {
            Some(row_op) => match row_op {
                RowOp::Insert(row) => Ok(Some(row.clone())),
                RowOp::Delete(_) => Ok(None),
                RowOp::Update((_, new_row)) => Ok(Some(new_row.clone())),
            },
            None => self.cell_based_table.get_row(pk, epoch).await,
        }
    }

    /// write methods
    pub fn insert(&mut self, pk: &Row, value: Row) -> StorageResult<()> {
        assert_eq!(self.order_types.len(), pk.size());
        let pk_bytes = serialize_pk(pk, self.cell_based_table.pk_serializer.as_ref().unwrap());
        self.mem_table.insert(pk_bytes, value)?;
        Ok(())
    }

    pub fn delete(&mut self, pk: &Row, old_value: Row) -> StorageResult<()> {
        assert_eq!(self.order_types.len(), pk.size());
        let pk_bytes = serialize_pk(pk, self.cell_based_table.pk_serializer.as_ref().unwrap());
        self.mem_table.delete(pk_bytes, old_value)?;
        Ok(())
    }

    pub fn update(&mut self, _pk: Row, _old_value: Row, _new_value: Row) -> StorageResult<()> {
        todo!()
    }

    pub async fn commit(&mut self, new_epoch: u64) -> StorageResult<()> {
        let mem_table = std::mem::take(&mut self.mem_table).into_parts();
        self.cell_based_table
            .batch_write_rows(mem_table, new_epoch)
            .await?;
        Ok(())
    }

    pub async fn commit_with_value_meta(&mut self, new_epoch: u64) -> StorageResult<()> {
        let mem_table = std::mem::take(&mut self.mem_table).into_parts();
        self.cell_based_table
            .batch_write_rows_with_value_meta(mem_table, new_epoch)
            .await?;
        Ok(())
    }

    /// This function scans rows from the relational table.
    pub async fn iter(&self, epoch: u64) -> StorageResult<impl RowStream<'_>> {
        let cell_based_bounds = (
            Included(self.keyspace.key().to_vec()),
            Excluded(next_key(self.keyspace.key())),
        );
        let mem_table_bounds: (Bound<Vec<u8>>, Bound<Vec<u8>>) = (Unbounded, Unbounded);
        let mem_table_iter = self.mem_table.buffer.range(mem_table_bounds);
        Ok(StateTableRowIter::new(
            &self.keyspace,
            self.column_mapping.clone(),
            mem_table_iter,
            cell_based_bounds,
            epoch,
        )
        .into_stream())
    }

    /// This function scans rows from the relational table with specific `pk_bounds`.
    pub async fn iter_with_pk_bounds<R, B>(
        &self,
        pk_bounds: R,
        epoch: u64,
    ) -> StorageResult<impl RowStream<'_>>
    where
        R: RangeBounds<B> + Send + Clone + 'static,
        B: AsRef<Row> + Send + Clone + 'static,
    {
        let pk_serializer = self
            .cell_based_table
            .pk_serializer
            .as_ref()
            .expect("pk_serializer is None");
        let cell_based_start_key = match pk_bounds.start_bound() {
            Included(k) => Included(
                self.keyspace
                    .prefixed_key(&serialize_pk(k.as_ref(), pk_serializer)),
            ),
            Excluded(k) => Excluded(
                self.keyspace
                    .prefixed_key(&serialize_pk(k.as_ref(), pk_serializer)),
            ),
            Unbounded => Unbounded,
        };
        let cell_based_end_key = match pk_bounds.end_bound() {
            Included(k) => Included(
                self.keyspace
                    .prefixed_key(&serialize_pk(k.as_ref(), pk_serializer)),
            ),
            Excluded(k) => Excluded(
                self.keyspace
                    .prefixed_key(&serialize_pk(k.as_ref(), pk_serializer)),
            ),
            Unbounded => Unbounded,
        };
        let cell_based_bounds = (cell_based_start_key, cell_based_end_key);

        let mem_table_start_key = match pk_bounds.start_bound() {
            Included(k) => Included(serialize_pk(k.as_ref(), pk_serializer)),
            Excluded(k) => Excluded(serialize_pk(k.as_ref(), pk_serializer)),
            Unbounded => Unbounded,
        };
        let mem_table_end_key = match pk_bounds.end_bound() {
            Included(k) => Included(serialize_pk(k.as_ref(), pk_serializer)),
            Excluded(k) => Excluded(serialize_pk(k.as_ref(), pk_serializer)),
            Unbounded => Unbounded,
        };
        let mem_table_bounds = (mem_table_start_key, mem_table_end_key);
        let mem_table_iter = self.mem_table.buffer.range(mem_table_bounds);
        Ok(StateTableRowIter::new(
            &self.keyspace,
            self.column_mapping.clone(),
            mem_table_iter,
            cell_based_bounds,
            epoch,
        )
        .into_stream())
    }

    /// This function scans rows from the relational table with specific `pk_prefix`.
    pub async fn iter_with_pk_prefix(
        &self,
        pk_prefix: Option<&Row>,
        prefix_serializer: OrderedRowSerializer,
        epoch: u64,
    ) -> StorageResult<impl RowStream<'_>> {
        if let Some(pk_prefix) = pk_prefix.as_ref() {
            let key_bytes = serialize_pk(pk_prefix, &prefix_serializer);
            let start_key_with_prefix = self.keyspace.prefixed_key(&key_bytes);
            let cell_based_bounds = (
                Included(start_key_with_prefix.clone()),
                Excluded(next_key(start_key_with_prefix.as_slice())),
            );

            let mem_table_bounds = (
                Included(key_bytes.clone()),
                Excluded(next_key(key_bytes.as_slice())),
            );
            let mem_table_iter = self.mem_table.buffer.range(mem_table_bounds);
            Ok(StateTableRowIter::new(
                &self.keyspace,
                self.column_mapping.clone(),
                mem_table_iter,
                cell_based_bounds,
                epoch,
            )
            .into_stream())
        } else {
            let cell_based_bounds = (
                Included(self.keyspace.key().to_vec()),
                Excluded(next_key(self.keyspace.key())),
            );
            let mem_table_bounds: (Bound<Vec<u8>>, Bound<Vec<u8>>) = (Unbounded, Unbounded);
            let mem_table_iter = self.mem_table.buffer.range(mem_table_bounds);
            Ok(StateTableRowIter::new(
                &self.keyspace,
                self.column_mapping.clone(),
                mem_table_iter,
                cell_based_bounds,
                epoch,
            )
            .into_stream())
        }
    }
}

pub trait RowStream<'a> = Stream<Item = StorageResult<Cow<'a, Row>>>;

struct StateTableRowIter<'a, S: StateStore> {
    keyspace: &'a Keyspace<S>,
    table_descs: Arc<ColumnDescMapping>,
    mem_table_iter: Range<'a, Vec<u8>, RowOp>,
    cell_based_bounds: (Bound<Vec<u8>>, Bound<Vec<u8>>),
    epoch: u64,
}

/// `StateTableRowIter` is able to read the just written data (uncommited data).
/// It will merge the result of `mem_table_iter` and `cell_based_streaming_iter`.
impl<'a, S: StateStore> StateTableRowIter<'a, S> {
    pub fn new(
        keyspace: &'a Keyspace<S>,
        table_descs: Arc<ColumnDescMapping>,
        mem_table_iter: Range<'a, Vec<u8>, RowOp>,
        cell_based_bounds: (Bound<Vec<u8>>, Bound<Vec<u8>>),
        epoch: u64,
    ) -> Self {
        Self {
            keyspace,
            table_descs,
            mem_table_iter,
            cell_based_bounds,
            epoch,
        }
    }

    /// This function scans kv pairs from the `shared_storage`(`cell_based_table`) and
<<<<<<< HEAD
    /// memory(`mem_table`) with optional pk_bounds. If pk_bounds is
    /// (Included(prefix),Excluded(next_key(prefix))), all kv pairs within corresponding prefix will
    /// be scanned. If a record exist in both `cell_based_table` and `mem_table`, result
    /// `mem_table` is returned according to the operation(RowOp) on it.

=======
    /// memory(`mem_table`) with optional pk_bounds. If pk_bounds is (Unbounded, Unbounded), all kv
    /// pairs will be scanned. If a record exist in both `cell_based_table` and `mem_table`,
    /// result `mem_table` is returned according to the operation(RowOp) on it.
>>>>>>> 006a13eb
    #[try_stream(ok = Cow<'a, Row>, error = StorageError)]
    async fn into_stream(self) {
        let cell_based_table_iter: futures::stream::Peekable<_> =
            CellBasedTableStreamingIter::new_with_bounds(
                self.keyspace,
                self.table_descs,
                self.cell_based_bounds,
                self.epoch,
            )
            .await?
            .into_stream()
            .peekable();
        pin_mut!(cell_based_table_iter);

        let mut mem_table_iter = self.mem_table_iter.peekable();

        loop {
            match (
                cell_based_table_iter.as_mut().peek().await,
                mem_table_iter.peek(),
            ) {
                (None, None) => break,
                (Some(_), None) => {
                    let row: Row = cell_based_table_iter.next().await.unwrap()?.1;
                    yield Cow::Owned(row);
                }
                (None, Some(_)) => {
                    let row_op = mem_table_iter.next().unwrap().1;
                    match row_op {
                        RowOp::Insert(row) | RowOp::Update((_, row)) => {
                            yield Cow::Borrowed(row);
                        }
                        _ => {}
                    }
                }

                (
                    Some(Ok((cell_based_pk, cell_based_row))),
                    Some((mem_table_pk, _mem_table_row_op)),
                ) => {
                    match cell_based_pk.cmp(mem_table_pk) {
                        Ordering::Less => {
                            // cell_based_table_item will be return
                            let row: Row = cell_based_table_iter.next().await.unwrap()?.1;
                            yield Cow::Owned(row);
                        }
                        Ordering::Equal => {
                            // mem_table_item will be return, while both
                            // and mem_table_iter need to execute
                            // once.

                            let row_op = mem_table_iter.next().unwrap().1;
                            match row_op {
                                RowOp::Insert(row) => yield Cow::Borrowed(row),
                                RowOp::Delete(_) => {}
                                RowOp::Update((old_row, new_row)) => {
                                    debug_assert!(old_row == cell_based_row);
                                    yield Cow::Borrowed(new_row);
                                }
                            }
                            cell_based_table_iter.next().await.unwrap()?;
                        }
                        Ordering::Greater => {
                            // mem_table_item will be return

                            let row_op = mem_table_iter.next().unwrap().1;
                            match row_op {
                                RowOp::Insert(row) => yield Cow::Borrowed(row),
                                RowOp::Delete(_) => {}
                                RowOp::Update(_) => unreachable!(),
                            }
                        }
                    }
                }
                (Some(Err(_)), Some(_)) => {
                    // Throw the error.
                    cell_based_table_iter.next().await.unwrap()?;

                    unreachable!()
                }
            }
        }
    }
}

fn err(rw: impl Into<RwError>) -> StorageError {
    StorageError::StateTable(rw.into())
}<|MERGE_RESOLUTION|>--- conflicted
+++ resolved
@@ -286,17 +286,11 @@
     }
 
     /// This function scans kv pairs from the `shared_storage`(`cell_based_table`) and
-<<<<<<< HEAD
     /// memory(`mem_table`) with optional pk_bounds. If pk_bounds is
     /// (Included(prefix),Excluded(next_key(prefix))), all kv pairs within corresponding prefix will
     /// be scanned. If a record exist in both `cell_based_table` and `mem_table`, result
     /// `mem_table` is returned according to the operation(RowOp) on it.
 
-=======
-    /// memory(`mem_table`) with optional pk_bounds. If pk_bounds is (Unbounded, Unbounded), all kv
-    /// pairs will be scanned. If a record exist in both `cell_based_table` and `mem_table`,
-    /// result `mem_table` is returned according to the operation(RowOp) on it.
->>>>>>> 006a13eb
     #[try_stream(ok = Cow<'a, Row>, error = StorageError)]
     async fn into_stream(self) {
         let cell_based_table_iter: futures::stream::Peekable<_> =
