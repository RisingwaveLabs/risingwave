--- conflicted
+++ resolved
@@ -323,7 +323,7 @@
                         }
                     }
                 }
-                (Some(_), Some(_)) => {
+                (Some(Err(_)), Some(_)) => {
                     // Throw the error.
                     cell_based_table_iter.next().await.unwrap()?;
 
@@ -332,107 +332,6 @@
             }
         }
     }
-<<<<<<< HEAD
-
-    /// This function scans kv pairs from the `shared_storage`(`cell_based_table`) and
-    /// memory(`mem_table`) with pk_bounds, and will be used in `iter_with_pk_prefix` and
-    /// `iter_with_pk_bounds`.
-    #[try_stream(ok = Cow<'a, Row>, error = StorageError)]
-    async fn into_stream_inner<'a>(
-        keyspace: &'a Keyspace<S>,
-        table_descs: Vec<ColumnDesc>,
-        mem_table_iter: MemTableIter<'a>,
-        cell_based_bounds: (Bound<Vec<u8>>, Bound<Vec<u8>>),
-        mem_table_bounds: (Bound<Vec<u8>>, Bound<Vec<u8>>),
-        epoch: u64,
-    ) {
-        let cell_based_table_iter: futures::stream::Peekable<_> =
-            CellBasedTableStreamingIter::new_with_bounds(
-                keyspace,
-                table_descs,
-                cell_based_bounds,
-                epoch,
-            )
-            .await?
-            .into_stream()
-            .peekable();
-        pin_mut!(cell_based_table_iter);
-
-        let mut mem_table_iter = mem_table_iter.peekable();
-        loop {
-            match (
-                cell_based_table_iter.as_mut().peek().await,
-                mem_table_iter.peek(),
-            ) {
-                (None, None) => break,
-                (Some(_), None) => {
-                    let row: Row = cell_based_table_iter.next().await.unwrap()?.1;
-                    yield Cow::Owned(row);
-                }
-                (None, Some(_)) => {
-                    let (mem_table_pk, row_op) = mem_table_iter.next().unwrap();
-
-                    if mem_table_bounds.contains(mem_table_pk) {
-                        match row_op {
-                            RowOp::Insert(row) | RowOp::Update((_, row)) => {
-                                yield Cow::Borrowed(row);
-                            }
-                            _ => {}
-                        }
-                    }
-                }
-
-                (
-                    Some(Ok((cell_based_pk, cell_based_row))),
-                    Some((mem_table_pk, _mem_table_row_op)),
-                ) => {
-                    match cell_based_pk.cmp(mem_table_pk) {
-                        Ordering::Less => {
-                            // cell_based_table_item will be return
-                            let row: Row = cell_based_table_iter.next().await.unwrap()?.1;
-                            yield Cow::Owned(row);
-                        }
-                        Ordering::Equal => {
-                            // mem_table_item will be return, while both
-                            // and mem_table_iter need to execute
-                            // once.
-                            let (mem_table_pk, row_op) = mem_table_iter.next().unwrap();
-                            if mem_table_bounds.contains(mem_table_pk) {
-                                match row_op {
-                                    RowOp::Insert(row) => yield Cow::Borrowed(row),
-                                    RowOp::Delete(_) => {}
-                                    RowOp::Update((old_row, new_row)) => {
-                                        debug_assert!(old_row == cell_based_row);
-                                        yield Cow::Borrowed(new_row);
-                                    }
-                                }
-                            }
-                            cell_based_table_iter.next().await.unwrap()?;
-                        }
-                        Ordering::Greater => {
-                            // mem_table_item will be return
-                            let (mem_table_pk, row_op) = mem_table_iter.next().unwrap();
-                            if mem_table_bounds.contains(mem_table_pk) {
-                                match row_op {
-                                    RowOp::Insert(row) => yield Cow::Borrowed(row),
-                                    RowOp::Delete(_) => {}
-                                    RowOp::Update(_) => unreachable!(),
-                                }
-                            }
-                        }
-                    }
-                }
-                (Some(_), Some(_)) => {
-                    // Throw the error.
-                    cell_based_table_iter.next().await.unwrap()?;
-
-                    unreachable!()
-                }
-            }
-        }
-    }
-=======
->>>>>>> 4ffe7916
 }
 
 fn err(rw: impl Into<RwError>) -> StorageError {
