// Copyright 2022 Singularity Data
//
// Licensed under the Apache License, Version 2.0 (the "License");
// you may not use this file except in compliance with the License.
// You may obtain a copy of the License at
//
// http://www.apache.org/licenses/LICENSE-2.0
//
// Unless required by applicable law or agreed to in writing, software
// distributed under the License is distributed on an "AS IS" BASIS,
// WITHOUT WARRANTIES OR CONDITIONS OF ANY KIND, either express or implied.
// See the License for the specific language governing permissions and
// limitations under the License.

use std::collections::BTreeMap;
use std::ops::Bound::{self, Excluded, Included, Unbounded};
use std::ops::RangeBounds;
use std::sync::Arc;

use auto_enums::auto_enum;
use bytes::BufMut;
use futures::{Stream, StreamExt};
use futures_async_stream::try_stream;
use itertools::Itertools;
use log::trace;
use risingwave_common::array::Row;
use risingwave_common::buffer::{Bitmap, BitmapBuilder};
use risingwave_common::catalog::{ColumnDesc, ColumnId, OrderedColumnDesc, Schema};
use risingwave_common::error::RwError;
use risingwave_common::types::{Datum, VirtualNode, VIRTUAL_NODE_COUNT};
use risingwave_common::util::hash_util::CRC32FastBuilder;
use risingwave_common::util::ordered::*;
use risingwave_common::util::sort_util::OrderType;
use risingwave_hummock_sdk::key::{next_key, prefixed_range, range_of_prefix};

use super::mem_table::RowOp;
use super::TableIter;
use crate::cell_based_row_deserializer::{CellBasedRowDeserializer, ColumnDescMapping};
use crate::cell_based_row_serializer::CellBasedRowSerializer;
use crate::cell_serializer::CellSerializer;
use crate::dedup_pk_cell_based_row_serializer::DedupPkCellBasedRowSerializer;
use crate::error::{StorageError, StorageResult};
use crate::keyspace::StripPrefixIterator;
use crate::storage_value::StorageValue;
use crate::{Keyspace, StateStore, StateStoreIter};

<<<<<<< HEAD
pub type DedupPkCellBasedTable<S> = CellBasedTableExtended<S, DedupPkCellBasedRowSerializer>;

impl<S: StateStore> DedupPkCellBasedTable<S> {
    /// Instantiates a new [`DedupPkCellBasedTable`]
    pub fn new_dedup_pk_cell_based_table(
        keyspace: Keyspace<S>,
        columns: Vec<ColumnDesc>,
        order_types: Vec<OrderType>,
        pk_indices: Vec<usize>,
        dist_key_indices: Option<Vec<usize>>,
    ) -> Self {
        let column_ids = columns.iter().map(|c| c.column_id).collect_vec();
        let cell_based_row_serializer =
            DedupPkCellBasedRowSerializer::new(&pk_indices, &columns, &column_ids);

        Self::new_extended(
            keyspace,
            columns,
            order_types,
            pk_indices,
            dist_key_indices,
            cell_based_row_serializer,
        )
    }
}

/// [`CellBasedTable`] is the interface accessing relational data in KV(`StateStore`) with encoding
=======
pub type AccessType = bool;
pub const READ_ONLY: AccessType = false;
pub const READ_WRITE: AccessType = true;

pub const DEFAULT_VNODE: VirtualNode = 0;

/// `CellBasedTable` is the interface accessing relational data in KV(`StateStore`) with encoding
>>>>>>> 68be2299
/// format: [keyspace | pk | `column_id` (4B)] -> value.
/// if the key of the column id does not exist, it will be Null in the relation
pub type CellBasedTable<S> = CellBasedTableExtended<S, CellBasedRowSerializer>;

impl<S: StateStore> CellBasedTable<S> {
    /// Instantiates a new [`CellBasedTable`]
    pub fn new(
        keyspace: Keyspace<S>,
        columns: Vec<ColumnDesc>,
        order_types: Vec<OrderType>,
        pk_indices: Vec<usize>,
        dist_key_indices: Option<Vec<usize>>,
    ) -> Self {
        let column_ids = columns.iter().map(|c| c.column_id).collect();

        Self::new_partial(
            keyspace,
            columns,
            column_ids,
            order_types,
            pk_indices,
            dist_key_indices,
        )
    }

    /// Instantiates a new partial [`CellBasedTable`]
    pub fn new_partial(
        keyspace: Keyspace<S>,
        table_columns: Vec<ColumnDesc>,
        column_ids: Vec<ColumnId>,
        order_types: Vec<OrderType>,
        pk_indices: Vec<usize>,
        dist_key_indices: Option<Vec<usize>>,
    ) -> Self {
        let cell_based_row_serializer = CellBasedRowSerializer::new(column_ids.clone());

        Self::new_partial_extended(
            keyspace,
            table_columns,
            column_ids,
            order_types,
            pk_indices,
            dist_key_indices,
            cell_based_row_serializer,
        )
    }

    pub fn new_for_test(
        keyspace: Keyspace<S>,
        column_descs: Vec<ColumnDesc>,
        order_types: Vec<OrderType>,
        pk_indices: Vec<usize>,
    ) -> Self {
        CellBasedTable::new(keyspace, column_descs, order_types, pk_indices, None)
    }
}

/// `CellBasedTableExtended` is the interface accessing relational data in KV(`StateStore`) with
/// encoding format: [keyspace | pk | `column_id` (4B)] -> value.
/// if the key of the column id does not exist, it will be Null in the relation.
/// It is parameterized by its encoding, by specifying cell serializer and deserializers.
/// TODO: Parameterize on `CellDeserializer`.
#[derive(Clone)]
<<<<<<< HEAD
pub struct CellBasedTableExtended<S: StateStore, SER: CellSerializer> {
=======
pub struct CellBasedTable<S: StateStore, const T: AccessType> {
>>>>>>> 68be2299
    /// The keyspace that the pk and value of the original table has.
    keyspace: Keyspace<S>,

    /// All columns of this table. Note that this is different from the output columns in
    /// `mapping.output_columns`.
    #[allow(dead_code)]
    table_columns: Vec<ColumnDesc>,

    /// The schema of the output columns, i.e., this table VIEWED BY some executor like
    /// RowSeqScanExecutor.
    schema: Schema,

    /// Used for serializing the primary key.
    pk_serializer: OrderedRowSerializer,

    /// Used for serializing the row.
<<<<<<< HEAD
    cell_based_row_serializer: SER,
=======
    row_serializer: CellBasedRowSerializer,
>>>>>>> 68be2299

    /// Mapping from column id to column index. Used for deserializing the row.
    mapping: Arc<ColumnDescMapping>,

    /// Indices of primary keys.
    /// Note that the index is based on the all columns of the table, instead of the output ones.
    // FIXME: revisit constructions and usages.
    pk_indices: Vec<usize>,

    /// Indices of distribution keys for computing vnode. None if vnode falls to default value.
    /// Note that the index is based on the all columns of the table, instead of the output ones.
    // FIXME: revisit constructions and usages.
    // TODO: make the the indices and the vnode bitmap into a struct.
    dist_key_indices: Option<Vec<usize>>,

    /// Indices of distribution keys for computing vnode. None if vnode falls to default value.
    /// Note that the index is based on the primary key columns by `pk_indices`.
    dist_key_in_pk_indices: Option<Vec<usize>>,

    /// Virtual nodes that the table is partitioned into.
    ///
    /// Only the rows whose vnode of the primary key is in this set will be visible to the
    /// executor. For READ_WRITE instances, the table will also check whether the writed rows
    /// confirm to this partition.
    vnodes: Bitmap,
}

<<<<<<< HEAD
impl<S: StateStore, SER: CellSerializer> std::fmt::Debug for CellBasedTableExtended<S, SER> {
=======
impl<S: StateStore, const T: AccessType> std::fmt::Debug for CellBasedTable<S, T> {
>>>>>>> 68be2299
    fn fmt(&self, f: &mut std::fmt::Formatter<'_>) -> std::fmt::Result {
        f.debug_struct("CellBasedTable").finish_non_exhaustive()
    }
}

fn err(rw: impl Into<RwError>) -> StorageError {
    StorageError::CellBasedTable(rw.into())
}

<<<<<<< HEAD
impl<S: StateStore, SER: CellSerializer> CellBasedTableExtended<S, SER> {
    /// Create a [`CellBasedTableExtended`] given a complete set of `columns`.
    /// This is parameterized on cell based row serializer.
    pub fn new_extended(
=======
impl<S: StateStore> CellBasedTable<S, READ_ONLY> {
    /// Create a read-only [`CellBasedTable`] given a complete set of `columns` and a partial set of
    /// `column_ids`. The output will only contains columns with the given ids in the same order.
    pub fn new_partial(
        keyspace: Keyspace<S>,
        table_columns: Vec<ColumnDesc>,
        column_ids: Vec<ColumnId>,
        order_types: Vec<OrderType>,
        pk_indices: Vec<usize>,
        dist_key_indices: Option<Vec<usize>>,
    ) -> Self {
        Self::new_inner(
            keyspace,
            table_columns,
            column_ids,
            order_types,
            pk_indices,
            dist_key_indices,
        )
    }
}

impl<S: StateStore> CellBasedTable<S, READ_WRITE> {
    /// Create a read-write [`CellBasedTable`] given a complete set of `columns`.
    pub fn new(
>>>>>>> 68be2299
        keyspace: Keyspace<S>,
        columns: Vec<ColumnDesc>,
        order_types: Vec<OrderType>,
        pk_indices: Vec<usize>,
        dist_key_indices: Option<Vec<usize>>,
        cell_based_row_serializer: SER,
    ) -> Self {
        let column_ids = columns.iter().map(|c| c.column_id).collect();

<<<<<<< HEAD
        Self::new_partial_extended(
=======
        Self::new_inner(
>>>>>>> 68be2299
            keyspace,
            columns,
            column_ids,
            order_types,
            pk_indices,
            dist_key_indices,
            cell_based_row_serializer,
        )
    }

<<<<<<< HEAD
    /// Create a [`CellBasedTableExtended`] given a complete set of `columns` and a partial set of
    /// `column_ids`. The output will only contains columns with the given ids in the same order.
    /// This is parameterized on cell based row serializer.
    pub fn new_partial_extended(
=======
    pub fn new_for_test(
        keyspace: Keyspace<S>,
        column_descs: Vec<ColumnDesc>,
        order_types: Vec<OrderType>,
        pk_indices: Vec<usize>,
    ) -> Self {
        Self::new(keyspace, column_descs, order_types, pk_indices, None)
    }
}

/// Allow transforming a `READ_WRITE` instance to a `READ_ONLY` one.
impl<S: StateStore> From<CellBasedTable<S, READ_WRITE>> for CellBasedTable<S, READ_ONLY> {
    fn from(rw: CellBasedTable<S, READ_WRITE>) -> Self {
        Self { ..rw }
    }
}

impl<S: StateStore, const T: AccessType> CellBasedTable<S, T> {
    fn new_inner(
>>>>>>> 68be2299
        keyspace: Keyspace<S>,
        table_columns: Vec<ColumnDesc>,
        column_ids: Vec<ColumnId>,
        order_types: Vec<OrderType>,
        pk_indices: Vec<usize>,
<<<<<<< HEAD
        dist_key_indices: Option<Vec<usize>>,
        cell_based_row_serializer: SER,
=======
        #[allow(unused_assignments)] mut dist_key_indices: Option<Vec<usize>>,
>>>>>>> 68be2299
    ) -> Self {
        let mapping = ColumnDescMapping::new_partial(&table_columns, &column_ids);
        let schema = Schema::new(mapping.output_columns.iter().map(Into::into).collect());
        let pk_serializer = OrderedRowSerializer::new(order_types);

        // TODO: enable this when we implement concat/merge iterators of different vnode prefix
        dist_key_indices = None;
        let dist_key_in_pk_indices = dist_key_indices.as_ref().map(|dist_key_indices| {
            dist_key_indices
                .iter()
                .map(|&di| {
                    pk_indices
                        .iter()
                        .position(|&pi| di == pi)
                        .expect("distribution keys must be a subset of primary keys")
                })
                .collect_vec()
        });

        // TODO: allow the executor to specify the vnodes.
        let vnodes = {
            let mut b = BitmapBuilder::zeroed(VIRTUAL_NODE_COUNT);
            b.set(DEFAULT_VNODE as usize, true);
            b.finish()
        };

        Self {
            keyspace,
            table_columns,
            schema,
            pk_serializer,
<<<<<<< HEAD
            cell_based_row_serializer,
=======
            row_serializer: CellBasedRowSerializer::new(column_ids),
>>>>>>> 68be2299
            mapping,
            pk_indices,
            dist_key_indices,
            dist_key_in_pk_indices,
            vnodes,
        }
    }

    pub fn schema(&self) -> &Schema {
        &self.schema
    }

    pub(super) fn pk_serializer(&self) -> &OrderedRowSerializer {
        &self.pk_serializer
    }

    pub(super) fn pk_indices(&self) -> &[usize] {
        &self.pk_indices
    }

    pub(super) fn column_ids(&self) -> &[ColumnId] {
<<<<<<< HEAD
        self.cell_based_row_serializer.column_ids()
=======
        &self.row_serializer.column_ids
>>>>>>> 68be2299
    }
}

/// Get
impl<S: StateStore, const T: AccessType> CellBasedTable<S, T> {
    /// Get vnode value with given primary key.
    fn compute_vnode_by_pk(&self, pk: &Row) -> VirtualNode {
        let vnode = match self.dist_key_in_pk_indices.as_ref() {
            Some(indices) => pk
                .hash_by_indices(indices, &CRC32FastBuilder {})
                .unwrap()
                .to_vnode(),
            None => DEFAULT_VNODE,
        };
        // This table should only be used to access entries with vnode specified in `self.vnodes`.
        assert!(self.vnodes.is_set(vnode as usize).unwrap());
        vnode
    }

    /// `vnode | pk`
    fn serialize_pk_with_vnode(&self, pk: &Row) -> Vec<u8> {
        let mut output = Vec::new();
        output.put_slice(&self.compute_vnode_by_pk(pk).to_be_bytes());
        self.pk_serializer.serialize(pk, &mut output);
        output
    }

<<<<<<< HEAD
/// Get & Write
impl<S: StateStore, SER: CellSerializer> CellBasedTableExtended<S, SER> {
=======
>>>>>>> 68be2299
    /// Get a single row by point get
    pub async fn get_row(&self, pk: &Row, epoch: u64) -> StorageResult<Option<Row>> {
        // TODO: use multi-get for cell_based get_row
        let serialized_pk = self.serialize_pk_with_vnode(pk);

        let sentinel_key =
            serialize_pk_and_column_id(&serialized_pk, &SENTINEL_CELL_ID).map_err(err)?;
        if self.keyspace.get(&sentinel_key, epoch).await?.is_none() {
            // if sentinel cell is none, this row doesn't exist
            return Ok(None);
        };

        let mut deserializer = CellBasedRowDeserializer::new(&*self.mapping);
        for column_id in self.column_ids() {
            let key = serialize_pk_and_column_id(&serialized_pk, column_id).map_err(err)?;
            if let Some(value) = self.keyspace.get(&key, epoch).await? {
                let deserialize_res = deserializer.deserialize(&key, &value).map_err(err)?;
                assert!(deserialize_res.is_none());
            }
        }

        let result = deserializer.take();
        Ok(result.map(|(vnode, _pk, row)| {
            // This table should only to used to access entries with vnode specified in
            // `self.vnodes`.
            assert!(self.vnodes.is_set(vnode as usize).unwrap());
            row
        }))
    }

    /// Get a single row by range scan
    pub async fn get_row_by_scan(&self, pk: &Row, epoch: u64) -> StorageResult<Option<Row>> {
        let serialized_pk = self.serialize_pk_with_vnode(pk);
        let key_range = range_of_prefix(&serialized_pk);

        let kv_pairs = self
            .keyspace
            .scan_with_range(key_range, None, epoch)
            .await?;

        let mut deserializer = CellBasedRowDeserializer::new(&*self.mapping);
        for (key, value) in kv_pairs {
            deserializer.deserialize(&key, &value).map_err(err)?;
        }

        let result = deserializer.take();
        Ok(result.map(|(vnode, _pk, row)| {
            // This table should only be used to access entries with vnode specified in
            // `self.vnodes`.
            assert!(self.vnodes.is_set(vnode as usize).unwrap());
            row
        }))
    }
}

/// Write
impl<S: StateStore> CellBasedTable<S, READ_WRITE> {
    /// Get vnode value with full row.
    fn compute_vnode_by_row(&self, row: &Row) -> VirtualNode {
        // With `READ_WRITE`, the output columns should be exactly same with the table columns, so
        // we can directly index into the row with indices to the table columns.
        let vnode = match self.dist_key_indices.as_ref() {
            Some(indices) => row
                .hash_by_indices(indices, &CRC32FastBuilder {})
                .unwrap()
                .to_vnode(),
            None => DEFAULT_VNODE,
        };
        // This table should only be used to access entries with vnode specified in `self.vnodes`.
        assert!(self.vnodes.is_set(vnode as usize).unwrap());
        vnode
    }

    /// Write to state store.
    pub async fn batch_write_rows(
        &mut self,
        buffer: BTreeMap<Vec<u8>, RowOp>,
        epoch: u64,
    ) -> StorageResult<()> {
        let mut batch = self.keyspace.state_store().start_write_batch();
        let mut local = batch.prefixify(&self.keyspace);

        for (pk, row_op) in buffer {
            match row_op {
                RowOp::Insert(row) => {
                    let vnode = self.compute_vnode_by_row(&row);
                    let bytes = self
                        .row_serializer
                        .serialize(vnode, &pk, row)
                        .map_err(err)?;
                    for (key, value) in bytes {
                        local.put(key, StorageValue::new_default_put(value))
                    }
                }
                RowOp::Delete(old_row) => {
                    let vnode = self.compute_vnode_by_row(&old_row);
                    // TODO(wcy-fdu): only serialize key on deletion
                    let bytes = self
                        .row_serializer
                        .serialize(vnode, &pk, old_row)
                        .map_err(err)?;
                    for (key, _) in bytes {
                        local.delete(key);
                    }
                }
                RowOp::Update((old_row, new_row)) => {
                    // The row to update should keep the same primary key, so distribution key as
                    // well.
                    let vnode = self.compute_vnode_by_row(&new_row);
                    debug_assert_eq!(self.compute_vnode_by_row(&old_row), vnode);

                    let delete_bytes = self
                        .row_serializer
                        .serialize_without_filter(vnode, &pk, old_row)
                        .map_err(err)?;
                    let insert_bytes = self
                        .row_serializer
                        .serialize_without_filter(vnode, &pk, new_row)
                        .map_err(err)?;
                    for (delete, insert) in
                        delete_bytes.into_iter().zip_eq(insert_bytes.into_iter())
                    {
                        match (delete, insert) {
                            (Some((delete_pk, _)), None) => {
                                local.delete(delete_pk);
                            }
                            (None, Some((insert_pk, insert_row))) => {
                                local.put(insert_pk, StorageValue::new_default_put(insert_row));
                            }
                            (None, None) => {}
                            (Some((delete_pk, _)), Some((insert_pk, insert_row))) => {
                                debug_assert_eq!(delete_pk, insert_pk);
                                local.put(insert_pk, StorageValue::new_default_put(insert_row));
                            }
                        }
                    }
                }
            }
        }
        batch.ingest(epoch).await?;
        Ok(())
    }
}

pub trait PkAndRowStream = Stream<Item = StorageResult<(Vec<u8>, Row)>> + Send;

/// The row iterator of the cell-based table.
pub type CellBasedIter<S: StateStore> = impl PkAndRowStream;
/// The wrapper of [`CellBasedIter`] if pk is not persisted.
pub type BatchDedupPkIter<S: StateStore> = impl PkAndRowStream;

#[async_trait::async_trait]
impl<S: PkAndRowStream + Unpin> TableIter for S {
    async fn next_row(&mut self) -> StorageResult<Option<Row>> {
        self.next()
            .await
            .transpose()
            .map(|r| r.map(|(_pk, row)| row))
    }
}

/// Iterators
impl<S: StateStore, const T: AccessType> CellBasedTable<S, T> {
    /// Get multiple [`CellBasedIter`] based on the specified vnodes, and merge or concat them by
    /// given `ordered`.
    async fn iter_with_encoded_key_range<R, B>(
        &self,
        encoded_key_range: R,
        epoch: u64,
        wait_for_epoch: bool,
        ordered: bool,
    ) -> StorageResult<CellBasedIter<S>>
    where
        R: RangeBounds<B> + Send + Clone,
        B: AsRef<[u8]> + Send,
    {
        // For each vnode, construct an iterator.
        // TODO: if there're some vnodes continuously in the range and we don't care about order, we
        // can use a single iterator.
        let mut iterators = Vec::with_capacity(self.vnodes.num_high_bits());

        for vnode in self
            .vnodes
            .iter()
            .enumerate()
            .filter(|&(_, set)| set)
            .map(|(i, _)| i as VirtualNode)
        {
            let raw_key_range = prefixed_range(encoded_key_range.clone(), &vnode.to_be_bytes());
            let iter = CellBasedIterInner::new(
                &self.keyspace,
                self.mapping.clone(),
                raw_key_range,
                epoch,
                wait_for_epoch,
            )
            .await?
            .into_stream();
            iterators.push(iter);
        }

        #[auto_enum(futures::Stream)]
        let iter = match iterators.len() {
            0 => unreachable!(),
            1 => iterators.into_iter().next().unwrap(),
            // Concat all iterators if not to preserve order.
            _ if !ordered => futures::stream::iter(iterators).flatten(),
            // Merge all iterators if to preserve order.
            #[never]
            _ => todo!("merge multiple vnode ranges"),
        };

        Ok(iter)
    }

    /// Get a [`CellBasedIter`] for streaming use with given `encoded_key_range`.
    pub(super) async fn streaming_iter_with_encoded_key_range<R, B>(
        &self,
        encoded_key_range: R,
        epoch: u64,
    ) -> StorageResult<CellBasedIter<S>>
    where
        R: RangeBounds<B> + Send + Clone,
        B: AsRef<[u8]> + Send,
    {
        self.iter_with_encoded_key_range(encoded_key_range, epoch, false, true)
            .await
    }

    /// Get a [`CellBasedIter`] with given `encoded_key_range`.
    /// Differs from the streaming one, this iterator will wait for the epoch before iteration, and
    /// the order of the rows among different virtual nodes is not guaranteed.
    pub(super) async fn batch_iter_with_encoded_key_range<R, B>(
        &self,
        encoded_key_range: R,
        epoch: u64,
    ) -> StorageResult<CellBasedIter<S>>
    where
        R: RangeBounds<B> + Send + Clone,
        B: AsRef<[u8]> + Send,
    {
        // Currently batch does not expect scan order, so we just concat mutiple ranges.
        // TODO: introduce ordered batch iterator
        self.iter_with_encoded_key_range(encoded_key_range, epoch, true, false)
            .await
    }

    // The returned iterator will iterate data from a snapshot corresponding to the given `epoch`
    pub async fn batch_iter(&self, epoch: u64) -> StorageResult<CellBasedIter<S>> {
        self.batch_iter_with_encoded_key_range::<_, &[u8]>(.., epoch)
            .await
    }

    /// `dedup_pk_iter` should be used when pk is not persisted as value in storage.
    /// It will attempt to decode pk from key instead of cell value.
    /// Tracking issue: <https://github.com/singularity-data/risingwave/issues/588>
    pub async fn batch_dedup_pk_iter(
        &self,
        epoch: u64,
        // TODO: remove this parameter: https://github.com/singularity-data/risingwave/issues/3203
        pk_descs: &[OrderedColumnDesc],
    ) -> StorageResult<BatchDedupPkIter<S>> {
        Ok(DedupPkCellBasedIter::new(
            self.batch_iter(epoch).await?,
            self.mapping.clone(),
            pk_descs,
        )
        .await?
        .into_stream())
    }

    pub async fn batch_iter_with_pk_bounds(
        &self,
        epoch: u64,
        pk_prefix: Row,
        next_col_bounds: impl RangeBounds<Datum>,
    ) -> StorageResult<CellBasedIter<S>> {
        fn serialize_pk_bound(
            pk_serializer: &OrderedRowSerializer,
            pk_prefix: &Row,
            next_col_bound: Bound<&Datum>,
            is_start_bound: bool,
        ) -> Bound<Vec<u8>> {
            match next_col_bound {
                Included(k) => {
                    let pk_prefix_serializer = pk_serializer.prefix(pk_prefix.size() + 1);
                    let mut key = pk_prefix.clone();
                    key.0.push(k.clone());
                    let serialized_key = serialize_pk(&key, &pk_prefix_serializer);
                    if is_start_bound {
                        Included(serialized_key)
                    } else {
                        // Should use excluded next key for end bound.
                        // Otherwise keys starting with the bound is not included.
                        Excluded(next_key(&serialized_key))
                    }
                }
                Excluded(k) => {
                    let pk_prefix_serializer = pk_serializer.prefix(pk_prefix.size() + 1);
                    let mut key = pk_prefix.clone();
                    key.0.push(k.clone());
                    let serialized_key = serialize_pk(&key, &pk_prefix_serializer);
                    if is_start_bound {
                        // storage doesn't support excluded begin key yet, so transform it to
                        // included
                        Included(next_key(&serialized_key))
                    } else {
                        Excluded(serialized_key)
                    }
                }
                Unbounded => {
                    let pk_prefix_serializer = pk_serializer.prefix(pk_prefix.size());
                    let serialized_pk_prefix = serialize_pk(pk_prefix, &pk_prefix_serializer);
                    if pk_prefix.size() == 0 {
                        Unbounded
                    } else if is_start_bound {
                        Included(serialized_pk_prefix)
                    } else {
                        Excluded(next_key(&serialized_pk_prefix))
                    }
                }
            }
        }

        let start_key = serialize_pk_bound(
            &self.pk_serializer,
            &pk_prefix,
            next_col_bounds.start_bound(),
            true,
        );
        let end_key = serialize_pk_bound(
            &self.pk_serializer,
            &pk_prefix,
            next_col_bounds.end_bound(),
            false,
        );

        trace!(
            "iter_with_pk_bounds: start_key: {:?}, end_key: {:?}",
            start_key,
            end_key
        );

        self.batch_iter_with_encoded_key_range((start_key, end_key), epoch)
            .await
    }

    pub async fn batch_iter_with_pk_prefix(
        &self,
        epoch: u64,
        pk_prefix: Row,
    ) -> StorageResult<CellBasedIter<S>> {
        let prefix_serializer = self.pk_serializer.prefix(pk_prefix.size());
        let serialized_pk_prefix = serialize_pk(&pk_prefix, &prefix_serializer);

        let key_range = range_of_prefix(&serialized_pk_prefix);

        trace!(
            "iter_with_pk_prefix: key_range {:?}",
            (key_range.start_bound(), key_range.end_bound())
        );

        self.batch_iter_with_encoded_key_range(key_range, epoch)
            .await
    }
}

/// [`CellBasedIterInner`] iterates on the cell-based table.
struct CellBasedIterInner<S: StateStore> {
    /// An iterator that returns raw bytes from storage.
    iter: StripPrefixIterator<S::Iter>,

    /// Cell-based row deserializer
    cell_based_row_deserializer: CellBasedRowDeserializer<Arc<ColumnDescMapping>>,
}

impl<S: StateStore> CellBasedIterInner<S> {
    /// If `wait_epoch` is true, it will wait for the given epoch to be committed before iteration.
    async fn new<R, B>(
        keyspace: &Keyspace<S>,
        table_descs: Arc<ColumnDescMapping>,
        raw_key_range: R,
        epoch: u64,
        wait_epoch: bool,
    ) -> StorageResult<Self>
    where
        R: RangeBounds<B> + Send,
        B: AsRef<[u8]> + Send,
    {
        if wait_epoch {
            keyspace.state_store().wait_epoch(epoch).await?;
        }

        let cell_based_row_deserializer = CellBasedRowDeserializer::new(table_descs);

        let iter = keyspace.iter_with_range(raw_key_range, epoch).await?;
        let iter = Self {
            iter,
            cell_based_row_deserializer,
        };
        Ok(iter)
    }

    /// Yield a row with its primary key.
    #[try_stream(ok = (Vec<u8>, Row), error = StorageError)]
    async fn into_stream(mut self) {
        while let Some((key, value)) = self.iter.next().await? {
            if let Some((_vnode, pk, row)) = self
                .cell_based_row_deserializer
                .deserialize(&key, &value)
                .map_err(err)?
            {
                yield (pk, row)
            }
        }

        if let Some((_vnode, pk, row)) = self.cell_based_row_deserializer.take() {
            yield (pk, row);
        }
    }
}

/// Provides a layer on top of [`CellBasedIter`]
/// for decoding pk into its constituent datums in a row.
///
/// Given the following row: `| user_id | age | name |`,
/// if pk was derived from `user_id, name`
/// we can decode pk -> `user_id, name`,
/// and retrieve the row: `|_| age |_|`,
/// then fill in empty spots with datum decoded from pk: `| user_id | age | name |`
struct DedupPkCellBasedIter<I> {
    inner: I,
    pk_decoder: OrderedRowDeserializer,

    // Maps pk fields with:
    // 1. same value and memcomparable encoding,
    // 2. corresponding row positions. e.g. _row_id is unlikely to be part of selected row.
    pk_to_row_mapping: Vec<Option<usize>>,
}

impl<I> DedupPkCellBasedIter<I> {
    async fn new(
        inner: I,
        mapping: Arc<ColumnDescMapping>,
        pk_descs: &[OrderedColumnDesc],
    ) -> StorageResult<Self> {
        let (data_types, order_types) = pk_descs
            .iter()
            .map(|ordered_desc| {
                (
                    ordered_desc.column_desc.data_type.clone(),
                    ordered_desc.order,
                )
            })
            .unzip();
        let pk_decoder = OrderedRowDeserializer::new(data_types, order_types);

        let pk_to_row_mapping = pk_descs
            .iter()
            .map(|d| {
                let column_desc = &d.column_desc;
                if column_desc.data_type.mem_cmp_eq_value_enc() {
                    mapping.get(column_desc.column_id).map(|(_, index)| index)
                } else {
                    None
                }
            })
            .collect();

        Ok(Self {
            inner,
            pk_decoder,
            pk_to_row_mapping,
        })
    }
}

impl<I: PkAndRowStream> DedupPkCellBasedIter<I> {
    /// Yield a row with its primary key.
    #[try_stream(ok = (Vec<u8>, Row), error = StorageError)]
    async fn into_stream(self) {
        #[for_await]
        for r in self.inner {
            let (pk_vec, Row(mut row_inner)) = r?;
            let pk_decoded = self.pk_decoder.deserialize(&pk_vec).map_err(err)?;
            for (pk_idx, datum) in pk_decoded.into_vec().into_iter().enumerate() {
                if let Some(row_idx) = self.pk_to_row_mapping[pk_idx] {
                    row_inner[row_idx] = datum;
                }
            }
            yield (pk_vec, Row(row_inner));
        }
    }
}<|MERGE_RESOLUTION|>--- conflicted
+++ resolved
@@ -44,10 +44,16 @@
 use crate::storage_value::StorageValue;
 use crate::{Keyspace, StateStore, StateStoreIter};
 
-<<<<<<< HEAD
-pub type DedupPkCellBasedTable<S> = CellBasedTableExtended<S, DedupPkCellBasedRowSerializer>;
-
-impl<S: StateStore> DedupPkCellBasedTable<S> {
+pub type AccessType = bool;
+pub const READ_ONLY: AccessType = false;
+pub const READ_WRITE: AccessType = true;
+
+pub const DEFAULT_VNODE: VirtualNode = 0;
+
+pub type DedupPkCellBasedTable<S, const T: AccessType> =
+    CellBasedTableExtended<S, DedupPkCellBasedRowSerializer, T>;
+
+impl<S: StateStore> DedupPkCellBasedTable<S, READ_WRITE> {
     /// Instantiates a new [`DedupPkCellBasedTable`]
     pub fn new_dedup_pk_cell_based_table(
         keyspace: Keyspace<S>,
@@ -57,35 +63,27 @@
         dist_key_indices: Option<Vec<usize>>,
     ) -> Self {
         let column_ids = columns.iter().map(|c| c.column_id).collect_vec();
-        let cell_based_row_serializer =
-            DedupPkCellBasedRowSerializer::new(&pk_indices, &columns, &column_ids);
-
-        Self::new_extended(
+        let row_serializer = DedupPkCellBasedRowSerializer::new(&pk_indices, &columns, &column_ids);
+
+        Self::new_inner(
             keyspace,
             columns,
+            column_ids,
             order_types,
             pk_indices,
             dist_key_indices,
-            cell_based_row_serializer,
+            row_serializer,
         )
     }
 }
 
 /// [`CellBasedTable`] is the interface accessing relational data in KV(`StateStore`) with encoding
-=======
-pub type AccessType = bool;
-pub const READ_ONLY: AccessType = false;
-pub const READ_WRITE: AccessType = true;
-
-pub const DEFAULT_VNODE: VirtualNode = 0;
-
-/// `CellBasedTable` is the interface accessing relational data in KV(`StateStore`) with encoding
->>>>>>> 68be2299
 /// format: [keyspace | pk | `column_id` (4B)] -> value.
 /// if the key of the column id does not exist, it will be Null in the relation
-pub type CellBasedTable<S> = CellBasedTableExtended<S, CellBasedRowSerializer>;
-
-impl<S: StateStore> CellBasedTable<S> {
+pub type CellBasedTable<S, const T: AccessType> =
+    CellBasedTableExtended<S, CellBasedRowSerializer, T>;
+
+impl<S: StateStore> CellBasedTable<S, READ_WRITE> {
     /// Instantiates a new [`CellBasedTable`]
     pub fn new(
         keyspace: Keyspace<S>,
@@ -94,18 +92,30 @@
         pk_indices: Vec<usize>,
         dist_key_indices: Option<Vec<usize>>,
     ) -> Self {
-        let column_ids = columns.iter().map(|c| c.column_id).collect();
-
-        Self::new_partial(
+        let column_ids = columns.iter().map(|c| c.column_id).collect_vec();
+        let row_serializer = CellBasedRowSerializer::new(column_ids.clone());
+
+        Self::new_extended(
             keyspace,
             columns,
-            column_ids,
             order_types,
             pk_indices,
             dist_key_indices,
+            row_serializer,
         )
     }
 
+    pub fn new_for_test(
+        keyspace: Keyspace<S>,
+        column_descs: Vec<ColumnDesc>,
+        order_types: Vec<OrderType>,
+        pk_indices: Vec<usize>,
+    ) -> Self {
+        Self::new(keyspace, column_descs, order_types, pk_indices, None)
+    }
+}
+
+impl<S: StateStore> CellBasedTable<S, READ_ONLY> {
     /// Instantiates a new partial [`CellBasedTable`]
     pub fn new_partial(
         keyspace: Keyspace<S>,
@@ -115,7 +125,7 @@
         pk_indices: Vec<usize>,
         dist_key_indices: Option<Vec<usize>>,
     ) -> Self {
-        let cell_based_row_serializer = CellBasedRowSerializer::new(column_ids.clone());
+        let row_serializer = CellBasedRowSerializer::new(column_ids.clone());
 
         Self::new_partial_extended(
             keyspace,
@@ -124,17 +134,8 @@
             order_types,
             pk_indices,
             dist_key_indices,
-            cell_based_row_serializer,
+            row_serializer,
         )
-    }
-
-    pub fn new_for_test(
-        keyspace: Keyspace<S>,
-        column_descs: Vec<ColumnDesc>,
-        order_types: Vec<OrderType>,
-        pk_indices: Vec<usize>,
-    ) -> Self {
-        CellBasedTable::new(keyspace, column_descs, order_types, pk_indices, None)
     }
 }
 
@@ -144,11 +145,7 @@
 /// It is parameterized by its encoding, by specifying cell serializer and deserializers.
 /// TODO: Parameterize on `CellDeserializer`.
 #[derive(Clone)]
-<<<<<<< HEAD
-pub struct CellBasedTableExtended<S: StateStore, SER: CellSerializer> {
-=======
-pub struct CellBasedTable<S: StateStore, const T: AccessType> {
->>>>>>> 68be2299
+pub struct CellBasedTableExtended<S: StateStore, SER: CellSerializer, const T: AccessType> {
     /// The keyspace that the pk and value of the original table has.
     keyspace: Keyspace<S>,
 
@@ -165,11 +162,7 @@
     pk_serializer: OrderedRowSerializer,
 
     /// Used for serializing the row.
-<<<<<<< HEAD
-    cell_based_row_serializer: SER,
-=======
-    row_serializer: CellBasedRowSerializer,
->>>>>>> 68be2299
+    row_serializer: SER,
 
     /// Mapping from column id to column index. Used for deserializing the row.
     mapping: Arc<ColumnDescMapping>,
@@ -197,11 +190,9 @@
     vnodes: Bitmap,
 }
 
-<<<<<<< HEAD
-impl<S: StateStore, SER: CellSerializer> std::fmt::Debug for CellBasedTableExtended<S, SER> {
-=======
-impl<S: StateStore, const T: AccessType> std::fmt::Debug for CellBasedTable<S, T> {
->>>>>>> 68be2299
+impl<S: StateStore, SER: CellSerializer, const T: AccessType> std::fmt::Debug
+    for CellBasedTableExtended<S, SER, T>
+{
     fn fmt(&self, f: &mut std::fmt::Formatter<'_>) -> std::fmt::Result {
         f.debug_struct("CellBasedTable").finish_non_exhaustive()
     }
@@ -211,22 +202,43 @@
     StorageError::CellBasedTable(rw.into())
 }
 
-<<<<<<< HEAD
-impl<S: StateStore, SER: CellSerializer> CellBasedTableExtended<S, SER> {
+impl<S: StateStore, SER: CellSerializer> CellBasedTableExtended<S, SER, READ_WRITE> {
     /// Create a [`CellBasedTableExtended`] given a complete set of `columns`.
     /// This is parameterized on cell based row serializer.
-    pub fn new_extended(
-=======
-impl<S: StateStore> CellBasedTable<S, READ_ONLY> {
-    /// Create a read-only [`CellBasedTable`] given a complete set of `columns` and a partial set of
-    /// `column_ids`. The output will only contains columns with the given ids in the same order.
-    pub fn new_partial(
+    pub(super) fn new_extended(
+        keyspace: Keyspace<S>,
+        columns: Vec<ColumnDesc>,
+        order_types: Vec<OrderType>,
+        pk_indices: Vec<usize>,
+        dist_key_indices: Option<Vec<usize>>,
+        row_serializer: SER,
+    ) -> Self {
+        let column_ids = columns.iter().map(|c| c.column_id).collect();
+
+        Self::new_inner(
+            keyspace,
+            columns,
+            column_ids,
+            order_types,
+            pk_indices,
+            dist_key_indices,
+            row_serializer,
+        )
+    }
+}
+
+impl<S: StateStore, SER: CellSerializer> CellBasedTableExtended<S, SER, READ_ONLY> {
+    /// Create a read-only [`CellBasedTableExtended`] given a complete set of `columns` and a
+    /// partial set of `column_ids`. The output will only contains columns with the given ids in
+    /// the same order.
+    pub(super) fn new_partial_extended(
         keyspace: Keyspace<S>,
         table_columns: Vec<ColumnDesc>,
         column_ids: Vec<ColumnId>,
         order_types: Vec<OrderType>,
         pk_indices: Vec<usize>,
         dist_key_indices: Option<Vec<usize>>,
+        row_serializer: SER,
     ) -> Self {
         Self::new_inner(
             keyspace,
@@ -235,75 +247,29 @@
             order_types,
             pk_indices,
             dist_key_indices,
+            row_serializer,
         )
     }
 }
 
-impl<S: StateStore> CellBasedTable<S, READ_WRITE> {
-    /// Create a read-write [`CellBasedTable`] given a complete set of `columns`.
-    pub fn new(
->>>>>>> 68be2299
-        keyspace: Keyspace<S>,
-        columns: Vec<ColumnDesc>,
-        order_types: Vec<OrderType>,
-        pk_indices: Vec<usize>,
-        dist_key_indices: Option<Vec<usize>>,
-        cell_based_row_serializer: SER,
-    ) -> Self {
-        let column_ids = columns.iter().map(|c| c.column_id).collect();
-
-<<<<<<< HEAD
-        Self::new_partial_extended(
-=======
-        Self::new_inner(
->>>>>>> 68be2299
-            keyspace,
-            columns,
-            column_ids,
-            order_types,
-            pk_indices,
-            dist_key_indices,
-            cell_based_row_serializer,
-        )
-    }
-
-<<<<<<< HEAD
-    /// Create a [`CellBasedTableExtended`] given a complete set of `columns` and a partial set of
-    /// `column_ids`. The output will only contains columns with the given ids in the same order.
-    /// This is parameterized on cell based row serializer.
-    pub fn new_partial_extended(
-=======
-    pub fn new_for_test(
-        keyspace: Keyspace<S>,
-        column_descs: Vec<ColumnDesc>,
-        order_types: Vec<OrderType>,
-        pk_indices: Vec<usize>,
-    ) -> Self {
-        Self::new(keyspace, column_descs, order_types, pk_indices, None)
-    }
-}
-
 /// Allow transforming a `READ_WRITE` instance to a `READ_ONLY` one.
-impl<S: StateStore> From<CellBasedTable<S, READ_WRITE>> for CellBasedTable<S, READ_ONLY> {
-    fn from(rw: CellBasedTable<S, READ_WRITE>) -> Self {
+impl<S: StateStore, SER: CellSerializer> From<CellBasedTableExtended<S, SER, READ_WRITE>>
+    for CellBasedTableExtended<S, SER, READ_ONLY>
+{
+    fn from(rw: CellBasedTableExtended<S, SER, READ_WRITE>) -> Self {
         Self { ..rw }
     }
 }
 
-impl<S: StateStore, const T: AccessType> CellBasedTable<S, T> {
+impl<S: StateStore, SER: CellSerializer, const T: AccessType> CellBasedTableExtended<S, SER, T> {
     fn new_inner(
->>>>>>> 68be2299
         keyspace: Keyspace<S>,
         table_columns: Vec<ColumnDesc>,
         column_ids: Vec<ColumnId>,
         order_types: Vec<OrderType>,
         pk_indices: Vec<usize>,
-<<<<<<< HEAD
-        dist_key_indices: Option<Vec<usize>>,
-        cell_based_row_serializer: SER,
-=======
         #[allow(unused_assignments)] mut dist_key_indices: Option<Vec<usize>>,
->>>>>>> 68be2299
+        row_serializer: SER,
     ) -> Self {
         let mapping = ColumnDescMapping::new_partial(&table_columns, &column_ids);
         let schema = Schema::new(mapping.output_columns.iter().map(Into::into).collect());
@@ -335,11 +301,7 @@
             table_columns,
             schema,
             pk_serializer,
-<<<<<<< HEAD
-            cell_based_row_serializer,
-=======
-            row_serializer: CellBasedRowSerializer::new(column_ids),
->>>>>>> 68be2299
+            row_serializer,
             mapping,
             pk_indices,
             dist_key_indices,
@@ -361,16 +323,12 @@
     }
 
     pub(super) fn column_ids(&self) -> &[ColumnId] {
-<<<<<<< HEAD
-        self.cell_based_row_serializer.column_ids()
-=======
-        &self.row_serializer.column_ids
->>>>>>> 68be2299
+        self.row_serializer.column_ids()
     }
 }
 
 /// Get
-impl<S: StateStore, const T: AccessType> CellBasedTable<S, T> {
+impl<S: StateStore, SER: CellSerializer, const T: AccessType> CellBasedTableExtended<S, SER, T> {
     /// Get vnode value with given primary key.
     fn compute_vnode_by_pk(&self, pk: &Row) -> VirtualNode {
         let vnode = match self.dist_key_in_pk_indices.as_ref() {
@@ -393,11 +351,6 @@
         output
     }
 
-<<<<<<< HEAD
-/// Get & Write
-impl<S: StateStore, SER: CellSerializer> CellBasedTableExtended<S, SER> {
-=======
->>>>>>> 68be2299
     /// Get a single row by point get
     pub async fn get_row(&self, pk: &Row, epoch: u64) -> StorageResult<Option<Row>> {
         // TODO: use multi-get for cell_based get_row
@@ -454,7 +407,7 @@
 }
 
 /// Write
-impl<S: StateStore> CellBasedTable<S, READ_WRITE> {
+impl<S: StateStore, SER: CellSerializer> CellBasedTableExtended<S, SER, READ_WRITE> {
     /// Get vnode value with full row.
     fn compute_vnode_by_row(&self, row: &Row) -> VirtualNode {
         // With `READ_WRITE`, the output columns should be exactly same with the table columns, so
@@ -560,7 +513,7 @@
 }
 
 /// Iterators
-impl<S: StateStore, const T: AccessType> CellBasedTable<S, T> {
+impl<S: StateStore, SER: CellSerializer, const T: AccessType> CellBasedTableExtended<S, SER, T> {
     /// Get multiple [`CellBasedIter`] based on the specified vnodes, and merge or concat them by
     /// given `ordered`.
     async fn iter_with_encoded_key_range<R, B>(
