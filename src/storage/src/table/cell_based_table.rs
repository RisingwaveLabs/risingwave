--- conflicted
+++ resolved
@@ -156,15 +156,11 @@
         ]
         .concat();
         let mut get_res = Vec::new();
-<<<<<<< HEAD
+
         let sentinel_cell = self
             .keyspace
             .get_with_vnode(&sentinel_key, epoch, vnode)
             .await?;
-=======
-
-        let sentinel_cell = self.keyspace.get(&sentinel_key, epoch).await?;
->>>>>>> 4e9090de
 
         if sentinel_cell.is_none() {
             // if sentinel cell is none, this row doesn't exist
