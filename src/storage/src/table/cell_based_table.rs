--- conflicted
+++ resolved
@@ -196,15 +196,10 @@
         // TODO: encode vnode into key
         // let vnode = self.compute_vnode_by_row(value);
         let pk_serializer = self.pk_serializer.as_ref().expect("pk_serializer is None");
-<<<<<<< HEAD
-        let start_key = self.keyspace.prefixed_key(&serialize_pk(pk, pk_serializer));
-        let key_range = range_of_prefix(&start_key);
-=======
         let start_key = self
             .keyspace
             .prefixed_key(&serialize_pk::<false>(pk, pk_serializer));
-        let end_key = next_key(&start_key);
->>>>>>> a42753af
+        let key_range = range_of_prefix(&start_key);
 
         let state_store_range_scan_res = self
             .keyspace
@@ -439,16 +434,10 @@
     ) -> StorageResult<CellBasedTableRowIter<S>> {
         let pk_serializer = self.pk_serializer.as_ref().expect("pk_serializer is None");
         let prefix_serializer = pk_serializer.prefix(pk_prefix.size());
-<<<<<<< HEAD
-        let serialized_pk_prefix = &serialize_pk(&pk_prefix, &prefix_serializer)[..];
+        let serialized_pk_prefix = serialize_pk::<false>(&pk_prefix, &prefix_serializer);
 
         let start_key = self.keyspace.prefixed_key(&serialized_pk_prefix);
         let key_range = range_of_prefix(&start_key);
-=======
-        let serialized_pk_prefix = &serialize_pk::<false>(&pk_prefix, &prefix_serializer)[..];
-        let start_key = Included(self.keyspace.prefixed_key(&serialized_pk_prefix));
-        let next_key = Excluded(self.keyspace.prefixed_key(next_key(serialized_pk_prefix)));
->>>>>>> a42753af
 
         trace!(
             "iter_with_pk_prefix: key_range {:?}",
