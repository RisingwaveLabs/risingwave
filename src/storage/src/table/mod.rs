--- conflicted
+++ resolved
@@ -108,11 +108,7 @@
 }
 
 /// Get vnode value with `indices` on the given `row`.
-<<<<<<< HEAD
-fn compute_vnode(row: impl Row2, indices: &[usize], vnodes: &Bitmap) -> VirtualNode {
-=======
-pub fn compute_vnode(row: &Row, indices: &[usize], vnodes: &Bitmap) -> VirtualNode {
->>>>>>> a758f021
+pub fn compute_vnode(row: impl Row2, indices: &[usize], vnodes: &Bitmap) -> VirtualNode {
     let vnode = if indices.is_empty() {
         DEFAULT_VNODE
     } else {
