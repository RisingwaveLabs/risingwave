// Copyright 2023 RisingWave Labs
//
// Licensed under the Apache License, Version 2.0 (the "License");
// you may not use this file except in compliance with the License.
// You may obtain a copy of the License at
//
//     http://www.apache.org/licenses/LICENSE-2.0
//
// Unless required by applicable law or agreed to in writing, software
// distributed under the License is distributed on an "AS IS" BASIS,
// WITHOUT WARRANTIES OR CONDITIONS OF ANY KIND, either express or implied.
// See the License for the specific language governing permissions and
// limitations under the License.

use std::ops::Bound;
use std::sync::atomic::{AtomicBool, Ordering};
use std::sync::Arc;
use std::time::Duration;

use bytes::Bytes;
use risingwave_common::cache::CachePriority;
use risingwave_common::catalog::hummock::CompactionFilterFlag;
use risingwave_common::catalog::TableId;
use risingwave_hummock_sdk::compaction_group::hummock_version_ext::HummockVersionExt;
use risingwave_hummock_sdk::compaction_group::StaticCompactionGroupId;
use risingwave_hummock_sdk::key::{next_key, user_key};
use risingwave_hummock_sdk::table_stats::to_prost_table_stats_map;
use risingwave_hummock_sdk::HummockVersionId;
use risingwave_meta::hummock::compaction::compaction_config::CompactionConfigBuilder;
use risingwave_meta::hummock::compaction::{default_level_selector, ManualCompactionOption};
use risingwave_meta::hummock::test_utils::{
    add_ssts, register_table_ids_to_compaction_group, setup_compute_env,
    setup_compute_env_with_config,
};
use risingwave_meta::hummock::{HummockManagerRef, MockHummockMetaClient};
use risingwave_meta::manager::LocalNotification;
use risingwave_meta::storage::MemStore;
use risingwave_pb::hummock::compact_task::TaskStatus;
use risingwave_rpc_client::HummockMetaClient;
use risingwave_storage::hummock::compactor::compactor_runner::compact;
use risingwave_storage::hummock::compactor::CompactorContext;
use risingwave_storage::hummock::{CachePolicy, GetObjectId, SstableObjectIdManager};
use risingwave_storage::store::{LocalStateStore, NewLocalOptions, ReadOptions};
use risingwave_storage::StateStore;
use serial_test::serial;

use super::compactor_tests::tests::{
    flush_and_commit, get_hummock_storage, prepare_compactor_and_filter,
};
use crate::get_notification_client_for_test;
use crate::local_state_store_test_utils::LocalStateStoreTestExt;

#[tokio::test]
#[cfg(feature = "sync_point")]
#[serial]
async fn test_syncpoints_sstable_object_id_manager() {
    let (_env, hummock_manager_ref, _cluster_manager_ref, worker_node) =
        setup_compute_env(8080).await;
    let hummock_meta_client: Arc<dyn HummockMetaClient> = Arc::new(MockHummockMetaClient::new(
        hummock_manager_ref.clone(),
        worker_node.id,
    ));
    let sstable_object_id_manager =
        Arc::new(SstableObjectIdManager::new(hummock_meta_client.clone(), 5));

    // Block filling cache after fetching ids.
    sync_point::hook("MAP_NEXT_SST_OBJECT_ID.BEFORE_FILL_CACHE", || async {
        sync_point::wait_timeout(
            "MAP_NEXT_SST_OBJECT_ID.SIG_FILL_CACHE",
            Duration::from_secs(10),
        )
        .await
        .unwrap();
    });

    // Start the task that fetches new ids.
    let mut sstable_object_id_manager_clone = sstable_object_id_manager.clone();
    let leader_task = tokio::spawn(async move {
        sstable_object_id_manager_clone
            .get_new_sst_object_id()
            .await
            .unwrap();
    });
    sync_point::wait_timeout(
        "MAP_NEXT_SST_OBJECT_ID.AFTER_FETCH",
        Duration::from_secs(10),
    )
    .await
    .unwrap();

    // Start tasks that waits to be notified.
    let mut follower_tasks = vec![];
    for _ in 0..3 {
        let mut sstable_object_id_manager_clone = sstable_object_id_manager.clone();
        let follower_task = tokio::spawn(async move {
            sstable_object_id_manager_clone
                .get_new_sst_object_id()
                .await
                .unwrap();
        });
        sync_point::wait_timeout(
            "MAP_NEXT_SST_OBJECT_ID.AS_FOLLOWER",
            Duration::from_secs(10),
        )
        .await
        .unwrap();
        follower_tasks.push(follower_task);
    }

    // Continue to fill cache.
    sync_point::on("MAP_NEXT_SST_OBJECT_ID.SIG_FILL_CACHE").await;

    leader_task.await.unwrap();
    for follower_task in follower_tasks {
        follower_task.await.unwrap();
    }
}

#[cfg(all(feature = "sync_point", feature = "failpoints"))]
#[tokio::test]
#[serial]
async fn test_syncpoints_test_failpoints_fetch_ids() {
    let (_env, hummock_manager_ref, _cluster_manager_ref, worker_node) =
        setup_compute_env(8080).await;
    let hummock_meta_client: Arc<dyn HummockMetaClient> = Arc::new(MockHummockMetaClient::new(
        hummock_manager_ref.clone(),
        worker_node.id,
    ));
    let sstable_object_id_manager =
        Arc::new(SstableObjectIdManager::new(hummock_meta_client.clone(), 5));

    // Block fetching ids.
    sync_point::hook("MAP_NEXT_SST_OBJECT_ID.BEFORE_FETCH", || async {
        sync_point::wait_timeout("MAP_NEXT_SST_OBJECT_ID.SIG_FETCH", Duration::from_secs(10))
            .await
            .unwrap();
        sync_point::remove_action("MAP_NEXT_SST_OBJECT_ID.BEFORE_FETCH");
    });

    // Start the task that fetches new ids.
    let mut sstable_object_id_manager_clone = sstable_object_id_manager.clone();
    let leader_task = tokio::spawn(async move {
        fail::cfg("get_new_sst_ids_err", "return").unwrap();
        sstable_object_id_manager_clone
            .get_new_sst_object_id()
            .await
            .unwrap_err();
        fail::remove("get_new_sst_ids_err");
    });
    sync_point::wait_timeout("MAP_NEXT_SST_OBJECT_ID.AS_LEADER", Duration::from_secs(10))
        .await
        .unwrap();

    // Start tasks that waits to be notified.
    let mut follower_tasks = vec![];
    for _ in 0..3 {
        let mut sstable_object_id_manager_clone = sstable_object_id_manager.clone();
        let follower_task = tokio::spawn(async move {
            sstable_object_id_manager_clone
                .get_new_sst_object_id()
                .await
                .unwrap();
        });
        sync_point::wait_timeout(
            "MAP_NEXT_SST_OBJECT_ID.AS_FOLLOWER",
            Duration::from_secs(10),
        )
        .await
        .unwrap();
        follower_tasks.push(follower_task);
    }

    // Continue to fetch ids.
    sync_point::on("MAP_NEXT_SST_OBJECT_ID.SIG_FETCH").await;

    leader_task.await.unwrap();
    // Failed leader task doesn't block follower tasks.
    for follower_task in follower_tasks {
        follower_task.await.unwrap();
    }
}

#[tokio::test]
#[cfg(feature = "sync_point")]
#[serial]
async fn test_syncpoints_test_local_notification_receiver() {
    let (env, hummock_manager, _cluster_manager, worker_node) = setup_compute_env(80).await;
    let context_id = worker_node.id;

    register_table_ids_to_compaction_group(
        hummock_manager.as_ref(),
        &[1],
        StaticCompactionGroupId::StateDefault.into(),
    )
    .await;
    // Test cancel compaction task
    let _sst_infos = add_ssts(1, hummock_manager.as_ref(), context_id).await;
    let mut task = hummock_manager
        .get_compact_task(
            StaticCompactionGroupId::StateDefault.into(),
            &mut default_level_selector(),
        )
        .await
        .unwrap()
        .unwrap();
    task.task_status = TaskStatus::ManualCanceled as i32;
    assert_eq!(hummock_manager.list_all_tasks_ids().await.len(), 1);
    env.notification_manager()
        .notify_local_subscribers(LocalNotification::CompactionTaskNeedCancel(task))
        .await;
    sync_point::wait_timeout(
        "AFTER_CANCEL_COMPACTION_TASK_ASYNC",
        Duration::from_secs(10),
    )
    .await
    .unwrap();
    assert_eq!(hummock_manager.list_all_tasks_ids().await.len(), 0);

    // Test release hummock contexts
    env.notification_manager()
        .notify_local_subscribers(LocalNotification::WorkerNodeDeleted(worker_node))
        .await;
    sync_point::wait_timeout(
        "AFTER_RELEASE_HUMMOCK_CONTEXTS_ASYNC",
        Duration::from_secs(10),
    )
    .await
    .unwrap();
}

pub async fn compact_once(
<<<<<<< HEAD
    hummock_manager_ref: HummockManagerRef,
    compact_ctx: Arc<CompactorContext>,
=======
    hummock_manager_ref: HummockManagerRef<MemStore>,
    compact_ctx: CompactorContext,
>>>>>>> 50792cc6
    sstable_object_id_manager: Arc<SstableObjectIdManager>,
) {
    // 2. get compact task
    let manual_compcation_option = ManualCompactionOption {
        level: 0,
        ..Default::default()
    };
    // 2. get compact task
    let mut compact_task = hummock_manager_ref
        .manual_get_compact_task(
            StaticCompactionGroupId::StateDefault.into(),
            manual_compcation_option,
        )
        .await
        .unwrap()
        .unwrap();
    compact_task.gc_delete_keys = false;

    let compaction_filter_flag = CompactionFilterFlag::STATE_CLEAN;
    compact_task.compaction_filter_mask = compaction_filter_flag.bits();
    // 3. compact
    let (_tx, rx) = tokio::sync::oneshot::channel();
    let (mut result_task, task_stats) = compact(
        compact_ctx,
        compact_task.clone(),
        rx,
        Box::new(sstable_object_id_manager),
    )
    .await;

    hummock_manager_ref
        .report_compact_task(&mut result_task, Some(to_prost_table_stats_map(task_stats)))
        .await
        .unwrap();
}

#[tokio::test]
#[cfg(feature = "sync_point")]
#[serial]
async fn test_syncpoints_get_in_delete_range_boundary() {
    let config = CompactionConfigBuilder::new()
        .level0_tier_compact_file_number(1)
        .max_bytes_for_level_base(4096)
        .build();
    let (env, hummock_manager_ref, _cluster_manager_ref, worker_node) =
        setup_compute_env_with_config(8080, config).await;
    let hummock_meta_client: Arc<dyn HummockMetaClient> = Arc::new(MockHummockMetaClient::new(
        hummock_manager_ref.clone(),
        worker_node.id,
    ));
    let existing_table_id: u32 = 1;

    let storage = get_hummock_storage(
        hummock_meta_client.clone(),
        get_notification_client_for_test(env, hummock_manager_ref.clone(), worker_node.clone()),
        &hummock_manager_ref,
        TableId::from(existing_table_id),
    )
    .await;
    let compact_ctx = prepare_compactor_and_filter(&storage, existing_table_id);

    let sstable_object_id_manager = Arc::new(SstableObjectIdManager::new(
        hummock_meta_client.clone(),
        storage
            .storage_opts()
            .clone()
            .sstable_id_remote_fetch_number,
    ));

    let mut local = storage
        .new_local(NewLocalOptions::for_test(existing_table_id.into()))
        .await;

    // 1. add sstables
    let val0 = Bytes::from(b"0"[..].repeat(1 << 10)); // 1024 Byte value
    let val1 = Bytes::from(b"1"[..].repeat(1 << 10)); // 1024 Byte value

    local.init_for_test(100).await.unwrap();
    let mut start_key = b"\0\0aaa".to_vec();
    for _ in 0..10 {
        local
            .insert(
                Bytes::copy_from_slice(start_key.as_slice()),
                val0.clone(),
                None,
            )
            .unwrap();
        start_key = next_key(&start_key);
    }
    local
        .insert(Bytes::from(b"\0\0ggg".as_slice()), val0.clone(), None)
        .unwrap();
    local
        .insert(Bytes::from(b"\0\0hhh".as_slice()), val0.clone(), None)
        .unwrap();
    local
        .insert(Bytes::from(b"\0\0kkk".as_slice()), val0.clone(), None)
        .unwrap();
    local.flush(Vec::new()).await.unwrap();
    local.seal_current_epoch(101);
    flush_and_commit(&hummock_meta_client, &storage, 100).await;
    compact_once(
        hummock_manager_ref.clone(),
        compact_ctx.clone(),
        sstable_object_id_manager.clone(),
    )
    .await;

    local
        .insert(Bytes::from(b"\0\0aaa".as_slice()), val1.clone(), None)
        .unwrap();
    local
        .insert(Bytes::from(b"\0\0bbb".as_slice()), val1.clone(), None)
        .unwrap();
    local
        .flush(vec![(
            Bound::Included(Bytes::from(b"\0\0ggg".as_slice())),
            Bound::Excluded(Bytes::from(b"\0\0hhh".as_slice())),
        )])
        .await
        .unwrap();
    local.seal_current_epoch(102);
    flush_and_commit(&hummock_meta_client, &storage, 101).await;
    compact_once(
        hummock_manager_ref.clone(),
        compact_ctx.clone(),
        sstable_object_id_manager.clone(),
    )
    .await;

    local
        .insert(Bytes::from(b"\0\0hhh".as_slice()), val1.clone(), None)
        .unwrap();
    local
        .insert(Bytes::from(b"\0\0iii".as_slice()), val1.clone(), None)
        .unwrap();
    local
        .flush(vec![(
            Bound::Included(Bytes::from(b"\0\0jjj".as_slice())),
            Bound::Excluded(Bytes::from(b"\0\0kkk".as_slice())),
        )])
        .await
        .unwrap();
    local.seal_current_epoch(103);
    flush_and_commit(&hummock_meta_client, &storage, 102).await;
    // move this two file to the same level.
    compact_once(
        hummock_manager_ref.clone(),
        compact_ctx.clone(),
        sstable_object_id_manager.clone(),
    )
    .await;

    local
        .insert(Bytes::from(b"\0\0lll".as_slice()), val1.clone(), None)
        .unwrap();
    local
        .insert(Bytes::from(b"\0\0mmm".as_slice()), val1.clone(), None)
        .unwrap();
    local.flush(Vec::new()).await.unwrap();
    local.seal_current_epoch(u64::MAX);
    flush_and_commit(&hummock_meta_client, &storage, 103).await;
    // move this two file to the same level.
    compact_once(
        hummock_manager_ref.clone(),
        compact_ctx.clone(),
        sstable_object_id_manager.clone(),
    )
    .await;

    // 4. get the latest version and check
    let version = hummock_manager_ref.get_current_version().await;
    let base_level = &version
        .get_compaction_group_levels(StaticCompactionGroupId::StateDefault.into())
        .levels[4];
    assert_eq!(base_level.table_infos.len(), 3);
    assert!(
        base_level.table_infos[0]
            .key_range
            .as_ref()
            .unwrap()
            .right_exclusive
    );
    assert_eq!(
        user_key(&base_level.table_infos[0].key_range.as_ref().unwrap().right),
        user_key(&base_level.table_infos[1].key_range.as_ref().unwrap().left),
    );
    storage.wait_version(version).await;
    let read_options = ReadOptions {
        table_id: TableId::from(existing_table_id),
        cache_policy: CachePolicy::Fill(CachePriority::High),
        ..Default::default()
    };
    let get_result = storage
        .get(Bytes::from("\0\0hhh"), 120, read_options.clone())
        .await
        .unwrap();
    assert_eq!(get_result.unwrap(), val1);
    let get_result = storage
        .get(Bytes::from("\0\0ggg"), 120, read_options.clone())
        .await
        .unwrap();
    assert!(get_result.is_none());
    let get_result = storage
        .get(Bytes::from("\0\0aaa"), 120, read_options.clone())
        .await
        .unwrap();
    assert_eq!(get_result.unwrap(), val1);
    let get_result = storage
        .get(Bytes::from("\0\0aab"), 120, read_options.clone())
        .await
        .unwrap();
    assert_eq!(get_result.unwrap(), val0);
    let skip_flag = Arc::new(AtomicBool::new(false));
    let skip_flag_hook = skip_flag.clone();
    sync_point::hook("HUMMOCK_V2::GET::SKIP_BY_NO_FILE", move || {
        let flag = skip_flag_hook.clone();
        async move {
            flag.store(true, Ordering::Release);
        }
    });
    let get_result = storage
        .get(Bytes::from("\0\0kkk"), 120, read_options.clone())
        .await
        .unwrap();
    assert_eq!(get_result.unwrap(), val0);
    assert!(skip_flag.load(Ordering::Acquire));
}

#[tokio::test]
#[cfg(feature = "sync_point")]
#[serial]
async fn test_syncpoints_hummock_version_safe_point() {
    let (_env, hummock_manager, _, _) = setup_compute_env(80).await;
    assert_eq!(
        hummock_manager.get_min_pinned_version_id().await,
        HummockVersionId::MAX
    );
    let v = hummock_manager.get_current_version().await;
    let sp = hummock_manager.register_safe_point().await;
    assert_eq!(v.id, sp.id);
    assert_eq!(hummock_manager.get_min_pinned_version_id().await, v.id);
    hummock_manager.unregister_safe_point(sp.id).await;
    assert_eq!(
        hummock_manager.get_min_pinned_version_id().await,
        HummockVersionId::MAX
    );

    let sp = hummock_manager.register_safe_point().await;
    assert_eq!(hummock_manager.get_min_pinned_version_id().await, v.id);
    drop(sp);
    sync_point::wait_timeout(
        "UNREGISTER_HUMMOCK_VERSION_SAFE_POINT",
        Duration::from_secs(10),
    )
    .await
    .unwrap();
    assert_eq!(
        hummock_manager.get_min_pinned_version_id().await,
        HummockVersionId::MAX
    );
}<|MERGE_RESOLUTION|>--- conflicted
+++ resolved
@@ -229,13 +229,8 @@
 }
 
 pub async fn compact_once(
-<<<<<<< HEAD
     hummock_manager_ref: HummockManagerRef,
-    compact_ctx: Arc<CompactorContext>,
-=======
-    hummock_manager_ref: HummockManagerRef<MemStore>,
     compact_ctx: CompactorContext,
->>>>>>> 50792cc6
     sstable_object_id_manager: Arc<SstableObjectIdManager>,
 ) {
     // 2. get compact task
