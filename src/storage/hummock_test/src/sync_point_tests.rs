// Copyright 2023 RisingWave Labs
//
// Licensed under the Apache License, Version 2.0 (the "License");
// you may not use this file except in compliance with the License.
// You may obtain a copy of the License at
//
//     http://www.apache.org/licenses/LICENSE-2.0
//
// Unless required by applicable law or agreed to in writing, software
// distributed under the License is distributed on an "AS IS" BASIS,
// WITHOUT WARRANTIES OR CONDITIONS OF ANY KIND, either express or implied.
// See the License for the specific language governing permissions and
// limitations under the License.

use std::ops::Bound;
use std::sync::atomic::{AtomicBool, Ordering};
use std::sync::Arc;
use std::time::Duration;

use bytes::Bytes;
use risingwave_common::cache::CachePriority;
use risingwave_common::catalog::hummock::CompactionFilterFlag;
use risingwave_common::catalog::TableId;
use risingwave_common::hash::VirtualNode;
use risingwave_hummock_sdk::compaction_group::hummock_version_ext::HummockVersionExt;
use risingwave_hummock_sdk::compaction_group::StaticCompactionGroupId;
use risingwave_hummock_sdk::key::{next_key, user_key};
use risingwave_hummock_sdk::table_stats::to_prost_table_stats_map;
use risingwave_hummock_sdk::HummockVersionId;
use risingwave_meta::hummock::compaction::compaction_config::CompactionConfigBuilder;
use risingwave_meta::hummock::compaction::selector::ManualCompactionOption;
use risingwave_meta::hummock::test_utils::{setup_compute_env, setup_compute_env_with_config};
use risingwave_meta::hummock::{HummockManagerRef, MockHummockMetaClient};
use risingwave_rpc_client::HummockMetaClient;
use risingwave_storage::filter_key_extractor::FilterKeyExtractorManager;
use risingwave_storage::hummock::compactor::compactor_runner::compact;
use risingwave_storage::hummock::compactor::CompactorContext;
use risingwave_storage::hummock::{CachePolicy, GetObjectId, SstableObjectIdManager};
use risingwave_storage::store::{LocalStateStore, NewLocalOptions, ReadOptions, StateStoreRead};
use risingwave_storage::StateStore;
use serial_test::serial;

use super::compactor_tests::tests::{get_hummock_storage, prepare_compactor_and_filter};
use crate::compactor_tests::tests::flush_and_commit;
use crate::get_notification_client_for_test;
use crate::local_state_store_test_utils::LocalStateStoreTestExt;
use crate::test_utils::gen_key_from_bytes;

#[tokio::test]
#[cfg(feature = "sync_point")]
#[serial]
async fn test_syncpoints_sstable_object_id_manager() {
    let (_env, hummock_manager_ref, _cluster_manager_ref, worker_node) =
        setup_compute_env(8080).await;
    let hummock_meta_client: Arc<dyn HummockMetaClient> = Arc::new(MockHummockMetaClient::new(
        hummock_manager_ref.clone(),
        worker_node.id,
    ));
    let sstable_object_id_manager =
        Arc::new(SstableObjectIdManager::new(hummock_meta_client.clone(), 5));

    // Block filling cache after fetching ids.
    sync_point::hook("MAP_NEXT_SST_OBJECT_ID.BEFORE_FILL_CACHE", || async {
        sync_point::wait_timeout(
            "MAP_NEXT_SST_OBJECT_ID.SIG_FILL_CACHE",
            Duration::from_secs(10),
        )
        .await
        .unwrap();
    });

    // Start the task that fetches new ids.
    let mut sstable_object_id_manager_clone = sstable_object_id_manager.clone();
    let leader_task = tokio::spawn(async move {
        sstable_object_id_manager_clone
            .get_new_sst_object_id()
            .await
            .unwrap();
    });
    sync_point::wait_timeout(
        "MAP_NEXT_SST_OBJECT_ID.AFTER_FETCH",
        Duration::from_secs(10),
    )
    .await
    .unwrap();

    // Start tasks that waits to be notified.
    let mut follower_tasks = vec![];
    for _ in 0..3 {
        let mut sstable_object_id_manager_clone = sstable_object_id_manager.clone();
        let follower_task = tokio::spawn(async move {
            sstable_object_id_manager_clone
                .get_new_sst_object_id()
                .await
                .unwrap();
        });
        sync_point::wait_timeout(
            "MAP_NEXT_SST_OBJECT_ID.AS_FOLLOWER",
            Duration::from_secs(10),
        )
        .await
        .unwrap();
        follower_tasks.push(follower_task);
    }

    // Continue to fill cache.
    sync_point::on("MAP_NEXT_SST_OBJECT_ID.SIG_FILL_CACHE").await;

    leader_task.await.unwrap();
    for follower_task in follower_tasks {
        follower_task.await.unwrap();
    }
}

#[cfg(all(feature = "sync_point", feature = "failpoints"))]
#[tokio::test]
#[serial]
async fn test_syncpoints_test_failpoints_fetch_ids() {
    let (_env, hummock_manager_ref, _cluster_manager_ref, worker_node) =
        setup_compute_env(8080).await;
    let hummock_meta_client: Arc<dyn HummockMetaClient> = Arc::new(MockHummockMetaClient::new(
        hummock_manager_ref.clone(),
        worker_node.id,
    ));
    let sstable_object_id_manager =
        Arc::new(SstableObjectIdManager::new(hummock_meta_client.clone(), 5));

    // Block fetching ids.
    sync_point::hook("MAP_NEXT_SST_OBJECT_ID.BEFORE_FETCH", || async {
        sync_point::wait_timeout("MAP_NEXT_SST_OBJECT_ID.SIG_FETCH", Duration::from_secs(10))
            .await
            .unwrap();
        sync_point::remove_action("MAP_NEXT_SST_OBJECT_ID.BEFORE_FETCH");
    });

    // Start the task that fetches new ids.
    let mut sstable_object_id_manager_clone = sstable_object_id_manager.clone();
    let leader_task = tokio::spawn(async move {
        fail::cfg("get_new_sst_ids_err", "return").unwrap();
        sstable_object_id_manager_clone
            .get_new_sst_object_id()
            .await
            .unwrap_err();
        fail::remove("get_new_sst_ids_err");
    });
    sync_point::wait_timeout("MAP_NEXT_SST_OBJECT_ID.AS_LEADER", Duration::from_secs(10))
        .await
        .unwrap();

    // Start tasks that waits to be notified.
    let mut follower_tasks = vec![];
    for _ in 0..3 {
        let mut sstable_object_id_manager_clone = sstable_object_id_manager.clone();
        let follower_task = tokio::spawn(async move {
            sstable_object_id_manager_clone
                .get_new_sst_object_id()
                .await
                .unwrap();
        });
        sync_point::wait_timeout(
            "MAP_NEXT_SST_OBJECT_ID.AS_FOLLOWER",
            Duration::from_secs(10),
        )
        .await
        .unwrap();
        follower_tasks.push(follower_task);
    }

    // Continue to fetch ids.
    sync_point::on("MAP_NEXT_SST_OBJECT_ID.SIG_FETCH").await;

    leader_task.await.unwrap();
    // Failed leader task doesn't block follower tasks.
    for follower_task in follower_tasks {
        follower_task.await.unwrap();
    }
}

pub async fn compact_once(
    hummock_manager_ref: HummockManagerRef,
    compact_ctx: CompactorContext,
    filter_key_extractor_manager: FilterKeyExtractorManager,
    sstable_object_id_manager: Arc<SstableObjectIdManager>,
) {
    // 2. get compact task
    let manual_compcation_option = ManualCompactionOption {
        level: 0,
        ..Default::default()
    };
    // 2. get compact task
    let mut compact_task = hummock_manager_ref
        .manual_get_compact_task(
            StaticCompactionGroupId::StateDefault.into(),
            manual_compcation_option,
        )
        .await
        .unwrap()
        .unwrap();
    compact_task.gc_delete_keys = false;

    let compaction_filter_flag = CompactionFilterFlag::STATE_CLEAN;
    compact_task.compaction_filter_mask = compaction_filter_flag.bits();
    // 3. compact
    let (_tx, rx) = tokio::sync::oneshot::channel();
    let (result_task, task_stats) = compact(
        compact_ctx,
        compact_task.clone(),
        rx,
        Box::new(sstable_object_id_manager),
        filter_key_extractor_manager.clone(),
    )
    .await;

    hummock_manager_ref
<<<<<<< HEAD
        .report_compact_task(result_task, Some(to_prost_table_stats_map(task_stats)))
=======
        .report_compact_task(
            result_task.task_id,
            result_task.task_status(),
            result_task.sorted_output_ssts,
            Some(to_prost_table_stats_map(task_stats)),
        )
>>>>>>> feadac76
        .await
        .unwrap();
}

#[tokio::test]
#[cfg(feature = "sync_point")]
#[serial]
async fn test_syncpoints_get_in_delete_range_boundary() {
    let config = CompactionConfigBuilder::new()
        .level0_tier_compact_file_number(1)
        .max_bytes_for_level_base(4096)
        .build();
    let (env, hummock_manager_ref, _cluster_manager_ref, worker_node) =
        setup_compute_env_with_config(8080, config).await;
    let hummock_meta_client: Arc<dyn HummockMetaClient> = Arc::new(MockHummockMetaClient::new(
        hummock_manager_ref.clone(),
        worker_node.id,
    ));
    let existing_table_id: u32 = 1;

    let storage = get_hummock_storage(
        hummock_meta_client.clone(),
        get_notification_client_for_test(env, hummock_manager_ref.clone(), worker_node.clone()),
        &hummock_manager_ref,
        TableId::from(existing_table_id),
    )
    .await;
    let (compact_ctx, filter_key_extractor_manager) =
        prepare_compactor_and_filter(&storage, existing_table_id);

    let sstable_object_id_manager = Arc::new(SstableObjectIdManager::new(
        hummock_meta_client.clone(),
        storage
            .storage_opts()
            .clone()
            .sstable_id_remote_fetch_number,
    ));

    let mut local = storage
        .new_local(NewLocalOptions::for_test(existing_table_id.into()))
        .await;

    // 1. add sstables
    let val0 = Bytes::from(b"0"[..].repeat(1 << 10)); // 1024 Byte value
    let val1 = Bytes::from(b"1"[..].repeat(1 << 10)); // 1024 Byte value

    local.init_for_test(100).await.unwrap();
    let mut start_key = b"aaa".to_vec();
    for _ in 0..10 {
        local
            .insert(
                gen_key_from_bytes(VirtualNode::ZERO, start_key.as_slice()),
                val0.clone(),
                None,
            )
            .unwrap();
        start_key = next_key(start_key.as_slice());
    }
    local
        .insert(
            gen_key_from_bytes(VirtualNode::ZERO, b"ggg"),
            val0.clone(),
            None,
        )
        .unwrap();
    local
        .insert(
            gen_key_from_bytes(VirtualNode::ZERO, b"hhh"),
            val0.clone(),
            None,
        )
        .unwrap();
    local
        .insert(
            gen_key_from_bytes(VirtualNode::ZERO, b"kkk"),
            val0.clone(),
            None,
        )
        .unwrap();
    local.flush(Vec::new()).await.unwrap();
    local.seal_current_epoch(
        101,
        risingwave_storage::store::SealCurrentEpochOptions::for_test(),
    );
    flush_and_commit(&hummock_meta_client, &storage, 100).await;
    compact_once(
        hummock_manager_ref.clone(),
        compact_ctx.clone(),
        filter_key_extractor_manager.clone(),
        sstable_object_id_manager.clone(),
    )
    .await;

    local
        .insert(
            gen_key_from_bytes(VirtualNode::ZERO, b"aaa"),
            val1.clone(),
            None,
        )
        .unwrap();
    local
        .insert(
            gen_key_from_bytes(VirtualNode::ZERO, b"bbb"),
            val1.clone(),
            None,
        )
        .unwrap();
    local
        .flush(vec![(
            Bound::Included(Bytes::from(b"\0\0ggg".as_slice())),
            Bound::Excluded(Bytes::from(b"\0\0hhh".as_slice())),
        )])
        .await
        .unwrap();
    local.seal_current_epoch(
        102,
        risingwave_storage::store::SealCurrentEpochOptions::for_test(),
    );
    flush_and_commit(&hummock_meta_client, &storage, 101).await;
    compact_once(
        hummock_manager_ref.clone(),
        compact_ctx.clone(),
        filter_key_extractor_manager.clone(),
        sstable_object_id_manager.clone(),
    )
    .await;

    local
        .insert(
            gen_key_from_bytes(VirtualNode::ZERO, b"hhh"),
            val1.clone(),
            None,
        )
        .unwrap();
    local
        .insert(
            gen_key_from_bytes(VirtualNode::ZERO, b"iii"),
            val1.clone(),
            None,
        )
        .unwrap();
    local
        .flush(vec![(
            Bound::Included(Bytes::from(b"\0\0jjj".as_slice())),
            Bound::Excluded(Bytes::from(b"\0\0kkk".as_slice())),
        )])
        .await
        .unwrap();
    local.seal_current_epoch(
        103,
        risingwave_storage::store::SealCurrentEpochOptions::for_test(),
    );
    flush_and_commit(&hummock_meta_client, &storage, 102).await;
    // move this two file to the same level.
    compact_once(
        hummock_manager_ref.clone(),
        compact_ctx.clone(),
        filter_key_extractor_manager.clone(),
        sstable_object_id_manager.clone(),
    )
    .await;

    local
        .insert(
            gen_key_from_bytes(VirtualNode::ZERO, b"lll"),
            val1.clone(),
            None,
        )
        .unwrap();
    local
        .insert(
            gen_key_from_bytes(VirtualNode::ZERO, b"mmm"),
            val1.clone(),
            None,
        )
        .unwrap();
    local.flush(Vec::new()).await.unwrap();
    local.seal_current_epoch(
        u64::MAX,
        risingwave_storage::store::SealCurrentEpochOptions::for_test(),
    );
    flush_and_commit(&hummock_meta_client, &storage, 103).await;
    // move this two file to the same level.
    compact_once(
        hummock_manager_ref.clone(),
        compact_ctx.clone(),
        filter_key_extractor_manager.clone(),
        sstable_object_id_manager.clone(),
    )
    .await;

    // 4. get the latest version and check
    let version = hummock_manager_ref.get_current_version().await;
    let base_level = &version
        .get_compaction_group_levels(StaticCompactionGroupId::StateDefault.into())
        .levels[4];
    assert_eq!(base_level.table_infos.len(), 3);
    assert!(
        base_level.table_infos[0]
            .key_range
            .as_ref()
            .unwrap()
            .right_exclusive
    );
    assert_eq!(
        user_key(&base_level.table_infos[0].key_range.as_ref().unwrap().right),
        user_key(&base_level.table_infos[1].key_range.as_ref().unwrap().left),
    );
    storage.wait_version(version).await;
    let read_options = ReadOptions {
        table_id: TableId::from(existing_table_id),
        cache_policy: CachePolicy::Fill(CachePriority::High),
        ..Default::default()
    };
    let get_result = storage
        .get(
            gen_key_from_bytes(VirtualNode::ZERO, b"hhh"),
            120,
            read_options.clone(),
        )
        .await
        .unwrap();
    assert_eq!(get_result.unwrap(), val1);
    let get_result = storage
        .get(
            gen_key_from_bytes(VirtualNode::ZERO, b"ggg"),
            120,
            read_options.clone(),
        )
        .await
        .unwrap();
    assert!(get_result.is_none());
    let get_result = storage
        .get(
            gen_key_from_bytes(VirtualNode::ZERO, b"aaa"),
            120,
            read_options.clone(),
        )
        .await
        .unwrap();
    assert_eq!(get_result.unwrap(), val1);
    let get_result = storage
        .get(
            gen_key_from_bytes(VirtualNode::ZERO, b"aab"),
            120,
            read_options.clone(),
        )
        .await
        .unwrap();
    assert_eq!(get_result.unwrap(), val0);
    let skip_flag = Arc::new(AtomicBool::new(false));
    let skip_flag_hook = skip_flag.clone();
    sync_point::hook("HUMMOCK_V2::GET::SKIP_BY_NO_FILE", move || {
        let flag = skip_flag_hook.clone();
        async move {
            flag.store(true, Ordering::Release);
        }
    });
    let get_result = storage
        .get(
            gen_key_from_bytes(VirtualNode::ZERO, b"kkk"),
            120,
            read_options.clone(),
        )
        .await
        .unwrap();
    assert_eq!(get_result.unwrap(), val0);
    assert!(skip_flag.load(Ordering::Acquire));
}

#[tokio::test]
#[cfg(feature = "sync_point")]
#[serial]
async fn test_syncpoints_hummock_version_safe_point() {
    let (_env, hummock_manager, _, _) = setup_compute_env(80).await;
    assert_eq!(
        hummock_manager.get_min_pinned_version_id().await,
        HummockVersionId::MAX
    );
    let v = hummock_manager.get_current_version().await;
    let sp = hummock_manager.register_safe_point().await;
    assert_eq!(v.id, sp.id);
    assert_eq!(hummock_manager.get_min_pinned_version_id().await, v.id);
    hummock_manager.unregister_safe_point(sp.id).await;
    assert_eq!(
        hummock_manager.get_min_pinned_version_id().await,
        HummockVersionId::MAX
    );

    let sp = hummock_manager.register_safe_point().await;
    assert_eq!(hummock_manager.get_min_pinned_version_id().await, v.id);
    drop(sp);
    sync_point::wait_timeout(
        "UNREGISTER_HUMMOCK_VERSION_SAFE_POINT",
        Duration::from_secs(10),
    )
    .await
    .unwrap();
    assert_eq!(
        hummock_manager.get_min_pinned_version_id().await,
        HummockVersionId::MAX
    );
}<|MERGE_RESOLUTION|>--- conflicted
+++ resolved
@@ -212,16 +212,12 @@
     .await;
 
     hummock_manager_ref
-<<<<<<< HEAD
-        .report_compact_task(result_task, Some(to_prost_table_stats_map(task_stats)))
-=======
         .report_compact_task(
             result_task.task_id,
             result_task.task_status(),
             result_task.sorted_output_ssts,
             Some(to_prost_table_stats_map(task_stats)),
         )
->>>>>>> feadac76
         .await
         .unwrap();
 }
