--- conflicted
+++ resolved
@@ -16,10 +16,7 @@
 use std::sync::Arc;
 
 use bytes::Bytes;
-<<<<<<< HEAD
-=======
 use parking_lot::RwLock;
->>>>>>> eec1923a
 use risingwave_common::catalog::TableId;
 use risingwave_common::config::StorageConfig;
 use risingwave_hummock_sdk::filter_key_extractor::FilterKeyExtractorManager;
@@ -1273,7 +1270,7 @@
         .into_iter()
         .map(|index| {
             (
-                prefixed_key(Bytes::from(gen_key(index))),
+                Bytes::from(gen_key(index)),
                 StorageValue::new_put(gen_val(index)),
             )
         })
@@ -1285,7 +1282,7 @@
         .into_iter()
         .map(|index| {
             (
-                prefixed_key(Bytes::from(gen_key(index))),
+                Bytes::from(gen_key(index)),
                 StorageValue::new_put(gen_val(index)),
             )
         })
@@ -1297,7 +1294,7 @@
         .into_iter()
         .map(|index| {
             (
-                prefixed_key(Bytes::from(gen_key(index))),
+                Bytes::from(gen_key(index)),
                 StorageValue::new_put(gen_val(index)),
             )
         })
@@ -1600,8 +1597,8 @@
             }
 
             {
-                let start_key = prefixed_key(Bytes::from(gen_key(25))).to_vec();
-                let end_key = prefixed_key(Bytes::from(gen_key(50))).to_vec();
+                let start_key = Bytes::from(gen_key(25)).to_vec();
+                let end_key = Bytes::from(gen_key(50)).to_vec();
 
                 let key_range = (Included(start_key), Excluded(end_key));
 
