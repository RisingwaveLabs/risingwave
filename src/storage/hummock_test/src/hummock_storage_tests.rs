// Copyright 2024 RisingWave Labs
//
// Licensed under the Apache License, Version 2.0 (the "License");
// you may not use this file except in compliance with the License.
// You may obtain a copy of the License at
//
//     http://www.apache.org/licenses/LICENSE-2.0
//
// Unless required by applicable law or agreed to in writing, software
// distributed under the License is distributed on an "AS IS" BASIS,
// WITHOUT WARRANTIES OR CONDITIONS OF ANY KIND, either express or implied.
// See the License for the specific language governing permissions and
// limitations under the License.
use std::ops::Bound::{self, Excluded, Included, Unbounded};
use std::ops::Range;
use std::sync::Arc;

use bytes::{BufMut, Bytes};
use futures::TryStreamExt;
use itertools::Itertools;
use risingwave_common::buffer::BitmapBuilder;
use risingwave_common::cache::CachePriority;
use risingwave_common::catalog::TableId;
use risingwave_common::hash::VirtualNode;
use risingwave_common::range::RangeBoundsExt;
use risingwave_hummock_sdk::key::{
    gen_key_from_bytes, prefixed_range_with_vnode, FullKey, TableKey, UserKey, TABLE_PREFIX_LEN,
};
use risingwave_hummock_sdk::table_watermark::{VnodeWatermark, WatermarkDirection};
use risingwave_rpc_client::HummockMetaClient;
use risingwave_storage::hummock::local_version::pinned_version::PinnedVersion;
use risingwave_storage::hummock::store::version::read_filter_for_version;
use risingwave_storage::hummock::{CachePolicy, HummockStorage, LocalHummockStorage};
use risingwave_storage::storage_value::StorageValue;
use risingwave_storage::store::*;
use risingwave_storage::StateStore;

use crate::local_state_store_test_utils::LocalStateStoreTestExt;
use crate::test_utils::{gen_key_from_str, prepare_hummock_test_env, TestIngestBatch};

#[tokio::test]
async fn test_storage_basic() {
    const TEST_TABLE_ID: TableId = TableId { table_id: 233 };
    let test_env = prepare_hummock_test_env().await;
    test_env.register_table_id(TEST_TABLE_ID).await;
    let mut hummock_storage = test_env
        .storage
        .new_local(NewLocalOptions::for_test(TEST_TABLE_ID))
        .await;
    // First batch inserts the anchor and others.
    let mut batch1 = vec![
        (
            gen_key_from_str(VirtualNode::ZERO, "aa"),
            StorageValue::new_put("111"),
        ),
        (
            gen_key_from_str(VirtualNode::ZERO, "bb"),
            StorageValue::new_put("222"),
        ),
    ];

    // Make sure the batch is sorted.
    batch1.sort_by(|(k1, _), (k2, _)| k1.cmp(k2));

    // Second batch modifies the anchor.
    let mut batch2 = vec![
        (
            gen_key_from_str(VirtualNode::ZERO, "cc"),
            StorageValue::new_put("333"),
        ),
        (
            gen_key_from_str(VirtualNode::ZERO, "aa"),
            StorageValue::new_put("111111"),
        ),
    ];

    // Make sure the batch is sorted.
    batch2.sort_by(|(k1, _), (k2, _)| k1.cmp(k2));

    // Third batch deletes the anchor
    let mut batch3 = vec![
        (
            gen_key_from_str(VirtualNode::ZERO, "dd"),
            StorageValue::new_put("444"),
        ),
        (
            gen_key_from_str(VirtualNode::ZERO, "ee"),
            StorageValue::new_put("555"),
        ),
        (
            gen_key_from_str(VirtualNode::ZERO, "aa"),
            StorageValue::new_delete(),
        ),
    ];

    // Make sure the batch is sorted.
    batch3.sort_by(|(k1, _), (k2, _)| k1.cmp(k2));

    // epoch 0 is reserved by storage service
    let epoch1: u64 = 1;
    hummock_storage.init_for_test(epoch1).await.unwrap();

    // Write the first batch.
    hummock_storage
        .ingest_batch(
            batch1,
            WriteOptions {
                epoch: epoch1,
                table_id: TEST_TABLE_ID,
            },
        )
        .await
        .unwrap();

    // Get the value after flushing to remote.
    let value = test_env
        .storage
        .get(
            gen_key_from_str(VirtualNode::ZERO, "aa"),
            epoch1,
            ReadOptions {
                table_id: TEST_TABLE_ID,

                cache_policy: CachePolicy::Fill(CachePriority::High),
                ..Default::default()
            },
        )
        .await
        .unwrap()
        .unwrap();
    assert_eq!(value, Bytes::from("111"));
    let value = test_env
        .storage
        .get(
            gen_key_from_str(VirtualNode::ZERO, "bb"),
            epoch1,
            ReadOptions {
                table_id: TEST_TABLE_ID,
                cache_policy: CachePolicy::Fill(CachePriority::High),
                ..Default::default()
            },
        )
        .await
        .unwrap()
        .unwrap();
    assert_eq!(value, Bytes::from("222"));

    // Test looking for a nonexistent key. `next()` would return the next key.
    let value = test_env
        .storage
        .get(
            gen_key_from_str(VirtualNode::ZERO, "ab"),
            epoch1,
            ReadOptions {
                table_id: TEST_TABLE_ID,
                cache_policy: CachePolicy::Fill(CachePriority::High),
                ..Default::default()
            },
        )
        .await
        .unwrap();
    assert_eq!(value, None);

    let epoch2 = epoch1 + 1;
    hummock_storage.seal_current_epoch(epoch2, SealCurrentEpochOptions::for_test());
    hummock_storage
        .ingest_batch(
            batch2,
            WriteOptions {
                epoch: epoch2,
                table_id: TEST_TABLE_ID,
            },
        )
        .await
        .unwrap();

    // Get the value after flushing to remote.
    let value = test_env
        .storage
        .get(
            gen_key_from_str(VirtualNode::ZERO, "aa"),
            epoch2,
            ReadOptions {
                table_id: TEST_TABLE_ID,

                cache_policy: CachePolicy::Fill(CachePriority::High),
                ..Default::default()
            },
        )
        .await
        .unwrap()
        .unwrap();
    assert_eq!(value, Bytes::from("111111"));

    // Write the third batch.
    let epoch3 = epoch2 + 1;
    hummock_storage.seal_current_epoch(epoch3, SealCurrentEpochOptions::for_test());
    hummock_storage
        .ingest_batch(
            batch3,
            WriteOptions {
                epoch: epoch3,
                table_id: TEST_TABLE_ID,
            },
        )
        .await
        .unwrap();

    // Get the value after flushing to remote.
    let value = test_env
        .storage
        .get(
            gen_key_from_str(VirtualNode::ZERO, "aa"),
            epoch3,
            ReadOptions {
                table_id: TEST_TABLE_ID,
                cache_policy: CachePolicy::Fill(CachePriority::High),
                ..Default::default()
            },
        )
        .await
        .unwrap();
    assert_eq!(value, None);

    // Get non-existent maximum key.
    let value = test_env
        .storage
        .get(
            gen_key_from_str(VirtualNode::ZERO, "ff"),
            epoch3,
            ReadOptions {
                table_id: TEST_TABLE_ID,

                cache_policy: CachePolicy::Fill(CachePriority::High),
                ..Default::default()
            },
        )
        .await
        .unwrap();
    assert_eq!(value, None);

    // Write aa bb
    let iter = test_env
        .storage
        .iter(
            (
                Unbounded,
                Included(gen_key_from_str(VirtualNode::ZERO, "ee")),
            ),
            epoch1,
            ReadOptions {
                table_id: TEST_TABLE_ID,

                cache_policy: CachePolicy::Fill(CachePriority::High),
                ..Default::default()
            },
        )
        .await
        .unwrap()
        .into_stream(to_owned_item);
    futures::pin_mut!(iter);
    assert_eq!(
        Some((
            FullKey::new(
                TEST_TABLE_ID,
                gen_key_from_str(VirtualNode::ZERO, "aa"),
                epoch1
            ),
            Bytes::copy_from_slice(&b"111"[..])
        )),
        iter.try_next().await.unwrap()
    );
    assert_eq!(
        Some((
            FullKey::new(
                TEST_TABLE_ID,
                gen_key_from_str(VirtualNode::ZERO, "bb"),
                epoch1
            ),
            Bytes::copy_from_slice(&b"222"[..])
        )),
        iter.try_next().await.unwrap()
    );
    assert_eq!(None, iter.try_next().await.unwrap());

    // Get the anchor value at the first snapshot
    let value = test_env
        .storage
        .get(
            gen_key_from_str(VirtualNode::ZERO, "aa"),
            epoch1,
            ReadOptions {
                table_id: TEST_TABLE_ID,

                cache_policy: CachePolicy::Fill(CachePriority::High),
                ..Default::default()
            },
        )
        .await
        .unwrap()
        .unwrap();
    assert_eq!(value, Bytes::from("111"));

    // Get the anchor value at the second snapshot
    let value = test_env
        .storage
        .get(
            gen_key_from_str(VirtualNode::ZERO, "aa"),
            epoch2,
            ReadOptions {
                table_id: TEST_TABLE_ID,

                cache_policy: CachePolicy::Fill(CachePriority::High),
                ..Default::default()
            },
        )
        .await
        .unwrap()
        .unwrap();
    assert_eq!(value, Bytes::from("111111"));
    // Update aa, write cc
    let iter = test_env
        .storage
        .iter(
            (
                Unbounded,
                Included(gen_key_from_str(VirtualNode::ZERO, "ee")),
            ),
            epoch2,
            ReadOptions {
                table_id: TEST_TABLE_ID,
                cache_policy: CachePolicy::Fill(CachePriority::High),
                ..Default::default()
            },
        )
        .await
        .unwrap()
        .into_stream(to_owned_item);
    futures::pin_mut!(iter);
    assert_eq!(
        Some((
            FullKey::new(
                TEST_TABLE_ID,
                gen_key_from_str(VirtualNode::ZERO, "aa"),
                epoch2
            ),
            Bytes::copy_from_slice(&b"111111"[..])
        )),
        iter.try_next().await.unwrap()
    );
    assert_eq!(
        Some((
            FullKey::new(
                TEST_TABLE_ID,
                gen_key_from_str(VirtualNode::ZERO, "bb"),
                epoch1
            ),
            Bytes::copy_from_slice(&b"222"[..])
        )),
        iter.try_next().await.unwrap()
    );
    assert_eq!(
        Some((
            FullKey::new(
                TEST_TABLE_ID,
                gen_key_from_str(VirtualNode::ZERO, "cc"),
                epoch2
            ),
            Bytes::copy_from_slice(&b"333"[..])
        )),
        iter.try_next().await.unwrap()
    );
    assert_eq!(None, iter.try_next().await.unwrap());

    // Delete aa, write dd,ee
    let iter = test_env
        .storage
        .iter(
            (
                Unbounded,
                Included(gen_key_from_str(VirtualNode::ZERO, "ee")),
            ),
            epoch3,
            ReadOptions {
                table_id: TEST_TABLE_ID,
                cache_policy: CachePolicy::Fill(CachePriority::High),
                ..Default::default()
            },
        )
        .await
        .unwrap()
        .into_stream(to_owned_item);
    futures::pin_mut!(iter);
    assert_eq!(
        Some((
            FullKey::new(
                TEST_TABLE_ID,
                gen_key_from_str(VirtualNode::ZERO, "bb"),
                epoch1
            ),
            Bytes::copy_from_slice(&b"222"[..])
        )),
        iter.try_next().await.unwrap()
    );
    assert_eq!(
        Some((
            FullKey::new(
                TEST_TABLE_ID,
                gen_key_from_str(VirtualNode::ZERO, "cc"),
                epoch2
            ),
            Bytes::copy_from_slice(&b"333"[..])
        )),
        iter.try_next().await.unwrap()
    );
    assert_eq!(
        Some((
            FullKey::new(
                TEST_TABLE_ID,
                gen_key_from_str(VirtualNode::ZERO, "dd"),
                epoch3
            ),
            Bytes::copy_from_slice(&b"444"[..])
        )),
        iter.try_next().await.unwrap()
    );
    assert_eq!(
        Some((
            FullKey::new(
                TEST_TABLE_ID,
                gen_key_from_str(VirtualNode::ZERO, "ee"),
                epoch3
            ),
            Bytes::copy_from_slice(&b"555"[..])
        )),
        iter.try_next().await.unwrap()
    );
    assert_eq!(None, iter.try_next().await.unwrap());

    // TODO: add more test cases after sync is supported
}

#[tokio::test]
async fn test_state_store_sync() {
    const TEST_TABLE_ID: TableId = TableId { table_id: 233 };
    let test_env = prepare_hummock_test_env().await;
    test_env.register_table_id(TEST_TABLE_ID).await;
    let mut hummock_storage = test_env
        .storage
        .new_local(NewLocalOptions::for_test(TEST_TABLE_ID))
        .await;

    let read_version = hummock_storage.read_version();

    let epoch1 = read_version.read().committed().max_committed_epoch() + 1;
    hummock_storage.init_for_test(epoch1).await.unwrap();

    // ingest 16B batch
    let mut batch1 = vec![
        (
            gen_key_from_str(VirtualNode::ZERO, "aaaa"),
            StorageValue::new_put("1111"),
        ),
        (
            gen_key_from_str(VirtualNode::ZERO, "bbbb"),
            StorageValue::new_put("2222"),
        ),
    ];

    batch1.sort_by(|(k1, _), (k2, _)| k1.cmp(k2));
    hummock_storage
        .ingest_batch(
            batch1,
            WriteOptions {
                epoch: epoch1,
                table_id: TEST_TABLE_ID,
            },
        )
        .await
        .unwrap();

    // ingest 24B batch
    let mut batch2 = vec![
        (
            gen_key_from_str(VirtualNode::ZERO, "cccc"),
            StorageValue::new_put("3333"),
        ),
        (
            gen_key_from_str(VirtualNode::ZERO, "dddd"),
            StorageValue::new_put("4444"),
        ),
        (
            gen_key_from_str(VirtualNode::ZERO, "eeee"),
            StorageValue::new_put("5555"),
        ),
    ];
    batch2.sort_by(|(k1, _), (k2, _)| k1.cmp(k2));
    hummock_storage
        .ingest_batch(
            batch2,
            WriteOptions {
                epoch: epoch1,
                table_id: TEST_TABLE_ID,
            },
        )
        .await
        .unwrap();

    let epoch2 = epoch1 + 1;
    hummock_storage.seal_current_epoch(epoch2, SealCurrentEpochOptions::for_test());

    // ingest more 8B then will trigger a sync behind the scene
    let mut batch3 = vec![(
        gen_key_from_str(VirtualNode::ZERO, "eeee"),
        StorageValue::new_put("6666"),
    )];
    batch3.sort_by(|(k1, _), (k2, _)| k1.cmp(k2));
    hummock_storage
        .ingest_batch(
            batch3,
            WriteOptions {
                epoch: epoch2,
                table_id: TEST_TABLE_ID,
            },
        )
        .await
        .unwrap();

    let res = test_env.storage.seal_and_sync_epoch(epoch1).await.unwrap();
    test_env
        .meta_client
        .commit_epoch(epoch1, res.uncommitted_ssts)
        .await
        .unwrap();
    test_env.storage.try_wait_epoch_for_test(epoch1).await;
    {
        // after sync 1 epoch
        let read_version = hummock_storage.read_version();
        assert_eq!(1, read_version.read().staging().imm.len());
        assert!(read_version.read().staging().sst.is_empty());
    }

    {
        let kv_map = [
            (gen_key_from_str(VirtualNode::ZERO, "aaaa"), "1111"),
            (gen_key_from_str(VirtualNode::ZERO, "bbbb"), "2222"),
            (gen_key_from_str(VirtualNode::ZERO, "cccc"), "3333"),
            (gen_key_from_str(VirtualNode::ZERO, "dddd"), "4444"),
            (gen_key_from_str(VirtualNode::ZERO, "eeee"), "5555"),
        ];

        for (k, v) in kv_map {
            let value = test_env
                .storage
                .get(
                    k,
                    epoch1,
                    ReadOptions {
                        table_id: TEST_TABLE_ID,
                        cache_policy: CachePolicy::Fill(CachePriority::High),
                        ..Default::default()
                    },
                )
                .await
                .unwrap()
                .unwrap();
            assert_eq!(value, Bytes::from(v));
        }
    }

    let res = test_env.storage.seal_and_sync_epoch(epoch2).await.unwrap();
    test_env
        .meta_client
        .commit_epoch(epoch2, res.uncommitted_ssts)
        .await
        .unwrap();
    test_env.storage.try_wait_epoch_for_test(epoch2).await;
    {
        // after sync all epoch
        let read_version = hummock_storage.read_version();
        assert!(read_version.read().staging().imm.is_empty());
        assert!(read_version.read().staging().sst.is_empty());
    }

    {
        let kv_map = [
            (gen_key_from_str(VirtualNode::ZERO, "aaaa"), "1111"),
            (gen_key_from_str(VirtualNode::ZERO, "bbbb"), "2222"),
            (gen_key_from_str(VirtualNode::ZERO, "cccc"), "3333"),
            (gen_key_from_str(VirtualNode::ZERO, "dddd"), "4444"),
            (gen_key_from_str(VirtualNode::ZERO, "eeee"), "6666"),
        ];

        for (k, v) in kv_map {
            let value = test_env
                .storage
                .get(
                    k,
                    epoch2,
                    ReadOptions {
                        table_id: TEST_TABLE_ID,
                        cache_policy: CachePolicy::Fill(CachePriority::High),
                        ..Default::default()
                    },
                )
                .await
                .unwrap()
                .unwrap();
            assert_eq!(value, Bytes::from(v));
        }
    }

    // test iter
    {
        let iter = test_env
            .storage
            .iter(
                (
                    Unbounded,
                    Included(gen_key_from_str(VirtualNode::ZERO, "eeee")),
                ),
                epoch1,
                ReadOptions {
                    table_id: TEST_TABLE_ID,
                    cache_policy: CachePolicy::Fill(CachePriority::High),
                    ..Default::default()
                },
            )
            .await
            .unwrap()
            .into_stream(to_owned_item);
        futures::pin_mut!(iter);

        let kv_map = [
            (gen_key_from_str(VirtualNode::ZERO, "aaaa"), "1111", epoch1),
            (gen_key_from_str(VirtualNode::ZERO, "bbbb"), "2222", epoch1),
            (gen_key_from_str(VirtualNode::ZERO, "cccc"), "3333", epoch1),
            (gen_key_from_str(VirtualNode::ZERO, "dddd"), "4444", epoch1),
            (gen_key_from_str(VirtualNode::ZERO, "eeee"), "5555", epoch1),
        ];

        for (k, v, e) in kv_map {
            let result = iter.try_next().await.unwrap();
            assert_eq!(
                result,
                Some((FullKey::new(TEST_TABLE_ID, k, e), Bytes::from(v)))
            );
        }

        assert!(iter.try_next().await.unwrap().is_none());
    }

    {
        let iter = test_env
            .storage
            .iter(
                (
                    Unbounded,
                    Included(gen_key_from_str(VirtualNode::ZERO, "eeee")),
                ),
                epoch2,
                ReadOptions {
                    table_id: TEST_TABLE_ID,
                    cache_policy: CachePolicy::Fill(CachePriority::High),
                    ..Default::default()
                },
            )
            .await
            .unwrap()
            .into_stream(to_owned_item);

        futures::pin_mut!(iter);

        let kv_map = [
            ("aaaa", "1111", epoch1),
            ("bbbb", "2222", epoch1),
            ("cccc", "3333", epoch1),
            ("dddd", "4444", epoch1),
            ("eeee", "6666", epoch2),
        ];

        for (k, v, e) in kv_map {
            let result = iter.try_next().await.unwrap();
            assert_eq!(
                result,
                Some((
                    FullKey::new(TEST_TABLE_ID, gen_key_from_str(VirtualNode::ZERO, k), e),
                    Bytes::from(v)
                ))
            );
        }
    }
}

#[tokio::test]
async fn test_delete_get() {
    const TEST_TABLE_ID: TableId = TableId { table_id: 233 };
    let test_env = prepare_hummock_test_env().await;
    test_env.register_table_id(TEST_TABLE_ID).await;
    let mut hummock_storage = test_env
        .storage
        .new_local(NewLocalOptions::for_test(TEST_TABLE_ID))
        .await;

    let initial_epoch = hummock_storage
        .read_version()
        .read()
        .committed()
        .max_committed_epoch();

    let epoch1 = initial_epoch + 1;

    hummock_storage.init_for_test(epoch1).await.unwrap();
    let batch1 = vec![
        (
            gen_key_from_str(VirtualNode::ZERO, "aa"),
            StorageValue::new_put("111"),
        ),
        (
            gen_key_from_str(VirtualNode::ZERO, "bb"),
            StorageValue::new_put("222"),
        ),
    ];
    hummock_storage
        .ingest_batch(
            batch1,
            WriteOptions {
                epoch: epoch1,
                table_id: TEST_TABLE_ID,
            },
        )
        .await
        .unwrap();

    let res = test_env.storage.seal_and_sync_epoch(epoch1).await.unwrap();
    test_env
        .meta_client
        .commit_epoch(epoch1, res.uncommitted_ssts)
        .await
        .unwrap();
    let epoch2 = initial_epoch + 2;
    hummock_storage.seal_current_epoch(epoch2, SealCurrentEpochOptions::for_test());
    let batch2 = vec![(
        gen_key_from_str(VirtualNode::ZERO, "bb"),
        StorageValue::new_delete(),
    )];
    hummock_storage
        .ingest_batch(
            batch2,
            WriteOptions {
                epoch: epoch2,
                table_id: TEST_TABLE_ID,
            },
        )
        .await
        .unwrap();
    let res = test_env.storage.seal_and_sync_epoch(epoch2).await.unwrap();
    test_env
        .meta_client
        .commit_epoch(epoch2, res.uncommitted_ssts)
        .await
        .unwrap();
    test_env.storage.try_wait_epoch_for_test(epoch2).await;
    assert!(test_env
        .storage
        .get(
            gen_key_from_str(VirtualNode::ZERO, "bb"),
            epoch2,
            ReadOptions {
                prefix_hint: None,
                cache_policy: CachePolicy::Fill(CachePriority::High),
                ..Default::default()
            }
        )
        .await
        .unwrap()
        .is_none());
}

#[tokio::test]
async fn test_multiple_epoch_sync() {
    const TEST_TABLE_ID: TableId = TableId { table_id: 233 };
    let test_env = prepare_hummock_test_env().await;
    test_env.register_table_id(TEST_TABLE_ID).await;
    let mut hummock_storage = test_env
        .storage
        .new_local(NewLocalOptions::for_test(TEST_TABLE_ID))
        .await;

    let initial_epoch = hummock_storage
        .read_version()
        .read()
        .committed()
        .max_committed_epoch();

    let epoch1 = initial_epoch + 1;
    hummock_storage.init_for_test(epoch1).await.unwrap();
    let batch1 = vec![
        (
            gen_key_from_str(VirtualNode::ZERO, "bb"),
            StorageValue::new_put("111"),
        ),
        (
            gen_key_from_str(VirtualNode::ZERO, "bb"),
            StorageValue::new_put("222"),
        ),
    ];
    hummock_storage
        .ingest_batch(
            batch1,
            WriteOptions {
                epoch: epoch1,
                table_id: TEST_TABLE_ID,
            },
        )
        .await
        .unwrap();

    let epoch2 = initial_epoch + 2;
    hummock_storage.seal_current_epoch(epoch2, SealCurrentEpochOptions::for_test());
    let batch2 = vec![(
        gen_key_from_str(VirtualNode::ZERO, "bb"),
        StorageValue::new_delete(),
    )];
    hummock_storage
        .ingest_batch(
            batch2,
            WriteOptions {
                epoch: epoch2,
                table_id: TEST_TABLE_ID,
            },
        )
        .await
        .unwrap();

    let epoch3 = initial_epoch + 3;
    hummock_storage.seal_current_epoch(epoch3, SealCurrentEpochOptions::for_test());
    let batch3 = vec![
        (
            gen_key_from_str(VirtualNode::ZERO, "bb"),
            StorageValue::new_put("444"),
        ),
        (
            gen_key_from_str(VirtualNode::ZERO, "bb"),
            StorageValue::new_put("555"),
        ),
    ];
    hummock_storage
        .ingest_batch(
            batch3,
            WriteOptions {
                epoch: epoch3,
                table_id: TEST_TABLE_ID,
            },
        )
        .await
        .unwrap();
    let test_get = || {
        let hummock_storage_clone = &test_env.storage;
        async move {
            assert_eq!(
                hummock_storage_clone
                    .get(
                        gen_key_from_str(VirtualNode::ZERO, "bb"),
                        epoch1,
                        ReadOptions {
                            table_id: TEST_TABLE_ID,
                            cache_policy: CachePolicy::Fill(CachePriority::High),
                            ..Default::default()
                        },
                    )
                    .await
                    .unwrap()
                    .unwrap(),
                "222".as_bytes()
            );
            assert!(hummock_storage_clone
                .get(
                    gen_key_from_str(VirtualNode::ZERO, "bb"),
                    epoch2,
                    ReadOptions {
                        table_id: TEST_TABLE_ID,

                        cache_policy: CachePolicy::Fill(CachePriority::High),
                        ..Default::default()
                    },
                )
                .await
                .unwrap()
                .is_none());
            assert_eq!(
                hummock_storage_clone
                    .get(
                        gen_key_from_str(VirtualNode::ZERO, "bb"),
                        epoch3,
                        ReadOptions {
                            table_id: TEST_TABLE_ID,
                            cache_policy: CachePolicy::Fill(CachePriority::High),
                            ..Default::default()
                        },
                    )
                    .await
                    .unwrap()
                    .unwrap(),
                "555".as_bytes()
            );
        }
    };
    test_get().await;

    test_env.storage.seal_epoch(epoch1, false);
    let sync_result2 = test_env.storage.seal_and_sync_epoch(epoch2).await.unwrap();
    let sync_result3 = test_env.storage.seal_and_sync_epoch(epoch3).await.unwrap();
    test_get().await;

    test_env
        .meta_client
        .commit_epoch(epoch2, sync_result2.uncommitted_ssts)
        .await
        .unwrap();

    test_env
        .meta_client
        .commit_epoch(epoch3, sync_result3.uncommitted_ssts)
        .await
        .unwrap();
    test_env.storage.try_wait_epoch_for_test(epoch3).await;
    test_get().await;
}

#[tokio::test]
async fn test_iter_with_min_epoch() {
    const TEST_TABLE_ID: TableId = TableId { table_id: 233 };
    let test_env = prepare_hummock_test_env().await;
    test_env.register_table_id(TEST_TABLE_ID).await;
    let mut hummock_storage = test_env
        .storage
        .new_local(NewLocalOptions::for_test(TEST_TABLE_ID))
        .await;

    let epoch1 = (31 * 1000) << 16;

    let gen_key = |index: usize| -> TableKey<Bytes> {
        gen_key_from_str(VirtualNode::ZERO, format!("\0\0key_{}", index).as_str())
    };

    let gen_val = |index: usize| -> String { format!("val_{}", index) };

    // epoch 1 write
    let batch_epoch1: Vec<(TableKey<Bytes>, StorageValue)> = (0..10)
        .map(|index| (gen_key(index), StorageValue::new_put(gen_val(index))))
        .collect();

    hummock_storage.init_for_test(epoch1).await.unwrap();

    hummock_storage
        .ingest_batch(
            batch_epoch1,
            WriteOptions {
                epoch: epoch1,
                table_id: TEST_TABLE_ID,
            },
        )
        .await
        .unwrap();

    let epoch2 = (32 * 1000) << 16;
    hummock_storage.seal_current_epoch(epoch2, SealCurrentEpochOptions::for_test());
    // epoch 2 write
    let batch_epoch2: Vec<(TableKey<Bytes>, StorageValue)> = (20..30)
        .map(|index| (gen_key(index), StorageValue::new_put(gen_val(index))))
        .collect();

    hummock_storage
        .ingest_batch(
            batch_epoch2,
            WriteOptions {
                epoch: epoch2,
                table_id: TEST_TABLE_ID,
            },
        )
        .await
        .unwrap();

    {
        // test before sync
        {
            let iter = test_env
                .storage
                .iter(
                    prefixed_range_with_vnode(
                        (Bound::<Bytes>::Unbounded, Bound::<Bytes>::Unbounded),
                        VirtualNode::ZERO,
                    ),
                    epoch1,
                    ReadOptions {
                        table_id: TEST_TABLE_ID,
                        prefetch_options: PrefetchOptions::default(),
                        cache_policy: CachePolicy::Fill(CachePriority::High),
                        ..Default::default()
                    },
                )
                .await
                .unwrap()
                .into_stream(to_owned_item);

            futures::pin_mut!(iter);

            let result: Vec<_> = iter.try_collect().await.unwrap();
            assert_eq!(10, result.len());
        }

        {
            let iter = test_env
                .storage
                .iter(
                    prefixed_range_with_vnode(
                        (Bound::<Bytes>::Unbounded, Bound::<Bytes>::Unbounded),
                        VirtualNode::ZERO,
                    ),
                    epoch2,
                    ReadOptions {
                        table_id: TEST_TABLE_ID,
                        prefetch_options: PrefetchOptions::default(),
                        cache_policy: CachePolicy::Fill(CachePriority::High),
                        ..Default::default()
                    },
                )
                .await
                .unwrap()
                .into_stream(to_owned_item);

            let result: Vec<_> = iter.try_collect().await.unwrap();
            assert_eq!(20, result.len());
        }

        {
            let iter = test_env
                .storage
                .iter(
                    prefixed_range_with_vnode(
                        (Bound::<Bytes>::Unbounded, Bound::<Bytes>::Unbounded),
                        VirtualNode::ZERO,
                    ),
                    epoch2,
                    ReadOptions {
                        table_id: TEST_TABLE_ID,
                        retention_seconds: Some(0),
                        prefetch_options: PrefetchOptions::default(),
                        cache_policy: CachePolicy::Fill(CachePriority::High),
                        ..Default::default()
                    },
                )
                .await
                .unwrap()
                .into_stream(to_owned_item);

            futures::pin_mut!(iter);

            let result: Vec<_> = iter.try_collect().await.unwrap();
            assert_eq!(10, result.len());
        }
    }

    {
        // test after sync

        let sync_result1 = test_env.storage.seal_and_sync_epoch(epoch1).await.unwrap();
        let sync_result2 = test_env.storage.seal_and_sync_epoch(epoch2).await.unwrap();
        test_env
            .meta_client
            .commit_epoch(epoch1, sync_result1.uncommitted_ssts)
            .await
            .unwrap();
        test_env
            .meta_client
            .commit_epoch(epoch2, sync_result2.uncommitted_ssts)
            .await
            .unwrap();
        test_env.storage.try_wait_epoch_for_test(epoch2).await;

        {
            let iter = test_env
                .storage
                .iter(
                    prefixed_range_with_vnode(
                        (Bound::<Bytes>::Unbounded, Bound::<Bytes>::Unbounded),
                        VirtualNode::ZERO,
                    ),
                    epoch1,
                    ReadOptions {
                        table_id: TEST_TABLE_ID,
                        prefetch_options: PrefetchOptions::default(),
                        cache_policy: CachePolicy::Fill(CachePriority::High),
                        ..Default::default()
                    },
                )
                .await
                .unwrap()
                .into_stream(to_owned_item);

            futures::pin_mut!(iter);

            let result: Vec<_> = iter.try_collect().await.unwrap();
            assert_eq!(10, result.len());
        }

        {
            let iter = test_env
                .storage
                .iter(
                    prefixed_range_with_vnode(
                        (Bound::<Bytes>::Unbounded, Bound::<Bytes>::Unbounded),
                        VirtualNode::ZERO,
                    ),
                    epoch2,
                    ReadOptions {
                        table_id: TEST_TABLE_ID,
                        prefetch_options: PrefetchOptions::default(),
                        cache_policy: CachePolicy::Fill(CachePriority::High),
                        ..Default::default()
                    },
                )
                .await
                .unwrap()
                .into_stream(to_owned_item);

            futures::pin_mut!(iter);

            let result: Vec<_> = iter.try_collect().await.unwrap();
            assert_eq!(20, result.len());
        }

        {
            let iter = test_env
                .storage
                .iter(
                    prefixed_range_with_vnode(
                        (Bound::<Bytes>::Unbounded, Bound::<Bytes>::Unbounded),
                        VirtualNode::ZERO,
                    ),
                    epoch2,
                    ReadOptions {
                        table_id: TEST_TABLE_ID,
                        retention_seconds: Some(0),
                        prefetch_options: PrefetchOptions::default(),
                        cache_policy: CachePolicy::Fill(CachePriority::High),
                        ..Default::default()
                    },
                )
                .await
                .unwrap()
                .into_stream(to_owned_item);

            futures::pin_mut!(iter);

            let result: Vec<_> = iter.try_collect().await.unwrap();
            assert_eq!(10, result.len());
        }
    }
}

#[tokio::test]
async fn test_hummock_version_reader() {
    const TEST_TABLE_ID: TableId = TableId { table_id: 233 };
    let test_env = prepare_hummock_test_env().await;
    test_env.register_table_id(TEST_TABLE_ID).await;
    let mut hummock_storage = test_env
        .storage
        .new_local(NewLocalOptions::for_test(TEST_TABLE_ID))
        .await;
    let hummock_version_reader = test_env.storage.version_reader();

    let epoch1 = (31 * 1000) << 16;

    let gen_key = |index: usize| -> TableKey<Bytes> {
        gen_key_from_str(VirtualNode::ZERO, format!("\0\0key_{}", index).as_str())
    };

    let gen_val = |index: usize| -> String { format!("val_{}", index) };

    // epoch 1 write
    let batch_epoch1: Vec<(TableKey<Bytes>, StorageValue)> = (0..10)
        .map(|index| (gen_key(index), StorageValue::new_put(gen_val(index))))
        .collect();

    let epoch2 = (32 * 1000) << 16;
    // epoch 2 write
    let batch_epoch2: Vec<(TableKey<Bytes>, StorageValue)> = (20..30)
        .map(|index| (gen_key(index), StorageValue::new_put(gen_val(index))))
        .collect();

    let epoch3 = (33 * 1000) << 16;
    // epoch 3 write
    let batch_epoch3: Vec<(TableKey<Bytes>, StorageValue)> = (40..50)
        .map(|index| (gen_key(index), StorageValue::new_put(gen_val(index))))
        .collect();
    {
        hummock_storage.init_for_test(epoch1).await.unwrap();
        hummock_storage
            .ingest_batch(
                batch_epoch1,
                WriteOptions {
                    epoch: epoch1,
                    table_id: TEST_TABLE_ID,
                },
            )
            .await
            .unwrap();

        hummock_storage.seal_current_epoch(epoch2, SealCurrentEpochOptions::for_test());
        hummock_storage
            .ingest_batch(
                batch_epoch2,
                WriteOptions {
                    epoch: epoch2,
                    table_id: TEST_TABLE_ID,
                },
            )
            .await
            .unwrap();

        hummock_storage.seal_current_epoch(epoch3, SealCurrentEpochOptions::for_test());
        hummock_storage
            .ingest_batch(
                batch_epoch3,
                WriteOptions {
                    epoch: epoch3,
                    table_id: TEST_TABLE_ID,
                },
            )
            .await
            .unwrap();

        {
            // test before sync
            {
                let (_, read_snapshot) = read_filter_for_version(
                    epoch1,
                    TEST_TABLE_ID,
                    prefixed_range_with_vnode(
                        (Bound::<Bytes>::Unbounded, Bound::<Bytes>::Unbounded),
                        VirtualNode::ZERO,
                    ),
                    &hummock_storage.read_version(),
                )
                .unwrap();

                let iter = hummock_version_reader
                    .iter(
                        prefixed_range_with_vnode(
                            (Bound::<Bytes>::Unbounded, Bound::<Bytes>::Unbounded),
                            VirtualNode::ZERO,
                        ),
                        epoch1,
                        ReadOptions {
                            table_id: TEST_TABLE_ID,
                            prefetch_options: PrefetchOptions::default(),
                            cache_policy: CachePolicy::Fill(CachePriority::High),
                            ..Default::default()
                        },
                        read_snapshot,
                    )
                    .await
                    .unwrap()
                    .into_stream(to_owned_item);

                let result: Vec<_> = iter.try_collect().await.unwrap();
                assert_eq!(10, result.len());
            }

            {
                let (_, read_snapshot) = read_filter_for_version(
                    epoch2,
                    TEST_TABLE_ID,
                    prefixed_range_with_vnode(
                        (Bound::<Bytes>::Unbounded, Bound::<Bytes>::Unbounded),
                        VirtualNode::ZERO,
                    ),
                    &hummock_storage.read_version(),
                )
                .unwrap();

                let iter = hummock_version_reader
                    .iter(
                        prefixed_range_with_vnode(
                            (Bound::<Bytes>::Unbounded, Bound::<Bytes>::Unbounded),
                            VirtualNode::ZERO,
                        ),
                        epoch2,
                        ReadOptions {
                            table_id: TEST_TABLE_ID,
                            prefetch_options: PrefetchOptions::default(),
                            cache_policy: CachePolicy::Fill(CachePriority::High),
                            ..Default::default()
                        },
                        read_snapshot,
                    )
                    .await
                    .unwrap()
                    .into_stream(to_owned_item);

                let result: Vec<_> = iter.try_collect().await.unwrap();
                assert_eq!(20, result.len());
            }

            {
                let (_, read_snapshot) = read_filter_for_version(
                    epoch2,
                    TEST_TABLE_ID,
                    prefixed_range_with_vnode(
                        (Bound::<Bytes>::Unbounded, Bound::<Bytes>::Unbounded),
                        VirtualNode::ZERO,
                    ),
                    &hummock_storage.read_version(),
                )
                .unwrap();

                let iter = hummock_version_reader
                    .iter(
                        prefixed_range_with_vnode(
                            (Bound::<Bytes>::Unbounded, Bound::<Bytes>::Unbounded),
                            VirtualNode::ZERO,
                        ),
                        epoch2,
                        ReadOptions {
                            table_id: TEST_TABLE_ID,
                            retention_seconds: Some(0),
                            prefetch_options: PrefetchOptions::default(),
                            cache_policy: CachePolicy::Fill(CachePriority::High),
                            ..Default::default()
                        },
                        read_snapshot,
                    )
                    .await
                    .unwrap()
                    .into_stream(to_owned_item);

                let result: Vec<_> = iter.try_collect().await.unwrap();
                assert_eq!(10, result.len());
            }
        }

        {
            let sync_result1 = test_env.storage.seal_and_sync_epoch(epoch1).await.unwrap();
            test_env
                .meta_client
                .commit_epoch(epoch1, sync_result1.uncommitted_ssts)
                .await
                .unwrap();
            test_env.storage.try_wait_epoch_for_test(epoch1).await;

            let sync_result2 = test_env.storage.seal_and_sync_epoch(epoch2).await.unwrap();
            test_env
                .meta_client
                .commit_epoch(epoch2, sync_result2.uncommitted_ssts)
                .await
                .unwrap();
            test_env.storage.try_wait_epoch_for_test(epoch2).await;

            let sync_result3 = test_env.storage.seal_and_sync_epoch(epoch3).await.unwrap();
            test_env
                .meta_client
                .commit_epoch(epoch3, sync_result3.uncommitted_ssts)
                .await
                .unwrap();
            test_env.storage.try_wait_epoch_for_test(epoch3).await;
            {
                let (_, read_snapshot) = read_filter_for_version(
                    epoch1,
                    TEST_TABLE_ID,
                    prefixed_range_with_vnode(
                        (Bound::<Bytes>::Unbounded, Bound::<Bytes>::Unbounded),
                        VirtualNode::ZERO,
                    ),
                    &hummock_storage.read_version(),
                )
                .unwrap();

                let iter = hummock_version_reader
                    .iter(
                        prefixed_range_with_vnode(
                            (Bound::<Bytes>::Unbounded, Bound::<Bytes>::Unbounded),
                            VirtualNode::ZERO,
                        ),
                        epoch1,
                        ReadOptions {
                            table_id: TEST_TABLE_ID,
                            prefetch_options: PrefetchOptions::default(),
                            cache_policy: CachePolicy::Fill(CachePriority::High),
                            ..Default::default()
                        },
                        read_snapshot,
                    )
                    .await
                    .unwrap()
                    .into_stream(to_owned_item);

                let result: Vec<_> = iter.try_collect().await.unwrap();
                assert_eq!(10, result.len());
            }

            {
                let (_, read_snapshot) = read_filter_for_version(
                    epoch2,
                    TEST_TABLE_ID,
                    prefixed_range_with_vnode(
                        (Bound::<Bytes>::Unbounded, Bound::<Bytes>::Unbounded),
                        VirtualNode::ZERO,
                    ),
                    &hummock_storage.read_version(),
                )
                .unwrap();

                assert_eq!(
                    hummock_storage
                        .read_version()
                        .read()
                        .committed()
                        .max_committed_epoch(),
                    read_snapshot.2.max_committed_epoch()
                );

                let iter = hummock_version_reader
                    .iter(
                        prefixed_range_with_vnode(
                            (Bound::<Bytes>::Unbounded, Bound::<Bytes>::Unbounded),
                            VirtualNode::ZERO,
                        ),
                        epoch2,
                        ReadOptions {
                            table_id: TEST_TABLE_ID,
                            prefetch_options: PrefetchOptions::default(),
                            cache_policy: CachePolicy::Fill(CachePriority::High),
                            ..Default::default()
                        },
                        read_snapshot,
                    )
                    .await
                    .unwrap()
                    .into_stream(to_owned_item);

                let result: Vec<_> = iter.try_collect().await.unwrap();
                assert_eq!(20, result.len());
            }

            {
                let (_, read_snapshot) = read_filter_for_version(
                    epoch2,
                    TEST_TABLE_ID,
                    prefixed_range_with_vnode(
                        (Bound::<Bytes>::Unbounded, Bound::<Bytes>::Unbounded),
                        VirtualNode::ZERO,
                    ),
                    &hummock_storage.read_version(),
                )
                .unwrap();

                let iter = hummock_version_reader
                    .iter(
                        prefixed_range_with_vnode(
                            (Bound::<Bytes>::Unbounded, Bound::<Bytes>::Unbounded),
                            VirtualNode::ZERO,
                        ),
                        epoch2,
                        ReadOptions {
                            table_id: TEST_TABLE_ID,
                            retention_seconds: Some(0),
                            prefetch_options: PrefetchOptions::default(),
                            cache_policy: CachePolicy::Fill(CachePriority::High),
                            ..Default::default()
                        },
                        read_snapshot,
                    )
                    .await
                    .unwrap()
                    .into_stream(to_owned_item);

                let result: Vec<_> = iter.try_collect().await.unwrap();
                assert_eq!(10, result.len());
            }

            {
                let (_, read_snapshot) = read_filter_for_version(
                    epoch2,
                    TEST_TABLE_ID,
                    prefixed_range_with_vnode(
                        (Bound::<Bytes>::Unbounded, Bound::<Bytes>::Unbounded),
                        VirtualNode::ZERO,
                    ),
                    &hummock_storage.read_version(),
                )
                .unwrap();

                let iter = hummock_version_reader
                    .iter(
                        prefixed_range_with_vnode(
                            (Bound::<Bytes>::Unbounded, Bound::<Bytes>::Unbounded),
                            VirtualNode::ZERO,
                        ),
                        epoch3,
                        ReadOptions {
                            table_id: TEST_TABLE_ID,
                            prefetch_options: PrefetchOptions::default(),
                            cache_policy: CachePolicy::Fill(CachePriority::High),
                            ..Default::default()
                        },
                        read_snapshot,
                    )
                    .await
                    .unwrap()
                    .into_stream(to_owned_item);

                let result: Vec<_> = iter.try_collect().await.unwrap();
                assert_eq!(30, result.len());
            }

            {
                let start_key = gen_key(25);
                let end_key = gen_key(50);

                let key_range = (Included(start_key), Excluded(end_key));

                {
                    let (_, read_snapshot) = read_filter_for_version(
                        epoch2,
                        TEST_TABLE_ID,
                        prefixed_range_with_vnode(
                            (Bound::<Bytes>::Unbounded, Bound::<Bytes>::Unbounded),
                            VirtualNode::ZERO,
                        ),
                        &hummock_storage.read_version(),
                    )
                    .unwrap();

                    let iter = hummock_version_reader
                        .iter(
                            key_range.clone(),
                            epoch2,
                            ReadOptions {
                                table_id: TEST_TABLE_ID,
                                prefetch_options: PrefetchOptions::default(),
                                cache_policy: CachePolicy::Fill(CachePriority::High),
                                ..Default::default()
                            },
                            read_snapshot,
                        )
                        .await
                        .unwrap()
                        .into_stream(to_owned_item);

                    let result: Vec<_> = iter.try_collect().await.unwrap();
                    assert_eq!(8, result.len());
                }

                {
                    let (_, read_snapshot) = read_filter_for_version(
                        epoch2,
                        TEST_TABLE_ID,
                        prefixed_range_with_vnode(
                            (Bound::<Bytes>::Unbounded, Bound::<Bytes>::Unbounded),
                            VirtualNode::ZERO,
                        ),
                        &hummock_storage.read_version(),
                    )
                    .unwrap();

                    let iter = hummock_version_reader
                        .iter(
                            key_range.clone(),
                            epoch3,
                            ReadOptions {
                                table_id: TEST_TABLE_ID,
                                prefetch_options: PrefetchOptions::default(),
                                cache_policy: CachePolicy::Fill(CachePriority::High),
                                ..Default::default()
                            },
                            read_snapshot,
                        )
                        .await
                        .unwrap()
                        .into_stream(to_owned_item);

                    let result: Vec<_> = iter.try_collect().await.unwrap();
                    assert_eq!(18, result.len());
                }
            }
        }
    }
}

#[tokio::test]
async fn test_get_with_min_epoch() {
    const TEST_TABLE_ID: TableId = TableId { table_id: 233 };
    let test_env = prepare_hummock_test_env().await;
    test_env.register_table_id(TEST_TABLE_ID).await;
    let mut hummock_storage = test_env
        .storage
        .new_local(NewLocalOptions::for_test(TEST_TABLE_ID))
        .await;

    let epoch1 = (31 * 1000) << 16;
    hummock_storage.init_for_test(epoch1).await.unwrap();

    let gen_key = |index: usize| -> TableKey<Bytes> {
        gen_key_from_str(VirtualNode::ZERO, format!("key_{}", index).as_str())
    };

    let gen_val = |index: usize| -> String { format!("val_{}", index) };

    // epoch 1 write
    let batch_epoch1: Vec<(TableKey<Bytes>, StorageValue)> = (0..10)
        .map(|index| (gen_key(index), StorageValue::new_put(gen_val(index))))
        .collect();

    hummock_storage
        .ingest_batch(
            batch_epoch1,
            WriteOptions {
                epoch: epoch1,
                table_id: TEST_TABLE_ID,
            },
        )
        .await
        .unwrap();

    let epoch2 = (32 * 1000) << 16;
    hummock_storage.seal_current_epoch(epoch2, SealCurrentEpochOptions::for_test());
    // epoch 2 write
    let batch_epoch2: Vec<(TableKey<Bytes>, StorageValue)> = (20..30)
        .map(|index| (gen_key(index), StorageValue::new_put(gen_val(index))))
        .collect();

    hummock_storage
        .ingest_batch(
            batch_epoch2,
            WriteOptions {
                epoch: epoch2,
                table_id: TEST_TABLE_ID,
            },
        )
        .await
        .unwrap();

    {
        // test before sync
        let k = gen_key(0);
        let prefix_hint = {
            let mut ret = Vec::with_capacity(TABLE_PREFIX_LEN + k.len());
            ret.put_u32(TEST_TABLE_ID.table_id());
            ret.put_slice(k.as_ref());
            ret
        };
        {
            let v = test_env
                .storage
                .get(
                    k.clone(),
                    epoch1,
                    ReadOptions {
                        table_id: TEST_TABLE_ID,
                        prefetch_options: Default::default(),
                        cache_policy: CachePolicy::Fill(CachePriority::High),
                        ..Default::default()
                    },
                )
                .await
                .unwrap();
            assert!(v.is_some());
        }

        {
            let v = test_env
                .storage
                .get(
                    k.clone(),
                    epoch1,
                    ReadOptions {
                        table_id: TEST_TABLE_ID,
                        prefix_hint: Some(Bytes::from(prefix_hint.clone())),
                        cache_policy: CachePolicy::Fill(CachePriority::High),
                        ..Default::default()
                    },
                )
                .await
                .unwrap();
            assert!(v.is_some());
        }

        {
            let v = test_env
                .storage
                .get(
                    k.clone(),
                    epoch2,
                    ReadOptions {
                        table_id: TEST_TABLE_ID,
                        prefix_hint: Some(Bytes::from(prefix_hint.clone())),
                        cache_policy: CachePolicy::Fill(CachePriority::High),
                        ..Default::default()
                    },
                )
                .await
                .unwrap();
            assert!(v.is_some());
        }

        {
            let v = test_env
                .storage
                .get(
                    k.clone(),
                    epoch2,
                    ReadOptions {
                        table_id: TEST_TABLE_ID,
                        retention_seconds: Some(0),
                        prefix_hint: Some(Bytes::from(prefix_hint.clone())),
                        prefetch_options: Default::default(),
                        cache_policy: CachePolicy::Fill(CachePriority::High),
                        ..Default::default()
                    },
                )
                .await
                .unwrap();
            assert!(v.is_none());
        }
    }

    // test after sync

    let sync_result1 = test_env.storage.seal_and_sync_epoch(epoch1).await.unwrap();
    let sync_result2 = test_env.storage.seal_and_sync_epoch(epoch2).await.unwrap();
    test_env
        .meta_client
        .commit_epoch(epoch1, sync_result1.uncommitted_ssts)
        .await
        .unwrap();
    test_env
        .meta_client
        .commit_epoch(epoch2, sync_result2.uncommitted_ssts)
        .await
        .unwrap();

    test_env.storage.try_wait_epoch_for_test(epoch2).await;
    let k = gen_key(0);
    let prefix_hint = {
        let mut ret = Vec::with_capacity(TABLE_PREFIX_LEN + k.len());
        ret.put_u32(TEST_TABLE_ID.table_id());
        ret.put_slice(k.as_ref());
        ret
    };

    {
        let v = test_env
            .storage
            .get(
                k.clone(),
                epoch1,
                ReadOptions {
                    table_id: TEST_TABLE_ID,
                    cache_policy: CachePolicy::Fill(CachePriority::High),
                    ..Default::default()
                },
            )
            .await
            .unwrap();
        assert!(v.is_some());
    }

    {
        let v = test_env
            .storage
            .get(
                k.clone(),
                epoch1,
                ReadOptions {
                    table_id: TEST_TABLE_ID,

                    prefix_hint: Some(Bytes::from(prefix_hint.clone())),
                    cache_policy: CachePolicy::Fill(CachePriority::High),
                    ..Default::default()
                },
            )
            .await
            .unwrap();

        assert!(v.is_some());
    }

    {
        let k = gen_key(0);
        let v = test_env
            .storage
            .get(
                k.clone(),
                epoch2,
                ReadOptions {
                    table_id: TEST_TABLE_ID,
                    prefix_hint: Some(Bytes::from(prefix_hint.clone())),
                    cache_policy: CachePolicy::Fill(CachePriority::High),
                    ..Default::default()
                },
            )
            .await
            .unwrap();
        assert!(v.is_some());
    }

    {
        let k = gen_key(0);
        let v = test_env
            .storage
            .get(
                k.clone(),
                epoch2,
                ReadOptions {
                    table_id: TEST_TABLE_ID,
                    retention_seconds: Some(0),

                    prefix_hint: Some(Bytes::from(prefix_hint.clone())),
                    cache_policy: CachePolicy::Fill(CachePriority::High),
                    ..Default::default()
                },
            )
            .await
            .unwrap();
        assert!(v.is_none());
    }
}

#[tokio::test]
async fn test_table_watermark() {
    const TEST_TABLE_ID: TableId = TableId { table_id: 233 };
    let test_env = prepare_hummock_test_env().await;
    test_env.register_table_id(TEST_TABLE_ID).await;
    let mut local1 = test_env
        .storage
        .new_local(NewLocalOptions::for_test(TEST_TABLE_ID))
        .await;

    let mut local2 = test_env
        .storage
        .new_local(NewLocalOptions::for_test(TEST_TABLE_ID))
        .await;

    let vnode1 = VirtualNode::from_index(1);
    let vnode_bitmap1 = Arc::new({
        let mut builder = BitmapBuilder::zeroed(VirtualNode::COUNT);
        builder.set(1, true);
        builder.finish()
    });
    let vnode2 = VirtualNode::from_index(2);
    let vnode_bitmap2 = Arc::new({
        let mut builder = BitmapBuilder::zeroed(VirtualNode::COUNT);
        builder.set(2, true);
        builder.finish()
    });

    let epoch1 = (31 * 1000) << 16;
    local1.init_for_test(epoch1).await.unwrap();
    local1.update_vnode_bitmap(vnode_bitmap1.clone());
    local2.init_for_test(epoch1).await.unwrap();
    local2.update_vnode_bitmap(vnode_bitmap2.clone());

    fn gen_inner_key(index: usize) -> Bytes {
        Bytes::copy_from_slice(format!("key_{:05}", index).as_bytes())
    }

    fn gen_key(vnode: VirtualNode, index: usize) -> TableKey<Bytes> {
        gen_key_from_bytes(vnode, &gen_inner_key(index))
    }

    fn gen_val(index: usize) -> Bytes {
        Bytes::copy_from_slice(format!("val_{}", index).as_bytes())
    }

    fn gen_range() -> Range<usize> {
        0..30
    }

    fn gen_batch(
        vnode: VirtualNode,
        index: impl Iterator<Item = usize>,
    ) -> Vec<(TableKey<Bytes>, Bytes)> {
        index
            .map(|index| (gen_key(vnode, index), gen_val(index)))
            .collect_vec()
    }

    let epoch1_indexes = || gen_range().filter(|index| index % 3 == 0);

    // epoch 1 write
    let batch1_epoch1 = gen_batch(vnode1, epoch1_indexes());
    let batch2_epoch1 = gen_batch(vnode2, epoch1_indexes());

    for (local, batch) in [(&mut local1, batch1_epoch1), (&mut local2, batch2_epoch1)] {
        for (key, value) in batch {
            local.insert(key, value, None).unwrap();
        }
    }

    // test read after write
    {
        for (local, vnode) in [(&local1, vnode1), (&local2, vnode2)] {
            for index in epoch1_indexes() {
                let value = risingwave_storage::store::LocalStateStore::get(
                    local,
                    gen_key(vnode, index),
                    ReadOptions {
                        table_id: TEST_TABLE_ID,
                        ..Default::default()
                    },
                )
                .await
                .unwrap();
                assert_eq!(value.unwrap(), gen_val(index));
            }
            let result = risingwave_storage::store::LocalStateStore::iter(
                local,
                RangeBoundsExt::map(&gen_range(), |index| gen_key(vnode, *index)),
                ReadOptions {
                    table_id: TEST_TABLE_ID,
                    ..Default::default()
                },
            )
            .await
            .unwrap()
            .into_stream(to_owned_item)
            .map_ok(|(full_key, value)| (full_key.user_key, value))
            .try_collect::<Vec<_>>()
            .await
            .unwrap();
            let expected = epoch1_indexes()
                .map(|index| {
                    (
                        UserKey::new(TEST_TABLE_ID, gen_key(vnode, index)),
                        gen_val(index),
                    )
                })
                .collect_vec();
            assert_eq!(expected, result);
        }
    }

    let watermark1 = 10;

    let epoch2 = (32 * 1000) << 16;
    for (local, vnode_bitmap) in [
        (&mut local1, vnode_bitmap1.clone()),
        (&mut local2, vnode_bitmap2.clone()),
    ] {
        local.flush().await.unwrap();
        local.seal_current_epoch(
            epoch2,
            SealCurrentEpochOptions {
                table_watermarks: Some((
                    WatermarkDirection::Ascending,
                    vec![VnodeWatermark::new(vnode_bitmap, gen_inner_key(watermark1))],
                )),
                switch_op_consistency_level: None,
            },
        );
    }

    // test read after seal with watermark1
    {
        for (local, vnode) in [(&local1, vnode1), (&local2, vnode2)] {
            for index in epoch1_indexes() {
                let value = risingwave_storage::store::LocalStateStore::get(
                    local,
                    gen_key(vnode, index),
                    ReadOptions {
                        table_id: TEST_TABLE_ID,
                        ..Default::default()
                    },
                )
                .await
                .unwrap();
                if index < watermark1 {
                    assert!(value.is_none());
                } else {
                    assert_eq!(value.unwrap(), gen_val(index));
                }
            }

            // iter full range
            {
                let result = risingwave_storage::store::LocalStateStore::iter(
                    local,
                    RangeBoundsExt::map(&gen_range(), |index| gen_key(vnode, *index)),
                    ReadOptions {
                        table_id: TEST_TABLE_ID,
                        ..Default::default()
                    },
                )
                .await
                .unwrap()
                .into_stream(to_owned_item)
                .map_ok(|(full_key, value)| (full_key.user_key, value))
                .try_collect::<Vec<_>>()
                .await
                .unwrap();
                let expected = epoch1_indexes()
                    .filter(|index| index >= &watermark1)
                    .map(|index| {
                        (
                            UserKey::new(TEST_TABLE_ID, gen_key(vnode, index)),
                            gen_val(index),
                        )
                    })
                    .collect_vec();
                assert_eq!(expected, result);
            }

            // iter below watermark
            {
                let result = risingwave_storage::store::LocalStateStore::iter(
                    local,
                    (
                        Included(gen_key(vnode, 0)),
                        Included(gen_key(vnode, watermark1 - 1)),
                    ),
                    ReadOptions {
                        table_id: TEST_TABLE_ID,
                        ..Default::default()
                    },
                )
                .await
                .unwrap()
                .into_stream(to_owned_item)
                .try_collect::<Vec<_>>()
                .await
                .unwrap();
                assert!(result.is_empty());
            }
        }
    }

    let epoch2_indexes = || {
        gen_range()
            .filter(|index| index % 3 == 1)
            .filter(|index| index >= &watermark1)
    };

    // epoch 2 write
    let batch1_epoch2 = gen_batch(vnode1, epoch2_indexes());
    let batch2_epoch2 = gen_batch(vnode2, epoch2_indexes());

    let epoch3 = (33 * 1000) << 16;

    for (local, batch) in [(&mut local1, batch1_epoch2), (&mut local2, batch2_epoch2)] {
        for (key, value) in batch {
            local.insert(key, value, None).unwrap();
        }
        local.flush().await.unwrap();
        local.seal_current_epoch(
            epoch3,
            SealCurrentEpochOptions {
                table_watermarks: None,
                switch_op_consistency_level: None,
            },
        );
    }

    let indexes_after_epoch2 = || gen_range().filter(|index| index % 3 == 0 || index % 3 == 1);

    let test_after_epoch2 = |local1: LocalHummockStorage, local2: LocalHummockStorage| async {
        for (local, vnode) in [(&local1, vnode1), (&local2, vnode2)] {
            for index in indexes_after_epoch2() {
                let value = risingwave_storage::store::LocalStateStore::get(
                    local,
                    gen_key(vnode, index),
                    ReadOptions {
                        table_id: TEST_TABLE_ID,
                        ..Default::default()
                    },
                )
                .await
                .unwrap();
                if index < watermark1 {
                    assert!(value.is_none());
                } else {
                    assert_eq!(value.unwrap(), gen_val(index));
                }
            }

            // iter full range
            {
                let result = risingwave_storage::store::LocalStateStore::iter(
                    local,
                    RangeBoundsExt::map(&gen_range(), |index| gen_key(vnode, *index)),
                    ReadOptions {
                        table_id: TEST_TABLE_ID,
                        ..Default::default()
                    },
                )
                .await
                .unwrap()
                .into_stream(to_owned_item)
                .map_ok(|(full_key, value)| (full_key.user_key, value))
                .try_collect::<Vec<_>>()
                .await
                .unwrap();
                let expected = indexes_after_epoch2()
                    .filter(|index| index >= &watermark1)
                    .map(|index| {
                        (
                            UserKey::new(TEST_TABLE_ID, gen_key(vnode, index)),
                            gen_val(index),
                        )
                    })
                    .collect_vec();
                assert_eq!(expected, result);
            }

            // iter below watermark
            {
                let result = risingwave_storage::store::LocalStateStore::iter(
                    local,
                    (
                        Included(gen_key(vnode, 0)),
                        Included(gen_key(vnode, watermark1 - 1)),
                    ),
                    ReadOptions {
                        table_id: TEST_TABLE_ID,
                        ..Default::default()
                    },
                )
                .await
                .unwrap()
                .into_stream(to_owned_item)
                .try_collect::<Vec<_>>()
                .await
                .unwrap();
                assert!(result.is_empty());
            }
        }
        (local1, local2)
    };

    let (local1, local2) = test_after_epoch2(local1, local2).await;

    let check_version_table_watermark = |version: PinnedVersion| {
        let table_watermarks = version.table_watermark_index().get(&TEST_TABLE_ID).unwrap();
        assert_eq!(WatermarkDirection::Ascending, table_watermarks.direction());
        let index = table_watermarks.index();
        assert_eq!(2, index.len());
        let vnode1_watermark = index.get(&vnode1).unwrap();
        assert_eq!(1, vnode1_watermark.len());
        assert_eq!(
            &gen_inner_key(watermark1),
            vnode1_watermark.get(&epoch1).unwrap()
        );
        let vnode2_watermark = index.get(&vnode2).unwrap();
        assert_eq!(1, vnode2_watermark.len());
        assert_eq!(
            &gen_inner_key(watermark1),
            vnode2_watermark.get(&epoch1).unwrap()
        );
    };

    test_env.commit_epoch(epoch1).await;
    test_env.storage.try_wait_epoch_for_test(epoch1).await;

    let (local1, local2) = test_after_epoch2(local1, local2).await;

    let test_global_read = |storage: HummockStorage, epoch: u64| async move {
        // inner vnode read
        for vnode in [vnode1, vnode2] {
            for index in indexes_after_epoch2() {
                let value = storage
                    .get(
                        gen_key(vnode, index),
                        epoch,
                        ReadOptions {
                            table_id: TEST_TABLE_ID,
                            ..Default::default()
                        },
                    )
                    .await
                    .unwrap();
                if index < watermark1 {
                    assert!(value.is_none());
                } else {
                    println!("index {} vnode {}", index, vnode);
                    assert_eq!(value.unwrap(), gen_val(index));
                }
            }

            // iter full range
            {
                let result = storage
                    .iter(
                        RangeBoundsExt::map(&gen_range(), |index| gen_key(vnode, *index)),
                        epoch,
                        ReadOptions {
                            table_id: TEST_TABLE_ID,
                            ..Default::default()
                        },
                    )
                    .await
                    .unwrap()
                    .into_stream(to_owned_item)
                    .map_ok(|(full_key, value)| (full_key.user_key, value))
                    .try_collect::<Vec<_>>()
                    .await
                    .unwrap();
                let expected = indexes_after_epoch2()
                    .filter(|index| index >= &watermark1)
                    .map(|index| {
                        (
                            UserKey::new(TEST_TABLE_ID, gen_key(vnode, index)),
                            gen_val(index),
                        )
                    })
                    .collect_vec();
                assert_eq!(expected, result);
            }

            // iter below watermark
            {
                let result = storage
                    .iter(
                        (
                            Included(gen_key(vnode, 0)),
                            Included(gen_key(vnode, watermark1 - 1)),
                        ),
                        epoch,
                        ReadOptions {
                            table_id: TEST_TABLE_ID,
                            ..Default::default()
                        },
                    )
                    .await
                    .unwrap()
                    .into_stream(to_owned_item)
                    .try_collect::<Vec<_>>()
                    .await
                    .unwrap();
                assert!(result.is_empty());
            }
        }
<<<<<<< HEAD

        // cross vnode read
        let result = storage
            .iter(
                (
                    Included(TableKey(prefix_slice_with_vnode(
                        vnode1,
                        &gen_inner_key(gen_range().start),
                    ))),
                    Included(TableKey(prefix_slice_with_vnode(
                        vnode2,
                        &gen_inner_key(gen_range().end),
                    ))),
                ),
                epoch,
                ReadOptions {
                    table_id: TEST_TABLE_ID,
                    ..Default::default()
                },
            )
            .await
            .unwrap()
            .into_stream(to_owned_item)
            .map_ok(|(full_key, value)| (full_key.user_key, value))
            .try_collect::<Vec<_>>()
            .await
            .unwrap();
        let expected = [vnode1, vnode2]
            .into_iter()
            .flat_map(|vnode| {
                gen_range()
                    .filter(|index| index % 3 == 0 || index % 3 == 1)
                    .filter(|index| index >= &watermark1)
                    .map(move |index| {
                        (
                            UserKey::new(TEST_TABLE_ID, gen_key(vnode, index)),
                            gen_val(index),
                        )
                    })
            })
            .collect_vec();
        assert_eq!(expected, result);
=======
>>>>>>> 2ef0ff2a
    };

    test_global_read(test_env.storage.clone(), epoch2).await;

    check_version_table_watermark(test_env.storage.get_pinned_version());

    let (local1, local2) = test_after_epoch2(local1, local2).await;

    test_env.commit_epoch(epoch2).await;
    test_env.storage.try_wait_epoch_for_test(epoch2).await;

    test_global_read(test_env.storage.clone(), epoch2).await;

    check_version_table_watermark(test_env.storage.get_pinned_version());

    let (mut local1, mut local2) = test_after_epoch2(local1, local2).await;

    let epoch4 = (34 * 1000) << 16;

    for (local, vnode_bitmap) in [
        (&mut local1, vnode_bitmap1.clone()),
        (&mut local2, vnode_bitmap2.clone()),
    ] {
        // regress watermark
        local.seal_current_epoch(
            epoch4,
            SealCurrentEpochOptions {
                table_watermarks: Some((
                    WatermarkDirection::Ascending,
                    vec![VnodeWatermark::new(vnode_bitmap, gen_inner_key(5))],
                )),
                switch_op_consistency_level: None,
            },
        );
    }

    test_global_read(test_env.storage.clone(), epoch3).await;

    let (local1, local2) = test_after_epoch2(local1, local2).await;

    test_env.commit_epoch(epoch3).await;
    test_env.storage.try_wait_epoch_for_test(epoch3).await;

    check_version_table_watermark(test_env.storage.get_pinned_version());

    let (_local1, _local2) = test_after_epoch2(local1, local2).await;

    test_global_read(test_env.storage.clone(), epoch3).await;
}<|MERGE_RESOLUTION|>--- conflicted
+++ resolved
@@ -2240,51 +2240,6 @@
                 assert!(result.is_empty());
             }
         }
-<<<<<<< HEAD
-
-        // cross vnode read
-        let result = storage
-            .iter(
-                (
-                    Included(TableKey(prefix_slice_with_vnode(
-                        vnode1,
-                        &gen_inner_key(gen_range().start),
-                    ))),
-                    Included(TableKey(prefix_slice_with_vnode(
-                        vnode2,
-                        &gen_inner_key(gen_range().end),
-                    ))),
-                ),
-                epoch,
-                ReadOptions {
-                    table_id: TEST_TABLE_ID,
-                    ..Default::default()
-                },
-            )
-            .await
-            .unwrap()
-            .into_stream(to_owned_item)
-            .map_ok(|(full_key, value)| (full_key.user_key, value))
-            .try_collect::<Vec<_>>()
-            .await
-            .unwrap();
-        let expected = [vnode1, vnode2]
-            .into_iter()
-            .flat_map(|vnode| {
-                gen_range()
-                    .filter(|index| index % 3 == 0 || index % 3 == 1)
-                    .filter(|index| index >= &watermark1)
-                    .map(move |index| {
-                        (
-                            UserKey::new(TEST_TABLE_ID, gen_key(vnode, index)),
-                            gen_val(index),
-                        )
-                    })
-            })
-            .collect_vec();
-        assert_eq!(expected, result);
-=======
->>>>>>> 2ef0ff2a
     };
 
     test_global_read(test_env.storage.clone(), epoch2).await;
