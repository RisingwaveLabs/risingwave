--- conflicted
+++ resolved
@@ -32,15 +32,10 @@
 use risingwave_storage::hummock::event_handler::{HummockEvent, HummockEventHandler};
 use risingwave_storage::hummock::iterator::test_utils::mock_sstable_store;
 use risingwave_storage::hummock::local_version::local_version_manager::LocalVersionManager;
-<<<<<<< HEAD
-use risingwave_storage::hummock::store::state_store::HummockStorage;
+use risingwave_storage::hummock::store::state_store::LocalHummockStorage;
 use risingwave_storage::hummock::store::version::{
     read_filter_for_batch, read_filter_for_local, HummockVersionReader,
 };
-use risingwave_storage::hummock::store::{ReadOptions, StateStore};
-=======
-use risingwave_storage::hummock::store::state_store::LocalHummockStorage;
->>>>>>> 9eb52391
 use risingwave_storage::hummock::test_utils::default_config_for_test;
 use risingwave_storage::hummock::{SstableIdManager, SstableStore};
 use risingwave_storage::monitor::StateStoreMetrics;
@@ -1274,7 +1269,7 @@
 
     tokio::spawn(hummock_event_handler.start_hummock_event_handler_worker());
 
-    let hummock_storage = HummockStorage::for_test(
+    let hummock_storage = LocalHummockStorage::for_test(
         hummock_options,
         sstable_store.clone(),
         hummock_meta_client.clone(),
@@ -1372,7 +1367,7 @@
                 )
                 .unwrap();
 
-                let iter = hummock_version_reader
+                let mut iter = hummock_version_reader
                     .iter(
                         (Unbounded, Unbounded),
                         epoch1,
@@ -1400,7 +1395,7 @@
                 )
                 .unwrap();
 
-                let iter = hummock_version_reader
+                let mut iter = hummock_version_reader
                     .iter(
                         (Unbounded, Unbounded),
                         epoch2,
@@ -1428,7 +1423,7 @@
                 )
                 .unwrap();
 
-                let iter = hummock_version_reader
+                let mut iter = hummock_version_reader
                     .iter(
                         (Unbounded, Unbounded),
                         epoch2,
@@ -1494,7 +1489,7 @@
                     read_snapshot.2.max_committed_epoch()
                 );
 
-                let iter = hummock_version_reader
+                let mut iter = hummock_version_reader
                     .iter(
                         (Unbounded, Unbounded),
                         epoch1,
@@ -1531,7 +1526,7 @@
                     read_snapshot.2.max_committed_epoch()
                 );
 
-                let iter = hummock_version_reader
+                let mut iter = hummock_version_reader
                     .iter(
                         (Unbounded, Unbounded),
                         epoch2,
@@ -1568,7 +1563,7 @@
                     read_snapshot.2.max_committed_epoch()
                 );
 
-                let iter = hummock_version_reader
+                let mut iter = hummock_version_reader
                     .iter(
                         (Unbounded, Unbounded),
                         epoch2,
@@ -1605,7 +1600,7 @@
                     read_snapshot.2.max_committed_epoch()
                 );
 
-                let iter = hummock_version_reader
+                let mut iter = hummock_version_reader
                     .iter(
                         (Unbounded, Unbounded),
                         epoch3,
@@ -1648,7 +1643,7 @@
                         read_snapshot.2.max_committed_epoch()
                     );
 
-                    let iter = hummock_version_reader
+                    let mut iter = hummock_version_reader
                         .iter(
                             key_range.clone(),
                             epoch2,
@@ -1685,7 +1680,7 @@
                         read_snapshot.2.max_committed_epoch()
                     );
 
-                    let iter = hummock_version_reader
+                    let mut iter = hummock_version_reader
                         .iter(
                             key_range.clone(),
                             epoch3,
