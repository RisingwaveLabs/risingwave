// Copyright 2023 RisingWave Labs
//
// Licensed under the Apache License, Version 2.0 (the "License");
// you may not use this file except in compliance with the License.
// You may obtain a copy of the License at
//
//     http://www.apache.org/licenses/LICENSE-2.0
//
// Unless required by applicable law or agreed to in writing, software
// distributed under the License is distributed on an "AS IS" BASIS,
// WITHOUT WARRANTIES OR CONDITIONS OF ANY KIND, either express or implied.
// See the License for the specific language governing permissions and
// limitations under the License.

use std::ops::Bound;
use std::sync::Arc;

use bytes::{BufMut, Bytes};
use risingwave_common::catalog::TableId;
use risingwave_hummock_sdk::key::TABLE_PREFIX_LEN;
use risingwave_hummock_sdk::HummockReadEpoch;
use risingwave_meta::hummock::test_utils::setup_compute_env;
use risingwave_meta::hummock::MockHummockMetaClient;
use risingwave_rpc_client::HummockMetaClient;
use risingwave_storage::hummock::iterator::test_utils::mock_sstable_store;
use risingwave_storage::hummock::test_utils::{count_stream, default_opts_for_test};
use risingwave_storage::hummock::HummockStorage;
use risingwave_storage::storage_value::StorageValue;
use risingwave_storage::store::{ReadOptions, StateStoreRead, StateStoreWrite, WriteOptions};
use risingwave_storage::StateStore;

use crate::get_notification_client_for_test;
use crate::test_utils::HummockV2MixedStateStore;

#[tokio::test]
#[ignore]
#[cfg(all(test, feature = "failpoints"))]
async fn test_failpoints_state_store_read_upload() {
    let mem_upload_err = "mem_upload_err";
    let mem_read_err = "mem_read_err";
    let sstable_store = mock_sstable_store();
<<<<<<< HEAD
    let (storage_config, system_params) = default_config_for_test();
    let storage_config = Arc::new(storage_config);
    let system_params = Arc::new(system_params);
=======
    let hummock_options = Arc::new(default_opts_for_test());
>>>>>>> d6f9e2e3
    let (env, hummock_manager_ref, _cluster_manager_ref, worker_node) =
        setup_compute_env(8080).await;
    let meta_client = Arc::new(MockHummockMetaClient::new(
        hummock_manager_ref.clone(),
        worker_node.id,
    ));

    let hummock_storage = HummockStorage::for_test(
        storage_config,
        system_params,
        sstable_store.clone(),
        meta_client.clone(),
        get_notification_client_for_test(env, hummock_manager_ref, worker_node),
    )
    .await
    .unwrap();

    let hummock_storage = HummockV2MixedStateStore::new(hummock_storage, Default::default()).await;

    let anchor = Bytes::from("aa");
    let mut batch1 = vec![
        (anchor.clone(), StorageValue::new_put("111")),
        (Bytes::from("cc"), StorageValue::new_put("222")),
    ];
    batch1.sort_by(|(k1, _), (k2, _)| k1.cmp(k2));

    let mut batch2 = vec![
        (Bytes::from("cc"), StorageValue::new_put("333")),
        (anchor.clone(), StorageValue::new_delete()),
    ];
    // Make sure the batch is sorted.
    batch2.sort_by(|(k1, _), (k2, _)| k1.cmp(k2));
    hummock_storage
        .ingest_batch(
            batch1,
            vec![],
            WriteOptions {
                epoch: 1,
                table_id: Default::default(),
            },
        )
        .await
        .unwrap();

    // Get the value after flushing to remote.
    let anchor_prefix_hint = {
        let mut ret = Vec::with_capacity(TABLE_PREFIX_LEN + anchor.len());
        ret.put_u32(TableId::default().table_id());
        ret.put_slice(anchor.as_ref());
        ret
    };
    let value = hummock_storage
        .get(
            &anchor,
            1,
            ReadOptions {
                ignore_range_tombstone: false,
                prefix_hint: Some(Bytes::from(anchor_prefix_hint)),
                table_id: Default::default(),
                retention_seconds: None,
                read_version_from_backup: false,
            },
        )
        .await
        .unwrap()
        .unwrap();
    assert_eq!(value, Bytes::from("111"));
    // // Write second batch.
    hummock_storage
        .ingest_batch(
            batch2,
            vec![],
            WriteOptions {
                epoch: 3,
                table_id: Default::default(),
            },
        )
        .await
        .unwrap();

    // sync epoch1 test the read_error
    let ssts = hummock_storage
        .seal_and_sync_epoch(1)
        .await
        .unwrap()
        .uncommitted_ssts;
    meta_client.commit_epoch(1, ssts).await.unwrap();
    hummock_storage
        .try_wait_epoch(HummockReadEpoch::Committed(1))
        .await
        .unwrap();
    // clear block cache
    sstable_store.clear_block_cache();
    sstable_store.clear_meta_cache();
    fail::cfg(mem_read_err, "return").unwrap();

    let anchor_prefix_hint = {
        let mut ret = Vec::with_capacity(TABLE_PREFIX_LEN + anchor.len());
        ret.put_u32(TableId::default().table_id());
        ret.put_slice(anchor.as_ref());
        ret
    };
    let result = hummock_storage
        .get(
            &anchor,
            2,
            ReadOptions {
                ignore_range_tombstone: false,
                prefix_hint: Some(Bytes::from(anchor_prefix_hint)),
                table_id: Default::default(),
                retention_seconds: None,
                read_version_from_backup: false,
            },
        )
        .await;
    assert!(result.is_err());
    let result = hummock_storage
        .iter(
            (Bound::Unbounded, Bound::Included(b"ee".to_vec())),
            2,
            ReadOptions {
                ignore_range_tombstone: false,
                prefix_hint: None,
                table_id: Default::default(),
                retention_seconds: None,
                read_version_from_backup: false,
            },
        )
        .await;
    assert!(result.is_err());

    let bee_prefix_hint = {
        let mut ret = Vec::with_capacity(TABLE_PREFIX_LEN + b"ee".as_ref().len());
        ret.put_u32(TableId::default().table_id());
        ret.put_slice(b"ee".as_ref().as_ref());
        ret
    };
    let value = hummock_storage
        .get(
            b"ee".as_ref(),
            2,
            ReadOptions {
                ignore_range_tombstone: false,
                prefix_hint: Some(Bytes::from(bee_prefix_hint)),
                table_id: Default::default(),
                retention_seconds: None,
                read_version_from_backup: false,
            },
        )
        .await
        .unwrap();
    assert!(value.is_none());
    fail::remove(mem_read_err);
    // test the upload_error
    fail::cfg(mem_upload_err, "return").unwrap();

    let result = hummock_storage.seal_and_sync_epoch(3).await;
    assert!(result.is_err());
    fail::remove(mem_upload_err);

    let ssts = hummock_storage
        .seal_and_sync_epoch(3)
        .await
        .unwrap()
        .uncommitted_ssts;
    meta_client.commit_epoch(3, ssts).await.unwrap();
    hummock_storage
        .try_wait_epoch(HummockReadEpoch::Committed(3))
        .await
        .unwrap();

    let anchor_prefix_hint = {
        let mut ret = Vec::with_capacity(TABLE_PREFIX_LEN + anchor.len());
        ret.put_u32(TableId::default().table_id());
        ret.put_slice(anchor.as_ref());
        ret
    };
    let value = hummock_storage
        .get(
            &anchor,
            5,
            ReadOptions {
                ignore_range_tombstone: false,
                prefix_hint: Some(Bytes::from(anchor_prefix_hint)),
                table_id: Default::default(),
                retention_seconds: None,
                read_version_from_backup: false,
            },
        )
        .await
        .unwrap()
        .unwrap();
    assert_eq!(value, Bytes::from("111"));
    let iters = hummock_storage
        .iter(
            (Bound::Unbounded, Bound::Included(b"ee".to_vec())),
            5,
            ReadOptions {
                ignore_range_tombstone: false,
                prefix_hint: None,
                table_id: Default::default(),
                retention_seconds: None,
                read_version_from_backup: false,
            },
        )
        .await
        .unwrap();
    let len = count_stream(iters).await;
    assert_eq!(len, 2);
}<|MERGE_RESOLUTION|>--- conflicted
+++ resolved
@@ -39,13 +39,7 @@
     let mem_upload_err = "mem_upload_err";
     let mem_read_err = "mem_read_err";
     let sstable_store = mock_sstable_store();
-<<<<<<< HEAD
-    let (storage_config, system_params) = default_config_for_test();
-    let storage_config = Arc::new(storage_config);
-    let system_params = Arc::new(system_params);
-=======
     let hummock_options = Arc::new(default_opts_for_test());
->>>>>>> d6f9e2e3
     let (env, hummock_manager_ref, _cluster_manager_ref, worker_node) =
         setup_compute_env(8080).await;
     let meta_client = Arc::new(MockHummockMetaClient::new(
@@ -54,8 +48,7 @@
     ));
 
     let hummock_storage = HummockStorage::for_test(
-        storage_config,
-        system_params,
+        hummock_options,
         sstable_store.clone(),
         meta_client.clone(),
         get_notification_client_for_test(env, hummock_manager_ref, worker_node),
