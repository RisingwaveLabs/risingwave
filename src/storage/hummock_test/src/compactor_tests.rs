--- conflicted
+++ resolved
@@ -58,14 +58,10 @@
     };
     use risingwave_storage::Keyspace;
 
-<<<<<<< HEAD
-    use crate::test_utils::get_test_notification_client;
-=======
     use crate::test_utils::{
-        get_test_notification_client, prefixed_key, HummockV2MixedStateStore,
+        get_test_notification_client, HummockV2MixedStateStore,
         HummockV2MixedStateStore as HummockStorage,
     };
->>>>>>> 9be63c5a
 
     async fn get_hummock_storage(
         hummock_meta_client: Arc<dyn HummockMetaClient>,
