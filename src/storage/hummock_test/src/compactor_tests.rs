--- conflicted
+++ resolved
@@ -277,7 +277,6 @@
         let mut val = b"0"[..].repeat(1 << 10);
         val.extend_from_slice(&compact_task.watermark.to_be_bytes());
 
-<<<<<<< HEAD
         let compactor_manager = hummock_manager_ref.compactor_manager_ref_for_test();
         compactor_manager.add_compactor(worker_node.id, u64::MAX, 16);
         let compactor = hummock_manager_ref.get_idle_compactor().await.unwrap();
@@ -303,8 +302,7 @@
             })
             .collect();
 
-=======
->>>>>>> cf13f7a6
+
         // assert compact_task
         assert_eq!(compact_task.input_ssts.len(), SST_COUNT as usize);
 
