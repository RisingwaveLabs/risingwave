--- conflicted
+++ resolved
@@ -58,15 +58,11 @@
         ReadOptions, StateStoreReadExt, StateStoreWrite, WriteOptions,
     };
 
-<<<<<<< HEAD
     use crate::get_test_notification_client;
-    use crate::test_utils::{HummockV2MixedStateStore, HummockV2MixedStateStore as HummockStorage};
-=======
     use crate::test_utils::{
         get_test_notification_client, register_test_tables, HummockV2MixedStateStore,
         HummockV2MixedStateStore as HummockStorage,
     };
->>>>>>> e9624451
 
     pub(crate) async fn get_hummock_storage<S: MetaStore>(
         hummock_meta_client: Arc<dyn HummockMetaClient>,
