--- conflicted
+++ resolved
@@ -191,17 +191,9 @@
             is_share_buffer_compact: false,
             compaction_executor: Arc::new(CompactionExecutor::new(Some(1))),
             memory_limiter: MemoryLimiter::unlimit(),
-<<<<<<< HEAD
             filter_key_extractor_manager: FilterKeyExtractorManager::RpcFilterKeyExtractorManager(
                 filter_key_extractor_manager,
             ),
-            sstable_object_id_manager: Arc::new(SstableObjectIdManager::new(
-                hummock_meta_client.clone(),
-                options.sstable_id_remote_fetch_number,
-            )),
-=======
-            filter_key_extractor_manager,
->>>>>>> 2601ccdb
             task_progress_manager: Default::default(),
             await_tree_reg: None,
             running_task_count: Arc::new(AtomicU32::new(0)),
@@ -898,9 +890,6 @@
             &hummock_meta_client,
             rpc_filter_key_extractor_manager.clone(),
         );
-<<<<<<< HEAD
-        rpc_filter_key_extractor_manager.update(
-=======
         let sstable_object_id_manager = Arc::new(SstableObjectIdManager::new(
             hummock_meta_client.clone(),
             storage
@@ -908,8 +897,7 @@
                 .clone()
                 .sstable_id_remote_fetch_number,
         ));
-        filter_key_extractor_manager.update(
->>>>>>> 2601ccdb
+        rpc_filter_key_extractor_manager.update(
             2,
             Arc::new(FilterKeyExtractorImpl::FullKey(FullKeyFilterKeyExtractor)),
         );
