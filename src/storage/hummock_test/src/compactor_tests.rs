--- conflicted
+++ resolved
@@ -218,194 +218,6 @@
     }
 
     #[tokio::test]
-<<<<<<< HEAD
-    async fn test_compaction_watermark() {
-        let config = CompactionConfigBuilder::new()
-            .level0_tier_compact_file_number(1)
-            .level0_max_compact_file_number(130)
-            .level0_overlapping_sub_level_compact_level_count(1)
-            .build();
-        let (env, hummock_manager_ref, cluster_ctl_ref, worker_id) =
-            setup_compute_env_with_config(8080, config).await;
-        let hummock_meta_client: Arc<dyn HummockMetaClient> = Arc::new(MockHummockMetaClient::new(
-            hummock_manager_ref.clone(),
-            worker_id as _,
-        ));
-
-        // 1. add sstables
-        let mut key = BytesMut::default();
-        key.put_u16(0);
-        key.put_slice(b"same_key");
-        let storage = get_hummock_storage(
-            hummock_meta_client.clone(),
-            get_notification_client_for_test(
-                env,
-                hummock_manager_ref.clone(),
-                cluster_ctl_ref,
-                worker_id,
-            )
-            .await,
-            &hummock_manager_ref,
-            &[0],
-        )
-        .await;
-        let rpc_filter_key_extractor_manager = match storage.filter_key_extractor_manager().clone()
-        {
-            FilterKeyExtractorManager::RpcFilterKeyExtractorManager(
-                rpc_filter_key_extractor_manager,
-            ) => rpc_filter_key_extractor_manager,
-            FilterKeyExtractorManager::StaticFilterKeyExtractorManager(_) => unreachable!(),
-        };
-        let filter_key_extractor_manager = FilterKeyExtractorManager::RpcFilterKeyExtractorManager(
-            rpc_filter_key_extractor_manager,
-        );
-        let compact_ctx = get_compactor_context(&storage);
-        let sstable_object_id_manager = Arc::new(SstableObjectIdManager::new(
-            hummock_meta_client.clone(),
-            storage
-                .storage_opts()
-                .clone()
-                .sstable_id_remote_fetch_number,
-        ));
-        let worker_node_id2 = hummock_manager_ref
-            .metadata_manager()
-            .add_worker_node(
-                WorkerType::ComputeNode,
-                HostAddress::default(),
-                Property::default(),
-                Default::default(),
-            )
-            .await
-            .unwrap();
-        let _snapshot = hummock_manager_ref
-            .pin_snapshot(worker_node_id2 as _)
-            .await
-            .unwrap();
-        let key = key.freeze();
-        const SST_COUNT: u64 = 32;
-        const TEST_WATERMARK: u64 = 8;
-        prepare_test_put_data(
-            &storage,
-            &hummock_meta_client,
-            &key,
-            1 << 10,
-            (1..SST_COUNT + 1)
-                .map(|v| test_epoch(v * 1000))
-                .collect_vec(),
-        )
-        .await;
-        // 2. get compact task
-        while let Some(mut compact_task) = hummock_manager_ref
-            .get_compact_task(
-                StaticCompactionGroupId::StateDefault.into(),
-                &mut default_compaction_selector(),
-            )
-            .await
-            .unwrap()
-        {
-            let compaction_filter_flag = CompactionFilterFlag::TTL;
-            compact_task.watermark = (TEST_WATERMARK * 1000) << 16;
-            compact_task.compaction_filter_mask = compaction_filter_flag.bits();
-            compact_task.table_options = BTreeMap::from([(
-                0,
-                TableOption {
-                    retention_seconds: Some(64),
-                },
-            )]);
-            compact_task.current_epoch_time = 0;
-
-            let (_tx, rx) = tokio::sync::oneshot::channel();
-            let ((result_task, task_stats), _) = compact(
-                compact_ctx.clone(),
-                compact_task.clone(),
-                rx,
-                Box::new(sstable_object_id_manager.clone()),
-                filter_key_extractor_manager.clone(),
-            )
-            .await;
-
-            hummock_manager_ref
-                .report_compact_task_for_test(
-                    result_task.task_id,
-                    Some(compact_task),
-                    result_task.task_status,
-                    result_task.sorted_output_ssts,
-                    Some(to_prost_table_stats_map(task_stats)),
-                )
-                .await
-                .unwrap();
-        }
-
-        let mut val = b"0"[..].repeat(1 << 10);
-        val.extend_from_slice(&(TEST_WATERMARK * 1000).to_be_bytes());
-
-        let compactor_manager = hummock_manager_ref.compactor_manager_ref_for_test();
-        let _recv = compactor_manager.add_compactor(worker_id as _);
-
-        // 4. get the latest version and check
-        let version = hummock_manager_ref.get_current_version().await;
-        let group =
-            version.get_compaction_group_levels(StaticCompactionGroupId::StateDefault.into());
-
-        // base level
-        let output_tables = group
-            .levels
-            .iter()
-            .flat_map(|level| level.table_infos.clone())
-            .chain(
-                group
-                    .l0
-                    .sub_levels
-                    .iter()
-                    .flat_map(|level| level.table_infos.clone()),
-            )
-            .collect_vec();
-
-        storage.wait_version(version).await;
-        let mut table_key_count = 0;
-        for output_sst in output_tables {
-            let table = storage
-                .sstable_store()
-                .sstable(&output_sst, &mut StoreLocalStatistic::default())
-                .await
-                .unwrap();
-            table_key_count += table.meta.key_count;
-        }
-
-        // we have removed these 31 keys before watermark 32.
-        assert_eq!(table_key_count, (SST_COUNT - TEST_WATERMARK + 1) as u32);
-        let read_epoch = (TEST_WATERMARK * 1000) << 16;
-
-        let get_ret = storage
-            .get(
-                TableKey(key.clone()),
-                read_epoch,
-                ReadOptions {
-                    cache_policy: CachePolicy::Fill(CacheContext::Default),
-                    ..Default::default()
-                },
-            )
-            .await;
-        let get_val = get_ret.unwrap().unwrap().to_vec();
-
-        assert_eq!(get_val, val);
-        let ret = storage
-            .get(
-                TableKey(key.clone()),
-                ((TEST_WATERMARK - 1) * 1000) << 16,
-                ReadOptions {
-                    prefix_hint: Some(key.clone()),
-                    cache_policy: CachePolicy::Fill(CacheContext::Default),
-                    ..Default::default()
-                },
-            )
-            .await;
-        assert!(ret.is_err());
-    }
-
-    #[tokio::test]
-=======
->>>>>>> 938aa43c
     async fn test_compaction_same_key_not_split() {
         let (env, hummock_manager_ref, cluster_ctl_ref, worker_id) = setup_compute_env(8080).await;
         let hummock_meta_client: Arc<dyn HummockMetaClient> = Arc::new(MockHummockMetaClient::new(
