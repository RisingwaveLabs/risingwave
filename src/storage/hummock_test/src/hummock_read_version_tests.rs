// Copyright 2023 RisingWave Labs
//
// Licensed under the Apache License, Version 2.0 (the "License");
// you may not use this file except in compliance with the License.
// You may obtain a copy of the License at
//
//     http://www.apache.org/licenses/LICENSE-2.0
//
// Unless required by applicable law or agreed to in writing, software
// distributed under the License is distributed on an "AS IS" BASIS,
// WITHOUT WARRANTIES OR CONDITIONS OF ANY KIND, either express or implied.
// See the License for the specific language governing permissions and
// limitations under the License.

use std::ops::Bound;
use std::sync::Arc;

use itertools::Itertools;
use parking_lot::RwLock;
use risingwave_common::catalog::TableId;
use risingwave_hummock_sdk::key::{key_with_epoch, map_table_key_range};
use risingwave_hummock_sdk::LocalSstableInfo;
use risingwave_meta::hummock::test_utils::setup_compute_env;
use risingwave_pb::hummock::{KeyRange, SstableInfo};
use risingwave_storage::hummock::iterator::test_utils::{
    iterator_test_table_key_of, iterator_test_user_key_of,
};
use risingwave_storage::hummock::shared_buffer::shared_buffer_batch::SharedBufferBatch;
use risingwave_storage::hummock::store::memtable::ImmutableMemtable;
use risingwave_storage::hummock::store::version::{
    read_filter_for_batch, read_filter_for_local, HummockReadVersion, StagingData,
    StagingSstableInfo, VersionUpdate,
};
use risingwave_storage::hummock::test_utils::gen_dummy_batch;

use crate::test_utils::prepare_first_valid_version;

#[tokio::test]
async fn test_read_version_basic() {
    let (env, hummock_manager_ref, _cluster_manager_ref, worker_node) =
        setup_compute_env(8080).await;

    let (pinned_version, _, _) =
        prepare_first_valid_version(env, hummock_manager_ref, worker_node).await;

    let mut read_version = HummockReadVersion::new(pinned_version);
    let mut epoch = 1;
    let table_id = 0;

    {
        // single imm
        let kv_pairs = gen_dummy_batch(epoch);
        let sorted_items = SharedBufferBatch::build_shared_buffer_item_batches(kv_pairs);
        let size = SharedBufferBatch::measure_batch_size(&sorted_items);
        let imm = SharedBufferBatch::build_shared_buffer_batch(
            epoch,
            sorted_items,
            size,
            vec![],
            TableId::from(table_id),
            None,
        );

        read_version.update(VersionUpdate::Staging(StagingData::ImmMem(imm)));

        let key = iterator_test_table_key_of(epoch as usize);
        let key_range =
            map_table_key_range((Bound::Included(key.to_vec()), Bound::Included(key.to_vec())));

        let (staging_imm_iter, staging_sst_iter) =
            read_version
                .staging()
                .prune_overlap(0, epoch, TableId::default(), &key_range);

        let staging_imm = staging_imm_iter
            .cloned()
            .collect::<Vec<ImmutableMemtable>>();

        assert_eq!(1, staging_imm.len());
        assert_eq!(0, staging_sst_iter.count());
        assert!(staging_imm.iter().any(|imm| imm.epoch() <= epoch));
    }

    {
        // several epoch
        for _ in 0..5 {
            // epoch from 1 to 6
            epoch += 1;
            let kv_pairs = gen_dummy_batch(epoch);
            let sorted_items = SharedBufferBatch::build_shared_buffer_item_batches(kv_pairs);
            let size = SharedBufferBatch::measure_batch_size(&sorted_items);
            let imm = SharedBufferBatch::build_shared_buffer_batch(
                epoch,
                sorted_items,
                size,
                vec![],
                TableId::from(table_id),
                None,
            );

            read_version.update(VersionUpdate::Staging(StagingData::ImmMem(imm)));
        }

        for epoch in 1..epoch {
            let key = iterator_test_table_key_of(epoch as usize);
            let key_range =
                map_table_key_range((Bound::Included(key.to_vec()), Bound::Included(key.to_vec())));

            let (staging_imm_iter, staging_sst_iter) =
                read_version
                    .staging()
                    .prune_overlap(0, epoch, TableId::default(), &key_range);

            let staging_imm = staging_imm_iter
                .cloned()
                .collect::<Vec<ImmutableMemtable>>();

            assert_eq!(1, staging_imm.len() as u64);
            assert_eq!(0, staging_sst_iter.count());
            assert!(staging_imm.iter().any(|imm| imm.epoch() <= epoch));
        }
    }

    {
        // test clean imm with sst update info
        let staging = read_version.staging();
        assert_eq!(6, staging.imm.len());
        let batch_id_vec_for_clear = staging
            .imm
            .iter()
            .rev()
            .map(|imm| imm.batch_id())
            .take(3)
            .rev()
            .collect::<Vec<_>>();

        let epoch_id_vec_for_clear = staging
            .imm
            .iter()
            .rev()
            .map(|imm| imm.epoch())
            .take(3)
            .rev()
            .collect::<Vec<_>>();

        let dummy_sst = StagingSstableInfo::new(
            vec![
                LocalSstableInfo::for_test(SstableInfo {
                    id: 1,
                    key_range: Some(KeyRange {
                        left: key_with_epoch(iterator_test_user_key_of(1).encode(), 1),
                        right: key_with_epoch(iterator_test_user_key_of(2).encode(), 2),
                        right_exclusive: false,
                    }),
                    file_size: 1,
                    table_ids: vec![0],
                    meta_offset: 1,
                    stale_key_count: 1,
                    total_key_count: 1,
                    divide_version: 0,
<<<<<<< HEAD
                    uncompressed_file_size: 1,
=======
                    min_epoch: 0,
                    max_epoch: 0,
>>>>>>> b429e9c2
                }),
                LocalSstableInfo::for_test(SstableInfo {
                    id: 2,
                    key_range: Some(KeyRange {
                        left: key_with_epoch(iterator_test_user_key_of(3).encode(), 3),
                        right: key_with_epoch(iterator_test_user_key_of(3).encode(), 3),
                        right_exclusive: false,
                    }),
                    file_size: 1,
                    table_ids: vec![0],
                    meta_offset: 1,
                    stale_key_count: 1,
                    total_key_count: 1,
                    divide_version: 0,
<<<<<<< HEAD
                    uncompressed_file_size: 1,
=======
                    min_epoch: 0,
                    max_epoch: 0,
>>>>>>> b429e9c2
                }),
            ],
            epoch_id_vec_for_clear,
            batch_id_vec_for_clear,
            1,
        );

        {
            read_version.update(VersionUpdate::Staging(StagingData::Sst(dummy_sst)));
        }
    }

    {
        // test clear related batch after update sst

        // after update sst
        // imm(0, 1, 2) => sst{sst_id: 1}
        // staging => {imm(3, 4, 5), sst[{sst_id: 1}, {sst_id: 2}]}
        let staging = read_version.staging();
        assert_eq!(3, read_version.staging().imm.len());
        assert_eq!(1, read_version.staging().sst.len());
        assert_eq!(2, read_version.staging().sst[0].sstable_infos().len());
        let remain_batch_id_vec = staging
            .imm
            .iter()
            .map(|imm| imm.batch_id())
            .collect::<Vec<_>>();
        assert!(remain_batch_id_vec.iter().any(|batch_id| *batch_id > 2));
    }

    {
        let key_range_left = iterator_test_table_key_of(0);
        let key_range_right = iterator_test_table_key_of(4_usize);

        let key_range = map_table_key_range((
            Bound::Included(key_range_left),
            Bound::Included(key_range_right),
        ));

        let (staging_imm_iter, staging_sst_iter) =
            read_version
                .staging()
                .prune_overlap(0, epoch, TableId::default(), &key_range);

        let staging_imm = staging_imm_iter.cloned().collect_vec();
        assert_eq!(1, staging_imm.len());
        assert_eq!(4, staging_imm[0].epoch());

        let staging_ssts = staging_sst_iter.cloned().collect_vec();
        assert_eq!(2, staging_ssts.len());
        assert_eq!(1, staging_ssts[0].id);
        assert_eq!(2, staging_ssts[1].id);
    }

    {
        let key_range_left = iterator_test_table_key_of(3);
        let key_range_right = iterator_test_table_key_of(4);

        let key_range = map_table_key_range((
            Bound::Included(key_range_left),
            Bound::Included(key_range_right),
        ));

        let (staging_imm_iter, staging_sst_iter) =
            read_version
                .staging()
                .prune_overlap(0, epoch, TableId::default(), &key_range);

        let staging_imm = staging_imm_iter.cloned().collect_vec();
        assert_eq!(1, staging_imm.len());
        assert_eq!(4, staging_imm[0].epoch());

        let staging_ssts = staging_sst_iter.cloned().collect_vec();
        assert_eq!(1, staging_ssts.len());
        assert_eq!(2, staging_ssts[0].id);
    }
}

#[tokio::test]
async fn test_read_filter_basic() {
    let (env, hummock_manager_ref, _cluster_manager_ref, worker_node) =
        setup_compute_env(8080).await;

    let (pinned_version, _, _) =
        prepare_first_valid_version(env, hummock_manager_ref, worker_node).await;

    let read_version = Arc::new(RwLock::new(HummockReadVersion::new(pinned_version)));
    let epoch = 1;
    let table_id = 0;

    {
        // single imm
        let kv_pairs = gen_dummy_batch(epoch);
        let sorted_items = SharedBufferBatch::build_shared_buffer_item_batches(kv_pairs);
        let size = SharedBufferBatch::measure_batch_size(&sorted_items);
        let imm = SharedBufferBatch::build_shared_buffer_batch(
            epoch,
            sorted_items,
            size,
            vec![],
            TableId::from(table_id),
            None,
        );

        read_version
            .write()
            .update(VersionUpdate::Staging(StagingData::ImmMem(imm)));

        // directly prune_overlap
        let key = iterator_test_table_key_of(epoch as usize);
        let key_range = map_table_key_range((Bound::Included(key.clone()), Bound::Included(key)));

        let (staging_imm, staging_sst) = {
            let read_guard = read_version.read();
            let (staging_imm_iter, staging_sst_iter) = {
                read_guard
                    .staging()
                    .prune_overlap(0, epoch, TableId::default(), &key_range)
            };

            (
                staging_imm_iter.cloned().collect_vec(),
                staging_sst_iter.cloned().collect_vec(),
            )
        };

        assert_eq!(1, staging_imm.len());
        assert_eq!(0, staging_sst.len());
        assert!(staging_imm.iter().any(|imm| imm.epoch() <= epoch));

        // build for local
        {
            let hummock_read_snapshot = read_filter_for_local(
                epoch,
                TableId::from(table_id),
                &key_range,
                read_version.clone(),
            )
            .unwrap();

            assert_eq!(1, hummock_read_snapshot.0.len());
            assert_eq!(0, hummock_read_snapshot.1.len());
            assert_eq!(
                read_version.read().committed().max_committed_epoch(),
                hummock_read_snapshot.2.max_committed_epoch()
            );
        }

        // build for batch
        {
            let hummock_read_snapshot = read_filter_for_batch(
                epoch,
                TableId::from(table_id),
                &key_range,
                vec![read_version.clone()],
            )
            .unwrap();

            assert_eq!(1, hummock_read_snapshot.0.len());
            assert_eq!(0, hummock_read_snapshot.1.len());
            assert_eq!(
                read_version.read().committed().max_committed_epoch(),
                hummock_read_snapshot.2.max_committed_epoch()
            );
        }
    }
}<|MERGE_RESOLUTION|>--- conflicted
+++ resolved
@@ -158,12 +158,9 @@
                     stale_key_count: 1,
                     total_key_count: 1,
                     divide_version: 0,
-<<<<<<< HEAD
                     uncompressed_file_size: 1,
-=======
                     min_epoch: 0,
                     max_epoch: 0,
->>>>>>> b429e9c2
                 }),
                 LocalSstableInfo::for_test(SstableInfo {
                     id: 2,
@@ -178,12 +175,9 @@
                     stale_key_count: 1,
                     total_key_count: 1,
                     divide_version: 0,
-<<<<<<< HEAD
                     uncompressed_file_size: 1,
-=======
                     min_epoch: 0,
                     max_epoch: 0,
->>>>>>> b429e9c2
                 }),
             ],
             epoch_id_vec_for_clear,
