--- conflicted
+++ resolved
@@ -97,17 +97,10 @@
             let key = iterator_test_table_key_of(epoch as usize);
             let key_range = (Bound::Included(key.to_vec()), Bound::Included(key.to_vec()));
 
-<<<<<<< HEAD
             let (staging_imm_iter, staging_sst_iter) =
                 read_version
                     .staging()
-                    .prune_overlap(epoch, TableId::default(), &key_range);
-=======
-        let (staging_imm_iter, staging_sst_iter) =
-            read_version
-                .staging()
-                .prune_overlap(0, epoch, TableId::default(), &key_range);
->>>>>>> eec1923a
+                    .prune_overlap(0, epoch, TableId::default(), &key_range);
 
             let staging_imm = staging_imm_iter
                 .cloned()
@@ -273,8 +266,8 @@
             .update(VersionUpdate::Staging(StagingData::ImmMem(imm)));
 
         // directly prune_overlap
-        let key = iterator_test_key_of_epoch(0, epoch);
-        let key_range = (Bound::Included(key.to_vec()), Bound::Included(key.to_vec()));
+        let key = iterator_test_table_key_of(epoch as usize);
+        let key_range = (Bound::Included(key.clone()), Bound::Included(key));
 
         let (staging_imm, staging_sst) = {
             let read_guard = read_version.read();
