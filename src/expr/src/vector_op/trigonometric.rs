--- conflicted
+++ resolved
@@ -56,7 +56,6 @@
     input_x.0.atan2(input_y.0).into()
 }
 
-<<<<<<< HEAD
 #[function("sinh(float64) -> float64")]
 pub fn sinh_f64(input: F64) -> F64 {
     f64::sinh(input.0).into()
@@ -94,7 +93,8 @@
 #[function("atanh(float64) -> float64")]
 pub fn atanh_f64(input: F64) -> F64 {
     f64::atanh(input.0).into()
-=======
+}
+
 // Radians per degree, a.k.a. PI / 180
 static RADIANS_PER_DEGREE: f64 = 0.017_453_292_519_943_295;
 // Constants we use to get more accurate results.
@@ -317,28 +317,19 @@
 #[function("radians(float64) -> float64")]
 pub fn radians_f64(input: F64) -> F64 {
     input.0.to_radians().into()
->>>>>>> 9060444d
 }
 
 #[cfg(test)]
 mod tests {
     use std::f64::consts::PI;
 
-<<<<<<< HEAD
     use num_traits::ToPrimitive;
-    use risingwave_common::types::F64;
-=======
-    use risingwave_common::types::{FloatExt, F64};
->>>>>>> 9060444d
+    use risingwave_common::types::{FloatExt, F64, F64};
 
     use crate::vector_op::trigonometric::*;
 
     /// numbers are equal within a rounding error
     fn assert_similar(lhs: F64, rhs: F64) {
-<<<<<<< HEAD
-        let x = F64::from(lhs.abs() - rhs.abs()).abs();
-        assert!(x <= 0.000000000000001);
-=======
         let x = (lhs.0 - rhs.0).abs() <= 0.000000000000001;
         assert!(x, "{:?} != {:?}", lhs.0, rhs.0);
     }
@@ -436,7 +427,6 @@
         assert!(tand_f64(F64::from(270)).0.is_infinite());
         assert!(tand_f64(F64::from(450)).0.is_infinite());
         assert!(tand_f64(F64::from(90)).0.is_infinite());
->>>>>>> 9060444d
     }
 
     #[test]
@@ -477,7 +467,6 @@
     }
 
     #[test]
-<<<<<<< HEAD
     fn test_hyperbolic_trigonometric_funcs() {
         let two = F64::from(2);
         let one = F64::from(1);
@@ -509,26 +498,25 @@
                     / F64::from(x.powi(2).to_f64().unwrap() + 1.to_f64().unwrap()),
             ),
         );
-=======
-    fn test_degrees_and_radians() {
-        let full_angle = F64::from(360);
-        let tau = F64::from(std::f64::consts::TAU);
-        assert_similar(degrees_f64(tau), full_angle);
-        assert_similar(radians_f64(full_angle), tau);
-
-        let straight_angle = F64::from(180);
-        let pi = F64::from(std::f64::consts::PI);
-        assert_similar(degrees_f64(pi), straight_angle);
-        assert_similar(radians_f64(straight_angle), pi);
-
-        let right_angle = F64::from(90);
-        let half_pi = F64::from(std::f64::consts::PI / 2.);
-        assert_similar(degrees_f64(half_pi), right_angle);
-        assert_similar(radians_f64(right_angle), half_pi);
-
-        let zero = F64::from(0);
-        assert_similar(degrees_f64(zero), zero);
-        assert_similar(radians_f64(zero), zero);
->>>>>>> 9060444d
+        fn test_degrees_and_radians() {
+            let full_angle = F64::from(360);
+            let tau = F64::from(std::f64::consts::TAU);
+            assert_similar(degrees_f64(tau), full_angle);
+            assert_similar(radians_f64(full_angle), tau);
+
+            let straight_angle = F64::from(180);
+            let pi = F64::from(std::f64::consts::PI);
+            assert_similar(degrees_f64(pi), straight_angle);
+            assert_similar(radians_f64(straight_angle), pi);
+
+            let right_angle = F64::from(90);
+            let half_pi = F64::from(std::f64::consts::PI / 2.);
+            assert_similar(degrees_f64(half_pi), right_angle);
+            assert_similar(radians_f64(right_angle), half_pi);
+
+            let zero = F64::from(0);
+            assert_similar(degrees_f64(zero), zero);
+            assert_similar(radians_f64(zero), zero);
+        }
     }
 }