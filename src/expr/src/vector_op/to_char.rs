--- conflicted
+++ resolved
@@ -17,18 +17,11 @@
 
 use aho_corasick::{AhoCorasick, AhoCorasickBuilder};
 use chrono::format::StrftimeItems;
-<<<<<<< HEAD
 use risingwave_common::bail;
-use risingwave_common::types::{Datum, ScalarImpl, Timestamp};
+use risingwave_common::types::{Datum, ScalarImpl, Timestamp, Timestamptz};
 use risingwave_expr_macro::function;
-use static_assertions::const_assert_eq;
-=======
-use risingwave_common::types::{Timestamp, Timestamptz};
 
 use super::timestamptz::time_zone_err;
-use crate::Result;
->>>>>>> 151ffd2a
-
 use crate::Result;
 
 type Pattern<'a> = Vec<chrono::format::Item<'a>>;
@@ -49,36 +42,67 @@
     }
 }
 
-<<<<<<< HEAD
 impl ChronoPattern {
     /// Compile the pg pattern to chrono pattern.
     // TODO: Chrono can not fully support the pg format, so consider using other implementations
     // later.
-    pub fn compile(tmpl: &str) -> Self {
-        // https://www.postgresql.org/docs/current/functions-formatting.html
-        const PG_PATTERNS: &[&str] = &[
-            "HH24", "hh24", "HH12", "hh12", "HH", "hh", "MI", "mi", "SS", "ss", "YYYY", "yyyy",
-            "YY", "yy", "IYYY", "iyyy", "IY", "iy", "MM", "mm", "Month", "Mon", "DD", "dd", "US",
-            "us", "MS", "ms", "TZH:TZM", "tzh:tzm", "TZHTZM", "tzhtzm", "TZH", "tzh",
+    pub fn compile(tmpl: &str) -> ChronoPattern {
+        // mapping from pg pattern to chrono pattern
+        // pg pattern: https://www.postgresql.org/docs/current/functions-formatting.html
+        // chrono pattern: https://docs.rs/chrono/latest/chrono/format/strftime/index.html
+        const PATTERNS: &[(&str, &str)] = &[
+            ("HH24", "%H"),
+            ("hh24", "%H"),
+            ("HH12", "%I"),
+            ("hh12", "%I"),
+            ("HH", "%I"),
+            ("hh", "%I"),
+            ("AM", "%p"),
+            ("PM", "%p"),
+            ("am", "%P"),
+            ("pm", "%P"),
+            ("MI", "%M"),
+            ("mi", "%M"),
+            ("SS", "%S"),
+            ("ss", "%S"),
+            ("YYYY", "%Y"),
+            ("yyyy", "%Y"),
+            ("YY", "%y"),
+            ("yy", "%y"),
+            ("IYYY", "%G"),
+            ("iyyy", "%G"),
+            ("IY", "%g"),
+            ("iy", "%g"),
+            ("MM", "%m"),
+            ("mm", "%m"),
+            ("Month", "%B"),
+            ("Mon", "%b"),
+            ("DD", "%d"),
+            ("dd", "%d"),
+            ("US", "%6f"),
+            ("us", "%6f"),
+            ("MS", "%3f"),
+            ("ms", "%3f"),
+            ("TZH:TZM", "%:z"),
+            ("tzh:tzm", "%:z"),
+            ("TZHTZM", "%z"),
+            ("tzhtzm", "%z"),
+            ("TZH", "%#z"),
+            ("tzh", "%#z"),
         ];
-        // https://docs.rs/chrono/latest/chrono/format/strftime/index.html
-        const CHRONO_PATTERNS: &[&str] = &[
-            "%H", "%H", "%I", "%I", "%I", "%I", "%M", "%M", "%S", "%S", "%Y", "%Y", "%y", "%y",
-            "%G", "%G", "%g", "%g", "%m", "%m", "%B", "%b", "%d", "%d", "%6f", "%6f", "%3f", "%3f",
-            "%:z", "%:z", "%z", "%z", "%#z", "%#z",
-        ];
-        const_assert_eq!(PG_PATTERNS.len(), CHRONO_PATTERNS.len());
+        // build an Aho-Corasick automaton for fast matching
         static AC: LazyLock<AhoCorasick> = LazyLock::new(|| {
             AhoCorasickBuilder::new()
                 .ascii_case_insensitive(false)
                 .match_kind(aho_corasick::MatchKind::LeftmostLongest)
-                .build(PG_PATTERNS)
+                .build(PATTERNS.iter().map(|(k, _)| k))
                 .expect("failed to build an Aho-Corasick automaton")
         });
 
+        // replace all pg patterns with chrono patterns
         let mut chrono_tmpl = String::new();
         AC.replace_all_with(tmpl, &mut chrono_tmpl, |mat, _, dst| {
-            dst.push_str(CHRONO_PATTERNS[mat.pattern()]);
+            dst.push_str(PATTERNS[mat.pattern()].1);
             true
         });
         tracing::debug!(tmpl, chrono_tmpl, "compile_pattern_to_chrono");
@@ -94,73 +118,6 @@
         };
         Ok(Self::compile(pattern))
     }
-=======
-/// Compile the pg pattern to chrono pattern.
-// TODO: Chrono can not fully support the pg format, so consider using other implementations later.
-pub fn compile_pattern_to_chrono(tmpl: &str) -> ChronoPattern {
-    // mapping from pg pattern to chrono pattern
-    // pg pattern: https://www.postgresql.org/docs/current/functions-formatting.html
-    // chrono pattern: https://docs.rs/chrono/latest/chrono/format/strftime/index.html
-    const PATTERNS: &[(&str, &str)] = &[
-        ("HH24", "%H"),
-        ("hh24", "%H"),
-        ("HH12", "%I"),
-        ("hh12", "%I"),
-        ("HH", "%I"),
-        ("hh", "%I"),
-        ("AM", "%p"),
-        ("PM", "%p"),
-        ("am", "%P"),
-        ("pm", "%P"),
-        ("MI", "%M"),
-        ("mi", "%M"),
-        ("SS", "%S"),
-        ("ss", "%S"),
-        ("YYYY", "%Y"),
-        ("yyyy", "%Y"),
-        ("YY", "%y"),
-        ("yy", "%y"),
-        ("IYYY", "%G"),
-        ("iyyy", "%G"),
-        ("IY", "%g"),
-        ("iy", "%g"),
-        ("MM", "%m"),
-        ("mm", "%m"),
-        ("Month", "%B"),
-        ("Mon", "%b"),
-        ("DD", "%d"),
-        ("dd", "%d"),
-        ("US", "%6f"),
-        ("us", "%6f"),
-        ("MS", "%3f"),
-        ("ms", "%3f"),
-        ("TZH:TZM", "%:z"),
-        ("tzh:tzm", "%:z"),
-        ("TZHTZM", "%z"),
-        ("tzhtzm", "%z"),
-        ("TZH", "%#z"),
-        ("tzh", "%#z"),
-    ];
-    // build an Aho-Corasick automaton for fast matching
-    static AC: LazyLock<AhoCorasick> = LazyLock::new(|| {
-        AhoCorasickBuilder::new()
-            .ascii_case_insensitive(false)
-            .match_kind(aho_corasick::MatchKind::LeftmostLongest)
-            .build(PATTERNS.iter().map(|(k, _)| k))
-            .expect("failed to build an Aho-Corasick automaton")
-    });
-
-    // replace all pg patterns with chrono patterns
-    let mut chrono_tmpl = String::new();
-    AC.replace_all_with(tmpl, &mut chrono_tmpl, |mat, _, dst| {
-        dst.push_str(PATTERNS[mat.pattern()].1);
-        true
-    });
-    tracing::debug!(tmpl, chrono_tmpl, "compile_pattern_to_chrono");
-    ChronoPattern::new(chrono_tmpl, |tmpl| {
-        StrftimeItems::new(tmpl).collect::<Vec<_>>()
-    })
->>>>>>> 151ffd2a
 }
 
 #[function(
