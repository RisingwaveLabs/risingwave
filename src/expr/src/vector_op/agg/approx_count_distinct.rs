--- conflicted
+++ resolved
@@ -118,10 +118,11 @@
         answer as i64
     }
 
+    /// `apply_filter_on_row` apply a filter on the given row, and return if the row satisfies the
+    /// filter or not # SAFETY
+    /// the given row must be visible
     fn apply_filter_on_row(&self, input: &DataChunk, row_id: usize) -> Result<bool> {
         let (row, visible) = input.row_at(row_id)?;
-        // SAFETY: when performing approx_count_distinct, the data chunk should already be
-        // compacted.
         assert!(visible);
         let filter_res = if let Some(ScalarImpl::Bool(v)) = self.filter.eval_row(&Row::from(row))? {
             v
@@ -137,20 +138,13 @@
         self.return_type.clone()
     }
 
-<<<<<<< HEAD
-    fn update_with_row(&mut self, input: &DataChunk, row_id: usize) -> Result<()> {
+    fn update_single(&mut self, input: &DataChunk, row_id: usize) -> Result<()> {
         let filter_res = self.apply_filter_on_row(input, row_id)?;
         if filter_res {
             let array = input.column_at(self.input_col_idx).array_ref();
             let datum_ref = array.value_at(row_id);
             self.add_datum(datum_ref);
         }
-=======
-    fn update_single(&mut self, input: &DataChunk, row_id: usize) -> Result<()> {
-        let array = input.column_at(self.input_col_idx).array_ref();
-        let datum_ref = array.value_at(row_id);
-        self.add_datum(datum_ref);
->>>>>>> 369b57e1
         Ok(())
     }
 
@@ -161,21 +155,12 @@
         end_row_id: usize,
     ) -> Result<()> {
         let array = input.column_at(self.input_col_idx).array_ref();
-<<<<<<< HEAD
-        for row_id in 0..array.len() {
+        for row_id in start_row_id..end_row_id {
             let filter_res = self.apply_filter_on_row(input, row_id)?;
             if filter_res {
                 let datum_ref = array.value_at(row_id);
                 self.add_datum(datum_ref);
             }
-=======
-        for datum_ref in array
-            .iter()
-            .skip(start_row_id)
-            .take(end_row_id - start_row_id)
-        {
-            self.add_datum(datum_ref);
->>>>>>> 369b57e1
         }
         Ok(())
     }
@@ -188,53 +173,10 @@
         }
     }
 
-<<<<<<< HEAD
-    fn update_and_output_with_sorted_groups(
-        &mut self,
-        input: &DataChunk,
-        builder: &mut ArrayBuilderImpl,
-        groups: &EqGroups,
-    ) -> Result<()> {
-        let builder = match builder {
-            ArrayBuilderImpl::Int64(b) => b,
-            _ => {
-                return Err(ErrorCode::InternalError(
-                    "Unexpected builder for approx_distinct_count().".into(),
-                )
-                .into())
-            }
-        };
-
-        let array = input.column_at(self.input_col_idx).array_ref();
-        let mut group_cnt = 0;
-        let mut groups_iter = groups.starting_indices().iter().peekable();
-        let chunk_offset = groups.chunk_offset();
-        for (i, (row_id, datum_ref)) in array.iter().enumerate().skip(chunk_offset).enumerate() {
-            // reset state and output result when new group is found
-            if groups_iter.peek() == Some(&&i) {
-                groups_iter.next();
-                group_cnt += 1;
-                builder.append(Some(self.calculate_result()))?;
-                self.registers = [0; NUM_OF_REGISTERS];
-            }
-            let filter_res = self.apply_filter_on_row(input, row_id)?;
-            if filter_res {
-                self.add_datum(datum_ref);
-            }
-            // reset state and exit when reach limit
-            if groups.is_reach_limit(group_cnt) {
-                self.registers = [0; NUM_OF_REGISTERS];
-                break;
-            }
-        }
-
-        Ok(())
-=======
     fn output_and_reset(&mut self, builder: &mut ArrayBuilderImpl) -> Result<()> {
         let res = self.output(builder);
         self.registers = [0; NUM_OF_REGISTERS];
         res
->>>>>>> 369b57e1
     }
 }
 
@@ -294,22 +236,17 @@
     }
 
     #[test]
-<<<<<<< HEAD
-    fn test_update_and_output_with_sorted_groups() {
-        let mut a = ApproxCountDistinct::new(
+    fn test_update_multi() {
+        let inputs_size: [usize; 3] = [20000, 10000, 5000];
+        let inputs_start: [i32; 3] = [0, 20000, 30000];
+
+        let mut agg = ApproxCountDistinct::new(
             DataType::Int64,
             0,
             Arc::from(
                 LiteralExpression::new(DataType::Boolean, Some(ScalarImpl::Bool(true))).boxed(),
             ),
         );
-=======
-    fn test_update_multi() {
-        let inputs_size: [usize; 3] = [20000, 10000, 5000];
-        let inputs_start: [i32; 3] = [0, 20000, 30000];
->>>>>>> 369b57e1
-
-        let mut agg = ApproxCountDistinct::new(DataType::Int64, 0);
         let mut builder = ArrayBuilderImpl::Int64(I64ArrayBuilder::new(3));
 
         for i in 0..3 {
