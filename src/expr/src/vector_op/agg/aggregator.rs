// Copyright 2022 Singularity Data
//
// Licensed under the Apache License, Version 2.0 (the "License");
// you may not use this file except in compliance with the License.
// You may obtain a copy of the License at
//
// http://www.apache.org/licenses/LICENSE-2.0
//
// Unless required by applicable law or agreed to in writing, software
// distributed under the License is distributed on an "AS IS" BASIS,
// WITHOUT WARRANTIES OR CONDITIONS OF ANY KIND, either express or implied.
// See the License for the specific language governing permissions and
// limitations under the License.

use std::sync::Arc;

use risingwave_common::array::*;
use risingwave_common::error::{ErrorCode, Result};
use risingwave_common::types::*;
use risingwave_pb::expr::AggCall;

use crate::expr::{build_from_prost, AggKind, Expression, ExpressionRef, LiteralExpression};
use crate::vector_op::agg::approx_count_distinct::ApproxCountDistinct;
use crate::vector_op::agg::count_star::CountStar;
use crate::vector_op::agg::functions::*;
use crate::vector_op::agg::general_agg::*;
use crate::vector_op::agg::general_distinct_agg::*;

/// An `Aggregator` supports `update` data and `output` result.
pub trait Aggregator: Send + 'static {
    fn return_type(&self) -> DataType;

    /// `update_single` update the aggregator with a single row with type checked at runtime.
    fn update_single(&mut self, input: &DataChunk, row_id: usize) -> Result<()>;

    /// `update_multi` update the aggregator with multiple rows with type checked at runtime.
    fn update_multi(
        &mut self,
        input: &DataChunk,
        start_row_id: usize,
        end_row_id: usize,
    ) -> Result<()>;

    /// `output` the aggregator to `ArrayBuilder` with input with type checked at runtime.
    fn output(&self, builder: &mut ArrayBuilderImpl) -> Result<()>;

    /// `output_and_reset` output the aggregator to `ArrayBuilder` and reset the internal state.
    fn output_and_reset(&mut self, builder: &mut ArrayBuilderImpl) -> Result<()>;
}

pub type BoxedAggState = Box<dyn Aggregator>;

pub struct AggStateFactory {
    // When agg func is count(*), the args is empty and input type is None.
    input_type: Option<DataType>,
    input_col_idx: usize,
    agg_kind: AggKind,
    return_type: DataType,
    distinct: bool,
    filter: ExpressionRef,
}

impl AggStateFactory {
    pub fn new(prost: &AggCall) -> Result<Self> {
        let return_type = DataType::from(prost.get_return_type()?);
        let agg_kind = AggKind::try_from(prost.get_type()?)?;
        let distinct = prost.distinct;
        let filter: ExpressionRef = match prost.filter {
            Some(ref expr) => Arc::from(build_from_prost(expr)?),
            None => Arc::from(
                LiteralExpression::new(DataType::Boolean, Some(ScalarImpl::Bool(true))).boxed(),
            ),
        };
        match &prost.get_args()[..] {
            [ref arg] => {
                let input_type = DataType::from(arg.get_type()?);
                let input_col_idx = arg.get_input()?.get_column_idx() as usize;
                Ok(Self {
                    input_type: Some(input_type),
                    input_col_idx,
                    agg_kind,
                    return_type,
                    distinct,
                    filter,
                })
            }
            [] => match (&agg_kind, return_type.clone()) {
                (AggKind::Count, DataType::Int64) => Ok(Self {
                    input_type: None,
                    input_col_idx: 0,
                    agg_kind,
                    return_type,
                    distinct,
                    filter,
                }),
                _ => Err(ErrorCode::InternalError(format!(
                    "Agg {:?} without args not supported",
                    agg_kind
                ))
                .into()),
            },
            _ => Err(ErrorCode::NotImplemented(
                "Agg with more than 1 input not supported.".into(),
                2868.into(),
            )
            .into()),
        }
    }

    pub fn create_agg_state(&self) -> Result<Box<dyn Aggregator>> {
        if let AggKind::ApproxCountDistinct = self.agg_kind {
            Ok(Box::new(ApproxCountDistinct::new(
                self.return_type.clone(),
                self.input_col_idx,
                self.filter.clone(),
            )))
        } else if let Some(input_type) = self.input_type.clone() {
            create_agg_state_unary(
                input_type,
                self.input_col_idx,
                &self.agg_kind,
                self.return_type.clone(),
                self.distinct,
                self.filter.clone(),
            )
        } else {
<<<<<<< HEAD
            Ok(Box::new(CountStar::new(
                self.return_type.clone(),
                0,
                self.filter.clone(),
            )))
=======
            Ok(Box::new(CountStar::new(self.return_type.clone())))
>>>>>>> 369b57e1
        }
    }

    pub fn get_return_type(&self) -> DataType {
        self.return_type.clone()
    }
}

pub fn create_agg_state_unary(
    input_type: DataType,
    input_col_idx: usize,
    agg_type: &AggKind,
    return_type: DataType,
    distinct: bool,
    filter: ExpressionRef,
) -> Result<Box<dyn Aggregator>> {
    use crate::expr::data_types::*;

    macro_rules! gen_arms {
        [$(($agg:ident, $fn:expr, $in:tt, $ret:tt, $init_result:expr)),* $(,)?] => {
            match (
                input_type,
                agg_type,
                return_type.clone(),
                distinct,
            ) {
                $(
                    ($in! { type_match_pattern }, AggKind::$agg, $ret! { type_match_pattern }, false) => {
                        Box::new(GeneralAgg::<$in! { type_array }, _, $ret! { type_array }>::new(
                            return_type,
                            input_col_idx,
                            $fn,
                            $init_result,
                            filter
                        ))
                    },
                    ($in! { type_match_pattern }, AggKind::$agg, $ret! { type_match_pattern }, true) => {
                        Box::new(GeneralDistinctAgg::<$in! { type_array }, _, $ret! { type_array }>::new(
                            return_type,
                            input_col_idx,
                            $fn,
                            filter,
                        ))
                    },
                )*
                (unimpl_input, unimpl_agg, unimpl_ret, distinct) => {
                    return Err(
                        ErrorCode::InternalError(format!(
                        "unsupported aggregator: type={:?} input={:?} output={:?} distinct={}",
                        unimpl_agg, unimpl_input, unimpl_ret, distinct
                        ))
                        .into(),
                    )
                }
            }
        };
    }

    let state: Box<dyn Aggregator> = gen_arms![
        (Count, count, int16, int64, Some(0)),
        (Count, count, int32, int64, Some(0)),
        (Count, count, int64, int64, Some(0)),
        (Count, count, float32, int64, Some(0)),
        (Count, count, float64, int64, Some(0)),
        (Count, count, decimal, int64, Some(0)),
        (Count, count_str, varchar, int64, Some(0)),
        (Count, count, boolean, int64, Some(0)),
        (Count, count, interval, int64, Some(0)),
        (Count, count, date, int64, Some(0)),
        (Count, count, timestamp, int64, Some(0)),
        (Count, count, time, int64, Some(0)),
        (Count, count_struct, struct_type, int64, Some(0)),
        (Count, count_list, list, int64, Some(0)),
        (Sum, sum, int16, int64, None),
        (Sum, sum, int32, int64, None),
        (Sum, sum, int64, decimal, None),
        (Sum, sum, float32, float32, None),
        (Sum, sum, float64, float64, None),
        (Sum, sum, decimal, decimal, None),
        (Min, min, int16, int16, None),
        (Min, min, int32, int32, None),
        (Min, min, int64, int64, None),
        (Min, min, float32, float32, None),
        (Min, min, float64, float64, None),
        (Min, min, decimal, decimal, None),
        (Min, min, boolean, boolean, None), // TODO(#359): remove once unnecessary
        (Min, min, interval, interval, None),
        (Min, min, date, date, None),
        (Min, min, timestamp, timestamp, None),
        (Min, min, time, time, None),
        (Min, min_struct, struct_type, struct_type, None),
        (Min, min_str, varchar, varchar, None),
        (Min, min_list, list, list, None),
        (Max, max, int16, int16, None),
        (Max, max, int32, int32, None),
        (Max, max, int64, int64, None),
        (Max, max, float32, float32, None),
        (Max, max, float64, float64, None),
        (Max, max, decimal, decimal, None),
        (Max, max, boolean, boolean, None), // TODO(#359): remove once unnecessary
        (Max, max, interval, interval, None),
        (Max, max, date, date, None),
        (Max, max, timestamp, timestamp, None),
        (Max, max, time, time, None),
        (Max, max_struct, struct_type, struct_type, None),
        (Max, max_str, varchar, varchar, None),
        (Max, max_list, list, list, None),
        // Global Agg
        (Sum, sum, int64, int64, None),
        // We remark that SingleValue does not produce a runtime error when it receives zero row.
        // Therefore, we do NOT need to change the logic in GeneralAgg::output_concrete.
        (SingleValue, SingleValue::new(), int16, int16, None),
        (SingleValue, SingleValue::new(), int32, int32, None),
        (SingleValue, SingleValue::new(), int64, int64, None),
        (SingleValue, SingleValue::new(), float32, float32, None),
        (SingleValue, SingleValue::new(), float64, float64, None),
        (SingleValue, SingleValue::new(), decimal, decimal, None),
        (SingleValue, SingleValue::new(), boolean, boolean, None),
        (SingleValue, SingleValue::new(), varchar, varchar, None),
    ];
    Ok(state)
}

#[cfg(test)]
mod tests {
    use risingwave_common::types::DataType;

    use super::*;

    #[test]
    fn test_create_agg_state() {
        let int64_type = DataType::Int64;
        let decimal_type = DataType::Decimal;
        let bool_type = DataType::Boolean;
        let char_type = DataType::Varchar;
        let filter: ExpressionRef = Arc::from(
            LiteralExpression::new(DataType::Boolean, Some(ScalarImpl::Bool(true))).boxed(),
        );
        macro_rules! test_create {
            ($input_type:expr, $agg:ident, $return_type:expr, $expected:ident) => {
                assert!(create_agg_state_unary(
                    $input_type.clone(),
                    0,
                    &AggKind::$agg,
                    $return_type.clone(),
                    false,
                    filter.clone(),
                )
                .$expected());
                assert!(create_agg_state_unary(
                    $input_type.clone(),
                    0,
                    &AggKind::$agg,
                    $return_type.clone(),
                    true,
                    filter.clone(),
                )
                .$expected());
            };
        }

        test_create! { int64_type, Count, int64_type, is_ok }
        test_create! { decimal_type, Count, int64_type, is_ok }
        test_create! { bool_type, Count, int64_type, is_ok }
        test_create! { char_type, Count, int64_type, is_ok }

        test_create! { int64_type, Sum, decimal_type, is_ok }
        test_create! { decimal_type, Sum, decimal_type, is_ok }
        test_create! { bool_type, Sum, bool_type, is_err }
        test_create! { char_type, Sum, char_type, is_err }

        test_create! { int64_type, Min, int64_type, is_ok }
        test_create! { decimal_type, Min, decimal_type, is_ok }
        test_create! { bool_type, Min, bool_type, is_ok } // TODO(#359): revert to is_err
        test_create! { char_type, Min, char_type, is_ok }

        test_create! { int64_type, SingleValue, int64_type, is_ok }
        test_create! { decimal_type, SingleValue, decimal_type, is_ok }
        test_create! { bool_type, SingleValue, bool_type, is_ok }
        test_create! { char_type, SingleValue, char_type, is_ok }
    }
}<|MERGE_RESOLUTION|>--- conflicted
+++ resolved
@@ -124,15 +124,11 @@
                 self.filter.clone(),
             )
         } else {
-<<<<<<< HEAD
             Ok(Box::new(CountStar::new(
                 self.return_type.clone(),
                 0,
                 self.filter.clone(),
             )))
-=======
-            Ok(Box::new(CountStar::new(self.return_type.clone())))
->>>>>>> 369b57e1
         }
     }
 
