--- conflicted
+++ resolved
@@ -23,11 +23,8 @@
 pub mod array_remove;
 pub mod array_replace;
 pub mod array_sort;
-<<<<<<< HEAD
 pub mod array_sum;
-=======
 pub mod array_to_string;
->>>>>>> 5aa5a470
 pub mod ascii;
 pub mod bitwise_op;
 pub mod cardinality;
