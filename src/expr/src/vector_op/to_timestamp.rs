// Copyright 2023 RisingWave Labs
//
// Licensed under the Apache License, Version 2.0 (the "License");
// you may not use this file except in compliance with the License.
// You may obtain a copy of the License at
//
//     http://www.apache.org/licenses/LICENSE-2.0
//
// Unless required by applicable law or agreed to in writing, software
// distributed under the License is distributed on an "AS IS" BASIS,
// WITHOUT WARRANTIES OR CONDITIONS OF ANY KIND, either express or implied.
// See the License for the specific language governing permissions and
// limitations under the License.

use chrono::format::Parsed;
<<<<<<< HEAD
use risingwave_common::types::Timestamp;
use risingwave_expr_macro::function;

use super::to_char::ChronoPattern;
use crate::Result;

#[function(
    "to_timestamp1(varchar, varchar) -> timestamp",
    prebuild = "ChronoPattern::from_datum($1)?"
)]
fn to_timestamp1(s: &str, tmpl: &ChronoPattern) -> Result<Timestamp> {
=======
use either::Either;
use risingwave_common::types::{Timestamp, Timestamptz};

// use risingwave_expr_macro::function;
use super::timestamptz::{timestamp_at_time_zone, timestamptz_at_time_zone};
use super::to_char::{compile_pattern_to_chrono, ChronoPattern};
use crate::Result;

#[inline(always)]
pub fn to_timestamp_common(
    s: &str,
    tmpl: &ChronoPattern,
) -> Result<Either<Timestamp, Timestamptz>> {
>>>>>>> a4a5dc40
    let mut parsed = Parsed::new();
    chrono::format::parse(&mut parsed, s, tmpl.borrow_dependent().iter())?;

    // chrono will only assign the default value for seconds/nanoseconds fields, and raise an error
    // for other ones. We should specify the default value manually.

    // If year is omitted, the default value should be 0001 BC.
    if parsed.year.is_none()
        && parsed.year_div_100.is_none()
        && parsed.year_mod_100.is_none()
        && parsed.isoyear.is_none()
        && parsed.isoyear_div_100.is_none()
        && parsed.isoyear_mod_100.is_none()
    {
        parsed.set_year(-1).unwrap();
    }

    // If the month is omitted, the default value should be 1 (January).
    if parsed.month.is_none()
        && parsed.week_from_mon.is_none()
        && parsed.week_from_sun.is_none()
        && parsed.isoweek.is_none()
    {
        parsed.set_month(1).unwrap();
    }

    // If the day is omitted, the default value should be 1.
    if parsed.day.is_none() && parsed.ordinal.is_none() {
        parsed.set_day(1).unwrap();
    }

    // The default value should be AM.
    parsed.hour_div_12.get_or_insert(0);

    // The default time should be 00:00.
    parsed.hour_mod_12.get_or_insert(0);
    parsed.minute.get_or_insert(0);

    // Seconds and nanoseconds can be omitted, so we don't need to assign default value for them.

<<<<<<< HEAD
    // FIXME: We should return `TimestampTz` here.
    parsed.offset.get_or_insert(0);
    Ok(Timestamp(parsed.to_datetime()?.naive_utc()))
=======
    // The parsed result may or may not contain an offset.
    Ok(match parsed.offset {
        None => Either::Left(parsed.to_naive_datetime_with_offset(0)?.into()),
        Some(_) => Either::Right(parsed.to_datetime()?.into()),
    })
}

#[inline(always)]
pub fn to_timestamp_const_tmpl_legacy(s: &str, tmpl: &ChronoPattern) -> Result<Timestamp> {
    match to_timestamp_common(s, tmpl)? {
        Either::Left(ts) => Ok(ts),
        // If the parsed result is a physical instant, return its reading in UTC.
        // This decision was arbitrary and we are just being backward compatible here.
        Either::Right(tsz) => timestamptz_at_time_zone(tsz, "UTC"),
    }
}

#[inline(always)]
pub fn to_timestamp_const_tmpl(
    s: &str,
    tmpl: &ChronoPattern,
    timezone: &str,
) -> Result<Timestamptz> {
    Ok(match to_timestamp_common(s, tmpl)? {
        Either::Right(tsz) => tsz,
        // If the parsed result lacks offset info, interpret it in the implicit session time zone.
        Either::Left(ts) => timestamp_at_time_zone(ts, timezone)?,
    })
}

// #[function("to_timestamp1(varchar, varchar) -> timestamp")]
pub fn to_timestamp_legacy(s: &str, tmpl: &str) -> Result<Timestamp> {
    let pattern = compile_pattern_to_chrono(tmpl);
    to_timestamp_const_tmpl_legacy(s, &pattern)
}

// #[function("to_timestamp1(varchar, varchar, varchar) -> timestamptz")]
pub fn to_timestamp(s: &str, tmpl: &str, timezone: &str) -> Result<Timestamptz> {
    let pattern = compile_pattern_to_chrono(tmpl);
    to_timestamp_const_tmpl(s, &pattern, timezone)
}

#[cfg(test)]
mod tests {
    use super::*;

    #[tokio::test]
    async fn test_to_timestamp_legacy() {
        // This legacy expr can no longer be build by frontend, so we test its backward compatible
        // behavior in unit tests rather than e2e slt.
        for (input, format, expected) in [
            (
                "2020-02-03 12:34:56",
                "yyyy-mm-dd hh24:mi:ss",
                "2020-02-03 12:34:56",
            ),
            (
                "2020-02-03 12:34:56+03:00",
                "yyyy-mm-dd hh24:mi:ss tzh:tzm",
                "2020-02-03 09:34:56",
            ),
        ] {
            let actual = to_timestamp_legacy(input, format).unwrap();
            assert_eq!(actual.to_string(), expected);
        }
    }
>>>>>>> a4a5dc40
}<|MERGE_RESOLUTION|>--- conflicted
+++ resolved
@@ -13,33 +13,17 @@
 // limitations under the License.
 
 use chrono::format::Parsed;
-<<<<<<< HEAD
-use risingwave_common::types::Timestamp;
-use risingwave_expr_macro::function;
+use either::Either;
+use risingwave_common::types::{DataType, Timestamp, Timestamptz};
+use risingwave_expr_macro::{build_function, function};
 
+use super::timestamptz::{timestamp_at_time_zone, timestamptz_at_time_zone};
 use super::to_char::ChronoPattern;
-use crate::Result;
-
-#[function(
-    "to_timestamp1(varchar, varchar) -> timestamp",
-    prebuild = "ChronoPattern::from_datum($1)?"
-)]
-fn to_timestamp1(s: &str, tmpl: &ChronoPattern) -> Result<Timestamp> {
-=======
-use either::Either;
-use risingwave_common::types::{Timestamp, Timestamptz};
-
-// use risingwave_expr_macro::function;
-use super::timestamptz::{timestamp_at_time_zone, timestamptz_at_time_zone};
-use super::to_char::{compile_pattern_to_chrono, ChronoPattern};
-use crate::Result;
+use crate::expr::BoxedExpression;
+use crate::{ExprError, Result};
 
 #[inline(always)]
-pub fn to_timestamp_common(
-    s: &str,
-    tmpl: &ChronoPattern,
-) -> Result<Either<Timestamp, Timestamptz>> {
->>>>>>> a4a5dc40
+fn to_timestamp_common(s: &str, tmpl: &ChronoPattern) -> Result<Either<Timestamp, Timestamptz>> {
     let mut parsed = Parsed::new();
     chrono::format::parse(&mut parsed, s, tmpl.borrow_dependent().iter())?;
 
@@ -80,11 +64,6 @@
 
     // Seconds and nanoseconds can be omitted, so we don't need to assign default value for them.
 
-<<<<<<< HEAD
-    // FIXME: We should return `TimestampTz` here.
-    parsed.offset.get_or_insert(0);
-    Ok(Timestamp(parsed.to_datetime()?.naive_utc()))
-=======
     // The parsed result may or may not contain an offset.
     Ok(match parsed.offset {
         None => Either::Left(parsed.to_naive_datetime_with_offset(0)?.into()),
@@ -92,8 +71,11 @@
     })
 }
 
-#[inline(always)]
-pub fn to_timestamp_const_tmpl_legacy(s: &str, tmpl: &ChronoPattern) -> Result<Timestamp> {
+#[function(
+    "to_timestamp1(varchar, varchar) -> timestamp",
+    prebuild = "ChronoPattern::from_datum($1)?"
+)]
+pub fn to_timestamp_legacy(s: &str, tmpl: &ChronoPattern) -> Result<Timestamp> {
     match to_timestamp_common(s, tmpl)? {
         Either::Left(ts) => Ok(ts),
         // If the parsed result is a physical instant, return its reading in UTC.
@@ -102,12 +84,11 @@
     }
 }
 
-#[inline(always)]
-pub fn to_timestamp_const_tmpl(
-    s: &str,
-    tmpl: &ChronoPattern,
-    timezone: &str,
-) -> Result<Timestamptz> {
+#[function(
+    "to_timestamp1(varchar, varchar, varchar) -> timestamptz",
+    prebuild = "ChronoPattern::from_datum($1)?"
+)]
+pub fn to_timestamp(s: &str, timezone: &str, tmpl: &ChronoPattern) -> Result<Timestamptz> {
     Ok(match to_timestamp_common(s, tmpl)? {
         Either::Right(tsz) => tsz,
         // If the parsed result lacks offset info, interpret it in the implicit session time zone.
@@ -115,24 +96,20 @@
     })
 }
 
-// #[function("to_timestamp1(varchar, varchar) -> timestamp")]
-pub fn to_timestamp_legacy(s: &str, tmpl: &str) -> Result<Timestamp> {
-    let pattern = compile_pattern_to_chrono(tmpl);
-    to_timestamp_const_tmpl_legacy(s, &pattern)
-}
-
-// #[function("to_timestamp1(varchar, varchar, varchar) -> timestamptz")]
-pub fn to_timestamp(s: &str, tmpl: &str, timezone: &str) -> Result<Timestamptz> {
-    let pattern = compile_pattern_to_chrono(tmpl);
-    to_timestamp_const_tmpl(s, &pattern, timezone)
+// Only to register this signature to function signature map.
+#[build_function("to_timestamp1(varchar, varchar) -> timestamptz")]
+fn build_dummy(_return_type: DataType, _children: Vec<BoxedExpression>) -> Result<BoxedExpression> {
+    Err(ExprError::UnsupportedFunction(
+        "to_timestamp should have been rewritten to include timezone".into(),
+    ))
 }
 
 #[cfg(test)]
 mod tests {
     use super::*;
 
-    #[tokio::test]
-    async fn test_to_timestamp_legacy() {
+    #[test]
+    fn test_to_timestamp_legacy() {
         // This legacy expr can no longer be build by frontend, so we test its backward compatible
         // behavior in unit tests rather than e2e slt.
         for (input, format, expected) in [
@@ -147,9 +124,8 @@
                 "2020-02-03 09:34:56",
             ),
         ] {
-            let actual = to_timestamp_legacy(input, format).unwrap();
+            let actual = to_timestamp_legacy(input, &ChronoPattern::compile(format)).unwrap();
             assert_eq!(actual.to_string(), expected);
         }
     }
->>>>>>> a4a5dc40
 }