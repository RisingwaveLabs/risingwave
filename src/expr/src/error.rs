--- conflicted
+++ resolved
@@ -77,13 +77,11 @@
     #[error("field name must not be null")]
     FieldNameNull,
 
-<<<<<<< HEAD
     #[error("too few arguments for format()")]
     TooFewArguments,
-=======
+
     #[error("invalid state: {0}")]
     InvalidState(String),
->>>>>>> 9814af8e
 }
 
 static_assertions::const_assert_eq!(std::mem::size_of::<ExprError>(), 40);
