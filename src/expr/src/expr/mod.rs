--- conflicted
+++ resolved
@@ -135,15 +135,8 @@
         Self { expr }
     }
 
-<<<<<<< HEAD
     pub fn eval(&mut self, row: &Row) -> Result<Datum> {
         self.expr.eval_row(&row)
-=======
-    pub fn eval(&mut self, row: &Row, data_types: &[DataType]) -> Result<ArrayRef> {
-        let input = DataChunk::from_rows(slice::from_ref(row), data_types)?;
-        self.expr.eval_checked(&input)
->>>>>>> 8331b3dd
-    }
 
     pub fn return_type(&self) -> DataType {
         self.expr.return_type()
