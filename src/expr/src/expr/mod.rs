// Copyright 2023 RisingWave Labs
//
// Licensed under the Apache License, Version 2.0 (the "License");
// you may not use this file except in compliance with the License.
// You may obtain a copy of the License at
//
//     http://www.apache.org/licenses/LICENSE-2.0
//
// Unless required by applicable law or agreed to in writing, software
// distributed under the License is distributed on an "AS IS" BASIS,
// WITHOUT WARRANTIES OR CONDITIONS OF ANY KIND, either express or implied.
// See the License for the specific language governing permissions and
// limitations under the License.

//! Expressions in RisingWave.
//!
//! All expressions are implemented under the [`Expression`] trait.
//!
//! ## Construction
//!
//! Expressions can be constructed by [`build()`] function, which returns a [`BoxedExpression`].
//!
//! They can also be transformed from the prost [`ExprNode`] using the [`build_from_prost()`]
//! function.
//!
//! ## Evaluation
//!
//! Expressions can be evaluated using the [`eval`] function.
//!
//! [`ExprNode`]: risingwave_pb::expr::ExprNode
//! [`eval`]: Expression::eval

// These modules define concrete expression structures.
mod expr_array_concat;
mod expr_binary_nonnull;
mod expr_binary_nullable;
mod expr_case;
mod expr_coalesce;
mod expr_concat_ws;
mod expr_field;
mod expr_in;
mod expr_input_ref;
mod expr_literal;
mod expr_nested_construct;
mod expr_proctime;
mod expr_some_all;
<<<<<<< HEAD
=======
mod expr_timestamp_to_char_const_tmpl;
mod expr_timestamptz_to_char_const_tmpl;
mod expr_to_date_const_tmpl;
mod expr_to_timestamp_const_tmpl;
>>>>>>> 151ffd2a
pub(crate) mod expr_udf;
mod expr_unary;
mod expr_vnode;

mod build;
<<<<<<< HEAD
pub(crate) mod data_types;
=======
pub(crate) mod template;
pub(crate) mod template_fast;
>>>>>>> 151ffd2a
pub mod test_utils;
mod value;

use std::sync::Arc;

use futures_util::TryFutureExt;
use risingwave_common::array::{ArrayRef, DataChunk};
use risingwave_common::row::{OwnedRow, Row};
use risingwave_common::types::{DataType, Datum};
use risingwave_pb::expr::PbExprNode;
use static_assertions::const_assert;

pub use self::build::*;
pub use self::expr_input_ref::InputRefExpression;
pub use self::expr_literal::LiteralExpression;
pub use self::value::{ValueImpl, ValueRef};
pub use super::{ExprError, Result};

/// Interface of an expression.
///
/// There're two functions to evaluate an expression: `eval` and `eval_v2`, exactly one of them
/// should be implemented. Prefer calling and implementing `eval_v2` instead of `eval` if possible,
/// to gain the performance benefit of scalar expression.
#[async_trait::async_trait]
pub trait Expression: std::fmt::Debug + Sync + Send {
    /// Get the return data type.
    fn return_type(&self) -> DataType;

    /// Eval the result with extra checks.
    async fn eval_checked(&self, input: &DataChunk) -> Result<ArrayRef> {
        let res = self.eval(input).await?;

        // TODO: Decide to use assert or debug_assert by benchmarks.
        assert_eq!(res.len(), input.capacity());

        Ok(res)
    }

    /// Evaluate the expression in vectorized execution. Returns an array.
    ///
    /// The default implementation calls `eval_v2` and always converts the result to an array.
    async fn eval(&self, input: &DataChunk) -> Result<ArrayRef> {
        let value = self.eval_v2(input).await?;
        Ok(match value {
            ValueImpl::Array(array) => array,
            ValueImpl::Scalar { value, capacity } => {
                let mut builder = self.return_type().create_array_builder(capacity);
                builder.append_n(capacity, value);
                builder.finish().into()
            }
        })
    }

    /// Evaluate the expression in vectorized execution. Returns a value that can be either an
    /// array, or a scalar if all values in the array are the same.
    ///
    /// The default implementation calls `eval` and puts the result into the `Array` variant.
    async fn eval_v2(&self, input: &DataChunk) -> Result<ValueImpl> {
        self.eval(input).map_ok(ValueImpl::Array).await
    }

    /// Evaluate the expression in row-based execution. Returns a nullable scalar.
    async fn eval_row(&self, input: &OwnedRow) -> Result<Datum>;

    /// Evaluate if the expression is constant.
    fn eval_const(&self) -> Result<Datum> {
        Err(ExprError::NotConstant)
    }

    /// Wrap the expression in a Box.
    fn boxed(self) -> BoxedExpression
    where
        Self: Sized + Send + 'static,
    {
        Box::new(self)
    }
}

/// Extension trait to convert the protobuf representation to a boxed [`Expression`], with a
/// concrete expression type.
#[easy_ext::ext(TryFromExprNodeBoxed)]
impl<'a, T> T
where
    T: TryFrom<&'a PbExprNode, Error = ExprError> + Expression + 'static,
{
    /// Performs the conversion.
    fn try_from_boxed(expr: &'a PbExprNode) -> Result<BoxedExpression> {
        T::try_from(expr).map(|e| e.boxed())
    }
}

impl dyn Expression {
    pub async fn eval_infallible(&self, input: &DataChunk, on_err: impl Fn(ExprError)) -> ArrayRef {
        const_assert!(!STRICT_MODE);

        if let Ok(array) = self.eval(input).await {
            return array;
        }

        // When eval failed, recompute in row-based execution
        // and pad with NULL for each failed row.
        let mut array_builder = self.return_type().create_array_builder(input.cardinality());
        for row in input.rows_with_holes() {
            if let Some(row) = row {
                let datum = self
                    .eval_row_infallible(&row.into_owned_row(), &on_err)
                    .await;
                array_builder.append(&datum);
            } else {
                array_builder.append_null();
            }
        }
        Arc::new(array_builder.finish())
    }

    pub async fn eval_row_infallible(&self, input: &OwnedRow, on_err: impl Fn(ExprError)) -> Datum {
        const_assert!(!STRICT_MODE);

        self.eval_row(input).await.unwrap_or_else(|err| {
            on_err(err);
            None
        })
    }
}

/// An owned dynamically typed [`Expression`].
pub type BoxedExpression = Box<dyn Expression>;

/// Controls the behavior when a compute error happens.
///
/// - If set to `false`, `NULL` will be inserted.
/// - TODO: If set to `true`, The MV will be suspended and removed from further checkpoints. It can
///   still be used to serve outdated data without corruption.
///
/// See also <https://github.com/risingwavelabs/risingwave/issues/4625>.
#[allow(dead_code)]
const STRICT_MODE: bool = false;

/// An optional context that can be used in a function.
///
/// # Example
/// ```ignore
/// #[function("foo(int32) -> int64")]
/// fn foo(a: i32, ctx: &Context) -> i64 {
///    assert_eq!(ctx.arg_types[0], DataType::Int32);
///    assert_eq!(ctx.return_type, DataType::Int64);
///    // ...
/// }
/// ```
#[derive(Debug)]
pub struct Context {
    pub arg_types: Vec<DataType>,
    pub return_type: DataType,
}<|MERGE_RESOLUTION|>--- conflicted
+++ resolved
@@ -44,24 +44,11 @@
 mod expr_nested_construct;
 mod expr_proctime;
 mod expr_some_all;
-<<<<<<< HEAD
-=======
-mod expr_timestamp_to_char_const_tmpl;
-mod expr_timestamptz_to_char_const_tmpl;
-mod expr_to_date_const_tmpl;
-mod expr_to_timestamp_const_tmpl;
->>>>>>> 151ffd2a
 pub(crate) mod expr_udf;
 mod expr_unary;
 mod expr_vnode;
 
 mod build;
-<<<<<<< HEAD
-pub(crate) mod data_types;
-=======
-pub(crate) mod template;
-pub(crate) mod template_fast;
->>>>>>> 151ffd2a
 pub mod test_utils;
 mod value;
 
