--- conflicted
+++ resolved
@@ -124,27 +124,5 @@
     }
 }
 
-<<<<<<< HEAD
-/// Simply wrap a row level expression as an array level expression
-#[derive(Debug)]
-pub struct RowExpression {
-    expr: BoxedExpression,
-}
-
-impl RowExpression {
-    pub fn new(expr: BoxedExpression) -> Self {
-        Self { expr }
-    }
-
-    pub fn eval(&mut self, row: &Row) -> Result<Datum> {
-        self.expr.eval_row(&row)
-
-    pub fn return_type(&self) -> DataType {
-        self.expr.return_type()
-    }
-}
-
-=======
->>>>>>> 3850d5e8
 mod test_utils;
 pub use test_utils::*;