// Copyright 2022 Singularity Data
//
// Licensed under the Apache License, Version 2.0 (the "License");
// you may not use this file except in compliance with the License.
// You may obtain a copy of the License at
//
// http://www.apache.org/licenses/LICENSE-2.0
//
// Unless required by applicable law or agreed to in writing, software
// distributed under the License is distributed on an "AS IS" BASIS,
// WITHOUT WARRANTIES OR CONDITIONS OF ANY KIND, either express or implied.
// See the License for the specific language governing permissions and
// limitations under the License.

use itertools::Itertools;
use risingwave_common::array::{ArrayRef, DataChunk, Row};
use risingwave_common::error::Result;
use risingwave_common::types::{DataType, Datum, ScalarImpl, ScalarRefImpl, ToOwnedDatum};

use crate::expr::{BoxedExpression, Expression};

#[derive(Debug)]
pub struct WhenClause {
    pub when: BoxedExpression,
    pub then: BoxedExpression,
}

impl WhenClause {
    pub fn new(when: BoxedExpression, then: BoxedExpression) -> Self {
        WhenClause { when, then }
    }
}

#[derive(Debug)]
pub struct CaseExpression {
    return_type: DataType,
    when_clauses: Vec<WhenClause>,
    else_clause: Option<BoxedExpression>,
}

impl CaseExpression {
    pub fn new(
        return_type: DataType,
        when_clauses: Vec<WhenClause>,
        else_clause: Option<BoxedExpression>,
    ) -> Self {
        Self {
            return_type,
            when_clauses,
            else_clause,
        }
    }
}

impl Expression for CaseExpression {
    fn return_type(&self) -> DataType {
        self.return_type.clone()
    }

    fn eval(&self, input: &DataChunk) -> Result<ArrayRef> {
        let mut els = self
            .else_clause
            .as_deref()
            .map(|else_clause| else_clause.eval(input).unwrap());
        let when_thens = self
            .when_clauses
            .iter()
            .map(|when_clause| {
                (
                    when_clause.when.eval(input).unwrap(),
                    when_clause.then.eval(input).unwrap(),
                )
            })
            .collect_vec();
        let mut output_array = self.return_type().create_array_builder(input.capacity())?;
        for idx in 0..input.capacity() {
            if let Some((_, t)) = when_thens
                .iter()
                .map(|(w, t)| (w.value_at(idx), t.value_at(idx)))
                .find(|(w, _)| {
                    *w.unwrap_or(ScalarRefImpl::Bool(false))
                        .into_scalar_impl()
                        .as_bool()
                })
            {
                output_array.append_datum(&t.to_owned_datum())?;
            } else if let Some(els) = els.as_mut() {
                let t = els.datum_at(idx);
                output_array.append_datum(&t)?;
            } else {
                output_array.append_null()?;
            };
        }
        let output_array = output_array.finish()?.into();
        Ok(output_array)
    }

    fn eval_row_ref(&self, input: &Row) -> Result<Datum> {
        let els = self
            .else_clause
            .as_deref()
            .map(|else_clause| else_clause.eval_row_ref(input).unwrap());
        let when_then_first = self
            .when_clauses
            .iter()
            .map(|when_clause| {
                (
                    when_clause.when.eval_row_ref(input).unwrap(),
                    when_clause.then.eval_row_ref(input).unwrap(),
                )
            })
            .find(|(w, _)| *(w.as_ref().unwrap_or(&ScalarImpl::Bool(false)).as_bool()));

        let ret = if let Some((_, t)) = when_then_first {
            t
        } else {
            els.unwrap_or(None)
        };

        Ok(ret)
    }
}

#[cfg(test)]
mod tests {
<<<<<<< HEAD
    use std::sync::Arc;

    use risingwave_common::array::column::Column;
    use risingwave_common::array::PrimitiveArray;
    use risingwave_common::types::Scalar;
=======
    use risingwave_common::test_prelude::DataChunkTestExt;
>>>>>>> 26b5c2d2
    use risingwave_pb::expr::expr_node::Type;

    use super::*;
    use crate::expr::expr_binary_nonnull::new_binary_expr;
    use crate::expr::{InputRefExpression, LiteralExpression};

<<<<<<< HEAD
    fn create_column_i32(vec: &[Option<i32>]) -> Result<Column> {
        let array = PrimitiveArray::from_slice(vec).map(|x| Arc::new(x.into()))?;
        Ok(Column::new(array))
    }

    fn test_eval_row_ref(expr: CaseExpression, row_inputs: Vec<i32>, expected: Vec<Option<f32>>) {
        for (i, row_input) in row_inputs.iter().enumerate() {
            let row = Row::new(vec![Some(row_input.to_scalar_value())]);
            let datum = expr.eval_row_ref(&row).unwrap();
            let expected = expected[i].map(|f| f.into());
            assert_eq!(datum, expected)
        }
    }

=======
>>>>>>> 26b5c2d2
    #[test]
    fn test_eval_searched_case() {
        let ret_type = DataType::Float32;
        // when x <= 2 then 3.1
        let when_clauses = vec![WhenClause::new(
            new_binary_expr(
                Type::LessThanOrEqual,
                DataType::Boolean,
                Box::new(InputRefExpression::new(DataType::Int32, 0)),
                Box::new(LiteralExpression::new(DataType::Float32, Some(2f32.into()))),
            ),
            Box::new(LiteralExpression::new(
                DataType::Float32,
                Some(3.1f32.into()),
            )),
        )];
        // else 4.1
        let els = Box::new(LiteralExpression::new(
            DataType::Float32,
            Some(4.1f32.into()),
        ));
        let searched_case_expr = CaseExpression::new(ret_type, when_clauses, Some(els));
        let input = DataChunk::from_pretty(
            "i
             1
             2
             3
             4
             5",
        );
        let output = searched_case_expr.eval(&input).unwrap();
        assert_eq!(output.datum_at(0), Some(3.1f32.into()));
        assert_eq!(output.datum_at(1), Some(3.1f32.into()));
        assert_eq!(output.datum_at(2), Some(4.1f32.into()));
        assert_eq!(output.datum_at(3), Some(4.1f32.into()));
        assert_eq!(output.datum_at(4), Some(4.1f32.into()));
    }

    #[test]
    fn test_eval_without_else() {
        let ret_type = DataType::Float32;
        // when x <= 3 then 3.1
        let when_clauses = vec![WhenClause::new(
            new_binary_expr(
                Type::LessThanOrEqual,
                DataType::Boolean,
                Box::new(InputRefExpression::new(DataType::Int32, 0)),
                Box::new(LiteralExpression::new(DataType::Float32, Some(3f32.into()))),
            ),
            Box::new(LiteralExpression::new(
                DataType::Float32,
                Some(3.1f32.into()),
            )),
        )];
        let searched_case_expr = CaseExpression::new(ret_type, when_clauses, None);
        let input = DataChunk::from_pretty(
            "i
             3
             4
             3
             4",
        );
        let output = searched_case_expr.eval(&input).unwrap();
        assert_eq!(output.datum_at(0), Some(3.1f32.into()));
        assert_eq!(output.datum_at(1), None);
        assert_eq!(output.datum_at(2), Some(3.1f32.into()));
        assert_eq!(output.datum_at(3), None);
    }

    #[test]
    fn test_eval_row_ref_searched_case() {
        let ret_type = DataType::Float32;
        // when x <= 2 then 3.1
        let when_clauses = vec![WhenClause::new(
            new_binary_expr(
                Type::LessThanOrEqual,
                DataType::Boolean,
                Box::new(InputRefExpression::new(DataType::Int32, 0)),
                Box::new(LiteralExpression::new(DataType::Float32, Some(2f32.into()))),
            ),
            Box::new(LiteralExpression::new(
                DataType::Float32,
                Some(3.1f32.into()),
            )),
        )];
        // else 4.1
        let els = Box::new(LiteralExpression::new(
            DataType::Float32,
            Some(4.1f32.into()),
        ));
        let searched_case_expr = CaseExpression::new(ret_type, when_clauses, Some(els));

        let row_inputs = vec![1, 2, 3, 4, 5];
        let expected = vec![
            Some(3.1f32),
            Some(3.1f32),
            Some(4.1f32),
            Some(4.1f32),
            Some(4.1f32),
        ];

        test_eval_row_ref(searched_case_expr, row_inputs, expected);
    }

    #[test]
    fn test_eval_row_ref_without_else() {
        let ret_type = DataType::Float32;
        // when x <= 3 then 3.1
        let when_clauses = vec![WhenClause::new(
            new_binary_expr(
                Type::LessThanOrEqual,
                DataType::Boolean,
                Box::new(InputRefExpression::new(DataType::Int32, 0)),
                Box::new(LiteralExpression::new(DataType::Float32, Some(3f32.into()))),
            ),
            Box::new(LiteralExpression::new(
                DataType::Float32,
                Some(3.1f32.into()),
            )),
        )];
        let searched_case_expr = CaseExpression::new(ret_type, when_clauses, None);

        let row_inputs = vec![2, 3, 4, 5];
        let expected = vec![Some(3.1f32), Some(3.1f32), None, None];

        test_eval_row_ref(searched_case_expr, row_inputs, expected);
    }
}<|MERGE_RESOLUTION|>--- conflicted
+++ resolved
@@ -123,26 +123,17 @@
 
 #[cfg(test)]
 mod tests {
-<<<<<<< HEAD
     use std::sync::Arc;
 
     use risingwave_common::array::column::Column;
     use risingwave_common::array::PrimitiveArray;
     use risingwave_common::types::Scalar;
-=======
     use risingwave_common::test_prelude::DataChunkTestExt;
->>>>>>> 26b5c2d2
     use risingwave_pb::expr::expr_node::Type;
 
     use super::*;
     use crate::expr::expr_binary_nonnull::new_binary_expr;
     use crate::expr::{InputRefExpression, LiteralExpression};
-
-<<<<<<< HEAD
-    fn create_column_i32(vec: &[Option<i32>]) -> Result<Column> {
-        let array = PrimitiveArray::from_slice(vec).map(|x| Arc::new(x.into()))?;
-        Ok(Column::new(array))
-    }
 
     fn test_eval_row_ref(expr: CaseExpression, row_inputs: Vec<i32>, expected: Vec<Option<f32>>) {
         for (i, row_input) in row_inputs.iter().enumerate() {
@@ -153,8 +144,6 @@
         }
     }
 
-=======
->>>>>>> 26b5c2d2
     #[test]
     fn test_eval_searched_case() {
         let ret_type = DataType::Float32;
