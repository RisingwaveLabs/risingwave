// Copyright 2023 RisingWave Labs
//
// Licensed under the Apache License, Version 2.0 (the "License");
// you may not use this file except in compliance with the License.
// You may obtain a copy of the License at
//
//     http://www.apache.org/licenses/LICENSE-2.0
//
// Unless required by applicable law or agreed to in writing, software
// distributed under the License is distributed on an "AS IS" BASIS,
// WITHOUT WARRANTIES OR CONDITIONS OF ANY KIND, either express or implied.
// See the License for the specific language governing permissions and
// limitations under the License.

//! Helper functions to construct prost [`ExprNode`] for test.

use std::num::NonZeroUsize;

use num_traits::CheckedSub;
use risingwave_common::types::{DataType, IntervalUnit, ScalarImpl};
use risingwave_common::util::iter_util::ZipEqFast;
use risingwave_common::util::value_encoding::serialize_datum;
use risingwave_pb::data::data_type::TypeName;
use risingwave_pb::data::{DataType as ProstDataType, Datum as ProstDatum};
use risingwave_pb::expr::expr_node::Type::{Field, InputRef};
<<<<<<< HEAD
use risingwave_pb::expr::expr_node::{self, RexNode, Type};
use risingwave_pb::expr::{ExprNode, FunctionCall, InputRefExpr};

use super::{new_binary_expr, BoxedExpression, Expression, InputRefExpression, LiteralExpression};
use crate::{ExprError, Result};

pub fn make_expression(kind: Type, rets: &[TypeName], indices: &[i32]) -> ExprNode {
=======
use risingwave_pb::expr::expr_node::{RexNode, Type};
use risingwave_pb::expr::{ExprNode, FunctionCall};

pub fn make_expression(kind: Type, rets: &[TypeName], indices: &[usize]) -> ExprNode {
>>>>>>> f482f1b6
    let mut exprs = Vec::new();
    for (idx, ret) in indices.iter().zip_eq_fast(rets.iter()) {
        exprs.push(make_input_ref(*idx, *ret));
    }
    let function_call = FunctionCall { children: exprs };
    let return_type = ProstDataType {
        type_name: TypeName::Timestamp as i32,
        ..Default::default()
    };
    ExprNode {
        expr_type: kind as i32,
        return_type: Some(return_type),
        rex_node: Some(RexNode::FuncCall(function_call)),
    }
}

pub fn make_input_ref(idx: usize, ret: TypeName) -> ExprNode {
    ExprNode {
        expr_type: InputRef as i32,
        return_type: Some(ProstDataType {
            type_name: ret as i32,
            ..Default::default()
        }),
        rex_node: Some(RexNode::InputRef(idx as _)),
    }
}

pub fn make_i32_literal(data: i32) -> ExprNode {
    ExprNode {
        expr_type: Type::ConstantValue as i32,
        return_type: Some(ProstDataType {
            type_name: TypeName::Int32 as i32,
            ..Default::default()
        }),
        rex_node: Some(RexNode::Constant(ProstDatum {
            body: serialize_datum(Some(ScalarImpl::Int32(data)).as_ref()),
        })),
    }
}

pub fn make_string_literal(data: &str) -> ExprNode {
    ExprNode {
        expr_type: Type::ConstantValue as i32,
        return_type: Some(ProstDataType {
            type_name: TypeName::Varchar as i32,
            ..Default::default()
        }),
        rex_node: Some(RexNode::Constant(ProstDatum {
            body: serialize_datum(Some(ScalarImpl::Utf8(data.into())).as_ref()),
        })),
    }
}

pub fn make_field_function(children: Vec<ExprNode>, ret: TypeName) -> ExprNode {
    ExprNode {
        expr_type: Field as i32,
        return_type: Some(ProstDataType {
            type_name: ret as i32,
            ..Default::default()
        }),
        rex_node: Some(RexNode::FuncCall(FunctionCall { children })),
    }
}

pub fn make_hop_window_expression(
    time_col_data_type: DataType,
    time_col_idx: usize,
    window_size: IntervalUnit,
    window_slide: IntervalUnit,
) -> Result<(Vec<BoxedExpression>, Vec<BoxedExpression>)> {
    let units = window_size
        .exact_div(&window_slide)
        .and_then(|x| NonZeroUsize::new(usize::try_from(x).ok()?))
        .ok_or_else(|| ExprError::InvalidParam {
            name: "window",
            reason: format!(
                "window_size {} cannot be divided by window_slide {}",
                window_size, window_slide
            ),
        })?
        .get();

    let output_type = DataType::window_of(&time_col_data_type).unwrap();
    let get_hop_window_start = || -> Result<BoxedExpression> {
        let time_col_ref = InputRefExpression::new(time_col_data_type, time_col_idx).boxed();

        let window_slide_expr =
            LiteralExpression::new(DataType::Interval, Some(ScalarImpl::Interval(window_slide)))
                .boxed();

        // The first window_start of hop window should be:
        // tumble_start(`time_col` - (`window_size` - `window_slide`), `window_slide`).
        // Let's pre calculate (`window_size` - `window_slide`).
        let window_size_sub_slide =
            window_size
                .checked_sub(&window_slide)
                .ok_or_else(|| ExprError::InvalidParam {
                    name: "window",
                    reason: format!(
                        "window_size {} cannot be subtracted by window_slide {}",
                        window_size, window_slide
                    ),
                })?;
        let window_size_sub_slide_expr = LiteralExpression::new(
            DataType::Interval,
            Some(ScalarImpl::Interval(window_size_sub_slide)),
        )
        .boxed();

        let hop_start = new_binary_expr(
            expr_node::Type::TumbleStart,
            output_type.clone(),
            new_binary_expr(
                expr_node::Type::Subtract,
                output_type.clone(),
                time_col_ref,
                window_size_sub_slide_expr,
            )?,
            window_slide_expr,
        )?;
        Ok(hop_start)
    };

    let mut window_start_exprs = Vec::with_capacity(units);
    let mut window_end_exprs = Vec::with_capacity(units);
    for i in 0..units {
        let window_start_offset =
            window_slide
                .checked_mul_int(i)
                .ok_or_else(|| ExprError::InvalidParam {
                    name: "window",
                    reason: format!(
                        "window_slide {} cannot be multiplied by {}",
                        window_slide, i
                    ),
                })?;
        let window_start_offset_expr = LiteralExpression::new(
            DataType::Interval,
            Some(ScalarImpl::Interval(window_start_offset)),
        )
        .boxed();
        let window_end_offset =
            window_slide
                .checked_mul_int(i + units)
                .ok_or_else(|| ExprError::InvalidParam {
                    name: "window",
                    reason: format!(
                        "window_slide {} cannot be multiplied by {}",
                        window_slide, i
                    ),
                })?;
        let window_end_offset_expr = LiteralExpression::new(
            DataType::Interval,
            Some(ScalarImpl::Interval(window_end_offset)),
        )
        .boxed();
        let window_start_expr = new_binary_expr(
            expr_node::Type::Add,
            output_type.clone(),
            get_hop_window_start.clone()()?,
            window_start_offset_expr,
        )?;
        window_start_exprs.push(window_start_expr);
        let window_end_expr = new_binary_expr(
            expr_node::Type::Add,
            output_type.clone(),
            get_hop_window_start.clone()()?,
            window_end_offset_expr,
        )?;
        window_end_exprs.push(window_end_expr);
    }
    Ok((window_start_exprs, window_end_exprs))
}<|MERGE_RESOLUTION|>--- conflicted
+++ resolved
@@ -23,20 +23,12 @@
 use risingwave_pb::data::data_type::TypeName;
 use risingwave_pb::data::{DataType as ProstDataType, Datum as ProstDatum};
 use risingwave_pb::expr::expr_node::Type::{Field, InputRef};
-<<<<<<< HEAD
 use risingwave_pb::expr::expr_node::{self, RexNode, Type};
 use risingwave_pb::expr::{ExprNode, FunctionCall, InputRefExpr};
 
 use super::{new_binary_expr, BoxedExpression, Expression, InputRefExpression, LiteralExpression};
-use crate::{ExprError, Result};
-
-pub fn make_expression(kind: Type, rets: &[TypeName], indices: &[i32]) -> ExprNode {
-=======
-use risingwave_pb::expr::expr_node::{RexNode, Type};
-use risingwave_pb::expr::{ExprNode, FunctionCall};
 
 pub fn make_expression(kind: Type, rets: &[TypeName], indices: &[usize]) -> ExprNode {
->>>>>>> f482f1b6
     let mut exprs = Vec::new();
     for (idx, ret) in indices.iter().zip_eq_fast(rets.iter()) {
         exprs.push(make_input_ref(*idx, *ret));
