// Copyright 2023 RisingWave Labs
//
// Licensed under the Apache License, Version 2.0 (the "License");
// you may not use this file except in compliance with the License.
// You may obtain a copy of the License at
//
//     http://www.apache.org/licenses/LICENSE-2.0
//
// Unless required by applicable law or agreed to in writing, software
// distributed under the License is distributed on an "AS IS" BASIS,
// WITHOUT WARRANTIES OR CONDITIONS OF ANY KIND, either express or implied.
// See the License for the specific language governing permissions and
// limitations under the License.

use itertools::Itertools;
use risingwave_common::types::DataType;
use risingwave_pb::expr::expr_node::{PbType, RexNode};
use risingwave_pb::expr::ExprNode;

use super::expr_array_concat::ArrayConcatExpression;
use super::expr_case::CaseExpression;
use super::expr_coalesce::CoalesceExpression;
use super::expr_concat_ws::ConcatWsExpression;
use super::expr_field::FieldExpression;
use super::expr_in::InExpression;
use super::expr_nested_construct::NestedConstructExpression;
use super::expr_regexp::RegexpMatchExpression;
use super::expr_some_all::SomeAllExpression;
use super::expr_udf::UdfExpression;
use super::expr_vnode::VnodeExpression;
<<<<<<< HEAD
use crate::expr::{BoxedExpression, Expression, InputRefExpression, LiteralExpression};
use crate::sig::func::FUNC_SIG_MAP;
use crate::{bail, ExprError, Result};
=======
use crate::expr::expr_array_distinct::ArrayDistinctExpression;
use crate::expr::expr_array_length::ArrayLengthExpression;
use crate::expr::expr_array_to_string::ArrayToStringExpression;
use crate::expr::expr_binary_nonnull::new_tumble_start;
use crate::expr::expr_ternary::new_tumble_start_offset;
use crate::expr::{
    build_from_prost as expr_build_from_prost, BoxedExpression, Expression, InputRefExpression,
    LiteralExpression,
};
use crate::vector_op::to_char::compile_pattern_to_chrono;
use crate::{bail, ensure, ExprError, Result};
>>>>>>> e951cde5

/// Build an expression from protobuf.
pub fn build_from_prost(prost: &ExprNode) -> Result<BoxedExpression> {
    use PbType as E;

    if let Some(RexNode::FuncCall(call)) = &prost.rex_node {
        let args = call
            .children
            .iter()
            .map(|c| DataType::from(c.get_return_type().unwrap()).into())
            .collect_vec();
        let return_type = DataType::from(prost.get_return_type().unwrap());

        if let Some(desc) = FUNC_SIG_MAP.get(prost.expr_type(), &args, (&return_type).into()) {
            let RexNode::FuncCall(func_call) = prost.get_rex_node().unwrap() else {
                bail!("Expected RexNode::FuncCall");
            };

            let children = func_call
                .get_children()
                .iter()
                .map(build_from_prost)
                .try_collect()?;
            return (desc.build)(return_type, children);
        }
    }

    match prost.expr_type() {
        // Dedicated types
        E::All | E::Some => SomeAllExpression::try_from(prost).map(Expression::boxed),
        E::In => InExpression::try_from(prost).map(Expression::boxed),
        E::Case => CaseExpression::try_from(prost).map(Expression::boxed),
        E::Coalesce => CoalesceExpression::try_from(prost).map(Expression::boxed),
        E::ConcatWs => ConcatWsExpression::try_from(prost).map(Expression::boxed),
        E::ConstantValue => LiteralExpression::try_from(prost).map(Expression::boxed),
        E::InputRef => InputRefExpression::try_from(prost).map(Expression::boxed),
        E::Field => FieldExpression::try_from(prost).map(Expression::boxed),
        E::Array => NestedConstructExpression::try_from(prost).map(Expression::boxed),
        E::Row => NestedConstructExpression::try_from(prost).map(Expression::boxed),
        E::RegexpMatch => RegexpMatchExpression::try_from(prost).map(Expression::boxed),
        E::ArrayCat | E::ArrayAppend | E::ArrayPrepend => {
            // Now we implement these three functions as a single expression for the
            // sake of simplicity. If performance matters at some time, we can split
            // the implementation to improve performance.
            ArrayConcatExpression::try_from(prost).map(Expression::boxed)
        }
<<<<<<< HEAD
        E::Vnode => VnodeExpression::try_from(prost).map(Expression::boxed),
        E::Udf => UdfExpression::try_from(prost).map(Expression::boxed),
=======
        ArrayToString => ArrayToStringExpression::try_from(prost).map(Expression::boxed),
        ArrayDistinct => ArrayDistinctExpression::try_from(prost).map(Expression::boxed),
        ArrayLength => ArrayLengthExpression::try_from(prost).map(Expression::boxed),
        Vnode => VnodeExpression::try_from(prost).map(Expression::boxed),
        Now => build_now_expr(prost),
        Udf => UdfExpression::try_from(prost).map(Expression::boxed),
>>>>>>> e951cde5
        _ => Err(ExprError::UnsupportedFunction(format!(
            "{:?}",
            prost.get_expr_type()
        ))),
    }
}

/// Build an expression.
pub fn build(
    func: PbType,
    ret_type: DataType,
    children: Vec<BoxedExpression>,
) -> Result<BoxedExpression> {
    let args = children
        .iter()
        .map(|c| c.return_type().into())
        .collect_vec();
    let desc = FUNC_SIG_MAP
        .get(func, &args, (&ret_type).into())
        .ok_or_else(|| {
            ExprError::UnsupportedFunction(format!(
                "{:?}({}) -> {:?}",
                func,
                args.iter().map(|t| format!("{:?}", t)).join(", "),
                ret_type
            ))
        })?;
    (desc.build)(ret_type, children)
}

pub(super) fn get_children_and_return_type(prost: &ExprNode) -> Result<(&[ExprNode], DataType)> {
    let ret_type = DataType::from(prost.get_return_type().unwrap());
    if let RexNode::FuncCall(func_call) = prost.get_rex_node().unwrap() {
        Ok((func_call.get_children(), ret_type))
    } else {
        bail!("Expected RexNode::FuncCall");
    }
}<|MERGE_RESOLUTION|>--- conflicted
+++ resolved
@@ -28,23 +28,10 @@
 use super::expr_some_all::SomeAllExpression;
 use super::expr_udf::UdfExpression;
 use super::expr_vnode::VnodeExpression;
-<<<<<<< HEAD
+use crate::expr::expr_array_length::ArrayLengthExpression;
 use crate::expr::{BoxedExpression, Expression, InputRefExpression, LiteralExpression};
 use crate::sig::func::FUNC_SIG_MAP;
 use crate::{bail, ExprError, Result};
-=======
-use crate::expr::expr_array_distinct::ArrayDistinctExpression;
-use crate::expr::expr_array_length::ArrayLengthExpression;
-use crate::expr::expr_array_to_string::ArrayToStringExpression;
-use crate::expr::expr_binary_nonnull::new_tumble_start;
-use crate::expr::expr_ternary::new_tumble_start_offset;
-use crate::expr::{
-    build_from_prost as expr_build_from_prost, BoxedExpression, Expression, InputRefExpression,
-    LiteralExpression,
-};
-use crate::vector_op::to_char::compile_pattern_to_chrono;
-use crate::{bail, ensure, ExprError, Result};
->>>>>>> e951cde5
 
 /// Build an expression from protobuf.
 pub fn build_from_prost(prost: &ExprNode) -> Result<BoxedExpression> {
@@ -91,17 +78,9 @@
             // the implementation to improve performance.
             ArrayConcatExpression::try_from(prost).map(Expression::boxed)
         }
-<<<<<<< HEAD
+        E::ArrayLength => ArrayLengthExpression::try_from(prost).map(Expression::boxed),
         E::Vnode => VnodeExpression::try_from(prost).map(Expression::boxed),
         E::Udf => UdfExpression::try_from(prost).map(Expression::boxed),
-=======
-        ArrayToString => ArrayToStringExpression::try_from(prost).map(Expression::boxed),
-        ArrayDistinct => ArrayDistinctExpression::try_from(prost).map(Expression::boxed),
-        ArrayLength => ArrayLengthExpression::try_from(prost).map(Expression::boxed),
-        Vnode => VnodeExpression::try_from(prost).map(Expression::boxed),
-        Now => build_now_expr(prost),
-        Udf => UdfExpression::try_from(prost).map(Expression::boxed),
->>>>>>> e951cde5
         _ => Err(ExprError::UnsupportedFunction(format!(
             "{:?}",
             prost.get_expr_type()
