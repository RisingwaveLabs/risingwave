// Copyright 2023 RisingWave Labs
//
// Licensed under the Apache License, Version 2.0 (the "License");
// you may not use this file except in compliance with the License.
// You may obtain a copy of the License at
//
//     http://www.apache.org/licenses/LICENSE-2.0
//
// Unless required by applicable law or agreed to in writing, software
// distributed under the License is distributed on an "AS IS" BASIS,
// WITHOUT WARRANTIES OR CONDITIONS OF ANY KIND, either express or implied.
// See the License for the specific language governing permissions and
// limitations under the License.

use std::iter::Peekable;

use itertools::Itertools;
use risingwave_common::types::{DataType, ScalarImpl};
use risingwave_pb::expr::expr_node::{PbType, RexNode};
use risingwave_pb::expr::ExprNode;

use super::expr_array_concat::ArrayConcatExpression;
use super::expr_array_remove::ArrayRemoveExpression;
use super::expr_case::CaseExpression;
use super::expr_coalesce::CoalesceExpression;
use super::expr_concat_ws::ConcatWsExpression;
use super::expr_field::FieldExpression;
use super::expr_in::InExpression;
use super::expr_nested_construct::NestedConstructExpression;
use super::expr_regexp::RegexpMatchExpression;
use super::expr_some_all::SomeAllExpression;
use super::expr_udf::UdfExpression;
use super::expr_vnode::VnodeExpression;
use crate::expr::expr_proctime::ProcTimeExpression;
use crate::expr::{BoxedExpression, Expression, InputRefExpression, LiteralExpression};
use crate::sig::func::FUNC_SIG_MAP;
use crate::{bail, ExprError, Result};

/// Build an expression from protobuf.
pub fn build_from_prost(prost: &ExprNode) -> Result<BoxedExpression> {
    use PbType as E;

    if let Some(RexNode::FuncCall(call)) = &prost.rex_node {
        let args = call
            .children
            .iter()
            .map(|c| DataType::from(c.get_return_type().unwrap()).into())
            .collect_vec();
        let return_type = DataType::from(prost.get_return_type().unwrap());

        if let Some(desc) = FUNC_SIG_MAP.get(prost.expr_type(), &args, (&return_type).into()) {
            let RexNode::FuncCall(func_call) = prost.get_rex_node().unwrap() else {
                bail!("Expected RexNode::FuncCall");
            };

            let children = func_call
                .get_children()
                .iter()
                .map(build_from_prost)
                .try_collect()?;
            return (desc.build)(return_type, children);
        }
    }

    match prost.expr_type() {
        // Dedicated types
        E::All | E::Some => SomeAllExpression::try_from(prost).map(Expression::boxed),
        E::In => InExpression::try_from(prost).map(Expression::boxed),
        E::Case => CaseExpression::try_from(prost).map(Expression::boxed),
        E::Coalesce => CoalesceExpression::try_from(prost).map(Expression::boxed),
        E::ConcatWs => ConcatWsExpression::try_from(prost).map(Expression::boxed),
        E::ConstantValue => LiteralExpression::try_from(prost).map(Expression::boxed),
        E::InputRef => InputRefExpression::try_from(prost).map(Expression::boxed),
        E::Field => FieldExpression::try_from(prost).map(Expression::boxed),
        E::Array => NestedConstructExpression::try_from(prost).map(Expression::boxed),
        E::Row => NestedConstructExpression::try_from(prost).map(Expression::boxed),
        E::RegexpMatch => RegexpMatchExpression::try_from(prost).map(Expression::boxed),
        E::ArrayCat | E::ArrayAppend | E::ArrayPrepend => {
            // Now we implement these three functions as a single expression for the
            // sake of simplicity. If performance matters at some time, we can split
            // the implementation to improve performance.
            ArrayConcatExpression::try_from(prost).map(Expression::boxed)
        }
        E::Vnode => VnodeExpression::try_from(prost).map(Expression::boxed),
        E::Udf => UdfExpression::try_from(prost).map(Expression::boxed),
<<<<<<< HEAD
        E::ArrayRemove => ArrayRemoveExpression::try_from(prost).map(Expression::boxed),
=======
        E::Proctime => ProcTimeExpression::try_from(prost).map(Expression::boxed),
>>>>>>> fd5334d2
        _ => Err(ExprError::UnsupportedFunction(format!(
            "{:?}",
            prost.get_expr_type()
        ))),
    }
}

/// Build an expression.
pub fn build(
    func: PbType,
    ret_type: DataType,
    children: Vec<BoxedExpression>,
) -> Result<BoxedExpression> {
    let args = children
        .iter()
        .map(|c| c.return_type().into())
        .collect_vec();
    let desc = FUNC_SIG_MAP
        .get(func, &args, (&ret_type).into())
        .ok_or_else(|| {
            ExprError::UnsupportedFunction(format!(
                "{:?}({}) -> {:?}",
                func,
                args.iter().map(|t| format!("{:?}", t)).join(", "),
                ret_type
            ))
        })?;
    (desc.build)(ret_type, children)
}

pub(super) fn get_children_and_return_type(prost: &ExprNode) -> Result<(&[ExprNode], DataType)> {
    let ret_type = DataType::from(prost.get_return_type().unwrap());
    if let RexNode::FuncCall(func_call) = prost.get_rex_node().unwrap() {
        Ok((func_call.get_children(), ret_type))
    } else {
        bail!("Expected RexNode::FuncCall");
    }
}

/// Build an expression from a string.
///
/// # Example
/// ```
/// # use risingwave_expr::expr::build_from_pretty;
/// build_from_pretty("42:int2"); // literal
/// build_from_pretty("$0:int8"); // inputref
/// build_from_pretty("(add:int8 42:int2 $1:int8)"); // function
/// build_from_pretty("(add:int8 42:int2 (add:int8 42:int2 $1:int8))");
/// ```
///
/// # Syntax
///
/// ```text
/// <expr>      ::= <literal> | <input_ref> | <function>
/// <literal>   ::= <value>:<type>
/// <input_ref> ::= <index>:<type>
/// <function>  ::= (<name>:<type> <expr>...)
/// <name>      ::= [a-zA-Z_][a-zA-Z0-9_]*
/// <index>     ::= $[0-9]+
/// ```
pub fn build_from_pretty(s: impl AsRef<str>) -> BoxedExpression {
    let tokens = lexer(s.as_ref());
    Parser::new(tokens.into_iter()).parse_expression()
}

struct Parser<Iter: Iterator> {
    tokens: Peekable<Iter>,
}

impl<Iter: Iterator<Item = Token>> Parser<Iter> {
    fn new(tokens: Iter) -> Self {
        Self {
            tokens: tokens.peekable(),
        }
    }

    fn parse_expression(&mut self) -> BoxedExpression {
        match self.tokens.next().expect("Unexpected end of input") {
            Token::Index(index) => {
                assert_eq!(self.tokens.next(), Some(Token::Colon), "Expected a Colon");
                let ty = self.parse_type();
                InputRefExpression::new(ty, index).boxed()
            }
            Token::LParen => {
                let func = self.parse_function();
                assert_eq!(self.tokens.next(), Some(Token::Colon), "Expected a Colon");
                let ty = self.parse_type();

                let mut children = Vec::new();
                while self.tokens.peek() != Some(&Token::RParen) {
                    children.push(self.parse_expression());
                }
                self.tokens.next(); // Consume the RParen

                build(func, ty, children).expect("Failed to build")
            }
            Token::Literal(value) => {
                assert_eq!(self.tokens.next(), Some(Token::Colon), "Expected a Colon");
                let ty = self.parse_type();
                let value = match value.as_str() {
                    "null" => None,
                    _ => Some(
                        ScalarImpl::from_text(value.as_bytes(), &ty).expect_str("value", &value),
                    ),
                };
                LiteralExpression::new(ty, value).boxed()
            }
            _ => panic!("Unexpected token"),
        }
    }

    fn parse_type(&mut self) -> DataType {
        match self.tokens.next().expect("Unexpected end of input") {
            Token::Literal(name) => name.parse::<DataType>().expect_str("type", &name),
            t => panic!("Expected a Literal, got {t:?}"),
        }
    }

    fn parse_function(&mut self) -> PbType {
        match self.tokens.next().expect("Unexpected end of input") {
            Token::Literal(name) => {
                PbType::from_str_name(&name.to_uppercase()).expect_str("function", &name)
            }
            t => panic!("Expected a Literal, got {t:?}"),
        }
    }
}

#[derive(Debug, PartialEq, Clone)]
enum Token {
    LParen,
    RParen,
    Colon,
    Index(usize),
    Literal(String),
}

fn lexer(input: &str) -> Vec<Token> {
    let mut tokens = Vec::new();
    let mut chars = input.chars().peekable();
    while let Some(c) = chars.next() {
        let token = match c {
            '(' => Token::LParen,
            ')' => Token::RParen,
            ':' => Token::Colon,
            '$' => {
                let mut number = String::new();
                while let Some(c) = chars.peek() && c.is_ascii_digit() {
                    number.push(chars.next().unwrap());
                }
                let index = number.parse::<usize>().expect("Invalid number");
                Token::Index(index)
            }
            ' ' | '\t' | '\r' | '\n' => continue,
            _ => {
                let mut literal = String::new();
                literal.push(c);
                while let Some(&c) = chars.peek() && !matches!(c, '(' | ')' | ':' | ' ' | '\t' | '\r' | '\n') {
                    literal.push(chars.next().unwrap());
                }
                Token::Literal(literal)
            }
        };
        tokens.push(token);
    }
    tokens
}

trait ExpectExt<T> {
    fn expect_str(self, what: &str, s: &str) -> T;
}

impl<T> ExpectExt<T> for Option<T> {
    #[track_caller]
    fn expect_str(self, what: &str, s: &str) -> T {
        match self {
            Some(x) => x,
            None => panic!("expect {what} in {s:?}"),
        }
    }
}

impl<T, E> ExpectExt<T> for std::result::Result<T, E> {
    #[track_caller]
    fn expect_str(self, what: &str, s: &str) -> T {
        match self {
            Ok(x) => x,
            Err(_) => panic!("expect {what} in {s:?}"),
        }
    }
}<|MERGE_RESOLUTION|>--- conflicted
+++ resolved
@@ -83,11 +83,8 @@
         }
         E::Vnode => VnodeExpression::try_from(prost).map(Expression::boxed),
         E::Udf => UdfExpression::try_from(prost).map(Expression::boxed),
-<<<<<<< HEAD
         E::ArrayRemove => ArrayRemoveExpression::try_from(prost).map(Expression::boxed),
-=======
         E::Proctime => ProcTimeExpression::try_from(prost).map(Expression::boxed),
->>>>>>> fd5334d2
         _ => Err(ExprError::UnsupportedFunction(format!(
             "{:?}",
             prost.get_expr_type()
