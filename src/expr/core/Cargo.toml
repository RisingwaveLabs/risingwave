[package]
name = "risingwave_expr"
description = "Core expression traits and function registry."
version = { workspace = true }
edition = { workspace = true }
homepage = { workspace = true }
keywords = { workspace = true }
license = { workspace = true }
repository = { workspace = true }
# See more keys and their definitions at https://doc.rust-lang.org/cargo/reference/manifest.html

[package.metadata.cargo-machete]
ignored = ["workspace-hack", "ctor"]

[package.metadata.cargo-udeps.ignore]
normal = ["workspace-hack", "ctor"]

[dependencies]
anyhow = "1"
arrow-array = { workspace = true }
arrow-schema = { workspace = true }
async-trait = "0.1"
auto_impl = "1"
await-tree = { workspace = true }
cfg-or-panic = "0.2"
chrono = { version = "0.4", default-features = false, features = [
    "clock",
    "std",
] }
const-currying = "0.0.4"
downcast-rs = "1.2"
easy-ext = "1"
educe = "0.5"
either = "1"
enum-as-inner = "0.6"
futures = "0.3"
futures-async-stream = { workspace = true }
futures-util = "0.3"
itertools = { workspace = true }
linkme = { version = "0.3", features = ["used_linker"] }
num-traits = "0.2"
<<<<<<< HEAD
openssl = "0.10"
=======
>>>>>>> f0b4b7bb
parse-display = "0.9"
paste = "1"
prometheus = "0.13"
risingwave_common = { workspace = true }
risingwave_common_estimate_size = { workspace = true }
risingwave_expr_macro = { path = "../macro" }
risingwave_pb = { workspace = true }
smallvec = "1"
static_assertions = "1"
thiserror = "1"
thiserror-ext = { workspace = true }
tokio = { version = "0.2", package = "madsim-tokio", features = [
    "rt-multi-thread",
    "macros",
] }
tracing = "0.1"

[target.'cfg(not(madsim))'.dependencies]
workspace-hack = { path = "../../workspace-hack" }

[dev-dependencies]
expect-test = "1"

[lints]
workspace = true<|MERGE_RESOLUTION|>--- conflicted
+++ resolved
@@ -39,10 +39,6 @@
 itertools = { workspace = true }
 linkme = { version = "0.3", features = ["used_linker"] }
 num-traits = "0.2"
-<<<<<<< HEAD
-openssl = "0.10"
-=======
->>>>>>> f0b4b7bb
 parse-display = "0.9"
 paste = "1"
 prometheus = "0.13"
