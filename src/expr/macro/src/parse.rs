// Copyright 2023 RisingWave Labs
//
// Licensed under the Apache License, Version 2.0 (the "License");
// you may not use this file except in compliance with the License.
// You may obtain a copy of the License at
//
//     http://www.apache.org/licenses/LICENSE-2.0
//
// Unless required by applicable law or agreed to in writing, software
// distributed under the License is distributed on an "AS IS" BASIS,
// WITHOUT WARRANTIES OR CONDITIONS OF ANY KIND, either express or implied.
// See the License for the specific language governing permissions and
// limitations under the License.

//! Parse the tokens of the macro.

use proc_macro2::Span;

use super::*;

impl FunctionAttr {
    /// Parse the attribute of the function macro.
    pub fn parse(attr: &syn::AttributeArgs, item: &mut syn::ItemFn) -> Result<Self> {
        let sig = attr.get(0).ok_or_else(|| {
            Error::new(
                Span::call_site(),
                "expected #[function(\"name(arg1, arg2) -> ret\")]",
            )
        })?;

        let sig_str = match sig {
            syn::NestedMeta::Lit(syn::Lit::Str(lit_str)) => lit_str.value(),
            _ => return Err(Error::new_spanned(sig, "expected string literal")),
        };

        let (name_args, ret) = sig_str
            .split_once("->")
            .ok_or_else(|| Error::new_spanned(sig, "expected '->'"))?;
        let (name, args) = name_args
            .split_once('(')
            .ok_or_else(|| Error::new_spanned(sig, "expected '('"))?;
        let args = args.trim_start().trim_end_matches([')', ' ']);

        let user_fn = UserFunctionAttr::parse(item)?;

        Ok(FunctionAttr {
            name: name.trim().to_string(),
            args: if args.is_empty() {
                vec![]
            } else {
                args.split(',').map(|s| s.trim().to_string()).collect()
            },
            ret: ret.trim().to_string(),
<<<<<<< HEAD
            batch: find_argument(attr, "batch"),
            state: find_argument(attr, "state"),
=======
            batch_fn: find_argument(attr, "batch_fn"),
            state: find_argument(attr, "state"),
            init_state: find_argument(attr, "init_state"),
>>>>>>> e3e64cbf
            user_fn,
        })
    }
}

impl UserFunctionAttr {
    fn parse(item: &mut syn::ItemFn) -> Result<Self> {
        Ok(UserFunctionAttr {
            name: item.sig.ident.to_string(),
            write: last_arg_is_write(item),
            arg_option: args_are_all_option(item),
            return_type: return_type(item),
            generic: item.sig.generics.params.len(),
            // prebuild: extract_prebuild_arg(item),
        })
    }
}

/// Check if the last argument is `&mut dyn Write`.
fn last_arg_is_write(item: &syn::ItemFn) -> bool {
    let Some(syn::FnArg::Typed(arg)) = item.sig.inputs.last() else { return false };
    let syn::Type::Reference(syn::TypeReference { elem, .. }) = arg.ty.as_ref() else { return false };
    let syn::Type::TraitObject(syn::TypeTraitObject { bounds, .. }) = elem.as_ref() else { return false };
    let Some(syn::TypeParamBound::Trait(syn::TraitBound { path, .. })) = bounds.first() else { return false };
    path.segments.last().map_or(false, |s| s.ident == "Write")
}

/// Check if all arguments are `Option`s.
fn args_are_all_option(item: &syn::ItemFn) -> bool {
    if item.sig.inputs.is_empty() {
        return false;
    }
    for arg in &item.sig.inputs {
        let syn::FnArg::Typed(arg) = arg else { return false };
        let syn::Type::Path(path) = arg.ty.as_ref() else { return false };
        let Some(seg) = path.path.segments.last() else { return false };
        if seg.ident != "Option" {
            return false;
        }
    }
    true
}

/// Check the return type.
fn return_type(item: &syn::ItemFn) -> ReturnType {
    if return_value_is_result_option(item) {
        ReturnType::ResultOption
    } else if return_value_is(item, "Result") {
        ReturnType::Result
    } else if return_value_is(item, "Option") {
        ReturnType::Option
    } else {
        ReturnType::T
    }
}

/// Check if the return value is `type_`.
fn return_value_is(item: &syn::ItemFn, type_: &str) -> bool {
    let syn::ReturnType::Type(_, ty) = &item.sig.output else { return false };
    let syn::Type::Path(path) = ty.as_ref() else { return false };
    let Some(seg) = path.path.segments.last() else { return false };
    seg.ident == type_
}

/// Check if the return value is `Result<Option<T>>`.
fn return_value_is_result_option(item: &syn::ItemFn) -> bool {
    let syn::ReturnType::Type(_, ty) = &item.sig.output else { return false };
    let syn::Type::Path(path) = ty.as_ref() else { return false };
    let Some(seg) = path.path.segments.last() else { return false };
    if seg.ident != "Result" {
        return false;
    }
    let syn::PathArguments::AngleBracketed(args) = &seg.arguments else { return false };
    let Some(syn::GenericArgument::Type(ty)) = args.args.first() else { return false };
    let syn::Type::Path(path) = ty else { return false };
    let Some(seg) = path.path.segments.last() else { return false };
    seg.ident == "Option"
}

/// Extract `#[prebuild("function_name")]` from arguments.
fn _extract_prebuild_arg(item: &mut syn::ItemFn) -> Option<(usize, String)> {
    for (i, arg) in item.sig.inputs.iter_mut().enumerate() {
        let syn::FnArg::Typed(arg) = arg else { continue };
        if let Some(idx) = arg
            .attrs
            .iter_mut()
            .position(|att| att.path.is_ident("prebuild"))
        {
            let attr = arg.attrs.remove(idx);
            // XXX: this is a hack to parse a string literal from token stream
            let s = attr.tokens.to_string();
            let s = s.trim_start_matches("(\"").trim_end_matches("\")");
            return Some((i, s.to_string()));
        }
    }
    None
}

/// Find argument `#[xxx(.., name = "value")]`.
fn find_argument(attr: &syn::AttributeArgs, name: &str) -> Option<String> {
    attr.iter().find_map(|n| {
        let syn::NestedMeta::Meta(syn::Meta::NameValue(nv)) = n else { return None };
        if !nv.path.is_ident(name) {
            return None;
        }
        let syn::Lit::Str(ref lit_str) = nv.lit else { return None };
        Some(lit_str.value())
    })
}<|MERGE_RESOLUTION|>--- conflicted
+++ resolved
@@ -51,14 +51,9 @@
                 args.split(',').map(|s| s.trim().to_string()).collect()
             },
             ret: ret.trim().to_string(),
-<<<<<<< HEAD
-            batch: find_argument(attr, "batch"),
-            state: find_argument(attr, "state"),
-=======
             batch_fn: find_argument(attr, "batch_fn"),
             state: find_argument(attr, "state"),
             init_state: find_argument(attr, "init_state"),
->>>>>>> e3e64cbf
             user_fn,
         })
     }
