// Copyright 2023 RisingWave Labs
//
// Licensed under the Apache License, Version 2.0 (the "License");
// you may not use this file except in compliance with the License.
// You may obtain a copy of the License at
//
//     http://www.apache.org/licenses/LICENSE-2.0
//
// Unless required by applicable law or agreed to in writing, software
// distributed under the License is distributed on an "AS IS" BASIS,
// WITHOUT WARRANTIES OR CONDITIONS OF ANY KIND, either express or implied.
// See the License for the specific language governing permissions and
// limitations under the License.

//! Parse the tokens of the macro.

use quote::ToTokens;
use syn::parse::{Parse, ParseStream};
use syn::spanned::Spanned;
use syn::{LitStr, Token};

use super::*;

impl Parse for FunctionAttr {
    /// Parse the attribute of the function macro.
    fn parse(input: ParseStream<'_>) -> Result<Self> {
        let mut parsed = Self::default();

        let sig = input.parse::<LitStr>()?;
        let sig_str = sig.value();
        let (name_args, ret) = sig_str
            .split_once("->")
            .ok_or_else(|| Error::new_spanned(&sig, "expected '->'"))?;
        let (name, args) = name_args
            .split_once('(')
            .ok_or_else(|| Error::new_spanned(&sig, "expected '('"))?;
        let args = args.trim_start().trim_end_matches([')', ' ']);
        let (is_table_function, ret) = match ret.trim_start().strip_prefix("setof") {
            Some(s) => (true, s),
            None => (false, ret),
        };
        parsed.name = name.trim().to_string();
        parsed.args = if args.is_empty() {
            vec![]
        } else {
            args.split(',').map(|s| s.trim().to_string()).collect()
        };
        parsed.ret = ret.trim().to_string();
        parsed.is_table_function = is_table_function;

        if input.parse::<Token![,]>().is_err() {
            return Ok(parsed);
        }

        let metas = input.parse_terminated(syn::Meta::parse, Token![,])?;
        for meta in metas {
            let get_value = || {
                let kv = meta.require_name_value()?;
                let syn::Expr::Lit(lit) = &kv.value else {
                    return Err(Error::new(kv.value.span(), "expected literal"));
                };
                let syn::Lit::Str(lit) = &lit.lit else {
                    return Err(Error::new(kv.value.span(), "expected string literal"));
                };
                Ok(lit.value())
            };
            if meta.path().is_ident("batch_fn") {
                parsed.batch_fn = Some(get_value()?);
            } else if meta.path().is_ident("state") {
                parsed.state = Some(get_value()?);
            } else if meta.path().is_ident("init_state") {
                parsed.init_state = Some(get_value()?);
            } else if meta.path().is_ident("prebuild") {
                parsed.prebuild = Some(get_value()?);
            } else if meta.path().is_ident("type_infer") {
                parsed.type_infer = Some(get_value()?);
            } else if meta.path().is_ident("deprecated") {
                parsed.deprecated = true;
            } else if meta.path().is_ident("append_only") {
                parsed.append_only = true;
            } else {
                return Err(Error::new(
                    meta.span(),
                    format!("invalid property: {:?}", meta.path()),
                ));
            }
        }
        Ok(parsed)
    }
}

impl Parse for UserFunctionAttr {
    fn parse(input: ParseStream<'_>) -> Result<Self> {
        let itemfn: syn::ItemFn = input.parse()?;
<<<<<<< HEAD
        Ok(UserFunctionAttr::from(&itemfn.sig))
    }
}

impl From<&syn::Signature> for UserFunctionAttr {
    fn from(sig: &syn::Signature) -> Self {
        let (return_type, iterator_item_type) = match &sig.output {
            syn::ReturnType::Default => (ReturnType::T, None),
=======
        let sig = &itemfn.sig;
        let (return_type_kind, iterator_item_kind, core_return_type) = match &sig.output {
            syn::ReturnType::Default => (ReturnTypeKind::T, None, "()".into()),
>>>>>>> d7a65c15
            syn::ReturnType::Type(_, ty) => {
                let (kind, inner) = check_type(ty);
                match strip_iterator(inner) {
                    Some(ty) => {
                        let (inner_kind, inner) = check_type(ty);
                        (kind, Some(inner_kind), inner.to_token_stream().to_string())
                    }
                    None => (kind, None, inner.to_token_stream().to_string()),
                }
            }
        };
        UserFunctionAttr {
            name: sig.ident.to_string(),
            write: sig.inputs.iter().any(arg_is_write),
            context: sig.inputs.iter().any(arg_is_context),
            retract: last_arg_is_retract(sig),
            arg_option: args_contain_option(sig),
            return_type_kind,
            iterator_item_kind,
            core_return_type,
            generic: sig.generics.params.len(),
            return_type_span: sig.output.span(),
        }
    }
}

impl Parse for AggregateImpl {
    fn parse(input: ParseStream<'_>) -> Result<Self> {
        let itemimpl: syn::ItemImpl = input.parse()?;
        let parse_function = |name: &str| {
            itemimpl.items.iter().find_map(|item| match item {
                syn::ImplItem::Fn(syn::ImplItemFn { sig, .. }) if sig.ident == name => {
                    Some(UserFunctionAttr::from(sig))
                }
                _ => None,
            })
        };
        Ok(AggregateImpl {
            struct_name: itemimpl.self_ty.to_token_stream().to_string(),
            accumulate: parse_function("accumulate").expect("expect accumulate function"),
            retract: parse_function("retract"),
            merge: parse_function("merge"),
            finalize: parse_function("finalize"),
            encode_state: parse_function("encode_state"),
            decode_state: parse_function("decode_state"),
        })
    }
}

<<<<<<< HEAD
impl Parse for AggregateFnOrImpl {
    fn parse(input: ParseStream<'_>) -> Result<Self> {
        if input.peek(Token![impl]) {
            Ok(AggregateFnOrImpl::Impl(input.parse()?))
        } else {
            Ok(AggregateFnOrImpl::Fn(input.parse()?))
        }
    }
}

/// Check if the last argument is `&mut dyn Write`.
fn last_arg_is_write(sig: &syn::Signature) -> bool {
    let Some(syn::FnArg::Typed(arg)) = sig.inputs.last() else {
=======
/// Check if the argument is `&mut impl Write`.
fn arg_is_write(arg: &syn::FnArg) -> bool {
    let syn::FnArg::Typed(arg) = arg else {
>>>>>>> d7a65c15
        return false;
    };
    let syn::Type::Reference(syn::TypeReference { elem, .. }) = arg.ty.as_ref() else {
        return false;
    };
    let syn::Type::ImplTrait(syn::TypeImplTrait { bounds, .. }) = elem.as_ref() else {
        return false;
    };
    let Some(syn::TypeParamBound::Trait(syn::TraitBound { path, .. })) = bounds.first() else {
        return false;
    };
    let Some(seg) = path.segments.last() else {
        return false;
    };
    seg.ident == "Write"
}

/// Check if the argument is `&Context`.
fn arg_is_context(arg: &syn::FnArg) -> bool {
    let syn::FnArg::Typed(arg) = arg else {
        return false;
    };
    let syn::Type::Reference(syn::TypeReference { elem, .. }) = arg.ty.as_ref() else {
        return false;
    };
    let syn::Type::Path(path) = elem.as_ref() else {
        return false;
    };
    let Some(seg) = path.path.segments.last() else {
        return false;
    };
    seg.ident == "Context"
}

/// Check if the last argument is `retract: bool`.
fn last_arg_is_retract(sig: &syn::Signature) -> bool {
    let Some(syn::FnArg::Typed(arg)) = sig.inputs.last() else {
        return false;
    };
    let syn::Pat::Ident(pat) = &*arg.pat else {
        return false;
    };
    pat.ident.to_string().contains("retract")
}

/// Check if any argument is `Option`.
fn args_contain_option(sig: &syn::Signature) -> bool {
    if sig.inputs.is_empty() {
        return false;
    }
    for arg in &sig.inputs {
        let syn::FnArg::Typed(arg) = arg else {
            return false;
        };
        let syn::Type::Path(path) = arg.ty.as_ref() else {
            return false;
        };
        let Some(seg) = path.path.segments.last() else {
            return false;
        };
        if seg.ident == "Option" {
            return true;
        }
    }
    false
}

/// Check the return type.
fn check_type(ty: &syn::Type) -> (ReturnTypeKind, &syn::Type) {
    if let Some(inner) = strip_outer_type(ty, "Result") {
        if let Some(inner) = strip_outer_type(inner, "Option") {
            (ReturnTypeKind::ResultOption, inner)
        } else {
            (ReturnTypeKind::Result, inner)
        }
    } else if let Some(inner) = strip_outer_type(ty, "Option") {
        (ReturnTypeKind::Option, inner)
    } else if let Some(inner) = strip_outer_type(ty, "DatumRef") {
        (ReturnTypeKind::Option, inner)
    } else {
        (ReturnTypeKind::T, ty)
    }
}

/// Check if the type is `type_<T>` and return `T`.
fn strip_outer_type<'a>(ty: &'a syn::Type, type_: &str) -> Option<&'a syn::Type> {
    let syn::Type::Path(path) = ty else {
        return None;
    };
    let Some(seg) = path.path.segments.last() else {
        return None;
    };
    if seg.ident != type_ {
        return None;
    }
    let syn::PathArguments::AngleBracketed(args) = &seg.arguments else {
        return None;
    };
    let Some(syn::GenericArgument::Type(ty)) = args.args.first() else {
        return None;
    };
    Some(ty)
}

/// Check if the type is `impl Iterator<Item = T>` and return `T`.
fn strip_iterator(ty: &syn::Type) -> Option<&syn::Type> {
    let syn::Type::ImplTrait(impl_trait) = ty else {
        return None;
    };
    let syn::TypeParamBound::Trait(trait_bound) = impl_trait.bounds.first()? else {
        return None;
    };
    let segment = trait_bound.path.segments.last().unwrap();
    if segment.ident != "Iterator" {
        return None;
    }
    let syn::PathArguments::AngleBracketed(angle_bracketed) = &segment.arguments else {
        return None;
    };
    for arg in &angle_bracketed.args {
        if let syn::GenericArgument::AssocType(b) = arg && b.ident == "Item" {
            return Some(&b.ty);
        }
    }
    None
}<|MERGE_RESOLUTION|>--- conflicted
+++ resolved
@@ -92,20 +92,14 @@
 impl Parse for UserFunctionAttr {
     fn parse(input: ParseStream<'_>) -> Result<Self> {
         let itemfn: syn::ItemFn = input.parse()?;
-<<<<<<< HEAD
         Ok(UserFunctionAttr::from(&itemfn.sig))
     }
 }
 
 impl From<&syn::Signature> for UserFunctionAttr {
     fn from(sig: &syn::Signature) -> Self {
-        let (return_type, iterator_item_type) = match &sig.output {
-            syn::ReturnType::Default => (ReturnType::T, None),
-=======
-        let sig = &itemfn.sig;
         let (return_type_kind, iterator_item_kind, core_return_type) = match &sig.output {
             syn::ReturnType::Default => (ReturnTypeKind::T, None, "()".into()),
->>>>>>> d7a65c15
             syn::ReturnType::Type(_, ty) => {
                 let (kind, inner) = check_type(ty);
                 match strip_iterator(inner) {
@@ -155,7 +149,6 @@
     }
 }
 
-<<<<<<< HEAD
 impl Parse for AggregateFnOrImpl {
     fn parse(input: ParseStream<'_>) -> Result<Self> {
         if input.peek(Token![impl]) {
@@ -166,14 +159,9 @@
     }
 }
 
-/// Check if the last argument is `&mut dyn Write`.
-fn last_arg_is_write(sig: &syn::Signature) -> bool {
-    let Some(syn::FnArg::Typed(arg)) = sig.inputs.last() else {
-=======
 /// Check if the argument is `&mut impl Write`.
 fn arg_is_write(arg: &syn::FnArg) -> bool {
     let syn::FnArg::Typed(arg) = arg else {
->>>>>>> d7a65c15
         return false;
     };
     let syn::Type::Reference(syn::TypeReference { elem, .. }) = arg.ty.as_ref() else {
