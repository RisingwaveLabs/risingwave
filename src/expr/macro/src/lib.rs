// Copyright 2023 RisingWave Labs
//
// Licensed under the Apache License, Version 2.0 (the "License");
// you may not use this file except in compliance with the License.
// You may obtain a copy of the License at
//
//     http://www.apache.org/licenses/LICENSE-2.0
//
// Unless required by applicable law or agreed to in writing, software
// distributed under the License is distributed on an "AS IS" BASIS,
// WITHOUT WARRANTIES OR CONDITIONS OF ANY KIND, either express or implied.
// See the License for the specific language governing permissions and
// limitations under the License.

#![feature(lint_reasons)]

use proc_macro::TokenStream;
use proc_macro2::TokenStream as TokenStream2;
use quote::ToTokens;
use syn::{parse_macro_input, Error, Result};

mod gen;
mod parse;
mod types;
mod utils;

#[proc_macro_attribute]
pub fn function(attr: TokenStream, item: TokenStream) -> TokenStream {
    let attr = parse_macro_input!(attr as syn::AttributeArgs);
    let item = parse_macro_input!(item as syn::ItemFn);

    fn inner(attr: syn::AttributeArgs, mut item: syn::ItemFn) -> Result<TokenStream2> {
        let fn_attr = FunctionAttr::parse(&attr, &mut item)?;

        let mut tokens = item.into_token_stream();
        for attr in fn_attr.expand() {
            tokens.extend(attr.generate_descriptor(false)?);
        }
        Ok(tokens)
    }
    match inner(attr, item) {
        Ok(tokens) => tokens.into(),
        Err(e) => e.to_compile_error().into(),
    }
}

#[proc_macro_attribute]
pub fn build_function(attr: TokenStream, item: TokenStream) -> TokenStream {
    let attr = parse_macro_input!(attr as syn::AttributeArgs);
    let item = parse_macro_input!(item as syn::ItemFn);

    fn inner(attr: syn::AttributeArgs, mut item: syn::ItemFn) -> Result<TokenStream2> {
        let fn_attr = FunctionAttr::parse(&attr, &mut item)?;

        let mut tokens = item.into_token_stream();
        for attr in fn_attr.expand() {
            tokens.extend(attr.generate_descriptor(true)?);
        }
        Ok(tokens)
    }
    match inner(attr, item) {
        Ok(tokens) => tokens.into(),
        Err(e) => e.to_compile_error().into(),
    }
}

#[proc_macro_attribute]
pub fn aggregate(attr: TokenStream, item: TokenStream) -> TokenStream {
    let attr = parse_macro_input!(attr as syn::AttributeArgs);
    let item = parse_macro_input!(item as syn::ItemFn);

    fn inner(attr: syn::AttributeArgs, mut item: syn::ItemFn) -> Result<TokenStream2> {
        let fn_attr = FunctionAttr::parse(&attr, &mut item)?;

        let mut tokens = item.into_token_stream();
        for attr in fn_attr.expand() {
            tokens.extend(attr.generate_agg_descriptor(false)?);
        }
        Ok(tokens)
    }
    match inner(attr, item) {
        Ok(tokens) => tokens.into(),
        Err(e) => e.to_compile_error().into(),
    }
}

#[proc_macro_attribute]
pub fn build_aggregate(attr: TokenStream, item: TokenStream) -> TokenStream {
    let attr = parse_macro_input!(attr as syn::AttributeArgs);
    let item = parse_macro_input!(item as syn::ItemFn);

    fn inner(attr: syn::AttributeArgs, mut item: syn::ItemFn) -> Result<TokenStream2> {
        let fn_attr = FunctionAttr::parse(&attr, &mut item)?;

        let mut tokens = item.into_token_stream();
        for attr in fn_attr.expand() {
            tokens.extend(attr.generate_agg_descriptor(true)?);
        }
        Ok(tokens)
    }
    match inner(attr, item) {
        Ok(tokens) => tokens.into(),
        Err(e) => e.to_compile_error().into(),
    }
}

#[derive(Debug, Clone)]
struct FunctionAttr {
    name: String,
    args: Vec<String>,
    ret: String,
<<<<<<< HEAD
    batch: Option<String>,
    state: Option<String>,
=======
    batch_fn: Option<String>,
    state: Option<String>,
    init_state: Option<String>,
>>>>>>> e3e64cbf
    user_fn: UserFunctionAttr,
}

#[derive(Debug, Clone)]
struct UserFunctionAttr {
    /// Function name
    name: String,
    /// The last argument type is `&mut dyn Write`.
    write: bool,
    /// The argument type are `Option`s.
    arg_option: bool,
    /// The return type.
    return_type: ReturnType,
    /// The number of generic types.
    generic: usize,
    // /// `#[list(0)]` in arguments.
    // list: Vec<(usize, usize)>,
    // /// `#[struct(0)]` in arguments.
    // struct_: Vec<(usize, usize)>,
}

#[derive(Debug, Clone, PartialEq, Eq, PartialOrd, Ord)]
enum ReturnType {
    T,
    Option,
    Result,
    ResultOption,
}

impl ReturnType {
    fn contains_result(&self) -> bool {
        matches!(self, ReturnType::Result | ReturnType::ResultOption)
    }

    fn contains_option(&self) -> bool {
        matches!(self, ReturnType::Option | ReturnType::ResultOption)
    }
}

impl UserFunctionAttr {
    fn is_writer_style(&self) -> bool {
        self.write && !self.arg_option
    }

    fn is_pure(&self) -> bool {
        !self.write && !self.arg_option && self.return_type == ReturnType::T
    }
}<|MERGE_RESOLUTION|>--- conflicted
+++ resolved
@@ -109,14 +109,9 @@
     name: String,
     args: Vec<String>,
     ret: String,
-<<<<<<< HEAD
-    batch: Option<String>,
-    state: Option<String>,
-=======
     batch_fn: Option<String>,
     state: Option<String>,
     init_state: Option<String>,
->>>>>>> e3e64cbf
     user_fn: UserFunctionAttr,
 }
 
