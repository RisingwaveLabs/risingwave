// Copyright 2025 RisingWave Labs
//
// Licensed under the Apache License, Version 2.0 (the "License");
// you may not use this file except in compliance with the License.
// You may obtain a copy of the License at
//
//     http://www.apache.org/licenses/LICENSE-2.0
//
// Unless required by applicable law or agreed to in writing, software
// distributed under the License is distributed on an "AS IS" BASIS,
// WITHOUT WARRANTIES OR CONDITIONS OF ANY KIND, either express or implied.
// See the License for the specific language governing permissions and
// limitations under the License.

use std::sync::Arc;

use futures_async_stream::try_stream;
use futures_util::stream::StreamExt;
use iceberg::spec::TableMetadataRef;
use itertools::Itertools;
use risingwave_common::array::arrow::IcebergArrowConvert;
use risingwave_common::array::{ArrayImpl, DataChunk, I64Array, Utf8Array};
use risingwave_common::catalog::{
    Field, Schema, ICEBERG_FILE_PATH_COLUMN_NAME, ICEBERG_SEQUENCE_NUM_COLUMN_NAME,
};
use risingwave_common::types::{DataType, ScalarImpl};
use risingwave_common_estimate_size::EstimateSize;
use risingwave_connector::source::iceberg::{IcebergFileScanTask, IcebergProperties, IcebergSplit};
use risingwave_connector::source::{ConnectorProperties, SplitImpl, SplitMetaData};
use risingwave_connector::WithOptionsSecResolved;
use risingwave_expr::expr::LiteralExpression;
use risingwave_pb::batch_plan::plan_node::NodeBody;

use super::{BoxedExecutor, BoxedExecutorBuilder, ExecutorBuilder};
use crate::error::BatchError;
use crate::executor::Executor;
use crate::monitor::BatchMetrics;
use crate::ValuesExecutor;

<<<<<<< HEAD
pub enum IcebergFileScanTaskEnum {
    // The scan task of the data file and the position delete file
    Data(Vec<FileScanTask>),
    // The scan task of the equality delete file
    EqualityDelete(Vec<FileScanTask>),
    // The scan task of the position delete file
    PositionDelete(Vec<FileScanTask>),
    CountStar(u64),
}

impl IcebergFileScanTaskEnum {
    fn from_iceberg_file_scan_task_json_str_enum(
        iceberg_file_scan_task_json_str_enum: IcebergFileScanTaskJsonStrEnum,
    ) -> Self {
        match iceberg_file_scan_task_json_str_enum {
            IcebergFileScanTaskJsonStrEnum::Data(data_file_scan_tasks) => {
                IcebergFileScanTaskEnum::Data(
                    data_file_scan_tasks
                        .into_iter()
                        .map(|t| t.deserialize())
                        .collect(),
                )
            }
            IcebergFileScanTaskJsonStrEnum::EqualityDelete(equality_delete_file_scan_tasks) => {
                IcebergFileScanTaskEnum::EqualityDelete(
                    equality_delete_file_scan_tasks
                        .into_iter()
                        .map(|t| t.deserialize())
                        .collect(),
                )
            }
            IcebergFileScanTaskJsonStrEnum::PositionDelete(position_delete_file_scan_tasks) => {
                IcebergFileScanTaskEnum::PositionDelete(
                    position_delete_file_scan_tasks
                        .into_iter()
                        .map(|t| t.deserialize())
                        .collect(),
                )
            }
            IcebergFileScanTaskJsonStrEnum::CountStar(count) => {
                IcebergFileScanTaskEnum::CountStar(count)
            }
        }
    }
}

=======
>>>>>>> ff49a866
pub struct IcebergScanExecutor {
    iceberg_config: IcebergProperties,
    #[allow(dead_code)]
    snapshot_id: Option<i64>,
    table_meta: TableMetadataRef,
    file_scan_tasks: Option<IcebergFileScanTask>,
    batch_size: usize,
    schema: Schema,
    identity: String,
    metrics: Option<BatchMetrics>,
    need_seq_num: bool,
    need_file_path_and_pos: bool,
}

impl Executor for IcebergScanExecutor {
    fn schema(&self) -> &risingwave_common::catalog::Schema {
        &self.schema
    }

    fn identity(&self) -> &str {
        &self.identity
    }

    fn execute(self: Box<Self>) -> super::BoxedDataChunkStream {
        self.do_execute().boxed()
    }
}

impl IcebergScanExecutor {
    pub fn new(
        iceberg_config: IcebergProperties,
        snapshot_id: Option<i64>,
        table_meta: TableMetadataRef,
        file_scan_tasks: IcebergFileScanTask,
        batch_size: usize,
        schema: Schema,
        identity: String,
        metrics: Option<BatchMetrics>,
        need_seq_num: bool,
        need_file_path_and_pos: bool,
    ) -> Self {
        Self {
            iceberg_config,
            snapshot_id,
            table_meta,
            batch_size,
            schema,
            file_scan_tasks: Some(file_scan_tasks),
            identity,
            metrics,
            need_seq_num,
            need_file_path_and_pos,
        }
    }

    #[try_stream(ok = DataChunk, error = BatchError)]
    async fn do_execute(mut self: Box<Self>) {
        let table = self
            .iceberg_config
            .load_table_with_metadata(self.table_meta)
            .await?;
        let data_types = self.schema.data_types();
        let table_name = table.identifier().name().to_owned();

        let data_file_scan_tasks = match Option::take(&mut self.file_scan_tasks) {
            Some(IcebergFileScanTask::Data(data_file_scan_tasks)) => data_file_scan_tasks,
            Some(IcebergFileScanTask::EqualityDelete(equality_delete_file_scan_tasks)) => {
                equality_delete_file_scan_tasks
            }
            Some(IcebergFileScanTask::PositionDelete(position_delete_file_scan_tasks)) => {
                position_delete_file_scan_tasks
            }
            Some(IcebergFileScanTaskEnum::CountStar(_)) => {
                bail!("iceberg scan executor does not support count star")
            }
            None => {
                bail!("file_scan_tasks must be Some")
            }
        };

        let mut read_bytes = 0;
        let _metrics_report_guard = scopeguard::guard(
            (read_bytes, table_name, self.metrics.clone()),
            |(read_bytes, table_name, metrics)| {
                if let Some(metrics) = metrics {
                    metrics
                        .iceberg_scan_metrics()
                        .iceberg_read_bytes
                        .with_guarded_label_values(&[&table_name])
                        .inc_by(read_bytes as _);
                }
            },
        );
        for data_file_scan_task in data_file_scan_tasks {
            let data_file_path = data_file_scan_task.data_file_path.clone();
            let data_sequence_number = data_file_scan_task.sequence_number;

            let reader = table
                .reader_builder()
                .with_batch_size(self.batch_size)
                .build();
            let file_scan_stream = tokio_stream::once(Ok(data_file_scan_task));

            let mut record_batch_stream =
                reader.read(Box::pin(file_scan_stream)).await?.enumerate();

            while let Some((index, record_batch)) = record_batch_stream.next().await {
                let record_batch = record_batch?;

                // iceberg_t1_source
                let mut chunk = IcebergArrowConvert.chunk_from_record_batch(&record_batch)?;
                if self.need_seq_num {
                    let (mut columns, visibility) = chunk.into_parts();
                    columns.push(Arc::new(ArrayImpl::Int64(I64Array::from_iter(
                        vec![data_sequence_number; visibility.len()],
                    ))));
                    chunk = DataChunk::from_parts(columns.into(), visibility)
                };
                if self.need_file_path_and_pos {
                    let (mut columns, visibility) = chunk.into_parts();
                    columns.push(Arc::new(ArrayImpl::Utf8(Utf8Array::from_iter(
                        vec![data_file_path.as_str(); visibility.len()],
                    ))));
                    let index_start = (index * self.batch_size) as i64;
                    columns.push(Arc::new(ArrayImpl::Int64(I64Array::from_iter(
                        (index_start..(index_start + visibility.len() as i64))
                            .collect::<Vec<i64>>(),
                    ))));
                    chunk = DataChunk::from_parts(columns.into(), visibility)
                }
                assert_eq!(chunk.data_types(), data_types);
                read_bytes += chunk.estimated_heap_size() as u64;
                yield chunk;
            }
        }
    }
}

pub struct IcebergScanExecutorBuilder {}

impl BoxedExecutorBuilder for IcebergScanExecutorBuilder {
    async fn new_boxed_executor(
        source: &ExecutorBuilder<'_>,
        inputs: Vec<BoxedExecutor>,
    ) -> crate::error::Result<BoxedExecutor> {
        ensure!(
            inputs.is_empty(),
            "Iceberg source should not have input executor!"
        );
        let source_node = try_match_expand!(
            source.plan_node().get_node_body().unwrap(),
            NodeBody::IcebergScan
        )?;

        // prepare connector source
        let options_with_secret = WithOptionsSecResolved::new(
            source_node.with_properties.clone(),
            source_node.secret_refs.clone(),
        );
        let config = ConnectorProperties::extract(options_with_secret.clone(), false)?;

        let split_list = source_node
            .split
            .iter()
            .map(|split| SplitImpl::restore_from_bytes(split).unwrap())
            .collect_vec();
        assert_eq!(split_list.len(), 1);

        let fields = source_node
            .columns
            .iter()
            .map(|prost| {
                let column_desc = prost.column_desc.as_ref().unwrap();
                let data_type = DataType::from(column_desc.column_type.as_ref().unwrap());
                let name = column_desc.name.clone();
                Field::with_name(data_type, name)
            })
            .collect();
        let schema = Schema::new(fields);
        let metrics = source.context().batch_metrics().clone();

        if let ConnectorProperties::Iceberg(iceberg_properties) = config
            && let SplitImpl::Iceberg(split) = &split_list[0]
        {
            if let IcebergFileScanTaskJsonStrEnum::CountStar(count) = split.files {
                return Ok(Box::new(ValuesExecutor::new(
                    vec![vec![Box::new(LiteralExpression::new(
                        DataType::Int64,
                        Some(ScalarImpl::Int64(count as i64)),
                    ))]],
                    schema,
                    source.plan_node().get_identity().clone(),
                    source.context().get_config().developer.chunk_size,
                )));
            }
            let iceberg_properties: IcebergProperties = *iceberg_properties;
            let split: IcebergSplit = split.clone();
            let need_seq_num = schema
                .fields()
                .iter()
                .any(|f| f.name == ICEBERG_SEQUENCE_NUM_COLUMN_NAME);
            let need_file_path_and_pos = schema
                .fields()
                .iter()
                .any(|f| f.name == ICEBERG_FILE_PATH_COLUMN_NAME)
                && matches!(split.task, IcebergFileScanTask::Data(_));

            Ok(Box::new(IcebergScanExecutor::new(
                iceberg_properties,
                Some(split.snapshot_id),
                split.table_meta.clone(),
                split.task,
                source.context().get_config().developer.chunk_size,
                schema,
                source.plan_node().get_identity().clone(),
                metrics,
                need_seq_num,
                need_file_path_and_pos,
            )))
        } else {
            unreachable!()
        }
    }
}<|MERGE_RESOLUTION|>--- conflicted
+++ resolved
@@ -37,55 +37,6 @@
 use crate::monitor::BatchMetrics;
 use crate::ValuesExecutor;
 
-<<<<<<< HEAD
-pub enum IcebergFileScanTaskEnum {
-    // The scan task of the data file and the position delete file
-    Data(Vec<FileScanTask>),
-    // The scan task of the equality delete file
-    EqualityDelete(Vec<FileScanTask>),
-    // The scan task of the position delete file
-    PositionDelete(Vec<FileScanTask>),
-    CountStar(u64),
-}
-
-impl IcebergFileScanTaskEnum {
-    fn from_iceberg_file_scan_task_json_str_enum(
-        iceberg_file_scan_task_json_str_enum: IcebergFileScanTaskJsonStrEnum,
-    ) -> Self {
-        match iceberg_file_scan_task_json_str_enum {
-            IcebergFileScanTaskJsonStrEnum::Data(data_file_scan_tasks) => {
-                IcebergFileScanTaskEnum::Data(
-                    data_file_scan_tasks
-                        .into_iter()
-                        .map(|t| t.deserialize())
-                        .collect(),
-                )
-            }
-            IcebergFileScanTaskJsonStrEnum::EqualityDelete(equality_delete_file_scan_tasks) => {
-                IcebergFileScanTaskEnum::EqualityDelete(
-                    equality_delete_file_scan_tasks
-                        .into_iter()
-                        .map(|t| t.deserialize())
-                        .collect(),
-                )
-            }
-            IcebergFileScanTaskJsonStrEnum::PositionDelete(position_delete_file_scan_tasks) => {
-                IcebergFileScanTaskEnum::PositionDelete(
-                    position_delete_file_scan_tasks
-                        .into_iter()
-                        .map(|t| t.deserialize())
-                        .collect(),
-                )
-            }
-            IcebergFileScanTaskJsonStrEnum::CountStar(count) => {
-                IcebergFileScanTaskEnum::CountStar(count)
-            }
-        }
-    }
-}
-
-=======
->>>>>>> ff49a866
 pub struct IcebergScanExecutor {
     iceberg_config: IcebergProperties,
     #[allow(dead_code)]
@@ -158,7 +109,7 @@
             Some(IcebergFileScanTask::PositionDelete(position_delete_file_scan_tasks)) => {
                 position_delete_file_scan_tasks
             }
-            Some(IcebergFileScanTaskEnum::CountStar(_)) => {
+            Some(IcebergFileScanTask::CountStar(_)) => {
                 bail!("iceberg scan executor does not support count star")
             }
             None => {
@@ -270,7 +221,7 @@
         if let ConnectorProperties::Iceberg(iceberg_properties) = config
             && let SplitImpl::Iceberg(split) = &split_list[0]
         {
-            if let IcebergFileScanTaskJsonStrEnum::CountStar(count) = split.files {
+            if let IcebergFileScanTask::CountStar(count) = split.task {
                 return Ok(Box::new(ValuesExecutor::new(
                     vec![vec![Box::new(LiteralExpression::new(
                         DataType::Int64,
