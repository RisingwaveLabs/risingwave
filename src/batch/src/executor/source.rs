--- conflicted
+++ resolved
@@ -108,22 +108,11 @@
             .collect();
         let schema = Schema::new(fields);
 
-<<<<<<< HEAD
-        Ok(Box::new(SourceExecutor {
-            source: source_reader,
-            column_ids,
-            metrics: source.context().source_metrics(),
-            source_id: TableId::new(source_node.source_id),
-            split_list,
-            schema,
-            identity: source.plan_node().get_identity().clone(),
-            source_ctrl_opts,
-        }))
-=======
         if let ConnectorProperties::Iceberg(iceberg_properties) = config {
             let iceberg_properties: IcebergProperties = *iceberg_properties;
-            if let SplitImpl::Iceberg(split) = split {
-                let split: IcebergSplit = split;
+            assert_eq!(split_list.len(), 1);
+            if let SplitImpl::Iceberg(split) = &split_list[0] {
+                let split: IcebergSplit = split.clone();
                 Ok(Box::new(IcebergScanExecutor::new(
                     iceberg_properties.to_iceberg_config(),
                     Some(split.snapshot_id),
@@ -152,13 +141,12 @@
                 column_ids,
                 metrics: source.context().source_metrics(),
                 source_id: TableId::new(source_node.source_id),
-                split,
+                split_list,
                 schema,
                 identity: source.plan_node().get_identity().clone(),
                 source_ctrl_opts,
             }))
         }
->>>>>>> 6a144670
     }
 }
 
