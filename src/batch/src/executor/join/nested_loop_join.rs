--- conflicted
+++ resolved
@@ -12,24 +12,15 @@
 // See the License for the specific language governing permissions and
 // limitations under the License.
 
-<<<<<<< HEAD
 use std::sync::Arc;
-=======
-use std::option::Option::Some;
->>>>>>> 4b50016c
 
 use futures::TryStreamExt;
 use futures_async_stream::try_stream;
-<<<<<<< HEAD
 use itertools::{repeat_n, Itertools};
 use risingwave_common::array::column::Column;
 use risingwave_common::array::data_chunk_iter::RowRef;
 use risingwave_common::array::{Array, DataChunk};
 use risingwave_common::buffer::BitmapBuilder;
-=======
-use itertools::Itertools;
-use risingwave_common::array::{Array, DataChunk, Row};
->>>>>>> 4b50016c
 use risingwave_common::catalog::Schema;
 use risingwave_common::error::{Result, RwError};
 use risingwave_common::types::DataType;
@@ -39,16 +30,12 @@
 };
 use risingwave_pb::batch_plan::plan_node::NodeBody;
 
-<<<<<<< HEAD
-use crate::executor::join::JoinType;
-=======
 use crate::error::BatchError;
 use crate::executor::join::chunked_data::RowId;
 use crate::executor::join::row_level_iter::RowLevelIter;
 use crate::executor::join::{
     concatenate, convert_datum_refs_to_chunk, convert_row_to_chunk, JoinType,
 };
->>>>>>> 4b50016c
 use crate::executor::{
     BoxedDataChunkStream, BoxedExecutor, BoxedExecutorBuilder, Executor, ExecutorBuilder,
 };
@@ -136,66 +123,7 @@
     }
 }
 
-<<<<<<< HEAD
 impl NestedLoopJoinExecutor {
-    /// Create constant data chunk (one tuple repeat `num_tuples` times).
-    fn convert_datum_refs_to_chunk(
-        datum_refs: &[DatumRef<'_>],
-        num_tuples: usize,
-        data_types: &[DataType],
-    ) -> Result<DataChunk> {
-        let mut output_array_builders: Vec<_> = data_types
-            .iter()
-            .map(|data_type| data_type.create_array_builder(num_tuples))
-            .collect();
-        for _i in 0..num_tuples {
-            for (builder, datum_ref) in output_array_builders.iter_mut().zip_eq(datum_refs) {
-                builder.append_datum_ref(*datum_ref)?;
-            }
-        }
-
-        // Finish each array builder and get Column.
-        let result_columns = output_array_builders
-            .into_iter()
-            .map(|builder| builder.finish().map(|arr| Column::new(Arc::new(arr))))
-            .try_collect()?;
-
-        Ok(DataChunk::new(result_columns, num_tuples))
-    }
-
-    /// Create constant data chunk (one tuple repeat `num_tuples` times).
-    fn convert_row_to_chunk(
-        row_ref: &RowRef<'_>,
-        num_tuples: usize,
-        data_types: &[DataType],
-    ) -> Result<DataChunk> {
-        let datum_refs = row_ref.values().collect_vec();
-        Self::convert_datum_refs_to_chunk(&datum_refs, num_tuples, data_types)
-    }
-
-    /// The layout be like:
-    ///
-    /// [ `left` chunk     |  `right` chunk     ]
-    ///
-    /// # Arguments
-    ///
-    /// * `left` Data chunk padded to the left half of result data chunk..
-    /// * `right` Data chunk padded to the right half of result data chunk.
-    ///
-    /// Note: Use this function with careful: It is not designed to be a general concatenate of two
-    /// chunk: Usually one side should be const row chunk and the other side is normal chunk.
-    /// Currently only feasible to use in join executor.
-    /// If two normal chunk, the result is undefined.
-    fn concatenate(left: &DataChunk, right: &DataChunk) -> DataChunk {
-        assert_eq!(left.capacity(), right.capacity());
-
-        let mut concated_columns = Vec::with_capacity(left.columns().len() + right.columns().len());
-        concated_columns.extend_from_slice(left.columns());
-        concated_columns.extend_from_slice(right.columns());
-
-        DataChunk::new(concated_columns, left.capacity())
-    }
-
     /// Create a chunk by concatenating a row with a chunk and set its visibility according to the
     /// evaluation result of the expression.
     fn concatenate_and_eval(
@@ -228,8 +156,6 @@
     }
 }
 
-=======
->>>>>>> 4b50016c
 #[async_trait::async_trait]
 impl BoxedExecutorBuilder for NestedLoopJoinExecutor {
     async fn new_boxed_executor<C: BatchTaskContext>(
@@ -338,7 +264,6 @@
         }
     }
 
-<<<<<<< HEAD
     #[try_stream(boxed, ok = DataChunk, error = RwError)]
     async fn do_left_outer_join(
         chunk_builder: &mut DataChunkBuilder,
@@ -366,54 +291,6 @@
                         yield spilled?
                     }
                 }
-=======
-    /// Similar to [`crate::executor::hash_join::HashJoinState::ProbeRemaining`]. For nested loop
-    /// join, iterate the build table and append row if not matched in
-    /// [`NestedLoopJoinState::Probe`].
-    fn probe_remaining(&mut self) -> Result<Option<DataChunk>> {
-        match self.join_type {
-            JoinType::RightOuter => self.do_probe_remaining_right_outer(),
-            JoinType::RightAnti => self.do_probe_remaining_right_anti(),
-            _ => Err(BatchError::UnsupportedFunction(
-                "unsupported type for probe_remaining".to_string(),
-            )
-            .into()),
-        }
-    }
-
-    fn do_inner_join(&mut self) -> Result<ProbeResult> {
-        if let Some(build_side_chunk) = self.build_table.get_current_chunk() {
-            // Checked the option before, so impossible to panic.
-            let probe_row = self.probe_side_source.get_current_row_ref().unwrap();
-            let const_row_chunk = convert_row_to_chunk(
-                &probe_row,
-                build_side_chunk.capacity(),
-                &self.probe_side_schema,
-            )?;
-            let new_chunk = concatenate(&const_row_chunk, build_side_chunk)?;
-            // Join with current row.
-            let sel_vector = self.join_expr.eval(&new_chunk)?;
-            let ret_chunk = new_chunk.with_visibility(sel_vector.as_bool().iter().collect());
-            self.build_table.advance_chunk();
-            Ok(ProbeResult {
-                cur_row_finished: false,
-                chunk: Some(ret_chunk),
-            })
-        } else {
-            self.build_table.reset_chunk();
-            Ok(ProbeResult {
-                cur_row_finished: true,
-                chunk: None,
-            })
-        }
-    }
-
-    fn do_left_outer_join(&mut self) -> Result<ProbeResult> {
-        let ret = self.do_inner_join()?;
-        if let Some(inner) = ret.chunk.as_ref() {
-            if inner.cardinality() > 0 {
-                self.probe_side_source.set_cur_row_matched(true);
->>>>>>> 4b50016c
             }
         }
         for (left_row, _) in left
@@ -428,15 +305,6 @@
             if let Some(chunk) = chunk_builder.append_one_row_from_datum_refs(datum_refs)? {
                 yield chunk
             }
-<<<<<<< HEAD
-=======
-            let one_row_chunk =
-                convert_datum_refs_to_chunk(&probe_datum_refs, 1, &self.schema.data_types())?;
-            return Ok(ProbeResult {
-                cur_row_finished: true,
-                chunk: Some(one_row_chunk),
-            });
->>>>>>> 4b50016c
         }
     }
 
@@ -464,7 +332,6 @@
                 }
             }
         }
-<<<<<<< HEAD
         for (left_row, _) in left
             .iter()
             .flat_map(|chunk| chunk.rows())
@@ -475,47 +342,6 @@
                 yield chunk
             }
         }
-=======
-        ret.chunk = None;
-        // Append (probed_row, None) to chunk builder if current row finished probing and do not
-        // find any match.
-        if self.probe_side_source.get_cur_row_matched() {
-            let probe_row = self.probe_side_source.get_current_row_ref().unwrap();
-            let one_row_chunk = convert_row_to_chunk(&probe_row, 1, &self.probe_side_schema)?;
-            return Ok(ProbeResult {
-                cur_row_finished: true,
-                chunk: Some(one_row_chunk),
-            });
-        }
-        Ok(ret)
-    }
-
-    fn do_left_anti_join(&mut self) -> Result<ProbeResult> {
-        let mut ret = self.do_inner_join()?;
-        if let Some(inner) = ret.chunk.as_ref() {
-            if inner.cardinality() > 0 {
-                self.probe_side_source.set_cur_row_matched(true);
-            }
-        }
-        ret.chunk = None;
-        if ret.cur_row_finished && !self.probe_side_source.get_cur_row_matched() {
-            assert!(ret.chunk.is_none());
-            let probe_row = self.probe_side_source.get_current_row_ref().unwrap();
-            let one_row_chunk = convert_row_to_chunk(&probe_row, 1, &self.probe_side_schema)?;
-            return Ok(ProbeResult {
-                cur_row_finished: true,
-                chunk: Some(one_row_chunk),
-            });
-        }
-        Ok(ret)
-    }
-
-    fn do_right_outer_join(&mut self) -> Result<ProbeResult> {
-        let ret = self.do_inner_join()?;
-        // Mark matched rows to prepare for probe remaining.
-        self.mark_matched_rows(&ret)?;
-        Ok(ret)
->>>>>>> 4b50016c
     }
 
     #[try_stream(boxed, ok = DataChunk, error = RwError)]
@@ -583,7 +409,6 @@
                     matched = &matched | chunk.visibility().unwrap();
                 }
             }
-<<<<<<< HEAD
             if ANTI_JOIN {
                 matched = !&matched;
             }
@@ -595,23 +420,13 @@
                 }
             }
         }
-=======
-            self.build_table.advance_row();
-        }
-        Ok(None)
->>>>>>> 4b50016c
     }
 }
 #[cfg(test)]
 mod tests {
     use risingwave_common::array::*;
     use risingwave_common::catalog::{Field, Schema};
-<<<<<<< HEAD
     use risingwave_common::types::{DataType, ScalarRefImpl};
-=======
-    use risingwave_common::types::DataType;
-    use risingwave_common::util::chunk_coalesce::DataChunkBuilder;
->>>>>>> 4b50016c
     use risingwave_expr::expr::expr_binary_nonnull::new_binary_expr;
     use risingwave_expr::expr::InputRefExpression;
     use risingwave_pb::expr::expr_node::Type;
@@ -621,50 +436,6 @@
     use crate::executor::test_utils::{diff_executor_output, MockExecutor};
     use crate::executor::BoxedExecutor;
 
-<<<<<<< HEAD
-    /// Test combine two chunk into one.
-    #[test]
-    fn test_concatenate() {
-        let num_of_columns: usize = 2;
-        let length = 5;
-        let mut columns = vec![];
-        for i in 0..num_of_columns {
-            let mut builder = PrimitiveArrayBuilder::<i32>::new(length);
-            for _ in 0..length {
-                builder.append(Some(i as i32)).unwrap();
-            }
-            let arr = builder.finish().unwrap();
-            columns.push(Column::new(Arc::new(arr.into())))
-        }
-        let chunk1: DataChunk = DataChunk::new(columns.clone(), length);
-        let chunk2: DataChunk = DataChunk::new(columns.clone(), length);
-        let chunk = NestedLoopJoinExecutor::concatenate(&chunk1, &chunk2);
-        assert_eq!(chunk.capacity(), chunk1.capacity());
-        assert_eq!(chunk.capacity(), chunk2.capacity());
-        assert_eq!(chunk.columns().len(), chunk1.columns().len() * 2);
-        assert_eq!(chunk.cardinality(), length);
-        assert_eq!(chunk.visibility(), None);
-    }
-
-    /// Test the function of convert row into constant row chunk (one row repeat multiple times).
-    #[test]
-    fn test_convert_row_to_chunk() {
-        let row = vec![Some(ScalarRefImpl::Int32(3))];
-        let schema = Schema {
-            fields: vec![Field::unnamed(DataType::Int32)],
-        };
-        let const_row_chunk =
-            NestedLoopJoinExecutor::convert_datum_refs_to_chunk(&row, 5, &schema.data_types())
-                .unwrap();
-        assert_eq!(const_row_chunk.capacity(), 5);
-        assert_eq!(
-            const_row_chunk.row_at(2).unwrap().0.value_at(0),
-            Some(ScalarRefImpl::Int32(3))
-        );
-    }
-
-=======
->>>>>>> 4b50016c
     struct TestFixture {
         left_types: Vec<DataType>,
         right_types: Vec<DataType>,
