--- conflicted
+++ resolved
@@ -394,16 +394,7 @@
         } else {
             let iter = self
                 .table
-<<<<<<< HEAD
-                .batch_iter_with_pk_bounds(self.epoch.clone().into(), &pk_prefix, ..)
-=======
-                .batch_iter_with_pk_bounds(
-                    HummockReadEpoch::Committed(self.epoch),
-                    &pk_prefix,
-                    ..,
-                    false,
-                )
->>>>>>> 5621b41f
+                .batch_iter_with_pk_bounds(self.epoch.clone().into(), &pk_prefix, .., false)
                 .await?;
 
             pin_mut!(iter);
