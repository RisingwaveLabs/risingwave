--- conflicted
+++ resolved
@@ -1786,13 +1786,8 @@
     use risingwave_common::hash::Key32;
     use risingwave_common::test_prelude::DataChunkTestExt;
     use risingwave_common::types::DataType;
-<<<<<<< HEAD
+    use risingwave_common::util::iter_util::ZipEqDebug;
     use risingwave_expr::expr::{new_binary_expr, BoxedExpression, InputRefExpression};
-=======
-    use risingwave_common::util::iter_util::ZipEqDebug;
-    use risingwave_expr::expr::expr_binary_nonnull::new_binary_expr;
-    use risingwave_expr::expr::{BoxedExpression, InputRefExpression};
->>>>>>> f6028e48
     use risingwave_pb::expr::expr_node::Type;
 
     use super::{
