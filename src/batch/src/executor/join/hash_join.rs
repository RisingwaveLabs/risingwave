--- conflicted
+++ resolved
@@ -84,10 +84,7 @@
     chunk_size: usize,
 
     enable_spill: bool,
-<<<<<<< HEAD
     spill_metrics: Arc<BatchSpillMetrics>,
-=======
->>>>>>> fa50276e
     /// The upper bound of memory usage for this executor.
     memory_upper_bound: Option<u64>,
 
@@ -241,24 +238,14 @@
     op: SpillOp,
     partition_num: usize,
     probe_side_writers: Vec<opendal::Writer>,
-<<<<<<< HEAD
-    probe_side_readers: Vec<opendal::Reader>,
     build_side_writers: Vec<opendal::Writer>,
-    build_side_readers: Vec<opendal::Reader>,
-=======
-    build_side_writers: Vec<opendal::Writer>,
->>>>>>> fa50276e
     probe_side_chunk_builders: Vec<DataChunkBuilder>,
     build_side_chunk_builders: Vec<DataChunkBuilder>,
     spill_build_hasher: SpillBuildHasher,
     probe_side_data_types: Vec<DataType>,
     build_side_data_types: Vec<DataType>,
     spill_chunk_size: usize,
-<<<<<<< HEAD
     spill_metrics: Arc<BatchSpillMetrics>,
-}
-
-=======
 }
 
 /// `JoinSpillManager` is used to manage how to write spill data file and read them back.
@@ -275,7 +262,6 @@
 /// [proto_len]
 /// [proto_bytes]
 /// ```
->>>>>>> fa50276e
 impl JoinSpillManager {
     pub fn new(
         join_identity: &String,
@@ -283,22 +269,13 @@
         probe_side_data_types: Vec<DataType>,
         build_side_data_types: Vec<DataType>,
         spill_chunk_size: usize,
-<<<<<<< HEAD
         spill_metrics: Arc<BatchSpillMetrics>,
-=======
->>>>>>> fa50276e
     ) -> Result<Self> {
         let suffix_uuid = uuid::Uuid::new_v4();
         let dir = format!("/{}-{}/", join_identity, suffix_uuid);
         let op = SpillOp::create(dir)?;
         let probe_side_writers = Vec::with_capacity(partition_num);
-<<<<<<< HEAD
-        let probe_side_readers = Vec::with_capacity(partition_num);
         let build_side_writers = Vec::with_capacity(partition_num);
-        let build_side_readers = Vec::with_capacity(partition_num);
-=======
-        let build_side_writers = Vec::with_capacity(partition_num);
->>>>>>> fa50276e
         let probe_side_chunk_builders = Vec::with_capacity(partition_num);
         let build_side_chunk_builders = Vec::with_capacity(partition_num);
         let spill_build_hasher = SpillBuildHasher(suffix_uuid.as_u64_pair().1);
@@ -306,23 +283,14 @@
             op,
             partition_num,
             probe_side_writers,
-<<<<<<< HEAD
-            probe_side_readers,
             build_side_writers,
-            build_side_readers,
-=======
-            build_side_writers,
->>>>>>> fa50276e
             probe_side_chunk_builders,
             build_side_chunk_builders,
             spill_build_hasher,
             probe_side_data_types,
             build_side_data_types,
             spill_chunk_size,
-<<<<<<< HEAD
             spill_metrics,
-=======
->>>>>>> fa50276e
         })
     }
 
@@ -357,7 +325,7 @@
         &mut self,
         chunk: DataChunk,
         hash_codes: Vec<u64>,
-    ) -> Result<()> {
+    ) -> std::result::Result<()> {
         let (columns, vis) = chunk.into_parts_v2();
         for partition in 0..self.partition_num {
             let new_vis = vis.clone()
@@ -371,12 +339,9 @@
                 let chunk_pb: PbDataChunk = output_chunk.to_protobuf();
                 let buf = Message::encode_to_vec(&chunk_pb);
                 let len_bytes = Bytes::copy_from_slice(&(buf.len() as u32).to_le_bytes());
-<<<<<<< HEAD
                 self.spill_metrics
                     .batch_spill_write_bytes
                     .inc_by((buf.len() + len_bytes.len()) as u64);
-=======
->>>>>>> fa50276e
                 self.probe_side_writers[partition].write(len_bytes).await?;
                 self.probe_side_writers[partition].write(buf).await?;
             }
@@ -388,7 +353,7 @@
         &mut self,
         chunk: DataChunk,
         hash_codes: Vec<u64>,
-    ) -> Result<()> {
+    ) -> std::result::Result<()> {
         let (columns, vis) = chunk.into_parts_v2();
         for partition in 0..self.partition_num {
             let new_vis = vis.clone()
@@ -402,12 +367,9 @@
                 let chunk_pb: PbDataChunk = output_chunk.to_protobuf();
                 let buf = Message::encode_to_vec(&chunk_pb);
                 let len_bytes = Bytes::copy_from_slice(&(buf.len() as u32).to_le_bytes());
-<<<<<<< HEAD
                 self.spill_metrics
                     .batch_spill_write_bytes
                     .inc_by((buf.len() + len_bytes.len()) as u64);
-=======
->>>>>>> fa50276e
                 self.build_side_writers[partition].write(len_bytes).await?;
                 self.build_side_writers[partition].write(buf).await?;
             }
@@ -415,18 +377,15 @@
         Ok(())
     }
 
-    pub async fn close_writers(&mut self) -> Result<()> {
+    pub async fn close_writers(&mut self) -> std::result::Result<()> {
         for partition in 0..self.partition_num {
             if let Some(output_chunk) = self.probe_side_chunk_builders[partition].consume_all() {
                 let chunk_pb: PbDataChunk = output_chunk.to_protobuf();
                 let buf = Message::encode_to_vec(&chunk_pb);
                 let len_bytes = Bytes::copy_from_slice(&(buf.len() as u32).to_le_bytes());
-<<<<<<< HEAD
                 self.spill_metrics
                     .batch_spill_write_bytes
                     .inc_by((buf.len() + len_bytes.len()) as u64);
-=======
->>>>>>> fa50276e
                 self.probe_side_writers[partition].write(len_bytes).await?;
                 self.probe_side_writers[partition].write(buf).await?;
             }
@@ -435,12 +394,9 @@
                 let chunk_pb: PbDataChunk = output_chunk.to_protobuf();
                 let buf = Message::encode_to_vec(&chunk_pb);
                 let len_bytes = Bytes::copy_from_slice(&(buf.len() as u32).to_le_bytes());
-<<<<<<< HEAD
                 self.spill_metrics
                     .batch_spill_write_bytes
                     .inc_by((buf.len() + len_bytes.len()) as u64);
-=======
->>>>>>> fa50276e
                 self.build_side_writers[partition].write(len_bytes).await?;
                 self.build_side_writers[partition].write(buf).await?;
             }
@@ -458,33 +414,25 @@
     async fn read_probe_side_partition(
         &mut self,
         partition: usize,
-    ) -> Result<BoxedDataChunkStream> {
+    ) -> std::result::Result<BoxedDataChunkStream> {
         let join_probe_side_partition_file_name = format!("join-probe-side-p{}", partition);
         let r = self
             .op
             .reader_with(&join_probe_side_partition_file_name)
             .await?;
-<<<<<<< HEAD
         Ok(SpillOp::read_stream(r, self.spill_metrics.clone()))
-=======
-        Ok(SpillOp::read_stream(r))
->>>>>>> fa50276e
     }
 
     async fn read_build_side_partition(
         &mut self,
         partition: usize,
-    ) -> Result<BoxedDataChunkStream> {
+    ) -> std::result::Result<BoxedDataChunkStream> {
         let join_build_side_partition_file_name = format!("join-build-side-p{}", partition);
         let r = self
             .op
             .reader_with(&join_build_side_partition_file_name)
             .await?;
-<<<<<<< HEAD
         Ok(SpillOp::read_stream(r, self.spill_metrics.clone()))
-=======
-        Ok(SpillOp::read_stream(r))
->>>>>>> fa50276e
     }
 
     pub async fn estimate_partition_size(&self, partition: usize) -> Result<u64> {
@@ -594,25 +542,19 @@
         }
 
         if need_to_spill {
-<<<<<<< HEAD
-=======
             // A spilling version of hash join based on the RFC: Spill Hash Join https://github.com/risingwavelabs/rfcs/pull/91
             // When HashJoinExecutor told memory is insufficient, JoinSpillManager will start to partition the hash table and spill to disk.
             // After spilling the hash table, JoinSpillManager will consume all chunks from its build side input executor and probe side input executor.
             // Finally, we would get e.g. 20 partitions. Each partition should contain a portion of the original build side input and probr side input data.
             // A sub HashJoinExecutor would be used to consume each partition one by one.
             // If memory is still not enough in the sub HashJoinExecutor, it will spill its inputs recursively.
->>>>>>> fa50276e
             let mut join_spill_manager = JoinSpillManager::new(
                 &self.identity,
                 DEFAULT_SPILL_PARTITION_NUM,
                 probe_data_types.clone(),
                 build_data_types.clone(),
                 self.chunk_size,
-<<<<<<< HEAD
                 self.spill_metrics.clone(),
-=======
->>>>>>> fa50276e
             )?;
             join_spill_manager.init_writers().await?;
 
@@ -704,10 +646,7 @@
                     format!("{}-sub{}", self.identity.clone(), i),
                     self.chunk_size,
                     self.enable_spill,
-<<<<<<< HEAD
                     self.spill_metrics.clone(),
-=======
->>>>>>> fa50276e
                     Some(partition_size),
                     self.shutdown_rx.clone(),
                     self.mem_ctx.clone(),
@@ -2298,10 +2237,7 @@
             right_key_types,
             chunk_size: context.context.get_config().developer.chunk_size,
             enable_spill: context.context.get_config().enable_spill,
-<<<<<<< HEAD
             spill_metrics: context.context.spill_metrics(),
-=======
->>>>>>> fa50276e
             shutdown_rx: context.shutdown_rx.clone(),
             mem_ctx: context.context.create_executor_mem_context(&identity),
         }
@@ -2322,10 +2258,7 @@
     right_key_types: Vec<DataType>,
     chunk_size: usize,
     enable_spill: bool,
-<<<<<<< HEAD
     spill_metrics: Arc<BatchSpillMetrics>,
-=======
->>>>>>> fa50276e
     shutdown_rx: ShutdownToken,
     mem_ctx: MemoryContext,
 }
@@ -2346,10 +2279,7 @@
             self.identity,
             self.chunk_size,
             self.enable_spill,
-<<<<<<< HEAD
             self.spill_metrics,
-=======
->>>>>>> fa50276e
             self.shutdown_rx,
             self.mem_ctx,
         ))
@@ -2371,7 +2301,6 @@
         build_key_idxs: Vec<usize>,
         null_matched: Vec<bool>,
         cond: Option<Arc<BoxedExpression>>,
-<<<<<<< HEAD
         identity: String,
         chunk_size: usize,
         enable_spill: bool,
@@ -2412,45 +2341,6 @@
         chunk_size: usize,
         enable_spill: bool,
         spill_metrics: Arc<BatchSpillMetrics>,
-=======
-        identity: String,
-        chunk_size: usize,
-        enable_spill: bool,
-        shutdown_rx: ShutdownToken,
-        mem_ctx: MemoryContext,
-    ) -> Self {
-        Self::new_inner(
-            join_type,
-            output_indices,
-            probe_side_source,
-            build_side_source,
-            probe_key_idxs,
-            build_key_idxs,
-            null_matched,
-            cond,
-            identity,
-            chunk_size,
-            enable_spill,
-            None,
-            shutdown_rx,
-            mem_ctx,
-        )
-    }
-
-    #[allow(clippy::too_many_arguments)]
-    fn new_inner(
-        join_type: JoinType,
-        output_indices: Vec<usize>,
-        probe_side_source: BoxedExecutor,
-        build_side_source: BoxedExecutor,
-        probe_key_idxs: Vec<usize>,
-        build_key_idxs: Vec<usize>,
-        null_matched: Vec<bool>,
-        cond: Option<Arc<BoxedExpression>>,
-        identity: String,
-        chunk_size: usize,
-        enable_spill: bool,
->>>>>>> fa50276e
         memory_upper_bound: Option<u64>,
         shutdown_rx: ShutdownToken,
         mem_ctx: MemoryContext,
@@ -2489,10 +2379,7 @@
             chunk_size,
             shutdown_rx,
             enable_spill,
-<<<<<<< HEAD
             spill_metrics,
-=======
->>>>>>> fa50276e
             memory_upper_bound,
             mem_ctx,
             _phantom: PhantomData,
@@ -2736,10 +2623,7 @@
                 "HashJoinExecutor".to_string(),
                 chunk_size,
                 false,
-<<<<<<< HEAD
                 BatchSpillMetrics::for_test(),
-=======
->>>>>>> fa50276e
                 shutdown_rx,
                 mem_ctx,
             ))
