--- conflicted
+++ resolved
@@ -52,7 +52,6 @@
     async fn do_execute(self: Box<Self>) {
         let dummy_chunk = DataChunk::new_dummy(1);
 
-<<<<<<< HEAD
         let list_array = self.table_function.eval(&dummy_chunk).await?;
         let flatten_array = list_array.flatten();
         let len = flatten_array.len();
@@ -61,35 +60,6 @@
             ArrayImpl::Struct(s) => DataChunk::from(s),
             array => DataChunk::new(vec![array.into()], len),
         };
-=======
-        let data_chunk_type = {
-            match self.table_function.return_type() {
-                DataType::Struct(s) => s.fields.clone(),
-                other => vec![other],
-            }
-        };
-
-        let mut data_chunk_builder = DataChunkBuilder::new(data_chunk_type, self.chunk_size);
-
-        for array in self.table_function.eval(&dummy_chunk).await? {
-            let len = array.len();
-            if len == 0 {
-                continue;
-            }
-            let data_chunk = match array.as_ref() {
-                ArrayImpl::Struct(s) => DataChunk::from(s),
-                _ => DataChunk::new(vec![Column::new(array.clone())], len),
-            };
-
-            for chunk in data_chunk_builder.append_chunk(data_chunk) {
-                yield chunk;
-            }
-        }
-
-        if let Some(chunk) = data_chunk_builder.consume_all() {
-            yield chunk;
-        }
->>>>>>> 86275224
     }
 }
 
