--- conflicted
+++ resolved
@@ -40,11 +40,7 @@
 use crate::executor2::executor_wrapper::ExecutorWrapper;
 use crate::executor2::{
     BoxedExecutor2, BoxedExecutor2Builder, DeleteExecutor2, FilterExecutor2, InsertExecutor2,
-<<<<<<< HEAD
-    TopNExecutor2, TraceExecutor2, ValuesExecutor2,
-=======
-    LimitExecutor2, TraceExecutor2, ValuesExecutor2,
->>>>>>> c9b37d6d
+    LimitExecutor2, TraceExecutor2, ValuesExecutor2, TopNExecutor2
 };
 use crate::task::{BatchEnvironment, TaskId};
 
@@ -198,13 +194,8 @@
             NodeBody::OrderBy => OrderByExecutor,
             NodeBody::CreateSource => CreateSourceExecutor,
             NodeBody::SourceScan => StreamScanExecutor,
-<<<<<<< HEAD
             NodeBody::TopN => TopNExecutor2,
-            NodeBody::Limit => LimitExecutor,
-=======
-            NodeBody::TopN => TopNExecutor,
             NodeBody::Limit => LimitExecutor2,
->>>>>>> c9b37d6d
             NodeBody::Values => ValuesExecutor2,
             NodeBody::NestedLoopJoin => NestedLoopJoinExecutor,
             NodeBody::HashJoin => HashJoinExecutorBuilder,
@@ -232,13 +223,8 @@
             NodeBody::OrderBy => OrderByExecutor,
             NodeBody::CreateSource => CreateSourceExecutor,
             NodeBody::SourceScan => StreamScanExecutor,
-<<<<<<< HEAD
             NodeBody::TopN => TopNExecutor2,
-            NodeBody::Limit => LimitExecutor,
-=======
-            NodeBody::TopN => TopNExecutor,
             NodeBody::Limit => LimitExecutor2,
->>>>>>> c9b37d6d
             NodeBody::Values => ValuesExecutor2,
             NodeBody::NestedLoopJoin => NestedLoopJoinExecutor,
             NodeBody::HashJoin => HashJoinExecutorBuilder,
