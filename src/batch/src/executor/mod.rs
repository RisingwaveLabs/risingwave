// Copyright 2022 Singularity Data
//
// Licensed under the Apache License, Version 2.0 (the "License");
// you may not use this file except in compliance with the License.
// You may obtain a copy of the License at
//
// http://www.apache.org/licenses/LICENSE-2.0
//
// Unless required by applicable law or agreed to in writing, software
// distributed under the License is distributed on an "AS IS" BASIS,
// WITHOUT WARRANTIES OR CONDITIONS OF ANY KIND, either express or implied.
// See the License for the specific language governing permissions and
// limitations under the License.

use drop_stream::*;
use drop_table::*;
use merge_sort_exchange::*;
use risingwave_common::array::DataChunk;
use risingwave_common::catalog::Schema;
use risingwave_common::error::ErrorCode::{self, InternalError};
use risingwave_common::error::Result;
use risingwave_pb::batch_plan::plan_node::NodeBody;
use risingwave_pb::batch_plan::PlanNode;
pub use row_seq_scan::*;

use self::fuse::FusedExecutor;
use crate::executor::create_source::CreateSourceExecutor;
pub use crate::executor::create_table::CreateTableExecutor;
use crate::executor::join::nested_loop_join::NestedLoopJoinExecutor;
use crate::executor::join::sort_merge_join::SortMergeJoinExecutor;
use crate::executor::trace::TraceExecutor;
use crate::executor2::executor_wrapper::ExecutorWrapper;
use crate::executor2::{
    BoxedExecutor2, BoxedExecutor2Builder, DeleteExecutor2, ExchangeExecutor2, FilterExecutor2,
<<<<<<< HEAD
    HashAggExecutor2Builder, HashJoinExecutor2Builder, InsertExecutor2, LimitExecutor2,
    OrderByExecutor2, ProjectExecutor2, TopNExecutor2, TraceExecutor2, ValuesExecutor2,
=======
    GenerateSeriesI32Executor2, HashAggExecutor2Builder, HashJoinExecutor2Builder, InsertExecutor2,
    LimitExecutor2, ProjectExecutor2, SortAggExecutor2, StreamScanExecutor2, TopNExecutor2,
    TraceExecutor2, ValuesExecutor2,
>>>>>>> 2d30fda2
};
use crate::task::{BatchEnvironment, TaskId};

mod create_source;
mod create_table;
mod drop_stream;
mod drop_table;
pub mod executor2_wrapper;
mod fuse;
mod join;
mod merge_sort_exchange;
pub mod monitor;
mod row_seq_scan;
#[cfg(test)]
pub mod test_utils;
mod trace;

/// `Executor` is an operator in the query execution.
#[async_trait::async_trait]
pub trait Executor: Send {
    /// Initializes the executor.
    async fn open(&mut self) -> Result<()>;

    /// Executes the executor to get next chunk
    async fn next(&mut self) -> Result<Option<DataChunk>>;

    /// Finalizes the executor.
    async fn close(&mut self) -> Result<()>;

    /// Returns the schema of the executor's return data.
    ///
    /// Schema must be available before `init`.
    fn schema(&self) -> &Schema;

    /// Identity string of the executor
    fn identity(&self) -> &str;

    /// Turn an executor into a fused executor
    fn fuse(self) -> FusedExecutor<Self>
    where
        Self: Executor + std::marker::Sized,
    {
        FusedExecutor::new(self)
    }
}

pub type BoxedExecutor = Box<dyn Executor>;

/// Every Executor should impl this trait to provide a static method to build a `BoxedExecutor` from
/// proto and global environment
pub trait BoxedExecutorBuilder {
    fn new_boxed_executor(source: &ExecutorBuilder) -> Result<BoxedExecutor>;

    fn new_boxed_executor2(source: &ExecutorBuilder) -> Result<BoxedExecutor2> {
        Ok(Box::new(ExecutorWrapper::from(Self::new_boxed_executor(
            source,
        )?)))
    }
}

#[allow(dead_code)]
struct NotImplementedBuilder;

impl BoxedExecutorBuilder for NotImplementedBuilder {
    fn new_boxed_executor(_source: &ExecutorBuilder) -> Result<BoxedExecutor> {
        Err(ErrorCode::NotImplemented("Executor not implemented".to_string(), None.into()).into())
    }
}

pub struct ExecutorBuilder<'a> {
    pub plan_node: &'a PlanNode,
    pub task_id: &'a TaskId,
    env: BatchEnvironment,
    epoch: u64,
}

macro_rules! build_executor {
    ($source: expr, $($proto_type_name:path => $data_type:ty),* $(,)?) => {
        match $source.plan_node().get_node_body().unwrap() {
            $(
                $proto_type_name(..) => {
                    <$data_type>::new_boxed_executor($source)
                },
            )*
        }
    }
}

macro_rules! build_executor2 {
    ($source: expr, $($proto_type_name:path => $data_type:ty),* $(,)?) => {
        match $source.plan_node().get_node_body().unwrap() {
            $(
                $proto_type_name(..) => {
                    <$data_type>::new_boxed_executor2($source)
                },
            )*
        }
    }
}

impl<'a> ExecutorBuilder<'a> {
    pub fn new(
        plan_node: &'a PlanNode,
        task_id: &'a TaskId,
        env: BatchEnvironment,
        epoch: u64,
    ) -> Self {
        Self {
            plan_node,
            task_id,
            env,
            epoch,
        }
    }

    pub fn build(&self) -> Result<BoxedExecutor> {
        self.try_build().map_err(|e| {
            InternalError(format!(
                "[PlanNode: {:?}] Failed to build executor: {}",
                self.plan_node.get_node_body(),
                e,
            ))
            .into()
        })
    }

    pub fn build2(&self) -> Result<BoxedExecutor2> {
        self.try_build2().map_err(|e| {
            InternalError(format!(
                "[PlanNode: {:?}] Failed to build executor: {}",
                self.plan_node.get_node_body(),
                e,
            ))
            .into()
        })
    }

    #[must_use]
    pub fn clone_for_plan(&self, plan_node: &'a PlanNode) -> Self {
        ExecutorBuilder::new(plan_node, self.task_id, self.env.clone(), self.epoch)
    }

    fn try_build(&self) -> Result<BoxedExecutor> {
        let real_executor = build_executor! { self,
            NodeBody::CreateTable => CreateTableExecutor,
            NodeBody::RowSeqScan => RowSeqScanExecutorBuilder,
            NodeBody::Insert => InsertExecutor2,
            NodeBody::Delete => DeleteExecutor2,
            NodeBody::DropTable => DropTableExecutor,
            NodeBody::Exchange => ExchangeExecutor2,
            NodeBody::Filter => FilterExecutor2,
            NodeBody::Project => ProjectExecutor2,
<<<<<<< HEAD
            NodeBody::SortAgg => SortAggExecutor,
            NodeBody::OrderBy => OrderByExecutor2,
=======
            NodeBody::SortAgg => SortAggExecutor2,
            NodeBody::OrderBy => OrderByExecutor,
>>>>>>> 2d30fda2
            NodeBody::CreateSource => CreateSourceExecutor,
            NodeBody::SourceScan => StreamScanExecutor2,
            NodeBody::TopN => TopNExecutor2,
            NodeBody::Limit => LimitExecutor2,
            NodeBody::Values => ValuesExecutor2,
            NodeBody::NestedLoopJoin => NestedLoopJoinExecutor,
            NodeBody::HashJoin => HashJoinExecutor2Builder,
            NodeBody::SortMergeJoin => SortMergeJoinExecutor,
            NodeBody::DropSource => DropStreamExecutor,
            NodeBody::HashAgg => HashAggExecutor2Builder,
            NodeBody::MergeSortExchange => MergeSortExchangeExecutor,
            NodeBody::GenerateInt32Series => GenerateSeriesI32Executor2,
            NodeBody::HopWindow => NotImplementedBuilder,
        }?;
        let input_desc = real_executor.identity().to_string();
        Ok(Box::new(TraceExecutor::new(real_executor, input_desc)))
    }

    fn try_build2(&self) -> Result<BoxedExecutor2> {
        let real_executor = build_executor2! { self,
            NodeBody::CreateTable => CreateTableExecutor,
            NodeBody::RowSeqScan => RowSeqScanExecutorBuilder,
            NodeBody::Insert => InsertExecutor2,
            NodeBody::Delete => DeleteExecutor2,
            NodeBody::DropTable => DropTableExecutor,
            NodeBody::Exchange => ExchangeExecutor2,
            NodeBody::Filter => FilterExecutor2,
            NodeBody::Project => ProjectExecutor2,
<<<<<<< HEAD
            NodeBody::SortAgg => SortAggExecutor,
            NodeBody::OrderBy => OrderByExecutor2,
=======
            NodeBody::SortAgg => SortAggExecutor2,
            NodeBody::OrderBy => OrderByExecutor,
>>>>>>> 2d30fda2
            NodeBody::CreateSource => CreateSourceExecutor,
            NodeBody::SourceScan => StreamScanExecutor2,
            NodeBody::TopN => TopNExecutor2,
            NodeBody::Limit => LimitExecutor2,
            NodeBody::Values => ValuesExecutor2,
            NodeBody::NestedLoopJoin => NestedLoopJoinExecutor,
            NodeBody::HashJoin => HashJoinExecutor2Builder,
            NodeBody::SortMergeJoin => SortMergeJoinExecutor,
            NodeBody::DropSource => DropStreamExecutor,
            NodeBody::HashAgg => HashAggExecutor2Builder,
            NodeBody::MergeSortExchange => MergeSortExchangeExecutor,
            NodeBody::GenerateInt32Series => GenerateSeriesI32Executor2,
            NodeBody::HopWindow => NotImplementedBuilder,
        }?;
        let input_desc = real_executor.identity().to_string();
        Ok(Box::new(TraceExecutor2::new(real_executor, input_desc)))
    }

    pub fn plan_node(&self) -> &PlanNode {
        self.plan_node
    }

    pub fn global_batch_env(&self) -> &BatchEnvironment {
        &self.env
    }
}

#[cfg(test)]
mod tests {
    use risingwave_pb::batch_plan::PlanNode;

    use crate::executor::ExecutorBuilder;
    use crate::task::{BatchEnvironment, TaskId};

    #[test]
    fn test_clone_for_plan() {
        let plan_node = PlanNode {
            ..Default::default()
        };
        let task_id = &TaskId {
            task_id: 1,
            stage_id: 1,
            query_id: "test_query_id".to_string(),
        };
        let builder =
            ExecutorBuilder::new(&plan_node, task_id, BatchEnvironment::for_test(), u64::MAX);
        let child_plan = &PlanNode {
            ..Default::default()
        };
        let cloned_builder = builder.clone_for_plan(child_plan);
        assert_eq!(builder.task_id, cloned_builder.task_id);
    }
}<|MERGE_RESOLUTION|>--- conflicted
+++ resolved
@@ -32,14 +32,9 @@
 use crate::executor2::executor_wrapper::ExecutorWrapper;
 use crate::executor2::{
     BoxedExecutor2, BoxedExecutor2Builder, DeleteExecutor2, ExchangeExecutor2, FilterExecutor2,
-<<<<<<< HEAD
-    HashAggExecutor2Builder, HashJoinExecutor2Builder, InsertExecutor2, LimitExecutor2,
-    OrderByExecutor2, ProjectExecutor2, TopNExecutor2, TraceExecutor2, ValuesExecutor2,
-=======
     GenerateSeriesI32Executor2, HashAggExecutor2Builder, HashJoinExecutor2Builder, InsertExecutor2,
     LimitExecutor2, ProjectExecutor2, SortAggExecutor2, StreamScanExecutor2, TopNExecutor2,
-    TraceExecutor2, ValuesExecutor2,
->>>>>>> 2d30fda2
+    TraceExecutor2, ValuesExecutor2, OrderByExecutor2
 };
 use crate::task::{BatchEnvironment, TaskId};
 
@@ -192,13 +187,8 @@
             NodeBody::Exchange => ExchangeExecutor2,
             NodeBody::Filter => FilterExecutor2,
             NodeBody::Project => ProjectExecutor2,
-<<<<<<< HEAD
-            NodeBody::SortAgg => SortAggExecutor,
+            NodeBody::SortAgg => SortAggExecutor2,
             NodeBody::OrderBy => OrderByExecutor2,
-=======
-            NodeBody::SortAgg => SortAggExecutor2,
-            NodeBody::OrderBy => OrderByExecutor,
->>>>>>> 2d30fda2
             NodeBody::CreateSource => CreateSourceExecutor,
             NodeBody::SourceScan => StreamScanExecutor2,
             NodeBody::TopN => TopNExecutor2,
@@ -227,13 +217,8 @@
             NodeBody::Exchange => ExchangeExecutor2,
             NodeBody::Filter => FilterExecutor2,
             NodeBody::Project => ProjectExecutor2,
-<<<<<<< HEAD
-            NodeBody::SortAgg => SortAggExecutor,
+            NodeBody::SortAgg => SortAggExecutor2,
             NodeBody::OrderBy => OrderByExecutor2,
-=======
-            NodeBody::SortAgg => SortAggExecutor2,
-            NodeBody::OrderBy => OrderByExecutor,
->>>>>>> 2d30fda2
             NodeBody::CreateSource => CreateSourceExecutor,
             NodeBody::SourceScan => StreamScanExecutor2,
             NodeBody::TopN => TopNExecutor2,
