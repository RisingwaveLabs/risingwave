--- conflicted
+++ resolved
@@ -224,24 +224,10 @@
                 };
                 ScanType::PointGet(row)
             } else {
-<<<<<<< HEAD
-                assert!(pk_prefix_value.size() < pk_descs.len());
+                assert!(pk_prefix_value.size() < pk_len);
                 let iter = table
                     .batch_iter_with_pk_bounds(source.epoch, &pk_prefix_value, next_col_bounds)
                     .await?;
-=======
-                assert!(pk_prefix_value.size() < pk_len);
-
-                let iter = if is_full_range(&next_col_bounds) {
-                    table
-                        .batch_iter_with_pk_prefix(source.epoch, pk_prefix_value)
-                        .await?
-                } else {
-                    table
-                        .batch_iter_with_pk_bounds(source.epoch, pk_prefix_value, next_col_bounds)
-                        .await?
-                };
->>>>>>> a71d05de
                 ScanType::RangeScan(iter)
             };
 
