--- conflicted
+++ resolved
@@ -56,11 +56,7 @@
 }
 
 pub struct HashAggExecutorBuilder {
-<<<<<<< HEAD
-    agg_factories: Vec<BoxedAggState>,
-=======
     agg_init_states: Vec<BoxedAggState>,
->>>>>>> e3e64cbf
     group_key_columns: Vec<usize>,
     group_key_types: Vec<DataType>,
     child: BoxedExecutor,
@@ -100,11 +96,7 @@
         let fields = group_key_types
             .iter()
             .cloned()
-<<<<<<< HEAD
-            .chain(agg_factories.iter().map(|e| e.return_type()))
-=======
             .chain(agg_init_states.iter().map(|e| e.return_type()))
->>>>>>> e3e64cbf
             .map(Field::unnamed)
             .collect::<Vec<Field>>();
 
@@ -150,11 +142,7 @@
 /// `HashAggExecutor` implements the hash aggregate algorithm.
 pub struct HashAggExecutor<K> {
     /// Factories to construct aggregator for each groups
-<<<<<<< HEAD
-    agg_factories: Vec<BoxedAggState>,
-=======
     agg_init_states: Vec<BoxedAggState>,
->>>>>>> e3e64cbf
     /// Column indexes that specify a group
     group_key_columns: Vec<usize>,
     /// Data types of group key columns
@@ -169,11 +157,7 @@
 
 impl<K> HashAggExecutor<K> {
     pub fn new(
-<<<<<<< HEAD
-        agg_factories: Vec<BoxedAggState>,
-=======
         agg_init_states: Vec<BoxedAggState>,
->>>>>>> e3e64cbf
         group_key_columns: Vec<usize>,
         group_key_types: Vec<DataType>,
         schema: Schema,
@@ -222,11 +206,7 @@
             for (row_id, key) in keys.into_iter().enumerate() {
                 let states: &mut Vec<BoxedAggState> = groups
                     .entry(key)
-<<<<<<< HEAD
-                    .or_insert_with(|| self.agg_factories.clone());
-=======
                     .or_insert_with(|| self.agg_init_states.clone());
->>>>>>> e3e64cbf
 
                 // TODO: currently not a vectorized implementation
                 for state in states {
