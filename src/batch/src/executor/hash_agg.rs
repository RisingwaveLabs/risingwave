// Copyright 2024 RisingWave Labs
//
// Licensed under the Apache License, Version 2.0 (the "License");
// you may not use this file except in compliance with the License.
// You may obtain a copy of the License at
//
//     http://www.apache.org/licenses/LICENSE-2.0
//
// Unless required by applicable law or agreed to in writing, software
// distributed under the License is distributed on an "AS IS" BASIS,
// WITHOUT WARRANTIES OR CONDITIONS OF ANY KIND, either express or implied.
// See the License for the specific language governing permissions and
// limitations under the License.

use std::hash::BuildHasher;
use std::marker::PhantomData;
use std::sync::Arc;

use anyhow::anyhow;
use bytes::Bytes;
use futures_async_stream::try_stream;
use futures_util::AsyncReadExt;
<<<<<<< HEAD
=======
use hashbrown::hash_map::Entry;
>>>>>>> 838300ef
use itertools::Itertools;
use prost::Message;
use risingwave_common::array::{DataChunk, StreamChunk};
use risingwave_common::buffer::Bitmap;
use risingwave_common::catalog::{Field, Schema};
use risingwave_common::hash::{HashKey, HashKeyDispatcher, PrecomputedBuildHasher};
use risingwave_common::memory::MemoryContext;
use risingwave_common::row::{OwnedRow, Row, RowExt};
use risingwave_common::types::{DataType, ToOwnedDatum};
use risingwave_common::util::chunk_coalesce::DataChunkBuilder;
use risingwave_common::util::iter_util::ZipEqFast;
use risingwave_common_estimate_size::EstimateSize;
use risingwave_expr::aggregate::{AggCall, AggregateState, BoxedAggregateFunction};
use risingwave_pb::batch_plan::plan_node::NodeBody;
use risingwave_pb::batch_plan::HashAggNode;
use risingwave_pb::data::DataChunk as PbDataChunk;
<<<<<<< HEAD
=======
use twox_hash::XxHash64;
>>>>>>> 838300ef

use crate::error::{BatchError, Result};
use crate::executor::aggregation::build as build_agg;
use crate::executor::{
    BoxedDataChunkStream, BoxedExecutor, BoxedExecutorBuilder, Executor, ExecutorBuilder,
    WrapStreamExecutor,
};
<<<<<<< HEAD
use crate::spill::spill_op::{SpillBuildHasher, SpillOp, DEFAULT_SPILL_PARTITION_NUM};
=======
use crate::spill::spill_op::{SpillOp, DEFAULT_SPILL_PARTITION_NUM};
>>>>>>> 838300ef
use crate::task::{BatchTaskContext, ShutdownToken, TaskId};

type AggHashMap<K, A> = hashbrown::HashMap<K, Vec<AggregateState>, PrecomputedBuildHasher, A>;

/// A dispatcher to help create specialized hash agg executor.
impl HashKeyDispatcher for HashAggExecutorBuilder {
    type Output = BoxedExecutor;

    fn dispatch_impl<K: HashKey>(self) -> Self::Output {
        Box::new(HashAggExecutor::<K>::new(
            Arc::new(self.aggs),
            self.group_key_columns,
            self.group_key_types,
            self.schema,
            self.child,
            None,
            self.identity,
            self.chunk_size,
            self.mem_context,
            self.enable_spill,
            self.shutdown_rx,
        ))
    }

    fn data_types(&self) -> &[DataType] {
        &self.group_key_types
    }
}

pub struct HashAggExecutorBuilder {
    aggs: Vec<BoxedAggregateFunction>,
    group_key_columns: Vec<usize>,
    group_key_types: Vec<DataType>,
    child: BoxedExecutor,
    schema: Schema,
    task_id: TaskId,
    identity: String,
    chunk_size: usize,
    mem_context: MemoryContext,
    enable_spill: bool,
    shutdown_rx: ShutdownToken,
}

impl HashAggExecutorBuilder {
    fn deserialize(
        hash_agg_node: &HashAggNode,
        child: BoxedExecutor,
        task_id: TaskId,
        identity: String,
        chunk_size: usize,
        mem_context: MemoryContext,
        enable_spill: bool,
        shutdown_rx: ShutdownToken,
    ) -> Result<BoxedExecutor> {
        let aggs: Vec<_> = hash_agg_node
            .get_agg_calls()
            .iter()
            .map(|agg| AggCall::from_protobuf(agg).and_then(|agg| build_agg(&agg)))
            .try_collect()?;

        let group_key_columns = hash_agg_node
            .get_group_key()
            .iter()
            .map(|x| *x as usize)
            .collect_vec();

        let child_schema = child.schema();

        let group_key_types = group_key_columns
            .iter()
            .map(|i| child_schema.fields[*i].data_type.clone())
            .collect_vec();

        let fields = group_key_types
            .iter()
            .cloned()
            .chain(aggs.iter().map(|e| e.return_type()))
            .map(Field::unnamed)
            .collect::<Vec<Field>>();

        let builder = HashAggExecutorBuilder {
            aggs,
            group_key_columns,
            group_key_types,
            child,
            schema: Schema { fields },
            task_id,
            identity,
            chunk_size,
            mem_context,
            enable_spill,
            shutdown_rx,
        };

        Ok(builder.dispatch())
    }
}

#[async_trait::async_trait]
impl BoxedExecutorBuilder for HashAggExecutorBuilder {
    async fn new_boxed_executor<C: BatchTaskContext>(
        source: &ExecutorBuilder<'_, C>,
        inputs: Vec<BoxedExecutor>,
    ) -> Result<BoxedExecutor> {
        let [child]: [_; 1] = inputs.try_into().unwrap();

        let hash_agg_node = try_match_expand!(
            source.plan_node().get_node_body().unwrap(),
            NodeBody::HashAgg
        )?;

        let identity = source.plan_node().get_identity();

        Self::deserialize(
            hash_agg_node,
            child,
            source.task_id.clone(),
            identity.clone(),
            source.context.get_config().developer.chunk_size,
            source.context.create_executor_mem_context(identity),
            source.context.get_config().enable_spill,
            source.shutdown_rx.clone(),
        )
    }
}

/// `HashAggExecutor` implements the hash aggregate algorithm.
pub struct HashAggExecutor<K> {
    /// Aggregate functions.
    aggs: Arc<Vec<BoxedAggregateFunction>>,
    /// Column indexes that specify a group
    group_key_columns: Vec<usize>,
    /// Data types of group key columns
    group_key_types: Vec<DataType>,
    /// Output schema
    schema: Schema,
    child: BoxedExecutor,
    /// Used to initialize the state of the aggregation from the spilled files.
    init_agg_state_executor: Option<BoxedExecutor>,
    identity: String,
    chunk_size: usize,
    mem_context: MemoryContext,
    enable_spill: bool,
<<<<<<< HEAD
=======
    /// The upper bound of memory usage for this executor.
    memory_upper_bound: Option<u64>,
>>>>>>> 838300ef
    shutdown_rx: ShutdownToken,
    _phantom: PhantomData<K>,
}

impl<K> HashAggExecutor<K> {
    #[allow(clippy::too_many_arguments)]
    pub fn new(
        aggs: Arc<Vec<BoxedAggregateFunction>>,
        group_key_columns: Vec<usize>,
        group_key_types: Vec<DataType>,
        schema: Schema,
        child: BoxedExecutor,
        init_agg_state_executor: Option<BoxedExecutor>,
        identity: String,
        chunk_size: usize,
        mem_context: MemoryContext,
        enable_spill: bool,
<<<<<<< HEAD
=======
        shutdown_rx: ShutdownToken,
    ) -> Self {
        Self::new_inner(
            aggs,
            group_key_columns,
            group_key_types,
            schema,
            child,
            None,
            identity,
            chunk_size,
            mem_context,
            enable_spill,
            None,
            shutdown_rx,
        )
    }

    #[allow(clippy::too_many_arguments)]
    fn new_inner(
        aggs: Arc<Vec<BoxedAggregateFunction>>,
        group_key_columns: Vec<usize>,
        group_key_types: Vec<DataType>,
        schema: Schema,
        child: BoxedExecutor,
        init_agg_state_executor: Option<BoxedExecutor>,
        identity: String,
        chunk_size: usize,
        mem_context: MemoryContext,
        enable_spill: bool,
        memory_upper_bound: Option<u64>,
>>>>>>> 838300ef
        shutdown_rx: ShutdownToken,
    ) -> Self {
        HashAggExecutor {
            aggs,
            group_key_columns,
            group_key_types,
            schema,
            child,
            init_agg_state_executor,
            identity,
            chunk_size,
            mem_context,
            enable_spill,
<<<<<<< HEAD
=======
            memory_upper_bound,
>>>>>>> 838300ef
            shutdown_rx,
            _phantom: PhantomData,
        }
    }
}

impl<K: HashKey + Send + Sync> Executor for HashAggExecutor<K> {
    fn schema(&self) -> &Schema {
        &self.schema
    }

    fn identity(&self) -> &str {
        &self.identity
    }

    fn execute(self: Box<Self>) -> BoxedDataChunkStream {
        self.do_execute()
    }
}

<<<<<<< HEAD
const DEFAULT_SPILL_CHUNK_SIZE: usize = 1024;

=======
#[derive(Default, Clone, Copy)]
pub struct SpillBuildHasher(u64);

impl BuildHasher for SpillBuildHasher {
    type Hasher = XxHash64;

    fn build_hasher(&self) -> Self::Hasher {
        XxHash64::with_seed(self.0)
    }
}

/// `AggSpillManager` is used to manage how to write spill data file and read them back.
/// The spill data first need to be partitioned. Each partition contains 2 files: `agg_state_file` and `input_chunks_file`.
/// The spill file consume a data chunk and serialize the chunk into a protobuf bytes.
/// Finally, spill file content will look like the below.
/// The file write pattern is append-only and the read pattern is sequential scan.
/// This can maximize the disk IO performance.
///
/// ```text
/// [proto_len]
/// [proto_bytes]
/// ...
/// [proto_len]
/// [proto_bytes]
/// ```
>>>>>>> 838300ef
pub struct AggSpillManager {
    op: SpillOp,
    partition_num: usize,
    agg_state_writers: Vec<opendal::Writer>,
    agg_state_readers: Vec<opendal::Reader>,
    agg_state_chunk_builder: Vec<DataChunkBuilder>,
    input_writers: Vec<opendal::Writer>,
    input_readers: Vec<opendal::Reader>,
    input_chunk_builders: Vec<DataChunkBuilder>,
    spill_build_hasher: SpillBuildHasher,
    group_key_types: Vec<DataType>,
    child_data_types: Vec<DataType>,
    agg_data_types: Vec<DataType>,
    spill_chunk_size: usize,
}

impl AggSpillManager {
<<<<<<< HEAD
    pub fn new(
=======
    fn new(
>>>>>>> 838300ef
        agg_identity: &String,
        partition_num: usize,
        group_key_types: Vec<DataType>,
        agg_data_types: Vec<DataType>,
        child_data_types: Vec<DataType>,
        spill_chunk_size: usize,
    ) -> Result<Self> {
        let suffix_uuid = uuid::Uuid::new_v4();
        let dir = format!("/{}-{}/", agg_identity, suffix_uuid);
        let op = SpillOp::create(dir)?;
        let agg_state_writers = Vec::with_capacity(partition_num);
        let agg_state_readers = Vec::with_capacity(partition_num);
        let agg_state_chunk_builder = Vec::with_capacity(partition_num);
        let input_writers = Vec::with_capacity(partition_num);
        let input_readers = Vec::with_capacity(partition_num);
        let input_chunk_builders = Vec::with_capacity(partition_num);
<<<<<<< HEAD
=======
        // Use uuid to generate an unique hasher so that when recursive spilling happens they would use a different hasher to avoid data skew.
>>>>>>> 838300ef
        let spill_build_hasher = SpillBuildHasher(suffix_uuid.as_u64_pair().1);
        Ok(Self {
            op,
            partition_num,
            agg_state_writers,
            agg_state_readers,
            agg_state_chunk_builder,
            input_writers,
            input_readers,
            input_chunk_builders,
            spill_build_hasher,
            group_key_types,
            child_data_types,
            agg_data_types,
            spill_chunk_size,
        })
    }

<<<<<<< HEAD
    pub async fn init_writers(&mut self) -> Result<()> {
=======
    async fn init_writers(&mut self) -> Result<()> {
>>>>>>> 838300ef
        for i in 0..self.partition_num {
            let agg_state_partition_file_name = format!("agg-state-p{}", i);
            let w = self.op.writer_with(&agg_state_partition_file_name).await?;
            self.agg_state_writers.push(w);

            let partition_file_name = format!("input-chunks-p{}", i);
            let w = self.op.writer_with(&partition_file_name).await?;
            self.input_writers.push(w);
            self.input_chunk_builders.push(DataChunkBuilder::new(
                self.child_data_types.clone(),
                self.spill_chunk_size,
            ));
            self.agg_state_chunk_builder.push(DataChunkBuilder::new(
                self.group_key_types
                    .iter()
                    .cloned()
                    .chain(self.agg_data_types.iter().cloned())
                    .collect(),
                self.spill_chunk_size,
            ));
        }
        Ok(())
    }

<<<<<<< HEAD
    pub async fn write_agg_state_row(&mut self, row: impl Row, hash_code: u64) -> Result<()> {
=======
    async fn write_agg_state_row(&mut self, row: impl Row, hash_code: u64) -> Result<()> {
>>>>>>> 838300ef
        let partition = hash_code as usize % self.partition_num;
        if let Some(output_chunk) = self.agg_state_chunk_builder[partition].append_one_row(row) {
            let chunk_pb: PbDataChunk = output_chunk.to_protobuf();
            let buf = Message::encode_to_vec(&chunk_pb);
            let len_bytes = Bytes::copy_from_slice(&(buf.len() as u32).to_le_bytes());
            self.agg_state_writers[partition].write(len_bytes).await?;
            self.agg_state_writers[partition].write(buf).await?;
        }
        Ok(())
    }

<<<<<<< HEAD
    pub async fn write_input_chunk(
        &mut self,
        chunk: DataChunk,
        hash_codes: Vec<u64>,
    ) -> Result<()> {
=======
    async fn write_input_chunk(&mut self, chunk: DataChunk, hash_codes: Vec<u64>) -> Result<()> {
>>>>>>> 838300ef
        let (columns, vis) = chunk.into_parts_v2();
        for partition in 0..self.partition_num {
            let new_vis = vis.clone()
                & Bitmap::from_iter(
                    hash_codes
                        .iter()
                        .map(|hash_code| (*hash_code as usize % self.partition_num) == partition),
                );
            let new_chunk = DataChunk::from_parts(columns.clone(), new_vis);
            for output_chunk in self.input_chunk_builders[partition].append_chunk(new_chunk) {
                let chunk_pb: PbDataChunk = output_chunk.to_protobuf();
                let buf = Message::encode_to_vec(&chunk_pb);
                let len_bytes = Bytes::copy_from_slice(&(buf.len() as u32).to_le_bytes());
                self.input_writers[partition].write(len_bytes).await?;
                self.input_writers[partition].write(buf).await?;
            }
        }
        Ok(())
    }

<<<<<<< HEAD
    pub async fn close_writers(&mut self) -> Result<()> {
=======
    async fn close_writers(&mut self) -> Result<()> {
>>>>>>> 838300ef
        for partition in 0..self.partition_num {
            if let Some(output_chunk) = self.agg_state_chunk_builder[partition].consume_all() {
                let chunk_pb: PbDataChunk = output_chunk.to_protobuf();
                let buf = Message::encode_to_vec(&chunk_pb);
                let len_bytes = Bytes::copy_from_slice(&(buf.len() as u32).to_le_bytes());
                self.agg_state_writers[partition].write(len_bytes).await?;
                self.agg_state_writers[partition].write(buf).await?;
            }

            if let Some(output_chunk) = self.input_chunk_builders[partition].consume_all() {
                let chunk_pb: PbDataChunk = output_chunk.to_protobuf();
                let buf = Message::encode_to_vec(&chunk_pb);
                let len_bytes = Bytes::copy_from_slice(&(buf.len() as u32).to_le_bytes());
                self.input_writers[partition].write(len_bytes).await?;
                self.input_writers[partition].write(buf).await?;
            }
        }

        for mut w in self.agg_state_writers.drain(..) {
            w.close().await?;
        }
        for mut w in self.input_writers.drain(..) {
            w.close().await?;
        }
        Ok(())
    }

    #[try_stream(boxed, ok = DataChunk, error = BatchError)]
    async fn read_stream(mut reader: opendal::Reader) {
        let mut buf = [0u8; 4];
        loop {
            if let Err(err) = reader.read_exact(&mut buf).await {
                if err.kind() == std::io::ErrorKind::UnexpectedEof {
                    break;
                } else {
                    return Err(anyhow!(err).into());
                }
            }
            let len = u32::from_le_bytes(buf) as usize;
            let mut buf = vec![0u8; len];
            reader.read_exact(&mut buf).await.map_err(|e| anyhow!(e))?;
            let chunk_pb: PbDataChunk = Message::decode(buf.as_slice()).map_err(|e| anyhow!(e))?;
            let chunk = DataChunk::from_protobuf(&chunk_pb)?;
            yield chunk;
        }
    }

    async fn read_agg_state_partition(&mut self, partition: usize) -> Result<BoxedDataChunkStream> {
        let agg_state_partition_file_name = format!("agg-state-p{}", partition);
        let r = self.op.reader_with(&agg_state_partition_file_name).await?;
        Ok(Self::read_stream(r))
    }

    async fn read_input_partition(&mut self, partition: usize) -> Result<BoxedDataChunkStream> {
        let input_partition_file_name = format!("input-chunks-p{}", partition);
        let r = self.op.reader_with(&input_partition_file_name).await?;
        Ok(Self::read_stream(r))
    }

<<<<<<< HEAD
=======
    async fn estimate_partition_size(&self, partition: usize) -> Result<u64> {
        let agg_state_partition_file_name = format!("agg-state-p{}", partition);
        let agg_state_size = self
            .op
            .stat(&agg_state_partition_file_name)
            .await?
            .content_length();
        let input_partition_file_name = format!("input-chunks-p{}", partition);
        let input_size = self
            .op
            .stat(&input_partition_file_name)
            .await?
            .content_length();
        Ok(agg_state_size + input_size)
    }

>>>>>>> 838300ef
    async fn clear_partition(&mut self, partition: usize) -> Result<()> {
        let agg_state_partition_file_name = format!("agg-state-p{}", partition);
        self.op.delete(&agg_state_partition_file_name).await?;
        let input_partition_file_name = format!("input-chunks-p{}", partition);
        self.op.delete(&input_partition_file_name).await?;
        Ok(())
    }
}

<<<<<<< HEAD
=======
const SPILL_AT_LEAST_MEMORY: u64 = 1024 * 1024;

>>>>>>> 838300ef
impl<K: HashKey + Send + Sync> HashAggExecutor<K> {
    #[try_stream(boxed, ok = DataChunk, error = BatchError)]
    async fn do_execute(self: Box<Self>) {
        let child_schema = self.child.schema().clone();
        let mut need_to_spill = false;
<<<<<<< HEAD
=======
        // If the memory upper bound is less than 1MB, we don't need to check memory usage.
        let check_memory = match self.memory_upper_bound {
            Some(upper_bound) => upper_bound > SPILL_AT_LEAST_MEMORY,
            None => true,
        };
>>>>>>> 838300ef

        // hash map for each agg groups
        let mut groups = AggHashMap::<K, _>::with_hasher_in(
            PrecomputedBuildHasher,
            self.mem_context.global_allocator(),
        );

        if let Some(init_agg_state_executor) = self.init_agg_state_executor {
<<<<<<< HEAD
=======
            // `init_agg_state_executor` exists which means this is a sub `HashAggExecutor` used to consume spilling data.
            // The spilled agg states by its parent executor need to be recovered first.
>>>>>>> 838300ef
            let mut init_agg_state_stream = init_agg_state_executor.execute();
            #[for_await]
            for chunk in &mut init_agg_state_stream {
                let chunk = chunk?;
                let group_key_indices = (0..self.group_key_columns.len()).collect_vec();
                let keys = K::build_many(&group_key_indices, &chunk);
                let mut memory_usage_diff = 0;
                for (row_id, key) in keys.into_iter().enumerate() {
                    let mut agg_states = vec![];
                    for i in 0..self.aggs.len() {
                        let agg = &self.aggs[i];
                        let datum = chunk
                            .row_at(row_id)
                            .0
                            .datum_at(self.group_key_columns.len() + i)
                            .to_owned_datum();
                        let agg_state = agg.decode_state(datum)?;
                        memory_usage_diff += agg_state.estimated_size() as i64;
                        agg_states.push(agg_state);
                    }
                    groups.try_insert(key, agg_states).unwrap();
                }

<<<<<<< HEAD
                if !self.mem_context.add(memory_usage_diff) {
=======
                if !self.mem_context.add(memory_usage_diff) && check_memory {
>>>>>>> 838300ef
                    warn!("not enough memory to load one partition agg state after spill which is not a normal case, so keep going");
                }
            }
        }

        let mut input_stream = self.child.execute();
        // consume all chunks to compute the agg result
        #[for_await]
        for chunk in &mut input_stream {
            let chunk = StreamChunk::from(chunk?);
            let keys = K::build_many(self.group_key_columns.as_slice(), &chunk);
            let mut memory_usage_diff = 0;
            for (row_id, (key, visible)) in keys
                .into_iter()
                .zip_eq_fast(chunk.visibility().iter())
                .enumerate()
            {
                if !visible {
                    continue;
                }
                let mut new_group = false;
                let states = match groups.entry(key) {
                    Entry::Occupied(entry) => entry.into_mut(),
                    Entry::Vacant(entry) => {
                        new_group = true;
                        let states = self
                            .aggs
                            .iter()
                            .map(|agg| agg.create_state())
                            .try_collect()?;
                        entry.insert(states)
                    }
                };

                // TODO: currently not a vectorized implementation
                for (agg, state) in self.aggs.iter().zip_eq_fast(states) {
                    if !new_group {
                        memory_usage_diff -= state.estimated_size() as i64;
                    }
                    agg.update_range(state, &chunk, row_id..row_id + 1).await?;
                    memory_usage_diff += state.estimated_size() as i64;
                }
            }
            // update memory usage
<<<<<<< HEAD
            if !self.mem_context.add(memory_usage_diff) {
=======
            if !self.mem_context.add(memory_usage_diff) && check_memory {
>>>>>>> 838300ef
                if self.enable_spill {
                    need_to_spill = true;
                    break;
                } else {
                    Err(BatchError::OutOfMemory(self.mem_context.mem_limit()))?;
                }
            }
        }

        if need_to_spill {
<<<<<<< HEAD
=======
            // A spilling version of aggregation based on the RFC: Spill Hash Aggregation https://github.com/risingwavelabs/rfcs/pull/89
            // When HashAggExecutor told memory is insufficient, AggSpillManager will start to partition the hash table and spill to disk.
            // After spilling the hash table, AggSpillManager will consume all chunks from the input executor,
            // partition and spill to disk with the same hash function as the hash table spilling.
            // Finally, we would get e.g. 20 partitions. Each partition should contain a portion of the original hash table and input data.
            // A sub HashAggExecutor would be used to consume each partition one by one.
            // If memory is still not enough in the sub HashAggExecutor, it will partition its hash table and input recursively.
>>>>>>> 838300ef
            let mut agg_spill_manager = AggSpillManager::new(
                &self.identity,
                DEFAULT_SPILL_PARTITION_NUM,
                self.group_key_types.clone(),
                self.aggs.iter().map(|agg| agg.return_type()).collect(),
                child_schema.data_types(),
<<<<<<< HEAD
                DEFAULT_SPILL_CHUNK_SIZE,
=======
                self.chunk_size,
>>>>>>> 838300ef
            )?;
            agg_spill_manager.init_writers().await?;

            let mut memory_usage_diff = 0;
            // Spill agg states.
            for (key, states) in groups {
                let key_row = key.deserialize(&self.group_key_types)?;
                let mut agg_datums = vec![];
                for (agg, state) in self.aggs.iter().zip_eq_fast(states) {
                    let encode_state = agg.encode_state(&state)?;
                    memory_usage_diff -= state.estimated_size() as i64;
                    agg_datums.push(encode_state);
                }
                let agg_state_row = OwnedRow::from_iter(agg_datums.into_iter());
                let hash_code = agg_spill_manager.spill_build_hasher.hash_one(key);
                agg_spill_manager
                    .write_agg_state_row(key_row.chain(agg_state_row), hash_code)
                    .await?;
            }

            // Release memory occupied by agg hash map.
            self.mem_context.add(memory_usage_diff);

            // Spill input chunks.
            #[for_await]
            for chunk in input_stream {
                let chunk: DataChunk = chunk?;
                let hash_codes = chunk.get_hash_values(
                    self.group_key_columns.as_slice(),
                    agg_spill_manager.spill_build_hasher,
                );
                agg_spill_manager
                    .write_input_chunk(
                        chunk,
                        hash_codes
                            .into_iter()
                            .map(|hash_code| hash_code.value())
                            .collect(),
                    )
                    .await?;
            }

            agg_spill_manager.close_writers().await?;

            // Process each partition one by one.
            for i in 0..agg_spill_manager.partition_num {
<<<<<<< HEAD
                let agg_state_stream = agg_spill_manager.read_agg_state_partition(i).await?;
                let input_stream = agg_spill_manager.read_input_partition(i).await?;

                let sub_hash_agg_executor: HashAggExecutor<K> = HashAggExecutor::new(
=======
                let partition_size = agg_spill_manager.estimate_partition_size(i).await?;

                let agg_state_stream = agg_spill_manager.read_agg_state_partition(i).await?;
                let input_stream = agg_spill_manager.read_input_partition(i).await?;

                let sub_hash_agg_executor: HashAggExecutor<K> = HashAggExecutor::new_inner(
>>>>>>> 838300ef
                    self.aggs.clone(),
                    self.group_key_columns.clone(),
                    self.group_key_types.clone(),
                    self.schema.clone(),
                    Box::new(WrapStreamExecutor::new(child_schema.clone(), input_stream)),
                    Some(Box::new(WrapStreamExecutor::new(
                        self.schema.clone(),
                        agg_state_stream,
                    ))),
                    format!("{}-sub{}", self.identity.clone(), i),
                    self.chunk_size,
                    self.mem_context.clone(),
                    self.enable_spill,
<<<<<<< HEAD
=======
                    Some(partition_size),
>>>>>>> 838300ef
                    self.shutdown_rx.clone(),
                );

                debug!(
                    "create sub_hash_agg {} for hash_agg {} to spill",
                    sub_hash_agg_executor.identity, self.identity
                );

                let sub_hash_agg_stream = Box::new(sub_hash_agg_executor).execute();

                #[for_await]
                for chunk in sub_hash_agg_stream {
                    let chunk = chunk?;
                    yield chunk;
                }

                // Clear files of the current partition.
                agg_spill_manager.clear_partition(i).await?;
            }
        } else {
            // Don't use `into_iter` here, it may cause memory leak.
            let mut result = groups.iter_mut();
            let cardinality = self.chunk_size;
            loop {
                let mut group_builders: Vec<_> = self
                    .group_key_types
                    .iter()
                    .map(|datatype| datatype.create_array_builder(cardinality))
                    .collect();

                let mut agg_builders: Vec<_> = self
                    .aggs
                    .iter()
                    .map(|agg| agg.return_type().create_array_builder(cardinality))
                    .collect();

                let mut has_next = false;
                let mut array_len = 0;
                for (key, states) in result.by_ref().take(cardinality) {
                    self.shutdown_rx.check()?;
                    has_next = true;
                    array_len += 1;
                    key.deserialize_to_builders(&mut group_builders[..], &self.group_key_types)?;
                    for ((agg, state), builder) in (self.aggs.iter())
                        .zip_eq_fast(states)
                        .zip_eq_fast(&mut agg_builders)
                    {
                        let result = agg.get_result(state).await?;
                        builder.append(result);
                    }
                }
                if !has_next {
                    break; // exit loop
                }
<<<<<<< HEAD

                let columns = group_builders
                    .into_iter()
                    .chain(agg_builders)
                    .map(|b| b.finish().into())
                    .collect::<Vec<_>>();

=======

                let columns = group_builders
                    .into_iter()
                    .chain(agg_builders)
                    .map(|b| b.finish().into())
                    .collect::<Vec<_>>();

>>>>>>> 838300ef
                let output = DataChunk::new(columns, array_len);
                yield output;
            }
        }
    }
}

#[cfg(test)]
mod tests {
    use std::alloc::{AllocError, Allocator, Global, Layout};
    use std::ptr::NonNull;
    use std::sync::atomic::{AtomicBool, Ordering};

    use futures_async_stream::for_await;
    use risingwave_common::metrics::LabelGuardedIntGauge;
    use risingwave_common::test_prelude::DataChunkTestExt;
    use risingwave_pb::data::data_type::TypeName;
    use risingwave_pb::data::PbDataType;
    use risingwave_pb::expr::agg_call::Type;
    use risingwave_pb::expr::{AggCall, InputRef};

    use super::*;
    use crate::executor::test_utils::{diff_executor_output, MockExecutor};

    const CHUNK_SIZE: usize = 1024;

    #[tokio::test]
    async fn execute_int32_grouped() {
        let parent_mem = MemoryContext::root(LabelGuardedIntGauge::<4>::test_int_gauge(), u64::MAX);
        {
            let src_exec = Box::new(MockExecutor::with_chunk(
                DataChunk::from_pretty(
                    "i i i
                 0 1 1
                 1 1 1
                 0 0 1
                 1 1 2
                 1 0 1
                 0 0 2
                 1 1 3
                 0 1 2",
                ),
                Schema::new(vec![
                    Field::unnamed(DataType::Int32),
                    Field::unnamed(DataType::Int32),
                    Field::unnamed(DataType::Int64),
                ]),
            ));

            let agg_call = AggCall {
                r#type: Type::Sum as i32,
                args: vec![InputRef {
                    index: 2,
                    r#type: Some(PbDataType {
                        type_name: TypeName::Int32 as i32,
                        ..Default::default()
                    }),
                }],
                return_type: Some(PbDataType {
                    type_name: TypeName::Int64 as i32,
                    ..Default::default()
                }),
                distinct: false,
                order_by: vec![],
                filter: None,
                direct_args: vec![],
                udf: None,
            };

            let agg_prost = HashAggNode {
                group_key: vec![0, 1],
                agg_calls: vec![agg_call],
            };

            let mem_context = MemoryContext::new(
                Some(parent_mem.clone()),
                LabelGuardedIntGauge::<4>::test_int_gauge(),
            );
            let actual_exec = HashAggExecutorBuilder::deserialize(
                &agg_prost,
                src_exec,
                TaskId::default(),
                "HashAggExecutor".to_string(),
                CHUNK_SIZE,
                mem_context.clone(),
                false,
                ShutdownToken::empty(),
            )
            .unwrap();

            // TODO: currently the order is fixed unless the hasher is changed
            let expect_exec = Box::new(MockExecutor::with_chunk(
                DataChunk::from_pretty(
                    "i i I
                 1 0 1
                 0 0 3
                 0 1 3
                 1 1 6",
                ),
                Schema::new(vec![
                    Field::unnamed(DataType::Int32),
                    Field::unnamed(DataType::Int32),
                    Field::unnamed(DataType::Int64),
                ]),
            ));
            diff_executor_output(actual_exec, expect_exec).await;

            // check estimated memory usage = 4 groups x state size
            assert_eq!(mem_context.get_bytes_used() as usize, 4 * 24);
        }

        // Ensure that agg memory counter has been dropped.
        assert_eq!(0, parent_mem.get_bytes_used());
    }

    #[tokio::test]
    async fn execute_count_star() {
        let src_exec = MockExecutor::with_chunk(
            DataChunk::from_pretty(
                "i
                 0
                 1
                 0
                 1
                 1
                 0
                 1
                 0",
            ),
            Schema::new(vec![Field::unnamed(DataType::Int32)]),
        );

        let agg_call = AggCall {
            r#type: Type::Count as i32,
            args: vec![],
            return_type: Some(PbDataType {
                type_name: TypeName::Int64 as i32,
                ..Default::default()
            }),
            distinct: false,
            order_by: vec![],
            filter: None,
            direct_args: vec![],
            udf: None,
        };

        let agg_prost = HashAggNode {
            group_key: vec![],
            agg_calls: vec![agg_call],
        };

        let actual_exec = HashAggExecutorBuilder::deserialize(
            &agg_prost,
            Box::new(src_exec),
            TaskId::default(),
            "HashAggExecutor".to_string(),
            CHUNK_SIZE,
            MemoryContext::none(),
            false,
            ShutdownToken::empty(),
        )
        .unwrap();

        let expect_exec = MockExecutor::with_chunk(
            DataChunk::from_pretty(
                "I
                 8",
            ),
            Schema::new(vec![Field::unnamed(DataType::Int64)]),
        );
        diff_executor_output(actual_exec, Box::new(expect_exec)).await;
    }

    /// A test to verify that `HashMap` may leak memory counter when using `into_iter`.
    #[test]
    #[should_panic] // TODO(MrCroxx): This bug is fixed and the test should panic. Remove the test and fix the related code later.
    fn test_hashmap_into_iter_bug() {
        let dropped: Arc<AtomicBool> = Arc::new(AtomicBool::new(false));

        {
            struct MyAllocInner {
                drop_flag: Arc<AtomicBool>,
            }

            #[derive(Clone)]
            struct MyAlloc {
                inner: Arc<MyAllocInner>,
            }

            impl Drop for MyAllocInner {
                fn drop(&mut self) {
                    println!("MyAlloc freed.");
                    self.drop_flag.store(true, Ordering::SeqCst);
                }
            }

            unsafe impl Allocator for MyAlloc {
                fn allocate(
                    &self,
                    layout: Layout,
                ) -> std::result::Result<NonNull<[u8]>, AllocError> {
                    let g = Global;
                    g.allocate(layout)
                }

                unsafe fn deallocate(&self, ptr: NonNull<u8>, layout: Layout) {
                    let g = Global;
                    g.deallocate(ptr, layout)
                }
            }

            let mut map = hashbrown::HashMap::with_capacity_in(
                10,
                MyAlloc {
                    inner: Arc::new(MyAllocInner {
                        drop_flag: dropped.clone(),
                    }),
                },
            );
            for i in 0..10 {
                map.entry(i).or_insert_with(|| "i".to_string());
            }

            for (k, v) in map {
                println!("{}, {}", k, v);
            }
        }

        assert!(!dropped.load(Ordering::SeqCst));
    }

    #[tokio::test]
    async fn test_shutdown() {
        let src_exec = MockExecutor::with_chunk(
            DataChunk::from_pretty(
                "i i i
                 0 1 1",
            ),
            Schema::new(vec![Field::unnamed(DataType::Int32); 3]),
        );

        let agg_call = AggCall {
            r#type: Type::Sum as i32,
            args: vec![InputRef {
                index: 2,
                r#type: Some(PbDataType {
                    type_name: TypeName::Int32 as i32,
                    ..Default::default()
                }),
            }],
            return_type: Some(PbDataType {
                type_name: TypeName::Int64 as i32,
                ..Default::default()
            }),
            distinct: false,
            order_by: vec![],
            filter: None,
            direct_args: vec![],
            udf: None,
        };

        let agg_prost = HashAggNode {
            group_key: vec![0, 1],
            agg_calls: vec![agg_call],
        };

        let (shutdown_tx, shutdown_rx) = ShutdownToken::new();
        let actual_exec = HashAggExecutorBuilder::deserialize(
            &agg_prost,
            Box::new(src_exec),
            TaskId::default(),
            "HashAggExecutor".to_string(),
            CHUNK_SIZE,
            MemoryContext::none(),
            false,
            shutdown_rx,
        )
        .unwrap();

        shutdown_tx.cancel();

        #[for_await]
        for data in actual_exec.execute() {
            assert!(data.is_err());
            break;
        }
    }
}<|MERGE_RESOLUTION|>--- conflicted
+++ resolved
@@ -20,10 +20,7 @@
 use bytes::Bytes;
 use futures_async_stream::try_stream;
 use futures_util::AsyncReadExt;
-<<<<<<< HEAD
-=======
 use hashbrown::hash_map::Entry;
->>>>>>> 838300ef
 use itertools::Itertools;
 use prost::Message;
 use risingwave_common::array::{DataChunk, StreamChunk};
@@ -40,10 +37,6 @@
 use risingwave_pb::batch_plan::plan_node::NodeBody;
 use risingwave_pb::batch_plan::HashAggNode;
 use risingwave_pb::data::DataChunk as PbDataChunk;
-<<<<<<< HEAD
-=======
-use twox_hash::XxHash64;
->>>>>>> 838300ef
 
 use crate::error::{BatchError, Result};
 use crate::executor::aggregation::build as build_agg;
@@ -51,11 +44,7 @@
     BoxedDataChunkStream, BoxedExecutor, BoxedExecutorBuilder, Executor, ExecutorBuilder,
     WrapStreamExecutor,
 };
-<<<<<<< HEAD
-use crate::spill::spill_op::{SpillBuildHasher, SpillOp, DEFAULT_SPILL_PARTITION_NUM};
-=======
-use crate::spill::spill_op::{SpillOp, DEFAULT_SPILL_PARTITION_NUM};
->>>>>>> 838300ef
+use crate::spill::spill_op::{DEFAULT_SPILL_PARTITION_NUM, SpillBuildHasher, SpillOp};
 use crate::task::{BatchTaskContext, ShutdownToken, TaskId};
 
 type AggHashMap<K, A> = hashbrown::HashMap<K, Vec<AggregateState>, PrecomputedBuildHasher, A>;
@@ -71,7 +60,6 @@
             self.group_key_types,
             self.schema,
             self.child,
-            None,
             self.identity,
             self.chunk_size,
             self.mem_context,
@@ -199,30 +187,23 @@
     chunk_size: usize,
     mem_context: MemoryContext,
     enable_spill: bool,
-<<<<<<< HEAD
-=======
     /// The upper bound of memory usage for this executor.
     memory_upper_bound: Option<u64>,
->>>>>>> 838300ef
     shutdown_rx: ShutdownToken,
     _phantom: PhantomData<K>,
 }
 
 impl<K> HashAggExecutor<K> {
-    #[allow(clippy::too_many_arguments)]
     pub fn new(
         aggs: Arc<Vec<BoxedAggregateFunction>>,
         group_key_columns: Vec<usize>,
         group_key_types: Vec<DataType>,
         schema: Schema,
         child: BoxedExecutor,
-        init_agg_state_executor: Option<BoxedExecutor>,
         identity: String,
         chunk_size: usize,
         mem_context: MemoryContext,
         enable_spill: bool,
-<<<<<<< HEAD
-=======
         shutdown_rx: ShutdownToken,
     ) -> Self {
         Self::new_inner(
@@ -254,7 +235,6 @@
         mem_context: MemoryContext,
         enable_spill: bool,
         memory_upper_bound: Option<u64>,
->>>>>>> 838300ef
         shutdown_rx: ShutdownToken,
     ) -> Self {
         HashAggExecutor {
@@ -268,10 +248,7 @@
             chunk_size,
             mem_context,
             enable_spill,
-<<<<<<< HEAD
-=======
             memory_upper_bound,
->>>>>>> 838300ef
             shutdown_rx,
             _phantom: PhantomData,
         }
@@ -289,21 +266,6 @@
 
     fn execute(self: Box<Self>) -> BoxedDataChunkStream {
         self.do_execute()
-    }
-}
-
-<<<<<<< HEAD
-const DEFAULT_SPILL_CHUNK_SIZE: usize = 1024;
-
-=======
-#[derive(Default, Clone, Copy)]
-pub struct SpillBuildHasher(u64);
-
-impl BuildHasher for SpillBuildHasher {
-    type Hasher = XxHash64;
-
-    fn build_hasher(&self) -> Self::Hasher {
-        XxHash64::with_seed(self.0)
     }
 }
 
@@ -321,7 +283,6 @@
 /// [proto_len]
 /// [proto_bytes]
 /// ```
->>>>>>> 838300ef
 pub struct AggSpillManager {
     op: SpillOp,
     partition_num: usize,
@@ -339,11 +300,7 @@
 }
 
 impl AggSpillManager {
-<<<<<<< HEAD
-    pub fn new(
-=======
     fn new(
->>>>>>> 838300ef
         agg_identity: &String,
         partition_num: usize,
         group_key_types: Vec<DataType>,
@@ -360,10 +317,7 @@
         let input_writers = Vec::with_capacity(partition_num);
         let input_readers = Vec::with_capacity(partition_num);
         let input_chunk_builders = Vec::with_capacity(partition_num);
-<<<<<<< HEAD
-=======
         // Use uuid to generate an unique hasher so that when recursive spilling happens they would use a different hasher to avoid data skew.
->>>>>>> 838300ef
         let spill_build_hasher = SpillBuildHasher(suffix_uuid.as_u64_pair().1);
         Ok(Self {
             op,
@@ -382,11 +336,7 @@
         })
     }
 
-<<<<<<< HEAD
-    pub async fn init_writers(&mut self) -> Result<()> {
-=======
     async fn init_writers(&mut self) -> Result<()> {
->>>>>>> 838300ef
         for i in 0..self.partition_num {
             let agg_state_partition_file_name = format!("agg-state-p{}", i);
             let w = self.op.writer_with(&agg_state_partition_file_name).await?;
@@ -411,11 +361,7 @@
         Ok(())
     }
 
-<<<<<<< HEAD
-    pub async fn write_agg_state_row(&mut self, row: impl Row, hash_code: u64) -> Result<()> {
-=======
     async fn write_agg_state_row(&mut self, row: impl Row, hash_code: u64) -> Result<()> {
->>>>>>> 838300ef
         let partition = hash_code as usize % self.partition_num;
         if let Some(output_chunk) = self.agg_state_chunk_builder[partition].append_one_row(row) {
             let chunk_pb: PbDataChunk = output_chunk.to_protobuf();
@@ -427,15 +373,7 @@
         Ok(())
     }
 
-<<<<<<< HEAD
-    pub async fn write_input_chunk(
-        &mut self,
-        chunk: DataChunk,
-        hash_codes: Vec<u64>,
-    ) -> Result<()> {
-=======
     async fn write_input_chunk(&mut self, chunk: DataChunk, hash_codes: Vec<u64>) -> Result<()> {
->>>>>>> 838300ef
         let (columns, vis) = chunk.into_parts_v2();
         for partition in 0..self.partition_num {
             let new_vis = vis.clone()
@@ -456,11 +394,7 @@
         Ok(())
     }
 
-<<<<<<< HEAD
-    pub async fn close_writers(&mut self) -> Result<()> {
-=======
     async fn close_writers(&mut self) -> Result<()> {
->>>>>>> 838300ef
         for partition in 0..self.partition_num {
             if let Some(output_chunk) = self.agg_state_chunk_builder[partition].consume_all() {
                 let chunk_pb: PbDataChunk = output_chunk.to_protobuf();
@@ -520,8 +454,6 @@
         Ok(Self::read_stream(r))
     }
 
-<<<<<<< HEAD
-=======
     async fn estimate_partition_size(&self, partition: usize) -> Result<u64> {
         let agg_state_partition_file_name = format!("agg-state-p{}", partition);
         let agg_state_size = self
@@ -538,7 +470,6 @@
         Ok(agg_state_size + input_size)
     }
 
->>>>>>> 838300ef
     async fn clear_partition(&mut self, partition: usize) -> Result<()> {
         let agg_state_partition_file_name = format!("agg-state-p{}", partition);
         self.op.delete(&agg_state_partition_file_name).await?;
@@ -548,24 +479,18 @@
     }
 }
 
-<<<<<<< HEAD
-=======
 const SPILL_AT_LEAST_MEMORY: u64 = 1024 * 1024;
 
->>>>>>> 838300ef
 impl<K: HashKey + Send + Sync> HashAggExecutor<K> {
     #[try_stream(boxed, ok = DataChunk, error = BatchError)]
     async fn do_execute(self: Box<Self>) {
         let child_schema = self.child.schema().clone();
         let mut need_to_spill = false;
-<<<<<<< HEAD
-=======
         // If the memory upper bound is less than 1MB, we don't need to check memory usage.
         let check_memory = match self.memory_upper_bound {
             Some(upper_bound) => upper_bound > SPILL_AT_LEAST_MEMORY,
             None => true,
         };
->>>>>>> 838300ef
 
         // hash map for each agg groups
         let mut groups = AggHashMap::<K, _>::with_hasher_in(
@@ -574,11 +499,8 @@
         );
 
         if let Some(init_agg_state_executor) = self.init_agg_state_executor {
-<<<<<<< HEAD
-=======
             // `init_agg_state_executor` exists which means this is a sub `HashAggExecutor` used to consume spilling data.
             // The spilled agg states by its parent executor need to be recovered first.
->>>>>>> 838300ef
             let mut init_agg_state_stream = init_agg_state_executor.execute();
             #[for_await]
             for chunk in &mut init_agg_state_stream {
@@ -602,11 +524,7 @@
                     groups.try_insert(key, agg_states).unwrap();
                 }
 
-<<<<<<< HEAD
-                if !self.mem_context.add(memory_usage_diff) {
-=======
                 if !self.mem_context.add(memory_usage_diff) && check_memory {
->>>>>>> 838300ef
                     warn!("not enough memory to load one partition agg state after spill which is not a normal case, so keep going");
                 }
             }
@@ -651,11 +569,7 @@
                 }
             }
             // update memory usage
-<<<<<<< HEAD
-            if !self.mem_context.add(memory_usage_diff) {
-=======
             if !self.mem_context.add(memory_usage_diff) && check_memory {
->>>>>>> 838300ef
                 if self.enable_spill {
                     need_to_spill = true;
                     break;
@@ -666,8 +580,6 @@
         }
 
         if need_to_spill {
-<<<<<<< HEAD
-=======
             // A spilling version of aggregation based on the RFC: Spill Hash Aggregation https://github.com/risingwavelabs/rfcs/pull/89
             // When HashAggExecutor told memory is insufficient, AggSpillManager will start to partition the hash table and spill to disk.
             // After spilling the hash table, AggSpillManager will consume all chunks from the input executor,
@@ -675,18 +587,13 @@
             // Finally, we would get e.g. 20 partitions. Each partition should contain a portion of the original hash table and input data.
             // A sub HashAggExecutor would be used to consume each partition one by one.
             // If memory is still not enough in the sub HashAggExecutor, it will partition its hash table and input recursively.
->>>>>>> 838300ef
             let mut agg_spill_manager = AggSpillManager::new(
                 &self.identity,
                 DEFAULT_SPILL_PARTITION_NUM,
                 self.group_key_types.clone(),
                 self.aggs.iter().map(|agg| agg.return_type()).collect(),
                 child_schema.data_types(),
-<<<<<<< HEAD
-                DEFAULT_SPILL_CHUNK_SIZE,
-=======
                 self.chunk_size,
->>>>>>> 838300ef
             )?;
             agg_spill_manager.init_writers().await?;
 
@@ -733,19 +640,12 @@
 
             // Process each partition one by one.
             for i in 0..agg_spill_manager.partition_num {
-<<<<<<< HEAD
+                let partition_size = agg_spill_manager.estimate_partition_size(i).await?;
+
                 let agg_state_stream = agg_spill_manager.read_agg_state_partition(i).await?;
                 let input_stream = agg_spill_manager.read_input_partition(i).await?;
 
-                let sub_hash_agg_executor: HashAggExecutor<K> = HashAggExecutor::new(
-=======
-                let partition_size = agg_spill_manager.estimate_partition_size(i).await?;
-
-                let agg_state_stream = agg_spill_manager.read_agg_state_partition(i).await?;
-                let input_stream = agg_spill_manager.read_input_partition(i).await?;
-
                 let sub_hash_agg_executor: HashAggExecutor<K> = HashAggExecutor::new_inner(
->>>>>>> 838300ef
                     self.aggs.clone(),
                     self.group_key_columns.clone(),
                     self.group_key_types.clone(),
@@ -759,10 +659,7 @@
                     self.chunk_size,
                     self.mem_context.clone(),
                     self.enable_spill,
-<<<<<<< HEAD
-=======
                     Some(partition_size),
->>>>>>> 838300ef
                     self.shutdown_rx.clone(),
                 );
 
@@ -817,7 +714,6 @@
                 if !has_next {
                     break; // exit loop
                 }
-<<<<<<< HEAD
 
                 let columns = group_builders
                     .into_iter()
@@ -825,15 +721,6 @@
                     .map(|b| b.finish().into())
                     .collect::<Vec<_>>();
 
-=======
-
-                let columns = group_builders
-                    .into_iter()
-                    .chain(agg_builders)
-                    .map(|b| b.finish().into())
-                    .collect::<Vec<_>>();
-
->>>>>>> 838300ef
                 let output = DataChunk::new(columns, array_len);
                 yield output;
             }
@@ -843,7 +730,7 @@
 
 #[cfg(test)]
 mod tests {
-    use std::alloc::{AllocError, Allocator, Global, Layout};
+    use std::alloc::{Allocator, AllocError, Global, Layout};
     use std::ptr::NonNull;
     use std::sync::atomic::{AtomicBool, Ordering};
 
