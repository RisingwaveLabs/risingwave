// Copyright 2022 Singularity Data
//
// Licensed under the Apache License, Version 2.0 (the "License");
// you may not use this file except in compliance with the License.
// You may obtain a copy of the License at
//
// http://www.apache.org/licenses/LICENSE-2.0
//
// Unless required by applicable law or agreed to in writing, software
// distributed under the License is distributed on an "AS IS" BASIS,
// WITHOUT WARRANTIES OR CONDITIONS OF ANY KIND, either express or implied.
// See the License for the specific language governing permissions and
// limitations under the License.

use futures_async_stream::try_stream;
use itertools::Itertools;
use risingwave_common::array::column::Column;
use risingwave_common::array::{DataChunk, Vis};
use risingwave_common::catalog::{Field, Schema};
use risingwave_common::error::{Result, RwError};
use risingwave_common::types::DataType;
use risingwave_common::util::chunk_coalesce::DataChunkBuilder;
use risingwave_pb::batch_plan::plan_node::NodeBody;

use super::{BoxedDataChunkStream, BoxedExecutor, BoxedExecutorBuilder, Executor, ExecutorBuilder};
use crate::task::BatchTaskContext;

pub struct ExpandExecutor {
    column_subsets: Vec<Vec<usize>>,
    child: BoxedExecutor,
    schema: Schema,
    identity: String,
}

impl Executor for ExpandExecutor {
    fn schema(&self) -> &Schema {
        &self.schema
    }

    fn identity(&self) -> &str {
        &self.identity
    }

    fn execute(self: Box<Self>) -> BoxedDataChunkStream {
        self.do_execute()
    }
}

impl ExpandExecutor {
    #[try_stream(boxed, ok = DataChunk, error = RwError)]
    async fn do_execute(self: Box<Self>) {
        let mut data_chunk_builder = DataChunkBuilder::with_default_size(self.schema.data_types());

        #[for_await]
        for data_chunk in self.child.execute() {
            let data_chunk: DataChunk = data_chunk?.compact()?;
            assert!(
                data_chunk.dimension() > 0,
                "The input data chunk of expand can't be dummy chunk."
            );
            let cardinality = data_chunk.cardinality();
            let (columns, vis) = data_chunk.into_parts();
            assert_eq!(vis, Vis::Compact(cardinality));

            #[for_await]
            for new_columns in
                Column::expand_columns(cardinality, columns, self.column_subsets.to_owned())
            {
                #[for_await]
                for data_chunk in
                    data_chunk_builder.trunc_data_chunk(DataChunk::new(new_columns?, vis.clone()))
                {
                    yield data_chunk?;
                }
            }
        }
        if let Some(chunk) = data_chunk_builder.consume_all()? {
            yield chunk;
        }
    }
}

#[async_trait::async_trait]
impl BoxedExecutorBuilder for ExpandExecutor {
    async fn new_boxed_executor<C: BatchTaskContext>(
        source: &ExecutorBuilder<C>,
        inputs: Vec<BoxedExecutor>,
    ) -> Result<BoxedExecutor> {
        let [child]: [_; 1] = inputs.try_into().unwrap();

        let expand_node = try_match_expand!(
            source.plan_node().get_node_body().unwrap(),
            NodeBody::Expand
        )?;

        let column_subsets = expand_node
            .column_subsets
            .iter()
            .map(|subset| {
                subset
                    .column_indices
                    .iter()
                    .map(|idx| *idx as usize)
                    .collect_vec()
            })
            .collect_vec();

<<<<<<< HEAD
        let input = inputs.remove(0);
        let schema = {
            let mut fields = input.schema().clone().into_fields();
            fields.extend(fields.clone());
            fields.push(Field::with_name(DataType::Int64, "flag"));
            Schema::new(fields)
        };
=======
        let mut schema = child.schema().clone();
        schema
            .fields
            .push(Field::with_name(DataType::Int64, "flag"));
>>>>>>> 6a3dc58b

        Ok(Box::new(Self {
            column_subsets,
            child: input,
            schema,
            identity: "ExpandExecutor".to_string(),
        }))
    }
}

#[cfg(test)]
mod tests {
    use futures::StreamExt;
    use risingwave_common::array::{DataChunk, DataChunkTestExt};
    use risingwave_common::catalog::{Field, Schema};
    use risingwave_common::types::DataType;

    use super::ExpandExecutor;
    use crate::executor::test_utils::MockExecutor;
    use crate::executor::Executor;

    #[tokio::test]
    async fn test_expand_executor() {
        let mock_schema = Schema {
            fields: vec![
                Field::unnamed(DataType::Int32),
                Field::unnamed(DataType::Int32),
                Field::unnamed(DataType::Int32),
            ],
        };
        let expand_schema = Schema {
            fields: vec![
                Field::unnamed(DataType::Int32),
                Field::unnamed(DataType::Int32),
                Field::unnamed(DataType::Int32),
                Field::unnamed(DataType::Int32),
                Field::unnamed(DataType::Int32),
                Field::unnamed(DataType::Int32),
                Field::unnamed(DataType::Int64),
            ],
        };
        let mut mock_executor = MockExecutor::new(mock_schema);
        mock_executor.add(DataChunk::from_pretty(
            "i i i
             1 2 3
             2 3 4",
        ));
        let column_subsets = vec![vec![0, 1], vec![1, 2]];
        let expand_executor = Box::new(ExpandExecutor {
            column_subsets,
            child: Box::new(mock_executor),
            schema: expand_schema,
            identity: "ExpandExecutor".to_string(),
        });
        let mut stream = expand_executor.execute();
        let res = stream.next().await.unwrap().unwrap();
        let expected_chunk = DataChunk::from_pretty(
            "i i i i i i I
             1 2 . 1 2 3 0
             2 3 . 2 3 4 0
             . 2 3 1 2 3 1
             . 3 4 2 3 4 1",
        );
        assert_eq!(res, expected_chunk);
    }
}<|MERGE_RESOLUTION|>--- conflicted
+++ resolved
@@ -86,8 +86,6 @@
         source: &ExecutorBuilder<C>,
         inputs: Vec<BoxedExecutor>,
     ) -> Result<BoxedExecutor> {
-        let [child]: [_; 1] = inputs.try_into().unwrap();
-
         let expand_node = try_match_expand!(
             source.plan_node().get_node_body().unwrap(),
             NodeBody::Expand
@@ -105,20 +103,13 @@
             })
             .collect_vec();
 
-<<<<<<< HEAD
-        let input = inputs.remove(0);
+        let [input]: [_; 1] = inputs.try_into().unwrap();
         let schema = {
             let mut fields = input.schema().clone().into_fields();
             fields.extend(fields.clone());
             fields.push(Field::with_name(DataType::Int64, "flag"));
             Schema::new(fields)
         };
-=======
-        let mut schema = child.schema().clone();
-        schema
-            .fields
-            .push(Field::with_name(DataType::Int64, "flag"));
->>>>>>> 6a3dc58b
 
         Ok(Box::new(Self {
             column_subsets,
