// Copyright 2024 RisingWave Labs
//
// Licensed under the Apache License, Version 2.0 (the "License");
// you may not use this file except in compliance with the License.
// You may obtain a copy of the License at
//
//     http://www.apache.org/licenses/LICENSE-2.0
//
// Unless required by applicable law or agreed to in writing, software
// distributed under the License is distributed on an "AS IS" BASIS,
// WITHOUT WARRANTIES OR CONDITIONS OF ANY KIND, either express or implied.
// See the License for the specific language governing permissions and
// limitations under the License.

use std::sync::Arc;
use std::time::Duration;

use futures::StreamExt;
use futures_async_stream::try_stream;
use risingwave_common::array::DataChunk;
use risingwave_common::catalog::{Field, Schema};
use risingwave_common::util::addr::HostAddr;
use risingwave_common::util::iter_util::ZipEqFast;
use risingwave_pb::batch_plan::plan_node::NodeBody;
use risingwave_pb::batch_plan::PbExchangeSource;
use risingwave_pb::plan_common::Field as NodeField;
use risingwave_rpc_client::ComputeClientPoolRef;
use rw_futures_util::select_all;

use crate::error::{BatchError, Result};
use crate::exchange_source::ExchangeSourceImpl;
use crate::execution::grpc_exchange::GrpcExchangeSource;
use crate::execution::local_exchange::LocalExchangeSource;
use crate::executor::ExecutorBuilder;
use crate::task::{BatchTaskContext, TaskId};

pub type ExchangeExecutor = GenericExchangeExecutor<DefaultCreateSource>;
use crate::executor::{BoxedDataChunkStream, BoxedExecutor, BoxedExecutorBuilder, Executor};
use crate::monitor::BatchMetrics;

pub struct GenericExchangeExecutor<CS> {
    proto_sources: Vec<PbExchangeSource>,
    /// Mock-able `CreateSource`.
    source_creators: Vec<CS>,
    sequential: bool,
    context: Arc<dyn BatchTaskContext>,

    schema: Schema,
    #[expect(dead_code)]
    task_id: TaskId,
    identity: String,

    /// Batch metrics.
    /// None: Local mode don't record mertics.
    metrics: Option<BatchMetrics>,
}

/// `CreateSource` determines the right type of `ExchangeSource` to create.
#[async_trait::async_trait]
pub trait CreateSource: Send {
    async fn create_source(
        &self,
        context: &dyn BatchTaskContext,
        prost_source: &PbExchangeSource,
    ) -> Result<ExchangeSourceImpl>;
}

#[derive(Clone)]
pub struct DefaultCreateSource {
    client_pool: ComputeClientPoolRef,
}

impl DefaultCreateSource {
    pub fn new(client_pool: ComputeClientPoolRef) -> Self {
        Self { client_pool }
    }
}

#[async_trait::async_trait]
impl CreateSource for DefaultCreateSource {
    async fn create_source(
        &self,
        context: &dyn BatchTaskContext,
        prost_source: &PbExchangeSource,
    ) -> Result<ExchangeSourceImpl> {
        let peer_addr = prost_source.get_host()?.into();
        let task_output_id = prost_source.get_task_output_id()?;
        let task_id = TaskId::from(task_output_id.get_task_id()?);

        if context.is_local_addr(&peer_addr) && prost_source.local_execute_plan.is_none() {
            trace!("Exchange locally [{:?}]", task_output_id);

            Ok(ExchangeSourceImpl::Local(LocalExchangeSource::create(
                task_output_id.try_into()?,
                context,
                task_id,
            )?))
        } else {
            trace!(
                "Exchange remotely from {} [{:?}]",
                &peer_addr,
                task_output_id,
            );

            let mask_failed_serving_worker = || {
                if let Some(worker_node_manager) = context.worker_node_manager() {
                    if let Some(worker) =
                        worker_node_manager
                            .list_worker_nodes()
                            .iter()
                            .find(|worker| {
                                worker
                                    .host
                                    .as_ref()
                                    .map_or(false, |h| HostAddr::from(h) == peer_addr)
                                    && worker.property.as_ref().map_or(false, |p| p.is_serving)
                            })
                    {
                        let duration = Duration::from_secs(std::cmp::max(
                            context.get_config().mask_worker_temporary_secs as u64,
                            1,
                        ));
                        worker_node_manager.mask_worker_node(worker.id, duration);
                    }
                }
            };

            Ok(ExchangeSourceImpl::Grpc(
                GrpcExchangeSource::create(
                    self.client_pool
                        .get_by_addr(peer_addr.clone())
                        .await
                        .inspect_err(|_| mask_failed_serving_worker())?,
                    task_output_id.clone(),
                    prost_source.local_execute_plan.clone(),
                )
                .await
                .inspect_err(|e| {
                    if matches!(e, BatchError::RpcError(_)) {
                        mask_failed_serving_worker()
                    }
                })?,
            ))
        }
    }
}

pub struct GenericExchangeExecutorBuilder {}

impl BoxedExecutorBuilder for GenericExchangeExecutorBuilder {
    async fn new_boxed_executor(
        source: &ExecutorBuilder<'_>,
        inputs: Vec<BoxedExecutor>,
    ) -> Result<BoxedExecutor> {
        ensure!(
            inputs.is_empty(),
            "Exchange executor should not have children!"
        );
        let node = try_match_expand!(
            source.plan_node().get_node_body().unwrap(),
            NodeBody::Exchange
        )?;

        let sequential = node.get_sequential();

        ensure!(!node.get_sources().is_empty());
        let proto_sources: Vec<PbExchangeSource> = node.get_sources().to_vec();
        let source_creators =
            vec![DefaultCreateSource::new(source.context().client_pool()); proto_sources.len()];

        let input_schema: Vec<NodeField> = node.get_input_schema().to_vec();
        let fields = input_schema.iter().map(Field::from).collect::<Vec<Field>>();
        Ok(Box::new(ExchangeExecutor {
            proto_sources,
            source_creators,
            sequential,
            context: source.context().clone(),
            schema: Schema { fields },
            task_id: source.task_id.clone(),
            identity: source.plan_node().get_identity().clone(),
            metrics: source.context().batch_metrics(),
        }))
    }
}

impl<CS: 'static + Send + CreateSource> Executor for GenericExchangeExecutor<CS> {
    fn schema(&self) -> &Schema {
        &self.schema
    }

    fn identity(&self) -> &str {
        &self.identity
    }

    fn execute(self: Box<Self>) -> BoxedDataChunkStream {
        self.do_execute()
    }
}

impl<CS: 'static + Send + CreateSource> GenericExchangeExecutor<CS> {
    #[try_stream(boxed, ok = DataChunk, error = BatchError)]
    async fn do_execute(self: Box<Self>) {
        let streams = self
            .proto_sources
            .into_iter()
            .zip_eq_fast(self.source_creators)
            .map(|(prost_source, source_creator)| {
                Self::data_chunk_stream(
                    prost_source,
                    source_creator,
                    &*self.context,
                    self.metrics.clone(),
                )
            });

        if self.sequential {
            for mut stream in streams {
                while let Some(data_chunk) = stream.next().await {
                    let data_chunk = data_chunk?;
                    yield data_chunk
                }
            }
        } else {
            let mut stream = select_all(streams).boxed();
            while let Some(data_chunk) = stream.next().await {
                let data_chunk = data_chunk?;
                yield data_chunk
            }
        }
    }

    #[try_stream(boxed, ok = DataChunk, error = BatchError)]
    async fn data_chunk_stream(
        prost_source: PbExchangeSource,
        source_creator: CS,
        context: &dyn BatchTaskContext,
        metrics: Option<BatchMetrics>,
    ) {
        let mut source = source_creator.create_source(context, &prost_source).await?;
        // create the collector
        let counter = metrics
            .as_ref()
            .map(|metrics| &metrics.executor_metrics().exchange_recv_row_number);

        loop {
            if let Some(res) = source.take_data().await? {
                if res.cardinality() == 0 {
                    debug!("Exchange source {:?} output empty chunk.", source);
                }

                if let Some(counter) = counter {
                    counter.inc_by(res.cardinality().try_into().unwrap());
                }

                yield res;
                continue;
            }
            break;
        }
    }
}

#[cfg(test)]
mod tests {

    use rand::Rng;
    use risingwave_common::array::{Array, I32Array};
    use risingwave_common::types::DataType;

    use super::*;
    use crate::executor::test_utils::{FakeCreateSource, FakeExchangeSource};
    use crate::task::ComputeNodeContext;
    #[tokio::test]
    async fn test_exchange_multiple_sources() {
        let context = ComputeNodeContext::for_test();
        let mut proto_sources = vec![];
        let mut source_creators = vec![];
        for _ in 0..2 {
            let mut rng = rand::thread_rng();
            let i = rng.gen_range(1..=100000);
            let chunk = DataChunk::new(vec![I32Array::from_iter([i]).into_ref()], 1);
            let chunks = vec![Some(chunk); 100];
            let fake_exchange_source = FakeExchangeSource::new(chunks);
            let fake_create_source = FakeCreateSource::new(fake_exchange_source);
            proto_sources.push(PbExchangeSource::default());
            source_creators.push(fake_create_source);
        }

<<<<<<< HEAD
        let executor = Box::new(
            GenericExchangeExecutor::<FakeCreateSource, ComputeNodeContext> {
                metrics: None,
                proto_sources,
                source_creators,
                sequential: false,
                context,
                schema: Schema {
                    fields: vec![Field::unnamed(DataType::Int32)],
                },
                task_id: TaskId::default(),
                identity: "GenericExchangeExecutor2".to_owned(),
=======
        let executor = Box::new(GenericExchangeExecutor::<FakeCreateSource> {
            metrics: None,
            proto_sources,
            source_creators,
            sequential: false,
            context,
            schema: Schema {
                fields: vec![Field::unnamed(DataType::Int32)],
>>>>>>> 00ee6663
            },
            task_id: TaskId::default(),
            identity: "GenericExchangeExecutor2".to_string(),
        });

        let mut stream = executor.execute();
        let mut chunks: Vec<DataChunk> = vec![];
        while let Some(chunk) = stream.next().await {
            let chunk = chunk.unwrap();
            chunks.push(chunk);
            if chunks.len() == 100 {
                chunks.dedup();
                assert_ne!(chunks.len(), 1);
                chunks.clear();
            }
        }
    }
}<|MERGE_RESOLUTION|>--- conflicted
+++ resolved
@@ -286,20 +286,6 @@
             source_creators.push(fake_create_source);
         }
 
-<<<<<<< HEAD
-        let executor = Box::new(
-            GenericExchangeExecutor::<FakeCreateSource, ComputeNodeContext> {
-                metrics: None,
-                proto_sources,
-                source_creators,
-                sequential: false,
-                context,
-                schema: Schema {
-                    fields: vec![Field::unnamed(DataType::Int32)],
-                },
-                task_id: TaskId::default(),
-                identity: "GenericExchangeExecutor2".to_owned(),
-=======
         let executor = Box::new(GenericExchangeExecutor::<FakeCreateSource> {
             metrics: None,
             proto_sources,
@@ -308,10 +294,9 @@
             context,
             schema: Schema {
                 fields: vec![Field::unnamed(DataType::Int32)],
->>>>>>> 00ee6663
             },
             task_id: TaskId::default(),
-            identity: "GenericExchangeExecutor2".to_string(),
+            identity: "GenericExchangeExecutor2".to_owned(),
         });
 
         let mut stream = executor.execute();
