--- conflicted
+++ resolved
@@ -234,8 +234,6 @@
         ExchangeInfo, PlanFragment, PlanNode, TableFunctionNode, TaskId as ProstTaskId,
         TaskOutputId as ProstTaskOutputId, ValuesNode,
     };
-    use risingwave_pb::common::batch_query_epoch::Epoch;
-    use risingwave_pb::common::BatchQueryEpoch;
     use risingwave_pb::expr::table_function::Type;
     use risingwave_pb::expr::TableFunction;
     use tonic::Code;
@@ -298,30 +296,13 @@
             .fire_task(
                 &task_id,
                 plan.clone(),
-<<<<<<< HEAD
-                BatchQueryEpoch {
-                    epoch: Some(Epoch::Committed(0)),
-                },
-=======
                 to_committed_batch_query_epoch(0),
->>>>>>> e1d7b38c
                 context.clone(),
             )
             .await
             .unwrap();
         let err = manager
-<<<<<<< HEAD
-            .fire_task(
-                &task_id,
-                plan,
-                BatchQueryEpoch {
-                    epoch: Some(Epoch::Committed(0)),
-                },
-                context,
-            )
-=======
             .fire_task(&task_id, plan, to_committed_batch_query_epoch(0), context)
->>>>>>> e1d7b38c
             .await
             .unwrap_err();
         assert!(err
@@ -365,13 +346,7 @@
             .fire_task(
                 &task_id,
                 plan.clone(),
-<<<<<<< HEAD
-                BatchQueryEpoch {
-                    epoch: Some(Epoch::Committed(0)),
-                },
-=======
                 to_committed_batch_query_epoch(0),
->>>>>>> e1d7b38c
                 context.clone(),
             )
             .await
