// Copyright 2022 Singularity Data
//
// Licensed under the Apache License, Version 2.0 (the "License");
// you may not use this file except in compliance with the License.
// You may obtain a copy of the License at
//
// http://www.apache.org/licenses/LICENSE-2.0
//
// Unless required by applicable law or agreed to in writing, software
// distributed under the License is distributed on an "AS IS" BASIS,
// WITHOUT WARRANTIES OR CONDITIONS OF ANY KIND, either express or implied.
// See the License for the specific language governing permissions and
// limitations under the License.

pub mod executor_wrapper;

mod filter;
mod insert;
pub use filter::*;
mod delete;
mod values;
pub use values::*;
<<<<<<< HEAD
mod top_n;
=======
mod limit;
pub use limit::*;
>>>>>>> c9b37d6d
mod trace;
pub use delete::*;
pub use filter::*;
use futures::stream::BoxStream;
pub use insert::*;
use risingwave_common::array::DataChunk;
use risingwave_common::catalog::Schema;
use risingwave_common::error::Result;
pub use top_n::*;
pub use trace::*;

use crate::executor::executor2_wrapper::Executor2Wrapper;
use crate::executor::{BoxedExecutor, ExecutorBuilder};

pub type BoxedExecutor2 = Box<dyn Executor2>;
pub type BoxedDataChunkStream = BoxStream<'static, Result<DataChunk>>;

pub struct ExecutorInfo {
    pub schema: Schema,
    pub id: String,
}

/// Refactoring of `Executor` using `Stream`.
pub trait Executor2: Send + 'static {
    /// Returns the schema of the executor's return data.
    ///
    /// Schema must be available before `init`.
    fn schema(&self) -> &Schema;

    /// Identity string of the executor
    fn identity(&self) -> &str;

    /// Executes to return the data chunk stream.
    ///
    /// The implementation should guaranteed that each `DataChunk`'s cardinality is not zero.
    fn execute(self: Box<Self>) -> BoxedDataChunkStream;
}

/// Every Executor should impl this trait to provide a static method to build a `BoxedExecutor2`
/// from proto and global environment.
pub trait BoxedExecutor2Builder {
    fn new_boxed_executor2(source: &ExecutorBuilder) -> Result<BoxedExecutor2>;

    fn new_boxed_executor(source: &ExecutorBuilder) -> Result<BoxedExecutor> {
        Ok(Box::new(Executor2Wrapper::from(Self::new_boxed_executor2(
            source,
        )?)))
    }
}<|MERGE_RESOLUTION|>--- conflicted
+++ resolved
@@ -20,12 +20,9 @@
 mod delete;
 mod values;
 pub use values::*;
-<<<<<<< HEAD
 mod top_n;
-=======
 mod limit;
 pub use limit::*;
->>>>>>> c9b37d6d
 mod trace;
 pub use delete::*;
 pub use filter::*;
