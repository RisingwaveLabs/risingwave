// Copyright 2022 Singularity Data
//
// Licensed under the Apache License, Version 2.0 (the "License");
// you may not use this file except in compliance with the License.
// You may obtain a copy of the License at
//
// http://www.apache.org/licenses/LICENSE-2.0
//
// Unless required by applicable law or agreed to in writing, software
// distributed under the License is distributed on an "AS IS" BASIS,
// WITHOUT WARRANTIES OR CONDITIONS OF ANY KIND, either express or implied.
// See the License for the specific language governing permissions and
// limitations under the License.

use std::path::PathBuf;

fn main() -> Result<(), Box<dyn std::error::Error>> {
    let proto_dir = "../../proto";

    println!("cargo:rerun-if-changed={}", proto_dir);

    let proto_files = vec![
        "batch_plan",
        "catalog",
        "common",
        "compactor",
        "compute",
        "connector_service",
        "data",
        "ddl_service",
        "expr",
        "health",
        "hummock",
        "leader",
        "meta",
        "monitor_service",
        "plan_common",
        "source",
        "stream_plan",
        "stream_service",
        "task_service",
        "user",
<<<<<<< HEAD
=======
        "source",
        "monitor_service",
        "health",
        "backup_service",
>>>>>>> ae398b3b
    ];
    let protos: Vec<String> = proto_files
        .iter()
        .map(|f| format!("{}/{}.proto", proto_dir, f))
        .collect();

    // Build protobuf structs.
    let out_dir = PathBuf::from("./src");
    let file_descriptor_set_path: PathBuf = out_dir.join("file_descriptor_set.bin");
    tonic_build::configure()
        .file_descriptor_set_path(file_descriptor_set_path.as_path())
        .compile_well_known_types(true)
        .type_attribute(".", "#[derive(prost_helpers::AnyPB)]")
        .out_dir(out_dir.as_path())
        .compile(&protos, &[proto_dir.to_string()])
        .expect("Failed to compile grpc!");

    // Implement `serde::Serialize` on those structs.
    let descriptor_set = std::fs::read(file_descriptor_set_path)?;
    pbjson_build::Builder::new()
        .register_descriptors(&descriptor_set)?
        .out_dir(out_dir.as_path())
        .build(&["."])
        .expect("Failed to compile serde");

    // Tweak the serde files so that they can be compiled in our project.
    // By adding a `use crate::module::*`
    let rewrite_files = proto_files;
    for serde_proto_file in &rewrite_files {
        let out_file = out_dir.join(format!("{}.serde.rs", serde_proto_file));
        let file_content = String::from_utf8(std::fs::read(&out_file)?)?;
        let module_path_id = serde_proto_file.replace('.', "::");
        std::fs::write(
            &out_file,
            format!("use crate::{}::*;\n{}", module_path_id, file_content),
        )?;
    }
    Ok(())
}<|MERGE_RESOLUTION|>--- conflicted
+++ resolved
@@ -20,6 +20,7 @@
     println!("cargo:rerun-if-changed={}", proto_dir);
 
     let proto_files = vec![
+        "backup_service",
         "batch_plan",
         "catalog",
         "common",
@@ -40,13 +41,6 @@
         "stream_service",
         "task_service",
         "user",
-<<<<<<< HEAD
-=======
-        "source",
-        "monitor_service",
-        "health",
-        "backup_service",
->>>>>>> ae398b3b
     ];
     let protos: Vec<String> = proto_files
         .iter()
