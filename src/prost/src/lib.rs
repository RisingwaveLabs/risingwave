--- conflicted
+++ resolved
@@ -141,13 +141,11 @@
 #[path = "backup_service.serde.rs"]
 pub mod backup_service_serde;
 #[rustfmt::skip]
-<<<<<<< HEAD
 #[path = "java_binding.serde.rs"]
 pub mod java_binding_serde;
-=======
+#[rustfmt::skip]
 #[path = "leader.serde.rs"]
 pub mod leader_serde;
->>>>>>> 719f55e4
 
 #[derive(Clone, PartialEq, Eq, Debug)]
 pub struct ProstFieldNotFound(pub &'static str);
