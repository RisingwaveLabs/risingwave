--- conflicted
+++ resolved
@@ -39,32 +39,15 @@
     /// The heap size of keys/values
     kv_heap_size: usize,
     /// The metrics of memory usage
-<<<<<<< HEAD
-    memory_usage_metrics: Option<IntGauge>,
-    // Metrics info
-    metrics_info: Option<MetricsInfo>,
-=======
     memory_usage_metrics: IntGauge,
     // Metrics info
     metrics_info: MetricsInfo,
->>>>>>> 171e2121
     /// The size reported last time
     last_reported_size_bytes: usize,
 }
 
 impl<K, V, S, A: Clone + Allocator> Drop for ManagedLruCache<K, V, S, A> {
     fn drop(&mut self) {
-<<<<<<< HEAD
-        if let Some(metrics) = &self.memory_usage_metrics {
-            metrics.set(0.into());
-        }
-        if let Some(info) = &self.metrics_info {
-            info.metrics
-                .stream_memory_usage
-                .remove_label_values(&[&info.table_id, &info.actor_id, &info.desc])
-                .unwrap();
-        }
-=======
         let info = &self.metrics_info;
         self.memory_usage_metrics.set(0.into());
 
@@ -72,7 +55,6 @@
             .stream_memory_usage
             .remove_label_values(&[&info.table_id, &info.actor_id, &info.desc])
             .unwrap();
->>>>>>> 171e2121
     }
 }
 
@@ -84,15 +66,6 @@
         watermark_epoch: Arc<AtomicU64>,
         metrics_info: MetricsInfo,
     ) -> Self {
-<<<<<<< HEAD
-        let memory_usage_metrics = metrics_info.as_ref().map(|info| {
-            info.metrics.stream_memory_usage.with_label_values(&[
-                &info.table_id,
-                &info.actor_id,
-                &info.desc,
-            ])
-        });
-=======
         let memory_usage_metrics = metrics_info
             .metrics
             .stream_memory_usage
@@ -101,7 +74,6 @@
                 &metrics_info.actor_id,
                 &metrics_info.desc,
             ]);
->>>>>>> 171e2121
 
         Self {
             inner,
@@ -299,11 +271,7 @@
     // The total size of a collection
     total_size: &'a mut usize,
     last_reported_size_bytes: &'a mut usize,
-<<<<<<< HEAD
-    memory_usage_metrics: &'a mut Option<IntGauge>,
-=======
     memory_usage_metrics: &'a mut IntGauge,
->>>>>>> 171e2121
 }
 
 impl<'a, V: EstimateSize> MutGuard<'a, V> {
@@ -311,11 +279,7 @@
         inner: &'a mut V,
         total_size: &'a mut usize,
         last_reported_size_bytes: &'a mut usize,
-<<<<<<< HEAD
-        memory_usage_metrics: &'a mut Option<IntGauge>,
-=======
         memory_usage_metrics: &'a mut IntGauge,
->>>>>>> 171e2121
     ) -> Self {
         let original_val_size = inner.estimated_size();
         Self {
@@ -371,11 +335,7 @@
     // The total size of a collection
     total_size: NonNull<usize>,
     last_reported_size_bytes: NonNull<usize>,
-<<<<<<< HEAD
-    memory_usage_metrics: NonNull<Option<IntGauge>>,
-=======
     memory_usage_metrics: NonNull<IntGauge>,
->>>>>>> 171e2121
 }
 
 impl<V: EstimateSize> UnsafeMutGuard<V> {
@@ -383,11 +343,7 @@
         inner: &mut V,
         total_size: &mut usize,
         last_reported_size_bytes: &mut usize,
-<<<<<<< HEAD
-        memory_usage_metrics: &mut Option<IntGauge>,
-=======
         memory_usage_metrics: &mut IntGauge,
->>>>>>> 171e2121
     ) -> Self {
         let original_val_size = inner.estimated_size();
         Self {
