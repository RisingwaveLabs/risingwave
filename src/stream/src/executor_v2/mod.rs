--- conflicted
+++ resolved
@@ -35,11 +35,8 @@
 mod lookup;
 pub mod merge;
 pub(crate) mod mview;
-<<<<<<< HEAD
-=======
 mod project;
 #[allow(dead_code)]
->>>>>>> 4f31c18e
 mod rearranged_chain;
 pub mod receiver;
 mod simple;
@@ -59,12 +56,9 @@
 pub use lookup::*;
 pub use merge::MergeExecutor;
 pub use mview::*;
-<<<<<<< HEAD
+pub use project::*;
 pub use rearranged_chain::RearrangedChainExecutor as ChainExecutor;
-=======
-pub use project::ProjectExecutor;
->>>>>>> 4f31c18e
-pub(crate) use simple::{SimpleExecutor, SimpleExecutorWrapper};
+pub use simple::*;
 pub use top_n::TopNExecutor;
 pub use top_n_appendonly::AppendOnlyTopNExecutor;
 pub use v1_compat::{ExecutorV1AsV2, StreamExecutorV1};
