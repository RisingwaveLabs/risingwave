--- conflicted
+++ resolved
@@ -45,15 +45,9 @@
         );
 
         // TODO: may use consistent op for watermark filter after we have upsert.
-<<<<<<< HEAD
-        let table =
-            StateTable::from_table_catalog_inconsistent_op(node.get_table()?, store, Some(vnodes))
-                .await;
-=======
         let [table]: [_; 1] = node.get_tables().clone().try_into().unwrap();
         let table =
             StateTable::from_table_catalog_inconsistent_op(&table, store, Some(vnodes)).await;
->>>>>>> f478ad86
 
         Ok(WatermarkFilterExecutor::new(
             input,
