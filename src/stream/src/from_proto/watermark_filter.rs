// Copyright 2023 RisingWave Labs
//
// Licensed under the Apache License, Version 2.0 (the "License");
// you may not use this file except in compliance with the License.
// You may obtain a copy of the License at
//
//     http://www.apache.org/licenses/LICENSE-2.0
//
// Unless required by applicable law or agreed to in writing, software
// distributed under the License is distributed on an "AS IS" BASIS,
// WITHOUT WARRANTIES OR CONDITIONS OF ANY KIND, either express or implied.
// See the License for the specific language governing permissions and
// limitations under the License.

use std::sync::Arc;

use risingwave_expr::expr::build_from_prost;
use risingwave_pb::stream_plan::WatermarkFilterNode;

use super::*;
use crate::common::table::state_table::StateTable;
use crate::executor::WatermarkFilterExecutor;

pub struct WatermarkFilterBuilder;

#[async_trait::async_trait]
impl ExecutorBuilder for WatermarkFilterBuilder {
    type Node = WatermarkFilterNode;

    async fn new_boxed_executor(
        params: ExecutorParams,
        node: &Self::Node,
        store: impl StateStore,
        _stream: &mut LocalStreamManagerCore,
    ) -> StreamResult<BoxedExecutor> {
        let [input]: [_; 1] = params.input.try_into().unwrap();
        let watermark_descs = node.get_watermark_descs().clone();
        let [watermark_desc]: [_; 1] = watermark_descs.try_into().unwrap();
        let watermark_expr = build_from_prost(&watermark_desc.expr.unwrap())?;
        let event_time_col_idx = watermark_desc.watermark_idx as usize;
        let vnodes = Arc::new(
            params
                .vnode_bitmap
                .expect("vnodes not set for watermark filter"),
        );

<<<<<<< HEAD
        // TODO: may use consistent op for watermark filter after we have upsert.
        let table =
            StateTable::from_table_catalog_inconsistent_op(node.get_table()?, store, Some(vnodes))
                .await;
=======
        // TODO: may enable sanity check for watermark filter after we have upsert.
        let [table]: [_; 1] = node.get_tables().clone().try_into().unwrap();
        let table =
            StateTable::from_table_catalog_no_sanity_check(&table, store, Some(vnodes)).await;
>>>>>>> 486cf0a4

        Ok(WatermarkFilterExecutor::new(
            input,
            watermark_expr,
            event_time_col_idx,
            params.actor_context,
            table,
        )
        .boxed())
    }
}<|MERGE_RESOLUTION|>--- conflicted
+++ resolved
@@ -44,17 +44,10 @@
                 .expect("vnodes not set for watermark filter"),
         );
 
-<<<<<<< HEAD
         // TODO: may use consistent op for watermark filter after we have upsert.
-        let table =
-            StateTable::from_table_catalog_inconsistent_op(node.get_table()?, store, Some(vnodes))
-                .await;
-=======
-        // TODO: may enable sanity check for watermark filter after we have upsert.
         let [table]: [_; 1] = node.get_tables().clone().try_into().unwrap();
         let table =
-            StateTable::from_table_catalog_no_sanity_check(&table, store, Some(vnodes)).await;
->>>>>>> 486cf0a4
+            StateTable::from_table_catalog_inconsistent_op(&table, store, Some(vnodes)).await;
 
         Ok(WatermarkFilterExecutor::new(
             input,
