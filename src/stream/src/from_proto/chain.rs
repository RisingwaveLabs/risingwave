--- conflicted
+++ resolved
@@ -12,16 +12,12 @@
 // See the License for the specific language governing permissions and
 // limitations under the License.
 
-<<<<<<< HEAD
-use risingwave_pb::stream_plan::ChainNode;
-=======
 use risingwave_common::catalog::{ColumnDesc, TableId, TableOption};
 use risingwave_common::util::sort_util::OrderType;
 use risingwave_pb::plan_common::{OrderType as ProstOrderType, StorageTableDesc};
-use risingwave_pb::stream_plan::ChainType;
+use risingwave_pb::stream_plan::{ChainNode, ChainType};
 use risingwave_storage::table::batch_table::storage_table::StorageTable;
 use risingwave_storage::table::Distribution;
->>>>>>> 4cfa252b
 
 use super::*;
 use crate::executor::{BackfillExecutor, ChainExecutor, RearrangedChainExecutor};
@@ -34,13 +30,8 @@
 
     async fn new_boxed_executor(
         params: ExecutorParams,
-<<<<<<< HEAD
         node: &Self::Node,
-        _store: impl StateStore,
-=======
-        node: &StreamNode,
         state_store: impl StateStore,
->>>>>>> 4cfa252b
         stream: &mut LocalStreamManagerCore,
     ) -> StreamResult<BoxedExecutor> {
         let [mview, snapshot]: [_; 2] = params.input.try_into().unwrap();
