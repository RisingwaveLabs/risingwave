// Copyright 2023 RisingWave Labs
//
// Licensed under the Apache License, Version 2.0 (the "License");
// you may not use this file except in compliance with the License.
// You may obtain a copy of the License at
//
//     http://www.apache.org/licenses/LICENSE-2.0
//
// Unless required by applicable law or agreed to in writing, software
// distributed under the License is distributed on an "AS IS" BASIS,
// WITHOUT WARRANTIES OR CONDITIONS OF ANY KIND, either express or implied.
// See the License for the specific language governing permissions and
// limitations under the License.

//! Build executor from protobuf.

mod agg_common;
mod barrier_recv;
mod batch_query;
mod chain;
mod dml;
mod dynamic_filter;
mod expand;
mod filter;
mod global_simple_agg;
mod group_top_n;
mod group_top_n_appendonly;
mod hash_agg;
mod hash_join;
mod hop_window;
mod local_simple_agg;
mod lookup;
mod lookup_union;
mod merge;
mod mview;
mod now;
mod project;
mod project_set;
mod row_id_gen;
mod sink;
mod sort;
mod source;
mod temporal_join;
mod top_n;
mod top_n_appendonly;
mod union;
mod values;
mod watermark_filter;

// import for submodules
use itertools::Itertools;
use risingwave_pb::stream_plan::stream_node::NodeBody;
use risingwave_pb::stream_plan::{StreamNode, TemporalJoinNode};
use risingwave_storage::StateStore;

use self::barrier_recv::*;
use self::batch_query::*;
use self::chain::*;
use self::dml::*;
use self::dynamic_filter::*;
use self::expand::*;
use self::filter::*;
use self::global_simple_agg::*;
use self::group_top_n::GroupTopNExecutorBuilder;
use self::group_top_n_appendonly::AppendOnlyGroupTopNExecutorBuilder;
use self::hash_agg::*;
use self::hash_join::*;
use self::hop_window::*;
use self::local_simple_agg::*;
use self::lookup::*;
use self::lookup_union::*;
use self::merge::*;
use self::mview::*;
use self::now::NowExecutorBuilder;
use self::project::*;
use self::project_set::*;
use self::row_id_gen::RowIdGenExecutorBuilder;
use self::sink::*;
use self::sort::*;
use self::source::*;
use self::temporal_join::*;
use self::top_n::*;
use self::top_n_appendonly::*;
use self::union::*;
use self::watermark_filter::WatermarkFilterBuilder;
use crate::error::StreamResult;
use crate::executor::{BoxedExecutor, Executor, ExecutorInfo};
use crate::from_proto::values::ValuesExecutorBuilder;
use crate::task::{ExecutorParams, LocalStreamManagerCore};

#[async_trait::async_trait]
trait ExecutorBuilder {
    type Node;

    /// Create a [`BoxedExecutor`] from [`StreamNode`].
    async fn new_boxed_executor(
        params: ExecutorParams,
        node: &Self::Node,
        store: impl StateStore,
        stream: &mut LocalStreamManagerCore,
    ) -> StreamResult<BoxedExecutor>;
}

macro_rules! build_executor {
    ($source:expr, $node:expr, $store:expr, $stream:expr, $($proto_type_name:path => $data_type:ty),* $(,)?) => {
        match $node.get_node_body().unwrap() {
            $(
                $proto_type_name(node) => {
                    <$data_type>::new_boxed_executor($source, node, $store, $stream).await
                },
            )*
            NodeBody::Exchange(_) | NodeBody::DeltaIndexJoin(_) => unreachable!()
        }
    }
}

/// Create an executor from protobuf [`StreamNode`].
pub async fn create_executor(
    params: ExecutorParams,
    stream: &mut LocalStreamManagerCore,
    node: &StreamNode,
    store: impl StateStore,
) -> StreamResult<BoxedExecutor> {
    build_executor! {
        params,
        node,
        store,
        stream,
        NodeBody::Source => SourceExecutorBuilder,
        NodeBody::Sink => SinkExecutorBuilder,
        NodeBody::Project => ProjectExecutorBuilder,
        NodeBody::TopN => TopNExecutorBuilder,
        NodeBody::AppendOnlyTopN => AppendOnlyTopNExecutorBuilder,
        NodeBody::LocalSimpleAgg => LocalSimpleAggExecutorBuilder,
        NodeBody::GlobalSimpleAgg => GlobalSimpleAggExecutorBuilder,
        NodeBody::HashAgg => HashAggExecutorBuilder,
        NodeBody::HashJoin => HashJoinExecutorBuilder,
        NodeBody::HopWindow => HopWindowExecutorBuilder,
        NodeBody::Chain => ChainExecutorBuilder,
        NodeBody::BatchPlan => BatchQueryExecutorBuilder,
        NodeBody::Merge => MergeExecutorBuilder,
        NodeBody::Materialize => MaterializeExecutorBuilder,
        NodeBody::Filter => FilterExecutorBuilder,
        NodeBody::Arrange => ArrangeExecutorBuilder,
        NodeBody::Lookup => LookupExecutorBuilder,
        NodeBody::Union => UnionExecutorBuilder,
        NodeBody::LookupUnion => LookupUnionExecutorBuilder,
        NodeBody::Expand => ExpandExecutorBuilder,
        NodeBody::DynamicFilter => DynamicFilterExecutorBuilder,
        NodeBody::ProjectSet => ProjectSetExecutorBuilder,
        NodeBody::GroupTopN => GroupTopNExecutorBuilder,
        NodeBody::AppendOnlyGroupTopN => AppendOnlyGroupTopNExecutorBuilder,
        NodeBody::Sort => SortExecutorBuilder,
        NodeBody::WatermarkFilter => WatermarkFilterBuilder,
        NodeBody::Dml => DmlExecutorBuilder,
        NodeBody::RowIdGen => RowIdGenExecutorBuilder,
        NodeBody::Now => NowExecutorBuilder,
        NodeBody::TemporalJoin => TemporalJoinExecutorBuilder,
<<<<<<< HEAD
        NodeBody::Values => ValuesExecutorBuilder,
=======
        NodeBody::BarrierRecv => BarrierRecvExecutorBuilder,
>>>>>>> aeddef3e
    }
}<|MERGE_RESOLUTION|>--- conflicted
+++ resolved
@@ -156,10 +156,7 @@
         NodeBody::RowIdGen => RowIdGenExecutorBuilder,
         NodeBody::Now => NowExecutorBuilder,
         NodeBody::TemporalJoin => TemporalJoinExecutorBuilder,
-<<<<<<< HEAD
         NodeBody::Values => ValuesExecutorBuilder,
-=======
         NodeBody::BarrierRecv => BarrierRecvExecutorBuilder,
->>>>>>> aeddef3e
     }
 }