// Copyright 2023 RisingWave Labs
//
// Licensed under the Apache License, Version 2.0 (the "License");
// you may not use this file except in compliance with the License.
// You may obtain a copy of the License at
//
//     http://www.apache.org/licenses/LICENSE-2.0
//
// Unless required by applicable law or agreed to in writing, software
// distributed under the License is distributed on an "AS IS" BASIS,
// WITHOUT WARRANTIES OR CONDITIONS OF ANY KIND, either express or implied.
// See the License for the specific language governing permissions and
// limitations under the License.

use std::sync::Arc;
use anyhow::anyhow;
<<<<<<< HEAD

use risingwave_common::catalog::{ColumnDesc, ColumnId, Schema, TableId, TableOption};
use risingwave_common::util::sort_util::OrderType;
use risingwave_common::util::value_encoding::column_aware_row_encoding::ColumnAwareSerde;
use risingwave_common::util::value_encoding::BasicSerde;
use risingwave_connector::source::external::{CdcTableType, SchemaTableName};
use risingwave_pb::plan_common::{ExternalTableDesc, StorageTableDesc};
=======
use risingwave_common::catalog::{ColumnDesc, ColumnId, TableId, TableOption};
use risingwave_common::util::sort_util::OrderType;
use risingwave_pb::plan_common::StorageTableDesc;
>>>>>>> 32717b45
use risingwave_pb::stream_plan::{StreamScanNode, StreamScanType};
use risingwave_storage::table::batch_table::storage_table::StorageTable;
use risingwave_storage::table::Distribution;

use super::*;
<<<<<<< HEAD
use crate::common::table::state_table::{ReplicatedStateTable, StateTable};
use crate::executor::external::ExternalStorageTable;
use crate::executor::{
    ArrangementBackfillExecutor, BackfillExecutor, CdcBackfillExecutor, ChainExecutor,
    FlowControlExecutor, RearrangedChainExecutor, SourceStateTableHandler,
=======
use crate::common::table::state_table::StateTable;
use crate::executor::{
    BackfillExecutor, ChainExecutor, FlowControlExecutor, RearrangedChainExecutor,
>>>>>>> 32717b45
};

pub struct StreamScanExecutorBuilder;

impl ExecutorBuilder for StreamScanExecutorBuilder {
    type Node = StreamScanNode;

    async fn new_boxed_executor(
        params: ExecutorParams,
        node: &Self::Node,
        state_store: impl StateStore,
        stream: &mut LocalStreamManagerCore,
    ) -> StreamResult<BoxedExecutor> {
        let [upstream, snapshot]: [_; 2] = params.input.try_into().unwrap();
        // For reporting the progress.
        let progress = stream
            .context
            .register_create_mview_progress(params.actor_context.id);

        let output_indices = node
            .output_indices
            .iter()
            .map(|&i| i as usize)
            .collect_vec();

<<<<<<< HEAD
        let schema = if node.stream_scan_type() == StreamScanType::ArrangementBackfill {
            let upstream_schema_fields = &snapshot.schema().fields;
            let output_schema_fields = node
                .get_output_indices()
                .iter()
                .map(|i| upstream_schema_fields[*i as usize].clone())
                .collect_vec();
            Schema {
                fields: output_schema_fields,
            }
        } else if matches!(node.stream_scan_type(), StreamScanType::Backfill) {
            Schema::new(
                output_indices
                    .iter()
                    .map(|i| snapshot.schema().fields()[*i].clone())
                    .collect_vec(),
            )
        } else if matches!(node.stream_scan_type(), StreamScanType::CdcBackfill) {
            let table_desc: &ExternalTableDesc = node.get_cdc_table_desc()?;
            let schema = Schema::new(table_desc.columns.iter().map(Into::into).collect());
            assert_eq!(output_indices, (0..schema.len()).collect_vec());
            schema
        } else {
            // For `Chain`s other than `Backfill`, there should be no extra mapping required. We can
            // directly output the columns received from the upstream or snapshot.
            let all_indices = (0..snapshot.schema().len()).collect_vec();
            assert_eq!(output_indices, all_indices);
            snapshot.schema().clone()
        };

=======
>>>>>>> 32717b45
        let executor = match node.stream_scan_type() {
            StreamScanType::Chain | StreamScanType::UpstreamOnly => {
                let upstream_only = matches!(node.stream_scan_type(), StreamScanType::UpstreamOnly);
                ChainExecutor::new(params.info, snapshot, upstream, progress, upstream_only).boxed()
            }
            StreamScanType::Rearrange => {
                RearrangedChainExecutor::new(params.info, snapshot, upstream, progress).boxed()
            }
            StreamScanType::Backfill | StreamScanType::ArrangementBackfill => {
                let table_desc: &StorageTableDesc = node
                    .get_table_desc()
                    .map_err(|err| anyhow!("chain: table_desc not found! {:?}", err))?;
                let table_id = TableId {
                    table_id: table_desc.table_id,
                };

                let column_descs = table_desc
                    .columns
                    .iter()
                    .map(ColumnDesc::from)
                    .collect_vec();
                let column_ids = node
                    .upstream_column_ids
                    .iter()
                    .map(ColumnId::from)
                    .collect_vec();

                let table_pk_order_types = table_desc
                    .pk
                    .iter()
                    .map(|desc| OrderType::from_protobuf(desc.get_order_type().unwrap()))
                    .collect_vec();
                // Use indices based on full table instead of streaming executor output.
                let table_pk_indices = table_desc
                    .pk
                    .iter()
                    .map(|k| k.column_index as usize)
                    .collect_vec();

                let dist_key_in_pk_indices = table_desc
                    .dist_key_in_pk_indices
                    .iter()
                    .map(|&k| k as usize)
                    .collect_vec();

                let vnodes = params.vnode_bitmap.map(Arc::new);
                let distribution = match &vnodes {
                    Some(vnodes) => Distribution {
                        dist_key_in_pk_indices,
                        vnodes: vnodes.clone(),
                    },
                    None => Distribution::fallback(),
                };

                let table_option = TableOption {
                    retention_seconds: if table_desc.retention_seconds > 0 {
                        Some(table_desc.retention_seconds)
                    } else {
                        None
                    },
                };
                let value_indices = table_desc
                    .get_value_indices()
                    .iter()
                    .map(|&k| k as usize)
                    .collect_vec();
                let prefix_hint_len = table_desc.get_read_prefix_len_hint() as usize;
                let versioned = table_desc.versioned;
                // TODO: refactor it with from_table_catalog in the future.
<<<<<<< HEAD

=======
                let upstream_table = StorageTable::new_partial(
                    state_store.clone(),
                    table_id,
                    column_descs,
                    column_ids,
                    table_pk_order_types,
                    table_pk_indices,
                    distribution,
                    table_option,
                    value_indices,
                    prefix_hint_len,
                    versioned,
                );
>>>>>>> 32717b45
                let state_table = if let Ok(table) = node.get_state_table() {
                    Some(
                        StateTable::from_table_catalog(table, state_store.clone(), vnodes.clone())
                            .await,
                    )
                } else {
                    None
                };

<<<<<<< HEAD
                if node.stream_scan_type() == StreamScanType::Backfill {
                    let upstream_table = StorageTable::new_partial(
                        state_store,
                        table_id,
                        column_descs,
                        column_ids,
                        order_types,
                        pk_indices,
                        distribution,
                        table_option,
                        value_indices,
                        prefix_hint_len,
                        versioned,
                    );

                    BackfillExecutor::new(
                        upstream_table,
                        upstream,
                        state_table,
                        output_indices,
                        progress,
                        schema,
                        params.pk_indices,
                        stream.streaming_metrics.clone(),
                        params.env.config().developer.chunk_size,
                        params.executor_id,
                    )
                    .boxed()
                } else {
                    let upstream_table = node.get_arrangement_table().unwrap();
                    let versioned = upstream_table.get_version().is_ok();

                    macro_rules! new_executor {
                        ($SD:ident) => {{
                            let upstream_table =
                                ReplicatedStateTable::<_, $SD>::from_table_catalog(
                                    upstream_table,
                                    state_store.clone(),
                                    vnodes,
                                )
                                .await;
                            ArrangementBackfillExecutor::<_, $SD>::new(
                                upstream_table,
                                upstream,
                                state_table.unwrap(),
                                output_indices,
                                progress,
                                schema,
                                params.pk_indices,
                                stream.streaming_metrics.clone(),
                                params.env.config().developer.chunk_size,
                                params.executor_id,
                            )
                            .boxed()
                        }};
                    }
                    if versioned {
                        new_executor!(ColumnAwareSerde)
                    } else {
                        new_executor!(BasicSerde)
                    }
                }
=======
                BackfillExecutor::new(
                    params.info,
                    upstream_table,
                    upstream,
                    state_table,
                    output_indices,
                    progress,
                    stream.streaming_metrics.clone(),
                    params.env.config().developer.chunk_size,
                )
                .boxed()
>>>>>>> 32717b45
            }
            StreamScanType::Unspecified => unreachable!(),
        };
        Ok(FlowControlExecutor::new(
            executor,
            params.actor_context,
            node.rate_limit.map(|x| x as _),
        )
        .boxed())
    }
}<|MERGE_RESOLUTION|>--- conflicted
+++ resolved
@@ -13,36 +13,22 @@
 // limitations under the License.
 
 use std::sync::Arc;
+
 use anyhow::anyhow;
-<<<<<<< HEAD
-
 use risingwave_common::catalog::{ColumnDesc, ColumnId, Schema, TableId, TableOption};
 use risingwave_common::util::sort_util::OrderType;
 use risingwave_common::util::value_encoding::column_aware_row_encoding::ColumnAwareSerde;
 use risingwave_common::util::value_encoding::BasicSerde;
-use risingwave_connector::source::external::{CdcTableType, SchemaTableName};
-use risingwave_pb::plan_common::{ExternalTableDesc, StorageTableDesc};
-=======
-use risingwave_common::catalog::{ColumnDesc, ColumnId, TableId, TableOption};
-use risingwave_common::util::sort_util::OrderType;
 use risingwave_pb::plan_common::StorageTableDesc;
->>>>>>> 32717b45
 use risingwave_pb::stream_plan::{StreamScanNode, StreamScanType};
 use risingwave_storage::table::batch_table::storage_table::StorageTable;
 use risingwave_storage::table::Distribution;
 
 use super::*;
-<<<<<<< HEAD
 use crate::common::table::state_table::{ReplicatedStateTable, StateTable};
-use crate::executor::external::ExternalStorageTable;
 use crate::executor::{
-    ArrangementBackfillExecutor, BackfillExecutor, CdcBackfillExecutor, ChainExecutor,
-    FlowControlExecutor, RearrangedChainExecutor, SourceStateTableHandler,
-=======
-use crate::common::table::state_table::StateTable;
-use crate::executor::{
-    BackfillExecutor, ChainExecutor, FlowControlExecutor, RearrangedChainExecutor,
->>>>>>> 32717b45
+    ArrangementBackfillExecutor, BackfillExecutor, ChainExecutor, FlowControlExecutor,
+    RearrangedChainExecutor,
 };
 
 pub struct StreamScanExecutorBuilder;
@@ -68,7 +54,6 @@
             .map(|&i| i as usize)
             .collect_vec();
 
-<<<<<<< HEAD
         let schema = if node.stream_scan_type() == StreamScanType::ArrangementBackfill {
             let upstream_schema_fields = &snapshot.schema().fields;
             let output_schema_fields = node
@@ -86,11 +71,6 @@
                     .map(|i| snapshot.schema().fields()[*i].clone())
                     .collect_vec(),
             )
-        } else if matches!(node.stream_scan_type(), StreamScanType::CdcBackfill) {
-            let table_desc: &ExternalTableDesc = node.get_cdc_table_desc()?;
-            let schema = Schema::new(table_desc.columns.iter().map(Into::into).collect());
-            assert_eq!(output_indices, (0..schema.len()).collect_vec());
-            schema
         } else {
             // For `Chain`s other than `Backfill`, there should be no extra mapping required. We can
             // directly output the columns received from the upstream or snapshot.
@@ -99,8 +79,6 @@
             snapshot.schema().clone()
         };
 
-=======
->>>>>>> 32717b45
         let executor = match node.stream_scan_type() {
             StreamScanType::Chain | StreamScanType::UpstreamOnly => {
                 let upstream_only = matches!(node.stream_scan_type(), StreamScanType::UpstreamOnly);
@@ -170,9 +148,6 @@
                 let prefix_hint_len = table_desc.get_read_prefix_len_hint() as usize;
                 let versioned = table_desc.versioned;
                 // TODO: refactor it with from_table_catalog in the future.
-<<<<<<< HEAD
-
-=======
                 let upstream_table = StorageTable::new_partial(
                     state_store.clone(),
                     table_id,
@@ -186,7 +161,6 @@
                     prefix_hint_len,
                     versioned,
                 );
->>>>>>> 32717b45
                 let state_table = if let Ok(table) = node.get_state_table() {
                     Some(
                         StateTable::from_table_catalog(table, state_store.clone(), vnodes.clone())
@@ -196,7 +170,6 @@
                     None
                 };
 
-<<<<<<< HEAD
                 if node.stream_scan_type() == StreamScanType::Backfill {
                     let upstream_table = StorageTable::new_partial(
                         state_store,
@@ -213,16 +186,14 @@
                     );
 
                     BackfillExecutor::new(
+                        params.info,
                         upstream_table,
                         upstream,
                         state_table,
                         output_indices,
                         progress,
-                        schema,
-                        params.pk_indices,
                         stream.streaming_metrics.clone(),
                         params.env.config().developer.chunk_size,
-                        params.executor_id,
                     )
                     .boxed()
                 } else {
@@ -238,6 +209,7 @@
                                     vnodes,
                                 )
                                 .await;
+                            // FIXME(kwannoel): Use executor info
                             ArrangementBackfillExecutor::<_, $SD>::new(
                                 upstream_table,
                                 upstream,
@@ -259,19 +231,6 @@
                         new_executor!(BasicSerde)
                     }
                 }
-=======
-                BackfillExecutor::new(
-                    params.info,
-                    upstream_table,
-                    upstream,
-                    state_table,
-                    output_indices,
-                    progress,
-                    stream.streaming_metrics.clone(),
-                    params.env.config().developer.chunk_size,
-                )
-                .boxed()
->>>>>>> 32717b45
             }
             StreamScanType::Unspecified => unreachable!(),
         };
