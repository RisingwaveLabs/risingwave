// Copyright 2023 RisingWave Labs
//
// Licensed under the Apache License, Version 2.0 (the "License");
// you may not use this file except in compliance with the License.
// You may obtain a copy of the License at
//
//     http://www.apache.org/licenses/LICENSE-2.0
//
// Unless required by applicable law or agreed to in writing, software
// distributed under the License is distributed on an "AS IS" BASIS,
// WITHOUT WARRANTIES OR CONDITIONS OF ANY KIND, either express or implied.
// See the License for the specific language governing permissions and
// limitations under the License.

use std::sync::Arc;

<<<<<<< HEAD
use anyhow::anyhow;
use risingwave_common::catalog::{ColumnDesc, ColumnId, Schema, TableId, TableOption};
=======
use risingwave_common::catalog::{ColumnDesc, ColumnId, TableId, TableOption};
>>>>>>> 6bf5d473
use risingwave_common::util::sort_util::OrderType;
use risingwave_common::util::value_encoding::column_aware_row_encoding::ColumnAwareSerde;
use risingwave_common::util::value_encoding::BasicSerde;
use risingwave_pb::plan_common::StorageTableDesc;
use risingwave_pb::stream_plan::{StreamScanNode, StreamScanType};
use risingwave_storage::table::batch_table::storage_table::StorageTable;
use risingwave_storage::table::Distribution;

use super::*;
use crate::common::table::state_table::{ReplicatedStateTable, StateTable};
use crate::executor::{
    ArrangementBackfillExecutor, BackfillExecutor, ChainExecutor, FlowControlExecutor,
    RearrangedChainExecutor,
};

pub struct StreamScanExecutorBuilder;

impl ExecutorBuilder for StreamScanExecutorBuilder {
    type Node = StreamScanNode;

    async fn new_boxed_executor(
        params: ExecutorParams,
        node: &Self::Node,
        state_store: impl StateStore,
        stream: &mut LocalStreamManagerCore,
    ) -> StreamResult<BoxedExecutor> {
        let [upstream, snapshot]: [_; 2] = params.input.try_into().unwrap();
        // For reporting the progress.
        let progress = stream
            .context
            .register_create_mview_progress(params.actor_context.id);

        let output_indices = node
            .output_indices
            .iter()
            .map(|&i| i as usize)
            .collect_vec();

        let schema = if matches!(
            node.stream_scan_type(),
            StreamScanType::Backfill | StreamScanType::ArrangementBackfill
        ) {
            Schema::new(
                output_indices
                    .iter()
                    .map(|i| snapshot.schema().fields()[*i].clone())
                    .collect_vec(),
            )
        } else {
            // For `Chain`s other than `Backfill`, there should be no extra mapping required. We can
            // directly output the columns received from the upstream or snapshot.
            let all_indices = (0..snapshot.schema().len()).collect_vec();
            assert_eq!(output_indices, all_indices);
            snapshot.schema().clone()
        };

        let executor = match node.stream_scan_type() {
            StreamScanType::Chain | StreamScanType::UpstreamOnly => {
                let upstream_only = matches!(node.stream_scan_type(), StreamScanType::UpstreamOnly);
                ChainExecutor::new(params.info, snapshot, upstream, progress, upstream_only).boxed()
            }
            StreamScanType::Rearrange => {
                RearrangedChainExecutor::new(params.info, snapshot, upstream, progress).boxed()
            }
<<<<<<< HEAD
            StreamScanType::Backfill | StreamScanType::ArrangementBackfill => {
                let table_desc: &StorageTableDesc = node
                    .get_table_desc()
                    .map_err(|err| anyhow!("chain: table_desc not found! {:?}", err))?;
=======
            StreamScanType::Backfill => {
                let table_desc: &StorageTableDesc = node.get_table_desc()?;
>>>>>>> 6bf5d473
                let table_id = TableId {
                    table_id: table_desc.table_id,
                };

                let column_descs = table_desc
                    .columns
                    .iter()
                    .map(ColumnDesc::from)
                    .collect_vec();
                let column_ids = node
                    .upstream_column_ids
                    .iter()
                    .map(ColumnId::from)
                    .collect_vec();

                let table_pk_order_types = table_desc
                    .pk
                    .iter()
                    .map(|desc| OrderType::from_protobuf(desc.get_order_type().unwrap()))
                    .collect_vec();
                // Use indices based on full table instead of streaming executor output.
                let table_pk_indices = table_desc
                    .pk
                    .iter()
                    .map(|k| k.column_index as usize)
                    .collect_vec();

                let dist_key_in_pk_indices = table_desc
                    .dist_key_in_pk_indices
                    .iter()
                    .map(|&k| k as usize)
                    .collect_vec();

                let vnodes = params.vnode_bitmap.map(Arc::new);
                let distribution = match &vnodes {
                    Some(vnodes) => Distribution {
                        dist_key_in_pk_indices,
                        vnodes: vnodes.clone(),
                    },
                    None => Distribution::fallback(),
                };

                let table_option = TableOption {
                    retention_seconds: if table_desc.retention_seconds > 0 {
                        Some(table_desc.retention_seconds)
                    } else {
                        None
                    },
                };
                let value_indices = table_desc
                    .get_value_indices()
                    .iter()
                    .map(|&k| k as usize)
                    .collect_vec();
                let prefix_hint_len = table_desc.get_read_prefix_len_hint() as usize;
                let versioned = table_desc.versioned;
                // TODO: refactor it with from_table_catalog in the future.

                let state_table = if let Ok(table) = node.get_state_table() {
                    Some(
                        StateTable::from_table_catalog(table, state_store.clone(), vnodes.clone())
                            .await,
                    )
                } else {
                    None
                };

                if node.stream_scan_type() == StreamScanType::Backfill {
                    let upstream_table = StorageTable::new_partial(
                        state_store.clone(),
                        table_id,
                        column_descs,
                        column_ids,
                        table_pk_order_types,
                        table_pk_indices,
                        distribution,
                        table_option,
                        value_indices,
                        prefix_hint_len,
                        versioned,
                    );

                    BackfillExecutor::new(
                        params.info,
                        upstream_table,
                        upstream,
                        state_table,
                        output_indices,
                        progress,
                        stream.streaming_metrics.clone(),
                        params.env.config().developer.chunk_size,
                    )
                    .boxed()
                } else {
                    let upstream_table = node.get_arrangement_table().unwrap();
                    let versioned = upstream_table.get_version().is_ok();

                    macro_rules! new_executor {
                        ($SD:ident) => {{
                            let upstream_table =
                                ReplicatedStateTable::<_, $SD>::from_table_catalog(
                                    upstream_table,
                                    state_store.clone(),
                                    vnodes,
                                )
                                .await;
                            ArrangementBackfillExecutor::<_, $SD>::new(
                                params.info,
                                upstream_table,
                                upstream,
                                state_table.unwrap(),
                                output_indices,
                                progress,
                                schema,
                                stream.streaming_metrics.clone(),
                                params.env.config().developer.chunk_size,
                            )
                            .boxed()
                        }};
                    }
                    if versioned {
                        new_executor!(ColumnAwareSerde)
                    } else {
                        new_executor!(BasicSerde)
                    }
                }
            }
            StreamScanType::Unspecified => unreachable!(),
        };
        Ok(FlowControlExecutor::new(
            executor,
            params.actor_context,
            node.rate_limit.map(|x| x as _),
        )
        .boxed())
    }
}<|MERGE_RESOLUTION|>--- conflicted
+++ resolved
@@ -14,12 +14,7 @@
 
 use std::sync::Arc;
 
-<<<<<<< HEAD
-use anyhow::anyhow;
 use risingwave_common::catalog::{ColumnDesc, ColumnId, Schema, TableId, TableOption};
-=======
-use risingwave_common::catalog::{ColumnDesc, ColumnId, TableId, TableOption};
->>>>>>> 6bf5d473
 use risingwave_common::util::sort_util::OrderType;
 use risingwave_common::util::value_encoding::column_aware_row_encoding::ColumnAwareSerde;
 use risingwave_common::util::value_encoding::BasicSerde;
@@ -84,15 +79,9 @@
             StreamScanType::Rearrange => {
                 RearrangedChainExecutor::new(params.info, snapshot, upstream, progress).boxed()
             }
-<<<<<<< HEAD
+
             StreamScanType::Backfill | StreamScanType::ArrangementBackfill => {
-                let table_desc: &StorageTableDesc = node
-                    .get_table_desc()
-                    .map_err(|err| anyhow!("chain: table_desc not found! {:?}", err))?;
-=======
-            StreamScanType::Backfill => {
                 let table_desc: &StorageTableDesc = node.get_table_desc()?;
->>>>>>> 6bf5d473
                 let table_id = TableId {
                     table_id: table_desc.table_id,
                 };
