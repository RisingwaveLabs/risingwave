--- conflicted
+++ resolved
@@ -59,71 +59,6 @@
             StreamScanType::Rearrange => {
                 RearrangedChainExecutor::new(params.info, snapshot, upstream, progress).boxed()
             }
-<<<<<<< HEAD
-            // NOTE(kwannoel): This path is deprecated, only kept for backwards compatibility.
-            StreamScanType::CdcBackfill => {
-                let table_desc: &ExternalTableDesc = node.get_cdc_table_desc()?;
-
-                let table_schema: Schema = table_desc.columns.iter().map(Into::into).collect();
-                assert_eq!(output_indices, (0..table_schema.len()).collect_vec());
-                assert_eq!(table_schema.data_types(), params.info.schema.data_types());
-
-                let properties: HashMap<String, String> = table_desc
-                    .connect_properties
-                    .iter()
-                    .map(|(k, v)| (k.clone(), v.clone()))
-                    .collect();
-                let table_type = CdcTableType::from_properties(&properties);
-                let table_reader = table_type
-                    .create_table_reader(properties.clone(), table_schema.clone())
-                    .await?;
-
-                let table_pk_order_types = table_desc
-                    .pk
-                    .iter()
-                    .map(|desc| OrderType::from_protobuf(desc.get_order_type().unwrap()))
-                    .collect_vec();
-                let table_pk_indices = table_desc
-                    .pk
-                    .iter()
-                    .map(|k| k.column_index as usize)
-                    .collect_vec();
-
-                let schema_table_name = SchemaTableName::from_properties(&properties);
-                let external_table = ExternalStorageTable::new(
-                    TableId::new(table_desc.table_id),
-                    schema_table_name,
-                    table_reader,
-                    table_schema,
-                    table_pk_order_types,
-                    table_pk_indices,
-                    output_indices.clone(),
-                );
-
-                let vnodes = params.vnode_bitmap.map(Arc::new);
-                // cdc backfill should be singleton, so vnodes must be None.
-                assert_eq!(None, vnodes);
-                let state_table =
-                    StateTable::from_table_catalog(node.get_state_table()?, state_store, vnodes)
-                        .await;
-
-                CdcBackfillExecutor::new(
-                    params.actor_context.clone(),
-                    params.info,
-                    external_table,
-                    upstream,
-                    output_indices,
-                    Some(progress),
-                    params.executor_stats,
-                    Some(state_table),
-                    None,
-                    true,
-                    params.env.config().developer.chunk_size,
-                )
-                .boxed()
-            }
-=======
->>>>>>> c89c99c3
             StreamScanType::Backfill => {
                 let table_desc: &StorageTableDesc = node
                     .get_table_desc()
