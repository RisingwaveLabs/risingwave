// Copyright 2023 RisingWave Labs
//
// Licensed under the Apache License, Version 2.0 (the "License");
// you may not use this file except in compliance with the License.
// You may obtain a copy of the License at
//
//     http://www.apache.org/licenses/LICENSE-2.0
//
// Unless required by applicable law or agreed to in writing, software
// distributed under the License is distributed on an "AS IS" BASIS,
// WITHOUT WARRANTIES OR CONDITIONS OF ANY KIND, either express or implied.
// See the License for the specific language governing permissions and
// limitations under the License.

use std::sync::Arc;

use risingwave_common::catalog::{ColumnId, TableId};
use risingwave_connector::source::SourceCtrlOpts;
use risingwave_pb::stream_plan::StreamFsFetchNode;
use risingwave_source::source_desc::SourceDescBuilder;
use risingwave_storage::StateStore;

use crate::error::StreamResult;
use crate::executor::{
    BoxedExecutor, Executor, FlowControlExecutor, FsFetchExecutor, SourceStateTableHandler,
    StreamSourceCore,
};
use crate::from_proto::ExecutorBuilder;
use crate::task::{ExecutorParams, LocalStreamManagerCore};

pub struct FsFetchExecutorBuilder;

impl ExecutorBuilder for FsFetchExecutorBuilder {
    type Node = StreamFsFetchNode;

    async fn new_boxed_executor(
        params: ExecutorParams,
        node: &Self::Node,
        store: impl StateStore,
        _stream: &mut LocalStreamManagerCore,
    ) -> StreamResult<BoxedExecutor> {
        let [upstream]: [_; 1] = params.input.try_into().unwrap();

        let source = node.node_inner.as_ref().unwrap();

        let source_id = TableId::new(source.source_id);
        let source_name = source.source_name.clone();
        let source_info = source.get_info()?;

        let source_desc_builder = SourceDescBuilder::new(
            source.columns.clone(),
            params.env.source_metrics(),
            source.row_id_index.map(|x| x as _),
            source.properties.clone(),
            source_info.clone(),
            params.env.connector_params(),
            params.env.config().developer.connector_message_buffer_size,
            params.pk_indices.clone(),
        );

        let source_ctrl_opts = SourceCtrlOpts {
            chunk_size: params.env.config().developer.chunk_size,
        };

        let source_column_ids: Vec<_> = source
            .columns
            .iter()
            .map(|column| ColumnId::from(column.get_column_desc().unwrap().column_id))
            .collect();

        let vnodes = Some(Arc::new(
            params
                .vnode_bitmap
                .expect("vnodes not set for fetch executor"),
        ));
        let state_table_handler = SourceStateTableHandler::from_table_catalog_with_vnodes(
            source.state_table.as_ref().unwrap(),
            store.clone(),
            vnodes,
        )
        .await;
        let stream_source_core = StreamSourceCore::new(
            source_id,
            source_name,
            source_column_ids,
            source_desc_builder,
            state_table_handler,
        );

        let executor = FsFetchExecutor::new(
<<<<<<< HEAD
            params.actor_context.clone(),
            schema,
            params.pk_indices,
=======
            params.actor_context,
            params.info,
>>>>>>> 2df34ee8
            stream_source_core,
            upstream,
            source_ctrl_opts,
            params.env.connector_params(),
        )
        .boxed();

        let rate_limit = source.get_rate_limit().cloned().ok();
        Ok(FlowControlExecutor::new(executor, params.actor_context, rate_limit).boxed())
    }
}<|MERGE_RESOLUTION|>--- conflicted
+++ resolved
@@ -88,14 +88,8 @@
         );
 
         let executor = FsFetchExecutor::new(
-<<<<<<< HEAD
             params.actor_context.clone(),
-            schema,
-            params.pk_indices,
-=======
-            params.actor_context,
             params.info,
->>>>>>> 2df34ee8
             stream_source_core,
             upstream,
             source_ctrl_opts,
