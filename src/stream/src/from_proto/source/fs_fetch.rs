--- conflicted
+++ resolved
@@ -97,15 +97,10 @@
         )
         .boxed();
 
-<<<<<<< HEAD
         if let Ok(rate_limit) = source.get_rate_limit() {
             tracing::debug!(rate_limit, "flow control enabled");
             return Ok(FlowControlExecutor::new(executor, *rate_limit).boxed());
         }
         Ok(executor)
-=======
-        let rate_limit = source.get_rate_limit().cloned().ok();
-        Ok(FlowControlExecutor::new(executor, rate_limit).boxed())
->>>>>>> 4e16834d
     }
 }