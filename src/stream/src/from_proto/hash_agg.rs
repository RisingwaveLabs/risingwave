// Copyright 2022 Singularity Data
//
// Licensed under the Apache License, Version 2.0 (the "License");
// you may not use this file except in compliance with the License.
// You may obtain a copy of the License at
//
// http://www.apache.org/licenses/LICENSE-2.0
//
// Unless required by applicable law or agreed to in writing, software
// distributed under the License is distributed on an "AS IS" BASIS,
// WITHOUT WARRANTIES OR CONDITIONS OF ANY KIND, either express or implied.
// See the License for the specific language governing permissions and
// limitations under the License.

//! Global Streaming Hash Aggregators

use std::sync::Arc;

use risingwave_common::hash::{HashKey, HashKeyDispatcher};
use risingwave_common::types::DataType;
use risingwave_storage::table::streaming_table::state_table::StateTable;

use super::agg_common::{build_agg_call_from_prost, build_agg_state_tables_from_proto};
use super::*;
<<<<<<< HEAD
use crate::executor::aggregation::{AggCall, AggStateTable};
=======
use crate::cache::LruManagerRef;
use crate::executor::aggregation::{generate_state_tables_from_proto, AggCall};
>>>>>>> d6729339
use crate::executor::monitor::StreamingMetrics;
use crate::executor::{ActorContextRef, HashAggExecutor, PkIndices};

pub struct HashAggExecutorDispatcherArgs<S: StateStore> {
    ctx: ActorContextRef,
    input: BoxedExecutor,
    agg_calls: Vec<AggCall>,
    agg_state_tables: Vec<Option<AggStateTable<S>>>,
    result_table: StateTable<S>,
    key_indices: Vec<usize>,
    pk_indices: PkIndices,
    group_by_cache_size: usize,
    extreme_cache_size: usize,
    executor_id: u64,
<<<<<<< HEAD
=======
    state_tables: Vec<StateTable<S>>,
    state_table_col_mappings: Vec<Vec<usize>>,
    lru_manager: Option<LruManagerRef>,
>>>>>>> d6729339
    metrics: Arc<StreamingMetrics>,
    key_types: Vec<DataType>,
}

impl<S: StateStore> HashKeyDispatcher for HashAggExecutorDispatcherArgs<S> {
    type Output = StreamResult<BoxedExecutor>;

    fn dispatch_impl<K: HashKey>(self) -> Self::Output {
        Ok(HashAggExecutor::<K, S>::new(
<<<<<<< HEAD
            args.ctx,
            args.input,
            args.agg_calls,
            args.agg_state_tables,
            args.result_table,
            args.pk_indices,
            args.executor_id,
            args.key_indices,
            args.group_by_cache_size,
            args.extreme_cache_size,
            args.metrics,
=======
            self.ctx,
            self.input,
            self.agg_calls,
            self.pk_indices,
            self.executor_id,
            self.key_indices,
            self.group_by_cache_size,
            self.extreme_cache_size,
            self.state_tables,
            self.state_table_col_mappings,
            self.lru_manager,
            self.metrics,
>>>>>>> d6729339
        )?
        .boxed())
    }

    fn data_types(&self) -> &[DataType] {
        &self.key_types
    }
}

pub struct HashAggExecutorBuilder;

impl ExecutorBuilder for HashAggExecutorBuilder {
    fn new_boxed_executor(
        params: ExecutorParams,
        node: &StreamNode,
        store: impl StateStore,
        stream: &mut LocalStreamManagerCore,
    ) -> StreamResult<BoxedExecutor> {
        let node = try_match_expand!(node.get_node_body().unwrap(), NodeBody::HashAgg)?;
        let key_indices = node
            .get_group_key()
            .iter()
            .map(|key| *key as usize)
            .collect::<Vec<_>>();
        let [input]: [_; 1] = params.input.try_into().unwrap();
        let keys = key_indices
            .iter()
            .map(|idx| input.schema().fields[*idx].data_type())
            .collect_vec();

        let agg_calls: Vec<AggCall> = node
            .get_agg_calls()
            .iter()
            .map(|agg_call| build_agg_call_from_prost(node.is_append_only, agg_call))
            .try_collect()?;

        let vnodes = Some(Arc::new(
            params.vnode_bitmap.expect("vnodes not set for hash agg"),
        ));
        let agg_state_tables = build_agg_state_tables_from_proto(
            node.get_agg_call_states(),
            store.clone(),
            vnodes.clone(),
        );
        let result_table =
            StateTable::from_table_catalog(node.get_result_table().unwrap(), store, vnodes);

        let args = HashAggExecutorDispatcherArgs {
            ctx: params.actor_context,
            input,
            agg_calls,
            agg_state_tables,
            result_table,
            key_indices,
            pk_indices: params.pk_indices,
            group_by_cache_size: stream.config.developer.unsafe_hash_agg_cache_size,
            extreme_cache_size: stream.config.developer.unsafe_extreme_cache_size,
            executor_id: params.executor_id,
<<<<<<< HEAD
=======
            state_tables,
            state_table_col_mappings,
            lru_manager: stream.context.lru_manager.clone(),
>>>>>>> d6729339
            metrics: params.executor_stats,
            key_types: keys,
        };
        args.dispatch()
    }
}<|MERGE_RESOLUTION|>--- conflicted
+++ resolved
@@ -22,13 +22,8 @@
 
 use super::agg_common::{build_agg_call_from_prost, build_agg_state_tables_from_proto};
 use super::*;
-<<<<<<< HEAD
+use crate::cache::LruManagerRef;
 use crate::executor::aggregation::{AggCall, AggStateTable};
-=======
-use crate::cache::LruManagerRef;
-use crate::executor::aggregation::{generate_state_tables_from_proto, AggCall};
->>>>>>> d6729339
-use crate::executor::monitor::StreamingMetrics;
 use crate::executor::{ActorContextRef, HashAggExecutor, PkIndices};
 
 pub struct HashAggExecutorDispatcherArgs<S: StateStore> {
@@ -42,12 +37,7 @@
     group_by_cache_size: usize,
     extreme_cache_size: usize,
     executor_id: u64,
-<<<<<<< HEAD
-=======
-    state_tables: Vec<StateTable<S>>,
-    state_table_col_mappings: Vec<Vec<usize>>,
     lru_manager: Option<LruManagerRef>,
->>>>>>> d6729339
     metrics: Arc<StreamingMetrics>,
     key_types: Vec<DataType>,
 }
@@ -57,32 +47,18 @@
 
     fn dispatch_impl<K: HashKey>(self) -> Self::Output {
         Ok(HashAggExecutor::<K, S>::new(
-<<<<<<< HEAD
-            args.ctx,
-            args.input,
-            args.agg_calls,
-            args.agg_state_tables,
-            args.result_table,
-            args.pk_indices,
-            args.executor_id,
-            args.key_indices,
-            args.group_by_cache_size,
-            args.extreme_cache_size,
-            args.metrics,
-=======
             self.ctx,
             self.input,
             self.agg_calls,
+            self.agg_state_tables,
+            self.result_table,
             self.pk_indices,
             self.executor_id,
             self.key_indices,
             self.group_by_cache_size,
             self.extreme_cache_size,
-            self.state_tables,
-            self.state_table_col_mappings,
             self.lru_manager,
             self.metrics,
->>>>>>> d6729339
         )?
         .boxed())
     }
@@ -141,12 +117,7 @@
             group_by_cache_size: stream.config.developer.unsafe_hash_agg_cache_size,
             extreme_cache_size: stream.config.developer.unsafe_extreme_cache_size,
             executor_id: params.executor_id,
-<<<<<<< HEAD
-=======
-            state_tables,
-            state_table_col_mappings,
             lru_manager: stream.context.lru_manager.clone(),
->>>>>>> d6729339
             metrics: params.executor_stats,
             key_types: keys,
         };
