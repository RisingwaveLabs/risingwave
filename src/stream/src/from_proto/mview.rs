// Copyright 2022 Singularity Data
//
// Licensed under the Apache License, Version 2.0 (the "License");
// you may not use this file except in compliance with the License.
// You may obtain a copy of the License at
//
// http://www.apache.org/licenses/LICENSE-2.0
//
// Unless required by applicable law or agreed to in writing, software
// distributed under the License is distributed on an "AS IS" BASIS,
// WITHOUT WARRANTIES OR CONDITIONS OF ANY KIND, either express or implied.
// See the License for the specific language governing permissions and
// limitations under the License.

use std::sync::Arc;

use risingwave_common::util::sort_util::OrderPair;

use super::*;
use crate::executor::MaterializeExecutor;

pub struct MaterializeExecutorBuilder;

#[async_trait::async_trait]
impl ExecutorBuilder for MaterializeExecutorBuilder {
    async fn new_boxed_executor(
        params: ExecutorParams,
        node: &StreamNode,
        store: impl StateStore,
        stream: &mut LocalStreamManagerCore,
    ) -> StreamResult<BoxedExecutor> {
        let node = try_match_expand!(node.get_node_body().unwrap(), NodeBody::Materialize)?;
        let [input]: [_; 1] = params.input.try_into().unwrap();

        let order_key = node
            .column_orders
            .iter()
            .map(OrderPair::from_prost)
            .collect();

        let table = node.get_table()?;
        let do_sanity_check = node.get_ignore_on_conflict();
        let executor = MaterializeExecutor::new(
            input,
            store,
            order_key,
            params.executor_id,
            params.actor_context,
            params.vnode_bitmap.map(Arc::new),
            table,
<<<<<<< HEAD
            stream.context.lru_manager.clone(),
            1 << 16,
        );
=======
            do_sanity_check,
        )
        .await;
>>>>>>> 9be63c5a

        Ok(executor.boxed())
    }
}

pub struct ArrangeExecutorBuilder;

#[async_trait::async_trait]
impl ExecutorBuilder for ArrangeExecutorBuilder {
    async fn new_boxed_executor(
        params: ExecutorParams,
        node: &StreamNode,
        store: impl StateStore,
        stream: &mut LocalStreamManagerCore,
    ) -> StreamResult<BoxedExecutor> {
        let arrange_node = try_match_expand!(node.get_node_body().unwrap(), NodeBody::Arrange)?;
        let [input]: [_; 1] = params.input.try_into().unwrap();

        let keys = arrange_node
            .get_table_info()?
            .arrange_key_orders
            .iter()
            .map(OrderPair::from_prost)
            .collect();

        let table = arrange_node.get_table()?;

        // FIXME: Lookup is now implemented without cell-based table API and relies on all vnodes
        // being `DEFAULT_VNODE`, so we need to make the Arrange a singleton.
        let vnodes = params.vnode_bitmap.map(Arc::new);
        let ignore_on_conflict = arrange_node.get_ignore_on_conflict();
        let executor = MaterializeExecutor::new(
            input,
            store,
            keys,
            params.executor_id,
            params.actor_context,
            vnodes,
            table,
<<<<<<< HEAD
            stream.context.lru_manager.clone(),
            1 << 16,
        );
=======
            ignore_on_conflict,
        )
        .await;
>>>>>>> 9be63c5a

        Ok(executor.boxed())
    }
}<|MERGE_RESOLUTION|>--- conflicted
+++ resolved
@@ -48,15 +48,11 @@
             params.actor_context,
             params.vnode_bitmap.map(Arc::new),
             table,
-<<<<<<< HEAD
             stream.context.lru_manager.clone(),
             1 << 16,
-        );
-=======
             do_sanity_check,
         )
         .await;
->>>>>>> 9be63c5a
 
         Ok(executor.boxed())
     }
@@ -96,15 +92,11 @@
             params.actor_context,
             vnodes,
             table,
-<<<<<<< HEAD
             stream.context.lru_manager.clone(),
             1 << 16,
-        );
-=======
-            ignore_on_conflict,
+            false,
         )
         .await;
->>>>>>> 9be63c5a
 
         Ok(executor.boxed())
     }
