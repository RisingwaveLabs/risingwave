--- conflicted
+++ resolved
@@ -65,30 +65,17 @@
         );
         let log_store =
             SubscriptionLogStoreWriter::new(table_id, local_state_store, serde, log_store_identity);
-<<<<<<< HEAD
-        Ok(Box::new(
-            SubscriptionExecutor::new(
-                params.actor_context,
-                params.info,
-                input,
-                log_store,
-                node.subscription_catalog
-                    .as_ref()
-                    .unwrap()
-                    .properties
-                    .clone(),
-            )
-            .await?,
-        ))
-=======
         let exec = SubscriptionExecutor::new(
             params.actor_context,
             input,
             log_store,
-            node.retention_seconds,
+            node.subscription_catalog
+                .as_ref()
+                .unwrap()
+                .properties
+                .clone(),
         )
         .await?;
         Ok((params.info, exec).into())
->>>>>>> 791c0c83
     }
 }