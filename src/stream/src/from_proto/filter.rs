--- conflicted
+++ resolved
@@ -30,16 +30,12 @@
         let [input]: [_; 1] = params.input.try_into().unwrap();
         let search_condition = build_from_prost(node.get_search_condition()?)?;
 
-<<<<<<< HEAD
-        Ok(FilterExecutor::new(input, search_condition, params.executor_id).boxed())
-=======
         Ok(FilterExecutor::new(
             params.actor_context,
-            params.input.remove(0),
+            input,
             search_condition,
             params.executor_id,
         )
         .boxed())
->>>>>>> 30afaff4
     }
 }