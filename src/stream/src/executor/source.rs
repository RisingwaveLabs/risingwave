--- conflicted
+++ resolved
@@ -31,13 +31,8 @@
 };
 use risingwave_source::*;
 use risingwave_storage::{Keyspace, StateStore};
-<<<<<<< HEAD
-use tokio::sync::mpsc::{channel, unbounded_channel, Receiver, UnboundedReceiver};
-use tokio::sync::Notify;
-=======
 use tokio::sync::mpsc::{channel, Receiver, UnboundedReceiver};
 use tokio::sync::{oneshot, Notify};
->>>>>>> 459fdbe2
 use tokio::time::Instant;
 
 use super::error::StreamExecutorError;
@@ -157,15 +152,9 @@
         mut stream_reader: Box<dyn StreamSourceReader>,
         notifier: Arc<Notify>,
         expected_barrier_latency_ms: u64,
-<<<<<<< HEAD
-        mut inject_source_rx: Receiver<Box<SourceStreamReaderImpl>>,
-    ) {
-        let (msg_tx, mut msg_rx) = tokio::sync::mpsc::channel::<Result<StreamChunkWithState>>(std::mem::size_of::<Result<StreamChunkWithState>>());
-=======
         mut inject_source_rx: Receiver<(Box<SourceStreamReaderImpl>, oneshot::Sender<()>)>,
     ) {
         let (msg_tx, mut msg_rx) = channel::<Result<StreamChunkWithState>>(1);
->>>>>>> 459fdbe2
         let handler = tokio::task::spawn(async move {
             loop {
                 let now = Instant::now();
@@ -173,9 +162,6 @@
                 // We allow data to flow for `expected_barrier_latency_ms` milliseconds.
                 while now.elapsed().as_millis() < expected_barrier_latency_ms as u128 {
                     tokio::select! {
-<<<<<<< HEAD
-                        reader = inject_source_rx.recv() => { stream_reader = reader.unwrap(); }
-=======
                         biased;
                         reader = inject_source_rx.recv() => {
                             if let Some((new_reader, tx)) = reader {
@@ -183,7 +169,6 @@
                                 tx.send(()).unwrap();
                             }
                         }
->>>>>>> 459fdbe2
                         chunk = stream_reader.next() => { msg_tx.send(chunk).await.unwrap(); }
                     }
                 }
@@ -241,11 +226,7 @@
 
     fn into_stream(
         self,
-<<<<<<< HEAD
-        inject_source: Receiver<Box<SourceStreamReaderImpl>>,
-=======
         inject_source: Receiver<(Box<SourceStreamReaderImpl>, oneshot::Sender<()>)>,
->>>>>>> 459fdbe2
     ) -> impl Stream<Item = Either<Result<Message>, Result<StreamChunkWithState>>> {
         let notifier = Arc::new(Notify::new());
 
@@ -395,12 +376,8 @@
         };
         yield Message::Barrier(barrier);
 
-<<<<<<< HEAD
-        let (inject_source_tx, inject_source_rx) = channel::<Box<SourceStreamReaderImpl>>(std::mem::size_of::<Box<SourceStreamReaderImpl>>());
-=======
         let (inject_source_tx, inject_source_rx) =
             channel::<(Box<SourceStreamReaderImpl>, oneshot::Sender<()>)>(1);
->>>>>>> 459fdbe2
         #[for_await]
         for msg in reader.into_stream(inject_source_rx) {
             match msg {
@@ -426,15 +403,10 @@
                                                 ))
                                                 .await
                                                 .map_err(StreamExecutorError::source_error)?;
-<<<<<<< HEAD
-                                            inject_source_tx
-                                                .send(reader)
-=======
 
                                             let (tx, rx) = oneshot::channel();
                                             inject_source_tx
                                                 .send((reader, tx))
->>>>>>> 459fdbe2
                                                 .await
                                                 .to_rw_result()
                                                 .map_err(|e| {
@@ -442,13 +414,10 @@
                                                         e.to_string(),
                                                     )
                                                 })?;
-<<<<<<< HEAD
-=======
 
                                             // force sync
                                             rx.await.unwrap();
                                             self.stream_source_splits = target_state;
->>>>>>> 459fdbe2
                                         }
                                     }
                                 }
