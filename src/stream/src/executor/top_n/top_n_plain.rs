--- conflicted
+++ resolved
@@ -268,36 +268,18 @@
         fn create_source() -> Executor {
             let mut chunks = create_stream_chunks();
             let schema = create_schema();
-<<<<<<< HEAD
-            Box::new(MockSource::with_messages(
-                schema,
-                pk_indices(),
-                vec![
-                    Message::Barrier(Barrier::new_test_barrier(test_epoch(1))),
-                    Message::Chunk(std::mem::take(&mut chunks[0])),
-                    Message::Barrier(Barrier::new_test_barrier(test_epoch(2))),
-                    Message::Chunk(std::mem::take(&mut chunks[1])),
-                    Message::Barrier(Barrier::new_test_barrier(test_epoch(3))),
-                    Message::Chunk(std::mem::take(&mut chunks[2])),
-                    Message::Barrier(Barrier::new_test_barrier(test_epoch(4))),
-                    Message::Chunk(std::mem::take(&mut chunks[3])),
-                    Message::Barrier(Barrier::new_test_barrier(test_epoch(5))),
-                ],
-            ))
-=======
             MockSource::with_messages(vec![
-                Message::Barrier(Barrier::new_test_barrier(1)),
+                Message::Barrier(Barrier::new_test_barrier(test_epoch(1))),
                 Message::Chunk(std::mem::take(&mut chunks[0])),
-                Message::Barrier(Barrier::new_test_barrier(2)),
+                Message::Barrier(Barrier::new_test_barrier(test_epoch(2))),
                 Message::Chunk(std::mem::take(&mut chunks[1])),
-                Message::Barrier(Barrier::new_test_barrier(3)),
+                Message::Barrier(Barrier::new_test_barrier(test_epoch(3))),
                 Message::Chunk(std::mem::take(&mut chunks[2])),
-                Message::Barrier(Barrier::new_test_barrier(4)),
+                Message::Barrier(Barrier::new_test_barrier(test_epoch(4))),
                 Message::Chunk(std::mem::take(&mut chunks[3])),
-                Message::Barrier(Barrier::new_test_barrier(5)),
+                Message::Barrier(Barrier::new_test_barrier(test_epoch(5))),
             ])
             .into_executor(schema, pk_indices())
->>>>>>> 961ad853
         }
 
         #[tokio::test]
@@ -739,30 +721,15 @@
                     Field::unnamed(DataType::Int64),
                 ],
             };
-<<<<<<< HEAD
-            Box::new(MockSource::with_messages(
-                schema,
-                pk_indices(),
-                vec![
-                    Message::Barrier(Barrier::new_test_barrier(test_epoch(1))),
-                    Message::Chunk(std::mem::take(&mut chunks[0])),
-                    Message::Chunk(std::mem::take(&mut chunks[1])),
-                    Message::Chunk(std::mem::take(&mut chunks[2])),
-                    Message::Chunk(std::mem::take(&mut chunks[3])),
-                    Message::Barrier(Barrier::new_test_barrier(test_epoch(2))),
-                ],
-            ))
-=======
             MockSource::with_messages(vec![
-                Message::Barrier(Barrier::new_test_barrier(1)),
+                Message::Barrier(Barrier::new_test_barrier(test_epoch(1))),
                 Message::Chunk(std::mem::take(&mut chunks[0])),
                 Message::Chunk(std::mem::take(&mut chunks[1])),
                 Message::Chunk(std::mem::take(&mut chunks[2])),
                 Message::Chunk(std::mem::take(&mut chunks[3])),
-                Message::Barrier(Barrier::new_test_barrier(2)),
+                Message::Barrier(Barrier::new_test_barrier(test_epoch(2))),
             ])
             .into_executor(schema, pk_indices())
->>>>>>> 961ad853
         }
 
         fn create_source_new_before_recovery() -> Executor {
@@ -784,26 +751,13 @@
                     Field::unnamed(DataType::Int64),
                 ],
             };
-<<<<<<< HEAD
-            Box::new(MockSource::with_messages(
-                schema,
-                pk_indices(),
-                vec![
-                    Message::Barrier(Barrier::new_test_barrier(test_epoch(1))),
-                    Message::Chunk(std::mem::take(&mut chunks[0])),
-                    Message::Chunk(std::mem::take(&mut chunks[1])),
-                    Message::Barrier(Barrier::new_test_barrier(test_epoch(2))),
-                ],
-            ))
-=======
             MockSource::with_messages(vec![
-                Message::Barrier(Barrier::new_test_barrier(1)),
+                Message::Barrier(Barrier::new_test_barrier(test_epoch(1))),
                 Message::Chunk(std::mem::take(&mut chunks[0])),
                 Message::Chunk(std::mem::take(&mut chunks[1])),
-                Message::Barrier(Barrier::new_test_barrier(2)),
+                Message::Barrier(Barrier::new_test_barrier(test_epoch(2))),
             ])
             .into_executor(schema, pk_indices())
->>>>>>> 961ad853
         }
 
         fn create_source_new_after_recovery() -> Executor {
@@ -827,26 +781,13 @@
                     Field::unnamed(DataType::Int64),
                 ],
             };
-<<<<<<< HEAD
-            Box::new(MockSource::with_messages(
-                schema,
-                pk_indices(),
-                vec![
-                    Message::Barrier(Barrier::new_test_barrier(test_epoch(3))),
-                    Message::Chunk(std::mem::take(&mut chunks[0])),
-                    Message::Chunk(std::mem::take(&mut chunks[1])),
-                    Message::Barrier(Barrier::new_test_barrier(test_epoch(4))),
-                ],
-            ))
-=======
             MockSource::with_messages(vec![
-                Message::Barrier(Barrier::new_test_barrier(3)),
+                Message::Barrier(Barrier::new_test_barrier(test_epoch(3))),
                 Message::Chunk(std::mem::take(&mut chunks[0])),
                 Message::Chunk(std::mem::take(&mut chunks[1])),
-                Message::Barrier(Barrier::new_test_barrier(4)),
+                Message::Barrier(Barrier::new_test_barrier(test_epoch(4))),
             ])
             .into_executor(schema, pk_indices())
->>>>>>> 961ad853
         }
 
         fn storage_key() -> Vec<ColumnOrder> {
@@ -1103,30 +1044,15 @@
                     Field::unnamed(DataType::Int64),
                 ],
             };
-<<<<<<< HEAD
-            Box::new(MockSource::with_messages(
-                schema,
-                pk_indices(),
-                vec![
-                    Message::Barrier(Barrier::new_test_barrier(test_epoch(1))),
-                    Message::Chunk(std::mem::take(&mut chunks[0])),
-                    Message::Chunk(std::mem::take(&mut chunks[1])),
-                    Message::Chunk(std::mem::take(&mut chunks[2])),
-                    Message::Chunk(std::mem::take(&mut chunks[3])),
-                    Message::Barrier(Barrier::new_test_barrier(test_epoch(2))),
-                ],
-            ))
-=======
             MockSource::with_messages(vec![
-                Message::Barrier(Barrier::new_test_barrier(1)),
+                Message::Barrier(Barrier::new_test_barrier(test_epoch(1))),
                 Message::Chunk(std::mem::take(&mut chunks[0])),
                 Message::Chunk(std::mem::take(&mut chunks[1])),
                 Message::Chunk(std::mem::take(&mut chunks[2])),
                 Message::Chunk(std::mem::take(&mut chunks[3])),
-                Message::Barrier(Barrier::new_test_barrier(2)),
+                Message::Barrier(Barrier::new_test_barrier(test_epoch(2))),
             ])
             .into_executor(schema, pk_indices())
->>>>>>> 961ad853
         }
 
         fn storage_key() -> Vec<ColumnOrder> {
@@ -1250,26 +1176,13 @@
                     Field::unnamed(DataType::Int64),
                 ],
             };
-<<<<<<< HEAD
-            Box::new(MockSource::with_messages(
-                schema,
-                pk_indices(),
-                vec![
-                    Message::Barrier(Barrier::new_test_barrier(test_epoch(1))),
-                    Message::Chunk(std::mem::take(&mut chunks[0])),
-                    Message::Chunk(std::mem::take(&mut chunks[1])),
-                    Message::Barrier(Barrier::new_test_barrier(test_epoch(2))),
-                ],
-            ))
-=======
             MockSource::with_messages(vec![
-                Message::Barrier(Barrier::new_test_barrier(1)),
+                Message::Barrier(Barrier::new_test_barrier(test_epoch(1))),
                 Message::Chunk(std::mem::take(&mut chunks[0])),
                 Message::Chunk(std::mem::take(&mut chunks[1])),
-                Message::Barrier(Barrier::new_test_barrier(2)),
+                Message::Barrier(Barrier::new_test_barrier(test_epoch(2))),
             ])
             .into_executor(schema, pk_indices())
->>>>>>> 961ad853
         }
 
         fn create_source_after_recovery() -> Executor {
@@ -1289,26 +1202,13 @@
                     Field::unnamed(DataType::Int64),
                 ],
             };
-<<<<<<< HEAD
-            Box::new(MockSource::with_messages(
-                schema,
-                pk_indices(),
-                vec![
-                    Message::Barrier(Barrier::new_test_barrier(test_epoch(3))),
-                    Message::Chunk(std::mem::take(&mut chunks[0])),
-                    Message::Chunk(std::mem::take(&mut chunks[1])),
-                    Message::Barrier(Barrier::new_test_barrier(test_epoch(4))),
-                ],
-            ))
-=======
             MockSource::with_messages(vec![
-                Message::Barrier(Barrier::new_test_barrier(3)),
+                Message::Barrier(Barrier::new_test_barrier(test_epoch(3))),
                 Message::Chunk(std::mem::take(&mut chunks[0])),
                 Message::Chunk(std::mem::take(&mut chunks[1])),
-                Message::Barrier(Barrier::new_test_barrier(4)),
+                Message::Barrier(Barrier::new_test_barrier(test_epoch(4))),
             ])
             .into_executor(schema, pk_indices())
->>>>>>> 961ad853
         }
 
         #[tokio::test]
