--- conflicted
+++ resolved
@@ -169,31 +169,9 @@
         // Calculate the row visibility for every agg call.
         let mut call_visibilities = Vec::with_capacity(this.agg_calls.len());
         for agg_call in &this.agg_calls {
-<<<<<<< HEAD
             let vis =
                 agg_call_filter_res(&this.actor_ctx, &this.info.identity, agg_call, &chunk).await?;
-            visibilities.push(vis);
-        }
-
-        // Materialize input chunk if needed.
-        for (storage, visibility) in this.storages.iter_mut().zip_eq_fast(visibilities.iter()) {
-            if let AggStateStorage::MaterializedInput { table, mapping } = storage {
-                let mut chunk = chunk.clone().project(mapping.upstream_columns());
-                chunk.set_vis(visibility.clone());
-                table.write_chunk(chunk);
-            }
-        }
-=======
-            let result = agg_call_filter_res(
-                &this.actor_ctx,
-                &this.info.identity,
-                agg_call,
-                &columns,
-                visibility.as_ref(),
-                capacity,
-            )
-            .await?;
-            call_visibilities.push(result);
+            call_visibilities.push(vis);
         }
 
         // Materialize input chunk if needed and possible.
@@ -201,39 +179,25 @@
             .agg_calls
             .iter()
             .zip_eq_fast(&mut this.storages)
-            .zip_eq_fast(call_visibilities.iter().map(Option::as_ref))
+            .zip_eq_fast(call_visibilities.iter())
             .map(|((call, storage), visibility)| {
                 if let AggStateStorage::MaterializedInput { table, mapping } = storage && !call.distinct {
-                    let needed_columns = mapping
-                        .upstream_columns()
-                        .iter()
-                        .map(|col_idx| columns[*col_idx].clone())
-                        .collect();
-                    table.write_chunk(StreamChunk::new(
-                        ops.clone(),
-                        needed_columns,
-                        visibility.cloned(),
-                    ));
+                    let mut chunk = chunk.clone().project(mapping.upstream_columns());
+                    chunk.set_vis(visibility.clone());
+                    table.write_chunk(chunk);
                     true
                 } else {
                     false
                 }
             }).collect();
->>>>>>> cf93afa4
 
         // Deduplicate for distinct columns.
         let visibilities = vars
             .distinct_dedup
             .dedup_chunk(
-<<<<<<< HEAD
                 chunk.ops(),
                 chunk.columns(),
-                visibilities,
-=======
-                &ops,
-                &columns,
                 call_visibilities,
->>>>>>> cf93afa4
                 &mut this.distinct_dedup_tables,
                 None,
                 this.actor_ctx.clone(),
@@ -241,19 +205,9 @@
             .await?;
 
         // Apply chunk to each of the state (per agg_call).
-<<<<<<< HEAD
         vars.agg_group
-            .apply_chunk(&mut this.storages, &chunk, visibilities)
+            .apply_chunk(&mut this.storages, &chunk, visibilities, &materialized)
             .await?;
-=======
-        vars.agg_group.apply_chunk(
-            &mut this.storages,
-            &ops,
-            &columns,
-            visibilities,
-            &materialized,
-        )?;
->>>>>>> cf93afa4
 
         // Mark state as changed.
         vars.state_changed = true;
