--- conflicted
+++ resolved
@@ -545,17 +545,15 @@
             inner: mut this,
         } = self;
 
-<<<<<<< HEAD
         let window_col_idx_in_group_key = this.result_table.pk_indices()[0];
         let window_col_idx = this.group_key_indices[window_col_idx_in_group_key];
-=======
+
         let agg_group_cache_metrics_info = MetricsInfo::new(
             this.metrics.clone(),
             this.result_table.table_id(),
             this.actor_ctx.id,
             "agg result table",
         );
->>>>>>> c7d39500
 
         let mut vars = ExecutionVars {
             stats: ExecutionStats::new(),
