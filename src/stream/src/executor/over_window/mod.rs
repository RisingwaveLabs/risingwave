--- conflicted
+++ resolved
@@ -499,13 +499,8 @@
     use risingwave_common::test_prelude::StreamChunkTestExt;
     use risingwave_common::types::DataType;
     use risingwave_common::util::sort_util::OrderType;
-<<<<<<< HEAD
     use risingwave_expr::agg::AggArgs;
-    use risingwave_expr::function::window::{Frame, WindowFuncCall, WindowFuncKind};
-=======
-    use risingwave_expr::function::aggregate::{AggArgs, AggKind};
     use risingwave_expr::function::window::{Frame, FrameBound, WindowFuncCall, WindowFuncKind};
->>>>>>> 5d0d938a
     use risingwave_storage::memory::MemoryStateStore;
     use risingwave_storage::StateStore;
 
