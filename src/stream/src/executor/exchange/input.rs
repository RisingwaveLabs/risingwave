// Copyright 2024 RisingWave Labs
//
// Licensed under the Apache License, Version 2.0 (the "License");
// you may not use this file except in compliance with the License.
// You may obtain a copy of the License at
//
//     http://www.apache.org/licenses/LICENSE-2.0
//
// Unless required by applicable law or agreed to in writing, software
// distributed under the License is distributed on an "AS IS" BASIS,
// WITHOUT WARRANTIES OR CONDITIONS OF ANY KIND, either express or implied.
// See the License for the specific language governing permissions and
// limitations under the License.

use std::pin::Pin;
use std::task::{Context, Poll};

use anyhow::{anyhow, Context as _};
use futures::pin_mut;
use futures_async_stream::try_stream;
use pin_project::pin_project;
use risingwave_common::util::addr::{is_local_address, HostAddr};
use risingwave_pb::task_service::{permits, GetStreamResponse};
use risingwave_rpc_client::ComputeClientPool;

use super::error::ExchangeChannelClosed;
use super::permit::Receiver;
use crate::executor::prelude::*;
use crate::executor::DispatcherMessage;
use crate::task::{
    FragmentId, LocalBarrierManager, SharedContext, UpDownActorIds, UpDownFragmentIds,
};

/// `Input` provides an interface for [`MergeExecutor`](crate::executor::MergeExecutor) and
/// [`ReceiverExecutor`](crate::executor::ReceiverExecutor) to receive data from upstream actors.
pub trait Input: MessageStream {
    /// The upstream actor id.
    fn actor_id(&self) -> ActorId;

    fn boxed_input(self) -> BoxedInput
    where
        Self: Sized + 'static,
    {
        Box::pin(self)
    }
}

pub type BoxedInput = Pin<Box<dyn Input>>;

impl std::fmt::Debug for dyn Input {
    fn fmt(&self, f: &mut std::fmt::Formatter<'_>) -> std::fmt::Result {
        f.debug_struct("Input")
            .field("actor_id", &self.actor_id())
            .finish_non_exhaustive()
    }
}

/// `LocalInput` receives data from a local channel.
#[pin_project]
pub struct LocalInput {
    #[pin]
    inner: LocalInputStreamInner,

    actor_id: ActorId,
}
type LocalInputStreamInner = impl MessageStream;

impl LocalInput {
    pub fn new(
        channel: Receiver,
        actor_id: ActorId,
        local_barrier_manager: LocalBarrierManager,
    ) -> Self {
        Self {
            inner: Self::run(channel, actor_id, local_barrier_manager),
            actor_id,
        }
    }

    #[try_stream(ok = Message, error = StreamExecutorError)]
    async fn run(
        mut channel: Receiver,
        actor_id: ActorId,
        local_barrier_manager: LocalBarrierManager,
    ) {
        let span: await_tree::Span = format!("LocalInput (actor {actor_id})").into();
        while let Some(msg) = channel.recv().verbose_instrument_await(span.clone()).await {
            let msg = local_barrier_manager
                .read_barrier_mutation(msg)
                .await
                .context("Read barrier mutation error")?;
            yield msg;
        }
        // Always emit an error outside the loop. This is because we use barrier as the control
        // message to stop the stream. Reaching here means the channel is closed unexpectedly.
        Err(ExchangeChannelClosed::local_input(actor_id))?
    }
}

impl Stream for LocalInput {
    type Item = MessageStreamItem;

    fn poll_next(self: Pin<&mut Self>, cx: &mut Context<'_>) -> Poll<Option<Self::Item>> {
        // TODO: shall we pass the error with local exchange?
        self.project().inner.poll_next(cx)
    }
}

impl Input for LocalInput {
    fn actor_id(&self) -> ActorId {
        self.actor_id
    }
}

/// `RemoteInput` connects to the upstream exchange server and receives data with `gRPC`.
#[pin_project]
pub struct RemoteInput {
    #[pin]
    inner: RemoteInputStreamInner,

    actor_id: ActorId,
}
type RemoteInputStreamInner = impl MessageStream;

impl RemoteInput {
    /// Create a remote input from compute client and related info. Should provide the corresponding
    /// compute client of where the actor is placed.
    pub fn new(
        local_barrier_manager: LocalBarrierManager,
        client_pool: ComputeClientPool,
        upstream_addr: HostAddr,
        up_down_ids: UpDownActorIds,
        up_down_frag: UpDownFragmentIds,
        metrics: Arc<StreamingMetrics>,
        batched_permits: usize,
    ) -> Self {
        let actor_id = up_down_ids.0;

        Self {
            actor_id,
            inner: Self::run(
                local_barrier_manager,
                client_pool,
                upstream_addr,
                up_down_ids,
                up_down_frag,
                metrics,
                batched_permits,
            ),
        }
    }

    #[try_stream(ok = Message, error = StreamExecutorError)]
    async fn run(
        local_barrier_manager: LocalBarrierManager,
        client_pool: ComputeClientPool,
        upstream_addr: HostAddr,
        up_down_ids: UpDownActorIds,
        up_down_frag: UpDownFragmentIds,
        metrics: Arc<StreamingMetrics>,
        batched_permits_limit: usize,
    ) {
        let self_actor_id = up_down_ids.1;
        let client = client_pool.get_by_addr(upstream_addr).await?;
        let (stream, permits_tx) = client
            .get_stream(up_down_ids.0, up_down_ids.1, up_down_frag.0, up_down_frag.1)
            .await?;

        let up_actor_id = up_down_ids.0.to_string();
        let up_fragment_id = up_down_frag.0.to_string();
        let down_fragment_id = up_down_frag.1.to_string();
        let exchange_frag_recv_size_metrics = metrics
            .exchange_frag_recv_size
            .with_guarded_label_values(&[&up_fragment_id, &down_fragment_id]);

        let span: await_tree::Span = format!("RemoteInput (actor {up_actor_id})").into();

        let mut batched_permits_accumulated = 0;
        let mut mutation_subscriber = None;

        pin_mut!(stream);
        while let Some(data_res) = stream.next().verbose_instrument_await(span.clone()).await {
            match data_res {
                Ok(GetStreamResponse { message, permits }) => {
                    let msg = message.unwrap();
                    let bytes = DispatcherMessage::get_encoded_len(&msg);

                    exchange_frag_recv_size_metrics.inc_by(bytes as u64);

                    let msg_res = DispatcherMessage::from_protobuf(&msg);
                    if let Some(add_back_permits) = match permits.unwrap().value {
                        // For records, batch the permits we received to reduce the backward
                        // `AddPermits` messages.
                        Some(permits::Value::Record(p)) => {
                            batched_permits_accumulated += p;
                            if batched_permits_accumulated >= batched_permits_limit as u32 {
                                let permits = std::mem::take(&mut batched_permits_accumulated);
                                Some(permits::Value::Record(permits))
                            } else {
                                None
                            }
                        }
                        // For barriers, always send it back immediately.
                        Some(permits::Value::Barrier(p)) => Some(permits::Value::Barrier(p)),
                        None => None,
                    } {
                        permits_tx
                            .send(add_back_permits)
                            .context("RemoteInput backward permits channel closed.")?;
                    }

                    let msg = msg_res.context("RemoteInput decode message error")?;

                    // Read barrier mutation from local barrier manager and attach it to the barrier message.
<<<<<<< HEAD
                    yield local_barrier_manager
                        .read_barrier_mutation(msg)
                        .await
                        .context("Read barrier mutation error")?;
=======
                    if cfg!(not(test)) {
                        if let Message::Barrier(barrier) = &mut msg {
                            assert!(
                                barrier.mutation.is_none(),
                                "Mutation should be erased in remote side"
                            );
                            let mutation_subscriber =
                                mutation_subscriber.get_or_insert_with(|| {
                                    local_barrier_manager
                                        .subscribe_barrier_mutation(self_actor_id, barrier)
                                });

                            let mutation = mutation_subscriber
                                .recv()
                                .await
                                .ok_or_else(|| {
                                    anyhow!("failed to receive mutation of barrier {:?}", barrier)
                                })
                                .map(|(prev_epoch, mutation)| {
                                    assert_eq!(prev_epoch, barrier.epoch.prev);
                                    mutation
                                })?;
                            barrier.mutation = mutation;
                        }
                    }
                    yield msg;
>>>>>>> 8c5f3e2c
                }

                Err(e) => Err(ExchangeChannelClosed::remote_input(up_down_ids.0, Some(e)))?,
            }
        }

        // Always emit an error outside the loop. This is because we use barrier as the control
        // message to stop the stream. Reaching here means the channel is closed unexpectedly.
        Err(ExchangeChannelClosed::remote_input(up_down_ids.0, None))?
    }
}

impl Stream for RemoteInput {
    type Item = MessageStreamItem;

    fn poll_next(self: Pin<&mut Self>, cx: &mut Context<'_>) -> Poll<Option<Self::Item>> {
        self.project().inner.poll_next(cx)
    }
}

impl Input for RemoteInput {
    fn actor_id(&self) -> ActorId {
        self.actor_id
    }
}

/// Create a [`LocalInput`] or [`RemoteInput`] instance with given info. Used by merge executors and
/// receiver executors.
pub(crate) fn new_input(
    context: &SharedContext,
    metrics: Arc<StreamingMetrics>,
    actor_id: ActorId,
    fragment_id: FragmentId,
    upstream_actor_id: ActorId,
    upstream_fragment_id: FragmentId,
) -> StreamResult<BoxedInput> {
    let upstream_addr = context
        .get_actor_info(&upstream_actor_id)?
        .get_host()?
        .into();

    let input = if is_local_address(&context.addr, &upstream_addr) {
        LocalInput::new(
            context.take_receiver((upstream_actor_id, actor_id))?,
            upstream_actor_id,
            context.local_barrier_manager.clone(),
        )
        .boxed_input()
    } else {
        RemoteInput::new(
            context.local_barrier_manager.clone(),
            context.compute_client_pool.clone(),
            upstream_addr,
            (upstream_actor_id, actor_id),
            (upstream_fragment_id, fragment_id),
            metrics,
            context.config.developer.exchange_batched_permits,
        )
        .boxed_input()
    };

    Ok(input)
}<|MERGE_RESOLUTION|>--- conflicted
+++ resolved
@@ -22,11 +22,12 @@
 use risingwave_common::util::addr::{is_local_address, HostAddr};
 use risingwave_pb::task_service::{permits, GetStreamResponse};
 use risingwave_rpc_client::ComputeClientPool;
+use tokio::sync::mpsc;
 
 use super::error::ExchangeChannelClosed;
 use super::permit::Receiver;
 use crate::executor::prelude::*;
-use crate::executor::DispatcherMessage;
+use crate::executor::{DispatcherBarrier, DispatcherMessage};
 use crate::task::{
     FragmentId, LocalBarrierManager, SharedContext, UpDownActorIds, UpDownFragmentIds,
 };
@@ -65,35 +66,80 @@
 }
 type LocalInputStreamInner = impl MessageStream;
 
+async fn process_msg<'a>(
+    msg: DispatcherMessage,
+    get_mutation_subscriber: impl for<'b> FnOnce(
+            &'b DispatcherBarrier,
+        )
+            -> &'a mut mpsc::UnboundedReceiver<crate::task::SubscribeMutationItem>
+        + 'a,
+) -> StreamExecutorResult<Message> {
+    let barrier = match msg {
+        DispatcherMessage::Chunk(c) => {
+            return Ok(Message::Chunk(c));
+        }
+        DispatcherMessage::Barrier(b) => b,
+        DispatcherMessage::Watermark(watermark) => {
+            return Ok(Message::Watermark(watermark));
+        }
+    };
+    let mutation_subscriber = get_mutation_subscriber(&barrier);
+
+    let mutation = mutation_subscriber
+        .recv()
+        .await
+        .ok_or_else(|| anyhow!("failed to receive mutation of barrier {:?}", barrier))
+        .map(|(prev_epoch, mutation)| {
+            assert_eq!(prev_epoch, barrier.epoch.prev);
+            mutation
+        })?;
+    Ok(Message::Barrier(Barrier {
+        epoch: barrier.epoch,
+        mutation,
+        kind: barrier.kind,
+        tracing_context: barrier.tracing_context,
+        passed_actors: barrier.passed_actors,
+    }))
+}
+
 impl LocalInput {
     pub fn new(
         channel: Receiver,
-        actor_id: ActorId,
+        upstream_actor_id: ActorId,
+        self_actor_id: ActorId,
         local_barrier_manager: LocalBarrierManager,
     ) -> Self {
         Self {
-            inner: Self::run(channel, actor_id, local_barrier_manager),
-            actor_id,
+            inner: Self::run(
+                channel,
+                upstream_actor_id,
+                self_actor_id,
+                local_barrier_manager,
+            ),
+            actor_id: upstream_actor_id,
         }
     }
 
     #[try_stream(ok = Message, error = StreamExecutorError)]
     async fn run(
         mut channel: Receiver,
-        actor_id: ActorId,
+        upstream_actor_id: ActorId,
+        self_actor_id: ActorId,
         local_barrier_manager: LocalBarrierManager,
     ) {
-        let span: await_tree::Span = format!("LocalInput (actor {actor_id})").into();
+        let span: await_tree::Span = format!("LocalInput (actor {upstream_actor_id})").into();
+        let mut mutation_subscriber = None;
         while let Some(msg) = channel.recv().verbose_instrument_await(span.clone()).await {
-            let msg = local_barrier_manager
-                .read_barrier_mutation(msg)
-                .await
-                .context("Read barrier mutation error")?;
-            yield msg;
+            yield process_msg(msg, |barrier| {
+                mutation_subscriber.get_or_insert_with(|| {
+                    local_barrier_manager.subscribe_barrier_mutation(self_actor_id, barrier)
+                })
+            })
+            .await?;
         }
         // Always emit an error outside the loop. This is because we use barrier as the control
         // message to stop the stream. Reaching here means the channel is closed unexpectedly.
-        Err(ExchangeChannelClosed::local_input(actor_id))?
+        Err(ExchangeChannelClosed::local_input(upstream_actor_id))?
     }
 }
 
@@ -211,40 +257,12 @@
 
                     let msg = msg_res.context("RemoteInput decode message error")?;
 
-                    // Read barrier mutation from local barrier manager and attach it to the barrier message.
-<<<<<<< HEAD
-                    yield local_barrier_manager
-                        .read_barrier_mutation(msg)
-                        .await
-                        .context("Read barrier mutation error")?;
-=======
-                    if cfg!(not(test)) {
-                        if let Message::Barrier(barrier) = &mut msg {
-                            assert!(
-                                barrier.mutation.is_none(),
-                                "Mutation should be erased in remote side"
-                            );
-                            let mutation_subscriber =
-                                mutation_subscriber.get_or_insert_with(|| {
-                                    local_barrier_manager
-                                        .subscribe_barrier_mutation(self_actor_id, barrier)
-                                });
-
-                            let mutation = mutation_subscriber
-                                .recv()
-                                .await
-                                .ok_or_else(|| {
-                                    anyhow!("failed to receive mutation of barrier {:?}", barrier)
-                                })
-                                .map(|(prev_epoch, mutation)| {
-                                    assert_eq!(prev_epoch, barrier.epoch.prev);
-                                    mutation
-                                })?;
-                            barrier.mutation = mutation;
-                        }
-                    }
-                    yield msg;
->>>>>>> 8c5f3e2c
+                    yield process_msg(msg, |barrier| {
+                        mutation_subscriber.get_or_insert_with(|| {
+                            local_barrier_manager.subscribe_barrier_mutation(self_actor_id, barrier)
+                        })
+                    })
+                    .await?;
                 }
 
                 Err(e) => Err(ExchangeChannelClosed::remote_input(up_down_ids.0, Some(e)))?,
@@ -290,6 +308,7 @@
         LocalInput::new(
             context.take_receiver((upstream_actor_id, actor_id))?,
             upstream_actor_id,
+            actor_id,
             context.local_barrier_manager.clone(),
         )
         .boxed_input()
