--- conflicted
+++ resolved
@@ -169,28 +169,6 @@
 
     let actor_ctx = ActorContext::for_test(gen_next_actor_id());
 
-<<<<<<< HEAD
-    // use a merge operator to collect data from dispatchers before sending them to aggregator
-    let schema = Schema::new(vec![
-        Field::unnamed(DataType::Int64),
-        Field::unnamed(DataType::Int64),
-    ]);
-    let merger = Executor::new(
-        ExecutorInfo {
-            // output schema of local simple agg
-            schema: schema.clone(),
-            pk_indices: PkIndices::new(),
-            identity: "MergeExecutor".to_string(),
-        },
-        MergeExecutor::for_test(
-            actor_ctx.id,
-            outputs,
-            barrier_test_env.shared_context.clone(),
-            schema,
-        )
-        .boxed(),
-    );
-=======
     let items = Arc::new(Mutex::new(vec![]));
     let actor_future = {
         let shared_context = barrier_test_env.shared_context.clone();
@@ -198,19 +176,19 @@
         let items = items.clone();
         async move {
             // use a merge operator to collect data from dispatchers before sending them to aggregator
+            let schema = Schema::new(vec![
+                Field::unnamed(DataType::Int64),
+                Field::unnamed(DataType::Int64),
+            ]);
             let merger = Executor::new(
                 ExecutorInfo {
                     // output schema of local simple agg
-                    schema: Schema::new(vec![
-                        Field::unnamed(DataType::Int64),
-                        Field::unnamed(DataType::Int64),
-                    ]),
+                    schema: schema.clone(),
                     pk_indices: PkIndices::new(),
                     identity: "MergeExecutor".to_string(),
                 },
-                MergeExecutor::for_test(actor_ctx.id, outputs, shared_context.clone()).boxed(),
-            );
->>>>>>> 58ecec21
+                MergeExecutor::for_test(actor_ctx.id, outputs, shared_context.clone(), schema).boxed(),
+            );
 
             // for global aggregator, we need to sum data and sum row count
             let is_append_only = false;
