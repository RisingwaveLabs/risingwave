--- conflicted
+++ resolved
@@ -150,11 +150,8 @@
     use async_stream::try_stream;
     use risingwave_common::array::stream_chunk::StreamChunkTestExt;
     use risingwave_common::array::StreamChunk;
-<<<<<<< HEAD
+    use risingwave_common::types::{DataType, ScalarImpl};
     use risingwave_common::util::epoch::test_epoch;
-=======
-    use risingwave_common::types::{DataType, ScalarImpl};
->>>>>>> 961ad853
 
     use super::*;
     use crate::executor::Watermark;
