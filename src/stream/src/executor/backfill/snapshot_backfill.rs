// Copyright 2024 RisingWave Labs
//
// Licensed under the Apache License, Version 2.0 (the "License");
// you may not use this file except in compliance with the License.
// You may obtain a copy of the License at
//
//     http://www.apache.org/licenses/LICENSE-2.0
//
// Unless required by applicable law or agreed to in writing, software
// distributed under the License is distributed on an "AS IS" BASIS,
// WITHOUT WARRANTIES OR CONDITIONS OF ANY KIND, either express or implied.
// See the License for the specific language governing permissions and
// limitations under the License.

use std::cmp::min;
use std::collections::VecDeque;
use std::future::{pending, Future};
use std::mem::{replace, take};
use std::sync::Arc;

use anyhow::anyhow;
use futures::future::Either;
use futures::{pin_mut, Stream, TryStreamExt};
use risingwave_common::array::{Op, StreamChunk};
use risingwave_common::metrics::LabelGuardedIntCounter;
use risingwave_common::row::OwnedRow;
use risingwave_common::util::chunk_coalesce::DataChunkBuilder;
use risingwave_hummock_sdk::HummockReadEpoch;
use risingwave_storage::error::StorageResult;
use risingwave_storage::table::batch_table::storage_table::StorageTable;
use risingwave_storage::table::ChangeLogRow;
use risingwave_storage::StateStore;
use tokio::select;
use tokio::sync::mpsc::UnboundedReceiver;

use crate::executor::backfill::utils::{create_builder, mapping_chunk};
use crate::executor::monitor::StreamingMetrics;
use crate::executor::prelude::{try_stream, StreamExt};
use crate::executor::{
    expect_first_barrier, ActorContextRef, BackfillExecutor, Barrier, BoxedMessageStream,
    DispatcherBarrier, DispatcherMessage, Execute, MergeExecutorInput, Message,
    StreamExecutorError, StreamExecutorResult,
};
use crate::task::CreateMviewProgressReporter;

pub struct SnapshotBackfillExecutor<S: StateStore> {
    /// Upstream table
    upstream_table: StorageTable<S>,

    /// Upstream with the same schema with the upstream table.
    upstream: MergeExecutorInput,

    /// The column indices need to be forwarded to the downstream from the upstream and table scan.
    output_indices: Vec<usize>,

    progress: CreateMviewProgressReporter,

    chunk_size: usize,
    rate_limit: Option<usize>,

    barrier_rx: UnboundedReceiver<Barrier>,

    actor_ctx: ActorContextRef,
    metrics: Arc<StreamingMetrics>,
}

impl<S: StateStore> SnapshotBackfillExecutor<S> {
    #[expect(clippy::too_many_arguments)]
    pub(crate) fn new(
        upstream_table: StorageTable<S>,
        upstream: MergeExecutorInput,
        output_indices: Vec<usize>,
        actor_ctx: ActorContextRef,
        progress: CreateMviewProgressReporter,
        chunk_size: usize,
        rate_limit: Option<usize>,
        barrier_rx: UnboundedReceiver<Barrier>,
        metrics: Arc<StreamingMetrics>,
    ) -> Self {
        if let Some(rate_limit) = rate_limit {
            debug!(
                rate_limit,
                "create snapshot backfill executor with rate limit"
            );
        }
        Self {
            upstream_table,
            upstream,
            output_indices,
            progress,
            chunk_size,
            rate_limit,
            barrier_rx,
            actor_ctx,
            metrics,
        }
    }

    #[try_stream(ok = Message, error = StreamExecutorError)]
    async fn execute_inner(mut self) {
        debug!("snapshot backfill executor start");
        let first_barrier = expect_first_barrier(&mut self.upstream).await?;
        debug!(epoch = ?first_barrier.epoch, "get first upstream barrier");
        let first_recv_barrier = receive_next_barrier(&mut self.barrier_rx).await?;
        debug!(epoch = ?first_recv_barrier.epoch, "get first inject barrier");
        let should_backfill = first_barrier.epoch != first_recv_barrier.epoch;

        let (mut barrier_epoch, mut need_report_finish) = {
            if should_backfill {
                let table_id_str = format!("{}", self.upstream_table.table_id().table_id);
                let actor_id_str = format!("{}", self.actor_ctx.id);

                let consume_upstream_row_count = self
                    .metrics
                    .snapshot_backfill_consume_row_count
                    .with_guarded_label_values(&[&table_id_str, &actor_id_str, "consume_upstream"]);

                let mut upstream_buffer =
                    UpstreamBuffer::new(&mut self.upstream, consume_upstream_row_count);

                let first_barrier_epoch = first_barrier.epoch;

                // Phase 1: consume upstream snapshot
                {
                    {
                        let consuming_snapshot_row_count = self
                            .metrics
                            .snapshot_backfill_consume_row_count
                            .with_guarded_label_values(&[
                                &table_id_str,
                                &actor_id_str,
                                "consuming_snapshot",
                            ]);
                        let snapshot_stream = make_consume_snapshot_stream(
                            &self.upstream_table,
                            first_barrier_epoch.prev,
                            self.chunk_size,
                            self.rate_limit,
                            &mut self.barrier_rx,
                            &self.output_indices,
                            &mut self.progress,
                            first_recv_barrier,
                        );

                        pin_mut!(snapshot_stream);

                        while let Some(message) = upstream_buffer
                            .run_future(snapshot_stream.try_next())
                            .await?
                        {
                            if let Message::Chunk(chunk) = &message {
                                consuming_snapshot_row_count.inc_by(chunk.cardinality() as _);
                            }
                            yield message;
                        }
                    }

                    let recv_barrier = self.barrier_rx.recv().await.expect("should exist");
                    assert_eq!(first_barrier.epoch, recv_barrier.epoch);
                    yield Message::Barrier(recv_barrier);
                }

                let mut upstream_buffer = upstream_buffer.start_consuming_log_store();

                let mut barrier_epoch = first_barrier_epoch;

                let initial_pending_barrier = upstream_buffer.barrier_count();
                info!(
                    ?barrier_epoch,
                    table_id = self.upstream_table.table_id().table_id,
                    initial_pending_barrier,
                    "start consuming log store"
                );

                let consuming_log_store_row_count = self
                    .metrics
                    .snapshot_backfill_consume_row_count
                    .with_guarded_label_values(&[
                        &table_id_str,
                        &actor_id_str,
                        "consuming_log_store",
                    ]);

                // Phase 2: consume upstream log store
<<<<<<< HEAD
                while let Some(barrier) = upstream_buffer.take_buffered_barrier().await? {
                    assert_eq!(barrier_epoch.curr, barrier.epoch.prev);
                    barrier_epoch = barrier.epoch;

                    debug!(?barrier_epoch, kind = ?barrier.kind, "before consume change log");
                    // use `upstream_buffer.run_future` to poll upstream concurrently so that we won't have back-pressure
                    // on the upstream. Otherwise, in `batch_iter_log_with_pk_bounds`, we may wait upstream epoch to be committed,
                    // and the back-pressure may cause the upstream unable to consume the barrier and then cause deadlock.
                    let stream = upstream_buffer
                        .run_future(self.upstream_table.batch_iter_log_with_pk_bounds(
                            barrier_epoch.prev,
                            HummockReadEpoch::Committed(barrier_epoch.prev),
                            false,
                        ))
                        .await?;
                    let data_types = self.upstream_table.schema().data_types();
                    let builder = create_builder(None, self.chunk_size, data_types);
                    let stream = read_change_log(stream, builder);
                    pin_mut!(stream);
                    while let Some(chunk) = upstream_buffer.run_future(stream.try_next()).await? {
                        debug!(
                            ?barrier_epoch,
                            size = chunk.cardinality(),
                            "consume change log yield chunk",
                        );
                        consuming_log_store_row_count.inc_by(chunk.cardinality() as _);
                        yield Message::Chunk(chunk);
                    }
=======
                while let Some(upstream_barriers) =
                    upstream_buffer.next_checkpoint_barrier().await?
                {
                    for upstream_barrier in upstream_barriers {
                        let barrier = receive_next_barrier(&mut self.barrier_rx).await?;
                        assert_eq!(upstream_barrier.epoch, barrier.epoch);
                        assert_eq!(barrier_epoch.curr, barrier.epoch.prev);
                        barrier_epoch = barrier.epoch;

                        debug!(?barrier_epoch, kind = ?barrier.kind, "before consume change log");
                        // use `upstream_buffer.run_future` to poll upstream concurrently so that we won't have back-pressure
                        // on the upstream. Otherwise, in `batch_iter_log_with_pk_bounds`, we may wait upstream epoch to be committed,
                        // and the back-pressure may cause the upstream unable to consume the barrier and then cause deadlock.
                        let stream = upstream_buffer
                            .run_future(self.upstream_table.batch_iter_log_with_pk_bounds(
                                barrier_epoch.prev,
                                HummockReadEpoch::Committed(barrier_epoch.prev),
                            ))
                            .await?;
                        let data_types = self.upstream_table.schema().data_types();
                        let builder = create_builder(None, self.chunk_size, data_types);
                        let stream = read_change_log(stream, builder);
                        pin_mut!(stream);
                        while let Some(chunk) =
                            upstream_buffer.run_future(stream.try_next()).await?
                        {
                            debug!(
                                ?barrier_epoch,
                                size = chunk.cardinality(),
                                "consume change log yield chunk",
                            );
                            consuming_log_store_row_count.inc_by(chunk.cardinality() as _);
                            yield Message::Chunk(chunk);
                        }

                        debug!(?barrier_epoch, "after consume change log");
>>>>>>> f637d0fb

                        self.progress.update_create_mview_log_store_progress(
                            barrier.epoch,
                            upstream_buffer.barrier_count(),
                        );

                        yield Message::Barrier(barrier);
                    }
                }

                info!(
                    ?barrier_epoch,
                    table_id = self.upstream_table.table_id().table_id,
                    "finish consuming log store"
                );
                (barrier_epoch, true)
            } else {
                info!(
                    table_id = self.upstream_table.table_id().table_id,
                    "skip backfill"
                );
                let first_recv_barrier = receive_next_barrier(&mut self.barrier_rx).await?;
                assert_eq!(first_barrier.epoch, first_recv_barrier.epoch);
                yield Message::Barrier(first_recv_barrier);
                (first_barrier.epoch, false)
            }
        };
        let mut upstream = self.upstream.into_executor(self.barrier_rx).execute();
        // Phase 3: consume upstream
        while let Some(msg) = upstream.try_next().await? {
            if let Message::Barrier(barrier) = &msg {
                assert_eq!(barrier.epoch.prev, barrier_epoch.curr);
                barrier_epoch = barrier.epoch;
                if need_report_finish {
                    need_report_finish = false;
                    self.progress.finish_consuming_log_store(barrier_epoch);
                }
            }
            yield msg;
        }
    }
}

impl<S: StateStore> Execute for SnapshotBackfillExecutor<S> {
    fn execute(self: Box<Self>) -> BoxedMessageStream {
        self.execute_inner().boxed()
    }
}

#[try_stream(ok = StreamChunk, error = StreamExecutorError)]
async fn read_change_log(
    stream: impl Stream<Item = StorageResult<ChangeLogRow>>,
    mut builder: DataChunkBuilder,
) {
    let chunk_size = builder.batch_size();
    pin_mut!(stream);
    let mut ops = Vec::with_capacity(chunk_size);
    while let Some(change_log_row) = stream.try_next().await? {
        let change_log_row: ChangeLogRow = change_log_row;
        match change_log_row {
            ChangeLogRow::Insert(row) => {
                ops.push(Op::Insert);
                if let Some(chunk) = builder.append_one_row(row) {
                    let ops = replace(&mut ops, Vec::with_capacity(chunk_size));
                    yield StreamChunk::from_parts(ops, chunk);
                }
            }
            ChangeLogRow::Update {
                old_value,
                new_value,
            } => {
                if !builder.can_append(2) {
                    if let Some(chunk) = builder.consume_all() {
                        let ops = replace(&mut ops, Vec::with_capacity(chunk_size));
                        yield StreamChunk::from_parts(ops, chunk);
                    }
                }
                ops.extend([Op::UpdateDelete, Op::UpdateInsert]);
                assert!(builder.append_one_row(old_value).is_none());
                if let Some(chunk) = builder.append_one_row(new_value) {
                    let ops = replace(&mut ops, Vec::with_capacity(chunk_size));
                    yield StreamChunk::from_parts(ops, chunk);
                }
            }
            ChangeLogRow::Delete(row) => {
                ops.push(Op::Delete);
                if let Some(chunk) = builder.append_one_row(row) {
                    let ops = replace(&mut ops, Vec::with_capacity(chunk_size));
                    yield StreamChunk::from_parts(ops, chunk);
                }
            }
        }
    }

    if let Some(chunk) = builder.consume_all() {
        yield StreamChunk::from_parts(ops, chunk);
    }
}

struct ConsumingSnapshot;
struct ConsumingLogStore;

struct UpstreamBuffer<'a, S> {
    upstream: &'a mut MergeExecutorInput,
    max_pending_checkpoint_barrier_num: usize,
    pending_non_checkpoint_barriers: Vec<DispatcherBarrier>,
    /// Barriers received from upstream but not yet received the barrier from local barrier worker.
    ///
    /// In the outer `VecDeque`, newer barriers at the front.
    /// In the inner `Vec`, newer barrier at the back, with the last barrier as checkpoint barrier,
    /// and others as non-checkpoint barrier
    upstream_pending_barriers: VecDeque<Vec<DispatcherBarrier>>,
    /// Whether we have started polling any upstream data before the next barrier.
    /// When `true`, we should continue polling until the next barrier, because
    /// some data in this epoch have been discarded and data in this epoch
    /// must be read from log store
    is_polling_epoch_data: bool,
    consume_upstream_row_count: LabelGuardedIntCounter<3>,
    _phase: S,
}

impl<'a> UpstreamBuffer<'a, ConsumingSnapshot> {
    fn new(
        upstream: &'a mut MergeExecutorInput,
        consume_upstream_row_count: LabelGuardedIntCounter<3>,
    ) -> Self {
        Self {
            upstream,
            is_polling_epoch_data: false,
            consume_upstream_row_count,
            pending_non_checkpoint_barriers: vec![],
            upstream_pending_barriers: Default::default(),
            // no limit on the number of pending barrier in the beginning
            max_pending_checkpoint_barrier_num: usize::MAX,
            _phase: ConsumingSnapshot {},
        }
    }

    fn start_consuming_log_store(self) -> UpstreamBuffer<'a, ConsumingLogStore> {
        let max_pending_barrier_num = self.barrier_count();
        UpstreamBuffer {
            upstream: self.upstream,
            pending_non_checkpoint_barriers: self.pending_non_checkpoint_barriers,
            upstream_pending_barriers: self.upstream_pending_barriers,
            max_pending_checkpoint_barrier_num: max_pending_barrier_num,
            is_polling_epoch_data: self.is_polling_epoch_data,
            consume_upstream_row_count: self.consume_upstream_row_count,
            _phase: ConsumingLogStore {},
        }
    }
}

impl<'a, S> UpstreamBuffer<'a, S> {
    async fn concurrently_consume_upstream(&mut self) -> StreamExecutorError {
        {
            loop {
                if let Err(e) = try {
                    if self.upstream_pending_barriers.len()
                        >= self.max_pending_checkpoint_barrier_num
                    {
                        // pause the future to block consuming upstream
                        return pending().await;
                    }
                    let barrier = self.consume_until_next_checkpoint_barrier().await?;
                    self.upstream_pending_barriers.push_front(barrier);
                } {
                    break e;
                }
            }
        }
    }

    /// Consume the upstream until seeing the next barrier.
    /// `pending_barriers` must be non-empty after this method returns.
    async fn consume_until_next_checkpoint_barrier(
        &mut self,
    ) -> StreamExecutorResult<Vec<DispatcherBarrier>> {
        loop {
            let msg: DispatcherMessage = self
                .upstream
                .try_next()
                .await?
                .ok_or_else(|| anyhow!("end of upstream"))?;
            match msg {
                DispatcherMessage::Chunk(chunk) => {
                    self.is_polling_epoch_data = true;
                    self.consume_upstream_row_count
                        .inc_by(chunk.cardinality() as _);
                }
                DispatcherMessage::Barrier(barrier) => {
                    let is_checkpoint = barrier.kind.is_checkpoint();
                    self.pending_non_checkpoint_barriers.push(barrier);
                    if is_checkpoint {
                        self.is_polling_epoch_data = false;
                        break Ok(take(&mut self.pending_non_checkpoint_barriers));
                    } else {
                        self.is_polling_epoch_data = true;
                    }
                }
                DispatcherMessage::Watermark(_) => {
                    self.is_polling_epoch_data = true;
                }
            }
        }
    }
}

impl<'a> UpstreamBuffer<'a, ConsumingLogStore> {
    async fn next_checkpoint_barrier(
        &mut self,
    ) -> StreamExecutorResult<Option<Vec<DispatcherBarrier>>> {
        Ok(
            if let Some(barriers) = self.upstream_pending_barriers.pop_back() {
                // sub(1) to ensure that the lag is monotonically decreasing.
                self.max_pending_checkpoint_barrier_num = min(
                    self.upstream_pending_barriers.len(),
                    self.max_pending_checkpoint_barrier_num.saturating_sub(1),
                );
                Some(barriers)
            } else {
                self.max_pending_checkpoint_barrier_num = 0;
                if self.is_polling_epoch_data {
                    let barriers = self.consume_until_next_checkpoint_barrier().await?;
                    Some(barriers)
                } else {
                    None
                }
            },
        )
    }
}

impl<'a, S> UpstreamBuffer<'a, S> {
    /// Run a future while concurrently polling the upstream so that the upstream
    /// won't be back-pressured.
    async fn run_future<T, E: Into<StreamExecutorError>>(
        &mut self,
        future: impl Future<Output = Result<T, E>>,
    ) -> StreamExecutorResult<T> {
        select! {
            biased;
            e = self.concurrently_consume_upstream() => {
                Err(e)
            }
            // this arm won't be starved, because the first arm is always pending unless returning with error
            result = future => {
                result.map_err(Into::into)
            }
        }
    }

    fn barrier_count(&self) -> usize {
        self.upstream_pending_barriers.len()
    }
}

async fn receive_next_barrier(
    barrier_rx: &mut UnboundedReceiver<Barrier>,
) -> StreamExecutorResult<Barrier> {
    Ok(barrier_rx
        .recv()
        .await
        .ok_or_else(|| anyhow!("end of barrier receiver"))?)
}

#[try_stream(ok = StreamChunk, error = StreamExecutorError)]
async fn make_snapshot_stream<'a>(
    row_stream: impl Stream<Item = StreamExecutorResult<OwnedRow>> + 'a,
    mut builder: DataChunkBuilder,
    output_indices: &'a [usize],
) {
    pin_mut!(row_stream);
    while let Some(row) = row_stream.try_next().await? {
        if let Some(data_chunk) = builder.append_one_row(row) {
            let ops = vec![Op::Insert; data_chunk.capacity()];
            yield mapping_chunk(StreamChunk::from_parts(ops, data_chunk), output_indices);
        }
    }
    if let Some(data_chunk) = builder.consume_all() {
        let ops = vec![Op::Insert; data_chunk.capacity()];
        yield mapping_chunk(StreamChunk::from_parts(ops, data_chunk), output_indices);
    }
}

#[try_stream(ok = Message, error = StreamExecutorError)]
#[expect(clippy::too_many_arguments)]
async fn make_consume_snapshot_stream<'a, S: StateStore>(
    upstream_table: &'a StorageTable<S>,
    snapshot_epoch: u64,
    chunk_size: usize,
    rate_limit: Option<usize>,
    barrier_rx: &'a mut UnboundedReceiver<Barrier>,
    output_indices: &'a [usize],
    progress: &'a mut CreateMviewProgressReporter,
    first_recv_barrier: Barrier,
) {
    let mut barrier_epoch = first_recv_barrier.epoch;
    yield Message::Barrier(first_recv_barrier);

    info!(
        table_id = upstream_table.table_id().table_id,
        ?barrier_epoch,
        "start consuming snapshot"
    );

    // start consume upstream snapshot
    let snapshot_row_stream = BackfillExecutor::snapshot_read(
        upstream_table,
        HummockReadEpoch::Committed(snapshot_epoch),
        None,
    );
    let data_types = upstream_table.schema().data_types();
    let builder = create_builder(rate_limit, chunk_size, data_types.clone());
    let snapshot_stream = make_snapshot_stream(snapshot_row_stream, builder, output_indices);
    pin_mut!(snapshot_stream);

    async fn select_barrier_and_snapshot_stream(
        barrier_rx: &mut UnboundedReceiver<Barrier>,
        snapshot_stream: &mut (impl Stream<Item = StreamExecutorResult<StreamChunk>> + Unpin),
        throttle_snapshot_stream: bool,
    ) -> StreamExecutorResult<Either<Barrier, Option<StreamChunk>>> {
        select!(
            result = receive_next_barrier(barrier_rx) => {
                Ok(Either::Left(result?))
            },
            result = snapshot_stream.try_next(), if !throttle_snapshot_stream => {
                Ok(Either::Right(result?))
            }
        )
    }

    let mut count = 0;
    let mut epoch_row_count = 0;
    loop {
        let throttle_snapshot_stream = if let Some(rate_limit) = rate_limit {
            epoch_row_count > rate_limit
        } else {
            false
        };
        match select_barrier_and_snapshot_stream(
            barrier_rx,
            &mut snapshot_stream,
            throttle_snapshot_stream,
        )
        .await?
        {
            Either::Left(barrier) => {
                assert_eq!(barrier.epoch.prev, barrier_epoch.curr);
                barrier_epoch = barrier.epoch;
                if barrier_epoch.curr >= snapshot_epoch {
                    return Err(anyhow!("should not receive barrier with epoch {barrier_epoch:?} later than snapshot epoch {snapshot_epoch}").into());
                }
                debug!(?barrier_epoch, count, "update progress");
                progress.update(barrier_epoch, barrier_epoch.prev, count as _);
                epoch_row_count = 0;
                yield Message::Barrier(barrier);
            }
            Either::Right(Some(chunk)) => {
                count += chunk.cardinality();
                epoch_row_count += chunk.cardinality();
                yield Message::Chunk(chunk);
            }
            Either::Right(None) => {
                break;
            }
        }
    }

    // finish consuming upstream snapshot, report finish
    let barrier_to_report_finish = receive_next_barrier(barrier_rx).await?;
    assert_eq!(barrier_to_report_finish.epoch.prev, barrier_epoch.curr);
    barrier_epoch = barrier_to_report_finish.epoch;
    info!(?barrier_epoch, count, "report finish");
    progress.finish(barrier_epoch, count as _);
    yield Message::Barrier(barrier_to_report_finish);

    // keep receiving remaining barriers until receiving a barrier with epoch as snapshot_epoch
    loop {
        let barrier = receive_next_barrier(barrier_rx).await?;
        assert_eq!(barrier.epoch.prev, barrier_epoch.curr);
        barrier_epoch = barrier.epoch;
        yield Message::Barrier(barrier);
        if barrier_epoch.curr == snapshot_epoch {
            break;
        }
    }
    info!(?barrier_epoch, "finish consuming snapshot");
}<|MERGE_RESOLUTION|>--- conflicted
+++ resolved
@@ -182,36 +182,6 @@
                     ]);
 
                 // Phase 2: consume upstream log store
-<<<<<<< HEAD
-                while let Some(barrier) = upstream_buffer.take_buffered_barrier().await? {
-                    assert_eq!(barrier_epoch.curr, barrier.epoch.prev);
-                    barrier_epoch = barrier.epoch;
-
-                    debug!(?barrier_epoch, kind = ?barrier.kind, "before consume change log");
-                    // use `upstream_buffer.run_future` to poll upstream concurrently so that we won't have back-pressure
-                    // on the upstream. Otherwise, in `batch_iter_log_with_pk_bounds`, we may wait upstream epoch to be committed,
-                    // and the back-pressure may cause the upstream unable to consume the barrier and then cause deadlock.
-                    let stream = upstream_buffer
-                        .run_future(self.upstream_table.batch_iter_log_with_pk_bounds(
-                            barrier_epoch.prev,
-                            HummockReadEpoch::Committed(barrier_epoch.prev),
-                            false,
-                        ))
-                        .await?;
-                    let data_types = self.upstream_table.schema().data_types();
-                    let builder = create_builder(None, self.chunk_size, data_types);
-                    let stream = read_change_log(stream, builder);
-                    pin_mut!(stream);
-                    while let Some(chunk) = upstream_buffer.run_future(stream.try_next()).await? {
-                        debug!(
-                            ?barrier_epoch,
-                            size = chunk.cardinality(),
-                            "consume change log yield chunk",
-                        );
-                        consuming_log_store_row_count.inc_by(chunk.cardinality() as _);
-                        yield Message::Chunk(chunk);
-                    }
-=======
                 while let Some(upstream_barriers) =
                     upstream_buffer.next_checkpoint_barrier().await?
                 {
@@ -220,7 +190,6 @@
                         assert_eq!(upstream_barrier.epoch, barrier.epoch);
                         assert_eq!(barrier_epoch.curr, barrier.epoch.prev);
                         barrier_epoch = barrier.epoch;
-
                         debug!(?barrier_epoch, kind = ?barrier.kind, "before consume change log");
                         // use `upstream_buffer.run_future` to poll upstream concurrently so that we won't have back-pressure
                         // on the upstream. Otherwise, in `batch_iter_log_with_pk_bounds`, we may wait upstream epoch to be committed,
@@ -229,6 +198,7 @@
                             .run_future(self.upstream_table.batch_iter_log_with_pk_bounds(
                                 barrier_epoch.prev,
                                 HummockReadEpoch::Committed(barrier_epoch.prev),
+                                false,
                             ))
                             .await?;
                         let data_types = self.upstream_table.schema().data_types();
@@ -248,7 +218,6 @@
                         }
 
                         debug!(?barrier_epoch, "after consume change log");
->>>>>>> f637d0fb
 
                         self.progress.update_create_mview_log_store_progress(
                             barrier.epoch,
