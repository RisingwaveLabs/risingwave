--- conflicted
+++ resolved
@@ -477,11 +477,7 @@
                                     rate_limit = new_rate_limit;
                                     tracing::info!(
                                         id = self.actor_id,
-<<<<<<< HEAD
-                                        new_rate_limit = ?self.rate_limit,
-=======
                                         new_rate_limit = ?rate_limit,
->>>>>>> aac6f050
                                         "actor rate limit changed",
                                     );
                                     // The builder is emptied above via `DataChunkBuilder::consume_all`.
