// Copyright 2023 RisingWave Labs
//
// Licensed under the Apache License, Version 2.0 (the "License");
// you may not use this file except in compliance with the License.
// You may obtain a copy of the License at
//
//     http://www.apache.org/licenses/LICENSE-2.0
//
// Unless required by applicable law or agreed to in writing, software
// distributed under the License is distributed on an "AS IS" BASIS,
// WITHOUT WARRANTIES OR CONDITIONS OF ANY KIND, either express or implied.
// See the License for the specific language governing permissions and
// limitations under the License.

use std::collections::HashMap;
use std::pin::pin;
use std::sync::Arc;

use either::Either;
use futures::stream::select_with_strategy;
use futures::{pin_mut, stream, StreamExt, TryStreamExt};
use futures_async_stream::try_stream;
use itertools::Itertools;
use risingwave_common::array::{Op, StreamChunk};
use risingwave_common::bail;
use risingwave_common::catalog::Schema;
use risingwave_common::hash::{VirtualNode, VnodeBitmapExt};
use risingwave_common::types::Datum;
use risingwave_common::util::chunk_coalesce::DataChunkBuilder;
use risingwave_common::util::iter_util::ZipEqDebug;
use risingwave_common::util::select_all;
use risingwave_storage::row_serde::value_serde::ValueRowSerde;
use risingwave_storage::StateStore;

use crate::common::table::state_table::{ReplicatedStateTable, StateTable};
use crate::executor::backfill::utils::{
    compute_bounds, construct_initial_finished_state, get_progress_per_vnode, iter_chunks,
    mapping_chunk, mapping_message, mark_chunk_ref_by_vnode, persist_state_per_vnode,
    update_pos_by_vnode, BackfillProgressPerVnode, BackfillState,
};
use crate::executor::monitor::StreamingMetrics;
use crate::executor::{
    expect_first_barrier, Barrier, BoxedExecutor, BoxedMessageStream, Executor, ExecutorInfo,
    Message, PkIndices, PkIndicesRef, StreamExecutorError,
};
use crate::task::{ActorId, CreateMviewProgress};

/// Similar to [`super::no_shuffle_backfill::BackfillExecutor`].
/// Main differences:
/// - [`ArrangementBackfillExecutor`] can reside on a different CN, so it can be scaled
///   independently.
/// - To synchronize upstream shared buffer, it is initialized with a [`ReplicatedStateTable`].
pub struct ArrangementBackfillExecutor<S: StateStore, SD: ValueRowSerde> {
    /// Upstream table
    upstream_table: ReplicatedStateTable<S, SD>,

    /// Upstream with the same schema with the upstream table.
    upstream: BoxedExecutor,

    /// Internal state table for persisting state of backfill state.
    state_table: StateTable<S>,

    /// The column indices need to be forwarded to the downstream from the upstream and table scan.
    output_indices: Vec<usize>,

    progress: CreateMviewProgress,

    actor_id: ActorId,

    info: ExecutorInfo,

    metrics: Arc<StreamingMetrics>,

    chunk_size: usize,
}

impl<S, SD> ArrangementBackfillExecutor<S, SD>
where
    S: StateStore,
    SD: ValueRowSerde,
{
    #[allow(clippy::too_many_arguments)]
    #[allow(dead_code)]
    pub fn new(
        upstream_table: ReplicatedStateTable<S, SD>,
        upstream: BoxedExecutor,
        state_table: StateTable<S>,
        output_indices: Vec<usize>,
        progress: CreateMviewProgress,
        schema: Schema,
        pk_indices: PkIndices,
        metrics: Arc<StreamingMetrics>,
        chunk_size: usize,
    ) -> Self {
        Self {
            info: ExecutorInfo {
                schema,
                pk_indices,
                identity: "ArrangementBackfillExecutor".to_owned(),
            },
            upstream_table,
            upstream,
            state_table,
            output_indices,
            actor_id: progress.actor_id(),
            progress,
            metrics,
            chunk_size,
        }
    }

    #[try_stream(ok = Message, error = StreamExecutorError)]
    async fn execute_inner(mut self) {
        // The primary key columns, in the output columns of the upstream_table scan.
        // Table scan scans a subset of the columns of the upstream table.
        let pk_indices = self.upstream_table.pk_in_output_indices().unwrap();
        let state_len = pk_indices.len() + 2; // +1 for backfill_finished, +1 for vnode key.
        let pk_order = self.upstream_table.pk_serde().get_order_types().to_vec();
        let upstream_table_id = self.upstream_table.table_id();
        let mut upstream_table = self.upstream_table;
        let vnodes = upstream_table.vnodes().clone();

        let mut upstream = self.upstream.execute();

        // Poll the upstream to get the first barrier.
        let first_barrier = expect_first_barrier(&mut upstream).await?;
        let first_epoch = first_barrier.epoch;

        self.state_table.init_epoch(first_barrier.epoch).await?;

        let progress_per_vnode = get_progress_per_vnode(&self.state_table).await?;

        let is_completely_finished = progress_per_vnode
            .iter()
            .all(|(_, p)| matches!(p, BackfillProgressPerVnode::Completed(_)));
        if is_completely_finished {
            assert!(!first_barrier.is_newly_added(self.actor_id));
        }

        // The first barrier message should be propagated.
        yield Message::Barrier(first_barrier);
        upstream_table.init_epoch(first_epoch).await?;

        let mut backfill_state: BackfillState = progress_per_vnode.into();
        // TODO(kwannoel): This initial committed progress should also be read from state table,
        // Perhaps via `progress_per_vnode`.
        // We can do it later when testing recovery + scaling mechanism.
        let mut committed_progress = HashMap::new();

        let output_data_types = upstream_table.get_output_data_types();
        let mut builders = upstream_table
            .vnodes()
            .iter_vnodes()
            .map(|_| DataChunkBuilder::new(output_data_types.clone(), self.chunk_size))
            .collect_vec();

        // If the snapshot is empty, we don't need to backfill.
        // We cannot complete progress now, as we want to persist
        // finished state to state store first.
        // As such we will wait for next barrier.
        let is_snapshot_empty: bool = {
            if is_completely_finished {
                // It is finished, so just assign a value to avoid accessing storage table again.
                false
            } else {
<<<<<<< HEAD
                let snapshot_is_empty = {
                    let snapshot = Self::snapshot_read_per_vnode(
                        &upstream_table,
                        backfill_state.clone(), // FIXME: temporary workaround... How to avoid it?
                        self.chunk_size,
                        &mut builders,
                    );
                    pin_mut!(snapshot);
                    let next = snapshot.try_next().await?;
                    next.is_none()
                };
                let builder_is_empty = builders.iter().all(|b| b.is_empty());
                builders.iter_mut().for_each(|b| b.clear());
                snapshot_is_empty && builder_is_empty
=======
                let snapshot = Self::snapshot_read_per_vnode(
                    &upstream_table,
                    backfill_state.clone(), // FIXME: temporary workaround... How to avoid it?
                    &mut builders,
                );
                pin_mut!(snapshot);
                snapshot.try_next().await?.unwrap().is_none()
>>>>>>> c3e988b5
            }
        };

        // | backfill_is_finished | snapshot_empty | -> | need_to_backfill |
        // | -------------------- | -------------- | -- | ---------------- |
        // | t                    | t/f            | -> | f                |
        // | f                    | t              | -> | f                |
        // | f                    | f              | -> | t                |
        let to_backfill = !is_completely_finished && !is_snapshot_empty;

        // Use these to persist state.
        // They contain the backfill position, and the progress.
        // However, they do not contain the vnode key (index 0).
        // That is filled in when we flush the state table.
        let mut temporary_state: Vec<Datum> = vec![None; state_len];

        // If no need backfill, but state was still "unfinished" we need to finish it.
        // So we just update the state + progress to meta at the next barrier to finish progress,
        // and forward other messages.
        //
        // Reason for persisting on second barrier rather than first:
        // We can't update meta with progress as finished until state_table
        // has been updated.
        // We also can't update state_table in first epoch, since state_table
        // expects to have been initialized in previous epoch.

        // The epoch used to snapshot read upstream mv.
        let mut snapshot_read_epoch;

        // Keep track of rows from the snapshot.
        let mut total_snapshot_processed_rows: u64 = 0;

        // Arrangement Backfill Algorithm:
        //
        //   backfill_stream
        //  /               \
        // upstream       snapshot
        //
        // We construct a backfill stream with upstream as its left input and mv snapshot read
        // stream as its right input. When a chunk comes from upstream, we will buffer it.
        //
        // When a barrier comes from upstream:
        //  Immediately break out of backfill loop.
        //  - For each row of the upstream chunk buffer, compute vnode.
        //  - Get the `current_pos` corresponding to the vnode. Forward it to downstream if its pk
        //    <= `current_pos`, otherwise ignore it.
        //  - Flush all buffered upstream_chunks to replicated state table.
        //  - Update the `snapshot_read_epoch`.
        //  - Reconstruct the whole backfill stream with upstream and new mv snapshot read stream
        //    with the `snapshot_read_epoch`.
        //
        // When a chunk comes from snapshot, we forward it to the downstream and raise
        // `current_pos`.
        //
        // When we reach the end of the snapshot read stream, it means backfill has been
        // finished.
        //
        // Once the backfill loop ends, we forward the upstream directly to the downstream.
        if to_backfill {
            let mut upstream_chunk_buffer: Vec<StreamChunk> = vec![];
            let mut pending_barrier: Option<Barrier> = None;
            'backfill_loop: loop {
                let mut cur_barrier_snapshot_processed_rows: u64 = 0;
                let mut cur_barrier_upstream_processed_rows: u64 = 0;

                // NOTE(kwannoel): Scope it so that immutable reference to `upstream_table` can be
                // dropped. Then we can write to `upstream_table` on barrier in the
                // next block.
                {
                    let left_upstream = upstream.by_ref().map(Either::Left);

                    let right_snapshot = pin!(Self::snapshot_read_per_vnode(
                        &upstream_table,
                        backfill_state.clone(), // FIXME: temporary workaround, how to avoid it?
                        &mut builders,
                    )
                    .map(Either::Right),);

                    // Prefer to select upstream, so we can stop snapshot stream as soon as the
                    // barrier comes.
                    let backfill_stream =
                        select_with_strategy(left_upstream, right_snapshot, |_: &mut ()| {
                            stream::PollNext::Left
                        });

                    #[for_await]
                    for either in backfill_stream {
                        match either {
                            // Upstream
                            Either::Left(msg) => {
                                match msg? {
                                    Message::Barrier(barrier) => {
                                        // We have to process the barrier outside of the loop.
                                        // This is because our state_table reference is still live
                                        // here, we have to break the loop to drop it,
                                        // so we can do replication of upstream state_table.
                                        pending_barrier = Some(barrier);

                                        // Break the for loop and start a new snapshot read stream.
                                        break;
                                    }
                                    Message::Chunk(chunk) => {
                                        // Buffer the upstream chunk.
                                        upstream_chunk_buffer.push(chunk.compact());
                                    }
                                    Message::Watermark(_) => {
                                        // Ignore watermark during backfill.
                                    }
                                }
                            }
                            // Snapshot read
                            Either::Right(msg) => {
                                match msg? {
                                    None => {
                                        // End of the snapshot read stream.
                                        // We should not mark the chunk anymore,
                                        // otherwise, we will ignore some rows
                                        // in the buffer. Here we choose to never mark the chunk.
                                        // Consume with the renaming stream buffer chunk without
                                        // mark.
                                        for chunk in upstream_chunk_buffer.drain(..) {
                                            let chunk_cardinality = chunk.cardinality() as u64;
                                            cur_barrier_snapshot_processed_rows +=
                                                chunk_cardinality;
                                            total_snapshot_processed_rows += chunk_cardinality;
                                            yield Message::Chunk(mapping_chunk(
                                                chunk,
                                                &self.output_indices,
                                            ));
                                        }

                                        break 'backfill_loop;
                                    }
                                    Some((vnode, chunk)) => {
                                        // Raise the current position.
                                        // As snapshot read streams are ordered by pk, so we can
                                        // just use the last row to update `current_pos`.
                                        update_pos_by_vnode(
                                            vnode,
                                            &chunk,
                                            &pk_indices,
                                            &mut backfill_state,
                                        );

                                        let chunk_cardinality = chunk.cardinality() as u64;
                                        cur_barrier_snapshot_processed_rows += chunk_cardinality;
                                        total_snapshot_processed_rows += chunk_cardinality;
                                        yield Message::Chunk(mapping_chunk(
                                            chunk,
                                            &self.output_indices,
                                        ));
                                    }
                                }
                            }
                        }
                    }
                }

                // Process barrier
                // When we break out of inner backfill_stream loop, it means we have a barrier.
                // If there are no updates and there are no snapshots left,
                // we already finished backfill and should have exited the outer backfill loop.
                let barrier = match pending_barrier.take() {
                    Some(barrier) => barrier,
                    None => bail!("BUG: current_backfill loop exited without a barrier"),
                };

                // Process barrier:
                // - consume snapshot rows left in builder.
                // - consume upstream buffer chunk
                // - switch snapshot

                // consume snapshot rows left in builder.
                // NOTE(kwannoel): `zip_eq_debug` does not work here,
                // we encounter "higher-ranked lifetime error".
                for (vnode, chunk) in vnodes.iter_vnodes().zip_eq(builders.iter_mut().map(|b| {
                    b.consume_all().map(|chunk| {
                        let ops = vec![Op::Insert; chunk.capacity()];
                        StreamChunk::from_parts(ops, chunk)
                    })
                })) {
<<<<<<< HEAD
                    // Raise the current position.
                    // As snapshot read streams are ordered by pk, so we can
                    // just use the last row to update `current_pos`.
                    let chunk_cardinality = chunk.cardinality() as u64;
                    if chunk_cardinality > 0 {
                        update_pos_by_vnode(vnode, &chunk, &pk_indices, &mut backfill_state);
=======
                    if let Some(chunk) = chunk {
                        // Raise the current position.
                        // As snapshot read streams are ordered by pk, so we can
                        // just use the last row to update `current_pos`.
                        update_pos_by_vnode(
                            vnode,
                            &chunk,
                            &pk_in_output_indices,
                            &mut backfill_state,
                        );

                        let chunk_cardinality = chunk.cardinality() as u64;
>>>>>>> c3e988b5
                        cur_barrier_snapshot_processed_rows += chunk_cardinality;
                        total_snapshot_processed_rows += chunk_cardinality;
                        yield Message::Chunk(mapping_chunk(chunk, &self.output_indices));
                    }
                }

                // consume upstream buffer chunk
                let upstream_chunk_buffer_is_empty = upstream_chunk_buffer.is_empty();
                for chunk in upstream_chunk_buffer.drain(..) {
                    cur_barrier_upstream_processed_rows += chunk.cardinality() as u64;
                    // FIXME: Replace with `snapshot_is_processed`
                    // Flush downstream.
                    // If no current_pos, means no snapshot processed yet.
                    // Also means we don't need propagate any updates <= current_pos.
                    if backfill_state.has_progress() {
                        yield Message::Chunk(mapping_chunk(
                            mark_chunk_ref_by_vnode(
                                &chunk,
                                &backfill_state,
                                &pk_indices,
                                &pk_order,
                            )?,
                            &self.output_indices,
                        ));
                    }

                    println!("Replicate");
                    // Replicate
                    upstream_table.write_chunk(chunk);
                }

                if upstream_chunk_buffer_is_empty {
                    upstream_table.commit_no_data_expected(barrier.epoch)
                } else {
                    upstream_table.commit(barrier.epoch).await?;
                }

                self.metrics
                    .arrangement_backfill_snapshot_read_row_count
                    .with_label_values(&[
                        upstream_table_id.to_string().as_str(),
                        self.actor_id.to_string().as_str(),
                    ])
                    .inc_by(cur_barrier_snapshot_processed_rows);

                self.metrics
                    .arrangement_backfill_upstream_output_row_count
                    .with_label_values(&[
                        upstream_table_id.to_string().as_str(),
                        self.actor_id.to_string().as_str(),
                    ])
                    .inc_by(cur_barrier_upstream_processed_rows);

                // Update snapshot read epoch.
                snapshot_read_epoch = barrier.epoch.prev;

                // TODO(kwannoel): Not sure if this holds for arrangement backfill.
                // May need to revisit it.
                // Need to check it after scale-in / scale-out.
                self.progress.update(
                    barrier.epoch.curr,
                    snapshot_read_epoch,
                    total_snapshot_processed_rows,
                );

                // Persist state on barrier
                persist_state_per_vnode(
                    barrier.epoch,
                    &mut self.state_table,
                    false,
                    &mut backfill_state,
                    &mut committed_progress,
                    &mut temporary_state,
                )
                .await?;

                tracing::trace!(
                    actor = self.actor_id,
                    barrier = ?barrier,
                    "barrier persisted"
                );

                yield Message::Barrier(barrier);

                // We will switch snapshot at the start of the next iteration of the backfill loop.
            }
        }

        tracing::trace!(
            actor = self.actor_id,
            "Arrangement Backfill has finished and forward messages directly to the downstream"
        );

        // Update our progress as finished in state table.

        // Wait for first barrier to come after backfill is finished.
        // So we can update our progress + persist the status.
        while let Some(Ok(msg)) = upstream.next().await {
            if let Some(msg) = mapping_message(msg, &self.output_indices) {
                tracing::trace!(
                    actor = self.actor_id,
                    message = ?msg,
                    "backfill_finished_wait_for_barrier"
                );
                // If not finished then we need to update state, otherwise no need.
                if let Message::Barrier(barrier) = &msg && !is_completely_finished {
                    // If snapshot was empty, we do not need to backfill,
                    // but we still need to persist the finished state.
                    // We currently persist it on the second barrier here rather than first.
                    // This is because we can't update state table in first epoch,
                    // since it expects to have been initialized in previous epoch
                    // (there's no epoch before the first epoch).
                    // TODO: if we reach here, maybe some vnodes do not have their state finished.
                    // We should update them to finished state.
                    let finished_placeholder_state = construct_initial_finished_state(pk_indices.len());
                    for vnode in upstream_table.vnodes().iter_vnodes() {
                        let backfill_progress = backfill_state.get_progress(&vnode)?;
                        let finished_state = match backfill_progress {
                            BackfillProgressPerVnode::NotStarted => finished_placeholder_state.clone(),
                            BackfillProgressPerVnode::InProgress(p) | BackfillProgressPerVnode::Completed(p) =>
                              p.clone(),
                        };
                        backfill_state.update_progress(vnode, BackfillProgressPerVnode::Completed(finished_state.clone()));
                     }

                    persist_state_per_vnode(
                        barrier.epoch,
                        &mut self.state_table,
                        true,
                        &mut backfill_state,
                        &mut committed_progress,
                        &mut temporary_state,
                    ).await?;

                    self.progress.finish(barrier.epoch.curr);
                    yield msg;
                    break;
                } else {
                    // Allow other messages to pass through.
                    yield msg;
                }
            }
        }

        // After progress finished + state persisted,
        // we can forward messages directly to the downstream,
        // as backfill is finished.
        #[for_await]
        for msg in upstream {
            if let Some(msg) = mapping_message(msg?, &self.output_indices) {
                tracing::trace!(
                    actor = self.actor_id,
                    message = ?msg,
                    "backfill_finished_after_barrier"
                );
                if let Message::Barrier(barrier) = &msg {
                    self.state_table.commit_no_data_expected(barrier.epoch);
                }
                yield msg;
            }
        }
    }

    /// Read snapshot per vnode.
    /// These streams should be sorted in storage layer.
    /// 1. Get row iterator / vnode.
    /// 2. Merge it with `select_all`.
    /// 3. Change it into a chunk iterator with `iter_chunks`.
    /// This means it should fetch a row from each iterator to form a chunk.
    ///
<<<<<<< HEAD
=======
    /// We will return chunks based on the `BackfillProgressPerVnode`.
    /// 1. Completed(vnode): Current iterator is complete, in that case we need to handle it
    ///    in arrangement backfill. We should not buffer updates for this vnode,
    ///    and we should forward all messages.
    /// 2. InProgress(CHUNK): Current iterator is not complete, in that case we
    ///    need to buffer updates for this vnode.
    /// 3. Finished: All iterators finished.
    ///
>>>>>>> c3e988b5
    /// NOTE(kwannoel): We interleave at chunk per vnode level rather than rows.
    /// This is so that we can compute `current_pos` once per chunk, since they correspond to 1
    /// vnode.
    ///
<<<<<<< HEAD
    /// The stream contains pairs of `(VirtualNode, StreamChunk)`.
    /// The `VirtualNode` is the vnode that the chunk belongs to.
    /// The `StreamChunk` is the chunk that contains the rows from the vnode.
    /// If it's `None`, it means the vnode has no more rows for this snapshot read.
    ///
    /// The `snapshot_read_epoch` is supplied as a parameter for `state_table`.
    /// It is required to ensure we read a fully-checkpointed snapshot the **first time**.
=======
    /// NOTE(kwannoel):
    /// The rows from upstream snapshot read will be buffered inside the `builder`.
    /// If snapshot is dropped before its rows are consumed,
    /// remaining data in `builder` must be flushed manually.
    /// Otherwise when we scan a new snapshot, it is possible the rows in the `builder` would be
    /// present, Then when we flush we contain duplicate rows.
>>>>>>> c3e988b5
    #[try_stream(ok = Option<(VirtualNode, StreamChunk)>, error = StreamExecutorError)]
    async fn snapshot_read_per_vnode<'a>(
        upstream_table: &'a ReplicatedStateTable<S, SD>,
        backfill_state: BackfillState,
        builders: &'a mut [DataChunkBuilder],
    ) {
        let mut streams = Vec::with_capacity(upstream_table.vnodes().len());
        for (vnode, builder) in upstream_table
            .vnodes()
            .iter_vnodes()
            .zip_eq_debug(builders.iter_mut())
        {
            let backfill_progress = backfill_state.get_progress(&vnode)?;
            let current_pos = match backfill_progress {
                BackfillProgressPerVnode::NotStarted => None,
                BackfillProgressPerVnode::Completed(current_pos)
                | BackfillProgressPerVnode::InProgress(current_pos) => Some(current_pos.clone()),
            };

            let range_bounds = compute_bounds(upstream_table.pk_indices(), current_pos.clone());
            if range_bounds.is_none() {
                continue;
            }
            let range_bounds = range_bounds.unwrap();

            let vnode_row_iter = upstream_table
                .iter_with_pk_range_and_output_indices(&range_bounds, vnode, Default::default())
                .await?;

            // TODO: Is there some way to avoid double-pin here?
            let vnode_row_iter = Box::pin(vnode_row_iter);

<<<<<<< HEAD
            let vnode_chunk_iter = iter_chunks(vnode_row_iter, chunk_size, builder)
                .map_ok(move |chunk| (vnode, chunk));
=======
            let vnode_chunk_iter = iter_chunks(vnode_row_iter, builder)
                .map_ok(move |chunk_opt| chunk_opt.map(|chunk| (vnode, chunk)));
>>>>>>> c3e988b5
            // TODO: Is there some way to avoid double-pin
            streams.push(Box::pin(vnode_chunk_iter));
        }
        #[for_await]
        for chunk in select_all(streams) {
            yield Some(chunk?);
        }
        yield None;
        return Ok(());
    }
}

impl<S, SD> Executor for ArrangementBackfillExecutor<S, SD>
where
    S: StateStore,
    SD: ValueRowSerde,
{
    fn execute(self: Box<Self>) -> BoxedMessageStream {
        self.execute_inner().boxed()
    }

    fn schema(&self) -> &Schema {
        &self.info.schema
    }

    fn pk_indices(&self) -> PkIndicesRef<'_> {
        &self.info.pk_indices
    }

    fn identity(&self) -> &str {
        &self.info.identity
    }
}<|MERGE_RESOLUTION|>--- conflicted
+++ resolved
@@ -163,12 +163,10 @@
                 // It is finished, so just assign a value to avoid accessing storage table again.
                 false
             } else {
-<<<<<<< HEAD
                 let snapshot_is_empty = {
                     let snapshot = Self::snapshot_read_per_vnode(
                         &upstream_table,
                         backfill_state.clone(), // FIXME: temporary workaround... How to avoid it?
-                        self.chunk_size,
                         &mut builders,
                     );
                     pin_mut!(snapshot);
@@ -178,15 +176,6 @@
                 let builder_is_empty = builders.iter().all(|b| b.is_empty());
                 builders.iter_mut().for_each(|b| b.clear());
                 snapshot_is_empty && builder_is_empty
-=======
-                let snapshot = Self::snapshot_read_per_vnode(
-                    &upstream_table,
-                    backfill_state.clone(), // FIXME: temporary workaround... How to avoid it?
-                    &mut builders,
-                );
-                pin_mut!(snapshot);
-                snapshot.try_next().await?.unwrap().is_none()
->>>>>>> c3e988b5
             }
         };
 
@@ -368,14 +357,7 @@
                         StreamChunk::from_parts(ops, chunk)
                     })
                 })) {
-<<<<<<< HEAD
-                    // Raise the current position.
-                    // As snapshot read streams are ordered by pk, so we can
-                    // just use the last row to update `current_pos`.
-                    let chunk_cardinality = chunk.cardinality() as u64;
-                    if chunk_cardinality > 0 {
-                        update_pos_by_vnode(vnode, &chunk, &pk_indices, &mut backfill_state);
-=======
+
                     if let Some(chunk) = chunk {
                         // Raise the current position.
                         // As snapshot read streams are ordered by pk, so we can
@@ -388,7 +370,6 @@
                         );
 
                         let chunk_cardinality = chunk.cardinality() as u64;
->>>>>>> c3e988b5
                         cur_barrier_snapshot_processed_rows += chunk_cardinality;
                         total_snapshot_processed_rows += chunk_cardinality;
                         yield Message::Chunk(mapping_chunk(chunk, &self.output_indices));
@@ -559,22 +540,10 @@
     /// 3. Change it into a chunk iterator with `iter_chunks`.
     /// This means it should fetch a row from each iterator to form a chunk.
     ///
-<<<<<<< HEAD
-=======
-    /// We will return chunks based on the `BackfillProgressPerVnode`.
-    /// 1. Completed(vnode): Current iterator is complete, in that case we need to handle it
-    ///    in arrangement backfill. We should not buffer updates for this vnode,
-    ///    and we should forward all messages.
-    /// 2. InProgress(CHUNK): Current iterator is not complete, in that case we
-    ///    need to buffer updates for this vnode.
-    /// 3. Finished: All iterators finished.
-    ///
->>>>>>> c3e988b5
-    /// NOTE(kwannoel): We interleave at chunk per vnode level rather than rows.
+    /// We interleave at chunk per vnode level rather than rows.
     /// This is so that we can compute `current_pos` once per chunk, since they correspond to 1
     /// vnode.
     ///
-<<<<<<< HEAD
     /// The stream contains pairs of `(VirtualNode, StreamChunk)`.
     /// The `VirtualNode` is the vnode that the chunk belongs to.
     /// The `StreamChunk` is the chunk that contains the rows from the vnode.
@@ -582,14 +551,12 @@
     ///
     /// The `snapshot_read_epoch` is supplied as a parameter for `state_table`.
     /// It is required to ensure we read a fully-checkpointed snapshot the **first time**.
-=======
-    /// NOTE(kwannoel):
+    ///
     /// The rows from upstream snapshot read will be buffered inside the `builder`.
     /// If snapshot is dropped before its rows are consumed,
     /// remaining data in `builder` must be flushed manually.
     /// Otherwise when we scan a new snapshot, it is possible the rows in the `builder` would be
     /// present, Then when we flush we contain duplicate rows.
->>>>>>> c3e988b5
     #[try_stream(ok = Option<(VirtualNode, StreamChunk)>, error = StreamExecutorError)]
     async fn snapshot_read_per_vnode<'a>(
         upstream_table: &'a ReplicatedStateTable<S, SD>,
@@ -622,13 +589,8 @@
             // TODO: Is there some way to avoid double-pin here?
             let vnode_row_iter = Box::pin(vnode_row_iter);
 
-<<<<<<< HEAD
-            let vnode_chunk_iter = iter_chunks(vnode_row_iter, chunk_size, builder)
+            let vnode_chunk_iter = iter_chunks(vnode_row_iter, builder)
                 .map_ok(move |chunk| (vnode, chunk));
-=======
-            let vnode_chunk_iter = iter_chunks(vnode_row_iter, builder)
-                .map_ok(move |chunk_opt| chunk_opt.map(|chunk| (vnode, chunk)));
->>>>>>> c3e988b5
             // TODO: Is there some way to avoid double-pin
             streams.push(Box::pin(vnode_chunk_iter));
         }
