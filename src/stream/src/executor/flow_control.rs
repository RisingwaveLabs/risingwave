// Copyright 2023 RisingWave Labs
//
// Licensed under the Apache License, Version 2.0 (the "License");
// you may not use this file except in compliance with the License.
// You may obtain a copy of the License at
//
//     http://www.apache.org/licenses/LICENSE-2.0
//
// Unless required by applicable law or agreed to in writing, software
// distributed under the License is distributed on an "AS IS" BASIS,
// WITHOUT WARRANTIES OR CONDITIONS OF ANY KIND, either express or implied.
// See the License for the specific language governing permissions and
// limitations under the License.

use std::fmt::{Debug, Formatter};
use std::num::NonZeroU32;

use governor::clock::MonotonicClock;
use governor::{InsufficientCapacity, Quota, RateLimiter};
use risingwave_common::catalog::Schema;

use super::*;

/// Flow Control Executor is used to control the rate of the input executor.
///
/// Currently it is placed after the `BackfillExecutor`:
/// upstream `MaterializeExecutor` -> `BackfillExecutor` -> `FlowControlExecutor`
///
/// The rate limit is set statically at the moment, and cannot be changed in a running
/// stream graph.
///
/// It is used to throttle problematic MVs that are consuming too much resources.
pub struct FlowControlExecutor {
    input: BoxedExecutor,
    actor_ctx: ActorContextRef,
    rate_limit: Option<u32>,
}

impl FlowControlExecutor {
    #[allow(clippy::too_many_arguments)]
<<<<<<< HEAD
    pub fn new(
        input: Box<dyn Executor>,
        actor_ctx: ActorContextRef,
        rate_limit: Option<u32>,
    ) -> Self {
        #[cfg(madsim)]
        tracing::warn!("FlowControlExecutor rate limiter is disabled in madsim as it will spawn system threads");
        Self {
            input,
            actor_ctx,
            rate_limit,
        }
=======
    pub fn new(input: Box<dyn Executor>, rate_limit: Option<u32>) -> Self {
        Self { input, rate_limit }
>>>>>>> 7f5d3f6e
    }

    #[try_stream(ok = Message, error = StreamExecutorError)]
    async fn execute_inner(mut self) {
        let get_rate_limiter = |rate_limit: u32| {
            let quota = Quota::per_second(NonZeroU32::new(rate_limit).unwrap());
            let clock = MonotonicClock;
            RateLimiter::direct_with_clock(quota, &clock)
        };
        let mut rate_limiter = self.rate_limit.map(get_rate_limiter);
        if self.rate_limit.is_some() {
            tracing::info!(
                "actor {:?} starts with rate limit {:?}",
                self.actor_ctx.id,
                self.rate_limit
            );
        }

        #[for_await]
        for msg in self.input.execute() {
            let msg = msg?;
            match msg {
                Message::Chunk(chunk) => {
                    if let Some(rate_limiter) = &rate_limiter {
                        let result = rate_limiter
                            .until_n_ready(NonZeroU32::new(chunk.cardinality() as u32).unwrap())
                            .await;
                        if let Err(InsufficientCapacity(n)) = result {
                            tracing::error!(
                                "Rate Limit {:?} smaller than chunk cardinality {n}",
                                self.rate_limit,
                            );
                        }
                    }
                    yield Message::Chunk(chunk);
                }
                Message::Barrier(barrier) => {
                    if let Some(mutation) = barrier.mutation.as_ref() {
                        if let Mutation::Throttle(actor_to_apply) = mutation.as_ref() {
                            if let Some(limit) = actor_to_apply.get(&self.actor_ctx.id) {
                                self.rate_limit = *limit;
                                rate_limiter = self.rate_limit.map(get_rate_limiter);
                                tracing::info!(
                                    "actor {:?} rate limit changed to {:?}",
                                    self.actor_ctx.id,
                                    self.rate_limit
                                )
                            }
                        }
                    }

                    yield Message::Barrier(barrier);
                }
                _ => yield msg,
            }
        }
    }
}

impl Debug for FlowControlExecutor {
    fn fmt(&self, f: &mut Formatter<'_>) -> std::fmt::Result {
        f.debug_struct("FlowControlExecutor")
            .field("rate_limit", &self.rate_limit)
            .finish()
    }
}

impl Executor for FlowControlExecutor {
    fn execute(self: Box<Self>) -> BoxedMessageStream {
        self.execute_inner().boxed()
    }

    fn schema(&self) -> &Schema {
        self.input.schema()
    }

    fn pk_indices(&self) -> PkIndicesRef<'_> {
        self.input.pk_indices()
    }

    fn identity(&self) -> &str {
        "FlowControlExecutor"
    }
}<|MERGE_RESOLUTION|>--- conflicted
+++ resolved
@@ -38,23 +38,16 @@
 
 impl FlowControlExecutor {
     #[allow(clippy::too_many_arguments)]
-<<<<<<< HEAD
     pub fn new(
         input: Box<dyn Executor>,
         actor_ctx: ActorContextRef,
         rate_limit: Option<u32>,
     ) -> Self {
-        #[cfg(madsim)]
-        tracing::warn!("FlowControlExecutor rate limiter is disabled in madsim as it will spawn system threads");
         Self {
             input,
             actor_ctx,
             rate_limit,
         }
-=======
-    pub fn new(input: Box<dyn Executor>, rate_limit: Option<u32>) -> Self {
-        Self { input, rate_limit }
->>>>>>> 7f5d3f6e
     }
 
     #[try_stream(ok = Message, error = StreamExecutorError)]
