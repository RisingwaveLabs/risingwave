--- conflicted
+++ resolved
@@ -18,12 +18,7 @@
 use risingwave_common::array::{Row, RowRef};
 use risingwave_common::catalog::{ColumnDesc, Schema};
 use risingwave_common::util::sort_util::OrderPair;
-<<<<<<< HEAD
-use risingwave_storage::batch_table::storage_table::StorageTable;
-use risingwave_storage::table::TableIter;
-=======
 use risingwave_storage::table::streaming_table::state_table::StateTable;
->>>>>>> d826726b
 use risingwave_storage::StateStore;
 
 use super::sides::{stream_lookup_arrange_prev_epoch, stream_lookup_arrange_this_epoch};
@@ -103,11 +98,7 @@
     /// The join keys on the arrangement side.
     pub arrange_join_key_indices: Vec<usize>,
 
-<<<<<<< HEAD
-    pub storage_table: StorageTable<S>,
-=======
     pub state_table: StateTable<S>,
->>>>>>> d826726b
 }
 
 impl<S: StateStore> LookupExecutor<S> {
@@ -379,13 +370,8 @@
         {
             let all_data_iter = self
                 .arrangement
-<<<<<<< HEAD
-                .storage_table
-                .iter_with_pk_prefix(lookup_epoch, &lookup_row)
-=======
                 .state_table
                 .iter_with_pk_prefix(&lookup_row, lookup_epoch)
->>>>>>> d826726b
                 .await?;
             pin_mut!(all_data_iter);
             // let inner = all_data_iter.next().await.unwrap().unwrap();
