// Copyright 2022 Singularity Data
//
// Licensed under the Apache License, Version 2.0 (the "License");
// you may not use this file except in compliance with the License.
// You may obtain a copy of the License at
//
// http://www.apache.org/licenses/LICENSE-2.0
//
// Unless required by applicable law or agreed to in writing, software
// distributed under the License is distributed on an "AS IS" BASIS,
// WITHOUT WARRANTIES OR CONDITIONS OF ANY KIND, either express or implied.
// See the License for the specific language governing permissions and
// limitations under the License.

use futures::{pin_mut, StreamExt};
use futures_async_stream::try_stream;
use itertools::Itertools;
use risingwave_common::array::{Row, RowRef};
use risingwave_common::catalog::{ColumnDesc, Schema};
use risingwave_common::util::sort_util::OrderPair;
use risingwave_storage::table::streaming_table::state_table::StateTable;
use risingwave_storage::StateStore;

use super::sides::{stream_lookup_arrange_prev_epoch, stream_lookup_arrange_this_epoch};
use crate::common::StreamChunkBuilder;
use crate::executor::error::{StreamExecutorError, StreamExecutorResult};
use crate::executor::lookup::cache::LookupCache;
use crate::executor::lookup::sides::{ArrangeJoinSide, ArrangeMessage, StreamJoinSide};
use crate::executor::lookup::LookupExecutor;
use crate::executor::{Barrier, Epoch, Executor, Message, PkIndices, PROCESSING_WINDOW_SIZE};
use crate::task::LruManagerRef;
/// Parameters for [`LookupExecutor`].
pub struct LookupExecutorParams<S: StateStore> {
    /// The side for arrangement. Currently, it should be a
    /// `MaterializeExecutor`.
    pub arrangement: Box<dyn Executor>,

    /// The side for stream. It can be any stream, but it will generally be a
    /// `MaterializeExecutor`.
    pub stream: Box<dyn Executor>,

    /// Should be the same as [`ColumnDesc`] in the arrangement.
    ///
    /// From the perspective of arrangements, `arrangement_col_descs` include all columns of the
    /// `MaterializeExecutor`. For example, if we already have a table with 3 columns: `a, b,
    /// _row_id`, and we create an arrangement with join key `a` on it. `arrangement_col_descs`
    /// should contain all 3 columns.
    pub arrangement_col_descs: Vec<ColumnDesc>,

    /// Should only contain [`OrderPair`] for arrange in the arrangement.
    ///
    /// Still using the above `a, b, _row_id` example. If we create an arrangement with join key
    /// `a`, there will be 3 elements in `arrangement_col_descs`, and only 1 element in
    /// `arrangement_order_rules`.
    ///
    /// * The only element is the order rule for `a`, which is the join key. Join keys should
    ///   always come first.
    ///
    /// For the MV pk, they will only be contained in `arrangement_col_descs`, without being part
    /// of this `arrangement_order_rules`.
    pub arrangement_order_rules: Vec<OrderPair>,

    /// Primary key indices of the lookup result (after reordering).
    ///
    /// [`LookupExecutor`] will lookup a row from the stream using the join key in the arrangement.
    /// Therefore, the output of the [`LookupExecutor`] will be:
    ///
    /// ```plain
    /// | stream columns | arrangement columns |
    /// ```
    ///
    /// ... and will be reordered by `output_column_reorder_idx`.
    ///
    /// The optimizer should select pk with pk of the stream columns, and pk of the original
    /// materialized view (upstream of arrangement).
    pub pk_indices: PkIndices,

    /// Schema of the lookup result (after reordering).
    pub schema: Schema,

    /// By default, the output of [`LookupExecutor`] is `stream columns + arrangement columns`.
    /// The executor will do a reorder of columns before producing output, so that data can be
    /// consistent among A lookup B and B lookup A.
    pub column_mapping: Vec<usize>,

    /// Whether to use the current epoch of the arrangement to lookup.
    ///
    /// [`LookupExecutor`] will act differently on whether `use_current_epoch` is set to true. In a
    /// nutshell, lookup in the previous epoch (this option set to false) will be more efficient.
    /// Therefore, the optimizer should choose an optimal order for lookup executors.
    ///
    /// See [`stream_lookup_arrange_this_epoch`] and [`stream_lookup_arrange_prev_epoch`] for more
    /// information.
    pub use_current_epoch: bool,

    /// The join keys on the stream side.
    pub stream_join_key_indices: Vec<usize>,

    /// The join keys on the arrangement side.
    pub arrange_join_key_indices: Vec<usize>,

    pub state_table: StateTable<S>,

<<<<<<< HEAD
    pub lru_manager: Option<LruManagerRef>,
=======
    pub cache_size: usize,
>>>>>>> 9850c328
}

impl<S: StateStore> LookupExecutor<S> {
    pub fn new(params: LookupExecutorParams<S>) -> Self {
        let LookupExecutorParams {
            arrangement,
            stream,
            arrangement_col_descs,
            arrangement_order_rules,
            pk_indices,
            use_current_epoch,
            stream_join_key_indices,
            arrange_join_key_indices,
            schema: output_schema,
            column_mapping,
            state_table,
<<<<<<< HEAD
            lru_manager,
=======
            cache_size,
>>>>>>> 9850c328
        } = params;

        let output_column_length = stream.schema().len() + arrangement.schema().len();

        // internal output schema: | stream | arrange |
        // will be rewritten using `column_mapping`.

        let schema_fields = stream
            .schema()
            .fields
            .iter()
            .chain(arrangement.schema().fields.iter())
            .cloned()
            .collect_vec();

        assert_eq!(schema_fields.len(), output_column_length);

        let schema = Schema::new(schema_fields);

        let chunk_data_types = schema.data_types();
        let arrangement_data_types = arrangement.schema().data_types();
        let stream_data_types = stream.schema().data_types();

        let arrangement_pk_indices = arrangement.pk_indices().to_vec();
        let stream_pk_indices = stream.pk_indices().to_vec();

        // check if arrange join key is exactly the same as order rules
        {
            let mut arrange_join_key_indices = arrange_join_key_indices.clone();
            arrange_join_key_indices.sort_unstable();
            let mut arrangement_order_types_indices = arrangement_order_rules
                .iter()
                .map(|x| x.column_idx)
                .collect_vec();
            arrangement_order_types_indices.sort_unstable();
            assert_eq!(
                arrange_join_key_indices,
                &arrangement_order_types_indices[0..arrange_join_key_indices.len()],
                "invalid join key: arrange_join_key_indices = {:?}, order_rules: {:?}",
                arrange_join_key_indices,
                arrangement_order_rules
            );
        }

        // check whether join keys are of the same length.
        assert_eq!(
            stream_join_key_indices.len(),
            arrange_join_key_indices.len()
        );

        // resolve mapping from join keys in stream row -> joins keys for arrangement.
        let key_indices_mapping = arrangement_order_rules
            .iter()
            .map(|x| x.column_idx) // the required column idx in this position
            .filter_map(|x| arrange_join_key_indices.iter().position(|y| *y == x)) // the position of the item in join keys
            .map(|x| stream_join_key_indices[x]) // the actual column idx in stream
            .collect_vec();

        // check the inferred schema is really the same as the output schema of the lookup executor.
        assert_eq!(
            output_schema
                .fields
                .iter()
                .map(|x| x.data_type())
                .collect_vec(),
            column_mapping
                .iter()
                .map(|x| schema.fields[*x].data_type())
                .collect_vec(),
            "mismatched output schema"
        );

        Self {
            chunk_data_types,
            schema: output_schema,
            pk_indices,
            last_barrier: None,
            stream_executor: Some(stream),
            arrangement_executor: Some(arrangement),
            stream: StreamJoinSide {
                key_indices: stream_join_key_indices,
                pk_indices: stream_pk_indices,
                col_types: stream_data_types,
            },
            arrangement: ArrangeJoinSide {
                pk_indices: arrangement_pk_indices,
                col_types: arrangement_data_types,
                col_descs: arrangement_col_descs,
                order_rules: arrangement_order_rules,
                key_indices: arrange_join_key_indices,
                use_current_epoch,
                state_table,
            },
            column_mapping,
            key_indices_mapping,
<<<<<<< HEAD
            lookup_cache: LookupCache::new(lru_manager),
=======
            lookup_cache: LookupCache::new(cache_size),
>>>>>>> 9850c328
        }
    }

    /// Try produce one stream message from [`LookupExecutor`]. If there's no message to produce, it
    /// will return `None`, and the `next` function of [`LookupExecutor`] will continuously polling
    /// messages until there's one.
    ///
    /// If we can use `async_stream` to write this part, things could be easier.
    #[try_stream(ok = Message, error = StreamExecutorError)]
    pub async fn execute_inner(mut self: Box<Self>) {
        let input = if self.arrangement.use_current_epoch {
            stream_lookup_arrange_this_epoch(
                self.stream_executor.take().unwrap(),
                self.arrangement_executor.take().unwrap(),
            )
            .boxed()
        } else {
            stream_lookup_arrange_prev_epoch(
                self.stream_executor.take().unwrap(),
                self.arrangement_executor.take().unwrap(),
            )
            .boxed()
        };

        #[for_await]
        for msg in input {
            let msg = msg?;
            match msg {
                ArrangeMessage::Barrier(barrier) => {
                    if self.arrangement.use_current_epoch {
                        // If we are using current epoch, stream barrier should always come after
                        // arrange barrier. So we flush now.
                        self.lookup_cache.flush();
                    }

                    // Use the new stream barrier epoch as new cache epoch
                    self.lookup_cache.update_epoch(barrier.epoch.curr);

                    self.process_barrier(barrier.clone()).await?;
                    if self.arrangement.use_current_epoch {
                        // When lookup this epoch, stream side barrier always come after arrangement
                        // ready, so we can forward barrier now.
                        yield Message::Barrier(barrier);
                    }
                }
                ArrangeMessage::ArrangeReady(arrangement_chunks, barrier) => {
                    // The arrangement is ready, and we will receive a bunch of stream messages for
                    // the next poll.

                    // TODO: apply chunk as soon as we receive them, instead of batching.

                    for chunk in arrangement_chunks {
                        self.lookup_cache
                            .apply_batch(chunk, &self.arrangement.key_indices)
                    }

                    if !self.arrangement.use_current_epoch {
                        // If we are using previous epoch, arrange barrier should always come after
                        // stream barrier. So we flush now.
                        self.lookup_cache.flush();

                        // When look prev epoch, arrange ready will always come after stream
                        // barrier. So we yield barrier now.
                        yield Message::Barrier(barrier);
                    }
                }
                ArrangeMessage::Stream(chunk) => {
                    let chunk = chunk.compact()?;
                    let (chunk, ops) = chunk.into_parts();

                    let mut builder = StreamChunkBuilder::new(
                        PROCESSING_WINDOW_SIZE,
                        &self.chunk_data_types,
                        0,
                        self.stream.col_types.len(),
                    )?;

                    for (op, row) in ops.iter().zip_eq(chunk.rows()) {
                        for matched_row in self.lookup_one_row(&row).await? {
                            tracing::trace!(target: "events::stream::lookup::put", "{:?} {:?}", row, matched_row);

                            if let Some(chunk) = builder.append_row(*op, &row, &matched_row)? {
                                yield Message::Chunk(chunk.reorder_columns(&self.column_mapping));
                            }
                        }
                        // TODO: support outer join (return null if no rows are matched)
                    }

                    if let Some(chunk) = builder.take()? {
                        yield Message::Chunk(chunk.reorder_columns(&self.column_mapping));
                    }
                }
            }
        }
    }

    /// Store the barrier.
    #[expect(clippy::unused_async)]
    async fn process_barrier(&mut self, barrier: Barrier) -> StreamExecutorResult<()> {
        if self.last_barrier.is_none() {
            assert_ne!(barrier.epoch.prev, 0, "lookup requires prev epoch != 0");

            // This is the first barrier, and we need to take special care of it.
            //
            // **Case 1: Lookup after Chain**
            //
            // In this case, we have the full state already on shared storage, so we must set prev
            // epoch = 0, and only one lookup path will work. Otherwise, the result might be
            // duplicated.
            //
            // **Case 2: Lookup after Arrange**
            //
            // The lookup is created by delta join plan without index, and prev epoch can't have any
            // data. Therefore, it is also okay to simply set prev epoch to 0.

            self.last_barrier = Some(Barrier {
                epoch: Epoch {
                    prev: 0,
                    curr: barrier.epoch.curr,
                },
                ..barrier
            });
            if self.arrangement.use_current_epoch {
                self.arrangement.state_table.init_epoch(barrier.epoch.curr);
            } else {
                self.arrangement.state_table.init_epoch(0);
            };
            return Ok(());
        } else {
            // there is no write operation on the arrangement table by the lookup executor, so here
            // the `state_table::commit(epoch)` just means the data in the epoch will be visible by
            // the lookup executor
            // TODO(st1page): maybe we should not use state table here.
            if self.arrangement.use_current_epoch {
                self.arrangement
                    .state_table
                    .commit_no_data_expected(barrier.epoch.curr);
            } else {
                self.arrangement
                    .state_table
                    .commit_no_data_expected(barrier.epoch.prev);
            };
            self.last_barrier = Some(barrier)
        }

        Ok(())
    }

    /// Lookup all rows corresponding to a join key in shared buffer.
    async fn lookup_one_row(&mut self, stream_row: &RowRef<'_>) -> StreamExecutorResult<Vec<Row>> {
        // fast-path for empty look-ups.
        if self.arrangement.state_table.epoch() == 0 {
            return Ok(vec![]);
        }

        // stream_row is the row from stream side, we need to transform into the correct order of
        // the arrangement side.
        let lookup_row = stream_row.row_by_indices(&self.key_indices_mapping);
        if let Some(result) = self.lookup_cache.lookup(&lookup_row) {
            return Ok(result.iter().cloned().collect_vec());
        }

        tracing::trace!(target: "events::stream::lookup::lookup_row", "{:?}", lookup_row);

        let mut all_rows = vec![];
        // Drop the stream.
        {
            let all_data_iter = self
                .arrangement
                .state_table
                .iter_with_pk_prefix(&lookup_row)
                .await?;
            pin_mut!(all_data_iter);
            while let Some(inner) = all_data_iter.next().await {
                // Only need value (include storage pk).
                let row = inner.unwrap().into_owned();
                all_rows.push(row);
            }
        }

        tracing::trace!(target: "events::stream::lookup::result", "{:?} => {:?}", lookup_row, all_rows);

        self.lookup_cache
            .batch_update(lookup_row, all_rows.iter().cloned());

        Ok(all_rows)
    }
}<|MERGE_RESOLUTION|>--- conflicted
+++ resolved
@@ -101,11 +101,9 @@
 
     pub state_table: StateTable<S>,
 
-<<<<<<< HEAD
     pub lru_manager: Option<LruManagerRef>,
-=======
+    
     pub cache_size: usize,
->>>>>>> 9850c328
 }
 
 impl<S: StateStore> LookupExecutor<S> {
@@ -122,11 +120,8 @@
             schema: output_schema,
             column_mapping,
             state_table,
-<<<<<<< HEAD
             lru_manager,
-=======
             cache_size,
->>>>>>> 9850c328
         } = params;
 
         let output_column_length = stream.schema().len() + arrangement.schema().len();
@@ -222,11 +217,7 @@
             },
             column_mapping,
             key_indices_mapping,
-<<<<<<< HEAD
-            lookup_cache: LookupCache::new(lru_manager),
-=======
-            lookup_cache: LookupCache::new(cache_size),
->>>>>>> 9850c328
+            lookup_cache: LookupCache::new(lru_manager, cache_size),
         }
     }
 
