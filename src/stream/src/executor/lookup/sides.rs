--- conflicted
+++ resolved
@@ -20,11 +20,7 @@
 use risingwave_common::catalog::ColumnDesc;
 use risingwave_common::types::DataType;
 use risingwave_common::util::sort_util::OrderPair;
-<<<<<<< HEAD
-use risingwave_storage::batch_table::storage_table::StorageTable;
-=======
 use risingwave_storage::table::streaming_table::state_table::StateTable;
->>>>>>> d826726b
 use risingwave_storage::StateStore;
 
 use crate::executor::error::StreamExecutorError;
@@ -76,11 +72,7 @@
     /// Whether to join with the arrangement of the current epoch
     pub use_current_epoch: bool,
 
-<<<<<<< HEAD
-    pub storage_table: StorageTable<S>,
-=======
     pub state_table: StateTable<S>,
->>>>>>> d826726b
 }
 
 /// Message from the `arrange_join_stream`.
