// Copyright 2022 Singularity Data
//
// Licensed under the Apache License, Version 2.0 (the "License");
// you may not use this file except in compliance with the License.
// You may obtain a copy of the License at
//
// http://www.apache.org/licenses/LICENSE-2.0
//
// Unless required by applicable law or agreed to in writing, software
// distributed under the License is distributed on an "AS IS" BASIS,
// WITHOUT WARRANTIES OR CONDITIONS OF ANY KIND, either express or implied.
// See the License for the specific language governing permissions and
// limitations under the License.

use std::collections::BTreeSet;

use risingwave_common::array::{Op, Row, StreamChunk};
use risingwave_common::hash::PrecomputedBuildHasher;

<<<<<<< HEAD
use crate::task::{EvictableHashMap, ExecutorCache, LruManagerRef};

const JOIN_CACHE_CAP: usize = 1 << 16;

=======
>>>>>>> 9850c328
/// A cache for lookup's arrangement side.
pub struct LookupCache {
    data: ExecutorCache<Row, BTreeSet<Row>, PrecomputedBuildHasher>,
}

impl LookupCache {
    /// Lookup a row in cache. If not found, return `None`.
    pub fn lookup(&mut self, key: &Row) -> Option<&BTreeSet<Row>> {
        self.data.get(key)
    }

    /// Update a key after lookup cache misses.
    pub fn batch_update(&mut self, key: Row, value: impl Iterator<Item = Row>) {
        self.data.push(key, value.collect());
    }

    /// Apply a batch from the arrangement side
    pub fn apply_batch(&mut self, chunk: StreamChunk, arrange_join_keys: &[usize]) {
        for (op, row) in chunk.rows() {
            let key = row.row_by_indices(arrange_join_keys);
            if let Some(values) = self.data.get_mut(&key) {
                // the item is in cache, update it
                let value = row.to_owned_row();
                match op {
                    Op::Insert | Op::UpdateInsert => {
                        values.insert(value);
                    }
                    Op::Delete | Op::UpdateDelete => {
                        values.remove(&value);
                    }
                }
            }
        }
    }

    /// Flush the cache and evict the items.
    pub fn flush(&mut self) {
        self.data.evict();
    }

<<<<<<< HEAD
    /// Update the current epoch if using managed lru cache
    pub fn update_epoch(&mut self, epoch: u64) {
        if let ExecutorCache::Managed(ref mut cache) = self.data {
            cache.update_epoch(epoch)
=======
    pub fn new(cache_size: usize) -> Self {
        Self {
            data: EvictableHashMap::new(cache_size),
>>>>>>> 9850c328
        }
    }

    pub fn new(lru_manager: Option<LruManagerRef>) -> Self {
        let cache = if let Some(lru_manager) = lru_manager {
            ExecutorCache::Managed(lru_manager.create_cache_with_hasher(PrecomputedBuildHasher))
        } else {
            ExecutorCache::Local(EvictableHashMap::with_hasher(
                JOIN_CACHE_CAP,
                PrecomputedBuildHasher,
            ))
        };
        Self { data: cache }
    }
}<|MERGE_RESOLUTION|>--- conflicted
+++ resolved
@@ -17,13 +17,8 @@
 use risingwave_common::array::{Op, Row, StreamChunk};
 use risingwave_common::hash::PrecomputedBuildHasher;
 
-<<<<<<< HEAD
 use crate::task::{EvictableHashMap, ExecutorCache, LruManagerRef};
 
-const JOIN_CACHE_CAP: usize = 1 << 16;
-
-=======
->>>>>>> 9850c328
 /// A cache for lookup's arrangement side.
 pub struct LookupCache {
     data: ExecutorCache<Row, BTreeSet<Row>, PrecomputedBuildHasher>,
@@ -64,25 +59,19 @@
         self.data.evict();
     }
 
-<<<<<<< HEAD
     /// Update the current epoch if using managed lru cache
     pub fn update_epoch(&mut self, epoch: u64) {
         if let ExecutorCache::Managed(ref mut cache) = self.data {
             cache.update_epoch(epoch)
-=======
-    pub fn new(cache_size: usize) -> Self {
-        Self {
-            data: EvictableHashMap::new(cache_size),
->>>>>>> 9850c328
         }
     }
 
-    pub fn new(lru_manager: Option<LruManagerRef>) -> Self {
+    pub fn new(lru_manager: Option<LruManagerRef>, cache_size: usize) -> Self {
         let cache = if let Some(lru_manager) = lru_manager {
             ExecutorCache::Managed(lru_manager.create_cache_with_hasher(PrecomputedBuildHasher))
         } else {
             ExecutorCache::Local(EvictableHashMap::with_hasher(
-                JOIN_CACHE_CAP,
+                cache_size,
                 PrecomputedBuildHasher,
             ))
         };
