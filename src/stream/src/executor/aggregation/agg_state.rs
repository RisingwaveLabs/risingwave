--- conflicted
+++ resolved
@@ -12,13 +12,7 @@
 // See the License for the specific language governing permissions and
 // limitations under the License.
 
-<<<<<<< HEAD
 use risingwave_common::array::StreamChunk;
-=======
-use risingwave_common::array::stream_chunk::Ops;
-use risingwave_common::array::{ArrayImpl, ArrayRef, StreamChunk};
-use risingwave_common::buffer::Bitmap;
->>>>>>> cf93afa4
 use risingwave_common::catalog::Schema;
 use risingwave_common::estimate_size::EstimateSize;
 use risingwave_common::must_match;
@@ -104,17 +98,10 @@
     /// Apply input chunk to the state.
     pub async fn apply_chunk(
         &mut self,
-<<<<<<< HEAD
         chunk: &StreamChunk,
-=======
-        ops: Ops<'_>,
-        visibility: Option<&Bitmap>,
-        columns: &[ArrayRef],
->>>>>>> cf93afa4
         storage: &mut AggStateStorage<S>,
         materialized: bool,
     ) -> StreamExecutorResult<()> {
-<<<<<<< HEAD
         match self {
             Self::Value(state) => {
                 debug_assert!(matches!(storage, AggStateStorage::ResultValue));
@@ -126,36 +113,11 @@
                 state.apply_chunk(chunk)
             }
             Self::MaterializedInput(state) => {
-                debug_assert!(matches!(storage, AggStateStorage::MaterializedInput { .. }));
-                state.apply_chunk(chunk)
-=======
-        let column_refs: Vec<_> = columns.iter().map(|col| col.as_ref()).collect();
-        debug_assert!(verify_chunk(ops, visibility, &column_refs));
-        match self {
-            Self::Value(state) => {
-                debug_assert!(matches!(storage, AggStateStorage::ResultValue));
-                state.apply_chunk(ops, visibility, &column_refs)
-            }
-            Self::Table(state) => {
-                debug_assert!(matches!(storage, AggStateStorage::Table { .. }));
-                state.apply_chunk(ops, visibility, &column_refs)
-            }
-            Self::MaterializedInput(state) => {
                 let (table, mapping) = must_match!(storage, AggStateStorage::MaterializedInput { table, mapping } => (table, mapping));
                 if !materialized {
-                    let needed_columns = mapping
-                        .upstream_columns()
-                        .iter()
-                        .map(|col_idx| columns[*col_idx].clone())
-                        .collect();
-                    table.write_chunk(StreamChunk::new(
-                        ops.to_vec(),
-                        needed_columns,
-                        visibility.cloned(),
-                    ));
+                    table.write_chunk(chunk.clone().project(mapping.upstream_columns()));
                 }
-                state.apply_chunk(ops, visibility, &column_refs)
->>>>>>> cf93afa4
+                state.apply_chunk(chunk)
             }
         }
     }
