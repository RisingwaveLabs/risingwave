// Copyright 2024 RisingWave Labs
//
// Licensed under the Apache License, Version 2.0 (the "License");
// you may not use this file except in compliance with the License.
// You may obtain a copy of the License at
//
// http://www.apache.org/licenses/LICENSE-2.0
//
// Unless required by applicable law or agreed to in writing, software
// distributed under the License is distributed on an "AS IS" BASIS,
// WITHOUT WARRANTIES OR CONDITIONS OF ANY KIND, either express or implied.
// See the License for the specific language governing permissions and
// limitations under the License.

use std::collections::BTreeMap;
use std::pin::Pin;
use std::task::{Context, Poll};

use anyhow::Context as _;
use futures::stream::{FusedStream, FuturesUnordered, StreamFuture};
use prometheus::Histogram;
use risingwave_common::config::MetricLevel;
use risingwave_common::metrics::LabelGuardedMetric;
use tokio::sync::mpsc;
use tokio::time::Instant;

use super::exchange::input::BoxedInput;
use super::watermark::*;
use super::*;
use crate::executor::exchange::input::{
    assert_equal_dispatcher_barrier, new_input, process_dispatcher_msg,
};
use crate::executor::prelude::*;
use crate::task::SharedContext;

pub(crate) enum InputExecutorUpstream {
    Singleton(BoxedInput),
    Merge(SelectReceivers),
}

pub(crate) struct InputExecutor {
    upstream: InputExecutorUpstream,
    actor_context: ActorContextRef,
    upstream_fragment_id: UpstreamFragmentId,
    shared_context: Arc<SharedContext>,
    executor_stats: Arc<StreamingMetrics>,
    info: ExecutorInfo,
}

impl InputExecutor {
    pub(crate) fn new(
        upstream: InputExecutorUpstream,
        actor_context: ActorContextRef,
        upstream_fragment_id: UpstreamFragmentId,
        shared_context: Arc<SharedContext>,
        executor_stats: Arc<StreamingMetrics>,
        info: ExecutorInfo,
    ) -> Self {
        Self {
            upstream,
            actor_context,
            upstream_fragment_id,
            shared_context,
            executor_stats,
            info,
        }
    }

    pub(crate) fn into_executor(self, barrier_rx: mpsc::UnboundedReceiver<Barrier>) -> Executor {
        let fragment_id = self.actor_context.fragment_id;
        let executor = match self.upstream {
            InputExecutorUpstream::Singleton(input) => ReceiverExecutor::new(
                self.actor_context,
                fragment_id,
                self.upstream_fragment_id,
                input,
                self.shared_context,
                self.executor_stats,
                barrier_rx,
            )
            .boxed(),
            InputExecutorUpstream::Merge(inputs) => MergeExecutor::new(
                self.actor_context,
                fragment_id,
                self.upstream_fragment_id,
                inputs,
                self.shared_context,
                self.executor_stats,
                barrier_rx,
            )
            .boxed(),
        };
        (self.info, executor).into()
    }
}

impl Stream for InputExecutor {
    type Item = DispatcherMessageStreamItem;

    fn poll_next(self: Pin<&mut Self>, cx: &mut Context<'_>) -> Poll<Option<Self::Item>> {
        match &mut self.get_mut().upstream {
            InputExecutorUpstream::Singleton(input) => input.poll_next_unpin(cx),
            InputExecutorUpstream::Merge(inputs) => inputs.poll_next_unpin(cx),
        }
    }
}

/// `MergeExecutor` merges data from multiple channels. Dataflow from one channel
/// will be stopped on barrier.
pub struct MergeExecutor {
    /// The context of the actor.
    actor_context: ActorContextRef,

    /// Upstream channels.
    upstreams: SelectReceivers,

    /// Belonged fragment id.
    fragment_id: FragmentId,

    /// Upstream fragment id.
    upstream_fragment_id: FragmentId,

    /// Shared context of the stream manager.
    context: Arc<SharedContext>,

    /// Streaming metrics.
    metrics: Arc<StreamingMetrics>,

    barrier_rx: mpsc::UnboundedReceiver<Barrier>,
}

impl MergeExecutor {
    #[allow(clippy::too_many_arguments)]
    pub fn new(
        ctx: ActorContextRef,
        fragment_id: FragmentId,
        upstream_fragment_id: FragmentId,
        upstreams: SelectReceivers,
        context: Arc<SharedContext>,
        metrics: Arc<StreamingMetrics>,
        barrier_rx: mpsc::UnboundedReceiver<Barrier>,
    ) -> Self {
        Self {
            actor_context: ctx,
            upstreams,
            fragment_id,
            upstream_fragment_id,
            context,
            metrics,
            barrier_rx,
        }
    }

    #[cfg(test)]
    pub fn for_test(
        actor_id: ActorId,
        inputs: Vec<super::exchange::permit::Receiver>,
        shared_context: Arc<SharedContext>,
    ) -> Self {
        use super::exchange::input::LocalInput;
        use crate::executor::exchange::input::Input;

        let barrier_rx = shared_context
            .local_barrier_manager
            .subscribe_barrier(actor_id);

        let metrics = StreamingMetrics::unused();
        let actor_ctx = ActorContext::for_test(actor_id);
        let upstream = Self::new_select_receiver(
            inputs
                .into_iter()
                .enumerate()
                .map(|(idx, input)| LocalInput::new(input, idx as ActorId).boxed_input())
                .collect(),
            &metrics,
            &actor_ctx,
        );

        Self::new(
            actor_ctx,
            514,
            1919,
            upstream,
            shared_context,
            metrics.into(),
            barrier_rx,
        )
    }

    pub(crate) fn new_select_receiver(
        upstreams: Vec<BoxedInput>,
        metrics: &StreamingMetrics,
        actor_context: &ActorContext,
    ) -> SelectReceivers {
        let merge_barrier_align_duration = if metrics.level >= MetricLevel::Debug {
            Some(
                metrics
                    .merge_barrier_align_duration
                    .with_guarded_label_values(&[
                        &actor_context.id.to_string(),
                        &actor_context.fragment_id.to_string(),
                    ]),
            )
        } else {
            None
        };

        // Futures of all active upstreams.
        SelectReceivers::new(
            actor_context.id,
            upstreams,
            merge_barrier_align_duration.clone(),
        )
    }

    #[try_stream(ok = Message, error = StreamExecutorError)]
    async fn execute_inner(mut self: Box<Self>) {
        let select_all = self.upstreams;
        let actor_id = self.actor_context.id;

        let mut metrics = self.metrics.new_actor_input_metrics(
            actor_id,
            self.fragment_id,
            self.upstream_fragment_id,
        );

        // Channels that're blocked by the barrier to align.
        let mut start_time = Instant::now();
        pin_mut!(select_all);
        while let Some(msg) = select_all.next().await {
            metrics
                .actor_input_buffer_blocking_duration_ns
                .inc_by(start_time.elapsed().as_nanos() as u64);
            let msg: DispatcherMessage = msg?;
            let mut msg: Message = process_dispatcher_msg(msg, &mut self.barrier_rx).await?;

            match &mut msg {
                Message::Watermark(_) => {
                    // Do nothing.
                }
                Message::Chunk(chunk) => {
                    metrics.actor_in_record_cnt.inc_by(chunk.cardinality() as _);
                }
                Message::Barrier(barrier) => {
                    tracing::debug!(
                        target: "events::stream::barrier::path",
                        actor_id = actor_id,
                        "receiver receives barrier from path: {:?}",
                        barrier.passed_actors
                    );
                    barrier.passed_actors.push(actor_id);

                    if let Some(Mutation::Update(UpdateMutation { dispatchers, .. })) =
                        barrier.mutation.as_deref()
                    {
                        if select_all
                            .upstream_actor_ids()
                            .iter()
                            .any(|actor_id| dispatchers.contains_key(actor_id))
                        {
                            // `Watermark` of upstream may become stale after downstream scaling.
                            select_all
                                .buffered_watermarks
                                .values_mut()
                                .for_each(|buffers| buffers.clear());
                        }
                    }

                    if let Some(update) =
                        barrier.as_update_merge(self.actor_context.id, self.upstream_fragment_id)
                    {
                        let new_upstream_fragment_id = update
                            .new_upstream_fragment_id
                            .unwrap_or(self.upstream_fragment_id);
                        let added_upstream_actor_id = update.added_upstream_actor_id.clone();
                        let removed_upstream_actor_id: HashSet<_> =
                            if update.new_upstream_fragment_id.is_some() {
                                select_all.upstream_actor_ids().iter().copied().collect()
                            } else {
                                update.removed_upstream_actor_id.iter().copied().collect()
                            };

                        // `Watermark` of upstream may become stale after upstream scaling.
                        select_all
                            .buffered_watermarks
                            .values_mut()
                            .for_each(|buffers| buffers.clear());

                        if !added_upstream_actor_id.is_empty() {
                            // Create new upstreams receivers.
                            let new_upstreams: Vec<_> = added_upstream_actor_id
                                .iter()
                                .map(|&upstream_actor_id| {
                                    new_input(
                                        &self.context,
                                        self.metrics.clone(),
                                        self.actor_context.id,
                                        self.fragment_id,
                                        upstream_actor_id,
                                        new_upstream_fragment_id,
                                    )
                                })
                                .try_collect()
                                .context("failed to create upstream receivers")?;

                            // Poll the first barrier from the new upstreams. It must be the same as
                            // the one we polled from original upstreams.
                            let mut select_new = SelectReceivers::new(
                                self.actor_context.id,
                                new_upstreams,
                                select_all.merge_barrier_align_duration(),
                            );
                            let new_barrier = expect_first_barrier(&mut select_new).await?;
                            assert_equal_dispatcher_barrier(barrier, &new_barrier);

                            // Add the new upstreams to select.
                            select_all.add_upstreams_from(select_new);

                            // Add buffers to the buffered watermarks for all cols
                            select_all
                                .buffered_watermarks
                                .values_mut()
                                .for_each(|buffers| {
                                    buffers.add_buffers(added_upstream_actor_id.clone())
                                });
                        }

                        if !removed_upstream_actor_id.is_empty() {
                            // Remove upstreams.
                            select_all.remove_upstreams(&removed_upstream_actor_id);

                            for buffers in select_all.buffered_watermarks.values_mut() {
                                // Call `check_heap` in case the only upstream(s) that does not have
                                // watermark in heap is removed
                                buffers.remove_buffer(removed_upstream_actor_id.clone());
                            }
                        }

                        self.upstream_fragment_id = new_upstream_fragment_id;
                        metrics = self.metrics.new_actor_input_metrics(
                            actor_id,
                            self.fragment_id,
                            self.upstream_fragment_id,
                        );

                        select_all.update_actor_ids();
                    }

                    if barrier.is_stop(actor_id) {
                        yield msg;
                        break;
                    }
                }
            }

            yield msg;
            start_time = Instant::now();
        }
    }
}

impl Execute for MergeExecutor {
    fn execute(self: Box<Self>) -> BoxedMessageStream {
        self.execute_inner().boxed()
    }
}

/// A stream for merging messages from multiple upstreams.
pub struct SelectReceivers {
    /// The barrier we're aligning to. If this is `None`, then `blocked_upstreams` is empty.
    barrier: Option<DispatcherBarrier>,
    /// The upstreams that're blocked by the `barrier`.
    blocked: Vec<BoxedInput>,
    /// The upstreams that're not blocked and can be polled.
    active: FuturesUnordered<StreamFuture<BoxedInput>>,
    /// All upstream actor ids.
    upstream_actor_ids: Vec<ActorId>,

    /// The actor id of this fragment.
    actor_id: u32,
    /// watermark column index -> `BufferedWatermarks`
    buffered_watermarks: BTreeMap<usize, BufferedWatermarks<ActorId>>,
    /// If None, then we don't take `Instant::now()` and `observe` during `poll_next`
    merge_barrier_align_duration: Option<LabelGuardedMetric<Histogram, 2>>,
}

impl Stream for SelectReceivers {
    type Item = DispatcherMessageStreamItem;

    fn poll_next(mut self: Pin<&mut Self>, cx: &mut Context<'_>) -> Poll<Option<Self::Item>> {
        if self.active.is_terminated() {
            // This only happens if we've been asked to stop.
            assert!(self.blocked.is_empty());
            return Poll::Ready(None);
        }

        let mut start = None;
        loop {
            match futures::ready!(self.active.poll_next_unpin(cx)) {
                // Directly forward the error.
                Some((Some(Err(e)), _)) => {
                    return Poll::Ready(Some(Err(e)));
                }
                // Handle the message from some upstream.
                Some((Some(Ok(message)), remaining)) => {
                    let actor_id = remaining.actor_id();
                    match message {
                        DispatcherMessage::Chunk(chunk) => {
                            // Continue polling this upstream by pushing it back to `active`.
                            self.active.push(remaining.into_future());
                            return Poll::Ready(Some(Ok(DispatcherMessage::Chunk(chunk))));
                        }
                        DispatcherMessage::Watermark(watermark) => {
                            // Continue polling this upstream by pushing it back to `active`.
                            self.active.push(remaining.into_future());
                            if let Some(watermark) = self.handle_watermark(actor_id, watermark) {
                                return Poll::Ready(Some(Ok(DispatcherMessage::Watermark(
                                    watermark,
                                ))));
                            }
                        }
                        DispatcherMessage::Barrier(barrier) => {
                            // Block this upstream by pushing it to `blocked`.
                            if self.blocked.is_empty()
                                && self.merge_barrier_align_duration.is_some()
                            {
                                start = Some(Instant::now());
                            }
                            self.blocked.push(remaining);
                            if let Some(current_barrier) = self.barrier.as_ref() {
                                if current_barrier.epoch != barrier.epoch {
                                    return Poll::Ready(Some(Err(
                                        StreamExecutorError::align_barrier(
                                            current_barrier.clone().map_mutation(|_| None),
                                            barrier.map_mutation(|_| None),
                                        ),
                                    )));
                                }
                            } else {
                                self.barrier = Some(barrier);
                            }
                        }
                    }
                }
                // We use barrier as the control message of the stream. That is, we always stop the
                // actors actively when we receive a `Stop` mutation, instead of relying on the stream
                // termination.
                //
                // Besides, in abnormal cases when the other side of the `Input` closes unexpectedly,
                // we also yield an `Err(ExchangeChannelClosed)`, which will hit the `Err` arm above.
                // So this branch will never be reached in all cases.
                Some((None, _)) => unreachable!(),
                // There's no active upstreams. Process the barrier and resume the blocked ones.
                None => {
                    if let Some(start) = start
                        && let Some(merge_barrier_align_duration) =
                            &self.merge_barrier_align_duration
                    {
                        // Observe did a few atomic operation inside, we want to avoid the overhead.
                        merge_barrier_align_duration.observe(start.elapsed().as_secs_f64())
                    }
                    break;
                }
            }
        }

        assert!(self.active.is_terminated());
        let barrier = self.barrier.take().unwrap();

        let upstreams = std::mem::take(&mut self.blocked);
        self.extend_active(upstreams);
        assert!(!self.active.is_terminated());

        Poll::Ready(Some(Ok(DispatcherMessage::Barrier(barrier))))
    }
}

impl SelectReceivers {
    fn new(
        actor_id: u32,
        upstreams: Vec<BoxedInput>,
        merge_barrier_align_duration: Option<LabelGuardedMetric<Histogram, 2>>,
    ) -> Self {
        assert!(!upstreams.is_empty());
        let upstream_actor_ids = upstreams.iter().map(|input| input.actor_id()).collect();
        let mut this = Self {
            blocked: Vec::with_capacity(upstreams.len()),
            active: Default::default(),
            actor_id,
            barrier: None,
            upstream_actor_ids,
            buffered_watermarks: Default::default(),
            merge_barrier_align_duration,
        };
        this.extend_active(upstreams);
        this
    }

    /// Extend the active upstreams with the given upstreams. The current stream must be at the
    /// clean state right after a barrier.
    fn extend_active(&mut self, upstreams: impl IntoIterator<Item = BoxedInput>) {
        assert!(self.blocked.is_empty() && self.barrier.is_none());

        self.active
            .extend(upstreams.into_iter().map(|s| s.into_future()));
    }

    fn upstream_actor_ids(&self) -> &[ActorId] {
        &self.upstream_actor_ids
    }

    fn update_actor_ids(&mut self) {
        self.upstream_actor_ids = self
            .blocked
            .iter()
            .map(|input| input.actor_id())
            .chain(
                self.active
                    .iter()
                    .map(|input| input.get_ref().unwrap().actor_id()),
            )
            .collect();
    }

    /// Handle a new watermark message. Optionally returns the watermark message to emit.
    fn handle_watermark(&mut self, actor_id: ActorId, watermark: Watermark) -> Option<Watermark> {
        let col_idx = watermark.col_idx;
        // Insert a buffer watermarks when first received from a column.
        let watermarks = self
            .buffered_watermarks
            .entry(col_idx)
            .or_insert_with(|| BufferedWatermarks::with_ids(self.upstream_actor_ids.clone()));
        watermarks.handle_watermark(actor_id, watermark)
    }

    /// Consume `other` and add its upstreams to `self`. The two streams must be at the clean state
    /// right after a barrier.
    fn add_upstreams_from(&mut self, other: Self) {
        assert!(self.blocked.is_empty() && self.barrier.is_none());
        assert!(other.blocked.is_empty() && other.barrier.is_none());
        assert_eq!(self.actor_id, other.actor_id);

        self.active.extend(other.active);
    }

    /// Remove upstreams from `self` in `upstream_actor_ids`. The current stream must be at the
    /// clean state right after a barrier.
    fn remove_upstreams(&mut self, upstream_actor_ids: &HashSet<ActorId>) {
        assert!(self.blocked.is_empty() && self.barrier.is_none());

        let new_upstreams = std::mem::take(&mut self.active)
            .into_iter()
            .map(|s| s.into_inner().unwrap())
            .filter(|u| !upstream_actor_ids.contains(&u.actor_id()));
        self.extend_active(new_upstreams);
    }

    fn merge_barrier_align_duration(&self) -> Option<LabelGuardedMetric<Histogram, 2>> {
        self.merge_barrier_align_duration.clone()
    }
}

#[cfg(test)]
mod tests {
    use std::sync::atomic::{AtomicBool, Ordering};
    use std::time::Duration;

    use assert_matches::assert_matches;
    use futures::FutureExt;
    use risingwave_common::array::Op;
    use risingwave_common::util::epoch::test_epoch;
    use risingwave_pb::stream_plan::StreamMessage;
    use risingwave_pb::task_service::exchange_service_server::{
        ExchangeService, ExchangeServiceServer,
    };
    use risingwave_pb::task_service::{
        GetDataRequest, GetDataResponse, GetStreamRequest, GetStreamResponse, PbPermits,
    };
    use risingwave_rpc_client::ComputeClientPool;
    use tokio::time::sleep;
    use tokio_stream::wrappers::ReceiverStream;
    use tonic::{Request, Response, Status, Streaming};

    use super::*;
    use crate::executor::exchange::input::{Input, RemoteInput};
    use crate::executor::exchange::permit::channel_for_test;
    use crate::executor::{BarrierInner as Barrier, MessageInner as Message};
    use crate::task::barrier_test_utils::LocalBarrierTestEnv;
    use crate::task::test_utils::helper_make_local_actor;

    fn build_test_chunk(epoch: u64) -> StreamChunk {
        // The number of items in `ops` is the epoch count.
        let ops = vec![Op::Insert; epoch as usize];
        StreamChunk::new(ops, vec![])
    }

    #[tokio::test]
    async fn test_merger() {
        const CHANNEL_NUMBER: usize = 10;
        let mut txs = Vec::with_capacity(CHANNEL_NUMBER);
        let mut rxs = Vec::with_capacity(CHANNEL_NUMBER);
        for _i in 0..CHANNEL_NUMBER {
            let (tx, rx) = channel_for_test();
            txs.push(tx);
            rxs.push(rx);
        }
        let barrier_test_env = LocalBarrierTestEnv::for_test().await;
        let merger = MergeExecutor::for_test(233, rxs, barrier_test_env.shared_context.clone());
        let actor_id = merger.actor_context.id;
        let mut handles = Vec::with_capacity(CHANNEL_NUMBER);

        let epochs = (10..1000u64)
            .step_by(10)
            .map(|idx| (idx, test_epoch(idx)))
            .collect_vec();
        let mut prev_epoch = 0;
        let prev_epoch = &mut prev_epoch;
        let barriers: HashMap<_, _> = epochs
            .iter()
            .map(|(_, epoch)| {
                let barrier = Barrier::with_prev_epoch_for_test(*epoch, *prev_epoch);
                *prev_epoch = *epoch;
                barrier_test_env.inject_barrier(&barrier, [actor_id]);
                (*epoch, barrier)
            })
            .collect();
        let b2 = Barrier::with_prev_epoch_for_test(test_epoch(1000), *prev_epoch)
            .with_mutation(Mutation::Stop(HashSet::default()));
        barrier_test_env.inject_barrier(&b2, [actor_id]);
        barrier_test_env
            .shared_context
            .local_barrier_manager
            .flush_all_events()
            .await;

        for (tx_id, tx) in txs.into_iter().enumerate() {
            let epochs = epochs.clone();
            let barriers = barriers.clone();
            let b2 = b2.clone();
            let handle = tokio::spawn(async move {
                for (idx, epoch) in epochs {
                    if idx % 20 == 0 {
                        tx.send(Message::Chunk(build_test_chunk(idx)))
                            .await
                            .unwrap();
                    } else {
                        tx.send(Message::Watermark(Watermark {
                            col_idx: (idx as usize / 20 + tx_id) % CHANNEL_NUMBER,
                            data_type: DataType::Int64,
                            val: ScalarImpl::Int64(idx as i64),
                        }))
                        .await
                        .unwrap();
                    }
                    tx.send(Message::Barrier(barriers[&epoch].clone().into_dispatcher()))
                        .await
                        .unwrap();
                    sleep(Duration::from_millis(1)).await;
                }
                tx.send(Message::Barrier(b2.clone().into_dispatcher()))
                    .await
                    .unwrap();
            });
            handles.push(handle);
        }

        let mut merger = merger.boxed().execute();
        for (idx, epoch) in epochs {
            // expect n chunks
            if idx % 20 == 0 {
                for _ in 0..CHANNEL_NUMBER {
                    assert_matches!(merger.next().await.unwrap().unwrap(), Message::Chunk(chunk) => {
                        assert_eq!(chunk.ops().len() as u64, idx);
                    });
                }
            } else if idx as usize / 20 >= CHANNEL_NUMBER - 1 {
                for _ in 0..CHANNEL_NUMBER {
                    assert_matches!(merger.next().await.unwrap().unwrap(), Message::Watermark(watermark) => {
                        assert_eq!(watermark.val, ScalarImpl::Int64((idx - 20 * (CHANNEL_NUMBER as u64 - 1)) as i64));
                    });
                }
            }
            // expect a barrier
            assert_matches!(merger.next().await.unwrap().unwrap(), Message::Barrier(Barrier{epoch:barrier_epoch,mutation:_,..}) => {
                assert_eq!(barrier_epoch.curr, epoch);
            });
        }
        assert_matches!(
            merger.next().await.unwrap().unwrap(),
            Message::Barrier(Barrier {
                mutation,
                ..
            }) if mutation.as_deref().unwrap().is_stop()
        );

        for handle in handles {
            handle.await.unwrap();
        }
    }

    #[tokio::test]
    async fn test_configuration_change() {
        let actor_id = 233;
        let (untouched, old, new) = (234, 235, 238); // upstream actors
        let barrier_test_env = LocalBarrierTestEnv::for_test().await;
        let ctx = barrier_test_env.shared_context.clone();
        let metrics = Arc::new(StreamingMetrics::unused());

        // 1. Register info in context.
        {
            let mut actor_infos = ctx.actor_infos.write();

            for local_actor_id in [actor_id, untouched, old, new] {
                actor_infos.insert(local_actor_id, helper_make_local_actor(local_actor_id));
            }
        }
        // untouched -> actor_id
        // old -> actor_id
        // new -> actor_id

        let (upstream_fragment_id, fragment_id) = (10, 18);

        let inputs: Vec<_> = [untouched, old]
            .into_iter()
            .map(|upstream_actor_id| {
                new_input(
                    &ctx,
                    metrics.clone(),
                    actor_id,
                    fragment_id,
                    upstream_actor_id,
                    upstream_fragment_id,
                )
            })
            .try_collect()
            .unwrap();

<<<<<<< HEAD
        let barrier_rx = ctx.local_barrier_manager.subscribe_barrier(actor_id);
        let actor_ctx = ActorContext::for_test(actor_id);
        let upstream = MergeExecutor::new_select_receiver(inputs, &metrics, &actor_ctx);
=======
        let merge_updates = maplit::hashmap! {
            (actor_id, upstream_fragment_id) => MergeUpdate {
                actor_id,
                upstream_fragment_id,
                new_upstream_fragment_id: None,
                added_upstream_actor_id: vec![new],
                removed_upstream_actor_id: vec![old],
            }
        };

        let b1 = Barrier::new_test_barrier(test_epoch(1)).with_mutation(Mutation::Update(
            UpdateMutation {
                dispatchers: Default::default(),
                merges: merge_updates,
                vnode_bitmaps: Default::default(),
                dropped_actors: Default::default(),
                actor_splits: Default::default(),
                actor_new_dispatchers: Default::default(),
            },
        ));
        barrier_test_env.inject_barrier(&b1, [actor_id]);
        barrier_test_env
            .shared_context
            .local_barrier_manager
            .flush_all_events()
            .await;
>>>>>>> e2c89f41

        let mut merge = MergeExecutor::new(
            actor_ctx,
            fragment_id,
            upstream_fragment_id,
            upstream,
            ctx.clone(),
            metrics.clone(),
            barrier_rx,
        )
        .boxed()
        .execute();

        // 2. Take downstream receivers.
        let txs = [untouched, old, new]
            .into_iter()
            .map(|id| (id, ctx.take_sender(&(id, actor_id)).unwrap()))
            .collect::<HashMap<_, _>>();
        macro_rules! send {
            ($actors:expr, $msg:expr) => {
                for actor in $actors {
                    txs.get(&actor).unwrap().send($msg).await.unwrap();
                }
            };
        }

        macro_rules! assert_recv_pending {
            () => {
                assert!(merge
                    .next()
                    .now_or_never()
                    .flatten()
                    .transpose()
                    .unwrap()
                    .is_none());
            };
        }
        macro_rules! recv {
            () => {
                merge.next().await.transpose().unwrap()
            };
        }

        // 3. Send a chunk.
        send!([untouched, old], Message::Chunk(StreamChunk::default()));
        recv!().unwrap().as_chunk().unwrap(); // We should be able to receive the chunk twice.
        recv!().unwrap().as_chunk().unwrap();
        assert_recv_pending!();

        send!(
            [untouched, old],
            Message::Barrier(b1.clone().into_dispatcher())
        );
        assert_recv_pending!(); // We should not receive the barrier, since merger is waiting for the new upstream new.

        send!([new], Message::Barrier(b1.clone().into_dispatcher()));
        recv!().unwrap().as_barrier().unwrap(); // We should now receive the barrier.

        // 5. Send a chunk.
        send!([untouched, new], Message::Chunk(StreamChunk::default()));
        recv!().unwrap().as_chunk().unwrap(); // We should be able to receive the chunk twice, since old is removed.
        recv!().unwrap().as_chunk().unwrap();
        assert_recv_pending!();
    }

    struct FakeExchangeService {
        rpc_called: Arc<AtomicBool>,
    }

    fn exchange_client_test_barrier() -> crate::executor::Barrier {
        Barrier::new_test_barrier(test_epoch(1))
    }

    #[async_trait::async_trait]
    impl ExchangeService for FakeExchangeService {
        type GetDataStream = ReceiverStream<std::result::Result<GetDataResponse, Status>>;
        type GetStreamStream = ReceiverStream<std::result::Result<GetStreamResponse, Status>>;

        async fn get_data(
            &self,
            _: Request<GetDataRequest>,
        ) -> std::result::Result<Response<Self::GetDataStream>, Status> {
            unimplemented!()
        }

        async fn get_stream(
            &self,
            _request: Request<Streaming<GetStreamRequest>>,
        ) -> std::result::Result<Response<Self::GetStreamStream>, Status> {
            let (tx, rx) = tokio::sync::mpsc::channel(10);
            self.rpc_called.store(true, Ordering::SeqCst);
            // send stream_chunk
            let stream_chunk = StreamChunk::default().to_protobuf();
            tx.send(Ok(GetStreamResponse {
                message: Some(StreamMessage {
                    stream_message: Some(
                        risingwave_pb::stream_plan::stream_message::StreamMessage::StreamChunk(
                            stream_chunk,
                        ),
                    ),
                }),
                permits: Some(PbPermits::default()),
            }))
            .await
            .unwrap();
            // send barrier
            let barrier = exchange_client_test_barrier();
            tx.send(Ok(GetStreamResponse {
                message: Some(StreamMessage {
                    stream_message: Some(
                        risingwave_pb::stream_plan::stream_message::StreamMessage::Barrier(
                            barrier.to_protobuf(),
                        ),
                    ),
                }),
                permits: Some(PbPermits::default()),
            }))
            .await
            .unwrap();
            Ok(Response::new(ReceiverStream::new(rx)))
        }
    }

    #[tokio::test]
    async fn test_stream_exchange_client() {
        const BATCHED_PERMITS: usize = 1024;
        let rpc_called = Arc::new(AtomicBool::new(false));
        let server_run = Arc::new(AtomicBool::new(false));
        let addr = "127.0.0.1:12348".parse().unwrap();

        // Start a server.
        let (shutdown_send, shutdown_recv) = tokio::sync::oneshot::channel();
        let exchange_svc = ExchangeServiceServer::new(FakeExchangeService {
            rpc_called: rpc_called.clone(),
        });
        let cp_server_run = server_run.clone();
        let join_handle = tokio::spawn(async move {
            cp_server_run.store(true, Ordering::SeqCst);
            tonic::transport::Server::builder()
                .add_service(exchange_svc)
                .serve_with_shutdown(addr, async move {
                    shutdown_recv.await.unwrap();
                })
                .await
                .unwrap();
        });

        sleep(Duration::from_secs(1)).await;
        assert!(server_run.load(Ordering::SeqCst));

        let test_env = LocalBarrierTestEnv::for_test().await;

        let remote_input = {
            let pool = ComputeClientPool::for_test();
            RemoteInput::new(
                pool,
                addr.into(),
                (0, 0),
                (0, 0),
                Arc::new(StreamingMetrics::unused()),
                BATCHED_PERMITS,
            )
        };

        test_env.inject_barrier(&exchange_client_test_barrier(), [remote_input.actor_id()]);

        pin_mut!(remote_input);

        assert_matches!(remote_input.next().await.unwrap().unwrap(), Message::Chunk(chunk) => {
            let (ops, columns, visibility) = chunk.into_inner();
            assert!(ops.is_empty());
            assert!(columns.is_empty());
            assert!(visibility.is_empty());
        });
        assert_matches!(remote_input.next().await.unwrap().unwrap(), Message::Barrier(Barrier { epoch: barrier_epoch, mutation: _, .. }) => {
            assert_eq!(barrier_epoch.curr, test_epoch(1));
        });
        assert!(rpc_called.load(Ordering::SeqCst));

        shutdown_send.send(()).unwrap();
        join_handle.await.unwrap();
    }
}<|MERGE_RESOLUTION|>--- conflicted
+++ resolved
@@ -735,11 +735,6 @@
             .try_collect()
             .unwrap();
 
-<<<<<<< HEAD
-        let barrier_rx = ctx.local_barrier_manager.subscribe_barrier(actor_id);
-        let actor_ctx = ActorContext::for_test(actor_id);
-        let upstream = MergeExecutor::new_select_receiver(inputs, &metrics, &actor_ctx);
-=======
         let merge_updates = maplit::hashmap! {
             (actor_id, upstream_fragment_id) => MergeUpdate {
                 actor_id,
@@ -766,7 +761,10 @@
             .local_barrier_manager
             .flush_all_events()
             .await;
->>>>>>> e2c89f41
+
+        let barrier_rx = ctx.local_barrier_manager.subscribe_barrier(actor_id);
+        let actor_ctx = ActorContext::for_test(actor_id);
+        let upstream = MergeExecutor::new_select_receiver(inputs, &metrics, &actor_ctx);
 
         let mut merge = MergeExecutor::new(
             actor_ctx,
