--- conflicted
+++ resolved
@@ -133,54 +133,6 @@
         #[for_await]
         for msg in input.execute() {
             let msg = msg?;
-<<<<<<< HEAD
-            if let Message::Chunk(chunk) = msg {
-                // TODO: compact may be not necessary here.
-                let chunk = chunk.compact();
-                let (data_chunk, ops) = chunk.into_parts();
-                // SAFETY: Already compacted.
-                assert!(matches!(data_chunk.vis(), Vis::Compact(_)));
-                let _len = data_chunk.cardinality();
-                for i in 0..units {
-                    let window_start_col = if output_indices.contains(&window_start_col_index) {
-                        Some(
-                            self.window_start_exprs[i]
-                                .eval_infallible(&data_chunk, |err| {
-                                    ctx.on_compute_error(err, &info.identity)
-                                })
-                                .await,
-                        )
-                    } else {
-                        None
-                    };
-                    let window_end_col = if output_indices.contains(&window_end_col_index) {
-                        Some(
-                            self.window_end_exprs[i]
-                                .eval_infallible(&data_chunk, |err| {
-                                    ctx.on_compute_error(err, &info.identity)
-                                })
-                                .await,
-                        )
-                    } else {
-                        None
-                    };
-                    let new_cols = output_indices
-                        .iter()
-                        .filter_map(|&idx| {
-                            if idx < window_start_col_index {
-                                Some(data_chunk.column_at(idx).clone())
-                            } else if idx == window_start_col_index {
-                                Some(Column::new(window_start_col.clone().unwrap()))
-                            } else if idx == window_end_col_index {
-                                Some(Column::new(window_end_col.clone().unwrap()))
-                            } else {
-                                None
-                            }
-                        })
-                        .collect();
-                    let new_chunk = StreamChunk::new(ops.clone(), new_cols, None);
-                    yield Message::Chunk(new_chunk);
-=======
             match msg {
                 Message::Chunk(chunk) => {
                     // TODO: compact may be not necessary here.
@@ -192,18 +144,22 @@
                     for i in 0..units {
                         let window_start_col = if output_indices.contains(&window_start_col_index) {
                             Some(
-                                self.window_start_exprs[i].eval_infallible(&data_chunk, |err| {
-                                    ctx.on_compute_error(err, &info.identity)
-                                }),
+                                self.window_start_exprs[i]
+                                    .eval_infallible(&data_chunk, |err| {
+                                        ctx.on_compute_error(err, &info.identity)
+                                    })
+                                    .await,
                             )
                         } else {
                             None
                         };
                         let window_end_col = if output_indices.contains(&window_end_col_index) {
                             Some(
-                                self.window_end_exprs[i].eval_infallible(&data_chunk, |err| {
-                                    ctx.on_compute_error(err, &info.identity)
-                                }),
+                                self.window_end_exprs[i]
+                                    .eval_infallible(&data_chunk, |err| {
+                                        ctx.on_compute_error(err, &info.identity)
+                                    })
+                                    .await,
                             )
                         } else {
                             None
@@ -233,7 +189,6 @@
                     for i in &watermark_derivations[w.col_idx] {
                         yield Message::Watermark(w.clone().with_idx(*i));
                     }
->>>>>>> 0e939984
                 }
             };
         }
