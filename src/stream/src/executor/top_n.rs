--- conflicted
+++ resolved
@@ -181,11 +181,7 @@
     /// Assumption: `limit != 0`
     pub limit: usize,
 
-<<<<<<< HEAD
-    /// The length of the ORDER BY clause. Only used when `WITH_TIES` is true.
-=======
     /// The number of fields of the ORDER BY clause. Only used when `WITH_TIES` is true.
->>>>>>> 8deaab8c
     pub order_by_len: usize,
 }
 
@@ -451,11 +447,7 @@
 
         let sort_key = elem_to_compare_with_middle.0.prefix(self.order_by_len);
         let middle_last = self.middle.last_key_value().unwrap();
-<<<<<<< HEAD
         let middle_last_order_by = middle_last.0.prefix(self.order_by_len);
-=======
-        let middle_last_sort_key = middle_last.0.prefix(self.order_by_len);
->>>>>>> 8deaab8c
 
         match sort_key.cmp(&middle_last_order_by) {
             Ordering::Less => {
@@ -474,11 +466,7 @@
                 }
                 if self.high.len() >= self.high_capacity {
                     let high_last = self.high.pop_last().unwrap();
-<<<<<<< HEAD
                     let high_last_order_by = high_last.0.prefix(self.order_by_len);
-=======
-                    let high_last_sort_key = high_last.0.prefix(self.order_by_len);
->>>>>>> 8deaab8c
                     self.high
                         .drain_filter(|k, _| k.starts_with(&high_last_order_by));
                 }
@@ -526,17 +514,10 @@
         // Since low cache is always empty for WITH_TIES, this unwrap is safe.
 
         let middle_last = self.middle.last_key_value().unwrap();
-<<<<<<< HEAD
         let middle_last_order_by = middle_last.0.prefix(self.order_by_len);
 
         let sort_key = ordered_pk_row.prefix(self.order_by_len);
         if sort_key > middle_last_order_by {
-=======
-        let middle_last_sort_key = middle_last.0.prefix(self.order_by_len);
-
-        let sort_key = ordered_pk_row.prefix(self.order_by_len);
-        if sort_key > middle_last_sort_key {
->>>>>>> 8deaab8c
             // The row is in high.
             self.high.remove(&ordered_pk_row);
         } else {
@@ -564,13 +545,8 @@
             // Bring elements with the same sort key, if any, from high cache to middle cache.
             if !self.high.is_empty() {
                 let high_first = self.high.pop_first().unwrap();
-<<<<<<< HEAD
                 let high_first_order_by = high_first.0.prefix(self.order_by_len);
                 assert!(high_first_order_by > middle_last_order_by);
-=======
-                let high_first_sort_key = high_first.0.prefix(self.order_by_len);
-                assert!(high_first_sort_key > middle_last_sort_key);
->>>>>>> 8deaab8c
 
                 res_ops.push(Op::Insert);
                 res_rows.push(high_first.1.clone());
@@ -623,12 +599,8 @@
     /// `order_pairs` -- the storage pk. It's composed of the ORDER BY columns and the missing
     /// columns of pk.
     ///
-<<<<<<< HEAD
-    /// `order_by_len` -- The length of the ORDER BY clause. Only used when `WITH_TIES` is true.
-=======
     /// `order_by_len` -- The number of fields of the ORDER BY clause. Only used when `WITH_TIES` is
     /// true.
->>>>>>> 8deaab8c
     #[allow(clippy::too_many_arguments)]
     pub fn new(
         input_info: ExecutorInfo,
