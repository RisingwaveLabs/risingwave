// Copyright 2022 Singularity Data
//
// Licensed under the Apache License, Version 2.0 (the "License");
// you may not use this file except in compliance with the License.
// You may obtain a copy of the License at
//
// http://www.apache.org/licenses/LICENSE-2.0
//
// Unless required by applicable law or agreed to in writing, software
// distributed under the License is distributed on an "AS IS" BASIS,
// WITHOUT WARRANTIES OR CONDITIONS OF ANY KIND, either express or implied.
// See the License for the specific language governing permissions and
// limitations under the License.

use std::collections::BTreeMap;

use async_trait::async_trait;
use risingwave_common::array::{Op, Row, StreamChunk};
use risingwave_common::catalog::Schema;
use risingwave_common::types::DataType;
use risingwave_common::util::ordered::{OrderedRow, OrderedRowDeserializer};
use risingwave_common::util::sort_util::{OrderPair, OrderType};
use risingwave_storage::table::streaming_table::state_table::StateTable;
use risingwave_storage::StateStore;

use super::error::StreamExecutorResult;
use super::managed_state::top_n::ManagedTopNState;
use super::top_n_executor::{generate_output, TopNExecutorBase, TopNExecutorWrapper};
use super::{Executor, ExecutorInfo, PkIndices, PkIndicesRef};

/// `TopNExecutor` works with input with modification, it keeps all the data
/// records/rows that have been seen, and returns topN records overall.
pub type TopNExecutor<S> = TopNExecutorWrapper<InnerTopNExecutorNew<S>>;

impl<S: StateStore> TopNExecutor<S> {
    #[allow(clippy::too_many_arguments)]
    pub fn new(
        input: Box<dyn Executor>,
        order_pairs: Vec<OrderPair>,
        offset_and_limit: (usize, usize),
        pk_indices: PkIndices,
        executor_id: u64,
        key_indices: Vec<usize>,
        state_table: StateTable<S>,
    ) -> StreamExecutorResult<Self> {
        let info = input.info();
        let schema = input.schema().clone();

        Ok(TopNExecutorWrapper {
            input,
            inner: InnerTopNExecutorNew::new(
                info,
                schema,
                order_pairs,
                offset_and_limit,
                pk_indices,
                executor_id,
                key_indices,
                state_table,
            )?,
        })
    }
}

pub struct InnerTopNExecutorNew<S: StateStore> {
    info: ExecutorInfo,

    /// Schema of the executor.
    schema: Schema,

    /// The primary key indices of the `TopNExecutor`
    pk_indices: PkIndices,

    /// The internal key indices of the `TopNExecutor`
    internal_key_indices: PkIndices,

    /// The order of internal keys of the `TopNExecutor`
    internal_key_order_types: Vec<OrderType>,

    /// We are interested in which element is in the range of [offset, offset+limit).
    managed_state: ManagedTopNState<S>,

    /// In-memory cache of top (N + N * `TOPN_CACHE_HIGH_CAPACITY_FACTOR`) rows
    cache: TopNCache,

    #[expect(dead_code)]
    /// Indices of the columns on which key distribution depends.
    key_indices: Vec<usize>,
}

const TOPN_CACHE_HIGH_CAPACITY_FACTOR: usize = 2;

pub struct TopNCache {
    /// Rows in the range `[0, offset)`
    pub low: BTreeMap<OrderedRow, Row>,
    /// Rows in the range `[offset, offset+limit)`
    pub middle: BTreeMap<OrderedRow, Row>,
    /// Rows in the range `[offset+limit, offset+limit+high_capacity)`
    pub high: BTreeMap<OrderedRow, Row>,
    pub high_capacity: usize,
    pub offset: usize,
    /// Assumption: `limit != 0`
    pub limit: usize,
}

impl TopNCache {
    pub fn new(offset: usize, limit: usize) -> Self {
        assert!(limit != 0);
        Self {
            low: BTreeMap::new(),
            middle: BTreeMap::new(),
            high: BTreeMap::new(),
            high_capacity: (offset + limit) * TOPN_CACHE_HIGH_CAPACITY_FACTOR,
            offset,
            limit,
        }
    }

    pub fn is_low_cache_full(&self) -> bool {
        debug_assert!(self.low.len() <= self.offset);
        let full = self.low.len() == self.offset;
        if !full {
            debug_assert!(self.middle.is_empty());
            debug_assert!(self.high.is_empty());
        }
        full
    }

    pub fn is_middle_cache_full(&self) -> bool {
        debug_assert!(self.middle.len() <= self.limit);
        let full = self.middle.len() == self.limit;
        if full {
            debug_assert!(self.is_low_cache_full());
        } else {
            debug_assert!(self.high.is_empty());
        }
        full
    }

    pub fn is_high_cache_full(&self) -> bool {
        debug_assert!(self.high.len() <= self.high_capacity);
        let full = self.high.len() == self.high_capacity;
        if full {
            debug_assert!(self.is_middle_cache_full());
        }
        full
    }

    /// Insert input row to corresponding cache range according to its order key.
    ///
    /// Changes in `self.middle` is recorded to `res_ops` and `res_rows`, which will be
    /// used to generate messages to be sent to downstream operators.
    pub fn insert(
        &mut self,
        ordered_pk_row: OrderedRow,
        row: Row,
        res_ops: &mut Vec<Op>,
        res_rows: &mut Vec<Row>,
    ) {
        if !self.is_low_cache_full() {
            self.low.insert(ordered_pk_row, row);
            return;
        }

        let elem_to_compare_with_middle =
            if let Some(low_last) = self.low.last_entry()
                && ordered_pk_row <= *low_last.key() {
                // Take the last element of `cache.low` and insert input row to it.
                let low_last = low_last.remove_entry();
                self.low.insert(ordered_pk_row, row);
                low_last
            } else {
                (ordered_pk_row, row)
            };

        if !self.is_middle_cache_full() {
            self.middle.insert(
                elem_to_compare_with_middle.0,
                elem_to_compare_with_middle.1.clone(),
            );
            res_ops.push(Op::Insert);
            res_rows.push(elem_to_compare_with_middle.1);
            return;
        }

        let elem_to_compare_with_high = {
            let middle_last = self.middle.last_entry().unwrap();
            if elem_to_compare_with_middle.0 <= *middle_last.key() {
                // If the row in the range of [offset, offset+limit), the largest row in
                // `cache.middle` needs to be moved to `cache.high`
                let res = middle_last.remove_entry();
                res_ops.push(Op::Delete);
                res_rows.push(res.1.clone());
                res_ops.push(Op::Insert);
                res_rows.push(elem_to_compare_with_middle.1.clone());
                self.middle
                    .insert(elem_to_compare_with_middle.0, elem_to_compare_with_middle.1);
                res
            } else {
                elem_to_compare_with_middle
            }
        };

        if !self.is_high_cache_full() {
            self.high
                .insert(elem_to_compare_with_high.0, elem_to_compare_with_high.1);
        } else {
            let high_last = self.high.last_entry().unwrap();
            if elem_to_compare_with_high.0 <= *high_last.key() {
                high_last.remove_entry();
                self.high
                    .insert(elem_to_compare_with_high.0, elem_to_compare_with_high.1);
            }
        }
    }

    /// Delete input row from the cache.
    ///
    /// Changes in `self.middle` is recorded to `res_ops` and `res_rows`, which will be
    /// used to generate messages to be sent to downstream operators.
    ///
    /// Because we may need to add data from the state table to `self.high` during the delete
    /// operation, we need to pass in `pk_prefix`, `epoch` and `managed_state` to do a prefix
    /// scan of the state table.
    #[allow(clippy::too_many_arguments)]
    pub async fn delete<S: StateStore>(
        &mut self,
        pk_prefix: Option<&Row>,
        managed_state: &mut ManagedTopNState<S>,
        ordered_pk_row: OrderedRow,
        row: Row,
        res_ops: &mut Vec<Op>,
        res_rows: &mut Vec<Row>,
    ) -> StreamExecutorResult<()> {
        if self.is_middle_cache_full() && ordered_pk_row > *self.middle.last_key_value().unwrap().0
        {
            // The row is in high
            self.high.remove(&ordered_pk_row);
        } else if self.is_low_cache_full()
            && (self.offset == 0 || ordered_pk_row > *self.low.last_key_value().unwrap().0)
        {
            // The row is in mid
            // Try to fill the high cache if it is empty
            if self.high.is_empty() {
                managed_state
                    .fill_cache(
                        pk_prefix,
                        &mut self.high,
                        self.middle.last_key_value().unwrap().0,
                        self.high_capacity,
                        epoch,
                    )
                    .await?;
            }

            self.middle.remove(&ordered_pk_row);
            res_ops.push(Op::Delete);
            res_rows.push(row.clone());

            // Bring one element, if any, from high cache to middle cache
            if !self.high.is_empty() {
                let high_first = self.high.pop_first().unwrap();
                res_ops.push(Op::Insert);
                res_rows.push(high_first.1.clone());
                self.middle.insert(high_first.0, high_first.1);
            }
        } else {
            // The row is in low
            self.low.remove(&ordered_pk_row);

            // Bring one element, if any, from middle cache to low cache
            if !self.middle.is_empty() {
                let middle_first = self.middle.pop_first().unwrap();
                res_ops.push(Op::Delete);
                res_rows.push(middle_first.1.clone());
                self.low.insert(middle_first.0, middle_first.1);

                // Try to fill the high cache if it is empty
                if self.high.is_empty() {
                    managed_state
                        .fill_cache(
                            pk_prefix,
                            &mut self.high,
                            self.middle.last_key_value().unwrap().0,
                            self.high_capacity,
                            epoch,
                        )
                        .await?;
                }

<<<<<<< HEAD
            Op::Delete | Op::UpdateDelete => {
                // Then we need to remove the row from cache
                if self.middle.len() == self.limit
                    && ordered_pk_row > *self.middle.last_key_value().unwrap().0
                {
                    // The row in the range of [offset+limit, +inf)
                    self.high.remove(&ordered_pk_row);
                } else if self.low.len() == self.offset
                    && (self.offset == 0 || ordered_pk_row > *self.low.last_key_value().unwrap().0)
                {
                    // The row in the range of [offset, offset+limit) which is the result set
                    // Try to fill the high cache if it is empty
                    let largest_ordered_key_in_middle = self.middle.last_key_value().unwrap().0;
                    if self.high.is_empty() {
                        managed_state
                            .fill_cache(
                                pk_prefix,
                                &mut self.high,
                                largest_ordered_key_in_middle,
                                self.high_capacity,
                            )
                            .await?;
                    }

                    self.middle.remove(&ordered_pk_row);
                    res_ops.push(Op::Delete);
                    res_rows.push(row.clone());

                    // Bring one element, if any, from high cache to middle cache
                    if !self.high.is_empty() {
                        let smallest_elem_in_high = self.high.pop_first().unwrap();
                        res_ops.push(Op::Insert);
                        res_rows.push(smallest_elem_in_high.1.clone());

                        self.middle
                            .insert(smallest_elem_in_high.0, smallest_elem_in_high.1);
                    }
                } else {
                    // The row in the range of [0, offset)
                    self.low.remove(&ordered_pk_row);
                    // Bring one element, if any, from middle cache to low cache
                    if !self.middle.is_empty() {
                        // Try to fill the high cache if it is empty
                        let largest_ordered_key_in_middle = self.middle.last_key_value().unwrap().0;
                        if self.high.is_empty() {
                            managed_state
                                .fill_cache(
                                    pk_prefix,
                                    &mut self.high,
                                    largest_ordered_key_in_middle,
                                    self.high_capacity,
                                )
                                .await?;
                        }

                        let smallest_elem_in_middle = self.middle.pop_first().unwrap();
                        res_ops.push(Op::Delete);
                        res_rows.push(smallest_elem_in_middle.1.clone());
                        self.low
                            .insert(smallest_elem_in_middle.0, smallest_elem_in_middle.1);
                    }

                    // Bring one element, if any, from high cache to middle cache
                    if !self.high.is_empty() && self.middle.len() == (self.limit - 1) {
                        let smallest_elem_in_high = self.high.pop_first().unwrap();

                        res_ops.push(Op::Insert);
                        res_rows.push(smallest_elem_in_high.1.clone());
                        self.middle
                            .insert(smallest_elem_in_high.0, smallest_elem_in_high.1);
                    }
=======
                // Bring one element, if any, from high cache to middle cache
                if !self.high.is_empty() {
                    let high_first = self.high.pop_first().unwrap();
                    res_ops.push(Op::Insert);
                    res_rows.push(high_first.1.clone());
                    self.middle.insert(high_first.0, high_first.1);
>>>>>>> 21d92d97
                }
            }
        }

        Ok(())
    }
}

pub fn generate_executor_pk_indices_info(
    order_pairs: &[OrderPair],
    pk_indices: PkIndicesRef,
    schema: &Schema,
) -> (PkIndices, Vec<DataType>, Vec<OrderType>) {
    let mut internal_key_indices = vec![];
    let mut internal_order_types = vec![];
    for order_pair in order_pairs {
        internal_key_indices.push(order_pair.column_idx);
        internal_order_types.push(order_pair.order_type);
    }
    for pk_index in pk_indices {
        if !internal_key_indices.contains(pk_index) {
            internal_key_indices.push(*pk_index);
            internal_order_types.push(OrderType::Ascending);
        }
    }
    let internal_data_types = internal_key_indices
        .iter()
        .map(|idx| schema.fields()[*idx].data_type())
        .collect();
    (
        internal_key_indices,
        internal_data_types,
        internal_order_types,
    )
}

impl<S: StateStore> InnerTopNExecutorNew<S> {
    #[allow(clippy::too_many_arguments)]
    pub fn new(
        input_info: ExecutorInfo,
        schema: Schema,
        order_pairs: Vec<OrderPair>,
        offset_and_limit: (usize, usize),
        pk_indices: PkIndices,
        executor_id: u64,
        key_indices: Vec<usize>,
        state_table: StateTable<S>,
    ) -> StreamExecutorResult<Self> {
        let (internal_key_indices, internal_key_data_types, internal_key_order_types) =
            generate_executor_pk_indices_info(&order_pairs, &pk_indices, &schema);

        let ordered_row_deserializer =
            OrderedRowDeserializer::new(internal_key_data_types, internal_key_order_types.clone());

        let num_offset = offset_and_limit.0;
        let num_limit = offset_and_limit.1;
        let managed_state = ManagedTopNState::<S>::new(state_table, ordered_row_deserializer);

        Ok(Self {
            info: ExecutorInfo {
                schema: input_info.schema,
                pk_indices: input_info.pk_indices,
                identity: format!("TopNExecutorNew {:X}", executor_id),
            },
            schema,
            managed_state,
            pk_indices,
            internal_key_indices,
            internal_key_order_types,
            cache: TopNCache::new(num_offset, num_limit),
            key_indices,
        })
    }
}

#[async_trait]
impl<S: StateStore> TopNExecutorBase for InnerTopNExecutorNew<S> {
    async fn apply_chunk(&mut self, chunk: StreamChunk) -> StreamExecutorResult<StreamChunk> {
        let mut res_ops = Vec::with_capacity(self.cache.limit);
        let mut res_rows = Vec::with_capacity(self.cache.limit);

        // apply the chunk to state table
        for (op, row_ref) in chunk.rows() {
            let pk_row = row_ref.row_by_indices(&self.internal_key_indices);
            let ordered_pk_row = OrderedRow::new(pk_row, &self.internal_key_order_types);
            let row = row_ref.to_owned_row();
            match op {
                Op::Insert | Op::UpdateInsert => {
                    // First insert input row to state store
                    self.managed_state
                        .insert(ordered_pk_row.clone(), row.clone());
                    self.cache
                        .insert(ordered_pk_row, row, &mut res_ops, &mut res_rows)
                }

                Op::Delete | Op::UpdateDelete => {
                    // First remove the row from state store
                    self.managed_state.delete(&ordered_pk_row, row.clone());
                    self.cache
                        .delete(
                            None,
                            &mut self.managed_state,
                            ordered_pk_row,
                            row,
                            epoch,
                            &mut res_ops,
                            &mut res_rows,
                        )
                        .await?
                }
            }
<<<<<<< HEAD
            self.cache
                .update(
                    None,
                    &mut self.managed_state,
                    op,
                    ordered_pk_row,
                    row,
                    &mut res_ops,
                    &mut res_rows,
                )
                .await?
=======
>>>>>>> 21d92d97
        }

        generate_output(res_rows, res_ops, &self.schema)
    }

    async fn flush_data(&mut self, epoch: u64) -> StreamExecutorResult<()> {
        self.managed_state.flush(epoch).await
    }

    fn schema(&self) -> &Schema {
        &self.schema
    }

    fn pk_indices(&self) -> PkIndicesRef {
        &self.pk_indices
    }

    fn identity(&self) -> &str {
        &self.info.identity
    }

    async fn init(&mut self, epoch: u64) -> StreamExecutorResult<()> {
        self.managed_state.state_table.init_epoch(epoch);
        self.managed_state
            .init_topn_cache(None, &mut self.cache)
            .await
    }
}

#[cfg(test)]
mod tests {
    use assert_matches::assert_matches;
    use futures::StreamExt;
    use risingwave_common::array::stream_chunk::StreamChunkTestExt;
    use risingwave_common::catalog::Field;
    use risingwave_common::types::DataType;
    use risingwave_common::util::sort_util::OrderType;

    use super::*;
    use crate::executor::test_utils::top_n_executor::create_in_memory_state_table;
    use crate::executor::test_utils::MockSource;
    use crate::executor::{Barrier, Message};

    fn create_stream_chunks() -> Vec<StreamChunk> {
        let chunk1 = StreamChunk::from_pretty(
            "  I I
            +  1 0
            +  2 1
            +  3 2
            + 10 3
            +  9 4
            +  8 5",
        );
        let chunk2 = StreamChunk::from_pretty(
            "  I I
            +  7 6
            - 3 2
            - 1 0
            +  5 7
            - 2 1
            + 11 8",
        );
        let chunk3 = StreamChunk::from_pretty(
            "  I  I
            +  6  9
            + 12 10
            + 13 11
            + 14 12",
        );
        let chunk4 = StreamChunk::from_pretty(
            "  I  I
            - 5  7
            - 6  9
            - 11  8",
        );
        vec![chunk1, chunk2, chunk3, chunk4]
    }

    fn create_schema() -> Schema {
        Schema {
            fields: vec![
                Field::unnamed(DataType::Int64),
                Field::unnamed(DataType::Int64),
            ],
        }
    }

    fn create_order_pairs() -> Vec<OrderPair> {
        vec![
            OrderPair::new(0, OrderType::Ascending),
            OrderPair::new(1, OrderType::Ascending),
        ]
    }

    fn create_source_new() -> Box<MockSource> {
        let mut chunks = vec![
            StreamChunk::from_pretty(
                " I I I I
            +  1 1 4 1001",
            ),
            StreamChunk::from_pretty(
                " I I I I
            +  5 1 4 1002 ",
            ),
            StreamChunk::from_pretty(
                " I I I I
            +  1 9 1 1003
            +  9 8 1 1004
            +  0 2 3 1005",
            ),
            StreamChunk::from_pretty(
                " I I I I
            +  1 0 2 1006",
            ),
        ];
        let schema = Schema {
            fields: vec![
                Field::unnamed(DataType::Int64),
                Field::unnamed(DataType::Int64),
                Field::unnamed(DataType::Int64),
                Field::unnamed(DataType::Int64),
            ],
        };
        Box::new(MockSource::with_messages(
            schema,
            PkIndices::new(),
            vec![
                Message::Barrier(Barrier::new_test_barrier(1)),
                Message::Chunk(std::mem::take(&mut chunks[0])),
                Message::Chunk(std::mem::take(&mut chunks[1])),
                Message::Chunk(std::mem::take(&mut chunks[2])),
                Message::Chunk(std::mem::take(&mut chunks[3])),
                Message::Barrier(Barrier::new_test_barrier(2)),
            ],
        ))
    }

    fn create_source_new_before_recovery() -> Box<MockSource> {
        let mut chunks = vec![
            StreamChunk::from_pretty(
                " I I I I
            +  1 1 4 1001",
            ),
            StreamChunk::from_pretty(
                " I I I I
            +  5 1 4 1002 ",
            ),
        ];
        let schema = Schema {
            fields: vec![
                Field::unnamed(DataType::Int64),
                Field::unnamed(DataType::Int64),
                Field::unnamed(DataType::Int64),
                Field::unnamed(DataType::Int64),
            ],
        };
        Box::new(MockSource::with_messages(
            schema,
            PkIndices::new(),
            vec![
                Message::Barrier(Barrier::new_test_barrier(1)),
                Message::Chunk(std::mem::take(&mut chunks[0])),
                Message::Chunk(std::mem::take(&mut chunks[1])),
                Message::Barrier(Barrier::new_test_barrier(2)),
            ],
        ))
    }

    fn create_source_new_after_recovery() -> Box<MockSource> {
        let mut chunks = vec![
            StreamChunk::from_pretty(
                " I I I I
            +  1 9 1 1003
            +  9 8 1 1004
            +  0 2 3 1005",
            ),
            StreamChunk::from_pretty(
                " I I I I
            +  1 0 2 1006",
            ),
        ];
        let schema = Schema {
            fields: vec![
                Field::unnamed(DataType::Int64),
                Field::unnamed(DataType::Int64),
                Field::unnamed(DataType::Int64),
                Field::unnamed(DataType::Int64),
            ],
        };
        Box::new(MockSource::with_messages(
            schema,
            PkIndices::new(),
            vec![
                Message::Barrier(Barrier::new_test_barrier(3)),
                Message::Chunk(std::mem::take(&mut chunks[0])),
                Message::Chunk(std::mem::take(&mut chunks[1])),
                Message::Barrier(Barrier::new_test_barrier(4)),
            ],
        ))
    }

    fn create_source() -> Box<MockSource> {
        let mut chunks = create_stream_chunks();
        let schema = create_schema();
        Box::new(MockSource::with_messages(
            schema,
            PkIndices::new(),
            vec![
                Message::Barrier(Barrier::new_test_barrier(1)),
                Message::Chunk(std::mem::take(&mut chunks[0])),
                Message::Barrier(Barrier::new_test_barrier(2)),
                Message::Chunk(std::mem::take(&mut chunks[1])),
                Message::Barrier(Barrier::new_test_barrier(3)),
                Message::Chunk(std::mem::take(&mut chunks[2])),
                Message::Barrier(Barrier::new_test_barrier(4)),
                Message::Chunk(std::mem::take(&mut chunks[3])),
                Message::Barrier(Barrier::new_test_barrier(5)),
            ],
        ))
    }
    #[tokio::test]
    async fn test_top_n_executor_with_offset() {
        let order_types = create_order_pairs();
        let source = create_source();
        let state_table = create_in_memory_state_table(
            &[DataType::Int64, DataType::Int64],
            &[OrderType::Ascending, OrderType::Ascending],
            &[0, 1],
        );
        let top_n_executor = Box::new(
            TopNExecutor::new(
                source as Box<dyn Executor>,
                order_types,
                (3, 1000),
                vec![0, 1],
                1,
                vec![],
                state_table,
            )
            .unwrap(),
        );
        let mut top_n_executor = top_n_executor.execute();

        // consume the init barrier
        top_n_executor.next().await.unwrap().unwrap();
        let res = top_n_executor.next().await.unwrap().unwrap();
        assert_eq!(
            *res.as_chunk().unwrap(),
            StreamChunk::from_pretty(
                "  I I
                + 10 3
                +  9 4
                +  8 5"
            )
        );
        // Barrier
        assert_matches!(
            top_n_executor.next().await.unwrap().unwrap(),
            Message::Barrier(_)
        );
        let res = top_n_executor.next().await.unwrap().unwrap();
        assert_eq!(
            *res.as_chunk().unwrap(),
            StreamChunk::from_pretty(
                "  I I
                +  7 6
                - 7 6
                - 8 5
                +  8 5
                - 8 5
                + 11 8"
            )
        );

        // barrier
        assert_matches!(
            top_n_executor.next().await.unwrap().unwrap(),
            Message::Barrier(_)
        );

        let res = top_n_executor.next().await.unwrap().unwrap();
        // (8, 9, 10, 11, 12, 13, 14)
        assert_eq!(
            *res.as_chunk().unwrap(),
            StreamChunk::from_pretty(
                "  I  I
                +  8  5
                + 12 10
                + 13 11
                + 14 12"
            )
        );
        // barrier
        assert_matches!(
            top_n_executor.next().await.unwrap().unwrap(),
            Message::Barrier(_)
        );

        // (10, 12, 13, 14)
        let res = top_n_executor.next().await.unwrap().unwrap();
        assert_eq!(
            *res.as_chunk().unwrap(),
            StreamChunk::from_pretty(
                "  I I
                - 8 5
                - 9 4
                - 11 8"
            )
        );
        // barrier
        assert_matches!(
            top_n_executor.next().await.unwrap().unwrap(),
            Message::Barrier(_)
        );
    }

    #[tokio::test]
    async fn test_top_n_executor_with_limit() {
        let order_types = create_order_pairs();
        let source = create_source();
        let state_table = create_in_memory_state_table(
            &[DataType::Int64, DataType::Int64],
            &[OrderType::Ascending, OrderType::Ascending],
            &[0, 1],
        );
        let top_n_executor = Box::new(
            TopNExecutor::new(
                source as Box<dyn Executor>,
                order_types,
                (0, 4),
                vec![0, 1],
                1,
                vec![],
                state_table,
            )
            .unwrap(),
        );
        let mut top_n_executor = top_n_executor.execute();

        // consume the init barrier
        top_n_executor.next().await.unwrap().unwrap();
        let res = top_n_executor.next().await.unwrap().unwrap();
        assert_eq!(
            *res.as_chunk().unwrap(),
            StreamChunk::from_pretty(
                "  I I
                +  1 0
                +  2 1
                +  3 2
                + 10 3
                - 10 3
                +  9 4
                - 9 4
                +  8 5"
            )
        );
        // now () -> (1, 2, 3, 8)

        // barrier
        assert_matches!(
            top_n_executor.next().await.unwrap().unwrap(),
            Message::Barrier(_)
        );
        let res = top_n_executor.next().await.unwrap().unwrap();
        assert_eq!(
            *res.as_chunk().unwrap(),
            StreamChunk::from_pretty(
                "  I I
                - 8 5
                +  7 6
                - 3 2
                +  8 5
                - 1 0
                +  9 4
                - 9 4
                +  5 7
                - 2 1
                +  9 4"
            )
        );

        // (5, 7, 8, 9)
        // barrier
        assert_matches!(
            top_n_executor.next().await.unwrap().unwrap(),
            Message::Barrier(_)
        );

        let res = top_n_executor.next().await.unwrap().unwrap();
        assert_eq!(
            *res.as_chunk().unwrap(),
            StreamChunk::from_pretty(
                "  I I
                - 9 4
                +  6 9"
            )
        );
        // (5, 6, 7, 8)
        // barrier
        assert_matches!(
            top_n_executor.next().await.unwrap().unwrap(),
            Message::Barrier(_)
        );

        let res = top_n_executor.next().await.unwrap().unwrap();
        assert_eq!(
            *res.as_chunk().unwrap(),
            StreamChunk::from_pretty(
                "  I I
                - 5 7
                +  9 4
                - 6 9
                + 10 3"
            )
        );
        // (7, 8, 9, 10)
        // barrier
        assert_matches!(
            top_n_executor.next().await.unwrap().unwrap(),
            Message::Barrier(_)
        );
    }

    #[tokio::test]
    async fn test_top_n_executor_with_offset_and_limit() {
        let order_types = create_order_pairs();
        let source = create_source();
        let state_table = create_in_memory_state_table(
            &[DataType::Int64, DataType::Int64],
            &[OrderType::Ascending, OrderType::Ascending],
            &[0, 1],
        );
        let top_n_executor = Box::new(
            TopNExecutor::new(
                source as Box<dyn Executor>,
                order_types,
                (3, 4),
                vec![0, 1],
                1,
                vec![],
                state_table,
            )
            .unwrap(),
        );
        let mut top_n_executor = top_n_executor.execute();

        // consume the init barrier
        top_n_executor.next().await.unwrap().unwrap();
        let res = top_n_executor.next().await.unwrap().unwrap();
        assert_eq!(
            *res.as_chunk().unwrap(),
            StreamChunk::from_pretty(
                "  I I
                + 10 3
                +  9 4
                +  8 5"
            )
        );
        // barrier
        assert_matches!(
            top_n_executor.next().await.unwrap().unwrap(),
            Message::Barrier(_)
        );
        let res = top_n_executor.next().await.unwrap().unwrap();
        assert_eq!(
            *res.as_chunk().unwrap(),
            StreamChunk::from_pretty(
                "  I I
                +  7 6
                - 7 6
                - 8 5
                +  8 5
                - 8 5
                + 11 8"
            )
        );
        // barrier
        assert_matches!(
            top_n_executor.next().await.unwrap().unwrap(),
            Message::Barrier(_)
        );

        let res = top_n_executor.next().await.unwrap().unwrap();
        assert_eq!(
            *res.as_chunk().unwrap(),
            StreamChunk::from_pretty(
                "  I I
                +  8 5"
            )
        );
        // barrier
        assert_matches!(
            top_n_executor.next().await.unwrap().unwrap(),
            Message::Barrier(_)
        );
        let res = top_n_executor.next().await.unwrap().unwrap();
        assert_eq!(
            *res.as_chunk().unwrap(),
            StreamChunk::from_pretty(
                "  I  I
                - 8  5
                + 12 10
                - 9  4
                + 13 11
                - 11  8
                + 14 12"
            )
        );
        // barrier
        assert_matches!(
            top_n_executor.next().await.unwrap().unwrap(),
            Message::Barrier(_)
        );
    }

    #[tokio::test]
    async fn test_top_n_executor_with_offset_and_limit_new() {
        let order_types = vec![OrderPair::new(0, OrderType::Ascending)];

        let source = create_source_new();
        let state_table = create_in_memory_state_table(
            &[
                DataType::Int64,
                DataType::Int64,
                DataType::Int64,
                DataType::Int64,
            ],
            &[OrderType::Ascending, OrderType::Ascending],
            &[0, 3],
        );
        let top_n_executor = Box::new(
            TopNExecutor::new(
                source as Box<dyn Executor>,
                order_types,
                (1, 3),
                vec![0, 3],
                1,
                vec![],
                state_table,
            )
            .unwrap(),
        );
        let mut top_n_executor = top_n_executor.execute();

        // consume the init barrier
        top_n_executor.next().await.unwrap().unwrap();

        let res = top_n_executor.next().await.unwrap().unwrap();
        // should be empty
        assert_eq!(
            *res.as_chunk().unwrap(),
            StreamChunk::from_pretty("  I I I I")
        );

        let res = top_n_executor.next().await.unwrap().unwrap();
        assert_eq!(
            *res.as_chunk().unwrap(),
            StreamChunk::from_pretty(
                "  I I I I
                +  5 1 4 1002
                "
            )
        );

        let res = top_n_executor.next().await.unwrap().unwrap();
        assert_eq!(
            *res.as_chunk().unwrap(),
            StreamChunk::from_pretty(
                "  I I I I
                +  1 9 1 1003
                +  9 8 1 1004
                - 9 8 1 1004
                +  1 1 4 1001",
            ),
        );

        let res = top_n_executor.next().await.unwrap().unwrap();
        assert_eq!(
            *res.as_chunk().unwrap(),
            StreamChunk::from_pretty(
                "  I I I I
                - 5 1 4 1002
                +  1 0 2 1006",
            )
        );

        // barrier
        assert_matches!(
            top_n_executor.next().await.unwrap().unwrap(),
            Message::Barrier(_)
        );
    }

    #[tokio::test]
    async fn test_top_n_executor_with_offset_and_limit_new_after_recovery() {
        let order_types = vec![OrderPair::new(0, OrderType::Ascending)];
        let state_table = create_in_memory_state_table(
            &[
                DataType::Int64,
                DataType::Int64,
                DataType::Int64,
                DataType::Int64,
            ],
            &[OrderType::Ascending, OrderType::Ascending],
            &[0, 3],
        );
        let top_n_executor = Box::new(
            TopNExecutor::new(
                create_source_new_before_recovery() as Box<dyn Executor>,
                order_types.clone(),
                (1, 3),
                vec![0, 3],
                1,
                vec![],
                state_table.clone(),
            )
            .unwrap(),
        );
        let mut top_n_executor = top_n_executor.execute();

        // consume the init barrier
        top_n_executor.next().await.unwrap().unwrap();

        let res = top_n_executor.next().await.unwrap().unwrap();
        // should be empty
        assert_eq!(
            *res.as_chunk().unwrap(),
            StreamChunk::from_pretty("  I I I I")
        );

        let res = top_n_executor.next().await.unwrap().unwrap();
        assert_eq!(
            *res.as_chunk().unwrap(),
            StreamChunk::from_pretty(
                "  I I I I
                +  5 1 4 1002
                "
            )
        );

        // barrier
        assert_matches!(
            top_n_executor.next().await.unwrap().unwrap(),
            Message::Barrier(_)
        );

        // recovery
        let top_n_executor_after_recovery = Box::new(
            TopNExecutor::new(
                create_source_new_after_recovery() as Box<dyn Executor>,
                order_types.clone(),
                (1, 3),
                vec![3],
                1,
                vec![],
                state_table,
            )
            .unwrap(),
        );
        let mut top_n_executor = top_n_executor_after_recovery.execute();

        // barrier
        assert_matches!(
            top_n_executor.next().await.unwrap().unwrap(),
            Message::Barrier(_)
        );

        let res = top_n_executor.next().await.unwrap().unwrap();
        assert_eq!(
            *res.as_chunk().unwrap(),
            StreamChunk::from_pretty(
                "  I I I I
                +  1 9 1 1003
                +  9 8 1 1004
                - 9 8 1 1004
                +  1 1 4 1001",
            ),
        );

        let res = top_n_executor.next().await.unwrap().unwrap();
        assert_eq!(
            *res.as_chunk().unwrap(),
            StreamChunk::from_pretty(
                "  I I I I
                - 5 1 4 1002
                +  1 0 2 1006",
            )
        );

        // barrier
        assert_matches!(
            top_n_executor.next().await.unwrap().unwrap(),
            Message::Barrier(_)
        );
    }
}<|MERGE_RESOLUTION|>--- conflicted
+++ resolved
@@ -248,7 +248,6 @@
                         &mut self.high,
                         self.middle.last_key_value().unwrap().0,
                         self.high_capacity,
-                        epoch,
                     )
                     .await?;
             }
@@ -283,91 +282,16 @@
                             &mut self.high,
                             self.middle.last_key_value().unwrap().0,
                             self.high_capacity,
-                            epoch,
                         )
                         .await?;
                 }
 
-<<<<<<< HEAD
-            Op::Delete | Op::UpdateDelete => {
-                // Then we need to remove the row from cache
-                if self.middle.len() == self.limit
-                    && ordered_pk_row > *self.middle.last_key_value().unwrap().0
-                {
-                    // The row in the range of [offset+limit, +inf)
-                    self.high.remove(&ordered_pk_row);
-                } else if self.low.len() == self.offset
-                    && (self.offset == 0 || ordered_pk_row > *self.low.last_key_value().unwrap().0)
-                {
-                    // The row in the range of [offset, offset+limit) which is the result set
-                    // Try to fill the high cache if it is empty
-                    let largest_ordered_key_in_middle = self.middle.last_key_value().unwrap().0;
-                    if self.high.is_empty() {
-                        managed_state
-                            .fill_cache(
-                                pk_prefix,
-                                &mut self.high,
-                                largest_ordered_key_in_middle,
-                                self.high_capacity,
-                            )
-                            .await?;
-                    }
-
-                    self.middle.remove(&ordered_pk_row);
-                    res_ops.push(Op::Delete);
-                    res_rows.push(row.clone());
-
-                    // Bring one element, if any, from high cache to middle cache
-                    if !self.high.is_empty() {
-                        let smallest_elem_in_high = self.high.pop_first().unwrap();
-                        res_ops.push(Op::Insert);
-                        res_rows.push(smallest_elem_in_high.1.clone());
-
-                        self.middle
-                            .insert(smallest_elem_in_high.0, smallest_elem_in_high.1);
-                    }
-                } else {
-                    // The row in the range of [0, offset)
-                    self.low.remove(&ordered_pk_row);
-                    // Bring one element, if any, from middle cache to low cache
-                    if !self.middle.is_empty() {
-                        // Try to fill the high cache if it is empty
-                        let largest_ordered_key_in_middle = self.middle.last_key_value().unwrap().0;
-                        if self.high.is_empty() {
-                            managed_state
-                                .fill_cache(
-                                    pk_prefix,
-                                    &mut self.high,
-                                    largest_ordered_key_in_middle,
-                                    self.high_capacity,
-                                )
-                                .await?;
-                        }
-
-                        let smallest_elem_in_middle = self.middle.pop_first().unwrap();
-                        res_ops.push(Op::Delete);
-                        res_rows.push(smallest_elem_in_middle.1.clone());
-                        self.low
-                            .insert(smallest_elem_in_middle.0, smallest_elem_in_middle.1);
-                    }
-
-                    // Bring one element, if any, from high cache to middle cache
-                    if !self.high.is_empty() && self.middle.len() == (self.limit - 1) {
-                        let smallest_elem_in_high = self.high.pop_first().unwrap();
-
-                        res_ops.push(Op::Insert);
-                        res_rows.push(smallest_elem_in_high.1.clone());
-                        self.middle
-                            .insert(smallest_elem_in_high.0, smallest_elem_in_high.1);
-                    }
-=======
                 // Bring one element, if any, from high cache to middle cache
                 if !self.high.is_empty() {
                     let high_first = self.high.pop_first().unwrap();
                     res_ops.push(Op::Insert);
                     res_rows.push(high_first.1.clone());
                     self.middle.insert(high_first.0, high_first.1);
->>>>>>> 21d92d97
                 }
             }
         }
@@ -472,27 +396,12 @@
                             &mut self.managed_state,
                             ordered_pk_row,
                             row,
-                            epoch,
                             &mut res_ops,
                             &mut res_rows,
                         )
                         .await?
                 }
             }
-<<<<<<< HEAD
-            self.cache
-                .update(
-                    None,
-                    &mut self.managed_state,
-                    op,
-                    ordered_pk_row,
-                    row,
-                    &mut res_ops,
-                    &mut res_rows,
-                )
-                .await?
-=======
->>>>>>> 21d92d97
         }
 
         generate_output(res_rows, res_ops, &self.schema)
