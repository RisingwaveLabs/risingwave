--- conflicted
+++ resolved
@@ -114,16 +114,10 @@
 
         // Persist value into relational table. The inserted row should concat with pk (pk is in
         // front of value). In this case, the pk is just group key.
-<<<<<<< HEAD
-        let mut v = vec![self.state.get_output()?];
-        v.extend(self.pk.as_ref().unwrap_or(&Row(vec![])).0.iter().cloned());
-        state_table.insert(Row::new(v))?;
-=======
         let mut v = vec![];
         v.extend_from_slice(&self.pk.as_ref().unwrap_or(&Row(vec![])).0);
         v.push(self.state.get_output()?);
         state_table.insert(self.pk.as_ref().unwrap_or(&Row(vec![])), Row::new(v))?;
->>>>>>> 1b5fe561
 
         self.is_dirty = false;
         Ok(())
