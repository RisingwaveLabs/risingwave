--- conflicted
+++ resolved
@@ -318,22 +318,16 @@
     }
 
     pub fn init(&mut self, epoch: EpochPair) {
-<<<<<<< HEAD
         self.update_epoch(epoch.curr);
-        self.state.table.init_epoch(epoch.prev);
-        self.degree_state.table.init_epoch(epoch.prev);
+        self.state.table.init_epoch(epoch);
+        self.degree_state.table.init_epoch(epoch);
     }
 
     pub fn update_epoch(&mut self, epoch: u64) {
-        self.current_epoch = epoch;
         // Update the current epoch in `ManagedLruCache`
         if let ExecutorCache::Managed(ref mut cache) = self.inner {
             cache.update_epoch(epoch)
         }
-=======
-        self.state.table.init_epoch(epoch);
-        self.degree_state.table.init_epoch(epoch);
->>>>>>> 4998ba94
     }
 
     pub fn update_vnode_bitmap(&mut self, vnode_bitmap: Arc<Bitmap>) {
