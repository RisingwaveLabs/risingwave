// Copyright 2022 Singularity Data
//
// Licensed under the Apache License, Version 2.0 (the "License");
// you may not use this file except in compliance with the License.
// You may obtain a copy of the License at
//
// http://www.apache.org/licenses/LICENSE-2.0
//
// Unless required by applicable law or agreed to in writing, software
// distributed under the License is distributed on an "AS IS" BASIS,
// WITHOUT WARRANTIES OR CONDITIONS OF ANY KIND, either express or implied.
// See the License for the specific language governing permissions and
// limitations under the License.

mod iter_utils;
mod join_entry_state;

use std::alloc::Global;
use std::ops::{Deref, DerefMut, Index};
use std::sync::Arc;

use anyhow::Context;
use fixedbitset::FixedBitSet;
use futures::future::try_join;
use futures_async_stream::for_await;
use itertools::Itertools;
pub(super) use join_entry_state::JoinEntryState;
use risingwave_common::array::{Row, RowDeserializer};
use risingwave_common::bail;
use risingwave_common::buffer::Bitmap;
use risingwave_common::collection::estimate_size::EstimateSize;
use risingwave_common::collection::evictable::EvictableHashMap;
use risingwave_common::hash::{HashKey, PrecomputedBuildHasher};
use risingwave_common::types::{DataType, Datum, ScalarImpl};
use risingwave_common::util::ordered::OrderedRowSerializer;
use risingwave_common::util::sort_util::OrderType;
use risingwave_storage::table::streaming_table::state_table::StateTable;
use risingwave_storage::StateStore;
use stats_alloc::{SharedStatsAlloc, StatsAlloc};

use self::iter_utils::zip_by_order_key;
use crate::executor::error::StreamExecutorResult;
use crate::executor::monitor::StreamingMetrics;
use crate::task::ActorId;

type DegreeType = u64;

pub fn build_degree_row(mut order_key: Row, degree: DegreeType) -> Row {
    let degree_datum = Some(ScalarImpl::Int64(degree as i64));
    order_key.0.push(degree_datum);
    order_key
}

/// This is a row with a match degree
#[derive(Clone, Debug)]
pub struct JoinRow {
    pub row: Row,
    degree: DegreeType,
}

impl Index<usize> for JoinRow {
    type Output = Datum;

    fn index(&self, index: usize) -> &Self::Output {
        &self.row[index]
    }
}

impl JoinRow {
    pub fn new(row: Row, degree: DegreeType) -> Self {
        Self { row, degree }
    }

    #[expect(dead_code)]
    pub fn size(&self) -> usize {
        self.row.size()
    }

    pub fn is_zero_degree(&self) -> bool {
        self.degree == 0
    }

    pub fn inc_degree(&mut self) -> DegreeType {
        self.degree += 1;
        self.degree
    }

    pub fn dec_degree(&mut self) -> StreamExecutorResult<DegreeType> {
        if self.degree == 0 {
            bail!("Tried to decrement zero join row degree");
        }
        self.degree -= 1;
        Ok(self.degree)
    }

<<<<<<< HEAD
    /// Make degree as the last datum of row
    pub fn into_row(mut self) -> Row {
        self.row.0.push(Some(ScalarImpl::Int64(self.degree as i64)));
        self.row
    }

    /// Convert [`Row`] with last datum as degree to [`JoinRow`]
    pub fn from_row(row: Row) -> Self {
        let mut datums = row.0;
        let degree_datum = datums
            .pop()
            .expect("missing degree in JoinRow")
            .expect("degree should not be null");
        let degree = degree_datum.into_int64() as u64;
        JoinRow {
            row: Row(datums),
            degree,
        }
=======
    pub fn row_by_indices(&self, indices: &[usize]) -> Row {
        Row(indices
            .iter()
            .map(|&idx| self.row.index(idx).to_owned())
            .collect_vec())
    }

    /// Return row and degree in `Row` format. The degree part will be inserted in degree table
    /// later, so a pk prefix will be added.
    ///
    /// * `state_order_key_indices` - the order key of `row`
    pub fn into_table_rows(self, state_order_key_indices: &[usize]) -> (Row, Row) {
        let order_key = self.row.by_indices(state_order_key_indices);
        let degree = build_degree_row(order_key, self.degree);
        (self.row, degree)
>>>>>>> 3afa7cfb
    }

    pub fn encode(&self) -> StreamExecutorResult<EncodedJoinRow> {
        Ok(EncodedJoinRow {
            row: self.row.serialize()?,
            degree: self.degree,
        })
    }

    pub fn datums_by_indices<'a>(&'a self, indices: &'a [usize]) -> impl Iterator<Item = &Datum> {
        self.row.datums_by_indices(indices)
    }
}

#[derive(Clone, Debug)]
pub struct EncodedJoinRow {
    pub row: Vec<u8>,
    degree: DegreeType,
}

impl EncodedJoinRow {
    fn decode(&self, data_types: &[DataType]) -> StreamExecutorResult<JoinRow> {
        let deserializer = RowDeserializer::new(data_types.to_vec());
        let row = deserializer.deserialize(self.row.as_ref())?;
        Ok(JoinRow {
            row,
            degree: self.degree,
        })
    }

    fn decode_row(&self, data_types: &[DataType]) -> StreamExecutorResult<Row> {
        let deserializer = RowDeserializer::new(data_types.to_vec());
        let row = deserializer.deserialize(self.row.as_ref())?;
        Ok(row)
    }

    pub fn inc_degree(&mut self) -> DegreeType {
        self.degree += 1;
        self.degree
    }

    pub fn dec_degree(&mut self) -> StreamExecutorResult<DegreeType> {
        if self.degree == 0 {
            bail!("Tried to decrement zero join row degree");
        }
        self.degree -= 1;
        Ok(self.degree)
    }

    // TODO(yuhao): only need to decode part of the encoded row.
    // TODO(yuhao): add kv api in state table to avoid manually append pk prefix.
    /// Get a row with the schema in degree state table
    ///
    /// * `state_order_key_indices` - the order key of `row`
    pub fn get_schemaed_degree(
        &self,
        row_data_types: &[DataType],
        state_order_key_indices: &[usize],
    ) -> StreamExecutorResult<Row> {
        let order_key = self
            .decode_row(row_data_types)?
            .by_indices(state_order_key_indices);
        let schemaed_degree = build_degree_row(order_key, self.degree);
        Ok(schemaed_degree)
    }
}

impl EstimateSize for EncodedJoinRow {
    fn estimated_heap_size(&self) -> usize {
        self.row.estimated_heap_size()
    }
}

// Memcomparable encoding.
type PkType = Vec<u8>;

pub type StateValueType = EncodedJoinRow;
pub type HashValueType = JoinEntryState;

type JoinHashMapInner<K> =
    EvictableHashMap<K, HashValueType, PrecomputedBuildHasher, SharedStatsAlloc<Global>>;

pub struct JoinHashMapMetrics {
    /// Metrics used by join executor
    metrics: Arc<StreamingMetrics>,
    /// Basic information
    actor_id: String,
    side: &'static str,
    /// How many times have we hit the cache of join executor
    lookup_miss_count: usize,
    total_lookup_count: usize,
}

impl JoinHashMapMetrics {
    pub fn new(metrics: Arc<StreamingMetrics>, actor_id: ActorId, side: &'static str) -> Self {
        Self {
            metrics,
            actor_id: actor_id.to_string(),
            side,
            lookup_miss_count: 0,
            total_lookup_count: 0,
        }
    }

    pub fn flush(&mut self) {
        self.metrics
            .join_lookup_miss_count
            .with_label_values(&[&self.actor_id, self.side])
            .inc_by(self.lookup_miss_count as u64);
        self.metrics
            .join_total_lookup_count
            .with_label_values(&[&self.actor_id, self.side])
            .inc_by(self.total_lookup_count as u64);
        self.total_lookup_count = 0;
        self.lookup_miss_count = 0;
    }
}

pub struct JoinHashMap<K: HashKey, S: StateStore> {
    /// Allocator
    #[expect(dead_code)]
    alloc: SharedStatsAlloc<Global>,
    /// Store the join states.
    // SAFETY: This is a self-referential data structure and the allocator is owned by the struct
    // itself. Use the field is safe iff the struct is constructed with [`moveit`](https://crates.io/crates/moveit)'s way.
    inner: JoinHashMapInner<K>,
    /// Data types of the join key columns
    join_key_data_types: Vec<DataType>,
    /// Null safe bitmap for each join pair
    null_matched: FixedBitSet,
<<<<<<< HEAD
    /// Indices of the primary keys
    pk_indices: Vec<usize>,
    /// The memcomparable serializer of primary key.
    pk_serializer: OrderedRowSerializer,
=======
>>>>>>> 3afa7cfb
    /// Current epoch
    current_epoch: u64,
    /// State table. Contains the data from upstream.
    state: TableInner<S>,
    /// Degree table.
    ///
    /// The degree is generated from the hash join executor.
    /// Each row in `state` has a corresponding degree in `degree state`.
    /// A degree value `d` in for a row means the row has `d` matched row in the other join side.
    ///
    /// It will only be used when needed in a side.
    ///
    /// - Full Outer: both side
    /// - Left Outer/Semi/Anti: left side
    /// - Right Outer/Semi/Anti: right side
    /// - Inner: None.
    degree_state: TableInner<S>,
    /// If degree table is need
    need_degree_table: bool,
    /// Metrics of the hash map
    metrics: JoinHashMapMetrics,
}

struct TableInner<S: StateStore> {
    pk_indices: Vec<usize>,
    // This should be identical to the pk in state table.
    order_key_indices: Vec<usize>,
    // This should be identical to the data types in table schema.
    all_data_types: Vec<DataType>,
    pub(crate) table: StateTable<S>,
}

impl<K: HashKey, S: StateStore> JoinHashMap<K, S> {
    /// Create a [`JoinHashMap`] with the given LRU capacity.
    #[allow(clippy::too_many_arguments)]
    pub fn new(
        target_cap: usize,
        join_key_data_types: Vec<DataType>,
        state_all_data_types: Vec<DataType>,
        state_table: StateTable<S>,
        state_pk_indices: Vec<usize>,
        degree_all_data_types: Vec<DataType>,
        degree_table: StateTable<S>,
        degree_pk_indices: Vec<usize>,
        null_matched: FixedBitSet,
        need_degree_table: bool,
        metrics: Arc<StreamingMetrics>,
        actor_id: ActorId,
        side: &'static str,
    ) -> Self {
        let alloc = StatsAlloc::new(Global).shared();
<<<<<<< HEAD
        // TODO: unify pk encoding with state table.
        let pk_serializer = OrderedRowSerializer::new(vec![OrderType::Ascending; pk_indices.len()]);
=======

        let state = TableInner {
            pk_indices: state_pk_indices,
            order_key_indices: state_table.pk_indices().to_vec(),
            all_data_types: state_all_data_types,
            table: state_table,
        };

        let degree_state = TableInner {
            pk_indices: degree_pk_indices,
            order_key_indices: degree_table.pk_indices().to_vec(),
            all_data_types: degree_all_data_types,
            table: degree_table,
        };

>>>>>>> 3afa7cfb
        Self {
            inner: EvictableHashMap::with_hasher_in(
                target_cap,
                PrecomputedBuildHasher,
                alloc.clone(),
            ),
            join_key_data_types,
<<<<<<< HEAD
            col_data_types: data_types,
            null_matched,
            pk_indices,
            pk_serializer,
=======
>>>>>>> 3afa7cfb
            current_epoch: 0,
            state,
            degree_state,
            null_matched,
            alloc,
            need_degree_table,
            metrics: JoinHashMapMetrics::new(metrics, actor_id, side),
        }
    }

    #[expect(dead_code)]
    /// Report the bytes used by the join map.
    // FIXME: Currently, only memory used in the hash map itself is counted.
    pub fn bytes_in_use(&self) -> usize {
        self.alloc.bytes_in_use()
    }

    pub fn update_epoch(&mut self, epoch: u64) {
        self.current_epoch = epoch;
    }

    pub fn update_vnode_bitmap(&mut self, vnode_bitmap: Arc<Bitmap>) {
        self.state.table.update_vnode_bitmap(vnode_bitmap.clone());
        self.degree_state.table.update_vnode_bitmap(vnode_bitmap);
    }

    /// Returns a mutable reference to the value of the key in the memory, if does not exist, look
    /// up in remote storage and return. If not exist in remote storage, a
    /// `JoinEntryState` with empty cache will be returned.
    #[expect(dead_code)]
    #[cfg(any())]
    pub async fn get<'a>(&'a mut self, key: &K) -> Option<&'a HashValueType> {
        // TODO: add metrics for get
        let state = self.inner.get(key);
        // TODO: we should probably implement a entry function for `LruCache`
        match state {
            Some(_) => self.inner.get(key),
            None => {
                let remote_state = self.fetch_cached_state(key).await.unwrap();
                self.inner.put(key.clone(), remote_state);
                self.inner.get(key)
            }
        }
    }

    /// Returns a mutable reference to the value of the key in the memory, if does not exist, look
    /// up in remote storage and return. If not exist in remote storage, a
    /// `JoinEntryState` with empty cache will be returned.
    #[expect(dead_code)]
    #[cfg(any())]
    pub async fn get_mut<'a>(&'a mut self, key: &'a K) -> Option<&'a mut HashValueType> {
        // TODO: add metrics for get_mut
        let state = self.inner.get(key);
        // TODO: we should probably implement a entry function for `LruCache`
        match state {
            Some(_) => self.inner.get_mut(key),
            None => {
                let remote_state = self.fetch_cached_state(key).await.unwrap();
                self.inner.put(key.clone(), remote_state);
                self.inner.get_mut(key)
            }
        }
    }

    /// Remove the key in the memory, returning the value at the key if the
    /// key was previously in the map. If does not exist, look
    /// up in remote storage and return. If not exist in remote storage, a
    /// `JoinEntryState` with empty cache will be returned.
    /// WARNING: This will NOT remove anything from remote storage.
    pub async fn remove_state<'a>(&mut self, key: &K) -> StreamExecutorResult<HashValueType> {
        let state = self.inner.pop(key);
        self.metrics.total_lookup_count += 1;
        Ok(match state {
            Some(state) => state,
            None => {
                self.metrics.lookup_miss_count += 1;
                self.fetch_cached_state(key).await?
            }
        })
    }

    /// Fetch cache from the state store. Should only be called if the key does not exist in memory.
    /// Will return a empty `JoinEntryState` even when state does not exist in remote.
    async fn fetch_cached_state(&self, key: &K) -> StreamExecutorResult<JoinEntryState> {
        let key = key.clone().deserialize(self.join_key_data_types.iter())?;

        let table_iter_fut = self
            .state
            .table
            .iter_with_pk_prefix(&key, self.current_epoch);

        let mut entry_state = JoinEntryState::default();
<<<<<<< HEAD
        #[for_await]
        for row in table_iter {
            let row = row?.into_owned();
            let mut pk = vec![];
            self.pk_serializer
                .serialize_datums(row.datums_by_indices(&self.pk_indices), &mut pk);
=======
>>>>>>> 3afa7cfb

        if self.need_degree_table {
            let degree_table_iter_fut = self
                .degree_state
                .table
                .iter_with_pk_prefix(&key, self.current_epoch);

            let (table_iter, degree_table_iter) =
                try_join(table_iter_fut, degree_table_iter_fut).await?;

            // We need this because ttl may remove some entries from table but leave the entries
            // with the same stream key in degree table.
            let zipped_iter = zip_by_order_key(
                table_iter,
                &self.state.pk_indices,
                degree_table_iter,
                &self.degree_state.pk_indices,
            );

            #[for_await]
            for row_and_degree in zipped_iter {
                let (row, degree) = row_and_degree?;
                debug_assert_eq!(degree.size(), self.degree_state.order_key_indices.len() + 1);
                let pk = row.by_indices(&self.state.pk_indices);
                let degree_i64 = degree
                    .0
                    .last()
                    .cloned()
                    .context("Empty row")?
                    .context("Fail to fetch a degree")?;
                entry_state.insert(
                    pk,
                    JoinRow::new(row.into_owned(), *degree_i64.as_int64() as u64).encode()?,
                );
            }
        } else {
            let table_iter = table_iter_fut.await?;

            #[for_await]
            for row in table_iter {
                let row = row?;
                let pk = row.by_indices(&self.state.pk_indices);
                entry_state.insert(pk, JoinRow::new(row.into_owned(), 0).encode()?);
            }
        };

        Ok(entry_state)
    }

    pub async fn flush(&mut self) -> StreamExecutorResult<()> {
        self.metrics.flush();
        self.state.table.commit(self.current_epoch).await?;
        self.degree_state.table.commit(self.current_epoch).await?;
        Ok(())
    }

<<<<<<< HEAD
    /// Insert a key
    pub fn insert(&mut self, key: &K, value: JoinRow) -> StreamExecutorResult<()> {
        let mut pk = vec![];
        self.pk_serializer
            .serialize_datums(value.datums_by_indices(&self.pk_indices), &mut pk);
=======
    /// Insert a join row
    pub fn insert(&mut self, key: &K, pk: Row, value: JoinRow) -> StreamExecutorResult<()> {
>>>>>>> 3afa7cfb
        if let Some(entry) = self.inner.get_mut(key) {
            entry.insert(pk, value.encode()?);
        }
        // If no cache maintained, only update the flush buffer.
        let (row, degree) = value.into_table_rows(&self.state.order_key_indices);
        self.state.table.insert(row)?;
        self.degree_state.table.insert(degree)?;
        Ok(())
    }

<<<<<<< HEAD
    /// Delete a key
    pub fn delete(&mut self, key: &K, value: JoinRow) -> StreamExecutorResult<()> {
        let mut pk = vec![];
        self.pk_serializer
            .serialize_datums(value.datums_by_indices(&self.pk_indices), &mut pk);
=======
    /// Insert a row.
    /// Used when the side does not need to update degree.
    pub fn insert_row(&mut self, key: &K, pk: Row, value: Row) -> StreamExecutorResult<()> {
        let join_row = JoinRow::new(value.clone(), 0);

        if let Some(entry) = self.inner.get_mut(key) {
            entry.insert(pk, join_row.encode()?);
        }
        // If no cache maintained, only update the state table.
        self.state.table.insert(value)?;
        Ok(())
    }

    /// Delete a join row
    pub fn delete(&mut self, key: &K, pk: Row, value: JoinRow) -> StreamExecutorResult<()> {
>>>>>>> 3afa7cfb
        if let Some(entry) = self.inner.get_mut(key) {
            entry.remove(pk);
        }

        // If no cache maintained, only update the state table.
        let (row, degree) = value.into_table_rows(&self.state.order_key_indices);
        self.state.table.delete(row)?;
        self.degree_state.table.delete(degree)?;
        Ok(())
    }

    /// Delete a row
    /// Used when the side does not need to update degree.
    pub fn delete_row(&mut self, key: &K, pk: Row, value: Row) -> StreamExecutorResult<()> {
        if let Some(entry) = self.inner.get_mut(key) {
            entry.remove(pk);
        }

        // If no cache maintained, only update the state table.
        self.state.table.delete(value)?;
        Ok(())
    }

    /// Insert a [`JoinEntryState`]
    pub fn insert_state(&mut self, key: &K, state: JoinEntryState) {
        self.inner.put(key.clone(), state);
    }

    pub fn inc_degree(&mut self, join_row: &mut StateValueType) -> StreamExecutorResult<()> {
        let old_degree = join_row
            .get_schemaed_degree(&self.state.all_data_types, &self.state.order_key_indices)?;
        join_row.inc_degree();
        let new_degree = join_row
            .get_schemaed_degree(&self.state.all_data_types, &self.state.order_key_indices)?;

        self.degree_state.table.update(old_degree, new_degree)?;
        Ok(())
    }

    pub fn dec_degree(&mut self, join_row: &mut StateValueType) -> StreamExecutorResult<()> {
        let old_degree = join_row
            .get_schemaed_degree(&self.state.all_data_types, &self.state.order_key_indices)?;
        join_row.dec_degree()?;
        let new_degree = join_row
            .get_schemaed_degree(&self.state.all_data_types, &self.state.order_key_indices)?;

        self.degree_state.table.update(old_degree, new_degree)?;
        Ok(())
    }

    /// Cached rows for this hash table.
    pub fn cached_rows(&self) -> usize {
        self.values().map(|e| e.len()).sum()
    }

    /// Cached entry count for this hash table.
    pub fn entry_count(&self) -> usize {
        self.len()
    }

    /// Estimated memory usage for this hash table.
    pub fn estimated_size(&self) -> usize {
        self.iter()
            .map(|(k, v)| k.estimated_size() + v.estimated_size())
            .sum()
    }

    pub fn null_matched(&self) -> &FixedBitSet {
        &self.null_matched
    }
}

impl<K: HashKey, S: StateStore> Deref for JoinHashMap<K, S> {
    type Target = JoinHashMapInner<K>;

    fn deref(&self) -> &Self::Target {
        &self.inner
    }
}

impl<K: HashKey, S: StateStore> DerefMut for JoinHashMap<K, S> {
    fn deref_mut(&mut self) -> &mut Self::Target {
        &mut self.inner
    }
}<|MERGE_RESOLUTION|>--- conflicted
+++ resolved
@@ -23,7 +23,6 @@
 use fixedbitset::FixedBitSet;
 use futures::future::try_join;
 use futures_async_stream::for_await;
-use itertools::Itertools;
 pub(super) use join_entry_state::JoinEntryState;
 use risingwave_common::array::{Row, RowDeserializer};
 use risingwave_common::bail;
@@ -93,33 +92,6 @@
         Ok(self.degree)
     }
 
-<<<<<<< HEAD
-    /// Make degree as the last datum of row
-    pub fn into_row(mut self) -> Row {
-        self.row.0.push(Some(ScalarImpl::Int64(self.degree as i64)));
-        self.row
-    }
-
-    /// Convert [`Row`] with last datum as degree to [`JoinRow`]
-    pub fn from_row(row: Row) -> Self {
-        let mut datums = row.0;
-        let degree_datum = datums
-            .pop()
-            .expect("missing degree in JoinRow")
-            .expect("degree should not be null");
-        let degree = degree_datum.into_int64() as u64;
-        JoinRow {
-            row: Row(datums),
-            degree,
-        }
-=======
-    pub fn row_by_indices(&self, indices: &[usize]) -> Row {
-        Row(indices
-            .iter()
-            .map(|&idx| self.row.index(idx).to_owned())
-            .collect_vec())
-    }
-
     /// Return row and degree in `Row` format. The degree part will be inserted in degree table
     /// later, so a pk prefix will be added.
     ///
@@ -128,7 +100,6 @@
         let order_key = self.row.by_indices(state_order_key_indices);
         let degree = build_degree_row(order_key, self.degree);
         (self.row, degree)
->>>>>>> 3afa7cfb
     }
 
     pub fn encode(&self) -> StreamExecutorResult<EncodedJoinRow> {
@@ -259,13 +230,8 @@
     join_key_data_types: Vec<DataType>,
     /// Null safe bitmap for each join pair
     null_matched: FixedBitSet,
-<<<<<<< HEAD
-    /// Indices of the primary keys
-    pk_indices: Vec<usize>,
     /// The memcomparable serializer of primary key.
     pk_serializer: OrderedRowSerializer,
-=======
->>>>>>> 3afa7cfb
     /// Current epoch
     current_epoch: u64,
     /// State table. Contains the data from upstream.
@@ -317,10 +283,9 @@
         side: &'static str,
     ) -> Self {
         let alloc = StatsAlloc::new(Global).shared();
-<<<<<<< HEAD
         // TODO: unify pk encoding with state table.
-        let pk_serializer = OrderedRowSerializer::new(vec![OrderType::Ascending; pk_indices.len()]);
-=======
+        let pk_serializer =
+            OrderedRowSerializer::new(vec![OrderType::Ascending; state_pk_indices.len()]);
 
         let state = TableInner {
             pk_indices: state_pk_indices,
@@ -336,7 +301,6 @@
             table: degree_table,
         };
 
->>>>>>> 3afa7cfb
         Self {
             inner: EvictableHashMap::with_hasher_in(
                 target_cap,
@@ -344,17 +308,11 @@
                 alloc.clone(),
             ),
             join_key_data_types,
-<<<<<<< HEAD
-            col_data_types: data_types,
             null_matched,
-            pk_indices,
             pk_serializer,
-=======
->>>>>>> 3afa7cfb
             current_epoch: 0,
             state,
             degree_state,
-            null_matched,
             alloc,
             need_degree_table,
             metrics: JoinHashMapMetrics::new(metrics, actor_id, side),
@@ -375,6 +333,13 @@
     pub fn update_vnode_bitmap(&mut self, vnode_bitmap: Arc<Bitmap>) {
         self.state.table.update_vnode_bitmap(vnode_bitmap.clone());
         self.degree_state.table.update_vnode_bitmap(vnode_bitmap);
+    }
+
+    fn extract_pk_from_row(&self, row: &Row) -> Vec<u8> {
+        let mut pk = vec![];
+        self.pk_serializer
+            .serialize_datums(row.datums_by_indices(&self.state.pk_indices), &mut pk);
+        pk
     }
 
     /// Returns a mutable reference to the value of the key in the memory, if does not exist, look
@@ -443,15 +408,6 @@
             .iter_with_pk_prefix(&key, self.current_epoch);
 
         let mut entry_state = JoinEntryState::default();
-<<<<<<< HEAD
-        #[for_await]
-        for row in table_iter {
-            let row = row?.into_owned();
-            let mut pk = vec![];
-            self.pk_serializer
-                .serialize_datums(row.datums_by_indices(&self.pk_indices), &mut pk);
-=======
->>>>>>> 3afa7cfb
 
         if self.need_degree_table {
             let degree_table_iter_fut = self
@@ -475,7 +431,7 @@
             for row_and_degree in zipped_iter {
                 let (row, degree) = row_and_degree?;
                 debug_assert_eq!(degree.size(), self.degree_state.order_key_indices.len() + 1);
-                let pk = row.by_indices(&self.state.pk_indices);
+                let pk = self.extract_pk_from_row(row.as_ref());
                 let degree_i64 = degree
                     .0
                     .last()
@@ -493,7 +449,7 @@
             #[for_await]
             for row in table_iter {
                 let row = row?;
-                let pk = row.by_indices(&self.state.pk_indices);
+                let pk = self.extract_pk_from_row(row.as_ref());
                 entry_state.insert(pk, JoinRow::new(row.into_owned(), 0).encode()?);
             }
         };
@@ -508,16 +464,9 @@
         Ok(())
     }
 
-<<<<<<< HEAD
-    /// Insert a key
+    /// Insert a join row
     pub fn insert(&mut self, key: &K, value: JoinRow) -> StreamExecutorResult<()> {
-        let mut pk = vec![];
-        self.pk_serializer
-            .serialize_datums(value.datums_by_indices(&self.pk_indices), &mut pk);
-=======
-    /// Insert a join row
-    pub fn insert(&mut self, key: &K, pk: Row, value: JoinRow) -> StreamExecutorResult<()> {
->>>>>>> 3afa7cfb
+        let pk = self.extract_pk_from_row(&value.row);
         if let Some(entry) = self.inner.get_mut(key) {
             entry.insert(pk, value.encode()?);
         }
@@ -528,18 +477,12 @@
         Ok(())
     }
 
-<<<<<<< HEAD
-    /// Delete a key
-    pub fn delete(&mut self, key: &K, value: JoinRow) -> StreamExecutorResult<()> {
-        let mut pk = vec![];
-        self.pk_serializer
-            .serialize_datums(value.datums_by_indices(&self.pk_indices), &mut pk);
-=======
     /// Insert a row.
     /// Used when the side does not need to update degree.
-    pub fn insert_row(&mut self, key: &K, pk: Row, value: Row) -> StreamExecutorResult<()> {
+    pub fn insert_row(&mut self, key: &K, value: Row) -> StreamExecutorResult<()> {
         let join_row = JoinRow::new(value.clone(), 0);
 
+        let pk = self.extract_pk_from_row(&value);
         if let Some(entry) = self.inner.get_mut(key) {
             entry.insert(pk, join_row.encode()?);
         }
@@ -549,9 +492,11 @@
     }
 
     /// Delete a join row
-    pub fn delete(&mut self, key: &K, pk: Row, value: JoinRow) -> StreamExecutorResult<()> {
->>>>>>> 3afa7cfb
+    pub fn delete(&mut self, key: &K, value: JoinRow) -> StreamExecutorResult<()> {
         if let Some(entry) = self.inner.get_mut(key) {
+            let mut pk = vec![];
+            self.pk_serializer
+                .serialize_datums(value.datums_by_indices(&self.state.pk_indices), &mut pk);
             entry.remove(pk);
         }
 
@@ -564,8 +509,11 @@
 
     /// Delete a row
     /// Used when the side does not need to update degree.
-    pub fn delete_row(&mut self, key: &K, pk: Row, value: Row) -> StreamExecutorResult<()> {
+    pub fn delete_row(&mut self, key: &K, value: Row) -> StreamExecutorResult<()> {
         if let Some(entry) = self.inner.get_mut(key) {
+            let mut pk = vec![];
+            self.pk_serializer
+                .serialize_datums(value.datums_by_indices(&self.state.pk_indices), &mut pk);
             entry.remove(pk);
         }
 
