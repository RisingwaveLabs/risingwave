--- conflicted
+++ resolved
@@ -17,13 +17,9 @@
 use std::ops::{Deref, DerefMut, Index};
 use std::sync::Arc;
 
-<<<<<<< HEAD
 use anyhow::anyhow;
+use fixedbitset::FixedBitSet;
 use futures::future::try_join;
-=======
-use fixedbitset::FixedBitSet;
-use futures::pin_mut;
->>>>>>> 372ef5a4
 use futures_async_stream::for_await;
 use itertools::Itertools;
 pub(super) use join_entry_state::JoinEntryState;
@@ -226,15 +222,8 @@
     inner: JoinHashMapInner<K>,
     /// Data types of the join key columns
     join_key_data_types: Vec<DataType>,
-<<<<<<< HEAD
-=======
-    /// Data types of all columns
-    col_data_types: Vec<DataType>,
     /// Null safe bitmap for each join pair
     null_matched: FixedBitSet,
-    /// Indices of the primary keys
-    pk_indices: Vec<usize>,
->>>>>>> 372ef5a4
     /// Current epoch
     current_epoch: u64,
     /// State table
@@ -259,21 +248,14 @@
     #[allow(clippy::too_many_arguments)]
     pub fn new(
         target_cap: usize,
-<<<<<<< HEAD
         join_key_data_types: Vec<DataType>,
         state_all_data_types: Vec<DataType>,
-=======
-        pk_indices: Vec<usize>,
-        join_key_indices: Vec<usize>,
-        data_types: Vec<DataType>,
-        null_matched: FixedBitSet,
->>>>>>> 372ef5a4
         state_table: StateTable<S>,
         state_pk_indices: Vec<usize>,
         degree_all_data_types: Vec<DataType>,
         degree_table: StateTable<S>,
         degree_pk_indices: Vec<usize>,
-
+        null_matched: FixedBitSet,
         metrics: Arc<StreamingMetrics>,
         actor_id: ActorId,
         side: &'static str,
@@ -301,15 +283,10 @@
                 alloc.clone(),
             ),
             join_key_data_types,
-<<<<<<< HEAD
-=======
-            col_data_types: data_types,
-            null_matched,
-            pk_indices,
->>>>>>> 372ef5a4
             current_epoch: 0,
             state,
             degree_state,
+            null_matched,
             alloc,
             metrics: JoinHashMapMetrics::new(metrics, actor_id, side),
         }
