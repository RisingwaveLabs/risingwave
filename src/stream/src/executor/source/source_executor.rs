--- conflicted
+++ resolved
@@ -58,49 +58,8 @@
 
     // control options for connector level
     source_ctrl_opts: SourceCtrlOpts,
-<<<<<<< HEAD
-
-    // config for the connector node
-    connector_params: ConnectorParams,
 
     wait_epoch_tx: UnboundedSender<(Epoch, HashMap<SplitId, String>)>,
-}
-
-pub struct WaitEpochWoker<S: StateStore> {
-    wait_epoch_rx: UnboundedReceiver<(Epoch, HashMap<SplitId, String>)>,
-    state_table_handler: Arc<Mutex<SourceStateTableHandler<S>>>,
-}
-
-impl<S: StateStore> WaitEpochWoker<S> {
-    pub async fn run(mut self) {
-        loop {
-            // poll the rx and wait for the epoch commit
-            match self.wait_epoch_rx.recv().await {
-                Some((epoch, _updated_offsets)) => {
-                    let state_store_handler = self.state_table_handler.lock().await;
-                    match state_store_handler.state_store.wait_epoch(epoch.0).await {
-                        Ok(()) => {
-                            tracing::debug!(epoch = epoch.0, "wait epoch success");
-
-                            // notify cdc connector to commit offset
-                        }
-                        Err(e) => {
-                            tracing::error!(
-                            error = ?e.as_report(),
-                            "wait epoch {} failed", epoch.0
-                            );
-                        }
-                    }
-                }
-                None => {
-                    tracing::error!("wait epoch rx closed");
-                    break;
-                }
-            }
-        }
-    }
-=======
->>>>>>> 2e9ef2df
 }
 
 impl<S: StateStore> SourceExecutor<S> {
@@ -129,11 +88,7 @@
             barrier_receiver: Some(barrier_receiver),
             system_params,
             source_ctrl_opts,
-<<<<<<< HEAD
-            connector_params,
             wait_epoch_tx,
-=======
->>>>>>> 2e9ef2df
         }
     }
 
@@ -688,6 +643,41 @@
     }
 }
 
+pub struct WaitEpochWoker<S: StateStore> {
+    wait_epoch_rx: UnboundedReceiver<(Epoch, HashMap<SplitId, String>)>,
+    state_table_handler: Arc<Mutex<SourceStateTableHandler<S>>>,
+}
+
+impl<S: StateStore> WaitEpochWoker<S> {
+    pub async fn run(mut self) {
+        loop {
+            // poll the rx and wait for the epoch commit
+            match self.wait_epoch_rx.recv().await {
+                Some((epoch, _updated_offsets)) => {
+                    let state_store_handler = self.state_table_handler.lock().await;
+                    match state_store_handler.state_store.wait_epoch(epoch.0).await {
+                        Ok(()) => {
+                            tracing::debug!(epoch = epoch.0, "wait epoch success");
+
+                            // notify cdc connector to commit offset
+                        }
+                        Err(e) => {
+                            tracing::error!(
+                            error = ?e.as_report(),
+                            "wait epoch {} failed", epoch.0
+                            );
+                        }
+                    }
+                }
+                None => {
+                    tracing::error!("wait epoch rx closed");
+                    break;
+                }
+            }
+        }
+    }
+}
+
 #[cfg(test)]
 mod tests {
     use std::time::Duration;
