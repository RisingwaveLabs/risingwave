// Copyright 2022 Singularity Data
//
// Licensed under the Apache License, Version 2.0 (the "License");
// you may not use this file except in compliance with the License.
// You may obtain a copy of the License at
//
// http://www.apache.org/licenses/LICENSE-2.0
//
// Unless required by applicable law or agreed to in writing, software
// distributed under the License is distributed on an "AS IS" BASIS,
// WITHOUT WARRANTIES OR CONDITIONS OF ANY KIND, either express or implied.
// See the License for the specific language governing permissions and
// limitations under the License.

use std::fmt::Debug;

use bytes::Bytes;
use log::error;
<<<<<<< HEAD
use risingwave_connector::{SplitImpl, SplitMetaData};
=======
use risingwave_common::bail;
use risingwave_connector::source::{SplitImpl, SplitMetaData};
>>>>>>> 1560ffc4
use risingwave_storage::storage_value::StorageValue;
use risingwave_storage::store::{ReadOptions, WriteOptions};
use risingwave_storage::{Keyspace, StateStore};

<<<<<<< HEAD
use crate::executor::error::StreamExecutorResult;
=======
use crate::executor::error::StreamExecutorError;
use crate::executor::StreamExecutorResult;
>>>>>>> 1560ffc4

/// `SourceState` Represents an abstraction of state,
/// e.g. if the Kafka Source state consists of `topic` `partition_id` and `offset`.
pub trait SourceState: Debug + Clone {
    /// A value that can uniquely represent a state trait object
    fn identifier(&self) -> String;
    /// The binary code for the state. In the concrete implementation it is recommended to
    /// `serialize` only the required fields. And the other fields can be `transient`
    fn encode(&self) -> Bytes;
    fn decode(&self, values: Bytes) -> Self;
}

#[derive(Clone)]
pub struct SourceStateHandler<S: StateStore> {
    keyspace: Keyspace<S>,
}

impl<S: StateStore> Debug for SourceStateHandler<S> {
    fn fmt(&self, f: &mut std::fmt::Formatter<'_>) -> std::fmt::Result {
        f.debug_struct("SourceStateHandler").finish()
    }
}

impl<S: StateStore> SourceStateHandler<S> {
    pub fn new(keyspace: Keyspace<S>) -> Self {
        Self { keyspace }
    }

    /// This function provides the ability to persist the source state
    /// and needs to be invoked by the ``SourceReader`` to call it,
    /// and will return the error when the dependent ``StateStore`` handles the error.
    /// The caller should ensure that the passed parameters are not empty.
    pub async fn take_snapshot<SS>(&self, states: Vec<SS>, epoch: u64) -> StreamExecutorResult<()>
    where
        SS: SplitMetaData,
    {
        if states.is_empty() {
            // TODO should be a clear Error Code
            bail!("states require not null");
        } else {
            let mut write_batch = self.keyspace.state_store().start_write_batch(WriteOptions {
                epoch,
                table_id: self.keyspace.table_id(),
            });
            let mut local_batch = write_batch.prefixify(&self.keyspace);
            states.iter().for_each(|state| {
                let value = state.encode_to_bytes();
                // TODO(Yuanxin): Implement value meta
                local_batch.put(state.id(), StorageValue::new_default_put(value));
            });
            // If an error is returned, the underlying state should be rollback
            write_batch.ingest().await.inspect_err(|e| {
                error!(
                    "SourceStateHandler take_snapshot() batch.ingest Error,cause by {:?}",
                    e
                );
            })?;

            Ok(())
        }
    }

    /// Retrieves the state of the specified ``state_identifier``
    /// Returns None if it does not exist (e.g., the first accessible source).
    ///
    /// The function returns the serialized state.
    pub async fn restore_states(
        &self,
        state_identifier: String,
        epoch: u64,
    ) -> StreamExecutorResult<Option<Bytes>> {
        self.keyspace
            .get(
                state_identifier,
                ReadOptions {
                    epoch,
                    table_id: Some(self.keyspace.table_id()),
                    retention_seconds: None,
                },
            )
            .await
            .map_err(Into::into)
    }

    pub async fn try_recover_from_state_store(
        &self,
        stream_source_split: &SplitImpl,
        epoch: u64,
    ) -> StreamExecutorResult<Option<SplitImpl>> {
        // let connector_type = stream_source_split.get_type();
<<<<<<< HEAD
        match self.restore_states(stream_source_split.id(), epoch).await {
            Ok(Some(s)) => Ok(Some(SplitImpl::restore_from_bytes(&s)?)),
            Ok(None) => Ok(None),
            Err(e) => Err(e),
        }
=======
        let s = self.restore_states(stream_source_split.id(), epoch).await?;

        let split = match s {
            Some(s) => {
                Some(SplitImpl::restore_from_bytes(&s).map_err(StreamExecutorError::source_error)?)
            }
            None => None,
        };

        Ok(split)
>>>>>>> 1560ffc4
    }
}

#[cfg(test)]
mod tests {
    use itertools::Itertools;
    use risingwave_common::catalog::TableId;
    use risingwave_storage::memory::MemoryStateStore;
    use risingwave_storage::store::ReadOptions;
    use serde::{Deserialize, Serialize};

    use super::*;

    const TEST_TABLE_ID: u32 = 1;

    #[derive(Debug, Clone, Serialize, Deserialize)]
    struct TestSourceState {
        partition: String,
        offset: i64,
    }

    impl TestSourceState {
        fn new(partition: String, offset: i64) -> Self {
            Self { partition, offset }
        }
    }

    impl SplitMetaData for TestSourceState {
        fn id(&self) -> String {
            self.partition.clone()
        }

        fn encode_to_bytes(&self) -> Bytes {
            Bytes::from(serde_json::to_string(self).unwrap())
        }

        fn restore_from_bytes(bytes: &[u8]) -> anyhow::Result<Self> {
            serde_json::from_slice(bytes).map_err(|e| anyhow::anyhow!(e))
        }
    }

    #[test]
    fn test_state_encode() -> anyhow::Result<()> {
        let offset = 100_i64;
        let partition = String::from("p0");
        let state_instance = TestSourceState::new(partition.clone(), offset);
        assert_eq!(offset, state_instance.offset);
        assert_eq!(partition, state_instance.partition);
        println!("TestSourceState = {:?}", state_instance);
        let encode_value = state_instance.encode_to_bytes();
        let decode_value = TestSourceState::restore_from_bytes(&encode_value)?;
        println!("decode from Bytes instance = {:?}", decode_value);
        assert_eq!(offset, decode_value.offset);
        assert_eq!(partition, decode_value.partition);

        Ok(())
    }

    fn new_test_keyspace() -> Keyspace<MemoryStateStore> {
        let test_mem_state_store = MemoryStateStore::new();
        Keyspace::table_root(test_mem_state_store, &TableId::from(TEST_TABLE_ID))
    }

    fn test_state_store_vec() -> Vec<TestSourceState> {
        (0..2)
            .into_iter()
            .map(|i| TestSourceState::new(["p".to_string(), i.to_string()].concat(), i))
            .collect_vec()
    }

    async fn take_snapshot_and_get_states(
        state_handler: SourceStateHandler<MemoryStateStore>,
        current_epoch: u64,
    ) -> (Vec<TestSourceState>, anyhow::Result<()>) {
        let states = test_state_store_vec();
        println!("Vec<TestSourceStat>={:?}", states.clone());
        let rs = state_handler
            .take_snapshot(states.clone(), current_epoch)
            .await;
        (states, rs.map_err(Into::into))
    }

    #[tokio::test]
    async fn test_take_snapshot() {
        let current_epoch = 1000;
        let state_store_handler = SourceStateHandler::new(new_test_keyspace());
        let _rs = take_snapshot_and_get_states(state_store_handler.clone(), current_epoch).await;

        let stored_states = state_store_handler
            .keyspace
            .scan(
                None,
                ReadOptions {
                    epoch: current_epoch,
                    table_id: Some(state_store_handler.keyspace.table_id()),
                    retention_seconds: None,
                },
            )
            .await
            .unwrap();
        assert_ne!(0, stored_states.len());
    }

    #[tokio::test]
    async fn test_empty_state_restore() {
        let partition = "p01".to_string();
        let state_store_handler = SourceStateHandler::new(new_test_keyspace());
        let list_states = state_store_handler
            .restore_states(partition, u64::MAX)
            .await
            .unwrap();
        println!("current list_states={:?}", list_states);
        assert!(list_states.is_none())
    }

    #[tokio::test]
    async fn test_state_restore() {
        let state_store_handler = SourceStateHandler::new(new_test_keyspace());
        let current_epoch = 1000;
        let saved_states = take_snapshot_and_get_states(state_store_handler.clone(), current_epoch)
            .await
            .0;

        for state in saved_states {
            let identifier = state.id();
            let state_pair = state_store_handler
                .restore_states(identifier, current_epoch)
                .await
                .unwrap();
            println!("source_state_handler restore state_pair={:?}", state_pair);
            state_pair.into_iter().for_each(|s| {
                assert_eq!(
                    state.offset,
                    TestSourceState::restore_from_bytes(&s).unwrap().offset
                );
                assert_eq!(
                    state.partition,
                    TestSourceState::restore_from_bytes(&s).unwrap().partition
                );
            });
        }
    }
}<|MERGE_RESOLUTION|>--- conflicted
+++ resolved
@@ -16,22 +16,14 @@
 
 use bytes::Bytes;
 use log::error;
-<<<<<<< HEAD
-use risingwave_connector::{SplitImpl, SplitMetaData};
-=======
 use risingwave_common::bail;
 use risingwave_connector::source::{SplitImpl, SplitMetaData};
->>>>>>> 1560ffc4
 use risingwave_storage::storage_value::StorageValue;
 use risingwave_storage::store::{ReadOptions, WriteOptions};
 use risingwave_storage::{Keyspace, StateStore};
 
-<<<<<<< HEAD
-use crate::executor::error::StreamExecutorResult;
-=======
 use crate::executor::error::StreamExecutorError;
 use crate::executor::StreamExecutorResult;
->>>>>>> 1560ffc4
 
 /// `SourceState` Represents an abstraction of state,
 /// e.g. if the Kafka Source state consists of `topic` `partition_id` and `offset`.
@@ -122,24 +114,16 @@
         epoch: u64,
     ) -> StreamExecutorResult<Option<SplitImpl>> {
         // let connector_type = stream_source_split.get_type();
-<<<<<<< HEAD
-        match self.restore_states(stream_source_split.id(), epoch).await {
-            Ok(Some(s)) => Ok(Some(SplitImpl::restore_from_bytes(&s)?)),
-            Ok(None) => Ok(None),
-            Err(e) => Err(e),
-        }
-=======
         let s = self.restore_states(stream_source_split.id(), epoch).await?;
 
         let split = match s {
             Some(s) => {
-                Some(SplitImpl::restore_from_bytes(&s).map_err(StreamExecutorError::source_error)?)
+                Some(SplitImpl::restore_from_bytes(&s)?)
             }
             None => None,
         };
 
         Ok(split)
->>>>>>> 1560ffc4
     }
 }
 
