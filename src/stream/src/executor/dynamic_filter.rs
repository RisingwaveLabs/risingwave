--- conflicted
+++ resolved
@@ -432,14 +432,6 @@
                     if prev != curr {
                         let (range, _latest_is_lower, is_insert) = self.get_range(&curr, prev);
 
-<<<<<<< HEAD
-                        if !is_insert && self.condition_always_relax {
-                            bail!("The optimizer incorrectly assumed that changes on the right side always relax the condition.\
-                                But they actually make it stricter.");
-                        }
-
-=======
->>>>>>> 03e4bc3c
                         let range = (Self::to_row_bound(range.0), Self::to_row_bound(range.1));
                         // TODO: prefetching for append-only case.
                         let streams = futures::future::try_join_all(
