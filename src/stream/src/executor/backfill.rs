// Copyright 2022 Singularity Data
//
// Licensed under the Apache License, Version 2.0 (the "License");
// you may not use this file except in compliance with the License.
// You may obtain a copy of the License at
//
// http://www.apache.org/licenses/LICENSE-2.0
//
// Unless required by applicable law or agreed to in writing, software
// distributed under the License is distributed on an "AS IS" BASIS,
// WITHOUT WARRANTIES OR CONDITIONS OF ANY KIND, either express or implied.
// See the License for the specific language governing permissions and
// limitations under the License.

use std::cmp::Ordering;
use std::ops::Bound;
use std::sync::Arc;

use async_stack_trace::StackTrace;
use either::Either;
use futures::stream::select_with_strategy;
use futures::{pin_mut, stream, StreamExt};
use futures_async_stream::try_stream;
use risingwave_common::array::{Op, StreamChunk};
use risingwave_common::buffer::BitmapBuilder;
use risingwave_common::catalog::Schema;
use risingwave_common::row::{OwnedRow, Row, RowExt};
use risingwave_hummock_sdk::HummockReadEpoch;
use risingwave_storage::table::batch_table::storage_table::StorageTable;
use risingwave_storage::table::TableIter;
use risingwave_storage::StateStore;

use super::error::StreamExecutorError;
use super::{expect_first_barrier, BoxedExecutor, Executor, ExecutorInfo, Message};
use crate::executor::PkIndices;
use crate::task::{ActorId, CreateMviewProgress};

/// An implementation of the RFC: Use Backfill To Let Mv On Mv Stream Again.(https://github.com/risingwavelabs/rfcs/pull/13)
/// `BackfillExecutor` is used to create a materialized view on another materialized view.
///
/// It can only buffer chunks between two barriers instead of unbundled memory usage of
/// `RearrangedChainExecutor`.
///
/// It uses the latest epoch to read the snapshot of the upstream mv during two barriers and all the
/// `StreamChunk` of the snapshot read will forward to the downstream.
///
/// It uses `current_pos` to record the progress of the backfill (the pk of the upstream mv) and
/// `current_pos` is initiated as an empty `Row`.
///
/// All upstream messages during the two barriers interval will be buffered and decide to forward or
/// ignore based on the `current_pos` at the end of the later barrier. Once `current_pos` reaches
/// the end of the upstream mv pk, the backfill would finish.
///
/// Notice:
/// The pk we are talking about here refers to the storage primary key.
/// We rely on the scheduler to schedule the `BackfillExecutor` together with the upstream mv/table
/// in the same worker, so that we can read uncommitted data from the upstream table without
/// waiting.
pub struct BackfillExecutor<S: StateStore> {
    /// Upstream table
    table: StorageTable<S>,
    /// Upstream with the same schema with the upstream table.
    upstream: BoxedExecutor,

    /// The column indices need to be forwarded to the downstream.
    upstream_indices: Arc<[usize]>,

    /// Current position of the table storage primary key.
    /// None means it starts from the beginning.
    current_pos: Option<OwnedRow>,

    progress: CreateMviewProgress,

    actor_id: ActorId,

    info: ExecutorInfo,
}

const CHUNK_SIZE: usize = 1024;

impl<S> BackfillExecutor<S>
where
    S: StateStore,
{
    pub fn new(
        table: StorageTable<S>,
        upstream: BoxedExecutor,
        upstream_indices: Vec<usize>,
        progress: CreateMviewProgress,
        schema: Schema,
        pk_indices: PkIndices,
    ) -> Self {
        Self {
            info: ExecutorInfo {
                schema,
                pk_indices,
                identity: "BackfillExecutor".to_owned(),
            },
            table,
            upstream,
            upstream_indices: upstream_indices.into(),
            current_pos: None,
            actor_id: progress.actor_id(),
            progress,
        }
    }

    #[try_stream(ok = Message, error = StreamExecutorError)]
    async fn execute_inner(mut self) {
        // Table storage primary key.
        let table_pk_indices = self.table.pk_indices().to_vec();
        let upstream_indices = self.upstream_indices.to_vec();

        let mut upstream = self.upstream.execute();

        // Poll the upstream to get the first barrier.
        let first_barrier = expect_first_barrier(&mut upstream).await?;
        let init_epoch = first_barrier.epoch.prev;

        // If the barrier is a conf change of creating this mview, init backfill from its epoch.
        // Otherwise, it means we've recovered and the backfill is already finished.
        let to_backfill = first_barrier.is_add_dispatcher(self.actor_id);

        // The first barrier message should be propagated.
        yield Message::Barrier(first_barrier.clone());

        if !to_backfill {
            // Forward messages directly to the downstream.
            let upstream = upstream
                .map(move |result| result.map(|msg| Self::mapping_message(msg, &upstream_indices)));
            #[for_await]
            for message in upstream {
                yield message?;
            }
            return Ok(());
        }

        // The epoch used to snapshot read upstream mv.
        let mut snapshot_read_epoch = init_epoch;

        // Backfill Algorithm:
        //
        //   backfill_stream
        //  /               \
        // upstream       snapshot
        //
        // We construct a backfill stream with upstream as its left input and mv snapshot read
        // stream as its right input. When a chunk comes from upstream, we will buffer it.
        //
        // When a barrier comes from upstream:
        //  - Update the `snapshot_read_epoch`.
        //  - For each row of the upstream chunk buffer, forward it to downstream if its pk <=
        //    `current_pos`, otherwise ignore it.
        //  - reconstruct the whole backfill stream with upstream and new mv snapshot read stream
        //    with the `snapshot_read_epoch`.
        //
        // When a chunk comes from snapshot, we forward it to the downstream and raise
        // `current_pos`.
        //
        // When we reach the end of the snapshot read stream, it means backfill has been
        // finished.
        //
        // Once the backfill loop ends, we forward the upstream directly to the downstream.
        'backfill_loop: loop {
            let mut upstream_chunk_buffer: Vec<StreamChunk> = vec![];

            let mut left_upstream = (&mut upstream).map(Either::Left);

            let right_snapshot = Box::pin(
                Self::snapshot_read(&self.table, snapshot_read_epoch, self.current_pos.clone())
                    .map(Either::Right),
            );

            // Prefer to select upstream, so we can stop snapshot stream as soon as the barrier
            // comes.
            let backfill_stream =
                select_with_strategy(&mut left_upstream, right_snapshot, |_: &mut ()| {
                    stream::PollNext::Left
                });

            #[for_await]
            for either in backfill_stream {
                match either {
                    Either::Left(msg) => {
                        match msg? {
                            Message::Barrier(barrier) => {
                                // If it is a barrier, switch snapshot and consume
                                // upstream buffer chunk

                                // Consume upstream buffer chunk
                                for chunk in upstream_chunk_buffer.drain(..) {
                                    if let Some(current_pos) = self.current_pos.as_ref() {
                                        yield Message::Chunk(Self::mapping_chunk(
                                            Self::mark_chunk(chunk, current_pos, &table_pk_indices),
                                            &upstream_indices,
                                        ));
                                    }
                                }

                                // Update snapshot read epoch.
                                snapshot_read_epoch = barrier.epoch.prev;

                                yield Message::Barrier(barrier);

                                self.progress
                                    .update(snapshot_read_epoch, snapshot_read_epoch);
                                // Break the for loop and start a new snapshot read stream.
                                break;
                            }
                            Message::Chunk(chunk) => {
                                // Buffer the upstream chunk.
                                upstream_chunk_buffer.push(chunk.compact());
                            }
                            Message::Watermark(_) => {
                                todo!("https://github.com/risingwavelabs/risingwave/issues/6042")
                            }
                        }
                    }
                    Either::Right(msg) => {
                        match msg? {
                            None => {
                                // End of the snapshot read stream.
                                // We need to set current_pos to the maximum value or do not
                                // mark the chunk anymore, otherwise, we will ignore some rows
                                // in the buffer. Here we choose to never mark the chunk.
                                // Consume with the renaming stream buffer chunk without mark.
                                for chunk in upstream_chunk_buffer.drain(..) {
                                    yield Message::Chunk(Self::mapping_chunk(
                                        chunk,
                                        &upstream_indices,
                                    ));
                                }

                                // Finish backfill.
                                break 'backfill_loop;
                            }
                            Some(chunk) => {
                                // Raise the current position.
                                // As snapshot read streams are ordered by pk, so we can
                                // just use the last row to update `current_pos`.
                                self.current_pos = Some(
                                    chunk
                                        .rows()
                                        .last()
                                        .unwrap()
                                        .1
                                        .project(&table_pk_indices)
                                        .into_owned_row(),
                                );

                                yield Message::Chunk(Self::mapping_chunk(
                                    chunk,
                                    &self.upstream_indices,
                                ));
                            }
                        }
                    }
                }
            }
        }

        let mut finish_on_barrier = |msg: &Message| {
            if let Some(barrier) = msg.as_barrier() {
                self.progress.finish(barrier.epoch.curr);
            }
        };

        tracing::trace!(
            actor = self.actor_id,
            "Backfill has already finished and forward messages directly to the downstream"
        );

        // Backfill has already finished.
        // Forward messages directly to the downstream.
        let upstream = upstream
            .map(move |result| result.map(|msg| Self::mapping_message(msg, &upstream_indices)));
        #[for_await]
        for msg in upstream {
            let msg: Message = msg?;
            finish_on_barrier(&msg);
            yield msg;
        }
    }

    #[expect(clippy::needless_lifetimes, reason = "code generated by try_stream")]
    #[try_stream(ok = Option<StreamChunk>, error = StreamExecutorError)]
    async fn snapshot_read(table: &StorageTable<S>, epoch: u64, current_pos: Option<OwnedRow>) {
        // `current_pos` is None means it needs to scan from the beginning, so we use Unbounded to
        // scan. Otherwise, use Excluded.
        let range_bounds = if let Some(current_pos) = current_pos {
            (Bound::Excluded(current_pos), Bound::Unbounded)
        } else {
            (Bound::Unbounded, Bound::Unbounded)
        };
        // We use uncommitted read here, because we have already scheduled the `BackfillExecutor`
        // together with the upstream mv.
        let iter = table
            .batch_iter_with_pk_bounds(
                HummockReadEpoch::NoWait(epoch),
<<<<<<< HEAD
                Row::empty(),
                range_bounds,
                true,
=======
                OwnedRow::empty(),
                range_bounds,
>>>>>>> 13200eb3
            )
            .await?;

        pin_mut!(iter);

        while let Some(data_chunk) = iter
            .collect_data_chunk(table.schema(), Some(CHUNK_SIZE))
            .stack_trace("backfill_snapshot_read")
            .await?
        {
            if data_chunk.cardinality() != 0 {
                let ops = vec![Op::Insert; data_chunk.capacity()];
                let stream_chunk = StreamChunk::from_parts(ops, data_chunk);
                yield Some(stream_chunk);
            }
        }

        yield None;
    }

    /// Mark chunk:
    /// For each row of the chunk, forward it to downstream if its pk <= `current_pos`, otherwise
    /// ignore it. We implement it by changing the visibility bitmap.
    fn mark_chunk(
        chunk: StreamChunk,
        current_pos: &OwnedRow,
        table_pk_indices: &PkIndices,
    ) -> StreamChunk {
        let chunk = chunk.compact();
        let (data, ops) = chunk.into_parts();
        let mut new_visibility = BitmapBuilder::with_capacity(ops.len());
        // Use project to avoid allocation.
        for v in data.rows().map(|row| {
            match row.project(table_pk_indices).iter().cmp(current_pos.iter()) {
                Ordering::Less | Ordering::Equal => true,
                Ordering::Greater => false,
            }
        }) {
            new_visibility.append(v);
        }
        let (columns, _) = data.into_parts();
        StreamChunk::new(ops, columns, Some(new_visibility.finish()))
    }

    fn mapping_chunk(chunk: StreamChunk, upstream_indices: &[usize]) -> StreamChunk {
        let (ops, columns, visibility) = chunk.into_inner();
        let mapped_columns = upstream_indices
            .iter()
            .map(|&i| columns[i].clone())
            .collect();
        StreamChunk::new(ops, mapped_columns, visibility)
    }

    fn mapping_message(msg: Message, upstream_indices: &[usize]) -> Message {
        match msg {
            Message::Barrier(_) | Message::Watermark(_) => msg,
            Message::Chunk(chunk) => Message::Chunk(Self::mapping_chunk(chunk, upstream_indices)),
        }
    }
}

impl<S> Executor for BackfillExecutor<S>
where
    S: StateStore,
{
    fn execute(self: Box<Self>) -> super::BoxedMessageStream {
        self.execute_inner().boxed()
    }

    fn schema(&self) -> &Schema {
        &self.info.schema
    }

    fn pk_indices(&self) -> super::PkIndicesRef<'_> {
        &self.info.pk_indices
    }

    fn identity(&self) -> &str {
        &self.info.identity
    }
}<|MERGE_RESOLUTION|>--- conflicted
+++ resolved
@@ -297,14 +297,9 @@
         let iter = table
             .batch_iter_with_pk_bounds(
                 HummockReadEpoch::NoWait(epoch),
-<<<<<<< HEAD
-                Row::empty(),
+                OwnedRow::empty(),
                 range_bounds,
                 true,
-=======
-                OwnedRow::empty(),
-                range_bounds,
->>>>>>> 13200eb3
             )
             .await?;
 
