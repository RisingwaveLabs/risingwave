// Copyright 2024 RisingWave Labs
//
// Licensed under the Apache License, Version 2.0 (the "License");
// you may not use this file except in compliance with the License.
// You may obtain a copy of the License at
//
//     http://www.apache.org/licenses/LICENSE-2.0
//
// Unless required by applicable law or agreed to in writing, software
// distributed under the License is distributed on an "AS IS" BASIS,
// WITHOUT WARRANTIES OR CONDITIONS OF ANY KIND, either express or implied.
// See the License for the specific language governing permissions and
// limitations under the License.

use std::collections::hash_map::Entry;
use std::collections::{HashMap, HashSet};
use std::marker::PhantomData;
use std::ops::Deref;
use std::sync::Arc;

use bytes::Bytes;
use futures::{stream, StreamExt};
use futures_async_stream::try_stream;
use itertools::Itertools;
use risingwave_common::array::{Op, StreamChunk};
use risingwave_common::buffer::Bitmap;
use risingwave_common::catalog::{ColumnDesc, ColumnId, ConflictBehavior, Schema, TableId};
use risingwave_common::row::{CompactedRow, RowDeserializer};
use risingwave_common::types::DataType;
use risingwave_common::util::chunk_coalesce::DataChunkBuilder;
use risingwave_common::util::iter_util::{ZipEqDebug, ZipEqFast};
use risingwave_common::util::sort_util::ColumnOrder;
use risingwave_common::util::value_encoding::BasicSerde;
use risingwave_pb::catalog::Table;
use risingwave_storage::mem_table::KeyOp;
use risingwave_storage::row_serde::value_serde::ValueRowSerde;
use risingwave_storage::StateStore;

use crate::cache::{new_unbounded, ManagedLruCache};
use crate::common::metrics::MetricsInfo;
use crate::common::table::state_table::StateTableInner;
use crate::executor::error::StreamExecutorError;
use crate::executor::monitor::StreamingMetrics;
use crate::executor::{
    expect_first_barrier, ActorContext, ActorContextRef, AddMutation, BoxedMessageStream, Execute,
    Executor, Message, Mutation, StreamExecutorResult, UpdateMutation,
};
use crate::task::{ActorId, AtomicU64Ref};

/// `MaterializeExecutor` materializes changes in stream into a materialized view on storage.
pub struct MaterializeExecutor<S: StateStore, SD: ValueRowSerde> {
    input: Executor,

    schema: Schema,

    state_table: StateTableInner<S, SD>,

    /// Columns of arrange keys (including pk, group keys, join keys, etc.)
    arrange_key_indices: Vec<usize>,

    actor_context: ActorContextRef,

    materialize_cache: MaterializeCache<SD>,

    conflict_behavior: ConflictBehavior,
}

impl<S: StateStore, SD: ValueRowSerde> MaterializeExecutor<S, SD> {
    /// Create a new `MaterializeExecutor` with distribution specified with `distribution_keys` and
    /// `vnodes`. For singleton distribution, `distribution_keys` should be empty and `vnodes`
    /// should be `None`.
    #[allow(clippy::too_many_arguments)]
    pub async fn new(
        input: Executor,
        schema: Schema,
        store: S,
        arrange_key: Vec<ColumnOrder>,
        actor_context: ActorContextRef,
        vnodes: Option<Arc<Bitmap>>,
        table_catalog: &Table,
        watermark_epoch: AtomicU64Ref,
        conflict_behavior: ConflictBehavior,
        metrics: Arc<StreamingMetrics>,
    ) -> Self {
        let arrange_key_indices: Vec<usize> = arrange_key.iter().map(|k| k.column_index).collect();

        // Note: The current implementation could potentially trigger a switch on the inconsistent_op flag. If the storage relies on this flag to perform optimizations, it would be advisable to maintain consistency with it throughout the lifecycle.
        let state_table = if matches!(conflict_behavior, ConflictBehavior::Overwrite)
            && actor_context.dispatch_num == 0
        {
            // Table with overwrite conflict behavior could disable conflict check if no downstream mv depends on it, so we use a inconsistent_op to skip sanity check as well.
            StateTableInner::from_table_catalog_inconsistent_op(table_catalog, store, vnodes).await
        } else {
            StateTableInner::from_table_catalog(table_catalog, store, vnodes).await
        };

        let metrics_info =
            MetricsInfo::new(metrics, table_catalog.id, actor_context.id, "Materialize");

        Self {
            input,
            schema,
            state_table,
            arrange_key_indices,
            actor_context,
            materialize_cache: MaterializeCache::new(watermark_epoch, metrics_info),
            conflict_behavior,
        }
    }

    #[try_stream(ok = Message, error = StreamExecutorError)]
    async fn execute_inner(mut self) {
        // for metrics
        let table_id_str = self.state_table.table_id().to_string();
        let actor_id_str = self.actor_context.id.to_string();
        let fragment_id_str = self.actor_context.fragment_id.to_string();

        let data_types = self.schema.data_types();
        let mut input = self.input.execute();

        let barrier = expect_first_barrier(&mut input).await?;
        self.state_table.init_epoch(barrier.epoch);

        // The first barrier message should be propagated.
        yield Message::Barrier(barrier);

        #[for_await]
        for msg in input {
            let msg = msg?;
            self.materialize_cache.evict();

            yield match msg {
                Message::Watermark(w) => Message::Watermark(w),
                Message::Chunk(chunk) => {
                    self.actor_context
                        .streaming_metrics
                        .mview_input_row_count
                        .with_label_values(&[&table_id_str, &actor_id_str, &fragment_id_str])
                        .inc_by(chunk.cardinality() as u64);

                    match self.conflict_behavior {
                        ConflictBehavior::Overwrite | ConflictBehavior::IgnoreConflict
                            if self.state_table.is_consistent_op() =>
                        {
                            if chunk.cardinality() == 0 {
                                // empty chunk
                                continue;
                            }
                            let (data_chunk, ops) = chunk.into_parts();

                            if self.state_table.value_indices().is_some() {
                                // TODO(st1page): when materialize partial columns(), we should
                                // construct some columns in the pk
                                panic!("materialize executor with data check can not handle only materialize partial columns")
                            };
                            let values = data_chunk.serialize();

                            let key_chunk = data_chunk.project(self.state_table.pk_indices());

                            let pks = {
                                let mut pks = vec![vec![]; data_chunk.capacity()];
                                key_chunk
                                    .rows_with_holes()
                                    .zip_eq_fast(pks.iter_mut())
                                    .for_each(|(r, vnode_and_pk)| {
                                        if let Some(r) = r {
                                            self.state_table.pk_serde().serialize(r, vnode_and_pk);
                                        }
                                    });
                                pks
                            };
                            let (_, vis) = key_chunk.into_parts();
                            let row_ops = ops
                                .iter()
                                .zip_eq_debug(pks.into_iter())
                                .zip_eq_debug(values.into_iter())
                                .zip_eq_debug(vis.iter())
                                .filter_map(|(((op, k), v), vis)| vis.then_some((*op, k, v)))
                                .collect_vec();

                            let fixed_changes = self
                                .materialize_cache
                                .handle(row_ops, &self.state_table, &self.conflict_behavior)
                                .await?;

                            match generate_output(fixed_changes, data_types.clone())? {
                                Some(output_chunk) => {
                                    self.state_table.write_chunk(output_chunk.clone());
                                    self.state_table.try_flush().await?;
                                    Message::Chunk(output_chunk)
                                }
                                None => continue,
                            }
                        }
                        ConflictBehavior::IgnoreConflict => unreachable!(),
                        ConflictBehavior::NoCheck | ConflictBehavior::Overwrite => {
                            self.state_table.write_chunk(chunk.clone());
                            self.state_table.try_flush().await?;
                            Message::Chunk(chunk)
                        }
                    }
                }
                Message::Barrier(b) => {
                    let mutation = b.mutation.clone();
                    // If a downstream mv depends on the current table, we need to do conflict check again.
                    if !self.state_table.is_consistent_op()
                        && Self::new_downstream_created(mutation, self.actor_context.id)
                    {
                        assert_eq!(self.conflict_behavior, ConflictBehavior::Overwrite);
                        self.state_table
                            .commit_with_switch_consistent_op(b.epoch, Some(true))
                            .await?;
                    } else {
                        self.state_table.commit(b.epoch).await?;
                    }

                    // Update the vnode bitmap for the state table if asked.
                    if let Some(vnode_bitmap) = b.as_update_vnode_bitmap(self.actor_context.id) {
                        let (_, cache_may_stale) =
                            self.state_table.update_vnode_bitmap(vnode_bitmap);

                        if cache_may_stale {
                            self.materialize_cache.data.clear();
                        }
                    }
                    self.materialize_cache.data.update_epoch(b.epoch.curr);
                    Message::Barrier(b)
                }
            }
        }
    }

    fn new_downstream_created(mutation: Option<Arc<Mutation>>, actor_id: ActorId) -> bool {
        let Some(mutation) = mutation.as_deref() else {
            return false;
        };
        match mutation {
            // Add is for mv, index and sink creation.
            Mutation::Add(AddMutation { adds, .. }) => adds.get(&actor_id).is_some(),
            // AddAndUpdate is for sink-into-table.
            Mutation::AddAndUpdate(
                AddMutation { adds, .. },
                UpdateMutation {
                    dispatchers,
                    actor_new_dispatchers: actor_dispatchers,
                    ..
                },
            ) => {
                adds.get(&actor_id).is_some()
                    || actor_dispatchers.get(&actor_id).is_some()
                    || dispatchers.get(&actor_id).is_some()
            }
            Mutation::Update(_)
            | Mutation::Stop(_)
            | Mutation::Pause
            | Mutation::Resume
            | Mutation::SourceChangeSplit(_)
            | Mutation::Throttle(_) => false,
        }
    }
}

impl<S: StateStore> MaterializeExecutor<S, BasicSerde> {
    /// Create a new `MaterializeExecutor` without distribution info for test purpose.
    #[allow(clippy::too_many_arguments)]
    pub async fn for_test(
        input: Executor,
        store: S,
        table_id: TableId,
        keys: Vec<ColumnOrder>,
        column_ids: Vec<ColumnId>,
        watermark_epoch: AtomicU64Ref,
        conflict_behavior: ConflictBehavior,
    ) -> Self {
        let arrange_columns: Vec<usize> = keys.iter().map(|k| k.column_index).collect();
        let arrange_order_types = keys.iter().map(|k| k.order_type).collect();
        let schema = input.schema().clone();
        let columns = column_ids
            .into_iter()
            .zip_eq_fast(schema.fields.iter())
            .map(|(column_id, field)| ColumnDesc::unnamed(column_id, field.data_type()))
            .collect_vec();

        let state_table = StateTableInner::new_without_distribution(
            store,
            table_id,
            columns,
            arrange_order_types,
            arrange_columns.clone(),
        )
        .await;

        Self {
            input,
            schema,
            state_table,
            arrange_key_indices: arrange_columns.clone(),
            actor_context: ActorContext::for_test(0),
            materialize_cache: MaterializeCache::new(watermark_epoch, MetricsInfo::for_test()),
            conflict_behavior,
        }
    }
}

/// Construct output `StreamChunk` from given buffer.
fn generate_output(
    changes: MaterializeBuffer,
    data_types: Vec<DataType>,
) -> StreamExecutorResult<Option<StreamChunk>> {
    // construct output chunk
    // TODO(st1page): when materialize partial columns(), we should construct some columns in the pk
    let mut new_ops: Vec<Op> = vec![];
    let mut new_rows: Vec<Bytes> = vec![];
    let row_deserializer = RowDeserializer::new(data_types.clone());
    for (_, row_op) in changes.into_parts() {
        match row_op {
            KeyOp::Insert(value) => {
                new_ops.push(Op::Insert);
                new_rows.push(value);
            }
            KeyOp::Delete(old_value) => {
                new_ops.push(Op::Delete);
                new_rows.push(old_value);
            }
            KeyOp::Update((old_value, new_value)) => {
                // if old_value == new_value, we don't need to emit updates to downstream.
                if old_value != new_value {
                    new_ops.push(Op::UpdateDelete);
                    new_ops.push(Op::UpdateInsert);
                    new_rows.push(old_value);
                    new_rows.push(new_value);
                }
            }
        }
    }
    let mut data_chunk_builder = DataChunkBuilder::new(data_types, new_rows.len() + 1);

    for row_bytes in new_rows {
        let res =
            data_chunk_builder.append_one_row(row_deserializer.deserialize(row_bytes.as_ref())?);
        debug_assert!(res.is_none());
    }

    if let Some(new_data_chunk) = data_chunk_builder.consume_all() {
        let new_stream_chunk = StreamChunk::new(new_ops, new_data_chunk.columns().to_vec());
        Ok(Some(new_stream_chunk))
    } else {
        Ok(None)
    }
}

/// `MaterializeBuffer` is a buffer to handle chunk into `KeyOp`.
pub struct MaterializeBuffer {
    buffer: HashMap<Vec<u8>, KeyOp>,
}

impl MaterializeBuffer {
    fn new() -> Self {
        Self {
            buffer: HashMap::new(),
        }
    }

    pub fn insert(&mut self, pk: Vec<u8>, value: Bytes) {
        let entry = self.buffer.entry(pk);
        match entry {
            Entry::Vacant(e) => {
                e.insert(KeyOp::Insert(value));
            }
            Entry::Occupied(mut e) => match e.get_mut() {
                KeyOp::Delete(ref mut old_value) => {
                    let old_val = std::mem::take(old_value);
                    e.insert(KeyOp::Update((old_val, value)));
                }
                KeyOp::Insert(_) | KeyOp::Update(_) => {
                    unreachable!();
                }
            },
        }
    }

    pub fn delete(&mut self, pk: Vec<u8>, old_value: Bytes) {
        let entry: Entry<'_, Vec<u8>, KeyOp> = self.buffer.entry(pk);
        match entry {
            Entry::Vacant(e) => {
                e.insert(KeyOp::Delete(old_value));
            }
            Entry::Occupied(mut e) => match e.get_mut() {
                KeyOp::Insert(_) => {
                    e.remove();
                }
                KeyOp::Update((prev, _curr)) => {
                    let prev = std::mem::take(prev);
                    e.insert(KeyOp::Delete(prev));
                }
                KeyOp::Delete(_) => {
                    unreachable!();
                }
            },
        }
    }

    pub fn update(&mut self, pk: Vec<u8>, old_value: Bytes, new_value: Bytes) {
        let entry = self.buffer.entry(pk);
        match entry {
            Entry::Vacant(e) => {
                e.insert(KeyOp::Update((old_value, new_value)));
            }
            Entry::Occupied(mut e) => match e.get_mut() {
                KeyOp::Insert(_) => {
                    e.insert(KeyOp::Insert(new_value));
                }
                KeyOp::Update((_prev, curr)) => {
                    *curr = new_value;
                }
                KeyOp::Delete(_) => {
                    unreachable!()
                }
            },
        }
    }

    pub fn into_parts(self) -> HashMap<Vec<u8>, KeyOp> {
        self.buffer
    }
}
impl<S: StateStore, SD: ValueRowSerde> Execute for MaterializeExecutor<S, SD> {
    fn execute(self: Box<Self>) -> BoxedMessageStream {
        self.execute_inner().boxed()
    }
}

impl<S: StateStore, SD: ValueRowSerde> std::fmt::Debug for MaterializeExecutor<S, SD> {
    fn fmt(&self, f: &mut std::fmt::Formatter<'_>) -> std::fmt::Result {
        f.debug_struct("MaterializeExecutor")
            .field("arrange_key_indices", &self.arrange_key_indices)
            .finish()
    }
}

/// A cache for materialize executors.
pub struct MaterializeCache<SD> {
    data: ManagedLruCache<Vec<u8>, CacheValue>,
    metrics_info: MetricsInfo,
    _serde: PhantomData<SD>,
}

type CacheValue = Option<CompactedRow>;

impl<SD: ValueRowSerde> MaterializeCache<SD> {
    pub fn new(watermark_epoch: AtomicU64Ref, metrics_info: MetricsInfo) -> Self {
        let cache: ManagedLruCache<Vec<u8>, CacheValue> =
            new_unbounded(watermark_epoch, metrics_info.clone());
        Self {
            data: cache,
            metrics_info,
            _serde: PhantomData,
        }
    }

    pub async fn handle<'a, S: StateStore>(
        &mut self,
        row_ops: Vec<(Op, Vec<u8>, Bytes)>,
        table: &StateTableInner<S, SD>,
        conflict_behavior: &ConflictBehavior,
    ) -> StreamExecutorResult<MaterializeBuffer> {
        let key_set: HashSet<Box<[u8]>> = row_ops
            .iter()
            .map(|(_, k, _)| k.as_slice().into())
            .collect();

        self.fetch_keys(key_set.iter().map(|v| v.deref()), table, conflict_behavior)
            .await?;

        let mut fixed_changes = MaterializeBuffer::new();
        for (op, key, value) in row_ops {
            let mut update_cache = false;
            let fixed_changes = &mut fixed_changes;
            // When you change the fixed_changes buffer, you must mark `update_cache` to true so the cache and downstream can be consistent.
            let fixed_changes = || {
                update_cache = true;
                fixed_changes
            };
            match op {
                Op::Insert | Op::UpdateInsert => {
                    match conflict_behavior {
                        ConflictBehavior::Overwrite => {
                            match self.force_get(&key) {
                                Some(old_row) => fixed_changes().update(
                                    key.clone(),
                                    old_row.row.clone(),
                                    value.clone(),
                                ),
                                None => fixed_changes().insert(key.clone(), value.clone()),
                            };
                        }
                        ConflictBehavior::IgnoreConflict => {
                            match self.force_get(&key) {
                                Some(_) => (),
                                None => {
                                    fixed_changes().insert(key.clone(), value.clone());
                                }
                            };
                        }
                        _ => unreachable!(),
                    };

                    if update_cache {
                        match conflict_behavior {
                            ConflictBehavior::Overwrite => {
                                self.data.push(key, Some(CompactedRow { row: value }));
                            }
                            ConflictBehavior::IgnoreConflict => {
                                self.data.push(key, Some(CompactedRow { row: value }));
                            }
                            _ => unreachable!(),
                        }
                    }
                }

                Op::Delete | Op::UpdateDelete => {
                    match conflict_behavior {
                        ConflictBehavior::Overwrite => {
                            match self.force_get(&key) {
                                Some(old_row) => {
                                    fixed_changes().delete(key.clone(), old_row.row.clone());
                                }
                                None => (), // delete a nonexistent value
                            };
                        }
                        ConflictBehavior::IgnoreConflict => {
                            match self.force_get(&key) {
                                Some(old_row) => {
                                    if old_row.row == value {
                                        fixed_changes().delete(key.clone(), old_row.row.clone());
                                    }
                                }
                                None => (), // delete a nonexistent value
                            };
                        }
                        _ => unreachable!(),
                    };

                    if update_cache {
                        self.data.push(key, None);
                    }
                }
            }
        }
        Ok(fixed_changes)
    }

    async fn fetch_keys<'a, S: StateStore>(
        &mut self,
        keys: impl Iterator<Item = &'a [u8]>,
        table: &StateTableInner<S, SD>,
        conflict_behavior: &ConflictBehavior,
    ) -> StreamExecutorResult<()> {
        let mut futures = vec![];
        for key in keys {
            self.metrics_info
                .metrics
                .materialize_cache_total_count
                .with_label_values(&[&self.metrics_info.table_id, &self.metrics_info.actor_id])
                .inc();
            if self.data.contains(key) {
                self.metrics_info
                    .metrics
                    .materialize_cache_hit_count
                    .with_label_values(&[&self.metrics_info.table_id, &self.metrics_info.actor_id])
                    .inc();
                continue;
            }
            futures.push(async {
                let key_row = table.pk_serde().deserialize(key).unwrap();
                (key.to_vec(), table.get_compacted_row(&key_row).await)
            });
        }

        let mut buffered = stream::iter(futures).buffer_unordered(10).fuse();
        while let Some(result) = buffered.next().await {
            let (key, value) = result;
            match conflict_behavior {
                ConflictBehavior::Overwrite => self.data.push(key, value?),
                ConflictBehavior::IgnoreConflict => self.data.push(key, value?),
                _ => unreachable!(),
            };
        }

        Ok(())
    }

    pub fn force_get(&mut self, key: &[u8]) -> &CacheValue {
        self.data.get(key).unwrap_or_else(|| {
            panic!(
                "the key {:?} has not been fetched in the materialize executor's cache ",
                key
            )
        })
    }

    fn evict(&mut self) {
        self.data.evict()
    }
}

#[cfg(test)]
mod tests {

    use std::iter;
    use std::sync::atomic::AtomicU64;

    use futures::stream::StreamExt;
    use rand::rngs::SmallRng;
    use rand::{Rng, RngCore, SeedableRng};
    use risingwave_common::array::stream_chunk::{StreamChunkMut, StreamChunkTestExt};
    use risingwave_common::array::stream_chunk_builder::StreamChunkBuilder;
    use risingwave_common::array::Op;
    use risingwave_common::catalog::{ColumnDesc, ConflictBehavior, Field, Schema, TableId};
    use risingwave_common::row::OwnedRow;
    use risingwave_common::types::DataType;
    use risingwave_common::util::epoch::test_epoch;
    use risingwave_common::util::sort_util::{ColumnOrder, OrderType};
    use risingwave_hummock_sdk::HummockReadEpoch;
    use risingwave_storage::memory::MemoryStateStore;
    use risingwave_storage::table::batch_table::storage_table::StorageTable;

    use crate::executor::test_utils::prelude::StateTable;
    use crate::executor::test_utils::*;
    use crate::executor::*;

    #[tokio::test]
    async fn test_materialize_executor() {
        // Prepare storage and memtable.
        let memory_state_store = MemoryStateStore::new();
        let table_id = TableId::new(1);
        // Two columns of int32 type, the first column is PK.
        let schema = Schema::new(vec![
            Field::unnamed(DataType::Int32),
            Field::unnamed(DataType::Int32),
        ]);
        let column_ids = vec![0.into(), 1.into()];

        // Prepare source chunks.
        let chunk1 = StreamChunk::from_pretty(
            " i i
            + 1 4
            + 2 5
            + 3 6",
        );
        let chunk2 = StreamChunk::from_pretty(
            " i i
            + 7 8
            - 3 6",
        );

        // Prepare stream executors.
<<<<<<< HEAD
        let source = MockSource::with_messages(
            schema.clone(),
            PkIndices::new(),
            vec![
                Message::Barrier(Barrier::new_test_barrier(test_epoch(1))),
                Message::Chunk(chunk1),
                Message::Barrier(Barrier::new_test_barrier(test_epoch(2))),
                Message::Chunk(chunk2),
                Message::Barrier(Barrier::new_test_barrier(test_epoch(3))),
            ],
        );
=======
        let source = MockSource::with_messages(vec![
            Message::Barrier(Barrier::new_test_barrier(1)),
            Message::Chunk(chunk1),
            Message::Barrier(Barrier::new_test_barrier(2)),
            Message::Chunk(chunk2),
            Message::Barrier(Barrier::new_test_barrier(3)),
        ])
        .into_executor(schema.clone(), PkIndices::new());
>>>>>>> 961ad853

        let order_types = vec![OrderType::ascending()];
        let column_descs = vec![
            ColumnDesc::unnamed(column_ids[0], DataType::Int32),
            ColumnDesc::unnamed(column_ids[1], DataType::Int32),
        ];

        let table = StorageTable::for_test(
            memory_state_store.clone(),
            table_id,
            column_descs,
            order_types,
            vec![0],
            vec![0, 1],
        );

        let mut materialize_executor = MaterializeExecutor::for_test(
            source,
            memory_state_store,
            table_id,
            vec![ColumnOrder::new(0, OrderType::ascending())],
            column_ids,
            Arc::new(AtomicU64::new(0)),
            ConflictBehavior::NoCheck,
        )
        .await
        .boxed()
        .execute();
        materialize_executor.next().await.transpose().unwrap();

        materialize_executor.next().await.transpose().unwrap();

        // First stream chunk. We check the existence of (3) -> (3,6)
        match materialize_executor.next().await.transpose().unwrap() {
            Some(Message::Barrier(_)) => {
                let row = table
                    .get_row(
                        &OwnedRow::new(vec![Some(3_i32.into())]),
                        HummockReadEpoch::NoWait(u64::MAX),
                    )
                    .await
                    .unwrap();
                assert_eq!(
                    row,
                    Some(OwnedRow::new(vec![Some(3_i32.into()), Some(6_i32.into())]))
                );
            }
            _ => unreachable!(),
        }
        materialize_executor.next().await.transpose().unwrap();
        // Second stream chunk. We check the existence of (7) -> (7,8)
        match materialize_executor.next().await.transpose().unwrap() {
            Some(Message::Barrier(_)) => {
                let row = table
                    .get_row(
                        &OwnedRow::new(vec![Some(7_i32.into())]),
                        HummockReadEpoch::NoWait(u64::MAX),
                    )
                    .await
                    .unwrap();
                assert_eq!(
                    row,
                    Some(OwnedRow::new(vec![Some(7_i32.into()), Some(8_i32.into())]))
                );
            }
            _ => unreachable!(),
        }
    }

    // https://github.com/risingwavelabs/risingwave/issues/13346
    #[tokio::test]
    async fn test_upsert_stream() {
        // Prepare storage and memtable.
        let memory_state_store = MemoryStateStore::new();
        let table_id = TableId::new(1);
        // Two columns of int32 type, the first column is PK.
        let schema = Schema::new(vec![
            Field::unnamed(DataType::Int32),
            Field::unnamed(DataType::Int32),
        ]);
        let column_ids = vec![0.into(), 1.into()];

        // test double insert one pk, the latter needs to override the former.
        let chunk1 = StreamChunk::from_pretty(
            " i i
            + 1 1",
        );

        let chunk2 = StreamChunk::from_pretty(
            " i i
            + 1 2
            - 1 2",
        );

        // Prepare stream executors.
<<<<<<< HEAD
        let source = MockSource::with_messages(
            schema.clone(),
            PkIndices::new(),
            vec![
                Message::Barrier(Barrier::new_test_barrier(test_epoch(1))),
                Message::Chunk(chunk1),
                Message::Barrier(Barrier::new_test_barrier(test_epoch(2))),
                Message::Chunk(chunk2),
                Message::Barrier(Barrier::new_test_barrier(test_epoch(3))),
            ],
        );
=======
        let source = MockSource::with_messages(vec![
            Message::Barrier(Barrier::new_test_barrier(1)),
            Message::Chunk(chunk1),
            Message::Barrier(Barrier::new_test_barrier(2)),
            Message::Chunk(chunk2),
            Message::Barrier(Barrier::new_test_barrier(3)),
        ])
        .into_executor(schema.clone(), PkIndices::new());
>>>>>>> 961ad853

        let order_types = vec![OrderType::ascending()];
        let column_descs = vec![
            ColumnDesc::unnamed(column_ids[0], DataType::Int32),
            ColumnDesc::unnamed(column_ids[1], DataType::Int32),
        ];

        let table = StorageTable::for_test(
            memory_state_store.clone(),
            table_id,
            column_descs,
            order_types,
            vec![0],
            vec![0, 1],
        );

        let mut materialize_executor = MaterializeExecutor::for_test(
            source,
            memory_state_store,
            table_id,
            vec![ColumnOrder::new(0, OrderType::ascending())],
            column_ids,
            Arc::new(AtomicU64::new(0)),
            ConflictBehavior::Overwrite,
        )
        .await
        .boxed()
        .execute();
        materialize_executor.next().await.transpose().unwrap();

        materialize_executor.next().await.transpose().unwrap();
        materialize_executor.next().await.transpose().unwrap();
        materialize_executor.next().await.transpose().unwrap();

        match materialize_executor.next().await.transpose().unwrap() {
            Some(Message::Barrier(_)) => {
                let row = table
                    .get_row(
                        &OwnedRow::new(vec![Some(1_i32.into())]),
                        HummockReadEpoch::NoWait(u64::MAX),
                    )
                    .await
                    .unwrap();
                assert!(row.is_none());
            }
            _ => unreachable!(),
        }
    }

    #[tokio::test]
    async fn test_check_insert_conflict() {
        // Prepare storage and memtable.
        let memory_state_store = MemoryStateStore::new();
        let table_id = TableId::new(1);
        // Two columns of int32 type, the first column is PK.
        let schema = Schema::new(vec![
            Field::unnamed(DataType::Int32),
            Field::unnamed(DataType::Int32),
        ]);
        let column_ids = vec![0.into(), 1.into()];

        // test double insert one pk, the latter needs to override the former.
        let chunk1 = StreamChunk::from_pretty(
            " i i
            + 1 3
            + 1 4
            + 2 5
            + 3 6",
        );

        let chunk2 = StreamChunk::from_pretty(
            " i i
            + 1 3
            + 2 6",
        );

        // test delete wrong value, delete inexistent pk
        let chunk3 = StreamChunk::from_pretty(
            " i i
            + 1 4",
        );

        // Prepare stream executors.
<<<<<<< HEAD
        let source = MockSource::with_messages(
            schema.clone(),
            PkIndices::new(),
            vec![
                Message::Barrier(Barrier::new_test_barrier(test_epoch(1))),
                Message::Chunk(chunk1),
                Message::Chunk(chunk2),
                Message::Barrier(Barrier::new_test_barrier(test_epoch(2))),
                Message::Chunk(chunk3),
                Message::Barrier(Barrier::new_test_barrier(test_epoch(3))),
            ],
        );
=======
        let source = MockSource::with_messages(vec![
            Message::Barrier(Barrier::new_test_barrier(1)),
            Message::Chunk(chunk1),
            Message::Chunk(chunk2),
            Message::Barrier(Barrier::new_test_barrier(2)),
            Message::Chunk(chunk3),
            Message::Barrier(Barrier::new_test_barrier(3)),
        ])
        .into_executor(schema.clone(), PkIndices::new());
>>>>>>> 961ad853

        let order_types = vec![OrderType::ascending()];
        let column_descs = vec![
            ColumnDesc::unnamed(column_ids[0], DataType::Int32),
            ColumnDesc::unnamed(column_ids[1], DataType::Int32),
        ];

        let table = StorageTable::for_test(
            memory_state_store.clone(),
            table_id,
            column_descs,
            order_types,
            vec![0],
            vec![0, 1],
        );

        let mut materialize_executor = MaterializeExecutor::for_test(
            source,
            memory_state_store,
            table_id,
            vec![ColumnOrder::new(0, OrderType::ascending())],
            column_ids,
            Arc::new(AtomicU64::new(0)),
            ConflictBehavior::Overwrite,
        )
        .await
        .boxed()
        .execute();
        materialize_executor.next().await.transpose().unwrap();

        materialize_executor.next().await.transpose().unwrap();
        materialize_executor.next().await.transpose().unwrap();

        // First stream chunk. We check the existence of (3) -> (3,6)
        match materialize_executor.next().await.transpose().unwrap() {
            Some(Message::Barrier(_)) => {
                let row = table
                    .get_row(
                        &OwnedRow::new(vec![Some(3_i32.into())]),
                        HummockReadEpoch::NoWait(u64::MAX),
                    )
                    .await
                    .unwrap();
                assert_eq!(
                    row,
                    Some(OwnedRow::new(vec![Some(3_i32.into()), Some(6_i32.into())]))
                );

                let row = table
                    .get_row(
                        &OwnedRow::new(vec![Some(1_i32.into())]),
                        HummockReadEpoch::NoWait(u64::MAX),
                    )
                    .await
                    .unwrap();
                assert_eq!(
                    row,
                    Some(OwnedRow::new(vec![Some(1_i32.into()), Some(3_i32.into())]))
                );

                let row = table
                    .get_row(
                        &OwnedRow::new(vec![Some(2_i32.into())]),
                        HummockReadEpoch::NoWait(u64::MAX),
                    )
                    .await
                    .unwrap();
                assert_eq!(
                    row,
                    Some(OwnedRow::new(vec![Some(2_i32.into()), Some(6_i32.into())]))
                );
            }
            _ => unreachable!(),
        }
    }

    #[tokio::test]
    async fn test_delete_and_update_conflict() {
        // Prepare storage and memtable.
        let memory_state_store = MemoryStateStore::new();
        let table_id = TableId::new(1);
        // Two columns of int32 type, the first column is PK.
        let schema = Schema::new(vec![
            Field::unnamed(DataType::Int32),
            Field::unnamed(DataType::Int32),
        ]);
        let column_ids = vec![0.into(), 1.into()];

        // test double insert one pk, the latter needs to override the former.
        let chunk1 = StreamChunk::from_pretty(
            " i i
            + 1 4
            + 2 5
            + 3 6
            U- 8 1
            U+ 8 2
            + 8 3",
        );

        // test delete wrong value, delete inexistent pk
        let chunk2 = StreamChunk::from_pretty(
            " i i
            + 7 8
            - 3 4
            - 5 0",
        );

        // test delete wrong value, delete inexistent pk
        let chunk3 = StreamChunk::from_pretty(
            " i i
            + 1 5
            U- 2 4
            U+ 2 8
            U- 9 0
            U+ 9 1",
        );

        // Prepare stream executors.
<<<<<<< HEAD
        let source = MockSource::with_messages(
            schema.clone(),
            PkIndices::new(),
            vec![
                Message::Barrier(Barrier::new_test_barrier(test_epoch(1))),
                Message::Chunk(chunk1),
                Message::Barrier(Barrier::new_test_barrier(test_epoch(2))),
                Message::Chunk(chunk2),
                Message::Barrier(Barrier::new_test_barrier(test_epoch(3))),
                Message::Chunk(chunk3),
                Message::Barrier(Barrier::new_test_barrier(test_epoch(4))),
            ],
        );
=======
        let source = MockSource::with_messages(vec![
            Message::Barrier(Barrier::new_test_barrier(1)),
            Message::Chunk(chunk1),
            Message::Barrier(Barrier::new_test_barrier(2)),
            Message::Chunk(chunk2),
            Message::Barrier(Barrier::new_test_barrier(3)),
            Message::Chunk(chunk3),
            Message::Barrier(Barrier::new_test_barrier(4)),
        ])
        .into_executor(schema.clone(), PkIndices::new());
>>>>>>> 961ad853

        let order_types = vec![OrderType::ascending()];
        let column_descs = vec![
            ColumnDesc::unnamed(column_ids[0], DataType::Int32),
            ColumnDesc::unnamed(column_ids[1], DataType::Int32),
        ];

        let table = StorageTable::for_test(
            memory_state_store.clone(),
            table_id,
            column_descs,
            order_types,
            vec![0],
            vec![0, 1],
        );

        let mut materialize_executor = MaterializeExecutor::for_test(
            source,
            memory_state_store,
            table_id,
            vec![ColumnOrder::new(0, OrderType::ascending())],
            column_ids,
            Arc::new(AtomicU64::new(0)),
            ConflictBehavior::Overwrite,
        )
        .await
        .boxed()
        .execute();
        materialize_executor.next().await.transpose().unwrap();

        materialize_executor.next().await.transpose().unwrap();

        // First stream chunk. We check the existence of (3) -> (3,6)
        match materialize_executor.next().await.transpose().unwrap() {
            Some(Message::Barrier(_)) => {
                // can read (8, 3), check insert after update
                let row = table
                    .get_row(
                        &OwnedRow::new(vec![Some(8_i32.into())]),
                        HummockReadEpoch::NoWait(u64::MAX),
                    )
                    .await
                    .unwrap();
                assert_eq!(
                    row,
                    Some(OwnedRow::new(vec![Some(8_i32.into()), Some(3_i32.into())]))
                );
            }
            _ => unreachable!(),
        }
        materialize_executor.next().await.transpose().unwrap();

        match materialize_executor.next().await.transpose().unwrap() {
            Some(Message::Barrier(_)) => {
                let row = table
                    .get_row(
                        &OwnedRow::new(vec![Some(7_i32.into())]),
                        HummockReadEpoch::NoWait(u64::MAX),
                    )
                    .await
                    .unwrap();
                assert_eq!(
                    row,
                    Some(OwnedRow::new(vec![Some(7_i32.into()), Some(8_i32.into())]))
                );

                // check delete wrong value
                let row = table
                    .get_row(
                        &OwnedRow::new(vec![Some(3_i32.into())]),
                        HummockReadEpoch::NoWait(u64::MAX),
                    )
                    .await
                    .unwrap();
                assert_eq!(row, None);

                // check delete wrong pk
                let row = table
                    .get_row(
                        &OwnedRow::new(vec![Some(5_i32.into())]),
                        HummockReadEpoch::NoWait(u64::MAX),
                    )
                    .await
                    .unwrap();
                assert_eq!(row, None);
            }
            _ => unreachable!(),
        }

        materialize_executor.next().await.transpose().unwrap();
        // Second stream chunk. We check the existence of (7) -> (7,8)
        match materialize_executor.next().await.transpose().unwrap() {
            Some(Message::Barrier(_)) => {
                let row = table
                    .get_row(
                        &OwnedRow::new(vec![Some(1_i32.into())]),
                        HummockReadEpoch::NoWait(u64::MAX),
                    )
                    .await
                    .unwrap();
                assert_eq!(
                    row,
                    Some(OwnedRow::new(vec![Some(1_i32.into()), Some(5_i32.into())]))
                );

                // check update wrong value
                let row = table
                    .get_row(
                        &OwnedRow::new(vec![Some(2_i32.into())]),
                        HummockReadEpoch::NoWait(u64::MAX),
                    )
                    .await
                    .unwrap();
                assert_eq!(
                    row,
                    Some(OwnedRow::new(vec![Some(2_i32.into()), Some(8_i32.into())]))
                );

                // check update wrong pk, should become insert
                let row = table
                    .get_row(
                        &OwnedRow::new(vec![Some(9_i32.into())]),
                        HummockReadEpoch::NoWait(u64::MAX),
                    )
                    .await
                    .unwrap();
                assert_eq!(
                    row,
                    Some(OwnedRow::new(vec![Some(9_i32.into()), Some(1_i32.into())]))
                );
            }
            _ => unreachable!(),
        }
    }

    #[tokio::test]
    async fn test_ignore_insert_conflict() {
        // Prepare storage and memtable.
        let memory_state_store = MemoryStateStore::new();
        let table_id = TableId::new(1);
        // Two columns of int32 type, the first column is PK.
        let schema = Schema::new(vec![
            Field::unnamed(DataType::Int32),
            Field::unnamed(DataType::Int32),
        ]);
        let column_ids = vec![0.into(), 1.into()];

        // test double insert one pk, the latter needs to be ignored.
        let chunk1 = StreamChunk::from_pretty(
            " i i
            + 1 3
            + 1 4
            + 2 5
            + 3 6",
        );

        let chunk2 = StreamChunk::from_pretty(
            " i i
            + 1 5
            + 2 6",
        );

        // test delete wrong value, delete inexistent pk
        let chunk3 = StreamChunk::from_pretty(
            " i i
            + 1 6",
        );

        // Prepare stream executors.
<<<<<<< HEAD
        let source = MockSource::with_messages(
            schema.clone(),
            PkIndices::new(),
            vec![
                Message::Barrier(Barrier::new_test_barrier(test_epoch(1))),
                Message::Chunk(chunk1),
                Message::Chunk(chunk2),
                Message::Barrier(Barrier::new_test_barrier(test_epoch(2))),
                Message::Chunk(chunk3),
                Message::Barrier(Barrier::new_test_barrier(test_epoch(3))),
            ],
        );
=======
        let source = MockSource::with_messages(vec![
            Message::Barrier(Barrier::new_test_barrier(1)),
            Message::Chunk(chunk1),
            Message::Chunk(chunk2),
            Message::Barrier(Barrier::new_test_barrier(2)),
            Message::Chunk(chunk3),
            Message::Barrier(Barrier::new_test_barrier(3)),
        ])
        .into_executor(schema.clone(), PkIndices::new());
>>>>>>> 961ad853

        let order_types = vec![OrderType::ascending()];
        let column_descs = vec![
            ColumnDesc::unnamed(column_ids[0], DataType::Int32),
            ColumnDesc::unnamed(column_ids[1], DataType::Int32),
        ];

        let table = StorageTable::for_test(
            memory_state_store.clone(),
            table_id,
            column_descs,
            order_types,
            vec![0],
            vec![0, 1],
        );

        let mut materialize_executor = MaterializeExecutor::for_test(
            source,
            memory_state_store,
            table_id,
            vec![ColumnOrder::new(0, OrderType::ascending())],
            column_ids,
            Arc::new(AtomicU64::new(0)),
            ConflictBehavior::IgnoreConflict,
        )
        .await
        .boxed()
        .execute();
        materialize_executor.next().await.transpose().unwrap();

        materialize_executor.next().await.transpose().unwrap();
        materialize_executor.next().await.transpose().unwrap();

        // First stream chunk. We check the existence of (3) -> (3,6)
        match materialize_executor.next().await.transpose().unwrap() {
            Some(Message::Barrier(_)) => {
                let row = table
                    .get_row(
                        &OwnedRow::new(vec![Some(3_i32.into())]),
                        HummockReadEpoch::NoWait(u64::MAX),
                    )
                    .await
                    .unwrap();
                assert_eq!(
                    row,
                    Some(OwnedRow::new(vec![Some(3_i32.into()), Some(6_i32.into())]))
                );

                let row = table
                    .get_row(
                        &OwnedRow::new(vec![Some(1_i32.into())]),
                        HummockReadEpoch::NoWait(u64::MAX),
                    )
                    .await
                    .unwrap();
                assert_eq!(
                    row,
                    Some(OwnedRow::new(vec![Some(1_i32.into()), Some(3_i32.into())]))
                );

                let row = table
                    .get_row(
                        &OwnedRow::new(vec![Some(2_i32.into())]),
                        HummockReadEpoch::NoWait(u64::MAX),
                    )
                    .await
                    .unwrap();
                assert_eq!(
                    row,
                    Some(OwnedRow::new(vec![Some(2_i32.into()), Some(5_i32.into())]))
                );
            }
            _ => unreachable!(),
        }
    }

    #[tokio::test]
    async fn test_ignore_delete_then_insert() {
        // Prepare storage and memtable.
        let memory_state_store = MemoryStateStore::new();
        let table_id = TableId::new(1);
        // Two columns of int32 type, the first column is PK.
        let schema = Schema::new(vec![
            Field::unnamed(DataType::Int32),
            Field::unnamed(DataType::Int32),
        ]);
        let column_ids = vec![0.into(), 1.into()];

        // test insert after delete one pk, the latter insert should succeed.
        let chunk1 = StreamChunk::from_pretty(
            " i i
            + 1 3
            - 1 3
            + 1 6",
        );

        // Prepare stream executors.
<<<<<<< HEAD
        let source = MockSource::with_messages(
            schema.clone(),
            PkIndices::new(),
            vec![
                Message::Barrier(Barrier::new_test_barrier(test_epoch(1))),
                Message::Chunk(chunk1),
                Message::Barrier(Barrier::new_test_barrier(test_epoch(2))),
            ],
        );
=======
        let source = MockSource::with_messages(vec![
            Message::Barrier(Barrier::new_test_barrier(1)),
            Message::Chunk(chunk1),
            Message::Barrier(Barrier::new_test_barrier(2)),
        ])
        .into_executor(schema.clone(), PkIndices::new());
>>>>>>> 961ad853

        let order_types = vec![OrderType::ascending()];
        let column_descs = vec![
            ColumnDesc::unnamed(column_ids[0], DataType::Int32),
            ColumnDesc::unnamed(column_ids[1], DataType::Int32),
        ];

        let table = StorageTable::for_test(
            memory_state_store.clone(),
            table_id,
            column_descs,
            order_types,
            vec![0],
            vec![0, 1],
        );

        let mut materialize_executor = MaterializeExecutor::for_test(
            source,
            memory_state_store,
            table_id,
            vec![ColumnOrder::new(0, OrderType::ascending())],
            column_ids,
            Arc::new(AtomicU64::new(0)),
            ConflictBehavior::IgnoreConflict,
        )
        .await
        .boxed()
        .execute();
        let _msg1 = materialize_executor
            .next()
            .await
            .transpose()
            .unwrap()
            .unwrap()
            .as_barrier()
            .unwrap();
        let _msg2 = materialize_executor
            .next()
            .await
            .transpose()
            .unwrap()
            .unwrap()
            .as_chunk()
            .unwrap();
        let _msg3 = materialize_executor
            .next()
            .await
            .transpose()
            .unwrap()
            .unwrap()
            .as_barrier()
            .unwrap();

        let row = table
            .get_row(
                &OwnedRow::new(vec![Some(1_i32.into())]),
                HummockReadEpoch::NoWait(u64::MAX),
            )
            .await
            .unwrap();
        assert_eq!(
            row,
            Some(OwnedRow::new(vec![Some(1_i32.into()), Some(6_i32.into())]))
        );
    }

    #[tokio::test]
    async fn test_ignore_delete_and_update_conflict() {
        // Prepare storage and memtable.
        let memory_state_store = MemoryStateStore::new();
        let table_id = TableId::new(1);
        // Two columns of int32 type, the first column is PK.
        let schema = Schema::new(vec![
            Field::unnamed(DataType::Int32),
            Field::unnamed(DataType::Int32),
        ]);
        let column_ids = vec![0.into(), 1.into()];

        // test double insert one pk, the latter should be ignored.
        let chunk1 = StreamChunk::from_pretty(
            " i i
            + 1 4
            + 2 5
            + 3 6
            U- 8 1
            U+ 8 2
            + 8 3",
        );

        // test delete wrong value, delete inexistent pk
        let chunk2 = StreamChunk::from_pretty(
            " i i
            + 7 8
            - 3 4
            - 5 0",
        );

        // test delete wrong value, delete inexistent pk
        let chunk3 = StreamChunk::from_pretty(
            " i i
            + 1 5
            U- 2 4
            U+ 2 8
            U- 9 0
            U+ 9 1",
        );

        // Prepare stream executors.
<<<<<<< HEAD
        let source = MockSource::with_messages(
            schema.clone(),
            PkIndices::new(),
            vec![
                Message::Barrier(Barrier::new_test_barrier(test_epoch(1))),
                Message::Chunk(chunk1),
                Message::Barrier(Barrier::new_test_barrier(test_epoch(2))),
                Message::Chunk(chunk2),
                Message::Barrier(Barrier::new_test_barrier(test_epoch(3))),
                Message::Chunk(chunk3),
                Message::Barrier(Barrier::new_test_barrier(test_epoch(4))),
            ],
        );
=======
        let source = MockSource::with_messages(vec![
            Message::Barrier(Barrier::new_test_barrier(1)),
            Message::Chunk(chunk1),
            Message::Barrier(Barrier::new_test_barrier(2)),
            Message::Chunk(chunk2),
            Message::Barrier(Barrier::new_test_barrier(3)),
            Message::Chunk(chunk3),
            Message::Barrier(Barrier::new_test_barrier(4)),
        ])
        .into_executor(schema.clone(), PkIndices::new());
>>>>>>> 961ad853

        let order_types = vec![OrderType::ascending()];
        let column_descs = vec![
            ColumnDesc::unnamed(column_ids[0], DataType::Int32),
            ColumnDesc::unnamed(column_ids[1], DataType::Int32),
        ];

        let table = StorageTable::for_test(
            memory_state_store.clone(),
            table_id,
            column_descs,
            order_types,
            vec![0],
            vec![0, 1],
        );

        let mut materialize_executor = MaterializeExecutor::for_test(
            source,
            memory_state_store,
            table_id,
            vec![ColumnOrder::new(0, OrderType::ascending())],
            column_ids,
            Arc::new(AtomicU64::new(0)),
            ConflictBehavior::IgnoreConflict,
        )
        .await
        .boxed()
        .execute();
        materialize_executor.next().await.transpose().unwrap();

        materialize_executor.next().await.transpose().unwrap();

        // First stream chunk. We check the existence of (3) -> (3,6)
        match materialize_executor.next().await.transpose().unwrap() {
            Some(Message::Barrier(_)) => {
                // can read (8, 2), check insert after update
                let row = table
                    .get_row(
                        &OwnedRow::new(vec![Some(8_i32.into())]),
                        HummockReadEpoch::NoWait(u64::MAX),
                    )
                    .await
                    .unwrap();
                assert_eq!(
                    row,
                    Some(OwnedRow::new(vec![Some(8_i32.into()), Some(2_i32.into())]))
                );
            }
            _ => unreachable!(),
        }
        materialize_executor.next().await.transpose().unwrap();

        match materialize_executor.next().await.transpose().unwrap() {
            Some(Message::Barrier(_)) => {
                let row = table
                    .get_row(
                        &OwnedRow::new(vec![Some(7_i32.into())]),
                        HummockReadEpoch::NoWait(u64::MAX),
                    )
                    .await
                    .unwrap();
                assert_eq!(
                    row,
                    Some(OwnedRow::new(vec![Some(7_i32.into()), Some(8_i32.into())]))
                );

                // check delete wrong value
                let row = table
                    .get_row(
                        &OwnedRow::new(vec![Some(3_i32.into())]),
                        HummockReadEpoch::NoWait(u64::MAX),
                    )
                    .await
                    .unwrap();
                assert_eq!(
                    row,
                    Some(OwnedRow::new(vec![Some(3_i32.into()), Some(6_i32.into())]))
                );

                // check delete wrong pk
                let row = table
                    .get_row(
                        &OwnedRow::new(vec![Some(5_i32.into())]),
                        HummockReadEpoch::NoWait(u64::MAX),
                    )
                    .await
                    .unwrap();
                assert_eq!(row, None);
            }
            _ => unreachable!(),
        }

        materialize_executor.next().await.transpose().unwrap();
        // materialize_executor.next().await.transpose().unwrap();
        // Second stream chunk. We check the existence of (7) -> (7,8)
        match materialize_executor.next().await.transpose().unwrap() {
            Some(Message::Barrier(_)) => {
                let row = table
                    .get_row(
                        &OwnedRow::new(vec![Some(1_i32.into())]),
                        HummockReadEpoch::NoWait(u64::MAX),
                    )
                    .await
                    .unwrap();
                assert_eq!(
                    row,
                    Some(OwnedRow::new(vec![Some(1_i32.into()), Some(4_i32.into())]))
                );

                // check update wrong value
                let row = table
                    .get_row(
                        &OwnedRow::new(vec![Some(2_i32.into())]),
                        HummockReadEpoch::NoWait(u64::MAX),
                    )
                    .await
                    .unwrap();
                assert_eq!(
                    row,
                    Some(OwnedRow::new(vec![Some(2_i32.into()), Some(5_i32.into())]))
                );

                // check update wrong pk, should become insert
                let row = table
                    .get_row(
                        &OwnedRow::new(vec![Some(9_i32.into())]),
                        HummockReadEpoch::NoWait(u64::MAX),
                    )
                    .await
                    .unwrap();
                assert_eq!(
                    row,
                    Some(OwnedRow::new(vec![Some(9_i32.into()), Some(1_i32.into())]))
                );
            }
            _ => unreachable!(),
        }
    }

    fn gen_fuzz_data(row_number: usize, chunk_size: usize) -> Vec<StreamChunk> {
        const KN: u32 = 4;
        const SEED: u64 = 998244353;
        let mut ret = vec![];
        let mut builder =
            StreamChunkBuilder::new(chunk_size, vec![DataType::Int32, DataType::Int32]);
        let mut rng = SmallRng::seed_from_u64(SEED);

        let random_vis = |c: StreamChunk, rng: &mut SmallRng| -> StreamChunk {
            let len = c.data_chunk().capacity();
            let mut c = StreamChunkMut::from(c);
            for i in 0..len {
                c.set_vis(i, rng.gen_bool(0.5));
            }
            c.into()
        };
        for _ in 0..row_number {
            let k = (rng.next_u32() % KN) as i32;
            let v = rng.next_u32() as i32;
            let op = if rng.gen_bool(0.5) {
                Op::Insert
            } else {
                Op::Delete
            };
            if let Some(c) =
                builder.append_row(op, OwnedRow::new(vec![Some(k.into()), Some(v.into())]))
            {
                ret.push(random_vis(c, &mut rng));
            }
        }
        if let Some(c) = builder.take() {
            ret.push(random_vis(c, &mut rng));
        }
        ret
    }

    async fn fuzz_test_stream_consistent_inner(conflict_behavior: ConflictBehavior) {
        const N: usize = 100000;

        // Prepare storage and memtable.
        let memory_state_store = MemoryStateStore::new();
        let table_id = TableId::new(1);
        // Two columns of int32 type, the first column is PK.
        let schema = Schema::new(vec![
            Field::unnamed(DataType::Int32),
            Field::unnamed(DataType::Int32),
        ]);
        let column_ids = vec![0.into(), 1.into()];

        let chunks = gen_fuzz_data(N, 128);
        let messages = iter::once(Message::Barrier(Barrier::new_test_barrier(test_epoch(1))))
            .chain(chunks.into_iter().map(Message::Chunk))
            .chain(iter::once(Message::Barrier(Barrier::new_test_barrier(
                test_epoch(2),
            ))))
            .collect();
        // Prepare stream executors.
        let source =
            MockSource::with_messages(messages).into_executor(schema.clone(), PkIndices::new());

        let mut materialize_executor = MaterializeExecutor::for_test(
            source,
            memory_state_store.clone(),
            table_id,
            vec![ColumnOrder::new(0, OrderType::ascending())],
            column_ids,
            Arc::new(AtomicU64::new(0)),
            conflict_behavior,
        )
        .await
        .boxed()
        .execute();
        materialize_executor.expect_barrier().await;

        let order_types = vec![OrderType::ascending()];
        let column_descs = vec![
            ColumnDesc::unnamed(0.into(), DataType::Int32),
            ColumnDesc::unnamed(1.into(), DataType::Int32),
        ];
        let pk_indices = vec![0];

        let mut table = StateTable::new_without_distribution(
            memory_state_store.clone(),
            TableId::from(1002),
            column_descs.clone(),
            order_types,
            pk_indices,
        )
        .await;

        while let Message::Chunk(c) = materialize_executor.next().await.unwrap().unwrap() {
            // check with state table's memtable
            table.write_chunk(c);
        }
    }

    #[tokio::test]
    async fn fuzz_test_stream_consistent_upsert() {
        fuzz_test_stream_consistent_inner(ConflictBehavior::Overwrite).await
    }

    #[tokio::test]
    async fn fuzz_test_stream_consistent_ignore() {
        fuzz_test_stream_consistent_inner(ConflictBehavior::IgnoreConflict).await
    }
}<|MERGE_RESOLUTION|>--- conflicted
+++ resolved
@@ -655,28 +655,14 @@
         );
 
         // Prepare stream executors.
-<<<<<<< HEAD
-        let source = MockSource::with_messages(
-            schema.clone(),
-            PkIndices::new(),
-            vec![
-                Message::Barrier(Barrier::new_test_barrier(test_epoch(1))),
-                Message::Chunk(chunk1),
-                Message::Barrier(Barrier::new_test_barrier(test_epoch(2))),
-                Message::Chunk(chunk2),
-                Message::Barrier(Barrier::new_test_barrier(test_epoch(3))),
-            ],
-        );
-=======
         let source = MockSource::with_messages(vec![
-            Message::Barrier(Barrier::new_test_barrier(1)),
+            Message::Barrier(Barrier::new_test_barrier(test_epoch(1))),
             Message::Chunk(chunk1),
-            Message::Barrier(Barrier::new_test_barrier(2)),
+            Message::Barrier(Barrier::new_test_barrier(test_epoch(2))),
             Message::Chunk(chunk2),
-            Message::Barrier(Barrier::new_test_barrier(3)),
+            Message::Barrier(Barrier::new_test_barrier(test_epoch(3))),
         ])
         .into_executor(schema.clone(), PkIndices::new());
->>>>>>> 961ad853
 
         let order_types = vec![OrderType::ascending()];
         let column_descs = vec![
@@ -772,28 +758,14 @@
         );
 
         // Prepare stream executors.
-<<<<<<< HEAD
-        let source = MockSource::with_messages(
-            schema.clone(),
-            PkIndices::new(),
-            vec![
-                Message::Barrier(Barrier::new_test_barrier(test_epoch(1))),
-                Message::Chunk(chunk1),
-                Message::Barrier(Barrier::new_test_barrier(test_epoch(2))),
-                Message::Chunk(chunk2),
-                Message::Barrier(Barrier::new_test_barrier(test_epoch(3))),
-            ],
-        );
-=======
         let source = MockSource::with_messages(vec![
-            Message::Barrier(Barrier::new_test_barrier(1)),
+            Message::Barrier(Barrier::new_test_barrier(test_epoch(1))),
             Message::Chunk(chunk1),
-            Message::Barrier(Barrier::new_test_barrier(2)),
+            Message::Barrier(Barrier::new_test_barrier(test_epoch(2))),
             Message::Chunk(chunk2),
-            Message::Barrier(Barrier::new_test_barrier(3)),
+            Message::Barrier(Barrier::new_test_barrier(test_epoch(3))),
         ])
         .into_executor(schema.clone(), PkIndices::new());
->>>>>>> 961ad853
 
         let order_types = vec![OrderType::ascending()];
         let column_descs = vec![
@@ -877,30 +849,15 @@
         );
 
         // Prepare stream executors.
-<<<<<<< HEAD
-        let source = MockSource::with_messages(
-            schema.clone(),
-            PkIndices::new(),
-            vec![
-                Message::Barrier(Barrier::new_test_barrier(test_epoch(1))),
-                Message::Chunk(chunk1),
-                Message::Chunk(chunk2),
-                Message::Barrier(Barrier::new_test_barrier(test_epoch(2))),
-                Message::Chunk(chunk3),
-                Message::Barrier(Barrier::new_test_barrier(test_epoch(3))),
-            ],
-        );
-=======
         let source = MockSource::with_messages(vec![
-            Message::Barrier(Barrier::new_test_barrier(1)),
+            Message::Barrier(Barrier::new_test_barrier(test_epoch(1))),
             Message::Chunk(chunk1),
             Message::Chunk(chunk2),
-            Message::Barrier(Barrier::new_test_barrier(2)),
+            Message::Barrier(Barrier::new_test_barrier(test_epoch(2))),
             Message::Chunk(chunk3),
-            Message::Barrier(Barrier::new_test_barrier(3)),
+            Message::Barrier(Barrier::new_test_barrier(test_epoch(3))),
         ])
         .into_executor(schema.clone(), PkIndices::new());
->>>>>>> 961ad853
 
         let order_types = vec![OrderType::ascending()];
         let column_descs = vec![
@@ -1019,32 +976,16 @@
         );
 
         // Prepare stream executors.
-<<<<<<< HEAD
-        let source = MockSource::with_messages(
-            schema.clone(),
-            PkIndices::new(),
-            vec![
-                Message::Barrier(Barrier::new_test_barrier(test_epoch(1))),
-                Message::Chunk(chunk1),
-                Message::Barrier(Barrier::new_test_barrier(test_epoch(2))),
-                Message::Chunk(chunk2),
-                Message::Barrier(Barrier::new_test_barrier(test_epoch(3))),
-                Message::Chunk(chunk3),
-                Message::Barrier(Barrier::new_test_barrier(test_epoch(4))),
-            ],
-        );
-=======
         let source = MockSource::with_messages(vec![
-            Message::Barrier(Barrier::new_test_barrier(1)),
+            Message::Barrier(Barrier::new_test_barrier(test_epoch(1))),
             Message::Chunk(chunk1),
-            Message::Barrier(Barrier::new_test_barrier(2)),
+            Message::Barrier(Barrier::new_test_barrier(test_epoch(2))),
             Message::Chunk(chunk2),
-            Message::Barrier(Barrier::new_test_barrier(3)),
+            Message::Barrier(Barrier::new_test_barrier(test_epoch(3))),
             Message::Chunk(chunk3),
-            Message::Barrier(Barrier::new_test_barrier(4)),
+            Message::Barrier(Barrier::new_test_barrier(test_epoch(4))),
         ])
         .into_executor(schema.clone(), PkIndices::new());
->>>>>>> 961ad853
 
         let order_types = vec![OrderType::ascending()];
         let column_descs = vec![
@@ -1214,30 +1155,15 @@
         );
 
         // Prepare stream executors.
-<<<<<<< HEAD
-        let source = MockSource::with_messages(
-            schema.clone(),
-            PkIndices::new(),
-            vec![
-                Message::Barrier(Barrier::new_test_barrier(test_epoch(1))),
-                Message::Chunk(chunk1),
-                Message::Chunk(chunk2),
-                Message::Barrier(Barrier::new_test_barrier(test_epoch(2))),
-                Message::Chunk(chunk3),
-                Message::Barrier(Barrier::new_test_barrier(test_epoch(3))),
-            ],
-        );
-=======
         let source = MockSource::with_messages(vec![
-            Message::Barrier(Barrier::new_test_barrier(1)),
+            Message::Barrier(Barrier::new_test_barrier(test_epoch(1))),
             Message::Chunk(chunk1),
             Message::Chunk(chunk2),
-            Message::Barrier(Barrier::new_test_barrier(2)),
+            Message::Barrier(Barrier::new_test_barrier(test_epoch(2))),
             Message::Chunk(chunk3),
-            Message::Barrier(Barrier::new_test_barrier(3)),
+            Message::Barrier(Barrier::new_test_barrier(test_epoch(3))),
         ])
         .into_executor(schema.clone(), PkIndices::new());
->>>>>>> 961ad853
 
         let order_types = vec![OrderType::ascending()];
         let column_descs = vec![
@@ -1335,24 +1261,12 @@
         );
 
         // Prepare stream executors.
-<<<<<<< HEAD
-        let source = MockSource::with_messages(
-            schema.clone(),
-            PkIndices::new(),
-            vec![
-                Message::Barrier(Barrier::new_test_barrier(test_epoch(1))),
-                Message::Chunk(chunk1),
-                Message::Barrier(Barrier::new_test_barrier(test_epoch(2))),
-            ],
-        );
-=======
         let source = MockSource::with_messages(vec![
-            Message::Barrier(Barrier::new_test_barrier(1)),
+            Message::Barrier(Barrier::new_test_barrier(test_epoch(1))),
             Message::Chunk(chunk1),
-            Message::Barrier(Barrier::new_test_barrier(2)),
+            Message::Barrier(Barrier::new_test_barrier(test_epoch(2))),
         ])
         .into_executor(schema.clone(), PkIndices::new());
->>>>>>> 961ad853
 
         let order_types = vec![OrderType::ascending()];
         let column_descs = vec![
@@ -1461,32 +1375,16 @@
         );
 
         // Prepare stream executors.
-<<<<<<< HEAD
-        let source = MockSource::with_messages(
-            schema.clone(),
-            PkIndices::new(),
-            vec![
-                Message::Barrier(Barrier::new_test_barrier(test_epoch(1))),
-                Message::Chunk(chunk1),
-                Message::Barrier(Barrier::new_test_barrier(test_epoch(2))),
-                Message::Chunk(chunk2),
-                Message::Barrier(Barrier::new_test_barrier(test_epoch(3))),
-                Message::Chunk(chunk3),
-                Message::Barrier(Barrier::new_test_barrier(test_epoch(4))),
-            ],
-        );
-=======
         let source = MockSource::with_messages(vec![
-            Message::Barrier(Barrier::new_test_barrier(1)),
+            Message::Barrier(Barrier::new_test_barrier(test_epoch(1))),
             Message::Chunk(chunk1),
-            Message::Barrier(Barrier::new_test_barrier(2)),
+            Message::Barrier(Barrier::new_test_barrier(test_epoch(2))),
             Message::Chunk(chunk2),
-            Message::Barrier(Barrier::new_test_barrier(3)),
+            Message::Barrier(Barrier::new_test_barrier(test_epoch(3))),
             Message::Chunk(chunk3),
-            Message::Barrier(Barrier::new_test_barrier(4)),
+            Message::Barrier(Barrier::new_test_barrier(test_epoch(4))),
         ])
         .into_executor(schema.clone(), PkIndices::new());
->>>>>>> 961ad853
 
         let order_types = vec![OrderType::ascending()];
         let column_descs = vec![
