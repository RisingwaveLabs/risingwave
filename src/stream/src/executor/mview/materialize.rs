// Copyright 2022 Singularity Data
//
// Licensed under the Apache License, Version 2.0 (the "License");
// you may not use this file except in compliance with the License.
// You may obtain a copy of the License at
//
// http://www.apache.org/licenses/LICENSE-2.0
//
// Unless required by applicable law or agreed to in writing, software
// distributed under the License is distributed on an "AS IS" BASIS,
// WITHOUT WARRANTIES OR CONDITIONS OF ANY KIND, either express or implied.
// See the License for the specific language governing permissions and
// limitations under the License.

use std::collections::HashSet;

use futures::StreamExt;
use futures_async_stream::try_stream;
use itertools::Itertools;
use risingwave_common::array::Op::*;
use risingwave_common::array::Row;
use risingwave_common::catalog::{ColumnDesc, ColumnId, Schema};
use risingwave_common::util::sort_util::OrderPair;
use risingwave_storage::table::state_table::StateTable;
use risingwave_storage::{Keyspace, StateStore};

use crate::executor::error::StreamExecutorError;
use crate::executor::{
    BoxedExecutor, BoxedMessageStream, Executor, ExecutorInfo, Message, PkIndicesRef,
};

/// `MaterializeExecutor` materializes changes in stream into a materialized view on storage.
pub struct MaterializeExecutor<S: StateStore> {
    input: BoxedExecutor,

    state_table: StateTable<S>,

    /// Columns of arrange keys (including pk, group keys, join keys, etc.)
    arrange_columns: Vec<usize>,

    info: ExecutorInfo,
}

impl<S: StateStore> MaterializeExecutor<S> {
    pub fn new(
        input: BoxedExecutor,
        keyspace: Keyspace<S>,
        keys: Vec<OrderPair>,
        column_ids: Vec<ColumnId>,
        executor_id: u64,
        distribution_keys: Vec<usize>,
    ) -> Self {
        let arrange_columns: Vec<usize> = keys.iter().map(|k| k.column_idx).collect();
        let arrange_columns_set: HashSet<usize> =
            keys.iter().map(|k| k.column_idx).collect::<HashSet<_>>();
        let dist_key_set = distribution_keys.iter().copied().collect::<HashSet<_>>();
        assert!(dist_key_set.is_subset(&arrange_columns_set));
        let arrange_order_types = keys.iter().map(|k| k.order_type).collect();
        let schema = input.schema().clone();
        let column_descs = column_ids
            .into_iter()
            .zip_eq(schema.fields.iter().cloned())
            .map(|(column_id, field)| ColumnDesc {
                data_type: field.data_type,
                column_id,
                name: field.name,
                field_descs: vec![],
                type_name: "".to_string(),
            })
            .collect_vec();
        Self {
            input,
            state_table: StateTable::new(
                keyspace,
                column_descs,
                arrange_order_types,
<<<<<<< HEAD
                Some(pk_dist_indices),
                arrange_columns.clone(),
=======
                Some(distribution_keys),
>>>>>>> bee24c79
            ),
            arrange_columns: arrange_columns.clone(),
            info: ExecutorInfo {
                schema,
                pk_indices: arrange_columns,
                identity: format!("MaterializeExecutor {:X}", executor_id),
            },
        }
    }

    #[try_stream(ok = Message, error = StreamExecutorError)]
    async fn execute_inner(mut self) {
        let input = self.input.execute();
        #[for_await]
        for msg in input {
            let msg = msg?;
            yield match msg {
                Message::Chunk(chunk) => {
                    for (idx, op) in chunk.ops().iter().enumerate() {
                        // check visibility
                        let visible = chunk
                            .visibility()
                            .as_ref()
                            .map(|x| x.is_set(idx).unwrap())
                            .unwrap_or(true);
                        if !visible {
                            continue;
                        }

                        // assemble pk row
                        let arrange_row = Row(self
                            .arrange_columns
                            .iter()
                            .map(|col_idx| chunk.column_at(*col_idx).array_ref().datum_at(idx))
                            .collect_vec());

                        // assemble row
                        let row = Row(chunk
                            .columns()
                            .iter()
                            .map(|x| x.array_ref().datum_at(idx))
                            .collect_vec());

                        match op {
                            Insert | UpdateInsert => {
                                self.state_table.insert(&arrange_row, row)?;
                            }
                            Delete | UpdateDelete => {
                                self.state_table.delete(&arrange_row, row)?;
                            }
                        }
                    }

                    Message::Chunk(chunk)
                }
                Message::Barrier(b) => {
                    // FIXME(ZBW): use a better error type
                    self.state_table
                        .commit_with_value_meta(b.epoch.prev)
                        .await
                        .map_err(StreamExecutorError::executor_v1)?;
                    Message::Barrier(b)
                }
            }
        }
    }
}

impl<S: StateStore> Executor for MaterializeExecutor<S> {
    fn execute(self: Box<Self>) -> BoxedMessageStream {
        self.execute_inner().boxed()
    }

    fn schema(&self) -> &Schema {
        &self.info.schema
    }

    fn pk_indices(&self) -> PkIndicesRef {
        &self.info.pk_indices
    }

    fn identity(&self) -> &str {
        self.info.identity.as_str()
    }
}

impl<S: StateStore> std::fmt::Debug for MaterializeExecutor<S> {
    fn fmt(&self, f: &mut std::fmt::Formatter<'_>) -> std::fmt::Result {
        f.debug_struct("MaterializeExecutor")
            .field("input info", &self.info())
            .field("arrange_columns", &self.arrange_columns)
            .finish()
    }
}

#[cfg(test)]
mod tests {

    use futures::stream::StreamExt;
    use risingwave_common::array::stream_chunk::StreamChunkTestExt;
    use risingwave_common::array::Row;
    use risingwave_common::catalog::{ColumnDesc, Field, Schema, TableId};
    use risingwave_common::types::DataType;
    use risingwave_common::util::sort_util::{OrderPair, OrderType};
    use risingwave_storage::memory::MemoryStateStore;
    use risingwave_storage::table::cell_based_table::CellBasedTable;
    use risingwave_storage::Keyspace;

    use crate::executor::test_utils::*;
    use crate::executor::*;

    #[tokio::test]
    async fn test_materialize_executor() {
        // Prepare storage and memtable.
        let memory_state_store = MemoryStateStore::new();
        let table_id = TableId::new(1);
        // Two columns of int32 type, the first column is PK.
        let schema = Schema::new(vec![
            Field::unnamed(DataType::Int32),
            Field::unnamed(DataType::Int32),
        ]);
        let column_ids = vec![0.into(), 1.into()];

        // Prepare source chunks.
        let chunk1 = StreamChunk::from_pretty(
            " i i
            + 1 4
            + 2 5
            + 3 6",
        );
        let chunk2 = StreamChunk::from_pretty(
            " i i
            + 7 8
            - 3 6",
        );

        // Prepare stream executors.
        let source = MockSource::with_messages(
            schema.clone(),
            PkIndices::new(),
            vec![
                Message::Chunk(chunk1),
                Message::Barrier(Barrier::default()),
                Message::Chunk(chunk2),
                Message::Barrier(Barrier::default()),
            ],
        );

        let keyspace = Keyspace::table_root(memory_state_store.clone(), &table_id);
        let order_types = vec![OrderType::Ascending];
        let column_descs = vec![
            ColumnDesc::unnamed(column_ids[0], DataType::Int32),
            ColumnDesc::unnamed(column_ids[1], DataType::Int32),
        ];
        let table = CellBasedTable::new_for_test(keyspace.clone(), column_descs, order_types);
        let mut materialize_executor = Box::new(MaterializeExecutor::new(
            Box::new(source),
            keyspace,
            vec![OrderPair::new(0, OrderType::Ascending)],
            column_ids,
            1,
            vec![0],
        ))
        .execute();

        materialize_executor.next().await.transpose().unwrap();

        // First stream chunk. We check the existence of (3) -> (3,6)
        match materialize_executor.next().await.transpose().unwrap() {
            Some(Message::Barrier(_)) => {
                let row = table
                    .get_row(&Row(vec![Some(3_i32.into())]), u64::MAX)
                    .await
                    .unwrap();
                assert_eq!(row, Some(Row(vec![Some(3_i32.into()), Some(6_i32.into())])));
            }
            _ => unreachable!(),
        }
        materialize_executor.next().await.transpose().unwrap();
        // Second stream chunk. We check the existence of (7) -> (7,8)
        match materialize_executor.next().await.transpose().unwrap() {
            Some(Message::Barrier(_)) => {
                let row = table
                    .get_row(&Row(vec![Some(7_i32.into())]), u64::MAX)
                    .await
                    .unwrap();
                assert_eq!(row, Some(Row(vec![Some(7_i32.into()), Some(8_i32.into())])));
            }
            _ => unreachable!(),
        }
    }
}<|MERGE_RESOLUTION|>--- conflicted
+++ resolved
@@ -74,12 +74,8 @@
                 keyspace,
                 column_descs,
                 arrange_order_types,
-<<<<<<< HEAD
-                Some(pk_dist_indices),
+                Some(distribution_keys),
                 arrange_columns.clone(),
-=======
-                Some(distribution_keys),
->>>>>>> bee24c79
             ),
             arrange_columns: arrange_columns.clone(),
             info: ExecutorInfo {
