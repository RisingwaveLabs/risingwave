--- conflicted
+++ resolved
@@ -80,24 +80,10 @@
     pub fn on_compute_error(&self, err: ExprError, identity: &str) {
         tracing::error!("Compute error: {}, executor: {identity}", err);
         let executor_name = identity.split(' ').next().unwrap_or("name_not_found");
-<<<<<<< HEAD
-        let err_str = err.to_string();
-        if !self.error_suppressor.lock().suppress_error(&err_str) {
-            self.streaming_metrics
-                .user_compute_error_count
-                .with_label_values(&[
-                    "ExprError",
-                    &err_str,
-                    executor_name,
-                    &self.fragment_id.to_string(),
-                ])
-                .inc();
-=======
         let mut err_str = err.to_string();
 
         if self.error_suppressor.lock().suppress_error(&err_str) {
             err_str = format!("error msg suppressed (due to per-actor error limit: {})", self.error_suppressor.lock().max());
->>>>>>> a2f074d5
         }
         self.streaming_metrics
             .user_compute_error_count
