// Copyright 2023 RisingWave Labs
//
// Licensed under the Apache License, Version 2.0 (the "License");
// you may not use this file except in compliance with the License.
// You may obtain a copy of the License at
//
//     http://www.apache.org/licenses/LICENSE-2.0
//
// Unless required by applicable law or agreed to in writing, software
// distributed under the License is distributed on an "AS IS" BASIS,
// WITHOUT WARRANTIES OR CONDITIONS OF ANY KIND, either express or implied.
// See the License for the specific language governing permissions and
// limitations under the License.

use std::collections::HashMap;
use std::sync::Arc;
use std::time::Instant;

use futures::stream::select;
use futures::{FutureExt, StreamExt};
use futures_async_stream::try_stream;
use itertools::Itertools;
use prometheus::Histogram;
use risingwave_common::array::{Op, StreamChunk};
use risingwave_common::catalog::{ColumnCatalog, Field, Schema};
use risingwave_common::row::Row;
use risingwave_common::types::DataType;
use risingwave_common::util::chunk_coalesce::DataChunkBuilder;
use risingwave_connector::dispatch_sink;
use risingwave_connector::sink::catalog::{SinkId, SinkType};
use risingwave_connector::sink::{
    build_sink, Sink, SinkImpl, SinkParam, SinkWriter, SinkWriterParam,
};

use super::error::{StreamExecutorError, StreamExecutorResult};
use super::{BoxedExecutor, Executor, Message};
use crate::common::log_store::{LogReader, LogStoreFactory, LogStoreReadItem, LogWriter};
use crate::executor::monitor::StreamingMetrics;
use crate::executor::{expect_first_barrier, ActorContextRef, BoxedMessageStream};

pub struct SinkExecutor<F: LogStoreFactory> {
    input: BoxedExecutor,
    metrics: Arc<StreamingMetrics>,
    sink: SinkImpl,
    identity: String,
    input_columns: Vec<ColumnCatalog>,
    input_schema: Schema,
    sink_param: SinkParam,
    actor_context: ActorContextRef,
    log_reader: F::Reader,
    log_writer: F::Writer,
    sink_writer_param: SinkWriterParam,
}

struct SinkMetrics {
    sink_commit_duration_metrics: Histogram,
}

// Drop all the DELETE messages in this chunk and convert UPDATE INSERT into INSERT.
fn force_append_only(chunk: StreamChunk, data_types: Vec<DataType>) -> Option<StreamChunk> {
    let mut builder = DataChunkBuilder::new(data_types, chunk.cardinality() + 1);
    for (op, row_ref) in chunk.rows() {
        if op == Op::Insert || op == Op::UpdateInsert {
            let finished = builder.append_one_row(row_ref.into_owned_row());
            assert!(finished.is_none());
        }
    }
    builder.consume_all().map(|data_chunk| {
        let ops = vec![Op::Insert; data_chunk.capacity()];
        StreamChunk::from_parts(ops, data_chunk)
    })
}

impl<F: LogStoreFactory> SinkExecutor<F> {
    #[allow(clippy::too_many_arguments)]
    pub async fn new(
        input: BoxedExecutor,
        metrics: Arc<StreamingMetrics>,
        sink_writer_param: SinkWriterParam,
        columns: Vec<ColumnCatalog>,
        properties: HashMap<String, String>,
        pk_indices: Vec<usize>,
        sink_type: SinkType,
        sink_id: SinkId,
        actor_context: ActorContextRef,
        log_store_factory: F,
    ) -> StreamExecutorResult<Self> {
        let (log_reader, log_writer) = log_store_factory.build().await;

        let sink_param = SinkParam {
            sink_id,
            properties,
            columns: columns
                .iter()
                .filter(|col| !col.is_hidden)
                .map(|col| col.column_desc.clone())
                .collect(),
            pk_indices,
            sink_type,
        };
        let sink = build_sink(sink_param.clone())?;
        let input_schema = columns
            .iter()
            .map(|column| Field::from(&column.column_desc))
            .collect();
        Ok(Self {
            input,
            metrics,
            sink,
            identity: format!("SinkExecutor {:X?}", sink_writer_param.executor_id),
            input_columns: columns,
            input_schema,
            sink_param,
            actor_context,
            log_reader,
            log_writer,
            sink_writer_param,
        })
    }

    fn execute_inner(self) -> BoxedMessageStream {
        let sink_commit_duration_metrics = self
            .metrics
            .sink_commit_duration
            .with_label_values(&[self.identity.as_str(), self.sink.get_connector()]);

        let sink_metrics = SinkMetrics {
            sink_commit_duration_metrics,
        };

        let write_log_stream = Self::execute_write_log(
            self.input,
            self.log_writer,
            self.input_columns,
            self.sink_param.sink_type,
            self.actor_context,
        );

        dispatch_sink!(self.sink, sink, {
            let consume_log_stream = Self::execute_consume_log(
                sink,
                self.log_reader,
                sink_metrics,
                self.sink_writer_param,
            );
            select(consume_log_stream.into_stream(), write_log_stream).boxed()
        })
    }

    #[try_stream(ok = Message, error = StreamExecutorError)]
    async fn execute_write_log(
        input: BoxedExecutor,
        mut log_writer: impl LogWriter,
        columns: Vec<ColumnCatalog>,
        sink_type: SinkType,
        actor_context: ActorContextRef,
    ) {
        let mut input = input.execute();

        let data_types = columns
            .iter()
            .map(|col| col.column_desc.data_type.clone())
            .collect_vec();

        let barrier = expect_first_barrier(&mut input).await?;

        let epoch_pair = barrier.epoch;

        log_writer.init(epoch_pair.curr).await?;

        // Propagate the first barrier
        yield Message::Barrier(barrier);

        let visible_columns = columns
            .iter()
            .enumerate()
            .filter_map(|(idx, column)| (!column.is_hidden).then_some(idx))
            .collect_vec();

        #[for_await]
        for msg in input {
            match msg? {
                Message::Watermark(w) => yield Message::Watermark(w),
                Message::Chunk(chunk) => {
                    let visible_chunk = if sink_type == SinkType::ForceAppendOnly {
                        // Force append-only by dropping UPDATE/DELETE messages. We do this when the
                        // user forces the sink to be append-only while it is actually not based on
                        // the frontend derivation result.
                        force_append_only(chunk.clone(), data_types.clone())
                    } else {
                        Some(chunk.clone().compact())
                    };

                    if let Some(chunk) = visible_chunk {
                        let chunk_to_connector = if visible_columns.len() != columns.len() {
                            // Do projection here because we may have columns that aren't visible to
                            // the downstream.
                            chunk.clone().reorder_columns(&visible_columns)
                        } else {
                            chunk.clone()
                        };

                        log_writer.write_chunk(chunk_to_connector).await?;

                        // Use original chunk instead of the reordered one as the executor output.
                        yield Message::Chunk(chunk);
                    }
                }
                Message::Barrier(barrier) => {
                    log_writer
                        .flush_current_epoch(barrier.epoch.curr, barrier.checkpoint)
                        .await?;
                    if let Some(vnode_bitmap) = barrier.as_update_vnode_bitmap(actor_context.id) {
                        log_writer.update_vnode_bitmap(vnode_bitmap);
                    }
                    yield Message::Barrier(barrier);
                }
            }
        }
    }

    async fn execute_consume_log<S: Sink, R: LogReader>(
        sink: S,
        mut log_reader: R,
        sink_metrics: SinkMetrics,
        sink_writer_param: SinkWriterParam,
    ) -> StreamExecutorResult<Message> {
        log_reader.init().await?;
        let mut sink_writer = sink.new_writer(sink_writer_param).await?;

        enum LogConsumerState {
            /// Mark that the log consumer is not initialized yet
            Uninitialized,

            /// Mark that a new epoch has begun.
            EpochBegun { curr_epoch: u64 },

            /// Mark that the consumer has just received a barrier
            BarrierReceived { prev_epoch: u64 },
        }

        let mut state = LogConsumerState::Uninitialized;

        loop {
            let (epoch, item): (u64, LogStoreReadItem) = log_reader.next_item().await?;
            // begin_epoch when not previously began
            state = match state {
                LogConsumerState::Uninitialized => {
                    sink_writer.begin_epoch(epoch).await?;
                    LogConsumerState::EpochBegun { curr_epoch: epoch }
                }
                LogConsumerState::EpochBegun { curr_epoch } => {
                    assert!(
                        epoch >= curr_epoch,
                        "new epoch {} should not be below the current epoch {}",
                        epoch,
                        curr_epoch
                    );
                    LogConsumerState::EpochBegun { curr_epoch: epoch }
                }
                LogConsumerState::BarrierReceived { prev_epoch } => {
                    assert!(
                        epoch > prev_epoch,
                        "new epoch {} should be greater than prev epoch {}",
                        epoch,
                        prev_epoch
                    );
                    sink_writer.begin_epoch(epoch).await?;
                    LogConsumerState::EpochBegun { curr_epoch: epoch }
                }
            };
            match item {
                LogStoreReadItem::StreamChunk(chunk) => {
                    if let Err(e) = sink_writer.write_batch(chunk.clone()).await {
                        sink_writer.abort().await?;
                        return Err(e.into());
                    }
                }
                LogStoreReadItem::Barrier { is_checkpoint } => {
                    if is_checkpoint {
                        let start_time = Instant::now();
                        sink_writer.barrier(true).await?;
                        sink_metrics
                            .sink_commit_duration_metrics
                            .observe(start_time.elapsed().as_millis() as f64);
                        log_reader.truncate().await?;
                    } else {
                        sink_writer.barrier(false).await?;
                    }
                    let prev_epoch = match state {
                        LogConsumerState::EpochBegun { curr_epoch } => curr_epoch,
                        _ => unreachable!("epoch must have begun before handling barrier"),
                    };
                    state = LogConsumerState::BarrierReceived { prev_epoch }
                }
            }
        }
    }
}

impl<F: LogStoreFactory> Executor for SinkExecutor<F> {
    fn execute(self: Box<Self>) -> BoxedMessageStream {
        self.execute_inner()
    }

    fn schema(&self) -> &Schema {
        &self.input_schema
    }

    fn pk_indices(&self) -> super::PkIndicesRef<'_> {
        &self.sink_param.pk_indices
    }

    fn identity(&self) -> &str {
        &self.identity
    }
}

#[cfg(test)]
mod test {
    use risingwave_common::catalog::{ColumnDesc, ColumnId};

    use super::*;
    use crate::common::log_store::in_mem::BoundedInMemLogStoreFactory;
    use crate::executor::test_utils::*;
    use crate::executor::ActorContext;

    #[tokio::test]
    async fn test_force_append_only_sink() {
        use risingwave_common::array::stream_chunk::StreamChunk;
        use risingwave_common::array::StreamChunkTestExt;
        use risingwave_common::types::DataType;

        use crate::executor::Barrier;

        let properties = maplit::hashmap! {
            "connector".into() => "blackhole".into(),
            "type".into() => "append-only".into(),
            "force_append_only".into() => "true".into()
        };

        // We have two visible columns and one hidden column. The hidden column will be pruned out
        // within the sink executor.
        let columns = vec![
            ColumnCatalog {
                column_desc: ColumnDesc::unnamed(ColumnId::new(0), DataType::Int64),
                is_hidden: false,
            },
            ColumnCatalog {
                column_desc: ColumnDesc::unnamed(ColumnId::new(1), DataType::Int64),
                is_hidden: false,
            },
            ColumnCatalog {
                column_desc: ColumnDesc::unnamed(ColumnId::new(2), DataType::Int64),
                is_hidden: true,
            },
        ];
        let schema: Schema = columns
            .iter()
            .map(|column| Field::from(column.column_desc.clone()))
            .collect();
        let pk = vec![0];

        let mock = MockSource::with_messages(
            schema,
            pk.clone(),
            vec![
                Message::Barrier(Barrier::new_test_barrier(1)),
                Message::Chunk(std::mem::take(&mut StreamChunk::from_pretty(
                    " I I I
                    + 3 2 1",
                ))),
                Message::Barrier(Barrier::new_test_barrier(2)),
                Message::Chunk(std::mem::take(&mut StreamChunk::from_pretty(
                    "  I I I
                    U- 3 2 1
                    U+ 3 4 1
                     + 5 6 7",
                ))),
                Message::Chunk(std::mem::take(&mut StreamChunk::from_pretty(
                    " I I I
                    - 5 6 7",
                ))),
            ],
        );

        let sink_executor = SinkExecutor::new(
            Box::new(mock),
            Arc::new(StreamingMetrics::unused()),
<<<<<<< HEAD
            config,
            SinkWriterParam::default(),
=======
            SinkWriterParam {
                connector_params: Default::default(),
                executor_id: 0,
                vnode_bitmap: None,
            },
>>>>>>> 6a45b3b5
            columns.clone(),
            properties,
            pk.clone(),
            SinkType::ForceAppendOnly,
            0.into(),
            ActorContext::create(0),
            BoundedInMemLogStoreFactory::new(1),
        )
        .await
        .unwrap();

        let mut executor = SinkExecutor::execute(Box::new(sink_executor));

        // Barrier message.
        executor.next().await.unwrap().unwrap();

        let chunk_msg = executor.next().await.unwrap().unwrap();
        assert_eq!(
            chunk_msg.into_chunk().unwrap(),
            StreamChunk::from_pretty(
                " I I I
                + 3 2 1",
            )
        );

        // Barrier message.
        executor.next().await.unwrap().unwrap();

        let chunk_msg = executor.next().await.unwrap().unwrap();
        assert_eq!(
            chunk_msg.into_chunk().unwrap(),
            StreamChunk::from_pretty(
                " I I I
                + 3 4 1
                + 5 6 7",
            )
        );

        // Should not receive the third stream chunk message because the force-append-only sink
        // executor will drop all DELETE messages.

        // The last barrier message.
        executor.next().await.unwrap().unwrap();
    }

    #[tokio::test]
    async fn test_empty_barrier_sink() {
        use risingwave_common::types::DataType;

        use crate::executor::Barrier;

        let properties = maplit::hashmap! {
            "connector".into() => "blackhole".into(),
            "type".into() => "append-only".into(),
            "force_append_only".into() => "true".into()
        };
        let columns = vec![
            ColumnCatalog {
                column_desc: ColumnDesc::unnamed(ColumnId::new(0), DataType::Int64),
                is_hidden: false,
            },
            ColumnCatalog {
                column_desc: ColumnDesc::unnamed(ColumnId::new(1), DataType::Int64),
                is_hidden: false,
            },
        ];
        let schema: Schema = columns
            .iter()
            .map(|column| Field::from(column.column_desc.clone()))
            .collect();
        let pk = vec![0];

        let mock = MockSource::with_messages(
            schema,
            pk.clone(),
            vec![
                Message::Barrier(Barrier::new_test_barrier(1)),
                Message::Barrier(Barrier::new_test_barrier(2)),
                Message::Barrier(Barrier::new_test_barrier(3)),
            ],
        );

        let sink_executor = SinkExecutor::new(
            Box::new(mock),
            Arc::new(StreamingMetrics::unused()),
<<<<<<< HEAD
            config,
            SinkWriterParam::default(),
=======
            SinkWriterParam {
                connector_params: Default::default(),
                executor_id: 0,
                vnode_bitmap: None,
            },
>>>>>>> 6a45b3b5
            columns,
            properties,
            pk.clone(),
            SinkType::ForceAppendOnly,
            0.into(),
            ActorContext::create(0),
            BoundedInMemLogStoreFactory::new(1),
        )
        .await
        .unwrap();

        let mut executor = SinkExecutor::execute(Box::new(sink_executor));

        // Barrier message.
        assert_eq!(
            executor.next().await.unwrap().unwrap(),
            Message::Barrier(Barrier::new_test_barrier(1))
        );

        // Barrier message.
        assert_eq!(
            executor.next().await.unwrap().unwrap(),
            Message::Barrier(Barrier::new_test_barrier(2))
        );

        // The last barrier message.
        assert_eq!(
            executor.next().await.unwrap().unwrap(),
            Message::Barrier(Barrier::new_test_barrier(3))
        );
    }
}<|MERGE_RESOLUTION|>--- conflicted
+++ resolved
@@ -387,16 +387,7 @@
         let sink_executor = SinkExecutor::new(
             Box::new(mock),
             Arc::new(StreamingMetrics::unused()),
-<<<<<<< HEAD
-            config,
             SinkWriterParam::default(),
-=======
-            SinkWriterParam {
-                connector_params: Default::default(),
-                executor_id: 0,
-                vnode_bitmap: None,
-            },
->>>>>>> 6a45b3b5
             columns.clone(),
             properties,
             pk.clone(),
@@ -482,16 +473,7 @@
         let sink_executor = SinkExecutor::new(
             Box::new(mock),
             Arc::new(StreamingMetrics::unused()),
-<<<<<<< HEAD
-            config,
             SinkWriterParam::default(),
-=======
-            SinkWriterParam {
-                connector_params: Default::default(),
-                executor_id: 0,
-                vnode_bitmap: None,
-            },
->>>>>>> 6a45b3b5
             columns,
             properties,
             pk.clone(),
