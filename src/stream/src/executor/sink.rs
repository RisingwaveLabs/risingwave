// Copyright 2023 RisingWave Labs
//
// Licensed under the Apache License, Version 2.0 (the "License");
// you may not use this file except in compliance with the License.
// You may obtain a copy of the License at
//
//     http://www.apache.org/licenses/LICENSE-2.0
//
// Unless required by applicable law or agreed to in writing, software
// distributed under the License is distributed on an "AS IS" BASIS,
// WITHOUT WARRANTIES OR CONDITIONS OF ANY KIND, either express or implied.
// See the License for the specific language governing permissions and
// limitations under the License.

use std::sync::Arc;
use std::time::Instant;

use futures::stream::select;
use futures::{FutureExt, Stream, StreamExt};
use futures_async_stream::try_stream;
use prometheus::Histogram;
use risingwave_common::array::{Op, StreamChunk};
use risingwave_common::catalog::Schema;
use risingwave_common::row::Row;
use risingwave_common::types::DataType;
use risingwave_common::util::chunk_coalesce::DataChunkBuilder;
use risingwave_connector::sink::catalog::SinkType;
use risingwave_connector::sink::{Sink, SinkConfig, SinkImpl};
use risingwave_connector::ConnectorParams;

use super::error::{StreamExecutorError, StreamExecutorResult};
use super::{BoxedExecutor, Executor, Message};
use crate::common::log_store::{LogReader, LogStoreFactory, LogStoreReadItem, LogWriter};
use crate::executor::monitor::StreamingMetrics;
use crate::executor::{expect_first_barrier, ActorContextRef, PkIndices};

pub struct SinkExecutor<F: LogStoreFactory> {
    input: BoxedExecutor,
    metrics: Arc<StreamingMetrics>,
    config: SinkConfig,
    identity: String,
    connector_params: ConnectorParams,
    schema: Schema,
    pk_indices: Vec<usize>,
    sink_type: SinkType,
    actor_context: ActorContextRef,
    log_reader: F::Reader,
    log_writer: F::Writer,
}

async fn build_sink(
    config: SinkConfig,
    schema: Schema,
    pk_indices: PkIndices,
    connector_params: ConnectorParams,
    sink_type: SinkType,
) -> StreamExecutorResult<SinkImpl> {
    Ok(SinkImpl::new(config, schema, pk_indices, connector_params, sink_type).await?)
}

// Drop all the DELETE messages in this chunk and convert UPDATE INSERT into INSERT.
fn force_append_only(chunk: StreamChunk, data_types: Vec<DataType>) -> Option<StreamChunk> {
    let mut builder = DataChunkBuilder::new(data_types, chunk.cardinality() + 1);
    for (op, row_ref) in chunk.rows() {
        if op == Op::Insert || op == Op::UpdateInsert {
            let finished = builder.append_one_row(row_ref.into_owned_row());
            assert!(finished.is_none());
        }
    }
    builder.consume_all().map(|data_chunk| {
        let ops = vec![Op::Insert; data_chunk.capacity()];
        StreamChunk::from_parts(ops, data_chunk)
    })
}

impl<F: LogStoreFactory> SinkExecutor<F> {
    #[allow(clippy::too_many_arguments)]
    pub async fn new(
        materialize_executor: BoxedExecutor,
        metrics: Arc<StreamingMetrics>,
        config: SinkConfig,
        executor_id: u64,
        connector_params: ConnectorParams,
        schema: Schema,
        pk_indices: Vec<usize>,
        sink_type: SinkType,
        actor_context: ActorContextRef,
        log_store_factory: F,
    ) -> Self {
        let (log_reader, log_writer) = log_store_factory.build().await;
        Self {
            input: materialize_executor,
            metrics,
            config,
            identity: format!("SinkExecutor {:X?}", executor_id),
            pk_indices,
            schema,
            connector_params,
            sink_type,
            actor_context,
            log_reader,
            log_writer,
        }
    }

    fn execute_inner(self) -> impl Stream<Item = StreamExecutorResult<Message>> {
        let config = self.config.clone();
        let schema = self.schema.clone();

        let metrics = self
            .metrics
            .sink_commit_duration
            .with_label_values(&[self.identity.as_str(), self.config.get_connector()]);
        let consume_log_stream = Self::execute_consume_log(
            config,
            schema,
            self.pk_indices,
            self.connector_params,
            self.sink_type,
            self.log_reader,
            metrics,
        );

        let write_log_stream = Self::execute_write_log(
            self.input,
            self.log_writer,
            self.schema,
            self.sink_type,
            self.actor_context,
        );

        select(consume_log_stream.into_stream(), write_log_stream)
    }

    #[try_stream(ok = Message, error = StreamExecutorError)]
    async fn execute_write_log(
        input: BoxedExecutor,
        mut log_writer: impl LogWriter,
        schema: Schema,
        sink_type: SinkType,
        actor_context: ActorContextRef,
    ) {
        let data_types = schema.data_types();
        let mut input = input.execute();

        let barrier = expect_first_barrier(&mut input).await?;

        let epoch_pair = barrier.epoch;

        log_writer.init(epoch_pair.curr).await?;

        // Propagate the first barrier
        yield Message::Barrier(barrier);

        #[for_await]
        for msg in input {
            match msg? {
                Message::Watermark(w) => yield Message::Watermark(w),
                Message::Chunk(chunk) => {
                    let visible_chunk = if sink_type == SinkType::ForceAppendOnly {
                        // Force append-only by dropping UPDATE/DELETE messages. We do this when the
                        // user forces the sink to be append-only while it is actually not based on
                        // the frontend derivation result.
                        force_append_only(chunk.clone(), data_types.clone())
                    } else {
                        Some(chunk.clone().compact())
                    };

                    if let Some(chunk) = visible_chunk {
                        // NOTE: We start the txn here because a force-append-only sink might
                        // receive a data chunk full of DELETE messages and then drop all of them.
                        // At this point (instead of the point above when we receive the upstream
                        // data chunk), we make sure that we do have data to send out, and we can
                        // thus mark the txn as started.
                        log_writer.write_chunk(chunk.clone()).await?;

                        yield Message::Chunk(chunk);
                    }
                }
                Message::Barrier(barrier) => {
                    log_writer
                        .flush_current_epoch(barrier.epoch.curr, barrier.checkpoint)
                        .await?;
                    if let Some(vnode_bitmap) = barrier.as_update_vnode_bitmap(actor_context.id) {
                        log_writer.update_vnode_bitmap(vnode_bitmap);
                    }
                    yield Message::Barrier(barrier);
                }
            }
        }
    }

    async fn execute_consume_log<R: LogReader>(
        config: SinkConfig,
        schema: Schema,
        pk_indices: Vec<usize>,
        connector_params: ConnectorParams,
        sink_type: SinkType,
        mut log_reader: R,
        sink_commit_duration_metrics: Histogram,
    ) -> StreamExecutorResult<Message> {
        let mut sink = build_sink(config, schema, pk_indices, connector_params, sink_type).await?;

        let mut epoch = log_reader.init().await?;

        // the flag is required because kafka transaction requires at least one
        // message, so we should abort the transaction if the flag is true.
        let mut empty_checkpoint_flag = true;
        let mut in_transaction = false;

        loop {
            let item: LogStoreReadItem = log_reader.next_item().await?;
            match item {
                LogStoreReadItem::StreamChunk(chunk) => {
                    // NOTE: We start the txn here because a force-append-only sink might
                    // receive a data chunk full of DELETE messages and then drop all of them.
                    // At this point (instead of the point above when we receive the upstream
                    // data chunk), we make sure that we do have data to send out, and we can
                    // thus mark the txn as started.
                    if !in_transaction {
                        sink.begin_epoch(epoch).await?;
                        in_transaction = true;
                    }

                    if let Err(e) = sink.write_batch(chunk.clone()).await {
                        sink.abort().await?;
                        return Err(e.into());
                    }
                    empty_checkpoint_flag = false;
                }
                LogStoreReadItem::Barrier {
                    next_epoch,
                    is_checkpoint,
                } => {
                    assert!(next_epoch > epoch);
                    if is_checkpoint {
                        if in_transaction {
                            if empty_checkpoint_flag {
                                sink.abort().await?;
                                tracing::debug!(
                                    "transaction abort due to empty epoch, epoch: {:?}",
                                    epoch
                                );
                            } else {
                                let start_time = Instant::now();
                                sink.commit().await?;
                                sink_commit_duration_metrics
                                    .observe(start_time.elapsed().as_millis() as f64);
                            }
                        }
                        log_reader.truncate().await?;
                        in_transaction = false;
                        empty_checkpoint_flag = true;
                    }
                    epoch = next_epoch;
                }
            }
        }
    }
}

impl<F: LogStoreFactory> Executor for SinkExecutor<F> {
    fn execute(self: Box<Self>) -> super::BoxedMessageStream {
        // TODO: dispatch in enum
        self.execute_inner().boxed()
    }

    fn schema(&self) -> &Schema {
        self.input.schema()
    }

    fn pk_indices(&self) -> super::PkIndicesRef<'_> {
        &self.pk_indices
    }

    fn identity(&self) -> &str {
        &self.identity
    }
}

#[cfg(test)]
mod test {
    use super::*;
    use crate::common::log_store::BoundedInMemLogStoreFactory;
    use crate::executor::test_utils::*;
    use crate::executor::ActorContext;

<<<<<<< HEAD
    #[ignore]
    #[tokio::test]
    async fn test_mysqlsink() {
        use risingwave_common::array::stream_chunk::StreamChunk;
        use risingwave_common::array::StreamChunkTestExt;
        use risingwave_common::catalog::Field;
        use risingwave_common::types::DataType;

        use crate::executor::Barrier;

        let properties = maplit::hashmap! {
        "connector".into() => "mysql".into(),
        "endpoint".into() => "127.0.0.1:3306".into(),
        "database".into() => "db".into(),
        "table".into() => "t".into(),
        "user".into() => "root".into()
        };
        let schema = Schema::new(vec![
            Field::with_name(DataType::Int32, "v1"),
            Field::with_name(DataType::Int32, "v2"),
            Field::with_name(DataType::Int32, "v3"),
        ]);
        let pk = vec![];

        // Mock `child`
        let mock = MockSource::with_messages(
            schema.clone(),
            pk.clone(),
            vec![
                Message::Chunk(std::mem::take(&mut StreamChunk::from_pretty(
                    " I I I
            +  3 2 1",
                ))),
                Message::Barrier(Barrier::new_test_barrier(1)),
                Message::Chunk(std::mem::take(&mut StreamChunk::from_pretty(
                    " I I I
            +  6 5 4",
                ))),
            ],
        );

        let config = SinkConfig::from_hashmap(properties).unwrap();
        let bounded_log_store_factory = BoundedInMemLogStoreFactory::new(1);
        let sink_executor = SinkExecutor::new(
            Box::new(mock),
            Arc::new(StreamingMetrics::unused()),
            config,
            0,
            Default::default(),
            schema.clone(),
            pk.clone(),
            SinkType::AppendOnly,
            ActorContext::create(0),
            bounded_log_store_factory,
        )
        .await;

        let mut executor = SinkExecutor::execute(Box::new(sink_executor));

        executor.next().await.unwrap().unwrap();
        executor.next().await.unwrap().unwrap();
        executor.next().await.unwrap().unwrap();
        executor.next().await.unwrap().unwrap();
    }

=======
>>>>>>> 8e0bf7ab
    #[tokio::test]
    async fn test_force_append_only_sink() {
        use risingwave_common::array::stream_chunk::StreamChunk;
        use risingwave_common::array::StreamChunkTestExt;
        use risingwave_common::catalog::Field;
        use risingwave_common::types::DataType;

        use crate::executor::Barrier;

        let properties = maplit::hashmap! {
            "connector".into() => "blackhole".into(),
            "type".into() => "append-only".into(),
            "force_append_only".into() => "true".into()
        };
        let schema = Schema::new(vec![
            Field::with_name(DataType::Int64, "v1"),
            Field::with_name(DataType::Int64, "v2"),
        ]);
        let pk = vec![0];

        let mock = MockSource::with_messages(
            schema.clone(),
            pk.clone(),
            vec![
                Message::Barrier(Barrier::new_test_barrier(1)),
                Message::Chunk(std::mem::take(&mut StreamChunk::from_pretty(
                    " I I
                    + 3 2",
                ))),
                Message::Barrier(Barrier::new_test_barrier(2)),
                Message::Chunk(std::mem::take(&mut StreamChunk::from_pretty(
                    "  I I
                    U- 3 2
                    U+ 3 4
                     + 5 6",
                ))),
                Message::Chunk(std::mem::take(&mut StreamChunk::from_pretty(
                    " I I
                    - 5 6",
                ))),
            ],
        );

        let config = SinkConfig::from_hashmap(properties).unwrap();
        let sink_executor = SinkExecutor::new(
            Box::new(mock),
            Arc::new(StreamingMetrics::unused()),
            config,
            0,
            Default::default(),
            schema.clone(),
            pk.clone(),
            SinkType::ForceAppendOnly,
            ActorContext::create(0),
            BoundedInMemLogStoreFactory::new(1),
        )
        .await;

        let mut executor = SinkExecutor::execute(Box::new(sink_executor));

        // Barrier message.
        executor.next().await.unwrap().unwrap();

        let chunk_msg = executor.next().await.unwrap().unwrap();
        assert_eq!(
            chunk_msg.into_chunk().unwrap(),
            StreamChunk::from_pretty(
                " I I
                + 3 2",
            )
        );

        // Barrier message.
        executor.next().await.unwrap().unwrap();

        let chunk_msg = executor.next().await.unwrap().unwrap();
        assert_eq!(
            chunk_msg.into_chunk().unwrap(),
            StreamChunk::from_pretty(
                " I I
                + 3 4
                + 5 6",
            )
        );

        // Should not receive the third stream chunk message because the force-append-only sink
        // executor will drop all DELETE messages.

        // The last barrier message.
        executor.next().await.unwrap().unwrap();
    }
}<|MERGE_RESOLUTION|>--- conflicted
+++ resolved
@@ -285,74 +285,6 @@
     use crate::executor::test_utils::*;
     use crate::executor::ActorContext;
 
-<<<<<<< HEAD
-    #[ignore]
-    #[tokio::test]
-    async fn test_mysqlsink() {
-        use risingwave_common::array::stream_chunk::StreamChunk;
-        use risingwave_common::array::StreamChunkTestExt;
-        use risingwave_common::catalog::Field;
-        use risingwave_common::types::DataType;
-
-        use crate::executor::Barrier;
-
-        let properties = maplit::hashmap! {
-        "connector".into() => "mysql".into(),
-        "endpoint".into() => "127.0.0.1:3306".into(),
-        "database".into() => "db".into(),
-        "table".into() => "t".into(),
-        "user".into() => "root".into()
-        };
-        let schema = Schema::new(vec![
-            Field::with_name(DataType::Int32, "v1"),
-            Field::with_name(DataType::Int32, "v2"),
-            Field::with_name(DataType::Int32, "v3"),
-        ]);
-        let pk = vec![];
-
-        // Mock `child`
-        let mock = MockSource::with_messages(
-            schema.clone(),
-            pk.clone(),
-            vec![
-                Message::Chunk(std::mem::take(&mut StreamChunk::from_pretty(
-                    " I I I
-            +  3 2 1",
-                ))),
-                Message::Barrier(Barrier::new_test_barrier(1)),
-                Message::Chunk(std::mem::take(&mut StreamChunk::from_pretty(
-                    " I I I
-            +  6 5 4",
-                ))),
-            ],
-        );
-
-        let config = SinkConfig::from_hashmap(properties).unwrap();
-        let bounded_log_store_factory = BoundedInMemLogStoreFactory::new(1);
-        let sink_executor = SinkExecutor::new(
-            Box::new(mock),
-            Arc::new(StreamingMetrics::unused()),
-            config,
-            0,
-            Default::default(),
-            schema.clone(),
-            pk.clone(),
-            SinkType::AppendOnly,
-            ActorContext::create(0),
-            bounded_log_store_factory,
-        )
-        .await;
-
-        let mut executor = SinkExecutor::execute(Box::new(sink_executor));
-
-        executor.next().await.unwrap().unwrap();
-        executor.next().await.unwrap().unwrap();
-        executor.next().await.unwrap().unwrap();
-        executor.next().await.unwrap().unwrap();
-    }
-
-=======
->>>>>>> 8e0bf7ab
     #[tokio::test]
     async fn test_force_append_only_sink() {
         use risingwave_common::array::stream_chunk::StreamChunk;
