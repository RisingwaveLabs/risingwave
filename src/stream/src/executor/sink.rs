--- conflicted
+++ resolved
@@ -474,30 +474,15 @@
             .collect();
         let pk_indices = vec![0];
 
-<<<<<<< HEAD
-        let mock = MockSource::with_messages(
-            schema.clone(),
-            pk_indices.clone(),
-            vec![
-                Message::Barrier(Barrier::new_test_barrier(test_epoch(1))),
-                Message::Chunk(std::mem::take(&mut StreamChunk::from_pretty(
-                    " I I I
-                    + 3 2 1",
-                ))),
-                Message::Barrier(Barrier::new_test_barrier(test_epoch(3))),
-                Message::Chunk(std::mem::take(&mut StreamChunk::from_pretty(
-                    "  I I I
-=======
         let source = MockSource::with_messages(vec![
-            Message::Barrier(Barrier::new_test_barrier(1)),
+            Message::Barrier(Barrier::new_test_barrier(test_epoch(1))),
             Message::Chunk(std::mem::take(&mut StreamChunk::from_pretty(
                 " I I I
                     + 3 2 1",
             ))),
-            Message::Barrier(Barrier::new_test_barrier(2)),
+            Message::Barrier(Barrier::new_test_barrier(test_epoch(2))),
             Message::Chunk(std::mem::take(&mut StreamChunk::from_pretty(
                 "  I I I
->>>>>>> 961ad853
                     U- 3 2 1
                     U+ 3 4 1
                      + 5 6 7",
@@ -609,30 +594,15 @@
             .map(|column| Field::from(column.column_desc.clone()))
             .collect();
 
-<<<<<<< HEAD
-        let mock = MockSource::with_messages(
-            schema.clone(),
-            vec![0, 1],
-            vec![
-                Message::Barrier(Barrier::new_test_barrier(test_epoch(1))),
-                Message::Chunk(std::mem::take(&mut StreamChunk::from_pretty(
-                    " I I I
-                    + 1 1 10",
-                ))),
-                Message::Barrier(Barrier::new_test_barrier(test_epoch(3))),
-                Message::Chunk(std::mem::take(&mut StreamChunk::from_pretty(
-                    " I I I
-=======
         let source = MockSource::with_messages(vec![
-            Message::Barrier(Barrier::new_test_barrier(1)),
+            Message::Barrier(Barrier::new_test_barrier(test_epoch(1))),
             Message::Chunk(std::mem::take(&mut StreamChunk::from_pretty(
                 " I I I
                     + 1 1 10",
             ))),
-            Message::Barrier(Barrier::new_test_barrier(2)),
+            Message::Barrier(Barrier::new_test_barrier(test_epoch(2))),
             Message::Chunk(std::mem::take(&mut StreamChunk::from_pretty(
                 " I I I
->>>>>>> 961ad853
                     + 1 3 30",
             ))),
             Message::Chunk(std::mem::take(&mut StreamChunk::from_pretty(
@@ -643,17 +613,10 @@
             Message::Chunk(std::mem::take(&mut StreamChunk::from_pretty(
                 " I I I
                     - 1 1 10",
-<<<<<<< HEAD
-                ))),
-                Message::Barrier(Barrier::new_test_barrier(test_epoch(3))),
-            ],
-        );
-=======
             ))),
-            Message::Barrier(Barrier::new_test_barrier(3)),
+            Message::Barrier(Barrier::new_test_barrier(test_epoch(3))),
         ])
         .into_executor(schema.clone(), vec![0, 1]);
->>>>>>> 961ad853
 
         let sink_param = SinkParam {
             sink_id: 0.into(),
@@ -769,24 +732,12 @@
             .collect();
         let pk_indices = vec![0];
 
-<<<<<<< HEAD
-        let mock = MockSource::with_messages(
-            schema.clone(),
-            pk_indices.clone(),
-            vec![
-                Message::Barrier(Barrier::new_test_barrier(test_epoch(1))),
-                Message::Barrier(Barrier::new_test_barrier(test_epoch(3))),
-                Message::Barrier(Barrier::new_test_barrier(test_epoch(3))),
-            ],
-        );
-=======
         let source = MockSource::with_messages(vec![
-            Message::Barrier(Barrier::new_test_barrier(1)),
-            Message::Barrier(Barrier::new_test_barrier(2)),
-            Message::Barrier(Barrier::new_test_barrier(3)),
+            Message::Barrier(Barrier::new_test_barrier(test_epoch(1))),
+            Message::Barrier(Barrier::new_test_barrier(test_epoch(3))),
+            Message::Barrier(Barrier::new_test_barrier(test_epoch(3))),
         ])
         .into_executor(schema.clone(), pk_indices.clone());
->>>>>>> 961ad853
 
         let sink_param = SinkParam {
             sink_id: 0.into(),
