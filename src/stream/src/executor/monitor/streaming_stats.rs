--- conflicted
+++ resolved
@@ -53,10 +53,7 @@
     pub actor_out_record_cnt: GenericCounterVec<AtomicU64>,
     pub actor_sampled_deserialize_duration_ns: GenericCounterVec<AtomicU64>,
 
-<<<<<<< HEAD
-=======
     // Source
->>>>>>> 3fbe1ab2
     pub source_output_row_count: GenericCounterVec<AtomicU64>,
     pub source_row_per_barrier: GenericCounterVec<AtomicU64>,
     pub source_split_change_count: GenericCounterVec<AtomicU64>,
