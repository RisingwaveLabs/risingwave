--- conflicted
+++ resolved
@@ -129,50 +129,6 @@
         let actor_id = progress.actor_id();
 
         let schema = Schema::new(vec![Field::unnamed(DataType::Int64)]);
-<<<<<<< HEAD
-        let first = Box::new(
-            MockSource::with_chunks(
-                schema.clone(),
-                PkIndices::new(),
-                vec![
-                    StreamChunk::from_pretty("I\n + 1"),
-                    StreamChunk::from_pretty("I\n + 2"),
-                ],
-            )
-            .stop_on_finish(false),
-        );
-
-        let second = Box::new(MockSource::with_messages(
-            schema.clone(),
-            PkIndices::new(),
-            vec![
-                Message::Barrier(Barrier::new_test_barrier(test_epoch(1)).with_mutation(
-                    Mutation::Add(AddMutation {
-                        adds: maplit::hashmap! {
-                            0 => vec![Dispatcher {
-                                downstream_actor_id: vec![actor_id],
-                                ..Default::default()
-                            }],
-                        },
-                        added_actors: maplit::hashset! { actor_id },
-                        splits: Default::default(),
-                        pause: false,
-                    }),
-                )),
-                Message::Chunk(StreamChunk::from_pretty("I\n + 3")),
-                Message::Chunk(StreamChunk::from_pretty("I\n + 4")),
-            ],
-        ));
-
-        let info = ExecutorInfo {
-            schema,
-            pk_indices: PkIndices::new(),
-            identity: "ChainExecutor".to_string(),
-        };
-        let chain = ChainExecutor::new(info, first, second, progress, false);
-
-        let mut chain = Box::new(chain).execute();
-=======
         let first = MockSource::with_chunks(vec![
             StreamChunk::from_pretty("I\n + 1"),
             StreamChunk::from_pretty("I\n + 2"),
@@ -181,8 +137,8 @@
         .into_executor(schema.clone(), PkIndices::new());
 
         let second = MockSource::with_messages(vec![
-            Message::Barrier(Barrier::new_test_barrier(1).with_mutation(Mutation::Add(
-                AddMutation {
+            Message::Barrier(Barrier::new_test_barrier(test_epoch(1)).with_mutation(
+                Mutation::Add(AddMutation {
                     adds: maplit::hashmap! {
                         0 => vec![Dispatcher {
                             downstream_actor_id: vec![actor_id],
@@ -192,8 +148,8 @@
                     added_actors: maplit::hashset! { actor_id },
                     splits: Default::default(),
                     pause: false,
-                },
-            ))),
+                }),
+            )),
             Message::Chunk(StreamChunk::from_pretty("I\n + 3")),
             Message::Chunk(StreamChunk::from_pretty("I\n + 4")),
         ])
@@ -202,7 +158,6 @@
         let chain = ChainExecutor::new(first, second, progress, false);
 
         let mut chain = chain.boxed().execute();
->>>>>>> 961ad853
         chain.next().await;
 
         let mut count = 0;
