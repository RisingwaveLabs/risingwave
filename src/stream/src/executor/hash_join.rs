// Copyright 2022 Singularity Data
//
// Licensed under the Apache License, Version 2.0 (the "License");
// you may not use this file except in compliance with the License.
// You may obtain a copy of the License at
//
// http://www.apache.org/licenses/LICENSE-2.0
//
// Unless required by applicable law or agreed to in writing, software
// distributed under the License is distributed on an "AS IS" BASIS,
// WITHOUT WARRANTIES OR CONDITIONS OF ANY KIND, either express or implied.
// See the License for the specific language governing permissions and
// limitations under the License.

use std::collections::HashSet;
use std::sync::Arc;

use async_stack_trace::StackTrace;
use futures::{pin_mut, StreamExt};
use futures_async_stream::try_stream;
use itertools::Itertools;
use risingwave_common::array::{Op, Row, RowRef, StreamChunk};
use risingwave_common::bail;
use risingwave_common::catalog::Schema;
use risingwave_common::hash::HashKey;
use risingwave_common::types::{DataType, ToOwnedDatum};
use risingwave_expr::expr::BoxedExpression;
use risingwave_storage::table::streaming_table::state_table::StateTable;
use risingwave_storage::StateStore;

use super::barrier_align::*;
use super::error::{StreamExecutorError, StreamExecutorResult};
use super::managed_state::join::*;
use super::monitor::StreamingMetrics;
use super::{
    ActorContextRef, BoxedExecutor, BoxedMessageStream, Executor, Message, PkIndices, PkIndicesRef,
};
use crate::common::{InfallibleExpression, StreamChunkBuilder};
use crate::executor::PROCESSING_WINDOW_SIZE;

/// Limit number of the cached entries (one per join key) on each side.
pub const JOIN_CACHE_CAP: usize = 1 << 16;

/// The `JoinType` and `SideType` are to mimic a enum, because currently
/// enum is not supported in const generic.
// TODO: Use enum to replace this once [feature(adt_const_params)](https://github.com/rust-lang/rust/issues/95174) get completed.
pub type JoinTypePrimitive = u8;
#[allow(non_snake_case, non_upper_case_globals)]
pub mod JoinType {
    use super::JoinTypePrimitive;
    pub const Inner: JoinTypePrimitive = 0;
    pub const LeftOuter: JoinTypePrimitive = 1;
    pub const RightOuter: JoinTypePrimitive = 2;
    pub const FullOuter: JoinTypePrimitive = 3;
    pub const LeftSemi: JoinTypePrimitive = 4;
    pub const LeftAnti: JoinTypePrimitive = 5;
    pub const RightSemi: JoinTypePrimitive = 6;
    pub const RightAnti: JoinTypePrimitive = 7;
}

pub type SideTypePrimitive = u8;
#[allow(non_snake_case, non_upper_case_globals)]
pub mod SideType {
    use super::SideTypePrimitive;
    pub const Left: SideTypePrimitive = 0;
    pub const Right: SideTypePrimitive = 1;
}

const fn is_outer_side(join_type: JoinTypePrimitive, side_type: SideTypePrimitive) -> bool {
    join_type == JoinType::FullOuter
        || (join_type == JoinType::LeftOuter && side_type == SideType::Left)
        || (join_type == JoinType::RightOuter && side_type == SideType::Right)
}

const fn outer_side_null(join_type: JoinTypePrimitive, side_type: SideTypePrimitive) -> bool {
    join_type == JoinType::FullOuter
        || (join_type == JoinType::LeftOuter && side_type == SideType::Right)
        || (join_type == JoinType::RightOuter && side_type == SideType::Left)
}

/// Send the update only once if the join type is semi/anti and the update is the same side as the
/// join
const fn forward_exactly_once(join_type: JoinTypePrimitive, side_type: SideTypePrimitive) -> bool {
    ((join_type == JoinType::LeftSemi || join_type == JoinType::LeftAnti)
        && side_type == SideType::Left)
        || ((join_type == JoinType::RightSemi || join_type == JoinType::RightAnti)
            && side_type == SideType::Right)
}

const fn only_forward_matched_side(
    join_type: JoinTypePrimitive,
    side_type: SideTypePrimitive,
) -> bool {
    ((join_type == JoinType::LeftSemi || join_type == JoinType::LeftAnti)
        && side_type == SideType::Right)
        || ((join_type == JoinType::RightSemi || join_type == JoinType::RightAnti)
            && side_type == SideType::Left)
}

const fn is_semi(join_type: JoinTypePrimitive) -> bool {
    join_type == JoinType::LeftSemi || join_type == JoinType::RightSemi
}

const fn is_anti(join_type: JoinTypePrimitive) -> bool {
    join_type == JoinType::LeftAnti || join_type == JoinType::RightAnti
}

const fn is_semi_or_anti(join_type: JoinTypePrimitive) -> bool {
    is_semi(join_type) || is_anti(join_type)
}

pub struct JoinParams {
    /// Indices of the join keys
    pub join_key_indices: Vec<usize>,
    /// Indices of the distribution keys
    pub dist_keys: Vec<usize>,
}

impl JoinParams {
    pub fn new(join_key_indices: Vec<usize>, dist_keys: Vec<usize>) -> Self {
        Self {
            join_key_indices,
            dist_keys,
        }
    }
}

struct JoinSide<K: HashKey, S: StateStore> {
    /// Store all data from a one side stream
    ht: JoinHashMap<K, S>,
    /// Indices of the join key columns
    join_key_indices: Vec<usize>,
    /// The primary key indices of state table on this side
    pk_indices: Vec<usize>,
    /// The data type of all columns without degree.
    all_data_types: Vec<DataType>,
    /// The start position for the side in output new columns
    start_pos: usize,
}

impl<K: HashKey, S: StateStore> std::fmt::Debug for JoinSide<K, S> {
    fn fmt(&self, f: &mut std::fmt::Formatter<'_>) -> std::fmt::Result {
        f.debug_struct("JoinSide")
            .field("join_key_indices", &self.join_key_indices)
            .field("pk_indices", &self.pk_indices)
            .field("col_types", &self.all_data_types)
            .field("start_pos", &self.start_pos)
            .finish()
    }
}

impl<K: HashKey, S: StateStore> JoinSide<K, S> {
    // WARNING: Please do not call this until we implement it.、
    #[expect(dead_code)]
    fn is_dirty(&self) -> bool {
        unimplemented!()
    }

    #[expect(dead_code)]
    fn clear_cache(&mut self) {
        assert!(
            !self.is_dirty(),
            "cannot clear cache while states of hash join are dirty"
        );

        // TODO: not working with rearranged chain
        // self.ht.clear();
    }
}

/// `HashJoinExecutor` takes two input streams and runs equal hash join on them.
/// The output columns are the concatenation of left and right columns.
pub struct HashJoinExecutor<K: HashKey, S: StateStore, const T: JoinTypePrimitive> {
    ctx: ActorContextRef,

    /// Left input executor.
    input_l: Option<BoxedExecutor>,
    /// Right input executor.
    input_r: Option<BoxedExecutor>,
    /// the data types of the formed new columns
    output_data_types: Vec<DataType>,
    /// the output indices of the join executor
    output_indices: Vec<usize>,
    /// The schema of the hash join executor
    schema: Schema,
    /// The primary key indices of the schema
    pk_indices: PkIndices,
    /// The parameters of the left join executor
    side_l: JoinSide<K, S>,
    /// The parameters of the right join executor
    side_r: JoinSide<K, S>,
    /// Optional non-equi join conditions
    cond: Option<BoxedExpression>,
    /// Identity string
    identity: String,
    /// Epoch
    epoch: u64,

    #[expect(dead_code)]
    /// Logical Operator Info
    op_info: String,

    /// Whether the logic can be optimized for append-only stream
    append_only_optimize: bool,

    metrics: Arc<StreamingMetrics>,
}

impl<K: HashKey, S: StateStore, const T: JoinTypePrimitive> std::fmt::Debug
    for HashJoinExecutor<K, S, T>
{
    fn fmt(&self, f: &mut std::fmt::Formatter<'_>) -> std::fmt::Result {
        f.debug_struct("HashJoinExecutor")
            .field("join_type", &T)
            .field("input_left", &self.input_l.as_ref().unwrap().identity())
            .field("input_right", &self.input_r.as_ref().unwrap().identity())
            .field("side_l", &self.side_l)
            .field("side_r", &self.side_r)
            .field("pk_indices", &self.pk_indices)
            .field("schema", &self.schema)
            .field("output_data_types", &self.output_data_types)
            .finish()
    }
}

impl<K: HashKey, S: StateStore, const T: JoinTypePrimitive> Executor for HashJoinExecutor<K, S, T> {
    fn execute(self: Box<Self>) -> BoxedMessageStream {
        self.into_stream().boxed()
    }

    fn schema(&self) -> &Schema {
        &self.schema
    }

    fn pk_indices(&self) -> PkIndicesRef {
        &self.pk_indices
    }

    fn identity(&self) -> &str {
        self.identity.as_str()
    }
}

struct HashJoinChunkBuilder<const T: JoinTypePrimitive, const SIDE: SideTypePrimitive> {
    stream_chunk_builder: StreamChunkBuilder,
}

impl<const T: JoinTypePrimitive, const SIDE: SideTypePrimitive> HashJoinChunkBuilder<T, SIDE> {
    fn with_match_on_insert(
        &mut self,
        row: &RowRef,
        matched_row: &JoinRow,
    ) -> StreamExecutorResult<Option<StreamChunk>> {
        // Left/Right Anti sides
        if is_anti(T) {
            if matched_row.is_zero_degree() && only_forward_matched_side(T, SIDE) {
                Ok(self
                    .stream_chunk_builder
                    .append_row_matched(Op::Delete, &matched_row.row)?)
            } else {
                Ok(None)
            }
        // Left/Right Semi sides
        } else if is_semi(T) {
            if matched_row.is_zero_degree() && only_forward_matched_side(T, SIDE) {
                Ok(self
                    .stream_chunk_builder
                    .append_row_matched(Op::Insert, &matched_row.row)?)
            } else {
                Ok(None)
            }
        // Outer sides
        } else if matched_row.is_zero_degree() && outer_side_null(T, SIDE) {
            // if the matched_row does not have any current matches
            // `StreamChunkBuilder` guarantees that `UpdateDelete` will never
            // issue an output chunk.
            if self
                .stream_chunk_builder
                .append_row_matched(Op::UpdateDelete, &matched_row.row)?
                .is_some()
            {
                bail!("`Op::UpdateDelete` should not yield chunk");
            }
            Ok(self
                .stream_chunk_builder
                .append_row(Op::UpdateInsert, row, &matched_row.row)?)
        // Inner sides
        } else {
            Ok(self
                .stream_chunk_builder
                .append_row(Op::Insert, row, &matched_row.row)?)
        }
    }

    fn with_match_on_delete(
        &mut self,
        row: &RowRef,
        matched_row: &JoinRow,
    ) -> StreamExecutorResult<Option<StreamChunk>> {
        Ok(
            // Left/Right Anti sides
            if is_anti(T) {
                if matched_row.is_zero_degree() && only_forward_matched_side(T, SIDE) {
                    self.stream_chunk_builder
                        .append_row_matched(Op::Insert, &matched_row.row)?
                } else {
                    None
                }
            // Left/Right Semi sides
            } else if is_semi(T) {
                if matched_row.is_zero_degree() && only_forward_matched_side(T, SIDE) {
                    self.stream_chunk_builder
                        .append_row_matched(Op::Delete, &matched_row.row)?
                } else {
                    None
                }
            // Outer sides
            } else if matched_row.is_zero_degree() && outer_side_null(T, SIDE) {
                // if the matched_row does not have any current
                // matches
                if self
                    .stream_chunk_builder
                    .append_row_matched(Op::UpdateDelete, &matched_row.row)?
                    .is_some()
                {
                    bail!("`Op::UpdateDelete` should not yield chunk");
                }
                self.stream_chunk_builder
                    .append_row_matched(Op::UpdateInsert, &matched_row.row)?
            // Inner sides
            } else {
                // concat with the matched_row and append the new
                // row
                // FIXME: we always use `Op::Delete` here to avoid
                // violating
                // the assumption for U+ after U-.
                self.stream_chunk_builder
                    .append_row(Op::Delete, row, &matched_row.row)?
            },
        )
    }

    #[inline]
    fn forward_exactly_once_if_matched(
        &mut self,
        op: Op,
        row: &RowRef,
    ) -> StreamExecutorResult<Option<StreamChunk>> {
        // if it's a semi join and the side needs to be maintained.
        Ok(if is_semi(T) && forward_exactly_once(T, SIDE) {
            self.stream_chunk_builder.append_row_update(op, row)?
        } else {
            None
        })
    }

    #[inline]
    fn forward_if_not_matched(
        &mut self,
        op: Op,
        row: &RowRef,
    ) -> StreamExecutorResult<Option<StreamChunk>> {
        // if it's outer join or anti join and the side needs to be maintained.
        Ok(
            if (is_anti(T) && forward_exactly_once(T, SIDE)) || is_outer_side(T, SIDE) {
                self.stream_chunk_builder.append_row_update(op, row)?
            } else {
                None
            },
        )
    }

    #[inline]
    fn take(&mut self) -> StreamExecutorResult<Option<StreamChunk>> {
        Ok(self.stream_chunk_builder.take()?)
    }
}

impl<K: HashKey, S: StateStore, const T: JoinTypePrimitive> HashJoinExecutor<K, S, T> {
    #[allow(clippy::too_many_arguments)]
    pub fn new(
        ctx: ActorContextRef,
        input_l: BoxedExecutor,
        input_r: BoxedExecutor,
        params_l: JoinParams,
        params_r: JoinParams,
        pk_indices: PkIndices,
        output_indices: Vec<usize>,
        executor_id: u64,
        cond: Option<BoxedExpression>,
        op_info: String,
<<<<<<< HEAD
        mut state_table_l: StateTable<S>,
        mut degree_state_table_l: StateTable<S>,
        mut state_table_r: StateTable<S>,
        mut degree_state_table_r: StateTable<S>,
        is_append_only: bool,
        metrics: Arc<StreamingMetrics>,
    ) -> Self {
        // TODO: enable sanity check for hash join executor <https://github.com/risingwavelabs/risingwave/issues/3887>
        state_table_l.disable_sanity_check();
        degree_state_table_l.disable_sanity_check();
        state_table_r.disable_sanity_check();
        degree_state_table_r.disable_sanity_check();

=======
        state_table_l: StateTable<S>,
        state_table_r: StateTable<S>,
        is_append_only: bool,
        metrics: Arc<StreamingMetrics>,
    ) -> Self {
>>>>>>> 8a3dccdd
        let side_l_column_n = input_l.schema().len();

        let schema_fields = match T {
            JoinType::LeftSemi | JoinType::LeftAnti => input_l.schema().fields.clone(),
            JoinType::RightSemi | JoinType::RightAnti => input_r.schema().fields.clone(),
            _ => [
                input_l.schema().fields.clone(),
                input_r.schema().fields.clone(),
            ]
            .concat(),
        };

        let original_output_data_types: Vec<_> = schema_fields
            .iter()
            .map(|field| field.data_type.clone())
            .collect();

        // Data types of of hash join state.
        let state_all_data_types_l = input_l
            .schema()
            .fields
            .iter()
            .map(|field| field.data_type.clone())
            .collect_vec();
        let state_all_data_types_r = input_r
            .schema()
            .fields
            .iter()
            .map(|field| field.data_type.clone())
            .collect_vec();

        let state_pk_indices_l = input_l.pk_indices().to_vec();
        let state_pk_indices_r = input_r.pk_indices().to_vec();

        let state_order_key_indices_l = state_table_l.pk_indices();
        let state_order_key_indices_r = state_table_r.pk_indices();

        let join_key_indices_l = params_l.join_key_indices;
        let join_key_indices_r = params_r.join_key_indices;

        let degree_pk_indices_l = (join_key_indices_l.len()
            ..join_key_indices_l.len() + state_pk_indices_l.len())
            .collect_vec();
        let degree_pk_indices_r = (join_key_indices_r.len()
            ..join_key_indices_r.len() + state_pk_indices_r.len())
            .collect_vec();

        // check whether join key contains pk in both side
        let append_only_optimize = if is_append_only {
            let join_key_l = HashSet::<usize>::from_iter(join_key_indices_l.clone());
            let join_key_r = HashSet::<usize>::from_iter(join_key_indices_r.clone());
            let pk_contained_l = state_pk_indices_l.len()
                == state_pk_indices_l
                    .iter()
                    .filter(|x| join_key_l.contains(x))
                    .count();
            let pk_contained_r = state_pk_indices_r.len()
                == state_pk_indices_r
                    .iter()
                    .filter(|x| join_key_r.contains(x))
                    .count();
            pk_contained_l && pk_contained_r
        } else {
            false
        };

        let join_key_data_types_r = join_key_indices_l
            .iter()
            .map(|idx| state_all_data_types_l[*idx].clone())
            .collect_vec();

        let join_key_data_types_l = join_key_indices_r
            .iter()
            .map(|idx| state_all_data_types_r[*idx].clone())
            .collect_vec();

        assert_eq!(join_key_data_types_l, join_key_data_types_r);

        let degree_all_data_types_l = state_order_key_indices_l
            .iter()
            .map(|idx| state_all_data_types_l[*idx].clone())
            .collect_vec();
        let degree_all_data_types_r = state_order_key_indices_r
            .iter()
            .map(|idx| state_all_data_types_r[*idx].clone())
            .collect_vec();

        let original_schema = Schema {
            fields: schema_fields,
        };
        let actual_schema: Schema = output_indices
            .iter()
            .map(|&idx| original_schema[idx].clone())
            .collect();
        Self {
            ctx: ctx.clone(),
            input_l: Some(input_l),
            input_r: Some(input_r),
            output_data_types: original_output_data_types,
            schema: actual_schema,
            side_l: JoinSide {
                ht: JoinHashMap::new(
<<<<<<< HEAD
                    JOIN_CACHE_SIZE,
                    join_key_data_types_l,
                    state_all_data_types_l.clone(),
=======
                    JOIN_CACHE_CAP,
                    pk_indices_l.clone(),
                    params_l.key_indices.clone(),
                    col_l_datatypes.clone(),
>>>>>>> 8a3dccdd
                    state_table_l,
                    state_pk_indices_l.clone(),
                    degree_all_data_types_l,
                    degree_state_table_l,
                    degree_pk_indices_l,
                    metrics.clone(),
                    ctx.id,
                    "left",
                ), // TODO: decide the target cap
                join_key_indices: join_key_indices_l,
                all_data_types: state_all_data_types_l,
                pk_indices: state_pk_indices_l,
                start_pos: 0,
            },
            side_r: JoinSide {
                ht: JoinHashMap::new(
<<<<<<< HEAD
                    JOIN_CACHE_SIZE,
                    join_key_data_types_r,
                    state_all_data_types_r.clone(),
=======
                    JOIN_CACHE_CAP,
                    pk_indices_r.clone(),
                    params_r.key_indices.clone(),
                    col_r_datatypes.clone(),
>>>>>>> 8a3dccdd
                    state_table_r,
                    state_pk_indices_r.clone(),
                    degree_all_data_types_r,
                    degree_state_table_r,
                    degree_pk_indices_r,
                    metrics.clone(),
                    ctx.id,
                    "right",
                ), // TODO: decide the target cap
                join_key_indices: join_key_indices_r,
                all_data_types: state_all_data_types_r,
                pk_indices: state_pk_indices_r,
                start_pos: side_l_column_n,
            },
            pk_indices,
            output_indices,
            cond,
            identity: format!("HashJoinExecutor {:X}", executor_id),
            op_info,
            epoch: 0,
            append_only_optimize,
            metrics,
        }
    }

    #[try_stream(ok = Message, error = StreamExecutorError)]
    async fn into_stream(mut self) {
        let input_l = self.input_l.take().unwrap();
        let input_r = self.input_r.take().unwrap();
        let aligned_stream = barrier_align(
            input_l.execute(),
            input_r.execute(),
            self.ctx.id,
            self.metrics.clone(),
        );

        let actor_id_str = self.ctx.id.to_string();
        let mut start_time = minstant::Instant::now();

        pin_mut!(aligned_stream);
        while let Some(msg) = aligned_stream
            .next()
            .stack_trace("hash_join_barrier_align")
            .await
        {
            self.metrics
                .join_actor_input_waiting_duration_ns
                .with_label_values(&[&actor_id_str])
                .inc_by(start_time.elapsed().as_nanos() as u64);
            match msg? {
                AlignedMessage::Left(chunk) => {
                    #[for_await]
                    for chunk in Self::eq_join_oneside::<{ SideType::Left }>(
                        &self.ctx,
                        &self.identity,
                        &mut self.side_l,
                        &mut self.side_r,
                        &self.output_data_types,
                        &mut self.cond,
                        chunk,
                        self.append_only_optimize,
                    ) {
                        yield chunk.map(|v| match v {
                            Message::Chunk(chunk) => {
                                Message::Chunk(chunk.reorder_columns(&self.output_indices))
                            }
                            barrier @ Message::Barrier(_) => barrier,
                        })?;
                    }
                }
                AlignedMessage::Right(chunk) => {
                    #[for_await]
                    for chunk in Self::eq_join_oneside::<{ SideType::Right }>(
                        &self.ctx,
                        &self.identity,
                        &mut self.side_l,
                        &mut self.side_r,
                        &self.output_data_types,
                        &mut self.cond,
                        chunk,
                        self.append_only_optimize,
                    ) {
                        yield chunk.map(|v| match v {
                            Message::Chunk(chunk) => {
                                Message::Chunk(chunk.reorder_columns(&self.output_indices))
                            }
                            barrier @ Message::Barrier(_) => barrier,
                        })?;
                    }
                }
                AlignedMessage::Barrier(barrier) => {
                    self.flush_data().await?;
                    let epoch = barrier.epoch.curr;
                    self.side_l.ht.update_epoch(epoch);
                    self.side_r.ht.update_epoch(epoch);
                    self.epoch = epoch;

                    // Update the vnode bitmap for state tables of both sides if asked.
                    if let Some(vnode_bitmap) = barrier.as_update_vnode_bitmap(self.ctx.id) {
                        self.side_l.ht.update_vnode_bitmap(vnode_bitmap.clone());
                        self.side_r.ht.update_vnode_bitmap(vnode_bitmap);
                    }

                    // Report metrics of cached join rows/entries
                    for (side, ht) in [("left", &self.side_l.ht), ("right", &self.side_r.ht)] {
                        self.metrics
                            .join_cached_rows
                            .with_label_values(&[&actor_id_str, side])
                            .set(ht.cached_rows() as i64);
                        self.metrics
                            .join_cached_entries
                            .with_label_values(&[&actor_id_str, side])
                            .set(ht.entry_count() as i64);
                        self.metrics
                            .join_cached_estimated_size
                            .with_label_values(&[&actor_id_str, side])
                            .set(ht.estimated_size() as i64);
                    }

                    yield Message::Barrier(barrier);
                }
            }
            start_time = minstant::Instant::now();
        }
    }

    async fn flush_data(&mut self) -> StreamExecutorResult<()> {
        // All changes to the state has been buffered in the mem-table of the state table. Just
        // `commit` them here.
        self.side_l.ht.flush().await?;
        self.side_r.ht.flush().await?;

        // We need to manually evict the cache to the target capacity.
        self.side_l.ht.evict_to_target_cap();
        self.side_r.ht.evict_to_target_cap();

        Ok(())
    }

    /// the data the hash table and match the coming
    /// data chunk with the executor state
    async fn hash_eq_match(
        key: &K,
        ht: &mut JoinHashMap<K, S>,
    ) -> StreamExecutorResult<Option<HashValueType>> {
        if key.has_null() {
            Ok(None)
        } else {
            ht.remove_state(key).await.map(Some)
        }
    }

    fn row_concat(
        row_update: &RowRef<'_>,
        update_start_pos: usize,
        row_matched: &Row,
        matched_start_pos: usize,
    ) -> Row {
        let mut new_row = vec![None; row_update.size() + row_matched.size()];

        for (i, datum_ref) in row_update.values().enumerate() {
            new_row[i + update_start_pos] = datum_ref.to_owned_datum();
        }
        for i in 0..row_matched.size() {
            new_row[i + matched_start_pos] = row_matched[i].clone();
        }
        Row(new_row)
    }

    #[try_stream(ok = Message, error = StreamExecutorError)]
    #[expect(clippy::too_many_arguments)]
    async fn eq_join_oneside<'a, const SIDE: SideTypePrimitive>(
        ctx: &'a ActorContextRef,
        identity: &'a str,
        mut side_l: &'a mut JoinSide<K, S>,
        mut side_r: &'a mut JoinSide<K, S>,
        output_data_types: &'a [DataType],
        cond: &'a mut Option<BoxedExpression>,
        chunk: StreamChunk,
        append_only_optimize: bool,
    ) {
        let chunk = chunk.compact()?;

        let (side_update, side_match) = if SIDE == SideType::Left {
            (&mut side_l, &mut side_r)
        } else {
            (&mut side_r, &mut side_l)
        };

        let (update_start_pos, matched_start_pos) = if is_semi_or_anti(T) {
            (0, 0)
        } else {
            (side_update.start_pos, side_match.start_pos)
        };

        let mut hashjoin_chunk_builder = HashJoinChunkBuilder::<T, SIDE> {
            stream_chunk_builder: StreamChunkBuilder::new(
                PROCESSING_WINDOW_SIZE,
                output_data_types,
                update_start_pos,
                matched_start_pos,
            )?,
        };

        let mut check_join_condition = |row_update: &RowRef<'_>,
                                        row_matched: &Row|
         -> StreamExecutorResult<bool> {
            // TODO(yuhao-su): We should find a better way to eval the expression without concat two
            // rows.
            let mut cond_match = true;
            // if there are non-equi expressions
            if let Some(ref mut cond) = cond {
                let new_row =
                    Self::row_concat(row_update, update_start_pos, row_matched, matched_start_pos);

                cond_match = cond
                    .eval_row_infallible(&new_row, |err| ctx.on_compute_error(err, identity))
                    .map(|s| *s.as_bool())
                    .unwrap_or(false);
            }
            Ok(cond_match)
        };

<<<<<<< HEAD
        let keys = K::build(&side_update.join_key_indices, &data_chunk)?;
        for (idx, (row, op)) in data_chunk.rows().zip_eq(ops.iter()).enumerate() {
            let key = &keys[idx];
=======
        let keys = K::build(&side_update.key_indices, chunk.data_chunk())?;
        for ((op, row), key) in chunk.rows().zip_eq(keys.iter()) {
>>>>>>> 8a3dccdd
            let value = row.to_owned_row();
            let pk = row.row_by_indices(&side_update.pk_indices);
            let matched_rows: Option<HashValueType> =
                Self::hash_eq_match(key, &mut side_match.ht).await?;
            match op {
                Op::Insert | Op::UpdateInsert => {
                    let mut degree = 0;
                    let mut append_only_matched_rows = Vec::with_capacity(1);
                    if let Some(mut matched_rows) = matched_rows {
                        for (matched_row_ref, matched_row) in
                            matched_rows.values_mut(&side_match.all_data_types)
                        {
                            let mut matched_row = matched_row?;
                            if check_join_condition(&row, &matched_row.row)? {
                                degree += 1;
                                if !forward_exactly_once(T, SIDE) {
                                    if let Some(chunk) = hashjoin_chunk_builder
                                        .with_match_on_insert(&row, &matched_row)?
                                    {
                                        yield Message::Chunk(chunk);
                                    }
                                }
                                side_match.ht.inc_degree(matched_row_ref)?;
                                matched_row.inc_degree();
                            }
                            // If the stream is append-only and the join key covers pk in both side,
                            // then we can remove matched rows since pk is unique and will not be
                            // inserted again
                            if append_only_optimize {
                                append_only_matched_rows.push(matched_row.clone());
                            }
                        }
                        if degree == 0 {
                            if let Some(chunk) =
                                hashjoin_chunk_builder.forward_if_not_matched(op, &row)?
                            {
                                yield Message::Chunk(chunk);
                            }
                        } else if let Some(chunk) =
                            hashjoin_chunk_builder.forward_exactly_once_if_matched(op, &row)?
                        {
                            yield Message::Chunk(chunk);
                        }
                        // Insert back the state taken from ht.
                        side_match.ht.insert_state(key, matched_rows);
                    } else if let Some(chunk) =
                        hashjoin_chunk_builder.forward_if_not_matched(op, &row)?
                    {
                        yield Message::Chunk(chunk);
                    }

                    if append_only_optimize {
                        if !append_only_matched_rows.is_empty() {
                            // Since join key contains pk and pk is unique, there should be only
                            // one row if matched
                            let [row]: [_; 1] = append_only_matched_rows.try_into().unwrap();
                            let pk = row.row_by_indices(&side_match.pk_indices);
                            side_match.ht.delete(key, pk, row)?;
                        } else {
                            side_update
                                .ht
                                .insert(key, pk, JoinRow::new(value, degree))?;
                        }
                    } else {
                        side_update
                            .ht
                            .insert(key, pk, JoinRow::new(value, degree))?;
                    }
                }
                Op::Delete | Op::UpdateDelete => {
                    let mut degree = 0;
                    if let Some(mut matched_rows) = matched_rows {
                        for (matched_row_ref, matched_row) in
                            matched_rows.values_mut(&side_match.all_data_types)
                        {
                            let mut matched_row = matched_row?;
                            if check_join_condition(&row, &matched_row.row)? {
                                degree += 1;
                                side_match.ht.dec_degree(matched_row_ref)?;
                                matched_row.dec_degree()?;
                                if !forward_exactly_once(T, SIDE) {
                                    if let Some(chunk) = hashjoin_chunk_builder
                                        .with_match_on_delete(&row, &matched_row)?
                                    {
                                        yield Message::Chunk(chunk);
                                    }
                                }
                            }
                        }
                        if degree == 0 {
                            if let Some(chunk) =
                                hashjoin_chunk_builder.forward_if_not_matched(op, &row)?
                            {
                                yield Message::Chunk(chunk);
                            }
                        } else if let Some(chunk) =
                            hashjoin_chunk_builder.forward_exactly_once_if_matched(op, &row)?
                        {
                            yield Message::Chunk(chunk);
                        }
                        // Insert back the state taken from ht.
                        side_match.ht.insert_state(key, matched_rows);
                    } else if let Some(chunk) =
                        hashjoin_chunk_builder.forward_if_not_matched(op, &row)?
                    {
                        yield Message::Chunk(chunk);
                    }
                    side_update
                        .ht
                        .delete(key, pk, JoinRow::new(value, degree))?;
                }
            }
        }
        if let Some(chunk) = hashjoin_chunk_builder.take()? {
            yield Message::Chunk(chunk);
        }
    }
}

#[cfg(test)]
mod tests {
    use risingwave_common::array::stream_chunk::StreamChunkTestExt;
    use risingwave_common::array::*;
    use risingwave_common::catalog::{ColumnDesc, ColumnId, Field, Schema, TableId};
    use risingwave_common::hash::{Key128, Key64};
    use risingwave_common::util::sort_util::OrderType;
    use risingwave_expr::expr::expr_binary_nonnull::new_binary_expr;
    use risingwave_expr::expr::InputRefExpression;
    use risingwave_pb::expr::expr_node::Type;
    use risingwave_storage::memory::MemoryStateStore;

    use super::*;
    use crate::executor::test_utils::{MessageSender, MockSource};
    use crate::executor::{ActorContext, Barrier, Epoch, Message};

    fn create_in_memory_state_table(
        mem_state: MemoryStateStore,
        data_types: &[DataType],
        order_types: &[OrderType],
        pk_indices: &[usize],
        table_id: u32,
    ) -> (StateTable<MemoryStateStore>, StateTable<MemoryStateStore>) {
        let column_descs = data_types
            .iter()
            .enumerate()
            .map(|(id, data_type)| ColumnDesc::unnamed(ColumnId::new(id as i32), data_type.clone()))
            .collect_vec();
        let state_table = StateTable::new_without_distribution(
            mem_state.clone(),
            TableId::new(table_id),
            column_descs,
            order_types.to_vec(),
            pk_indices.to_vec(),
        );

        // Create degree table
        let mut degree_table_column_descs = vec![];
        pk_indices.iter().enumerate().for_each(|(pk_id, idx)| {
            degree_table_column_descs.push(ColumnDesc::unnamed(
                ColumnId::new(pk_id as i32),
                data_types[*idx].clone(),
            ))
        });
        degree_table_column_descs.push(ColumnDesc::unnamed(
            ColumnId::new(pk_indices.len() as i32),
            DataType::Int64,
        ));
        let degree_state_table = StateTable::new_without_distribution(
            mem_state,
            TableId::new(table_id + 1),
            degree_table_column_descs,
            order_types.to_vec(),
            pk_indices.to_vec(),
        );
        (state_table, degree_state_table)
    }

    fn create_cond() -> BoxedExpression {
        let left_expr = InputRefExpression::new(DataType::Int64, 1);
        let right_expr = InputRefExpression::new(DataType::Int64, 3);
        new_binary_expr(
            Type::LessThan,
            DataType::Boolean,
            Box::new(left_expr),
            Box::new(right_expr),
        )
    }

    fn create_executor<const T: JoinTypePrimitive>(
        with_condition: bool,
    ) -> (MessageSender, MessageSender, BoxedMessageStream) {
        let schema = Schema {
            fields: vec![
                Field::unnamed(DataType::Int64), // join key
                Field::unnamed(DataType::Int64),
            ],
        };
        let (tx_l, source_l) = MockSource::channel(schema.clone(), vec![1]);
        let (tx_r, source_r) = MockSource::channel(schema, vec![1]);
        let params_l = JoinParams::new(vec![0], vec![]);
        let params_r = JoinParams::new(vec![0], vec![]);
        let cond = with_condition.then(create_cond);

        let mem_state = MemoryStateStore::new();

        let (state_l, degree_state_l) = create_in_memory_state_table(
            mem_state.clone(),
            &[DataType::Int64, DataType::Int64],
            &[OrderType::Ascending, OrderType::Ascending],
            &[0, 1],
            0,
        );

        let (state_r, degree_state_r) = create_in_memory_state_table(
            mem_state,
            &[DataType::Int64, DataType::Int64],
            &[OrderType::Ascending, OrderType::Ascending],
            &[0, 1],
            2,
        );
        let schema_len = match T {
            JoinType::LeftSemi | JoinType::LeftAnti => source_l.schema().len(),
            JoinType::RightSemi | JoinType::RightAnti => source_r.schema().len(),
            _ => source_l.schema().len() + source_r.schema().len(),
        };
        let executor = HashJoinExecutor::<Key64, MemoryStateStore, T>::new(
            ActorContext::create(123),
            Box::new(source_l),
            Box::new(source_r),
            params_l,
            params_r,
            vec![1],
            (0..schema_len).into_iter().collect_vec(),
            1,
            cond,
            "HashJoinExecutor".to_string(),
            state_l,
            degree_state_l,
            state_r,
            degree_state_r,
            false,
            Arc::new(StreamingMetrics::unused()),
        );
        (tx_l, tx_r, Box::new(executor).execute())
    }

    fn create_append_only_executor<const T: JoinTypePrimitive>(
        with_condition: bool,
    ) -> (MessageSender, MessageSender, BoxedMessageStream) {
        let schema = Schema {
            fields: vec![
                Field::unnamed(DataType::Int64),
                Field::unnamed(DataType::Int64),
                Field::unnamed(DataType::Int64),
            ],
        };
        let (tx_l, source_l) = MockSource::channel(schema.clone(), vec![0]);
        let (tx_r, source_r) = MockSource::channel(schema, vec![0]);
        let params_l = JoinParams::new(vec![0, 1], vec![]);
        let params_r = JoinParams::new(vec![0, 1], vec![]);
        let cond = with_condition.then(create_cond);

        let mem_state = MemoryStateStore::new();

        let (state_l, degree_state_l) = create_in_memory_state_table(
            mem_state.clone(),
            &[DataType::Int64, DataType::Int64, DataType::Int64],
            &[
                OrderType::Ascending,
                OrderType::Ascending,
                OrderType::Ascending,
            ],
            &[0, 1, 0],
            0,
        );

        let (state_r, degree_state_r) = create_in_memory_state_table(
            mem_state,
            &[DataType::Int64, DataType::Int64, DataType::Int64],
            &[
                OrderType::Ascending,
                OrderType::Ascending,
                OrderType::Ascending,
            ],
            &[0, 1, 1],
            0,
        );
        let schema_len = match T {
            JoinType::LeftSemi | JoinType::LeftAnti => source_l.schema().len(),
            JoinType::RightSemi | JoinType::RightAnti => source_r.schema().len(),
            _ => source_l.schema().len() + source_r.schema().len(),
        };
        let executor = HashJoinExecutor::<Key128, MemoryStateStore, T>::new(
            ActorContext::create(123),
            Box::new(source_l),
            Box::new(source_r),
            params_l,
            params_r,
            vec![1],
            (0..schema_len).into_iter().collect_vec(),
            1,
            cond,
            "HashJoinExecutor".to_string(),
            state_l,
            degree_state_l,
            state_r,
            degree_state_r,
            true,
            Arc::new(StreamingMetrics::unused()),
        );
        (tx_l, tx_r, Box::new(executor).execute())
    }

    #[tokio::test]
    async fn test_streaming_hash_inner_join() {
        let chunk_l1 = StreamChunk::from_pretty(
            "  I I
             + 1 4
             + 2 5
             + 3 6",
        );
        let chunk_l2 = StreamChunk::from_pretty(
            "  I I
             + 3 8
             - 3 8",
        );
        let chunk_r1 = StreamChunk::from_pretty(
            "  I I
             + 2 7
             + 4 8
             + 6 9",
        );
        let chunk_r2 = StreamChunk::from_pretty(
            "  I  I
             + 3 10
             + 6 11",
        );
        let (mut tx_l, mut tx_r, mut hash_join) = create_executor::<{ JoinType::Inner }>(false);

        // push the init barrier for left and right
        tx_l.push_barrier(1, false);
        tx_r.push_barrier(1, false);
        hash_join.next().await.unwrap().unwrap();

        // push the 1st left chunk
        tx_l.push_chunk(chunk_l1);
        let chunk = hash_join.next().await.unwrap().unwrap();
        assert_eq!(
            chunk.into_chunk().unwrap(),
            StreamChunk::from_pretty("I I I I")
        );

        // push the init barrier for left and right
        tx_l.push_barrier(1, false);
        tx_r.push_barrier(1, false);
        hash_join.next().await.unwrap().unwrap();

        // push the 2nd left chunk
        tx_l.push_chunk(chunk_l2);
        let chunk = hash_join.next().await.unwrap().unwrap();
        assert_eq!(
            chunk.into_chunk().unwrap(),
            StreamChunk::from_pretty("I I I I")
        );

        // push the 1st right chunk
        tx_r.push_chunk(chunk_r1);
        let chunk = hash_join.next().await.unwrap().unwrap();
        assert_eq!(
            chunk.into_chunk().unwrap(),
            StreamChunk::from_pretty(
                " I I I I
                + 2 5 2 7"
            )
        );

        // push the 2nd right chunk
        tx_r.push_chunk(chunk_r2);
        let chunk = hash_join.next().await.unwrap().unwrap();
        assert_eq!(
            chunk.into_chunk().unwrap(),
            StreamChunk::from_pretty(
                " I I I I
                + 3 6 3 10"
            )
        );
    }

    #[tokio::test]
    async fn test_streaming_hash_left_semi_join() {
        let chunk_l1 = StreamChunk::from_pretty(
            "  I I
             + 1 4
             + 2 5
             + 3 6",
        );
        let chunk_l2 = StreamChunk::from_pretty(
            "  I I
             + 3 8
             - 3 8",
        );
        let chunk_r1 = StreamChunk::from_pretty(
            "  I I
             + 2 7
             + 4 8
             + 6 9",
        );
        let chunk_r2 = StreamChunk::from_pretty(
            "  I  I
             + 3 10
             + 6 11",
        );
        let chunk_l3 = StreamChunk::from_pretty(
            "  I I
             + 6 10",
        );
        let chunk_r3 = StreamChunk::from_pretty(
            "  I  I
             - 6 11",
        );
        let chunk_r4 = StreamChunk::from_pretty(
            "  I  I
             - 6 9",
        );
        let (mut tx_l, mut tx_r, mut hash_join) = create_executor::<{ JoinType::LeftSemi }>(false);

        // push the init barrier for left and right
        tx_l.push_barrier(1, false);
        tx_r.push_barrier(1, false);
        hash_join.next().await.unwrap().unwrap();

        // push the 1st left chunk
        tx_l.push_chunk(chunk_l1);
        let chunk = hash_join.next().await.unwrap().unwrap();
        assert_eq!(chunk.into_chunk().unwrap(), StreamChunk::from_pretty("I I"));

        // push the init barrier for left and right
        tx_l.push_barrier(1, false);
        tx_r.push_barrier(1, false);
        hash_join.next().await.unwrap().unwrap();

        // push the 2nd left chunk
        tx_l.push_chunk(chunk_l2);
        let chunk = hash_join.next().await.unwrap().unwrap();
        assert_eq!(chunk.into_chunk().unwrap(), StreamChunk::from_pretty("I I"));

        // push the 1st right chunk
        tx_r.push_chunk(chunk_r1);
        let chunk = hash_join.next().await.unwrap().unwrap();
        assert_eq!(
            chunk.into_chunk().unwrap(),
            StreamChunk::from_pretty(
                " I I
                + 2 5"
            )
        );

        // push the 2nd right chunk
        tx_r.push_chunk(chunk_r2);
        let chunk = hash_join.next().await.unwrap().unwrap();
        assert_eq!(
            chunk.into_chunk().unwrap(),
            StreamChunk::from_pretty(
                " I I
                + 3 6"
            )
        );

        // push the 3rd left chunk (tests forward_exactly_once)
        tx_l.push_chunk(chunk_l3);
        let chunk = hash_join.next().await.unwrap().unwrap();
        assert_eq!(
            chunk.into_chunk().unwrap(),
            StreamChunk::from_pretty(
                " I I
                + 6 10"
            )
        );

        // push the 3rd right chunk
        // (tests that no change if there are still matches)
        tx_r.push_chunk(chunk_r3);
        let chunk = hash_join.next().await.unwrap().unwrap();
        assert_eq!(chunk.into_chunk().unwrap(), StreamChunk::from_pretty("I I"));

        // push the 3rd left chunk
        // (tests that deletion occurs when there are no more matches)
        tx_r.push_chunk(chunk_r4);
        let chunk = hash_join.next().await.unwrap().unwrap();
        assert_eq!(
            chunk.into_chunk().unwrap(),
            StreamChunk::from_pretty(
                " I I
                - 6 10"
            )
        );
    }

    #[tokio::test]
    async fn test_streaming_hash_inner_join_append_only() {
        let chunk_l1 = StreamChunk::from_pretty(
            "  I I I
             + 1 4 1
             + 2 5 2
             + 3 6 3",
        );
        let chunk_l2 = StreamChunk::from_pretty(
            "  I I I
             + 4 9 4
             + 5 10 5",
        );
        let chunk_r1 = StreamChunk::from_pretty(
            "  I I I
             + 2 5 1
             + 4 9 2
             + 6 9 3",
        );
        let chunk_r2 = StreamChunk::from_pretty(
            "  I I I
             + 1 4 4
             + 3 6 5",
        );

        let (mut tx_l, mut tx_r, mut hash_join) =
            create_append_only_executor::<{ JoinType::Inner }>(false);

        // push the init barrier for left and right
        tx_l.push_barrier(1, false);
        tx_r.push_barrier(1, false);
        hash_join.next().await.unwrap().unwrap();

        // push the 1st left chunk
        tx_l.push_chunk(chunk_l1);
        let chunk = hash_join.next().await.unwrap().unwrap();
        assert_eq!(
            chunk.into_chunk().unwrap(),
            StreamChunk::from_pretty("I I I I I I")
        );

        // push the init barrier for left and right
        tx_l.push_barrier(1, false);
        tx_r.push_barrier(1, false);
        hash_join.next().await.unwrap().unwrap();

        // push the 2nd left chunk
        tx_l.push_chunk(chunk_l2);
        let chunk = hash_join.next().await.unwrap().unwrap();
        assert_eq!(
            chunk.into_chunk().unwrap(),
            StreamChunk::from_pretty("I I I I I I")
        );

        // push the 1st right chunk
        tx_r.push_chunk(chunk_r1);
        let chunk = hash_join.next().await.unwrap().unwrap();
        assert_eq!(
            chunk.into_chunk().unwrap(),
            StreamChunk::from_pretty(
                " I I I I I I
                + 2 5 2 2 5 1
                + 4 9 4 4 9 2"
            )
        );

        // push the 2nd right chunk
        tx_r.push_chunk(chunk_r2);
        let chunk = hash_join.next().await.unwrap().unwrap();
        assert_eq!(
            chunk.into_chunk().unwrap(),
            StreamChunk::from_pretty(
                " I I I I I I
                + 1 4 1 1 4 4
                + 3 6 3 3 6 5"
            )
        );
    }

    #[tokio::test]
    async fn test_streaming_hash_left_semi_join_append_only() {
        let chunk_l1 = StreamChunk::from_pretty(
            "  I I I
             + 1 4 1
             + 2 5 2
             + 3 6 3",
        );
        let chunk_l2 = StreamChunk::from_pretty(
            "  I I I
             + 4 9 4
             + 5 10 5",
        );
        let chunk_r1 = StreamChunk::from_pretty(
            "  I I I
             + 2 5 1
             + 4 9 2
             + 6 9 3",
        );
        let chunk_r2 = StreamChunk::from_pretty(
            "  I I I
             + 1 4 4
             + 3 6 5",
        );

        let (mut tx_l, mut tx_r, mut hash_join) =
            create_append_only_executor::<{ JoinType::LeftSemi }>(false);

        // push the init barrier for left and right
        tx_l.push_barrier(1, false);
        tx_r.push_barrier(1, false);
        hash_join.next().await.unwrap().unwrap();

        // push the 1st left chunk
        tx_l.push_chunk(chunk_l1);
        let chunk = hash_join.next().await.unwrap().unwrap();
        assert_eq!(
            chunk.into_chunk().unwrap(),
            StreamChunk::from_pretty("I I I")
        );

        // push the init barrier for left and right
        tx_l.push_barrier(1, false);
        tx_r.push_barrier(1, false);
        hash_join.next().await.unwrap().unwrap();

        // push the 2nd left chunk
        tx_l.push_chunk(chunk_l2);
        let chunk = hash_join.next().await.unwrap().unwrap();
        assert_eq!(
            chunk.into_chunk().unwrap(),
            StreamChunk::from_pretty("I I I")
        );

        // push the 1st right chunk
        tx_r.push_chunk(chunk_r1);
        let chunk = hash_join.next().await.unwrap().unwrap();
        assert_eq!(
            chunk.into_chunk().unwrap(),
            StreamChunk::from_pretty(
                " I I I
                + 2 5 2
                + 4 9 4"
            )
        );

        // push the 2nd right chunk
        tx_r.push_chunk(chunk_r2);
        let chunk = hash_join.next().await.unwrap().unwrap();
        assert_eq!(
            chunk.into_chunk().unwrap(),
            StreamChunk::from_pretty(
                " I I I
                + 1 4 1
                + 3 6 3"
            )
        );
    }

    #[tokio::test]
    async fn test_streaming_hash_right_semi_join_append_only() {
        let chunk_l1 = StreamChunk::from_pretty(
            "  I I I
             + 1 4 1
             + 2 5 2
             + 3 6 3",
        );
        let chunk_l2 = StreamChunk::from_pretty(
            "  I I I
             + 4 9 4
             + 5 10 5",
        );
        let chunk_r1 = StreamChunk::from_pretty(
            "  I I I
             + 2 5 1
             + 4 9 2
             + 6 9 3",
        );
        let chunk_r2 = StreamChunk::from_pretty(
            "  I I I
             + 1 4 4
             + 3 6 5",
        );

        let (mut tx_l, mut tx_r, mut hash_join) =
            create_append_only_executor::<{ JoinType::RightSemi }>(false);

        // push the init barrier for left and right
        tx_l.push_barrier(1, false);
        tx_r.push_barrier(1, false);
        hash_join.next().await.unwrap().unwrap();

        // push the 1st left chunk
        tx_l.push_chunk(chunk_l1);
        let chunk = hash_join.next().await.unwrap().unwrap();
        assert_eq!(
            chunk.into_chunk().unwrap(),
            StreamChunk::from_pretty("I I I")
        );

        // push the init barrier for left and right
        tx_l.push_barrier(1, false);
        tx_r.push_barrier(1, false);
        hash_join.next().await.unwrap().unwrap();

        // push the 2nd left chunk
        tx_l.push_chunk(chunk_l2);
        let chunk = hash_join.next().await.unwrap().unwrap();
        assert_eq!(
            chunk.into_chunk().unwrap(),
            StreamChunk::from_pretty("I I I")
        );

        // push the 1st right chunk
        tx_r.push_chunk(chunk_r1);
        let chunk = hash_join.next().await.unwrap().unwrap();
        assert_eq!(
            chunk.into_chunk().unwrap(),
            StreamChunk::from_pretty(
                " I I I
                + 2 5 1
                + 4 9 2"
            )
        );

        // push the 2nd right chunk
        tx_r.push_chunk(chunk_r2);
        let chunk = hash_join.next().await.unwrap().unwrap();
        assert_eq!(
            chunk.into_chunk().unwrap(),
            StreamChunk::from_pretty(
                " I I I
                + 1 4 4
                + 3 6 5"
            )
        );
    }

    #[tokio::test]
    async fn test_streaming_hash_right_semi_join() {
        let chunk_r1 = StreamChunk::from_pretty(
            "  I I
             + 1 4
             + 2 5
             + 3 6",
        );
        let chunk_r2 = StreamChunk::from_pretty(
            "  I I
             + 3 8
             - 3 8",
        );
        let chunk_l1 = StreamChunk::from_pretty(
            "  I I
             + 2 7
             + 4 8
             + 6 9",
        );
        let chunk_l2 = StreamChunk::from_pretty(
            "  I  I
             + 3 10
             + 6 11",
        );
        let chunk_r3 = StreamChunk::from_pretty(
            "  I I
             + 6 10",
        );
        let chunk_l3 = StreamChunk::from_pretty(
            "  I  I
             - 6 11",
        );
        let chunk_l4 = StreamChunk::from_pretty(
            "  I  I
             - 6 9",
        );
        let (mut tx_l, mut tx_r, mut hash_join) = create_executor::<{ JoinType::RightSemi }>(false);

        // push the init barrier for left and right
        tx_l.push_barrier(1, false);
        tx_r.push_barrier(1, false);
        hash_join.next().await.unwrap().unwrap();

        // push the 1st right chunk
        tx_r.push_chunk(chunk_r1);
        let chunk = hash_join.next().await.unwrap().unwrap();
        assert_eq!(chunk.into_chunk().unwrap(), StreamChunk::from_pretty("I I"));

        // push the init barrier for left and right
        tx_l.push_barrier(1, false);
        tx_r.push_barrier(1, false);
        hash_join.next().await.unwrap().unwrap();

        // push the 2nd right chunk
        tx_r.push_chunk(chunk_r2);
        let chunk = hash_join.next().await.unwrap().unwrap();
        assert_eq!(chunk.into_chunk().unwrap(), StreamChunk::from_pretty("I I"));

        // push the 1st left chunk
        tx_l.push_chunk(chunk_l1);
        let chunk = hash_join.next().await.unwrap().unwrap();
        assert_eq!(
            chunk.into_chunk().unwrap(),
            StreamChunk::from_pretty(
                " I I
                + 2 5"
            )
        );

        // push the 2nd left chunk
        tx_l.push_chunk(chunk_l2);
        let chunk = hash_join.next().await.unwrap().unwrap();
        assert_eq!(
            chunk.into_chunk().unwrap(),
            StreamChunk::from_pretty(
                " I I
                + 3 6"
            )
        );

        // push the 3rd right chunk (tests forward_exactly_once)
        tx_r.push_chunk(chunk_r3);
        let chunk = hash_join.next().await.unwrap().unwrap();
        assert_eq!(
            chunk.into_chunk().unwrap(),
            StreamChunk::from_pretty(
                " I I
                + 6 10"
            )
        );

        // push the 3rd left chunk
        // (tests that no change if there are still matches)
        tx_l.push_chunk(chunk_l3);
        let chunk = hash_join.next().await.unwrap().unwrap();
        assert_eq!(chunk.into_chunk().unwrap(), StreamChunk::from_pretty("I I"));

        // push the 3rd right chunk
        // (tests that deletion occurs when there are no more matches)
        tx_l.push_chunk(chunk_l4);
        let chunk = hash_join.next().await.unwrap().unwrap();
        assert_eq!(
            chunk.into_chunk().unwrap(),
            StreamChunk::from_pretty(
                " I I
                - 6 10"
            )
        );
    }

    #[tokio::test]
    async fn test_streaming_hash_left_anti_join() {
        let chunk_l1 = StreamChunk::from_pretty(
            "  I I
             + 1 4
             + 2 5
             + 3 6",
        );
        let chunk_l2 = StreamChunk::from_pretty(
            "  I I
             + 3 8
             - 3 8",
        );
        let chunk_r1 = StreamChunk::from_pretty(
            "  I I
             + 2 7
             + 4 8
             + 6 9",
        );
        let chunk_r2 = StreamChunk::from_pretty(
            "  I  I
             + 3 10
             + 6 11
             + 1 2
             + 1 3",
        );
        let chunk_l3 = StreamChunk::from_pretty(
            "  I I
             + 9 10",
        );
        let chunk_r3 = StreamChunk::from_pretty(
            "  I I
             - 1 2",
        );
        let chunk_r4 = StreamChunk::from_pretty(
            "  I I
             - 1 3",
        );
        let (mut tx_l, mut tx_r, mut hash_join) = create_executor::<{ JoinType::LeftAnti }>(false);

        // push the init barrier for left and right
        tx_l.push_barrier(1, false);
        tx_r.push_barrier(1, false);
        hash_join.next().await.unwrap().unwrap();

        // push the 1st left chunk
        tx_l.push_chunk(chunk_l1);
        let chunk = hash_join.next().await.unwrap().unwrap();
        assert_eq!(
            chunk.into_chunk().unwrap(),
            StreamChunk::from_pretty(
                " I I
                + 1 4
                + 2 5
                + 3 6",
            )
        );

        // push the init barrier for left and right
        tx_l.push_barrier(1, false);
        tx_r.push_barrier(1, false);
        hash_join.next().await.unwrap().unwrap();

        // push the 2nd left chunk
        tx_l.push_chunk(chunk_l2);
        let chunk = hash_join.next().await.unwrap().unwrap();
        assert_eq!(
            chunk.into_chunk().unwrap(),
            StreamChunk::from_pretty(
                "  I I
                 + 3 8
                 - 3 8",
            )
        );

        // push the 1st right chunk
        tx_r.push_chunk(chunk_r1);
        let chunk = hash_join.next().await.unwrap().unwrap();
        assert_eq!(
            chunk.into_chunk().unwrap(),
            StreamChunk::from_pretty(
                " I I
                - 2 5"
            )
        );

        // push the 2nd right chunk
        tx_r.push_chunk(chunk_r2);
        let chunk = hash_join.next().await.unwrap().unwrap();
        assert_eq!(
            chunk.into_chunk().unwrap(),
            StreamChunk::from_pretty(
                " I I
                - 3 6
                - 1 4"
            )
        );

        // push the 3rd left chunk (tests forward_exactly_once)
        tx_l.push_chunk(chunk_l3);
        let chunk = hash_join.next().await.unwrap().unwrap();
        assert_eq!(
            chunk.into_chunk().unwrap(),
            StreamChunk::from_pretty(
                " I I
                + 9 10"
            )
        );

        // push the 3rd right chunk
        // (tests that no change if there are still matches)
        tx_r.push_chunk(chunk_r3);
        let chunk = hash_join.next().await.unwrap().unwrap();
        assert_eq!(chunk.into_chunk().unwrap(), StreamChunk::from_pretty("I I"));

        // push the 4th right chunk
        // (tests that insertion occurs when there are no more matches)
        tx_r.push_chunk(chunk_r4);
        let chunk = hash_join.next().await.unwrap().unwrap();
        assert_eq!(
            chunk.into_chunk().unwrap(),
            StreamChunk::from_pretty(
                " I I
                + 1 4"
            )
        );
    }

    #[tokio::test]
    async fn test_streaming_hash_right_anti_join() {
        let chunk_r1 = StreamChunk::from_pretty(
            "  I I
             + 1 4
             + 2 5
             + 3 6",
        );
        let chunk_r2 = StreamChunk::from_pretty(
            "  I I
             + 3 8
             - 3 8",
        );
        let chunk_l1 = StreamChunk::from_pretty(
            "  I I
             + 2 7
             + 4 8
             + 6 9",
        );
        let chunk_l2 = StreamChunk::from_pretty(
            "  I  I
             + 3 10
             + 6 11
             + 1 2
             + 1 3",
        );
        let chunk_r3 = StreamChunk::from_pretty(
            "  I I
             + 9 10",
        );
        let chunk_l3 = StreamChunk::from_pretty(
            "  I I
             - 1 2",
        );
        let chunk_l4 = StreamChunk::from_pretty(
            "  I I
             - 1 3",
        );
        let (mut tx_r, mut tx_l, mut hash_join) = create_executor::<{ JoinType::LeftAnti }>(false);

        // push the init barrier for left and right
        tx_r.push_barrier(1, false);
        tx_l.push_barrier(1, false);
        hash_join.next().await.unwrap().unwrap();

        // push the 1st right chunk
        tx_r.push_chunk(chunk_r1);
        let chunk = hash_join.next().await.unwrap().unwrap();
        assert_eq!(
            chunk.into_chunk().unwrap(),
            StreamChunk::from_pretty(
                " I I
                + 1 4
                + 2 5
                + 3 6",
            )
        );

        // push the init barrier for left and right
        tx_r.push_barrier(1, false);
        tx_l.push_barrier(1, false);
        hash_join.next().await.unwrap().unwrap();

        // push the 2nd right chunk
        tx_r.push_chunk(chunk_r2);
        let chunk = hash_join.next().await.unwrap().unwrap();
        assert_eq!(
            chunk.into_chunk().unwrap(),
            StreamChunk::from_pretty(
                "  I I
                 + 3 8
                 - 3 8",
            )
        );

        // push the 1st left chunk
        tx_l.push_chunk(chunk_l1);
        let chunk = hash_join.next().await.unwrap().unwrap();
        assert_eq!(
            chunk.into_chunk().unwrap(),
            StreamChunk::from_pretty(
                " I I
                - 2 5"
            )
        );

        // push the 2nd left chunk
        tx_l.push_chunk(chunk_l2);
        let chunk = hash_join.next().await.unwrap().unwrap();
        assert_eq!(
            chunk.into_chunk().unwrap(),
            StreamChunk::from_pretty(
                " I I
                - 3 6
                - 1 4"
            )
        );

        // push the 3rd right chunk (tests forward_exactly_once)
        tx_r.push_chunk(chunk_r3);
        let chunk = hash_join.next().await.unwrap().unwrap();
        assert_eq!(
            chunk.into_chunk().unwrap(),
            StreamChunk::from_pretty(
                " I I
                + 9 10"
            )
        );

        // push the 3rd left chunk
        // (tests that no change if there are still matches)
        tx_l.push_chunk(chunk_l3);
        let chunk = hash_join.next().await.unwrap().unwrap();
        assert_eq!(chunk.into_chunk().unwrap(), StreamChunk::from_pretty("I I"));

        // push the 4th left chunk
        // (tests that insertion occurs when there are no more matches)
        tx_l.push_chunk(chunk_l4);
        let chunk = hash_join.next().await.unwrap().unwrap();
        assert_eq!(
            chunk.into_chunk().unwrap(),
            StreamChunk::from_pretty(
                " I I
                + 1 4"
            )
        );
    }

    #[tokio::test]
    async fn test_streaming_hash_inner_join_with_barrier() {
        let chunk_l1 = StreamChunk::from_pretty(
            "  I I
             + 1 4
             + 2 5
             + 3 6",
        );
        let chunk_l2 = StreamChunk::from_pretty(
            "  I I
             + 6 8
             + 3 8",
        );
        let chunk_r1 = StreamChunk::from_pretty(
            "  I I
             + 2 7
             + 4 8
             + 6 9",
        );
        let chunk_r2 = StreamChunk::from_pretty(
            "  I  I
             + 3 10
             + 6 11",
        );
        let (mut tx_l, mut tx_r, mut hash_join) = create_executor::<{ JoinType::Inner }>(false);

        // push the init barrier for left and right
        tx_l.push_barrier(1, false);
        tx_r.push_barrier(1, false);
        hash_join.next().await.unwrap().unwrap();

        // push the 1st left chunk
        tx_l.push_chunk(chunk_l1);
        let chunk = hash_join.next().await.unwrap().unwrap();
        assert_eq!(
            chunk.into_chunk().unwrap(),
            StreamChunk::from_pretty("I I I I")
        );

        // push a barrier to left side
        tx_l.push_barrier(2, false);

        // push the 2nd left chunk
        tx_l.push_chunk(chunk_l2);

        // join the first right chunk
        tx_r.push_chunk(chunk_r1);

        // Consume stream chunk
        let chunk = hash_join.next().await.unwrap().unwrap();
        assert_eq!(
            chunk.into_chunk().unwrap(),
            StreamChunk::from_pretty(
                " I I I I
                + 2 5 2 7"
            )
        );

        // push a barrier to right side
        tx_r.push_barrier(2, false);

        // get the aligned barrier here
        let expected_epoch = Epoch::new_test_epoch(2);
        assert!(matches!(
            hash_join.next().await.unwrap().unwrap(),
            Message::Barrier(Barrier {
                epoch,
                mutation: None,
                ..
            }) if epoch == expected_epoch
        ));

        // join the 2nd left chunk
        let chunk = hash_join.next().await.unwrap().unwrap();
        assert_eq!(
            chunk.into_chunk().unwrap(),
            StreamChunk::from_pretty(
                " I I I I
                + 6 8 6 9"
            )
        );

        // push the 2nd right chunk
        tx_r.push_chunk(chunk_r2);
        let chunk = hash_join.next().await.unwrap().unwrap();
        assert_eq!(
            chunk.into_chunk().unwrap(),
            StreamChunk::from_pretty(
                " I I I I
                + 3 6 3 10
                + 3 8 3 10
                + 6 8 6 11"
            )
        );
    }

    #[tokio::test]
    async fn test_streaming_hash_inner_join_with_null_and_barrier() {
        let chunk_l1 = StreamChunk::from_pretty(
            "  I I
             + 1 4
             + 2 .
             + 3 .",
        );
        let chunk_l2 = StreamChunk::from_pretty(
            "  I I
             + 6 .
             + 3 8",
        );
        let chunk_r1 = StreamChunk::from_pretty(
            "  I I
             + 2 7
             + 4 8
             + 6 9",
        );
        let chunk_r2 = StreamChunk::from_pretty(
            "  I  I
             + 3 10
             + 6 11",
        );
        let (mut tx_l, mut tx_r, mut hash_join) = create_executor::<{ JoinType::Inner }>(false);

        // push the init barrier for left and right
        tx_l.push_barrier(1, false);
        tx_r.push_barrier(1, false);
        hash_join.next().await.unwrap().unwrap();

        // push the 1st left chunk
        tx_l.push_chunk(chunk_l1);
        let chunk = hash_join.next().await.unwrap().unwrap();
        assert_eq!(
            chunk.into_chunk().unwrap(),
            StreamChunk::from_pretty("I I I I")
        );

        // push a barrier to left side
        tx_l.push_barrier(2, false);

        // push the 2nd left chunk
        tx_l.push_chunk(chunk_l2);

        // join the first right chunk
        tx_r.push_chunk(chunk_r1);

        // Consume stream chunk
        let chunk = hash_join.next().await.unwrap().unwrap();
        assert_eq!(
            chunk.into_chunk().unwrap(),
            StreamChunk::from_pretty(
                " I I I I
                + 2 . 2 7"
            )
        );

        // push a barrier to right side
        tx_r.push_barrier(2, false);

        // get the aligned barrier here
        let expected_epoch = Epoch::new_test_epoch(2);
        assert!(matches!(
            hash_join.next().await.unwrap().unwrap(),
            Message::Barrier(Barrier {
                epoch,
                mutation: None,
                ..
            }) if epoch == expected_epoch
        ));

        // join the 2nd left chunk
        let chunk = hash_join.next().await.unwrap().unwrap();
        assert_eq!(
            chunk.into_chunk().unwrap(),
            StreamChunk::from_pretty(
                " I I I I
                + 6 . 6 9"
            )
        );

        // push the 2nd right chunk
        tx_r.push_chunk(chunk_r2);
        let chunk = hash_join.next().await.unwrap().unwrap();
        assert_eq!(
            chunk.into_chunk().unwrap(),
            StreamChunk::from_pretty(
                " I I I I
                + 3 . 3 10
                + 3 8 3 10
                + 6 . 6 11"
            )
        );
    }

    #[tokio::test]
    async fn test_streaming_hash_left_join() {
        let chunk_l1 = StreamChunk::from_pretty(
            "  I I
             + 1 4
             + 2 5
             + 3 6",
        );
        let chunk_l2 = StreamChunk::from_pretty(
            "  I I
             + 3 8
             - 3 8",
        );
        let chunk_r1 = StreamChunk::from_pretty(
            "  I I
             + 2 7
             + 4 8
             + 6 9",
        );
        let chunk_r2 = StreamChunk::from_pretty(
            "  I  I
             + 3 10
             + 6 11",
        );
        let (mut tx_l, mut tx_r, mut hash_join) = create_executor::<{ JoinType::LeftOuter }>(false);

        // push the init barrier for left and right
        tx_l.push_barrier(1, false);
        tx_r.push_barrier(1, false);
        hash_join.next().await.unwrap().unwrap();

        // push the 1st left chunk
        tx_l.push_chunk(chunk_l1);
        let chunk = hash_join.next().await.unwrap().unwrap();
        assert_eq!(
            chunk.into_chunk().unwrap(),
            StreamChunk::from_pretty(
                " I I I I
                + 1 4 . .
                + 2 5 . .
                + 3 6 . ."
            )
        );

        // push the 2nd left chunk
        tx_l.push_chunk(chunk_l2);
        let chunk = hash_join.next().await.unwrap().unwrap();
        assert_eq!(
            chunk.into_chunk().unwrap(),
            StreamChunk::from_pretty(
                " I I I I
                + 3 8 . .
                - 3 8 . ."
            )
        );

        // push the 1st right chunk
        tx_r.push_chunk(chunk_r1);
        let chunk = hash_join.next().await.unwrap().unwrap();
        assert_eq!(
            chunk.into_chunk().unwrap(),
            StreamChunk::from_pretty(
                "  I I I I
                U- 2 5 . .
                U+ 2 5 2 7"
            )
        );

        // push the 2nd right chunk
        tx_r.push_chunk(chunk_r2);
        let chunk = hash_join.next().await.unwrap().unwrap();
        assert_eq!(
            chunk.into_chunk().unwrap(),
            StreamChunk::from_pretty(
                "  I I I I
                U- 3 6 . .
                U+ 3 6 3 10"
            )
        );
    }

    #[tokio::test]
    async fn test_streaming_hash_right_join() {
        let chunk_l1 = StreamChunk::from_pretty(
            "  I I
             + 1 4
             + 2 5
             + 3 6",
        );
        let chunk_l2 = StreamChunk::from_pretty(
            "  I I
             + 3 8
             - 3 8",
        );
        let chunk_r1 = StreamChunk::from_pretty(
            "  I I
             + 2 7
             + 4 8
             + 6 9",
        );
        let chunk_r2 = StreamChunk::from_pretty(
            "  I  I
             + 5 10
             - 5 10",
        );
        let (mut tx_l, mut tx_r, mut hash_join) =
            create_executor::<{ JoinType::RightOuter }>(false);

        // push the init barrier for left and right
        tx_l.push_barrier(1, false);
        tx_r.push_barrier(1, false);
        hash_join.next().await.unwrap().unwrap();

        // push the 1st left chunk
        tx_l.push_chunk(chunk_l1);
        let chunk = hash_join.next().await.unwrap().unwrap();
        assert_eq!(
            chunk.into_chunk().unwrap(),
            StreamChunk::from_pretty("I I I I")
        );

        // push the 2nd left chunk
        tx_l.push_chunk(chunk_l2);
        let chunk = hash_join.next().await.unwrap().unwrap();
        assert_eq!(
            chunk.into_chunk().unwrap(),
            StreamChunk::from_pretty("I I I I")
        );

        // push the 1st right chunk
        tx_r.push_chunk(chunk_r1);
        let chunk = hash_join.next().await.unwrap().unwrap();
        assert_eq!(
            chunk.into_chunk().unwrap(),
            StreamChunk::from_pretty(
                " I I I I
                + 2 5 2 7
                + . . 4 8
                + . . 6 9"
            )
        );

        // push the 2nd right chunk
        tx_r.push_chunk(chunk_r2);
        let chunk = hash_join.next().await.unwrap().unwrap();
        assert_eq!(
            chunk.into_chunk().unwrap(),
            StreamChunk::from_pretty(
                " I I I I
                + . . 5 10
                - . . 5 10"
            )
        );
    }

    #[tokio::test]
    async fn test_streaming_hash_left_join_append_only() {
        let chunk_l1 = StreamChunk::from_pretty(
            "  I I I
             + 1 4 1
             + 2 5 2
             + 3 6 3",
        );
        let chunk_l2 = StreamChunk::from_pretty(
            "  I I I
             + 4 9 4
             + 5 10 5",
        );
        let chunk_r1 = StreamChunk::from_pretty(
            "  I I I
             + 2 5 1
             + 4 9 2
             + 6 9 3",
        );
        let chunk_r2 = StreamChunk::from_pretty(
            "  I I I
             + 1 4 4
             + 3 6 5",
        );

        let (mut tx_l, mut tx_r, mut hash_join) =
            create_append_only_executor::<{ JoinType::LeftOuter }>(false);

        // push the init barrier for left and right
        tx_l.push_barrier(1, false);
        tx_r.push_barrier(1, false);
        hash_join.next().await.unwrap().unwrap();

        // push the 1st left chunk
        tx_l.push_chunk(chunk_l1);
        let chunk = hash_join.next().await.unwrap().unwrap();
        assert_eq!(
            chunk.into_chunk().unwrap(),
            StreamChunk::from_pretty(
                " I I I I I I
                + 1 4 1 . . .
                + 2 5 2 . . .
                + 3 6 3 . . ."
            )
        );

        // push the 2nd left chunk
        tx_l.push_chunk(chunk_l2);
        let chunk = hash_join.next().await.unwrap().unwrap();
        assert_eq!(
            chunk.into_chunk().unwrap(),
            StreamChunk::from_pretty(
                " I I I I I I
                + 4 9 4 . . .
                + 5 10 5 . . ."
            )
        );

        // push the 1st right chunk
        tx_r.push_chunk(chunk_r1);
        let chunk = hash_join.next().await.unwrap().unwrap();
        assert_eq!(
            chunk.into_chunk().unwrap(),
            StreamChunk::from_pretty(
                "  I I I I I I
                U- 2 5 2 . . .
                U+ 2 5 2 2 5 1
                U- 4 9 4 . . .
                U+ 4 9 4 4 9 2"
            )
        );

        // push the 2nd right chunk
        tx_r.push_chunk(chunk_r2);
        let chunk = hash_join.next().await.unwrap().unwrap();
        assert_eq!(
            chunk.into_chunk().unwrap(),
            StreamChunk::from_pretty(
                "  I I I I I I
                U- 1 4 1 . . .
                U+ 1 4 1 1 4 4
                U- 3 6 3 . . .
                U+ 3 6 3 3 6 5"
            )
        );
    }

    #[tokio::test]
    async fn test_streaming_hash_right_join_append_only() {
        let chunk_l1 = StreamChunk::from_pretty(
            "  I I I
             + 1 4 1
             + 2 5 2
             + 3 6 3",
        );
        let chunk_l2 = StreamChunk::from_pretty(
            "  I I I
             + 4 9 4
             + 5 10 5",
        );
        let chunk_r1 = StreamChunk::from_pretty(
            "  I I I
             + 2 5 1
             + 4 9 2
             + 6 9 3",
        );
        let chunk_r2 = StreamChunk::from_pretty(
            "  I I I
             + 1 4 4
             + 3 6 5
             + 7 7 6",
        );

        let (mut tx_l, mut tx_r, mut hash_join) =
            create_append_only_executor::<{ JoinType::RightOuter }>(false);

        // push the init barrier for left and right
        tx_l.push_barrier(1, false);
        tx_r.push_barrier(1, false);
        hash_join.next().await.unwrap().unwrap();

        // push the 1st left chunk
        tx_l.push_chunk(chunk_l1);
        let chunk = hash_join.next().await.unwrap().unwrap();
        assert_eq!(
            chunk.into_chunk().unwrap(),
            StreamChunk::from_pretty("I I I I I I")
        );

        // push the 2nd left chunk
        tx_l.push_chunk(chunk_l2);
        let chunk = hash_join.next().await.unwrap().unwrap();
        assert_eq!(
            chunk.into_chunk().unwrap(),
            StreamChunk::from_pretty("I I I I I I")
        );

        // push the 1st right chunk
        tx_r.push_chunk(chunk_r1);
        let chunk = hash_join.next().await.unwrap().unwrap();
        assert_eq!(
            chunk.into_chunk().unwrap(),
            StreamChunk::from_pretty(
                "  I I I I I I
                + 2 5 2 2 5 1
                + 4 9 4 4 9 2
                + . . . 6 9 3"
            )
        );

        // push the 2nd right chunk
        tx_r.push_chunk(chunk_r2);
        let chunk = hash_join.next().await.unwrap().unwrap();
        assert_eq!(
            chunk.into_chunk().unwrap(),
            StreamChunk::from_pretty(
                "  I I I I I I
                + 1 4 1 1 4 4
                + 3 6 3 3 6 5
                + . . . 7 7 6"
            )
        );
    }

    #[tokio::test]
    async fn test_streaming_hash_full_outer_join() {
        let chunk_l1 = StreamChunk::from_pretty(
            "  I I
             + 1 4
             + 2 5
             + 3 6",
        );
        let chunk_l2 = StreamChunk::from_pretty(
            "  I I
             + 3 8
             - 3 8",
        );
        let chunk_r1 = StreamChunk::from_pretty(
            "  I I
             + 2 7
             + 4 8
             + 6 9",
        );
        let chunk_r2 = StreamChunk::from_pretty(
            "  I  I
             + 5 10
             - 5 10",
        );
        let (mut tx_l, mut tx_r, mut hash_join) = create_executor::<{ JoinType::FullOuter }>(false);

        // push the init barrier for left and right
        tx_l.push_barrier(1, false);
        tx_r.push_barrier(1, false);
        hash_join.next().await.unwrap().unwrap();

        // push the 1st left chunk
        tx_l.push_chunk(chunk_l1);
        let chunk = hash_join.next().await.unwrap().unwrap();
        assert_eq!(
            chunk.into_chunk().unwrap(),
            StreamChunk::from_pretty(
                " I I I I
                + 1 4 . .
                + 2 5 . .
                + 3 6 . ."
            )
        );

        // push the 2nd left chunk
        tx_l.push_chunk(chunk_l2);
        let chunk = hash_join.next().await.unwrap().unwrap();
        assert_eq!(
            chunk.into_chunk().unwrap(),
            StreamChunk::from_pretty(
                " I I I I
                + 3 8 . .
                - 3 8 . ."
            )
        );

        // push the 1st right chunk
        tx_r.push_chunk(chunk_r1);
        let chunk = hash_join.next().await.unwrap().unwrap();
        assert_eq!(
            chunk.into_chunk().unwrap(),
            StreamChunk::from_pretty(
                "  I I I I
                U- 2 5 . .
                U+ 2 5 2 7
                +  . . 4 8
                +  . . 6 9"
            )
        );

        // push the 2nd right chunk
        tx_r.push_chunk(chunk_r2);
        let chunk = hash_join.next().await.unwrap().unwrap();
        assert_eq!(
            chunk.into_chunk().unwrap(),
            StreamChunk::from_pretty(
                " I I I I
                + . . 5 10
                - . . 5 10"
            )
        );
    }

    #[tokio::test]
    async fn test_streaming_hash_full_outer_join_with_nonequi_condition() {
        let chunk_l1 = StreamChunk::from_pretty(
            "  I I
             + 1 4
             + 2 5
             + 3 6
             + 3 7",
        );
        let chunk_l2 = StreamChunk::from_pretty(
            "  I I
             + 3 8
             - 3 8
             - 1 4", // delete row to cause an empty JoinHashEntry
        );
        let chunk_r1 = StreamChunk::from_pretty(
            "  I I
             + 2 6
             + 4 8
             + 3 4",
        );
        let chunk_r2 = StreamChunk::from_pretty(
            "  I  I
             + 5 10
             - 5 10
             + 1 2",
        );
        let (mut tx_l, mut tx_r, mut hash_join) = create_executor::<{ JoinType::FullOuter }>(true);

        // push the init barrier for left and right
        tx_l.push_barrier(1, false);
        tx_r.push_barrier(1, false);
        hash_join.next().await.unwrap().unwrap();

        // push the 1st left chunk
        tx_l.push_chunk(chunk_l1);
        let chunk = hash_join.next().await.unwrap().unwrap();
        assert_eq!(
            chunk.into_chunk().unwrap(),
            StreamChunk::from_pretty(
                " I I I I
                + 1 4 . .
                + 2 5 . .
                + 3 6 . .
                + 3 7 . ."
            )
        );

        // push the 2nd left chunk
        tx_l.push_chunk(chunk_l2);
        let chunk = hash_join.next().await.unwrap().unwrap();
        assert_eq!(
            chunk.into_chunk().unwrap(),
            StreamChunk::from_pretty(
                " I I I I
                + 3 8 . .
                - 3 8 . .
                - 1 4 . ."
            )
        );

        // push the 1st right chunk
        tx_r.push_chunk(chunk_r1);
        let chunk = hash_join.next().await.unwrap().unwrap();
        assert_eq!(
            chunk.into_chunk().unwrap(),
            StreamChunk::from_pretty(
                "  I I I I
                U- 2 5 . .
                U+ 2 5 2 6
                +  . . 4 8
                +  . . 3 4" /* regression test (#2420): 3 4 should be forwarded only once
                             * despite matching on eq join on 2
                             * entries */
            )
        );

        // push the 2nd right chunk
        tx_r.push_chunk(chunk_r2);
        let chunk = hash_join.next().await.unwrap().unwrap();
        assert_eq!(
            chunk.into_chunk().unwrap(),
            StreamChunk::from_pretty(
                " I I I I
                + . . 5 10
                - . . 5 10
                + . . 1 2" /* regression test (#2420): 1 2 forwarded even if matches on an empty
                            * join entry */
            )
        );
    }

    #[tokio::test]
    async fn test_streaming_hash_inner_join_with_nonequi_condition() {
        let chunk_l1 = StreamChunk::from_pretty(
            "  I I
             + 1 4
             + 2 10
             + 3 6",
        );
        let chunk_l2 = StreamChunk::from_pretty(
            "  I I
             + 3 8
             - 3 8",
        );
        let chunk_r1 = StreamChunk::from_pretty(
            "  I I
             + 2 7
             + 4 8
             + 6 9",
        );
        let chunk_r2 = StreamChunk::from_pretty(
            "  I  I
             + 3 10
             + 6 11",
        );
        let (mut tx_l, mut tx_r, mut hash_join) = create_executor::<{ JoinType::Inner }>(true);

        // push the init barrier for left and right
        tx_l.push_barrier(1, false);
        tx_r.push_barrier(1, false);
        hash_join.next().await.unwrap().unwrap();

        // push the 1st left chunk
        tx_l.push_chunk(chunk_l1);
        let chunk = hash_join.next().await.unwrap().unwrap();
        assert_eq!(
            chunk.into_chunk().unwrap(),
            StreamChunk::from_pretty("I I I I")
        );

        // push the 2nd left chunk
        tx_l.push_chunk(chunk_l2);
        let chunk = hash_join.next().await.unwrap().unwrap();
        assert_eq!(
            chunk.into_chunk().unwrap(),
            StreamChunk::from_pretty("I I I I")
        );

        // push the 1st right chunk
        tx_r.push_chunk(chunk_r1);
        let chunk = hash_join.next().await.unwrap().unwrap();
        assert_eq!(
            chunk.into_chunk().unwrap(),
            StreamChunk::from_pretty("I I I I")
        );

        // push the 2nd right chunk
        tx_r.push_chunk(chunk_r2);
        let chunk = hash_join.next().await.unwrap().unwrap();
        assert_eq!(
            chunk.into_chunk().unwrap(),
            StreamChunk::from_pretty(
                " I I I I
                + 3 6 3 10"
            )
        );
    }
}<|MERGE_RESOLUTION|>--- conflicted
+++ resolved
@@ -389,27 +389,13 @@
         executor_id: u64,
         cond: Option<BoxedExpression>,
         op_info: String,
-<<<<<<< HEAD
-        mut state_table_l: StateTable<S>,
-        mut degree_state_table_l: StateTable<S>,
-        mut state_table_r: StateTable<S>,
-        mut degree_state_table_r: StateTable<S>,
+        state_table_l: StateTable<S>,
+        degree_state_table_l: StateTable<S>,
+        state_table_r: StateTable<S>,
+        degree_state_table_r: StateTable<S>,
         is_append_only: bool,
         metrics: Arc<StreamingMetrics>,
     ) -> Self {
-        // TODO: enable sanity check for hash join executor <https://github.com/risingwavelabs/risingwave/issues/3887>
-        state_table_l.disable_sanity_check();
-        degree_state_table_l.disable_sanity_check();
-        state_table_r.disable_sanity_check();
-        degree_state_table_r.disable_sanity_check();
-
-=======
-        state_table_l: StateTable<S>,
-        state_table_r: StateTable<S>,
-        is_append_only: bool,
-        metrics: Arc<StreamingMetrics>,
-    ) -> Self {
->>>>>>> 8a3dccdd
         let side_l_column_n = input_l.schema().len();
 
         let schema_fields = match T {
@@ -512,16 +498,9 @@
             schema: actual_schema,
             side_l: JoinSide {
                 ht: JoinHashMap::new(
-<<<<<<< HEAD
-                    JOIN_CACHE_SIZE,
+                    JOIN_CACHE_CAP,
                     join_key_data_types_l,
                     state_all_data_types_l.clone(),
-=======
-                    JOIN_CACHE_CAP,
-                    pk_indices_l.clone(),
-                    params_l.key_indices.clone(),
-                    col_l_datatypes.clone(),
->>>>>>> 8a3dccdd
                     state_table_l,
                     state_pk_indices_l.clone(),
                     degree_all_data_types_l,
@@ -538,16 +517,9 @@
             },
             side_r: JoinSide {
                 ht: JoinHashMap::new(
-<<<<<<< HEAD
-                    JOIN_CACHE_SIZE,
+                    JOIN_CACHE_CAP,
                     join_key_data_types_r,
                     state_all_data_types_r.clone(),
-=======
-                    JOIN_CACHE_CAP,
-                    pk_indices_r.clone(),
-                    params_r.key_indices.clone(),
-                    col_r_datatypes.clone(),
->>>>>>> 8a3dccdd
                     state_table_r,
                     state_pk_indices_r.clone(),
                     degree_all_data_types_r,
@@ -771,14 +743,8 @@
             Ok(cond_match)
         };
 
-<<<<<<< HEAD
-        let keys = K::build(&side_update.join_key_indices, &data_chunk)?;
-        for (idx, (row, op)) in data_chunk.rows().zip_eq(ops.iter()).enumerate() {
-            let key = &keys[idx];
-=======
-        let keys = K::build(&side_update.key_indices, chunk.data_chunk())?;
+        let keys = K::build(&side_update.join_key_indices, chunk.data_chunk())?;
         for ((op, row), key) in chunk.rows().zip_eq(keys.iter()) {
->>>>>>> 8a3dccdd
             let value = row.to_owned_row();
             let pk = row.row_by_indices(&side_update.pk_indices);
             let matched_rows: Option<HashValueType> =
