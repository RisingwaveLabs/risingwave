// Copyright 2022 Singularity Data
//
// Licensed under the Apache License, Version 2.0 (the "License");
// you may not use this file except in compliance with the License.
// You may obtain a copy of the License at
//
// http://www.apache.org/licenses/LICENSE-2.0
//
// Unless required by applicable law or agreed to in writing, software
// distributed under the License is distributed on an "AS IS" BASIS,
// WITHOUT WARRANTIES OR CONDITIONS OF ANY KIND, either express or implied.
// See the License for the specific language governing permissions and
// limitations under the License.

use std::collections::HashSet;
use std::sync::Arc;

use async_stack_trace::StackTrace;
use fixedbitset::FixedBitSet;
use futures::{pin_mut, StreamExt};
use futures_async_stream::try_stream;
use itertools::Itertools;
use risingwave_common::array::{Op, Row, RowRef, StreamChunk};
use risingwave_common::bail;
use risingwave_common::catalog::Schema;
use risingwave_common::hash::{HashKey, JoinHashKey};
use risingwave_common::types::{DataType, ToOwnedDatum};
use risingwave_expr::expr::BoxedExpression;
use risingwave_storage::table::streaming_table::state_table::StateTable;
use risingwave_storage::StateStore;

use super::barrier_align::*;
use super::error::{StreamExecutorError, StreamExecutorResult};
use super::managed_state::join::*;
use super::monitor::StreamingMetrics;
use super::{
    ActorContextRef, BoxedExecutor, BoxedMessageStream, Executor, Message, PkIndices, PkIndicesRef,
};
use crate::common::{InfallibleExpression, StreamChunkBuilder};
use crate::executor::PROCESSING_WINDOW_SIZE;

/// Limit number of the cached entries (one per join key) on each side.
pub const JOIN_CACHE_CAP: usize = 1 << 16;

/// The `JoinType` and `SideType` are to mimic a enum, because currently
/// enum is not supported in const generic.
// TODO: Use enum to replace this once [feature(adt_const_params)](https://github.com/rust-lang/rust/issues/95174) get completed.
pub type JoinTypePrimitive = u8;
#[allow(non_snake_case, non_upper_case_globals)]
pub mod JoinType {
    use super::JoinTypePrimitive;
    pub const Inner: JoinTypePrimitive = 0;
    pub const LeftOuter: JoinTypePrimitive = 1;
    pub const RightOuter: JoinTypePrimitive = 2;
    pub const FullOuter: JoinTypePrimitive = 3;
    pub const LeftSemi: JoinTypePrimitive = 4;
    pub const LeftAnti: JoinTypePrimitive = 5;
    pub const RightSemi: JoinTypePrimitive = 6;
    pub const RightAnti: JoinTypePrimitive = 7;
}

pub type SideTypePrimitive = u8;
#[allow(non_snake_case, non_upper_case_globals)]
pub mod SideType {
    use super::SideTypePrimitive;
    pub const Left: SideTypePrimitive = 0;
    pub const Right: SideTypePrimitive = 1;
}

const fn is_outer_side(join_type: JoinTypePrimitive, side_type: SideTypePrimitive) -> bool {
    join_type == JoinType::FullOuter
        || (join_type == JoinType::LeftOuter && side_type == SideType::Left)
        || (join_type == JoinType::RightOuter && side_type == SideType::Right)
}

const fn outer_side_null(join_type: JoinTypePrimitive, side_type: SideTypePrimitive) -> bool {
    join_type == JoinType::FullOuter
        || (join_type == JoinType::LeftOuter && side_type == SideType::Right)
        || (join_type == JoinType::RightOuter && side_type == SideType::Left)
}

/// Send the update only once if the join type is semi/anti and the update is the same side as the
/// join
const fn forward_exactly_once(join_type: JoinTypePrimitive, side_type: SideTypePrimitive) -> bool {
    ((join_type == JoinType::LeftSemi || join_type == JoinType::LeftAnti)
        && side_type == SideType::Left)
        || ((join_type == JoinType::RightSemi || join_type == JoinType::RightAnti)
            && side_type == SideType::Right)
}

const fn only_forward_matched_side(
    join_type: JoinTypePrimitive,
    side_type: SideTypePrimitive,
) -> bool {
    ((join_type == JoinType::LeftSemi || join_type == JoinType::LeftAnti)
        && side_type == SideType::Right)
        || ((join_type == JoinType::RightSemi || join_type == JoinType::RightAnti)
            && side_type == SideType::Left)
}

const fn is_semi(join_type: JoinTypePrimitive) -> bool {
    join_type == JoinType::LeftSemi || join_type == JoinType::RightSemi
}

const fn is_anti(join_type: JoinTypePrimitive) -> bool {
    join_type == JoinType::LeftAnti || join_type == JoinType::RightAnti
}

const fn is_semi_or_anti(join_type: JoinTypePrimitive) -> bool {
    is_semi(join_type) || is_anti(join_type)
}

pub struct JoinParams {
    /// Indices of the join keys
    pub key_indices: Vec<usize>,
    /// Indices of the distribution keys
    pub dist_keys: Vec<usize>,
}

impl JoinParams {
    pub fn new(key_indices: Vec<usize>, dist_keys: Vec<usize>) -> Self {
        Self {
            key_indices,
            dist_keys,
        }
    }
}

struct JoinSide<K: HashKey, S: StateStore> {
    /// Store all data from a one side stream
    ht: JoinHashMap<K, S>,
    /// Indices of the join key columns
    key_indices: Vec<usize>,
    /// The primary key indices of this side, used for state store
    pk_indices: Vec<usize>,
    /// The date type of each columns to join on.
    col_types: Vec<DataType>,
    /// The start position for the side in output new columns
    start_pos: usize,
}

impl<K: HashKey, S: StateStore> std::fmt::Debug for JoinSide<K, S> {
    fn fmt(&self, f: &mut std::fmt::Formatter<'_>) -> std::fmt::Result {
        f.debug_struct("JoinSide")
            .field("key_indices", &self.key_indices)
            .field("pk_indices", &self.pk_indices)
            .field("col_types", &self.col_types)
            .field("start_pos", &self.start_pos)
            .finish()
    }
}

impl<K: HashKey, S: StateStore> JoinSide<K, S> {
    // WARNING: Please do not call this until we implement it.、
    #[expect(dead_code)]
    fn is_dirty(&self) -> bool {
        unimplemented!()
    }

    #[expect(dead_code)]
    fn clear_cache(&mut self) {
        assert!(
            !self.is_dirty(),
            "cannot clear cache while states of hash join are dirty"
        );

        // TODO: not working with rearranged chain
        // self.ht.clear();
    }
}

/// `HashJoinExecutor` takes two input streams and runs equal hash join on them.
/// The output columns are the concatenation of left and right columns.
pub struct HashJoinExecutor<K: HashKey, S: StateStore, const T: JoinTypePrimitive> {
    ctx: ActorContextRef,

    /// Left input executor.
    input_l: Option<BoxedExecutor>,
    /// Right input executor.
    input_r: Option<BoxedExecutor>,
    /// the data types of the formed new columns
    output_data_types: Vec<DataType>,
    /// the output indices of the join executor
    output_indices: Vec<usize>,
    /// The schema of the hash join executor
    schema: Schema,
    /// The primary key indices of the schema
    pk_indices: PkIndices,
    /// The parameters of the left join executor
    side_l: JoinSide<K, S>,
    /// The parameters of the right join executor
    side_r: JoinSide<K, S>,
    /// Optional non-equi join conditions
    cond: Option<BoxedExpression>,
    /// Identity string
    identity: String,
    /// Epoch
    epoch: u64,

    #[expect(dead_code)]
    /// Logical Operator Info
    op_info: String,

    /// Whether the logic can be optimized for append-only stream
    append_only_optimize: bool,

    metrics: Arc<StreamingMetrics>,
}

impl<K: HashKey, S: StateStore, const T: JoinTypePrimitive> std::fmt::Debug
    for HashJoinExecutor<K, S, T>
{
    fn fmt(&self, f: &mut std::fmt::Formatter<'_>) -> std::fmt::Result {
        f.debug_struct("HashJoinExecutor")
            .field("join_type", &T)
            .field("input_left", &self.input_l.as_ref().unwrap().identity())
            .field("input_right", &self.input_r.as_ref().unwrap().identity())
            .field("side_l", &self.side_l)
            .field("side_r", &self.side_r)
            .field("pk_indices", &self.pk_indices)
            .field("schema", &self.schema)
            .field("output_data_types", &self.output_data_types)
            .finish()
    }
}

impl<K: HashKey, S: StateStore, const T: JoinTypePrimitive> Executor for HashJoinExecutor<K, S, T> {
    fn execute(self: Box<Self>) -> BoxedMessageStream {
        self.into_stream().boxed()
    }

    fn schema(&self) -> &Schema {
        &self.schema
    }

    fn pk_indices(&self) -> PkIndicesRef {
        &self.pk_indices
    }

    fn identity(&self) -> &str {
        self.identity.as_str()
    }
}

struct HashJoinChunkBuilder<const T: JoinTypePrimitive, const SIDE: SideTypePrimitive> {
    stream_chunk_builder: StreamChunkBuilder,
}

impl<const T: JoinTypePrimitive, const SIDE: SideTypePrimitive> HashJoinChunkBuilder<T, SIDE> {
    fn with_match_on_insert(
        &mut self,
        row: &RowRef,
        matched_row: &JoinRow,
    ) -> StreamExecutorResult<Option<StreamChunk>> {
        // Left/Right Anti sides
        if is_anti(T) {
            if matched_row.is_zero_degree() && only_forward_matched_side(T, SIDE) {
                Ok(self
                    .stream_chunk_builder
                    .append_row_matched(Op::Delete, &matched_row.row)?)
            } else {
                Ok(None)
            }
        // Left/Right Semi sides
        } else if is_semi(T) {
            if matched_row.is_zero_degree() && only_forward_matched_side(T, SIDE) {
                Ok(self
                    .stream_chunk_builder
                    .append_row_matched(Op::Insert, &matched_row.row)?)
            } else {
                Ok(None)
            }
        // Outer sides
        } else if matched_row.is_zero_degree() && outer_side_null(T, SIDE) {
            // if the matched_row does not have any current matches
            // `StreamChunkBuilder` guarantees that `UpdateDelete` will never
            // issue an output chunk.
            if self
                .stream_chunk_builder
                .append_row_matched(Op::UpdateDelete, &matched_row.row)?
                .is_some()
            {
                bail!("`Op::UpdateDelete` should not yield chunk");
            }
            Ok(self
                .stream_chunk_builder
                .append_row(Op::UpdateInsert, row, &matched_row.row)?)
        // Inner sides
        } else {
            Ok(self
                .stream_chunk_builder
                .append_row(Op::Insert, row, &matched_row.row)?)
        }
    }

    fn with_match_on_delete(
        &mut self,
        row: &RowRef,
        matched_row: &JoinRow,
    ) -> StreamExecutorResult<Option<StreamChunk>> {
        Ok(
            // Left/Right Anti sides
            if is_anti(T) {
                if matched_row.is_zero_degree() && only_forward_matched_side(T, SIDE) {
                    self.stream_chunk_builder
                        .append_row_matched(Op::Insert, &matched_row.row)?
                } else {
                    None
                }
            // Left/Right Semi sides
            } else if is_semi(T) {
                if matched_row.is_zero_degree() && only_forward_matched_side(T, SIDE) {
                    self.stream_chunk_builder
                        .append_row_matched(Op::Delete, &matched_row.row)?
                } else {
                    None
                }
            // Outer sides
            } else if matched_row.is_zero_degree() && outer_side_null(T, SIDE) {
                // if the matched_row does not have any current
                // matches
                if self
                    .stream_chunk_builder
                    .append_row_matched(Op::UpdateDelete, &matched_row.row)?
                    .is_some()
                {
                    bail!("`Op::UpdateDelete` should not yield chunk");
                }
                self.stream_chunk_builder
                    .append_row_matched(Op::UpdateInsert, &matched_row.row)?
            // Inner sides
            } else {
                // concat with the matched_row and append the new
                // row
                // FIXME: we always use `Op::Delete` here to avoid
                // violating
                // the assumption for U+ after U-.
                self.stream_chunk_builder
                    .append_row(Op::Delete, row, &matched_row.row)?
            },
        )
    }

    #[inline]
    fn forward_exactly_once_if_matched(
        &mut self,
        op: Op,
        row: &RowRef,
    ) -> StreamExecutorResult<Option<StreamChunk>> {
        // if it's a semi join and the side needs to be maintained.
        Ok(if is_semi(T) && forward_exactly_once(T, SIDE) {
            self.stream_chunk_builder.append_row_update(op, row)?
        } else {
            None
        })
    }

    #[inline]
    fn forward_if_not_matched(
        &mut self,
        op: Op,
        row: &RowRef,
    ) -> StreamExecutorResult<Option<StreamChunk>> {
        // if it's outer join or anti join and the side needs to be maintained.
        Ok(
            if (is_anti(T) && forward_exactly_once(T, SIDE)) || is_outer_side(T, SIDE) {
                self.stream_chunk_builder.append_row_update(op, row)?
            } else {
                None
            },
        )
    }

    #[inline]
    fn take(&mut self) -> StreamExecutorResult<Option<StreamChunk>> {
        Ok(self.stream_chunk_builder.take()?)
    }
}

impl<K: HashKey, S: StateStore, const T: JoinTypePrimitive> HashJoinExecutor<K, S, T> {
    #[allow(clippy::too_many_arguments)]
    pub fn new(
        ctx: ActorContextRef,
        input_l: BoxedExecutor,
        input_r: BoxedExecutor,
        params_l: JoinParams,
        params_r: JoinParams,
        null_safe: Vec<bool>,
        pk_indices: PkIndices,
        output_indices: Vec<usize>,
        executor_id: u64,
        cond: Option<BoxedExpression>,
        op_info: String,
        state_table_l: StateTable<S>,
        state_table_r: StateTable<S>,
        is_append_only: bool,
        metrics: Arc<StreamingMetrics>,
    ) -> Self {
        let side_l_column_n = input_l.schema().len();

        let schema_fields = match T {
            JoinType::LeftSemi | JoinType::LeftAnti => input_l.schema().fields.clone(),
            JoinType::RightSemi | JoinType::RightAnti => input_r.schema().fields.clone(),
            _ => [
                input_l.schema().fields.clone(),
                input_r.schema().fields.clone(),
            ]
            .concat(),
        };

        let original_output_data_types: Vec<_> = schema_fields
            .iter()
            .map(|field| field.data_type.clone())
            .collect();
        let col_l_datatypes = input_l
            .schema()
            .fields
            .iter()
            .map(|field| field.data_type.clone())
            .collect_vec();
        let col_r_datatypes = input_r
            .schema()
            .fields
            .iter()
            .map(|field| field.data_type.clone())
            .collect_vec();

        let pk_indices_l = input_l.pk_indices().to_vec();
        let pk_indices_r = input_r.pk_indices().to_vec();

        // check whether join key contains pk in both side
        let append_only_optimize = if is_append_only {
            let join_key_l = HashSet::<usize>::from_iter(params_l.key_indices.clone());
            let join_key_r = HashSet::<usize>::from_iter(params_r.key_indices.clone());
            let pk_contained_l = pk_indices_l.len()
                == pk_indices_l
                    .iter()
                    .filter(|x| join_key_l.contains(x))
                    .count();
            let pk_contained_r = pk_indices_r.len()
                == pk_indices_r
                    .iter()
                    .filter(|x| join_key_r.contains(x))
                    .count();
            pk_contained_l && pk_contained_r
        } else {
            false
        };

        let original_schema = Schema {
            fields: schema_fields,
        };
        let actual_schema: Schema = output_indices
            .iter()
            .map(|&idx| original_schema[idx].clone())
            .collect();

        let null_matched: Arc<FixedBitSet> = {
            let mut null_matched = FixedBitSet::with_capacity(null_safe.len());
            for (idx, col_null_matched) in null_safe.into_iter().enumerate() {
                null_matched.set(idx, col_null_matched);
            }
            null_matched.into()
        };
        Self {
            ctx: ctx.clone(),
            input_l: Some(input_l),
            input_r: Some(input_r),
            output_data_types: original_output_data_types,
            schema: actual_schema,
            side_l: JoinSide {
                ht: JoinHashMap::new(
                    JOIN_CACHE_CAP,
                    pk_indices_l.clone(),
                    params_l.key_indices.clone(),
                    col_l_datatypes.clone(),
                    null_matched.clone(),
                    state_table_l,
                    metrics.clone(),
                    ctx.id,
                    "left",
                ), // TODO: decide the target cap
                key_indices: params_l.key_indices,
                col_types: col_l_datatypes,
                pk_indices: pk_indices_l,
                start_pos: 0,
            },
            side_r: JoinSide {
                ht: JoinHashMap::new(
                    JOIN_CACHE_CAP,
                    pk_indices_r.clone(),
                    params_r.key_indices.clone(),
                    col_r_datatypes.clone(),
                    null_matched,
                    state_table_r,
                    metrics.clone(),
                    ctx.id,
                    "right",
                ), // TODO: decide the target cap
                key_indices: params_r.key_indices,
                col_types: col_r_datatypes,
                pk_indices: pk_indices_r,
                start_pos: side_l_column_n,
            },
            pk_indices,
            output_indices,
            cond,
            identity: format!("HashJoinExecutor {:X}", executor_id),
            op_info,
            epoch: 0,
            append_only_optimize,
            metrics,
        }
    }

    #[try_stream(ok = Message, error = StreamExecutorError)]
    async fn into_stream(mut self) {
        let input_l = self.input_l.take().unwrap();
        let input_r = self.input_r.take().unwrap();
        let aligned_stream = barrier_align(
            input_l.execute(),
            input_r.execute(),
            self.ctx.id,
            self.metrics.clone(),
        );

        let actor_id_str = self.ctx.id.to_string();
        let mut start_time = minstant::Instant::now();

        pin_mut!(aligned_stream);
        while let Some(msg) = aligned_stream
            .next()
            .stack_trace("hash_join_barrier_align")
            .await
        {
            self.metrics
                .join_actor_input_waiting_duration_ns
                .with_label_values(&[&actor_id_str])
                .inc_by(start_time.elapsed().as_nanos() as u64);
            match msg? {
                AlignedMessage::Left(chunk) => {
                    #[for_await]
                    for chunk in Self::eq_join_oneside::<{ SideType::Left }>(
                        &self.ctx,
                        &self.identity,
                        &mut self.side_l,
                        &mut self.side_r,
                        &self.output_data_types,
                        &mut self.cond,
                        chunk,
                        self.append_only_optimize,
                    ) {
                        yield chunk.map(|v| match v {
                            Message::Chunk(chunk) => {
                                Message::Chunk(chunk.reorder_columns(&self.output_indices))
                            }
                            barrier @ Message::Barrier(_) => barrier,
                        })?;
                    }
                }
                AlignedMessage::Right(chunk) => {
                    #[for_await]
                    for chunk in Self::eq_join_oneside::<{ SideType::Right }>(
                        &self.ctx,
                        &self.identity,
                        &mut self.side_l,
                        &mut self.side_r,
                        &self.output_data_types,
                        &mut self.cond,
                        chunk,
                        self.append_only_optimize,
                    ) {
                        yield chunk.map(|v| match v {
                            Message::Chunk(chunk) => {
                                Message::Chunk(chunk.reorder_columns(&self.output_indices))
                            }
                            barrier @ Message::Barrier(_) => barrier,
                        })?;
                    }
                }
                AlignedMessage::Barrier(barrier) => {
                    self.flush_data().await?;
                    let epoch = barrier.epoch.curr;
                    self.side_l.ht.update_epoch(epoch);
                    self.side_r.ht.update_epoch(epoch);
                    self.epoch = epoch;

                    // Update the vnode bitmap for state tables of both sides if asked.
                    if let Some(vnode_bitmap) = barrier.as_update_vnode_bitmap(self.ctx.id) {
                        self.side_l
                            .ht
                            .state_table
                            .update_vnode_bitmap(vnode_bitmap.clone());
                        self.side_r.ht.state_table.update_vnode_bitmap(vnode_bitmap);
                    }

                    // Report metrics of cached join rows/entries
                    for (side, ht) in [("left", &self.side_l.ht), ("right", &self.side_r.ht)] {
                        self.metrics
                            .join_cached_rows
                            .with_label_values(&[&actor_id_str, side])
                            .set(ht.cached_rows() as i64);
                        self.metrics
                            .join_cached_entries
                            .with_label_values(&[&actor_id_str, side])
                            .set(ht.entry_count() as i64);
                        self.metrics
                            .join_cached_estimated_size
                            .with_label_values(&[&actor_id_str, side])
                            .set(ht.estimated_size() as i64);
                    }

                    yield Message::Barrier(barrier);
                }
            }
            start_time = minstant::Instant::now();
        }
    }

    async fn flush_data(&mut self) -> StreamExecutorResult<()> {
        // All changes to the state has been buffered in the mem-table of the state table. Just
        // `commit` them here.
        self.side_l.ht.flush().await?;
        self.side_r.ht.flush().await?;

        // We need to manually evict the cache to the target capacity.
        self.side_l.ht.evict_to_target_cap();
        self.side_r.ht.evict_to_target_cap();

        Ok(())
    }

    /// the data the hash table and match the coming
    /// data chunk with the executor state
    async fn hash_eq_match<'a>(
        key: &JoinHashKey<K>,
        ht: &mut JoinHashMap<K, S>,
    ) -> StreamExecutorResult<Option<HashValueType>> {
        if !key.key().null_bitmap().is_subset(key.null_matched()) {
            Ok(None)
        } else {
            ht.remove_state(key).await.map(Some)
        }
    }

    fn row_concat(
        row_update: &RowRef<'_>,
        update_start_pos: usize,
        row_matched: &Row,
        matched_start_pos: usize,
    ) -> Row {
        let mut new_row = vec![None; row_update.size() + row_matched.size()];

        for (i, datum_ref) in row_update.values().enumerate() {
            new_row[i + update_start_pos] = datum_ref.to_owned_datum();
        }
        for i in 0..row_matched.size() {
            new_row[i + matched_start_pos] = row_matched[i].clone();
        }
        Row(new_row)
    }

    #[try_stream(ok = Message, error = StreamExecutorError)]
    #[expect(clippy::too_many_arguments)]
    async fn eq_join_oneside<'a, const SIDE: SideTypePrimitive>(
        ctx: &'a ActorContextRef,
        identity: &'a str,
        mut side_l: &'a mut JoinSide<K, S>,
        mut side_r: &'a mut JoinSide<K, S>,
        output_data_types: &'a [DataType],
        cond: &'a mut Option<BoxedExpression>,
        chunk: StreamChunk,
        append_only_optimize: bool,
    ) {
        let chunk = chunk.compact()?;

        let (side_update, side_match) = if SIDE == SideType::Left {
            (&mut side_l, &mut side_r)
        } else {
            (&mut side_r, &mut side_l)
        };

        let (update_start_pos, matched_start_pos) = if is_semi_or_anti(T) {
            (0, 0)
        } else {
            (side_update.start_pos, side_match.start_pos)
        };

        let mut hashjoin_chunk_builder = HashJoinChunkBuilder::<T, SIDE> {
            stream_chunk_builder: StreamChunkBuilder::new(
                PROCESSING_WINDOW_SIZE,
                output_data_types,
                update_start_pos,
                matched_start_pos,
            )?,
        };

        let mut check_join_condition = |row_update: &RowRef<'_>,
                                        row_matched: &Row|
         -> StreamExecutorResult<bool> {
            // TODO(yuhao-su): We should find a better way to eval the expression without concat two
            // rows.
            let mut cond_match = true;
            // if there are non-equi expressions
            if let Some(ref mut cond) = cond {
                let new_row =
                    Self::row_concat(row_update, update_start_pos, row_matched, matched_start_pos);

                cond_match = cond
                    .eval_row_infallible(&new_row, |err| ctx.on_compute_error(err, identity))
                    .map(|s| *s.as_bool())
                    .unwrap_or(false);
            }
            Ok(cond_match)
        };

<<<<<<< HEAD
        let keys = JoinHashKey::build(
            &side_update.key_indices,
            &data_chunk,
            side_match.ht.null_matched().clone(),
        )?;
        for (idx, (row, op)) in data_chunk.rows().zip_eq(ops.iter()).enumerate() {
            let key = &keys[idx];
=======
        let keys = K::build(&side_update.key_indices, chunk.data_chunk())?;
        for ((op, row), key) in chunk.rows().zip_eq(keys.iter()) {
>>>>>>> ea7c93a8
            let value = row.to_owned_row();
            let pk = row.row_by_indices(&side_update.pk_indices);
            let matched_rows: Option<HashValueType> =
                Self::hash_eq_match(key, &mut side_match.ht).await?;
            match op {
                Op::Insert | Op::UpdateInsert => {
                    let mut degree = 0;
                    let mut append_only_matched_rows = Vec::with_capacity(1);
                    if let Some(mut matched_rows) = matched_rows {
                        for (matched_row_ref, matched_row) in
                            matched_rows.values_mut(&side_match.col_types)
                        {
                            let mut matched_row = matched_row?;
                            if check_join_condition(&row, &matched_row.row)? {
                                degree += 1;
                                if !forward_exactly_once(T, SIDE) {
                                    if let Some(chunk) = hashjoin_chunk_builder
                                        .with_match_on_insert(&row, &matched_row)?
                                    {
                                        yield Message::Chunk(chunk);
                                    }
                                }
                                side_match.ht.inc_degree(matched_row_ref)?;
                                matched_row.inc_degree();
                            }
                            // If the stream is append-only and the join key covers pk in both side,
                            // then we can remove matched rows since pk is unique and will not be
                            // inserted again
                            if append_only_optimize {
                                append_only_matched_rows.push(matched_row.clone());
                            }
                        }
                        if degree == 0 {
                            if let Some(chunk) =
                                hashjoin_chunk_builder.forward_if_not_matched(op, &row)?
                            {
                                yield Message::Chunk(chunk);
                            }
                        } else if let Some(chunk) =
                            hashjoin_chunk_builder.forward_exactly_once_if_matched(op, &row)?
                        {
                            yield Message::Chunk(chunk);
                        }
                        // Insert back the state taken from ht.
                        side_match.ht.insert_state(key, matched_rows);
                    } else if let Some(chunk) =
                        hashjoin_chunk_builder.forward_if_not_matched(op, &row)?
                    {
                        yield Message::Chunk(chunk);
                    }

                    if append_only_optimize {
                        if !append_only_matched_rows.is_empty() {
                            // Since join key contains pk and pk is unique, there should be only
                            // one row if matched
                            let [row]: [_; 1] = append_only_matched_rows.try_into().unwrap();
                            let pk = row.row_by_indices(&side_match.pk_indices);
                            side_match.ht.delete(key, pk, row)?;
                        } else {
                            side_update
                                .ht
                                .insert(key, pk, JoinRow::new(value, degree))?;
                        }
                    } else {
                        side_update
                            .ht
                            .insert(key, pk, JoinRow::new(value, degree))?;
                    }
                }
                Op::Delete | Op::UpdateDelete => {
                    let mut degree = 0;
                    if let Some(mut matched_rows) = matched_rows {
                        for (matched_row_ref, matched_row) in
                            matched_rows.values_mut(&side_match.col_types)
                        {
                            let mut matched_row = matched_row?;
                            if check_join_condition(&row, &matched_row.row)? {
                                degree += 1;
                                side_match.ht.dec_degree(matched_row_ref)?;
                                matched_row.dec_degree()?;
                                if !forward_exactly_once(T, SIDE) {
                                    if let Some(chunk) = hashjoin_chunk_builder
                                        .with_match_on_delete(&row, &matched_row)?
                                    {
                                        yield Message::Chunk(chunk);
                                    }
                                }
                            }
                        }
                        if degree == 0 {
                            if let Some(chunk) =
                                hashjoin_chunk_builder.forward_if_not_matched(op, &row)?
                            {
                                yield Message::Chunk(chunk);
                            }
                        } else if let Some(chunk) =
                            hashjoin_chunk_builder.forward_exactly_once_if_matched(op, &row)?
                        {
                            yield Message::Chunk(chunk);
                        }
                        // Insert back the state taken from ht.
                        side_match.ht.insert_state(key, matched_rows);
                    } else if let Some(chunk) =
                        hashjoin_chunk_builder.forward_if_not_matched(op, &row)?
                    {
                        yield Message::Chunk(chunk);
                    }
                    side_update
                        .ht
                        .delete(key, pk, JoinRow::new(value, degree))?;
                }
            }
        }
        if let Some(chunk) = hashjoin_chunk_builder.take()? {
            yield Message::Chunk(chunk);
        }
    }
}

#[cfg(test)]
mod tests {
    use risingwave_common::array::stream_chunk::StreamChunkTestExt;
    use risingwave_common::array::*;
    use risingwave_common::catalog::{ColumnDesc, ColumnId, Field, Schema, TableId};
    use risingwave_common::hash::{Key128, Key64};
    use risingwave_common::util::sort_util::OrderType;
    use risingwave_expr::expr::expr_binary_nonnull::new_binary_expr;
    use risingwave_expr::expr::InputRefExpression;
    use risingwave_pb::expr::expr_node::Type;
    use risingwave_storage::memory::MemoryStateStore;

    use super::*;
    use crate::executor::test_utils::{MessageSender, MockSource};
    use crate::executor::{ActorContext, Barrier, Epoch, Message};

    fn create_in_memory_state_table(
        data_types: &[DataType],
        order_types: &[OrderType],
        pk_indices: &[usize],
    ) -> (StateTable<MemoryStateStore>, StateTable<MemoryStateStore>) {
        let mem_state = MemoryStateStore::new();

        // The last column is for degree.
        let column_descs = data_types
            .iter()
            .enumerate()
            .map(|(id, data_type)| ColumnDesc::unnamed(ColumnId::new(id as i32), data_type.clone()))
            .collect_vec();
        let state_table_l = StateTable::new_without_distribution(
            mem_state.clone(),
            TableId::new(0),
            column_descs.clone(),
            order_types.to_vec(),
            pk_indices.to_vec(),
        );
        let state_table_r = StateTable::new_without_distribution(
            mem_state,
            TableId::new(1),
            column_descs,
            order_types.to_vec(),
            pk_indices.to_vec(),
        );
        (state_table_l, state_table_r)
    }

    fn create_cond() -> BoxedExpression {
        let left_expr = InputRefExpression::new(DataType::Int64, 1);
        let right_expr = InputRefExpression::new(DataType::Int64, 3);
        new_binary_expr(
            Type::LessThan,
            DataType::Boolean,
            Box::new(left_expr),
            Box::new(right_expr),
        )
    }

    fn create_executor<const T: JoinTypePrimitive>(
        with_condition: bool,
    ) -> (MessageSender, MessageSender, BoxedMessageStream) {
        let schema = Schema {
            fields: vec![
                Field::unnamed(DataType::Int64), // join key
                Field::unnamed(DataType::Int64),
            ],
        };
        let (tx_l, source_l) = MockSource::channel(schema.clone(), vec![0, 1]);
        let (tx_r, source_r) = MockSource::channel(schema, vec![0, 1]);
        let params_l = JoinParams::new(vec![0], vec![]);
        let params_r = JoinParams::new(vec![0], vec![]);
        let cond = with_condition.then(create_cond);

        let (mem_state_l, mem_state_r) = create_in_memory_state_table(
            &[DataType::Int64, DataType::Int64, DataType::Int64],
            &[OrderType::Ascending, OrderType::Ascending],
            &[0, 1],
        );
        let schema_len = match T {
            JoinType::LeftSemi | JoinType::LeftAnti => source_l.schema().len(),
            JoinType::RightSemi | JoinType::RightAnti => source_r.schema().len(),
            _ => source_l.schema().len() + source_r.schema().len(),
        };
        let executor = HashJoinExecutor::<Key64, MemoryStateStore, T>::new(
            ActorContext::create(123),
            Box::new(source_l),
            Box::new(source_r),
            params_l,
            params_r,
            vec![false],
            vec![1],
            (0..schema_len).into_iter().collect_vec(),
            1,
            cond,
            "HashJoinExecutor".to_string(),
            mem_state_l,
            mem_state_r,
            false,
            Arc::new(StreamingMetrics::unused()),
        );
        (tx_l, tx_r, Box::new(executor).execute())
    }

    fn create_append_only_executor<const T: JoinTypePrimitive>(
        with_condition: bool,
    ) -> (MessageSender, MessageSender, BoxedMessageStream) {
        let schema = Schema {
            fields: vec![
                Field::unnamed(DataType::Int64),
                Field::unnamed(DataType::Int64),
                Field::unnamed(DataType::Int64),
            ],
        };
        let (tx_l, source_l) = MockSource::channel(schema.clone(), vec![0]);
        let (tx_r, source_r) = MockSource::channel(schema, vec![0]);
        let params_l = JoinParams::new(vec![0, 1], vec![]);
        let params_r = JoinParams::new(vec![0, 1], vec![]);
        let cond = with_condition.then(create_cond);

        let (mem_state_l, mem_state_r) = create_in_memory_state_table(
            &[
                DataType::Int64,
                DataType::Int64,
                DataType::Int64,
                DataType::Int64,
            ],
            &[
                OrderType::Ascending,
                OrderType::Ascending,
                OrderType::Ascending,
            ],
            &[0, 1, 1],
        );
        let schema_len = match T {
            JoinType::LeftSemi | JoinType::LeftAnti => source_l.schema().len(),
            JoinType::RightSemi | JoinType::RightAnti => source_r.schema().len(),
            _ => source_l.schema().len() + source_r.schema().len(),
        };
        let executor = HashJoinExecutor::<Key128, MemoryStateStore, T>::new(
            ActorContext::create(123),
            Box::new(source_l),
            Box::new(source_r),
            params_l,
            params_r,
            vec![false],
            vec![1],
            (0..schema_len).into_iter().collect_vec(),
            1,
            cond,
            "HashJoinExecutor".to_string(),
            mem_state_l,
            mem_state_r,
            true,
            Arc::new(StreamingMetrics::unused()),
        );
        (tx_l, tx_r, Box::new(executor).execute())
    }

    #[tokio::test]
    async fn test_streaming_hash_inner_join() {
        let chunk_l1 = StreamChunk::from_pretty(
            "  I I
             + 1 4
             + 2 5
             + 3 6",
        );
        let chunk_l2 = StreamChunk::from_pretty(
            "  I I
             + 3 8
             - 3 8",
        );
        let chunk_r1 = StreamChunk::from_pretty(
            "  I I
             + 2 7
             + 4 8
             + 6 9",
        );
        let chunk_r2 = StreamChunk::from_pretty(
            "  I  I
             + 3 10
             + 6 11",
        );
        let (mut tx_l, mut tx_r, mut hash_join) = create_executor::<{ JoinType::Inner }>(false);

        // push the init barrier for left and right
        tx_l.push_barrier(1, false);
        tx_r.push_barrier(1, false);
        hash_join.next().await.unwrap().unwrap();

        // push the 1st left chunk
        tx_l.push_chunk(chunk_l1);
        let chunk = hash_join.next().await.unwrap().unwrap();
        assert_eq!(
            chunk.into_chunk().unwrap(),
            StreamChunk::from_pretty("I I I I")
        );

        // push the init barrier for left and right
        tx_l.push_barrier(1, false);
        tx_r.push_barrier(1, false);
        hash_join.next().await.unwrap().unwrap();

        // push the 2nd left chunk
        tx_l.push_chunk(chunk_l2);
        let chunk = hash_join.next().await.unwrap().unwrap();
        assert_eq!(
            chunk.into_chunk().unwrap(),
            StreamChunk::from_pretty("I I I I")
        );

        // push the 1st right chunk
        tx_r.push_chunk(chunk_r1);
        let chunk = hash_join.next().await.unwrap().unwrap();
        assert_eq!(
            chunk.into_chunk().unwrap(),
            StreamChunk::from_pretty(
                " I I I I
                + 2 5 2 7"
            )
        );

        // push the 2nd right chunk
        tx_r.push_chunk(chunk_r2);
        let chunk = hash_join.next().await.unwrap().unwrap();
        assert_eq!(
            chunk.into_chunk().unwrap(),
            StreamChunk::from_pretty(
                " I I I I
                + 3 6 3 10"
            )
        );
    }

    #[tokio::test]
    async fn test_streaming_hash_left_semi_join() {
        let chunk_l1 = StreamChunk::from_pretty(
            "  I I
             + 1 4
             + 2 5
             + 3 6",
        );
        let chunk_l2 = StreamChunk::from_pretty(
            "  I I
             + 3 8
             - 3 8",
        );
        let chunk_r1 = StreamChunk::from_pretty(
            "  I I
             + 2 7
             + 4 8
             + 6 9",
        );
        let chunk_r2 = StreamChunk::from_pretty(
            "  I  I
             + 3 10
             + 6 11",
        );
        let chunk_l3 = StreamChunk::from_pretty(
            "  I I
             + 6 10",
        );
        let chunk_r3 = StreamChunk::from_pretty(
            "  I  I
             - 6 11",
        );
        let chunk_r4 = StreamChunk::from_pretty(
            "  I  I
             - 6 9",
        );
        let (mut tx_l, mut tx_r, mut hash_join) = create_executor::<{ JoinType::LeftSemi }>(false);

        // push the init barrier for left and right
        tx_l.push_barrier(1, false);
        tx_r.push_barrier(1, false);
        hash_join.next().await.unwrap().unwrap();

        // push the 1st left chunk
        tx_l.push_chunk(chunk_l1);
        let chunk = hash_join.next().await.unwrap().unwrap();
        assert_eq!(chunk.into_chunk().unwrap(), StreamChunk::from_pretty("I I"));

        // push the init barrier for left and right
        tx_l.push_barrier(1, false);
        tx_r.push_barrier(1, false);
        hash_join.next().await.unwrap().unwrap();

        // push the 2nd left chunk
        tx_l.push_chunk(chunk_l2);
        let chunk = hash_join.next().await.unwrap().unwrap();
        assert_eq!(chunk.into_chunk().unwrap(), StreamChunk::from_pretty("I I"));

        // push the 1st right chunk
        tx_r.push_chunk(chunk_r1);
        let chunk = hash_join.next().await.unwrap().unwrap();
        assert_eq!(
            chunk.into_chunk().unwrap(),
            StreamChunk::from_pretty(
                " I I
                + 2 5"
            )
        );

        // push the 2nd right chunk
        tx_r.push_chunk(chunk_r2);
        let chunk = hash_join.next().await.unwrap().unwrap();
        assert_eq!(
            chunk.into_chunk().unwrap(),
            StreamChunk::from_pretty(
                " I I
                + 3 6"
            )
        );

        // push the 3rd left chunk (tests forward_exactly_once)
        tx_l.push_chunk(chunk_l3);
        let chunk = hash_join.next().await.unwrap().unwrap();
        assert_eq!(
            chunk.into_chunk().unwrap(),
            StreamChunk::from_pretty(
                " I I
                + 6 10"
            )
        );

        // push the 3rd right chunk
        // (tests that no change if there are still matches)
        tx_r.push_chunk(chunk_r3);
        let chunk = hash_join.next().await.unwrap().unwrap();
        assert_eq!(chunk.into_chunk().unwrap(), StreamChunk::from_pretty("I I"));

        // push the 3rd left chunk
        // (tests that deletion occurs when there are no more matches)
        tx_r.push_chunk(chunk_r4);
        let chunk = hash_join.next().await.unwrap().unwrap();
        assert_eq!(
            chunk.into_chunk().unwrap(),
            StreamChunk::from_pretty(
                " I I
                - 6 10"
            )
        );
    }

    #[tokio::test]
    async fn test_streaming_hash_inner_join_append_only() {
        let chunk_l1 = StreamChunk::from_pretty(
            "  I I I
             + 1 4 1
             + 2 5 2
             + 3 6 3",
        );
        let chunk_l2 = StreamChunk::from_pretty(
            "  I I I
             + 4 9 4
             + 5 10 5",
        );
        let chunk_r1 = StreamChunk::from_pretty(
            "  I I I
             + 2 5 1
             + 4 9 2
             + 6 9 3",
        );
        let chunk_r2 = StreamChunk::from_pretty(
            "  I I I
             + 1 4 4
             + 3 6 5",
        );

        let (mut tx_l, mut tx_r, mut hash_join) =
            create_append_only_executor::<{ JoinType::Inner }>(false);

        // push the init barrier for left and right
        tx_l.push_barrier(1, false);
        tx_r.push_barrier(1, false);
        hash_join.next().await.unwrap().unwrap();

        // push the 1st left chunk
        tx_l.push_chunk(chunk_l1);
        let chunk = hash_join.next().await.unwrap().unwrap();
        assert_eq!(
            chunk.into_chunk().unwrap(),
            StreamChunk::from_pretty("I I I I I I")
        );

        // push the init barrier for left and right
        tx_l.push_barrier(1, false);
        tx_r.push_barrier(1, false);
        hash_join.next().await.unwrap().unwrap();

        // push the 2nd left chunk
        tx_l.push_chunk(chunk_l2);
        let chunk = hash_join.next().await.unwrap().unwrap();
        assert_eq!(
            chunk.into_chunk().unwrap(),
            StreamChunk::from_pretty("I I I I I I")
        );

        // push the 1st right chunk
        tx_r.push_chunk(chunk_r1);
        let chunk = hash_join.next().await.unwrap().unwrap();
        assert_eq!(
            chunk.into_chunk().unwrap(),
            StreamChunk::from_pretty(
                " I I I I I I
                + 2 5 2 2 5 1
                + 4 9 4 4 9 2"
            )
        );

        // push the 2nd right chunk
        tx_r.push_chunk(chunk_r2);
        let chunk = hash_join.next().await.unwrap().unwrap();
        assert_eq!(
            chunk.into_chunk().unwrap(),
            StreamChunk::from_pretty(
                " I I I I I I
                + 1 4 1 1 4 4
                + 3 6 3 3 6 5"
            )
        );
    }

    #[tokio::test]
    async fn test_streaming_hash_left_semi_join_append_only() {
        let chunk_l1 = StreamChunk::from_pretty(
            "  I I I
             + 1 4 1
             + 2 5 2
             + 3 6 3",
        );
        let chunk_l2 = StreamChunk::from_pretty(
            "  I I I
             + 4 9 4
             + 5 10 5",
        );
        let chunk_r1 = StreamChunk::from_pretty(
            "  I I I
             + 2 5 1
             + 4 9 2
             + 6 9 3",
        );
        let chunk_r2 = StreamChunk::from_pretty(
            "  I I I
             + 1 4 4
             + 3 6 5",
        );

        let (mut tx_l, mut tx_r, mut hash_join) =
            create_append_only_executor::<{ JoinType::LeftSemi }>(false);

        // push the init barrier for left and right
        tx_l.push_barrier(1, false);
        tx_r.push_barrier(1, false);
        hash_join.next().await.unwrap().unwrap();

        // push the 1st left chunk
        tx_l.push_chunk(chunk_l1);
        let chunk = hash_join.next().await.unwrap().unwrap();
        assert_eq!(
            chunk.into_chunk().unwrap(),
            StreamChunk::from_pretty("I I I")
        );

        // push the init barrier for left and right
        tx_l.push_barrier(1, false);
        tx_r.push_barrier(1, false);
        hash_join.next().await.unwrap().unwrap();

        // push the 2nd left chunk
        tx_l.push_chunk(chunk_l2);
        let chunk = hash_join.next().await.unwrap().unwrap();
        assert_eq!(
            chunk.into_chunk().unwrap(),
            StreamChunk::from_pretty("I I I")
        );

        // push the 1st right chunk
        tx_r.push_chunk(chunk_r1);
        let chunk = hash_join.next().await.unwrap().unwrap();
        assert_eq!(
            chunk.into_chunk().unwrap(),
            StreamChunk::from_pretty(
                " I I I
                + 2 5 2
                + 4 9 4"
            )
        );

        // push the 2nd right chunk
        tx_r.push_chunk(chunk_r2);
        let chunk = hash_join.next().await.unwrap().unwrap();
        assert_eq!(
            chunk.into_chunk().unwrap(),
            StreamChunk::from_pretty(
                " I I I
                + 1 4 1
                + 3 6 3"
            )
        );
    }

    #[tokio::test]
    async fn test_streaming_hash_right_semi_join_append_only() {
        let chunk_l1 = StreamChunk::from_pretty(
            "  I I I
             + 1 4 1
             + 2 5 2
             + 3 6 3",
        );
        let chunk_l2 = StreamChunk::from_pretty(
            "  I I I
             + 4 9 4
             + 5 10 5",
        );
        let chunk_r1 = StreamChunk::from_pretty(
            "  I I I
             + 2 5 1
             + 4 9 2
             + 6 9 3",
        );
        let chunk_r2 = StreamChunk::from_pretty(
            "  I I I
             + 1 4 4
             + 3 6 5",
        );

        let (mut tx_l, mut tx_r, mut hash_join) =
            create_append_only_executor::<{ JoinType::RightSemi }>(false);

        // push the init barrier for left and right
        tx_l.push_barrier(1, false);
        tx_r.push_barrier(1, false);
        hash_join.next().await.unwrap().unwrap();

        // push the 1st left chunk
        tx_l.push_chunk(chunk_l1);
        let chunk = hash_join.next().await.unwrap().unwrap();
        assert_eq!(
            chunk.into_chunk().unwrap(),
            StreamChunk::from_pretty("I I I")
        );

        // push the init barrier for left and right
        tx_l.push_barrier(1, false);
        tx_r.push_barrier(1, false);
        hash_join.next().await.unwrap().unwrap();

        // push the 2nd left chunk
        tx_l.push_chunk(chunk_l2);
        let chunk = hash_join.next().await.unwrap().unwrap();
        assert_eq!(
            chunk.into_chunk().unwrap(),
            StreamChunk::from_pretty("I I I")
        );

        // push the 1st right chunk
        tx_r.push_chunk(chunk_r1);
        let chunk = hash_join.next().await.unwrap().unwrap();
        assert_eq!(
            chunk.into_chunk().unwrap(),
            StreamChunk::from_pretty(
                " I I I
                + 2 5 1
                + 4 9 2"
            )
        );

        // push the 2nd right chunk
        tx_r.push_chunk(chunk_r2);
        let chunk = hash_join.next().await.unwrap().unwrap();
        assert_eq!(
            chunk.into_chunk().unwrap(),
            StreamChunk::from_pretty(
                " I I I
                + 1 4 4
                + 3 6 5"
            )
        );
    }

    #[tokio::test]
    async fn test_streaming_hash_right_semi_join() {
        let chunk_r1 = StreamChunk::from_pretty(
            "  I I
             + 1 4
             + 2 5
             + 3 6",
        );
        let chunk_r2 = StreamChunk::from_pretty(
            "  I I
             + 3 8
             - 3 8",
        );
        let chunk_l1 = StreamChunk::from_pretty(
            "  I I
             + 2 7
             + 4 8
             + 6 9",
        );
        let chunk_l2 = StreamChunk::from_pretty(
            "  I  I
             + 3 10
             + 6 11",
        );
        let chunk_r3 = StreamChunk::from_pretty(
            "  I I
             + 6 10",
        );
        let chunk_l3 = StreamChunk::from_pretty(
            "  I  I
             - 6 11",
        );
        let chunk_l4 = StreamChunk::from_pretty(
            "  I  I
             - 6 9",
        );
        let (mut tx_l, mut tx_r, mut hash_join) = create_executor::<{ JoinType::RightSemi }>(false);

        // push the init barrier for left and right
        tx_l.push_barrier(1, false);
        tx_r.push_barrier(1, false);
        hash_join.next().await.unwrap().unwrap();

        // push the 1st right chunk
        tx_r.push_chunk(chunk_r1);
        let chunk = hash_join.next().await.unwrap().unwrap();
        assert_eq!(chunk.into_chunk().unwrap(), StreamChunk::from_pretty("I I"));

        // push the init barrier for left and right
        tx_l.push_barrier(1, false);
        tx_r.push_barrier(1, false);
        hash_join.next().await.unwrap().unwrap();

        // push the 2nd right chunk
        tx_r.push_chunk(chunk_r2);
        let chunk = hash_join.next().await.unwrap().unwrap();
        assert_eq!(chunk.into_chunk().unwrap(), StreamChunk::from_pretty("I I"));

        // push the 1st left chunk
        tx_l.push_chunk(chunk_l1);
        let chunk = hash_join.next().await.unwrap().unwrap();
        assert_eq!(
            chunk.into_chunk().unwrap(),
            StreamChunk::from_pretty(
                " I I
                + 2 5"
            )
        );

        // push the 2nd left chunk
        tx_l.push_chunk(chunk_l2);
        let chunk = hash_join.next().await.unwrap().unwrap();
        assert_eq!(
            chunk.into_chunk().unwrap(),
            StreamChunk::from_pretty(
                " I I
                + 3 6"
            )
        );

        // push the 3rd right chunk (tests forward_exactly_once)
        tx_r.push_chunk(chunk_r3);
        let chunk = hash_join.next().await.unwrap().unwrap();
        assert_eq!(
            chunk.into_chunk().unwrap(),
            StreamChunk::from_pretty(
                " I I
                + 6 10"
            )
        );

        // push the 3rd left chunk
        // (tests that no change if there are still matches)
        tx_l.push_chunk(chunk_l3);
        let chunk = hash_join.next().await.unwrap().unwrap();
        assert_eq!(chunk.into_chunk().unwrap(), StreamChunk::from_pretty("I I"));

        // push the 3rd right chunk
        // (tests that deletion occurs when there are no more matches)
        tx_l.push_chunk(chunk_l4);
        let chunk = hash_join.next().await.unwrap().unwrap();
        assert_eq!(
            chunk.into_chunk().unwrap(),
            StreamChunk::from_pretty(
                " I I
                - 6 10"
            )
        );
    }

    #[tokio::test]
    async fn test_streaming_hash_left_anti_join() {
        let chunk_l1 = StreamChunk::from_pretty(
            "  I I
             + 1 4
             + 2 5
             + 3 6",
        );
        let chunk_l2 = StreamChunk::from_pretty(
            "  I I
             + 3 8
             - 3 8",
        );
        let chunk_r1 = StreamChunk::from_pretty(
            "  I I
             + 2 7
             + 4 8
             + 6 9",
        );
        let chunk_r2 = StreamChunk::from_pretty(
            "  I  I
             + 3 10
             + 6 11
             + 1 2
             + 1 3",
        );
        let chunk_l3 = StreamChunk::from_pretty(
            "  I I
             + 9 10",
        );
        let chunk_r3 = StreamChunk::from_pretty(
            "  I I
             - 1 2",
        );
        let chunk_r4 = StreamChunk::from_pretty(
            "  I I
             - 1 3",
        );
        let (mut tx_l, mut tx_r, mut hash_join) = create_executor::<{ JoinType::LeftAnti }>(false);

        // push the init barrier for left and right
        tx_l.push_barrier(1, false);
        tx_r.push_barrier(1, false);
        hash_join.next().await.unwrap().unwrap();

        // push the 1st left chunk
        tx_l.push_chunk(chunk_l1);
        let chunk = hash_join.next().await.unwrap().unwrap();
        assert_eq!(
            chunk.into_chunk().unwrap(),
            StreamChunk::from_pretty(
                " I I
                + 1 4
                + 2 5
                + 3 6",
            )
        );

        // push the init barrier for left and right
        tx_l.push_barrier(1, false);
        tx_r.push_barrier(1, false);
        hash_join.next().await.unwrap().unwrap();

        // push the 2nd left chunk
        tx_l.push_chunk(chunk_l2);
        let chunk = hash_join.next().await.unwrap().unwrap();
        assert_eq!(
            chunk.into_chunk().unwrap(),
            StreamChunk::from_pretty(
                "  I I
                 + 3 8
                 - 3 8",
            )
        );

        // push the 1st right chunk
        tx_r.push_chunk(chunk_r1);
        let chunk = hash_join.next().await.unwrap().unwrap();
        assert_eq!(
            chunk.into_chunk().unwrap(),
            StreamChunk::from_pretty(
                " I I
                - 2 5"
            )
        );

        // push the 2nd right chunk
        tx_r.push_chunk(chunk_r2);
        let chunk = hash_join.next().await.unwrap().unwrap();
        assert_eq!(
            chunk.into_chunk().unwrap(),
            StreamChunk::from_pretty(
                " I I
                - 3 6
                - 1 4"
            )
        );

        // push the 3rd left chunk (tests forward_exactly_once)
        tx_l.push_chunk(chunk_l3);
        let chunk = hash_join.next().await.unwrap().unwrap();
        assert_eq!(
            chunk.into_chunk().unwrap(),
            StreamChunk::from_pretty(
                " I I
                + 9 10"
            )
        );

        // push the 3rd right chunk
        // (tests that no change if there are still matches)
        tx_r.push_chunk(chunk_r3);
        let chunk = hash_join.next().await.unwrap().unwrap();
        assert_eq!(chunk.into_chunk().unwrap(), StreamChunk::from_pretty("I I"));

        // push the 4th right chunk
        // (tests that insertion occurs when there are no more matches)
        tx_r.push_chunk(chunk_r4);
        let chunk = hash_join.next().await.unwrap().unwrap();
        assert_eq!(
            chunk.into_chunk().unwrap(),
            StreamChunk::from_pretty(
                " I I
                + 1 4"
            )
        );
    }

    #[tokio::test]
    async fn test_streaming_hash_right_anti_join() {
        let chunk_r1 = StreamChunk::from_pretty(
            "  I I
             + 1 4
             + 2 5
             + 3 6",
        );
        let chunk_r2 = StreamChunk::from_pretty(
            "  I I
             + 3 8
             - 3 8",
        );
        let chunk_l1 = StreamChunk::from_pretty(
            "  I I
             + 2 7
             + 4 8
             + 6 9",
        );
        let chunk_l2 = StreamChunk::from_pretty(
            "  I  I
             + 3 10
             + 6 11
             + 1 2
             + 1 3",
        );
        let chunk_r3 = StreamChunk::from_pretty(
            "  I I
             + 9 10",
        );
        let chunk_l3 = StreamChunk::from_pretty(
            "  I I
             - 1 2",
        );
        let chunk_l4 = StreamChunk::from_pretty(
            "  I I
             - 1 3",
        );
        let (mut tx_r, mut tx_l, mut hash_join) = create_executor::<{ JoinType::LeftAnti }>(false);

        // push the init barrier for left and right
        tx_r.push_barrier(1, false);
        tx_l.push_barrier(1, false);
        hash_join.next().await.unwrap().unwrap();

        // push the 1st right chunk
        tx_r.push_chunk(chunk_r1);
        let chunk = hash_join.next().await.unwrap().unwrap();
        assert_eq!(
            chunk.into_chunk().unwrap(),
            StreamChunk::from_pretty(
                " I I
                + 1 4
                + 2 5
                + 3 6",
            )
        );

        // push the init barrier for left and right
        tx_r.push_barrier(1, false);
        tx_l.push_barrier(1, false);
        hash_join.next().await.unwrap().unwrap();

        // push the 2nd right chunk
        tx_r.push_chunk(chunk_r2);
        let chunk = hash_join.next().await.unwrap().unwrap();
        assert_eq!(
            chunk.into_chunk().unwrap(),
            StreamChunk::from_pretty(
                "  I I
                 + 3 8
                 - 3 8",
            )
        );

        // push the 1st left chunk
        tx_l.push_chunk(chunk_l1);
        let chunk = hash_join.next().await.unwrap().unwrap();
        assert_eq!(
            chunk.into_chunk().unwrap(),
            StreamChunk::from_pretty(
                " I I
                - 2 5"
            )
        );

        // push the 2nd left chunk
        tx_l.push_chunk(chunk_l2);
        let chunk = hash_join.next().await.unwrap().unwrap();
        assert_eq!(
            chunk.into_chunk().unwrap(),
            StreamChunk::from_pretty(
                " I I
                - 3 6
                - 1 4"
            )
        );

        // push the 3rd right chunk (tests forward_exactly_once)
        tx_r.push_chunk(chunk_r3);
        let chunk = hash_join.next().await.unwrap().unwrap();
        assert_eq!(
            chunk.into_chunk().unwrap(),
            StreamChunk::from_pretty(
                " I I
                + 9 10"
            )
        );

        // push the 3rd left chunk
        // (tests that no change if there are still matches)
        tx_l.push_chunk(chunk_l3);
        let chunk = hash_join.next().await.unwrap().unwrap();
        assert_eq!(chunk.into_chunk().unwrap(), StreamChunk::from_pretty("I I"));

        // push the 4th left chunk
        // (tests that insertion occurs when there are no more matches)
        tx_l.push_chunk(chunk_l4);
        let chunk = hash_join.next().await.unwrap().unwrap();
        assert_eq!(
            chunk.into_chunk().unwrap(),
            StreamChunk::from_pretty(
                " I I
                + 1 4"
            )
        );
    }

    #[tokio::test]
    async fn test_streaming_hash_inner_join_with_barrier() {
        let chunk_l1 = StreamChunk::from_pretty(
            "  I I
             + 1 4
             + 2 5
             + 3 6",
        );
        let chunk_l2 = StreamChunk::from_pretty(
            "  I I
             + 6 8
             + 3 8",
        );
        let chunk_r1 = StreamChunk::from_pretty(
            "  I I
             + 2 7
             + 4 8
             + 6 9",
        );
        let chunk_r2 = StreamChunk::from_pretty(
            "  I  I
             + 3 10
             + 6 11",
        );
        let (mut tx_l, mut tx_r, mut hash_join) = create_executor::<{ JoinType::Inner }>(false);

        // push the init barrier for left and right
        tx_l.push_barrier(1, false);
        tx_r.push_barrier(1, false);
        hash_join.next().await.unwrap().unwrap();

        // push the 1st left chunk
        tx_l.push_chunk(chunk_l1);
        let chunk = hash_join.next().await.unwrap().unwrap();
        assert_eq!(
            chunk.into_chunk().unwrap(),
            StreamChunk::from_pretty("I I I I")
        );

        // push a barrier to left side
        tx_l.push_barrier(2, false);

        // push the 2nd left chunk
        tx_l.push_chunk(chunk_l2);

        // join the first right chunk
        tx_r.push_chunk(chunk_r1);

        // Consume stream chunk
        let chunk = hash_join.next().await.unwrap().unwrap();
        assert_eq!(
            chunk.into_chunk().unwrap(),
            StreamChunk::from_pretty(
                " I I I I
                + 2 5 2 7"
            )
        );

        // push a barrier to right side
        tx_r.push_barrier(2, false);

        // get the aligned barrier here
        let expected_epoch = Epoch::new_test_epoch(2);
        assert!(matches!(
            hash_join.next().await.unwrap().unwrap(),
            Message::Barrier(Barrier {
                epoch,
                mutation: None,
                ..
            }) if epoch == expected_epoch
        ));

        // join the 2nd left chunk
        let chunk = hash_join.next().await.unwrap().unwrap();
        assert_eq!(
            chunk.into_chunk().unwrap(),
            StreamChunk::from_pretty(
                " I I I I
                + 6 8 6 9"
            )
        );

        // push the 2nd right chunk
        tx_r.push_chunk(chunk_r2);
        let chunk = hash_join.next().await.unwrap().unwrap();
        assert_eq!(
            chunk.into_chunk().unwrap(),
            StreamChunk::from_pretty(
                " I I I I
                + 3 6 3 10
                + 3 8 3 10
                + 6 8 6 11"
            )
        );
    }

    #[tokio::test]
    async fn test_streaming_hash_inner_join_with_null_and_barrier() {
        let chunk_l1 = StreamChunk::from_pretty(
            "  I I
             + 1 4
             + 2 .
             + 3 .",
        );
        let chunk_l2 = StreamChunk::from_pretty(
            "  I I
             + 6 .
             + 3 8",
        );
        let chunk_r1 = StreamChunk::from_pretty(
            "  I I
             + 2 7
             + 4 8
             + 6 9",
        );
        let chunk_r2 = StreamChunk::from_pretty(
            "  I  I
             + 3 10
             + 6 11",
        );
        let (mut tx_l, mut tx_r, mut hash_join) = create_executor::<{ JoinType::Inner }>(false);

        // push the init barrier for left and right
        tx_l.push_barrier(1, false);
        tx_r.push_barrier(1, false);
        hash_join.next().await.unwrap().unwrap();

        // push the 1st left chunk
        tx_l.push_chunk(chunk_l1);
        let chunk = hash_join.next().await.unwrap().unwrap();
        assert_eq!(
            chunk.into_chunk().unwrap(),
            StreamChunk::from_pretty("I I I I")
        );

        // push a barrier to left side
        tx_l.push_barrier(2, false);

        // push the 2nd left chunk
        tx_l.push_chunk(chunk_l2);

        // join the first right chunk
        tx_r.push_chunk(chunk_r1);

        // Consume stream chunk
        let chunk = hash_join.next().await.unwrap().unwrap();
        assert_eq!(
            chunk.into_chunk().unwrap(),
            StreamChunk::from_pretty(
                " I I I I
                + 2 . 2 7"
            )
        );

        // push a barrier to right side
        tx_r.push_barrier(2, false);

        // get the aligned barrier here
        let expected_epoch = Epoch::new_test_epoch(2);
        assert!(matches!(
            hash_join.next().await.unwrap().unwrap(),
            Message::Barrier(Barrier {
                epoch,
                mutation: None,
                ..
            }) if epoch == expected_epoch
        ));

        // join the 2nd left chunk
        let chunk = hash_join.next().await.unwrap().unwrap();
        assert_eq!(
            chunk.into_chunk().unwrap(),
            StreamChunk::from_pretty(
                " I I I I
                + 6 . 6 9"
            )
        );

        // push the 2nd right chunk
        tx_r.push_chunk(chunk_r2);
        let chunk = hash_join.next().await.unwrap().unwrap();
        assert_eq!(
            chunk.into_chunk().unwrap(),
            StreamChunk::from_pretty(
                " I I I I
                + 3 . 3 10
                + 3 8 3 10
                + 6 . 6 11"
            )
        );
    }

    #[tokio::test]
    async fn test_streaming_hash_left_join() {
        let chunk_l1 = StreamChunk::from_pretty(
            "  I I
             + 1 4
             + 2 5
             + 3 6",
        );
        let chunk_l2 = StreamChunk::from_pretty(
            "  I I
             + 3 8
             - 3 8",
        );
        let chunk_r1 = StreamChunk::from_pretty(
            "  I I
             + 2 7
             + 4 8
             + 6 9",
        );
        let chunk_r2 = StreamChunk::from_pretty(
            "  I  I
             + 3 10
             + 6 11",
        );
        let (mut tx_l, mut tx_r, mut hash_join) = create_executor::<{ JoinType::LeftOuter }>(false);

        // push the init barrier for left and right
        tx_l.push_barrier(1, false);
        tx_r.push_barrier(1, false);
        hash_join.next().await.unwrap().unwrap();

        // push the 1st left chunk
        tx_l.push_chunk(chunk_l1);
        let chunk = hash_join.next().await.unwrap().unwrap();
        assert_eq!(
            chunk.into_chunk().unwrap(),
            StreamChunk::from_pretty(
                " I I I I
                + 1 4 . .
                + 2 5 . .
                + 3 6 . ."
            )
        );

        // push the 2nd left chunk
        tx_l.push_chunk(chunk_l2);
        let chunk = hash_join.next().await.unwrap().unwrap();
        assert_eq!(
            chunk.into_chunk().unwrap(),
            StreamChunk::from_pretty(
                " I I I I
                + 3 8 . .
                - 3 8 . ."
            )
        );

        // push the 1st right chunk
        tx_r.push_chunk(chunk_r1);
        let chunk = hash_join.next().await.unwrap().unwrap();
        assert_eq!(
            chunk.into_chunk().unwrap(),
            StreamChunk::from_pretty(
                "  I I I I
                U- 2 5 . .
                U+ 2 5 2 7"
            )
        );

        // push the 2nd right chunk
        tx_r.push_chunk(chunk_r2);
        let chunk = hash_join.next().await.unwrap().unwrap();
        assert_eq!(
            chunk.into_chunk().unwrap(),
            StreamChunk::from_pretty(
                "  I I I I
                U- 3 6 . .
                U+ 3 6 3 10"
            )
        );
    }

    #[tokio::test]
    async fn test_streaming_hash_right_join() {
        let chunk_l1 = StreamChunk::from_pretty(
            "  I I
             + 1 4
             + 2 5
             + 3 6",
        );
        let chunk_l2 = StreamChunk::from_pretty(
            "  I I
             + 3 8
             - 3 8",
        );
        let chunk_r1 = StreamChunk::from_pretty(
            "  I I
             + 2 7
             + 4 8
             + 6 9",
        );
        let chunk_r2 = StreamChunk::from_pretty(
            "  I  I
             + 5 10
             - 5 10",
        );
        let (mut tx_l, mut tx_r, mut hash_join) =
            create_executor::<{ JoinType::RightOuter }>(false);

        // push the init barrier for left and right
        tx_l.push_barrier(1, false);
        tx_r.push_barrier(1, false);
        hash_join.next().await.unwrap().unwrap();

        // push the 1st left chunk
        tx_l.push_chunk(chunk_l1);
        let chunk = hash_join.next().await.unwrap().unwrap();
        assert_eq!(
            chunk.into_chunk().unwrap(),
            StreamChunk::from_pretty("I I I I")
        );

        // push the 2nd left chunk
        tx_l.push_chunk(chunk_l2);
        let chunk = hash_join.next().await.unwrap().unwrap();
        assert_eq!(
            chunk.into_chunk().unwrap(),
            StreamChunk::from_pretty("I I I I")
        );

        // push the 1st right chunk
        tx_r.push_chunk(chunk_r1);
        let chunk = hash_join.next().await.unwrap().unwrap();
        assert_eq!(
            chunk.into_chunk().unwrap(),
            StreamChunk::from_pretty(
                " I I I I
                + 2 5 2 7
                + . . 4 8
                + . . 6 9"
            )
        );

        // push the 2nd right chunk
        tx_r.push_chunk(chunk_r2);
        let chunk = hash_join.next().await.unwrap().unwrap();
        assert_eq!(
            chunk.into_chunk().unwrap(),
            StreamChunk::from_pretty(
                " I I I I
                + . . 5 10
                - . . 5 10"
            )
        );
    }

    #[tokio::test]
    async fn test_streaming_hash_left_join_append_only() {
        let chunk_l1 = StreamChunk::from_pretty(
            "  I I I
             + 1 4 1
             + 2 5 2
             + 3 6 3",
        );
        let chunk_l2 = StreamChunk::from_pretty(
            "  I I I
             + 4 9 4
             + 5 10 5",
        );
        let chunk_r1 = StreamChunk::from_pretty(
            "  I I I
             + 2 5 1
             + 4 9 2
             + 6 9 3",
        );
        let chunk_r2 = StreamChunk::from_pretty(
            "  I I I
             + 1 4 4
             + 3 6 5",
        );

        let (mut tx_l, mut tx_r, mut hash_join) =
            create_append_only_executor::<{ JoinType::LeftOuter }>(false);

        // push the init barrier for left and right
        tx_l.push_barrier(1, false);
        tx_r.push_barrier(1, false);
        hash_join.next().await.unwrap().unwrap();

        // push the 1st left chunk
        tx_l.push_chunk(chunk_l1);
        let chunk = hash_join.next().await.unwrap().unwrap();
        assert_eq!(
            chunk.into_chunk().unwrap(),
            StreamChunk::from_pretty(
                " I I I I I I
                + 1 4 1 . . .
                + 2 5 2 . . .
                + 3 6 3 . . ."
            )
        );

        // push the 2nd left chunk
        tx_l.push_chunk(chunk_l2);
        let chunk = hash_join.next().await.unwrap().unwrap();
        assert_eq!(
            chunk.into_chunk().unwrap(),
            StreamChunk::from_pretty(
                " I I I I I I
                + 4 9 4 . . .
                + 5 10 5 . . ."
            )
        );

        // push the 1st right chunk
        tx_r.push_chunk(chunk_r1);
        let chunk = hash_join.next().await.unwrap().unwrap();
        assert_eq!(
            chunk.into_chunk().unwrap(),
            StreamChunk::from_pretty(
                "  I I I I I I
                U- 2 5 2 . . .
                U+ 2 5 2 2 5 1
                U- 4 9 4 . . .
                U+ 4 9 4 4 9 2"
            )
        );

        // push the 2nd right chunk
        tx_r.push_chunk(chunk_r2);
        let chunk = hash_join.next().await.unwrap().unwrap();
        assert_eq!(
            chunk.into_chunk().unwrap(),
            StreamChunk::from_pretty(
                "  I I I I I I
                U- 1 4 1 . . .
                U+ 1 4 1 1 4 4
                U- 3 6 3 . . .
                U+ 3 6 3 3 6 5"
            )
        );
    }

    #[tokio::test]
    async fn test_streaming_hash_right_join_append_only() {
        let chunk_l1 = StreamChunk::from_pretty(
            "  I I I
             + 1 4 1
             + 2 5 2
             + 3 6 3",
        );
        let chunk_l2 = StreamChunk::from_pretty(
            "  I I I
             + 4 9 4
             + 5 10 5",
        );
        let chunk_r1 = StreamChunk::from_pretty(
            "  I I I
             + 2 5 1
             + 4 9 2
             + 6 9 3",
        );
        let chunk_r2 = StreamChunk::from_pretty(
            "  I I I
             + 1 4 4
             + 3 6 5
             + 7 7 6",
        );

        let (mut tx_l, mut tx_r, mut hash_join) =
            create_append_only_executor::<{ JoinType::RightOuter }>(false);

        // push the init barrier for left and right
        tx_l.push_barrier(1, false);
        tx_r.push_barrier(1, false);
        hash_join.next().await.unwrap().unwrap();

        // push the 1st left chunk
        tx_l.push_chunk(chunk_l1);
        let chunk = hash_join.next().await.unwrap().unwrap();
        assert_eq!(
            chunk.into_chunk().unwrap(),
            StreamChunk::from_pretty("I I I I I I")
        );

        // push the 2nd left chunk
        tx_l.push_chunk(chunk_l2);
        let chunk = hash_join.next().await.unwrap().unwrap();
        assert_eq!(
            chunk.into_chunk().unwrap(),
            StreamChunk::from_pretty("I I I I I I")
        );

        // push the 1st right chunk
        tx_r.push_chunk(chunk_r1);
        let chunk = hash_join.next().await.unwrap().unwrap();
        assert_eq!(
            chunk.into_chunk().unwrap(),
            StreamChunk::from_pretty(
                "  I I I I I I
                + 2 5 2 2 5 1
                + 4 9 4 4 9 2
                + . . . 6 9 3"
            )
        );

        // push the 2nd right chunk
        tx_r.push_chunk(chunk_r2);
        let chunk = hash_join.next().await.unwrap().unwrap();
        assert_eq!(
            chunk.into_chunk().unwrap(),
            StreamChunk::from_pretty(
                "  I I I I I I
                + 1 4 1 1 4 4
                + 3 6 3 3 6 5
                + . . . 7 7 6"
            )
        );
    }

    #[tokio::test]
    async fn test_streaming_hash_full_outer_join() {
        let chunk_l1 = StreamChunk::from_pretty(
            "  I I
             + 1 4
             + 2 5
             + 3 6",
        );
        let chunk_l2 = StreamChunk::from_pretty(
            "  I I
             + 3 8
             - 3 8",
        );
        let chunk_r1 = StreamChunk::from_pretty(
            "  I I
             + 2 7
             + 4 8
             + 6 9",
        );
        let chunk_r2 = StreamChunk::from_pretty(
            "  I  I
             + 5 10
             - 5 10",
        );
        let (mut tx_l, mut tx_r, mut hash_join) = create_executor::<{ JoinType::FullOuter }>(false);

        // push the init barrier for left and right
        tx_l.push_barrier(1, false);
        tx_r.push_barrier(1, false);
        hash_join.next().await.unwrap().unwrap();

        // push the 1st left chunk
        tx_l.push_chunk(chunk_l1);
        let chunk = hash_join.next().await.unwrap().unwrap();
        assert_eq!(
            chunk.into_chunk().unwrap(),
            StreamChunk::from_pretty(
                " I I I I
                + 1 4 . .
                + 2 5 . .
                + 3 6 . ."
            )
        );

        // push the 2nd left chunk
        tx_l.push_chunk(chunk_l2);
        let chunk = hash_join.next().await.unwrap().unwrap();
        assert_eq!(
            chunk.into_chunk().unwrap(),
            StreamChunk::from_pretty(
                " I I I I
                + 3 8 . .
                - 3 8 . ."
            )
        );

        // push the 1st right chunk
        tx_r.push_chunk(chunk_r1);
        let chunk = hash_join.next().await.unwrap().unwrap();
        assert_eq!(
            chunk.into_chunk().unwrap(),
            StreamChunk::from_pretty(
                "  I I I I
                U- 2 5 . .
                U+ 2 5 2 7
                +  . . 4 8
                +  . . 6 9"
            )
        );

        // push the 2nd right chunk
        tx_r.push_chunk(chunk_r2);
        let chunk = hash_join.next().await.unwrap().unwrap();
        assert_eq!(
            chunk.into_chunk().unwrap(),
            StreamChunk::from_pretty(
                " I I I I
                + . . 5 10
                - . . 5 10"
            )
        );
    }

    #[tokio::test]
    async fn test_streaming_hash_full_outer_join_with_nonequi_condition() {
        let chunk_l1 = StreamChunk::from_pretty(
            "  I I
             + 1 4
             + 2 5
             + 3 6
             + 3 7",
        );
        let chunk_l2 = StreamChunk::from_pretty(
            "  I I
             + 3 8
             - 3 8
             - 1 4", // delete row to cause an empty JoinHashEntry
        );
        let chunk_r1 = StreamChunk::from_pretty(
            "  I I
             + 2 6
             + 4 8
             + 3 4",
        );
        let chunk_r2 = StreamChunk::from_pretty(
            "  I  I
             + 5 10
             - 5 10
             + 1 2",
        );
        let (mut tx_l, mut tx_r, mut hash_join) = create_executor::<{ JoinType::FullOuter }>(true);

        // push the init barrier for left and right
        tx_l.push_barrier(1, false);
        tx_r.push_barrier(1, false);
        hash_join.next().await.unwrap().unwrap();

        // push the 1st left chunk
        tx_l.push_chunk(chunk_l1);
        let chunk = hash_join.next().await.unwrap().unwrap();
        assert_eq!(
            chunk.into_chunk().unwrap(),
            StreamChunk::from_pretty(
                " I I I I
                + 1 4 . .
                + 2 5 . .
                + 3 6 . .
                + 3 7 . ."
            )
        );

        // push the 2nd left chunk
        tx_l.push_chunk(chunk_l2);
        let chunk = hash_join.next().await.unwrap().unwrap();
        assert_eq!(
            chunk.into_chunk().unwrap(),
            StreamChunk::from_pretty(
                " I I I I
                + 3 8 . .
                - 3 8 . .
                - 1 4 . ."
            )
        );

        // push the 1st right chunk
        tx_r.push_chunk(chunk_r1);
        let chunk = hash_join.next().await.unwrap().unwrap();
        assert_eq!(
            chunk.into_chunk().unwrap(),
            StreamChunk::from_pretty(
                "  I I I I
                U- 2 5 . .
                U+ 2 5 2 6
                +  . . 4 8
                +  . . 3 4" /* regression test (#2420): 3 4 should be forwarded only once
                             * despite matching on eq join on 2
                             * entries */
            )
        );

        // push the 2nd right chunk
        tx_r.push_chunk(chunk_r2);
        let chunk = hash_join.next().await.unwrap().unwrap();
        assert_eq!(
            chunk.into_chunk().unwrap(),
            StreamChunk::from_pretty(
                " I I I I
                + . . 5 10
                - . . 5 10
                + . . 1 2" /* regression test (#2420): 1 2 forwarded even if matches on an empty
                            * join entry */
            )
        );
    }

    #[tokio::test]
    async fn test_streaming_hash_inner_join_with_nonequi_condition() {
        let chunk_l1 = StreamChunk::from_pretty(
            "  I I
             + 1 4
             + 2 10
             + 3 6",
        );
        let chunk_l2 = StreamChunk::from_pretty(
            "  I I
             + 3 8
             - 3 8",
        );
        let chunk_r1 = StreamChunk::from_pretty(
            "  I I
             + 2 7
             + 4 8
             + 6 9",
        );
        let chunk_r2 = StreamChunk::from_pretty(
            "  I  I
             + 3 10
             + 6 11",
        );
        let (mut tx_l, mut tx_r, mut hash_join) = create_executor::<{ JoinType::Inner }>(true);

        // push the init barrier for left and right
        tx_l.push_barrier(1, false);
        tx_r.push_barrier(1, false);
        hash_join.next().await.unwrap().unwrap();

        // push the 1st left chunk
        tx_l.push_chunk(chunk_l1);
        let chunk = hash_join.next().await.unwrap().unwrap();
        assert_eq!(
            chunk.into_chunk().unwrap(),
            StreamChunk::from_pretty("I I I I")
        );

        // push the 2nd left chunk
        tx_l.push_chunk(chunk_l2);
        let chunk = hash_join.next().await.unwrap().unwrap();
        assert_eq!(
            chunk.into_chunk().unwrap(),
            StreamChunk::from_pretty("I I I I")
        );

        // push the 1st right chunk
        tx_r.push_chunk(chunk_r1);
        let chunk = hash_join.next().await.unwrap().unwrap();
        assert_eq!(
            chunk.into_chunk().unwrap(),
            StreamChunk::from_pretty("I I I I")
        );

        // push the 2nd right chunk
        tx_r.push_chunk(chunk_r2);
        let chunk = hash_join.next().await.unwrap().unwrap();
        assert_eq!(
            chunk.into_chunk().unwrap(),
            StreamChunk::from_pretty(
                " I I I I
                + 3 6 3 10"
            )
        );
    }
}<|MERGE_RESOLUTION|>--- conflicted
+++ resolved
@@ -633,13 +633,13 @@
     /// the data the hash table and match the coming
     /// data chunk with the executor state
     async fn hash_eq_match<'a>(
-        key: &JoinHashKey<K>,
+        join_hash_key: &JoinHashKey<K>,
         ht: &mut JoinHashMap<K, S>,
     ) -> StreamExecutorResult<Option<HashValueType>> {
-        if !key.key().null_bitmap().is_subset(key.null_matched()) {
+        if !join_hash_key.key().null_bitmap().is_subset(join_hash_key.null_matched()) {
             Ok(None)
         } else {
-            ht.remove_state(key).await.map(Some)
+            ht.remove_state(join_hash_key).await.map(Some)
         }
     }
 
@@ -714,18 +714,12 @@
             Ok(cond_match)
         };
 
-<<<<<<< HEAD
         let keys = JoinHashKey::build(
             &side_update.key_indices,
-            &data_chunk,
+            chunk.data_chunk(),
             side_match.ht.null_matched().clone(),
         )?;
-        for (idx, (row, op)) in data_chunk.rows().zip_eq(ops.iter()).enumerate() {
-            let key = &keys[idx];
-=======
-        let keys = K::build(&side_update.key_indices, chunk.data_chunk())?;
         for ((op, row), key) in chunk.rows().zip_eq(keys.iter()) {
->>>>>>> ea7c93a8
             let value = row.to_owned_row();
             let pk = row.row_by_indices(&side_update.pk_indices);
             let matched_rows: Option<HashValueType> =
