--- conflicted
+++ resolved
@@ -184,30 +184,14 @@
 }
 
 impl LogWriter for BoundedInMemLogStoreWriter {
-<<<<<<< HEAD
     #[expect(clippy::unused_async)]
-    async fn init(&mut self, epoch: u64) -> LogStoreResult<()> {
+    async fn init(&mut self, epoch: EpochPair) -> LogStoreResult<()> {
         let init_epoch_tx = self.init_epoch_tx.take().expect("cannot be init for twice");
         init_epoch_tx
-            .send(epoch)
+            .send(epoch.curr)
             .map_err(|_| anyhow!("unable to send init epoch"))?;
-        self.curr_epoch = Some(epoch);
-        Ok(())
-=======
-    type FlushCurrentEpoch<'a> = impl Future<Output = LogStoreResult<()>> + 'a;
-    type InitFuture<'a> = impl Future<Output = LogStoreResult<()>> + 'a;
-    type WriteChunkFuture<'a> = impl Future<Output = LogStoreResult<()>> + 'a;
-
-    fn init(&mut self, epoch: EpochPair) -> Self::InitFuture<'_> {
-        async move {
-            let init_epoch_tx = self.init_epoch_tx.take().expect("cannot be init for twice");
-            init_epoch_tx
-                .send(epoch.curr)
-                .map_err(|_| anyhow!("unable to send init epoch"))?;
-            self.curr_epoch = Some(epoch.curr);
-            Ok(())
-        }
->>>>>>> 50792cc6
+        self.curr_epoch = Some(epoch.curr);
+        Ok(())
     }
 
     async fn write_chunk(&mut self, chunk: StreamChunk) -> LogStoreResult<()> {
