--- conflicted
+++ resolved
@@ -102,14 +102,6 @@
 
     value_indices: Option<Vec<usize>>,
 
-<<<<<<< HEAD
-    /// last watermark that is used to construct delete ranges in `ingest`.
-    last_watermark: Option<ScalarImpl>,
-=======
-    /// The epoch flush to the state store last time.
-    epoch: Option<EpochPair>,
->>>>>>> ede06b50
-
     /// latest watermark
     cur_watermark: Option<ScalarImpl>,
 
@@ -238,11 +230,6 @@
             table_option,
             vnode_col_idx_in_pk,
             value_indices,
-<<<<<<< HEAD
-            last_watermark: None,
-=======
-            epoch: None,
->>>>>>> ede06b50
             cur_watermark: None,
             watermark_buffer_strategy: W::default(),
         }
@@ -433,11 +420,6 @@
             table_option: Default::default(),
             vnode_col_idx_in_pk: None,
             value_indices,
-<<<<<<< HEAD
-            last_watermark: None,
-=======
-            epoch: None,
->>>>>>> ede06b50
             cur_watermark: None,
             watermark_buffer_strategy: W::default(),
         }
@@ -724,19 +706,12 @@
 
     pub async fn commit(&mut self, new_epoch: EpochPair) -> StreamExecutorResult<()> {
         assert_eq!(self.epoch(), new_epoch.prev);
-<<<<<<< HEAD
-        self.seal_current_epoch(new_epoch.curr).await
-=======
         trace!(
             table_id = %self.table_id,
-            epoch = ?self.epoch,
+            epoch = ?self.epoch(),
             "commit state table"
         );
-        let mem_table = self.mem_table.drain().into_parts();
-        self.batch_write_rows(mem_table, new_epoch.prev).await?;
-        self.update_epoch(new_epoch);
-        Ok(())
->>>>>>> ede06b50
+        self.seal_current_epoch(new_epoch.curr).await
     }
 
     // TODO(st1page): maybe we should extract a pub struct to do it
@@ -767,18 +742,11 @@
             }
         };
 
-<<<<<<< HEAD
-        let mut delete_ranges = Vec::new();
-=======
         watermark.as_ref().inspect(|watermark| {
             trace!(table_id = %self.table_id, watermark = ?watermark, "state cleaning");
         });
 
-        let mut write_batch = self.local_store.start_write_batch(WriteOptions {
-            epoch,
-            table_id: self.table_id(),
-        });
->>>>>>> ede06b50
+        let mut delete_ranges = Vec::new();
 
         let prefix_serializer = if self.pk_indices().is_empty() {
             None
