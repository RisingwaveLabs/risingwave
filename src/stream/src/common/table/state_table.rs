--- conflicted
+++ resolved
@@ -12,10 +12,6 @@
 // See the License for the specific language governing permissions and
 // limitations under the License.
 
-<<<<<<< HEAD
-=======
-use std::collections::BTreeMap;
->>>>>>> f478ad86
 use std::ops::Bound;
 use std::ops::Bound::*;
 use std::sync::Arc;
@@ -37,7 +33,6 @@
     end_bound_of_prefix, prefixed_range, range_of_prefix, start_bound_of_excluded_prefix,
 };
 use risingwave_pb::catalog::Table;
-<<<<<<< HEAD
 use risingwave_storage::error::StorageError;
 use risingwave_storage::mem_table::MemTableError;
 use risingwave_storage::row_serde::row_serde_util::{
@@ -46,14 +41,6 @@
 use risingwave_storage::store::{
     LocalStateStore, NewLocalOptions, ReadOptions, StateStoreIterItemStream,
 };
-=======
-use risingwave_storage::mem_table::{merge_stream, KeyOp, MemTable, MemTableError};
-use risingwave_storage::row_serde::row_serde_util::{
-    deserialize_pk_with_vnode, serialize_pk, serialize_pk_with_vnode,
-};
-use risingwave_storage::storage_value::StorageValue;
-use risingwave_storage::store::*;
->>>>>>> f478ad86
 use risingwave_storage::table::{compute_chunk_vnode, compute_vnode, Distribution};
 use risingwave_storage::StateStore;
 use tracing::trace;
@@ -109,18 +96,6 @@
     /// Used for catalog table_properties
     table_option: TableOption,
 
-<<<<<<< HEAD
-=======
-    /// Whether the operation is consistent. The term `consistent` requires the following:
-    ///
-    /// 1. A key cannot be inserted or deleted for more than once, i.e. inserting to an existing
-    /// key or deleting an non-existing key is not allowed.
-    ///
-    /// 2. The old value passed from
-    /// `update` and `delete` should match the original stored value.
-    is_consistent_op: bool,
-
->>>>>>> f478ad86
     /// An optional column index which is the vnode of each row computed by the table's consistent
     /// hash distribution.
     vnode_col_idx_in_pk: Option<usize>,
@@ -247,10 +222,6 @@
         let prefix_hint_len = table_catalog.read_prefix_len_hint as usize;
         Self {
             table_id,
-<<<<<<< HEAD
-=======
-            mem_table: MemTable::new(is_consistent_op),
->>>>>>> f478ad86
             local_store: local_state_store,
             pk_serde,
             row_deserializer: RowDeserializer::new(data_types),
@@ -259,12 +230,7 @@
             dist_key_in_pk_indices,
             prefix_hint_len,
             vnodes,
-<<<<<<< HEAD
             table_option,
-=======
-            table_option: TableOption::build_table_option(table_catalog.get_properties()),
-            is_consistent_op,
->>>>>>> f478ad86
             vnode_col_idx_in_pk,
             value_indices,
             last_watermark: None,
@@ -331,30 +297,6 @@
             Distribution::fallback(),
             None,
             false,
-<<<<<<< HEAD
-        )
-        .await
-    }
-
-    /// Create a state table with given `value_indices`, used for unit tests.
-    pub async fn new_without_distribution_partial(
-        store: S,
-        table_id: TableId,
-        columns: Vec<ColumnDesc>,
-        order_types: Vec<OrderType>,
-        pk_indices: Vec<usize>,
-        value_indices: Vec<usize>,
-    ) -> Self {
-        Self::new_with_distribution(
-            store,
-            table_id,
-            columns,
-            order_types,
-            pk_indices,
-            Distribution::fallback(),
-            Some(value_indices),
-=======
->>>>>>> f478ad86
         )
         .await
     }
@@ -443,10 +385,6 @@
         let dist_key_in_pk_indices = get_dist_key_in_pk_indices(&dist_key_indices, &pk_indices);
         Self {
             table_id,
-<<<<<<< HEAD
-=======
-            mem_table: MemTable::new(is_consistent_op),
->>>>>>> f478ad86
             local_store: local_state_store,
             pk_serde,
             row_deserializer: RowDeserializer::new(data_types),
@@ -456,10 +394,6 @@
             prefix_hint_len: 0,
             vnodes,
             table_option: Default::default(),
-<<<<<<< HEAD
-=======
-            is_consistent_op,
->>>>>>> f478ad86
             vnode_col_idx_in_pk: None,
             value_indices,
             last_watermark: None,
@@ -748,17 +682,7 @@
 
     pub async fn commit(&mut self, new_epoch: EpochPair) -> StreamExecutorResult<()> {
         assert_eq!(self.epoch(), new_epoch.prev);
-<<<<<<< HEAD
-        if self.cur_watermark.is_some() {
-            self.num_wmked_commits_since_last_clean += 1;
-        }
         self.seal_current_epoch(new_epoch.curr).await
-=======
-        let mem_table = self.mem_table.drain().into_parts();
-        self.batch_write_rows(mem_table, new_epoch.prev).await?;
-        self.update_epoch(new_epoch);
-        Ok(())
->>>>>>> f478ad86
     }
 
     // TODO(st1page): maybe we should extract a pub struct to do it
@@ -767,30 +691,14 @@
     pub fn commit_no_data_expected(&mut self, new_epoch: EpochPair) {
         assert_eq!(self.epoch(), new_epoch.prev);
         assert!(!self.is_dirty());
-<<<<<<< HEAD
+        if self.cur_watermark.is_some() {
+            self.watermark_buffer_strategy.tick();
+        }
         self.local_store.seal_current_epoch(new_epoch.curr);
     }
 
     /// Write to state store.
     async fn seal_current_epoch(&mut self, next_epoch: u64) -> StreamExecutorResult<()> {
-        let watermark = self.cur_watermark.as_ref().and_then(|cur_watermark_ref| {
-            self.num_wmked_commits_since_last_clean += 1;
-
-            if self.num_wmked_commits_since_last_clean >= STATE_CLEANING_PERIOD_EPOCH {
-                Some(cur_watermark_ref)
-=======
-        if self.cur_watermark.is_some() {
-            self.watermark_buffer_strategy.tick();
-        }
-        self.update_epoch(new_epoch);
-    }
-
-    /// Write to state store.
-    async fn batch_write_rows(
-        &mut self,
-        buffer: BTreeMap<Bytes, KeyOp>,
-        epoch: u64,
-    ) -> StreamExecutorResult<()> {
         let watermark = {
             if let Some(watermark) = self.cur_watermark.take() {
                 self.watermark_buffer_strategy.tick();
@@ -800,7 +708,6 @@
                 } else {
                     Some(watermark)
                 }
->>>>>>> f478ad86
             } else {
                 None
             }
@@ -819,38 +726,6 @@
                 prefix_serializer.as_ref().unwrap(),
             )
         });
-<<<<<<< HEAD
-=======
-        for (pk, key_op) in buffer {
-            if let Some(ref range_end) = range_end_suffix && &pk[VirtualNode::SIZE..] < range_end.as_slice() {
-                continue;
-            }
-            match key_op {
-                // Currently, some executors do not strictly comply with these semantics. As a
-                // workaround you may call disable the check by initializing the state store with
-                // `disable_sanity_check=true`.
-                KeyOp::Insert(row) => {
-                    if ENABLE_SANITY_CHECK && self.is_consistent_op {
-                        self.do_insert_sanity_check(&pk, &row, epoch).await?;
-                    }
-                    write_batch.put(pk, StorageValue::new_put(row));
-                }
-                KeyOp::Delete(row) => {
-                    if ENABLE_SANITY_CHECK && self.is_consistent_op {
-                        self.do_delete_sanity_check(&pk, &row, epoch).await?;
-                    }
-                    write_batch.delete(pk);
-                }
-                KeyOp::Update((old_row, new_row)) => {
-                    if ENABLE_SANITY_CHECK && self.is_consistent_op {
-                        self.do_update_sanity_check(&pk, &old_row, &new_row, epoch)
-                            .await?;
-                    }
-                    write_batch.put(pk, StorageValue::new_put(new_row));
-                }
-            }
-        }
->>>>>>> f478ad86
         if let Some(range_end_suffix) = range_end_suffix {
             let range_begin_suffix = if let Some(ref last_watermark) = self.last_watermark {
                 serialize_pk(
@@ -868,16 +743,8 @@
                 delete_ranges.push((Bytes::from(range_begin), Bytes::from(range_end)));
             }
         }
-<<<<<<< HEAD
         self.local_store.flush(delete_ranges).await?;
         self.local_store.seal_current_epoch(next_epoch);
-        if watermark.is_some() {
-            self.last_watermark = self.cur_watermark.take();
-            self.num_wmked_commits_since_last_clean = 0;
-        }
-=======
-        write_batch.ingest().await?;
->>>>>>> f478ad86
         Ok(())
     }
 }
@@ -909,11 +776,7 @@
         // For now, we require this parameter, and will panic. In the future, when `None`, we can
         // iterate over each vnode that the `StateTable` owns.
         vnode: VirtualNode,
-<<<<<<< HEAD
     ) -> StreamExecutorResult<<S::Local as LocalStateStore>::IterStream<'_>> {
-=======
-    ) -> StreamExecutorResult<IterItemStream<'_, S>> {
->>>>>>> f478ad86
         let memcomparable_range = prefix_range_to_memcomparable(&self.pk_serde, pk_range);
 
         let memcomparable_range_with_vnode =
@@ -968,11 +831,7 @@
     async fn iter_with_pk_prefix_inner(
         &self,
         pk_prefix: impl Row,
-<<<<<<< HEAD
     ) -> StreamExecutorResult<<S::Local as LocalStateStore>::IterStream<'_>> {
-=======
-    ) -> StreamExecutorResult<IterItemStream<'_, S>> {
->>>>>>> f478ad86
         let prefix_serializer = self.pk_serde.prefix(pk_prefix.len());
         let encoded_prefix = serialize_pk(&pk_prefix, &prefix_serializer);
         let encoded_key_range = range_of_prefix(&encoded_prefix);
@@ -1015,15 +874,7 @@
         &self,
         key_range: (Bound<Vec<u8>>, Bound<Vec<u8>>),
         prefix_hint: Option<Bytes>,
-<<<<<<< HEAD
     ) -> StreamExecutorResult<<S::Local as LocalStateStore>::IterStream<'_>> {
-=======
-    ) -> StreamExecutorResult<IterItemStream<'_, S>> {
-        let (l, r) = key_range.clone();
-        let bytes_key_range = (l.map(Bytes::from), r.map(Bytes::from));
-        // Mem table iterator.
-        let mem_table_iter = self.mem_table.iter(bytes_key_range);
->>>>>>> f478ad86
         let read_options = ReadOptions {
             prefix_hint,
             ignore_range_tombstone: false,
@@ -1032,21 +883,7 @@
             read_version_from_backup: false,
         };
 
-<<<<<<< HEAD
         Ok(self.local_store.iter(key_range, read_options).await?)
-=======
-        let iter = self
-            .local_store
-            .iter(key_range, self.epoch(), read_options)
-            .await?;
-
-        Ok(merge_stream(
-            mem_table_iter,
-            iter,
-            self.table_id,
-            self.epoch(),
-        ))
->>>>>>> f478ad86
     }
 
     pub fn get_vnodes(&self) -> Arc<Bitmap> {
@@ -1057,10 +894,6 @@
 pub type RowStream<'a, S: StateStore> = impl Stream<Item = StreamExecutorResult<OwnedRow>> + 'a;
 pub type RowStreamWithPk<'a, S: StateStore> =
     impl Stream<Item = StreamExecutorResult<(Bytes, OwnedRow)>> + 'a;
-<<<<<<< HEAD
-=======
-pub type IterItemStream<'a, S: StateStore> = impl StateStoreIterItemStream + 'a;
->>>>>>> f478ad86
 
 fn deserialize_row_stream(
     stream: impl StateStoreIterItemStream,
