// Copyright 2023 RisingWave Labs
//
// Licensed under the Apache License, Version 2.0 (the "License");
// you may not use this file except in compliance with the License.
// You may obtain a copy of the License at
//
//     http://www.apache.org/licenses/LICENSE-2.0
//
// Unless required by applicable law or agreed to in writing, software
// distributed under the License is distributed on an "AS IS" BASIS,
// WITHOUT WARRANTIES OR CONDITIONS OF ANY KIND, either express or implied.
// See the License for the specific language governing permissions and
// limitations under the License.

use std::default::Default;
use std::ops::Bound;
use std::ops::Bound::*;
use std::sync::Arc;

use bytes::{BufMut, Bytes, BytesMut};
use either::Either;
use futures::{pin_mut, FutureExt, Stream, StreamExt};
use futures_async_stream::for_await;
use itertools::{izip, Itertools};
use risingwave_common::array::stream_record::Record;
use risingwave_common::array::{Op, StreamChunk};
use risingwave_common::buffer::Bitmap;
use risingwave_common::cache::CachePriority;
use risingwave_common::catalog::{get_dist_key_in_pk_indices, ColumnDesc, TableId, TableOption};
use risingwave_common::hash::{VirtualNode, VnodeBitmapExt};
use risingwave_common::row::{self, once, CompactedRow, Once, OwnedRow, Row, RowExt};
use risingwave_common::types::{DataType, Datum, DefaultOrd, DefaultOrdered, ScalarImpl};
use risingwave_common::util::epoch::EpochPair;
use risingwave_common::util::iter_util::{ZipEqDebug, ZipEqFast};
use risingwave_common::util::row_serde::OrderedRowSerde;
use risingwave_common::util::sort_util::OrderType;
use risingwave_common::util::value_encoding::BasicSerde;
use risingwave_hummock_sdk::key::{
    end_bound_of_prefix, map_table_key_range, next_key, prefixed_range, range_of_prefix,
    start_bound_of_excluded_prefix, TableKey,
};
use risingwave_pb::catalog::Table;
use risingwave_storage::error::{StorageError, StorageResult};
use risingwave_storage::hummock::CachePolicy;
use risingwave_storage::mem_table::MemTableError;
use risingwave_storage::row_serde::row_serde_util::{
    deserialize_pk_with_vnode, serialize_pk, serialize_pk_with_vnode,
};
use risingwave_storage::row_serde::value_serde::ValueRowSerde;
use risingwave_storage::store::{
    InitOptions, LocalStateStore, NewLocalOptions, PrefetchOptions, ReadOptions,
    StateStoreIterItemStream,
};
use risingwave_storage::table::merge_sort::merge_sort;
use risingwave_storage::table::{compute_chunk_vnode, compute_vnode, Distribution, KeyedRow};
use risingwave_storage::StateStore;
use tracing::{trace, Instrument};

use super::watermark::{WatermarkBufferByEpoch, WatermarkBufferStrategy};
use crate::cache::cache_may_stale;
use crate::common::cache::{StateCache, StateCacheFiller};
use crate::common::table::state_table_cache::StateTableWatermarkCache;
use crate::executor::{StreamExecutorError, StreamExecutorResult};

/// This num is arbitrary and we may want to improve this choice in the future.
const STATE_CLEANING_PERIOD_EPOCH: usize = 300;
/// Mostly watermark operators will have inserts (append-only).
/// So this number should not need to be very large.
/// But we may want to improve this choice in the future.
const WATERMARK_CACHE_ENTRIES: usize = 16;

type DefaultWatermarkBufferStrategy = WatermarkBufferByEpoch<STATE_CLEANING_PERIOD_EPOCH>;

/// `StateTableInner` is the interface accessing relational data in KV(`StateStore`) with
/// row-based encoding.
#[derive(Clone)]
pub struct StateTableInner<
    S,
    SD = BasicSerde,
    const IS_REPLICATED: bool = false,
    W = DefaultWatermarkBufferStrategy,
    const USE_WATERMARK_CACHE: bool = false,
> where
    S: StateStore,
    SD: ValueRowSerde,
    W: WatermarkBufferStrategy,
{
    /// Id for this table.
    table_id: TableId,

    /// State store backend.
    local_store: S::Local,

    /// Used for serializing and deserializing the primary key.
    pk_serde: OrderedRowSerde,

    /// Row deserializer with value encoding
    row_serde: SD,

    /// Indices of primary key.
    /// Note that the index is based on the all columns of the table, instead of the output ones.
    // FIXME: revisit constructions and usages.
    pk_indices: Vec<usize>,

    /// Indices of distribution key for computing vnode.
    /// Note that the index is based on the all columns of the table, instead of the output ones.
    // FIXME: revisit constructions and usages.
    // dist_key_indices: Vec<usize>,

    /// Indices of distribution key for computing vnode.
    /// Note that the index is based on the primary key columns by `pk_indices`.
    dist_key_in_pk_indices: Vec<usize>,

    prefix_hint_len: usize,

    /// Virtual nodes that the table is partitioned into.
    ///
    /// Only the rows whose vnode of the primary key is in this set will be visible to the
    /// executor. The table will also check whether the written rows
    /// conform to this partition.
    vnodes: Arc<Bitmap>,

    /// Used for catalog table_properties
    table_option: TableOption,

    /// An optional column index which is the vnode of each row computed by the table's consistent
    /// hash distribution.
    vnode_col_idx_in_pk: Option<usize>,

    value_indices: Option<Vec<usize>>,

    /// Strategy to buffer watermark for lazy state cleaning.
    watermark_buffer_strategy: W,
    /// State cleaning watermark. Old states will be cleaned under this watermark when committing.
    state_clean_watermark: Option<ScalarImpl>,

    /// Watermark of the last committed state cleaning.
    prev_cleaned_watermark: Option<ScalarImpl>,

    /// Watermark cache
    watermark_cache: StateTableWatermarkCache,

    /// Data Types
    /// We will need to use to build data chunks from state table rows.
    data_types: Vec<DataType>,

    /// Output indices, only applicable for replicated state tables.
    output_indices: Vec<usize>,
}

/// `StateTable` will use `BasicSerde` as default
pub type StateTable<S> = StateTableInner<S, BasicSerde>;
/// `ReplicatedStateTable` is meant to replicate upstream shared buffer.
/// Used for `ArrangementBackfill` executor.
pub type ReplicatedStateTable<S, SD> = StateTableInner<S, SD, true>;
/// `WatermarkCacheStateTable` caches the watermark column.
/// It will reduce state cleaning overhead.
pub type WatermarkCacheStateTable<S> =
    StateTableInner<S, BasicSerde, false, DefaultWatermarkBufferStrategy, true>;
pub type WatermarkCacheParameterizedStateTable<S, const USE_WATERMARK_CACHE: bool> =
    StateTableInner<S, BasicSerde, false, DefaultWatermarkBufferStrategy, USE_WATERMARK_CACHE>;

// initialize
impl<S, SD, W, const USE_WATERMARK_CACHE: bool> StateTableInner<S, SD, true, W, USE_WATERMARK_CACHE>
where
    S: StateStore,
    SD: ValueRowSerde,
    W: WatermarkBufferStrategy,
{
    /// get the newest epoch of the state store and panic if the `init_epoch()` has never be called
    /// async interface only used for replicated state table,
    /// as it needs to wait for prev epoch to be committed.
    pub async fn init_epoch(&mut self, epoch: EpochPair) -> StorageResult<()> {
        self.local_store
            .init(InitOptions::new_with_epoch(epoch))
            .await
    }
}

// initialize
impl<S, SD, W, const USE_WATERMARK_CACHE: bool>
    StateTableInner<S, SD, false, W, USE_WATERMARK_CACHE>
where
    S: StateStore,
    SD: ValueRowSerde,
    W: WatermarkBufferStrategy,
{
    /// get the newest epoch of the state store and panic if the `init_epoch()` has never be called
    /// No need to `wait_for_epoch`, so it should complete immediately.
    pub fn init_epoch(&mut self, epoch: EpochPair) {
        self.local_store
            .init(InitOptions::new_with_epoch(epoch))
            .now_or_never()
            .expect("non-replicated state store should start immediately.")
            .expect("non-replicated state store should not wait_for_epoch, and fail because of it.")
    }
}

// initialize
impl<S, SD, const IS_REPLICATED: bool, W, const USE_WATERMARK_CACHE: bool>
    StateTableInner<S, SD, IS_REPLICATED, W, USE_WATERMARK_CACHE>
where
    S: StateStore,
    SD: ValueRowSerde,
    W: WatermarkBufferStrategy,
{
    /// Create state table from table catalog and store.
    pub async fn from_table_catalog(
        table_catalog: &Table,
        store: S,
        vnodes: Option<Arc<Bitmap>>,
    ) -> Self {
        Self::from_table_catalog_inner(table_catalog, store, vnodes, true).await
    }

    /// Create state table from table catalog and store with sanity check disabled.
    pub async fn from_table_catalog_inconsistent_op(
        table_catalog: &Table,
        store: S,
        vnodes: Option<Arc<Bitmap>>,
    ) -> Self {
        Self::from_table_catalog_inner(table_catalog, store, vnodes, false).await
    }

    /// Create state table from table catalog and store.
    async fn from_table_catalog_inner(
        table_catalog: &Table,
        store: S,
        vnodes: Option<Arc<Bitmap>>,
        is_consistent_op: bool,
    ) -> Self {
        let table_id = TableId::new(table_catalog.id);
        let table_columns: Vec<ColumnDesc> = table_catalog
            .columns
            .iter()
            .map(|col| col.column_desc.as_ref().unwrap().into())
            .collect();
        let data_types: Vec<DataType> = table_catalog
            .columns
            .iter()
            .map(|col| {
                col.get_column_desc()
                    .unwrap()
                    .get_column_type()
                    .unwrap()
                    .into()
            })
            .collect();
        let order_types: Vec<OrderType> = table_catalog
            .pk
            .iter()
            .map(|col_order| OrderType::from_protobuf(col_order.get_order_type().unwrap()))
            .collect();
        let dist_key_indices: Vec<usize> = table_catalog
            .distribution_key
            .iter()
            .map(|dist_index| *dist_index as usize)
            .collect();

        let pk_indices = table_catalog
            .pk
            .iter()
            .map(|col_order| col_order.column_index as usize)
            .collect_vec();

        // FIXME(yuhao): only use `dist_key_in_pk` in the proto
        let dist_key_in_pk_indices = if table_catalog.get_dist_key_in_pk().is_empty() {
            get_dist_key_in_pk_indices(&dist_key_indices, &pk_indices)
        } else {
            table_catalog
                .get_dist_key_in_pk()
                .iter()
                .map(|idx| *idx as usize)
                .collect()
        };

        let table_option = TableOption::build_table_option(table_catalog.get_properties());
        let new_local_options = if IS_REPLICATED {
            NewLocalOptions::new_replicated(table_id, is_consistent_op, table_option)
        } else {
            NewLocalOptions::new(table_id, is_consistent_op, table_option)
        };
        let local_state_store = store.new_local(new_local_options).await;

        let pk_data_types = pk_indices
            .iter()
            .map(|i| table_columns[*i].data_type.clone())
            .collect();
        let pk_serde = OrderedRowSerde::new(pk_data_types, order_types);

        let vnodes = match vnodes {
            Some(vnodes) => vnodes,

            None => Distribution::fallback_vnodes(),
        };
        let vnode_col_idx_in_pk = table_catalog.vnode_col_index.as_ref().and_then(|idx| {
            let vnode_col_idx = *idx as usize;
            pk_indices.iter().position(|&i| vnode_col_idx == i)
        });
        let input_value_indices = table_catalog
            .value_indices
            .iter()
            .map(|val| *val as usize)
            .collect_vec();

        let no_shuffle_value_indices = (0..table_columns.len()).collect_vec();

        // if value_indices is the no shuffle full columns.
        let value_indices = match input_value_indices.len() == table_columns.len()
            && input_value_indices == no_shuffle_value_indices
        {
            true => None,
            false => Some(input_value_indices),
        };
        let prefix_hint_len = table_catalog.read_prefix_len_hint as usize;

        let row_serde = SD::new(
            Arc::from_iter(table_catalog.value_indices.iter().map(|val| *val as usize)),
            Arc::from(table_columns.into_boxed_slice()),
        );

        // If state table has versioning, that means it supports
        // Schema change. In that case, the row encoding should be column aware as well.
        // Otherwise both will be false.
        // NOTE(kwannoel): Replicated table will follow upstream table's versioning. I'm not sure
        // If ALTER TABLE will propagate to this replicated table as well. Ideally it won't
        assert_eq!(
            table_catalog.version.is_some(),
            row_serde.kind().is_column_aware()
        );

        let watermark_cache = if USE_WATERMARK_CACHE {
            StateTableWatermarkCache::new(WATERMARK_CACHE_ENTRIES)
        } else {
            StateTableWatermarkCache::new(0)
        };

        let output_indices = table_catalog
            .output_indices
            .iter()
            .map(|i| *i as usize)
            .collect_vec();

        Self {
            table_id,
            local_store: local_state_store,
            pk_serde,
            row_serde,
            pk_indices,
            dist_key_in_pk_indices,
            prefix_hint_len,
            vnodes,
            table_option,
            vnode_col_idx_in_pk,
            value_indices,
            watermark_buffer_strategy: W::default(),
            state_clean_watermark: None,
            prev_cleaned_watermark: None,
            watermark_cache,
            data_types,
            output_indices,
        }
    }

    /// Create a state table without distribution, used for unit tests.
    pub async fn new_without_distribution(
        store: S,
        table_id: TableId,
        columns: Vec<ColumnDesc>,
        order_types: Vec<OrderType>,
        pk_indices: Vec<usize>,
    ) -> Self {
        Self::new_with_distribution(
            store,
            table_id,
            columns,
            order_types,
            pk_indices,
            Distribution::fallback(),
            None,
        )
        .await
    }

    /// Create a state table without distribution, with given `value_indices`, used for unit tests.
    pub async fn new_without_distribution_with_value_indices(
        store: S,
        table_id: TableId,
        columns: Vec<ColumnDesc>,
        order_types: Vec<OrderType>,
        pk_indices: Vec<usize>,
        value_indices: Vec<usize>,
    ) -> Self {
        Self::new_with_distribution(
            store,
            table_id,
            columns,
            order_types,
            pk_indices,
            Distribution::fallback(),
            Some(value_indices),
        )
        .await
    }

    /// Create a state table without distribution, used for unit tests.
    pub async fn new_without_distribution_inconsistent_op(
        store: S,
        table_id: TableId,
        columns: Vec<ColumnDesc>,
        order_types: Vec<OrderType>,
        pk_indices: Vec<usize>,
    ) -> Self {
        Self::new_with_distribution_inner(
            store,
            table_id,
            columns,
            order_types,
            pk_indices,
            Distribution::fallback(),
            None,
            false,
        )
        .await
    }

    /// Create a state table with distribution specified with `distribution`. Should use
    /// `Distribution::fallback()` for tests.
    pub async fn new_with_distribution(
        store: S,
        table_id: TableId,
        table_columns: Vec<ColumnDesc>,
        order_types: Vec<OrderType>,
        pk_indices: Vec<usize>,
        distribution: Distribution,
        value_indices: Option<Vec<usize>>,
    ) -> Self {
        Self::new_with_distribution_inner(
            store,
            table_id,
            table_columns,
            order_types,
            pk_indices,
            distribution,
            value_indices,
            true,
        )
        .await
    }

    pub async fn new_with_distribution_inconsistent_op(
        store: S,
        table_id: TableId,
        table_columns: Vec<ColumnDesc>,
        order_types: Vec<OrderType>,
        pk_indices: Vec<usize>,
        distribution: Distribution,
        value_indices: Option<Vec<usize>>,
    ) -> Self {
        Self::new_with_distribution_inner(
            store,
            table_id,
            table_columns,
            order_types,
            pk_indices,
            distribution,
            value_indices,
            false,
        )
        .await
    }

    #[allow(clippy::too_many_arguments)]
    async fn new_with_distribution_inner(
        store: S,
        table_id: TableId,
        table_columns: Vec<ColumnDesc>,
        order_types: Vec<OrderType>,
        pk_indices: Vec<usize>,
        Distribution {
            dist_key_in_pk_indices,
            vnodes,
        }: Distribution,
        value_indices: Option<Vec<usize>>,
        is_consistent_op: bool,
    ) -> Self {
        let local_state_store = store
            .new_local(NewLocalOptions::new(
                table_id,
                is_consistent_op,
                TableOption::default(),
            ))
            .await;
        let data_types: Vec<DataType> = table_columns
            .iter()
            .map(|col| col.data_type.clone())
            .collect();
        let pk_data_types = pk_indices
            .iter()
            .map(|i| table_columns[*i].data_type.clone())
            .collect();
        let pk_serde = OrderedRowSerde::new(pk_data_types, order_types);

        let watermark_cache = if USE_WATERMARK_CACHE {
            StateTableWatermarkCache::new(WATERMARK_CACHE_ENTRIES)
        } else {
            StateTableWatermarkCache::new(0)
        };
        let output_indices = vec![];

        Self {
            table_id,
            local_store: local_state_store,
            pk_serde,
            row_serde: SD::new(
                Arc::from(
                    value_indices
                        .clone()
                        .unwrap_or_else(|| (0..table_columns.len()).collect_vec())
                        .into_boxed_slice(),
                ),
                Arc::from(table_columns.into_boxed_slice()),
            ),
            pk_indices,
            dist_key_in_pk_indices,
            prefix_hint_len: 0,
            vnodes,
            table_option: Default::default(),
            vnode_col_idx_in_pk: None,
            value_indices,
            watermark_buffer_strategy: W::default(),
            state_clean_watermark: None,
            prev_cleaned_watermark: None,
            watermark_cache,
            data_types,
            output_indices,
        }
    }

    pub fn get_data_types(&self) -> &[DataType] {
        &self.data_types
    }

    /// FIXME(kwannoel): Should this constructed in plan phase?
    pub fn get_output_data_types(&self) -> Vec<DataType> {
        self.output_indices
            .iter()
            .map(|i| self.data_types[*i].clone())
            .collect_vec()
    }

    pub fn table_id(&self) -> u32 {
        self.table_id.table_id
    }

    /// Returns whether the table is a singleton table.
    fn is_singleton(&self) -> bool {
        // If the table has a vnode column, it must be hash-distributed (but act like a singleton
        // table). So we should return false here. Otherwise, we check the distribution key.
        if self.vnode_col_idx_in_pk.is_some() {
            false
        } else {
            self.dist_key_in_pk_indices.is_empty()
        }
    }

    /// get the newest epoch of the state store and panic if the `init_epoch()` has never be called
    pub fn epoch(&self) -> u64 {
        self.local_store.epoch()
    }

    /// Get the vnode value with given (prefix of) primary key
    fn compute_prefix_vnode(&self, pk_prefix: impl Row) -> VirtualNode {
        let prefix_len = pk_prefix.len();
        if let Some(vnode_col_idx_in_pk) = self.vnode_col_idx_in_pk {
            let vnode = pk_prefix.datum_at(vnode_col_idx_in_pk).unwrap();
            VirtualNode::from_scalar(vnode.into_int16())
        } else {
            // For streaming, the given prefix must be enough to calculate the vnode
            assert!(self.dist_key_in_pk_indices.iter().all(|&d| d < prefix_len));
            compute_vnode(pk_prefix, &self.dist_key_in_pk_indices, &self.vnodes)
        }
    }

    /// Get the vnode value of the given row
    // pub fn compute_vnode(&self, row: impl Row) -> VirtualNode {
    //     compute_vnode(row, &self.dist_key_indices, &self.vnodes)
    // }

    /// Get the vnode value of the given row
    pub fn compute_vnode_by_pk(&self, pk: impl Row) -> VirtualNode {
        compute_vnode(pk, &self.dist_key_in_pk_indices, &self.vnodes)
    }

    /// NOTE(kwannoel): This is used by backfill.
    /// We want to check pk indices of upstream table.
    pub fn pk_indices(&self) -> &[usize] {
        &self.pk_indices
    }

    /// Get the indices of the primary key columns in the output columns.
    ///
    /// Returns `None` if any of the primary key columns is not in the output columns.
    pub fn pk_in_output_indices(&self) -> Option<Vec<usize>> {
        self.pk_indices
            .iter()
            .map(|&i| self.output_indices.iter().position(|&j| i == j))
            .collect()
    }

    pub fn pk_serde(&self) -> &OrderedRowSerde {
        &self.pk_serde
    }

    // pub fn dist_key_indices(&self) -> &[usize] {
    //     &self.dist_key_indices
    // }

    pub fn vnodes(&self) -> &Arc<Bitmap> {
        &self.vnodes
    }

    pub fn value_indices(&self) -> &Option<Vec<usize>> {
        &self.value_indices
    }

    fn is_dirty(&self) -> bool {
        self.local_store.is_dirty() || self.state_clean_watermark.is_some()
    }

    pub fn vnode_bitmap(&self) -> &Bitmap {
        &self.vnodes
    }
}

// point get
impl<
        S,
        SD,
        const IS_REPLICATED: bool,
        W: WatermarkBufferStrategy,
        const USE_WATERMARK_CACHE: bool,
    > StateTableInner<S, SD, IS_REPLICATED, W, USE_WATERMARK_CACHE>
where
    S: StateStore,
    SD: ValueRowSerde,
{
    /// Get a single row from state table.
    pub async fn get_row(&self, pk: impl Row) -> StreamExecutorResult<Option<OwnedRow>> {
        let encoded_row: Option<Bytes> = self.get_encoded_row(pk).await?;
        match encoded_row {
            Some(encoded_row) => {
                let row = self.row_serde.deserialize(&encoded_row)?;
                let row = if IS_REPLICATED {
                    row.project(&self.output_indices).to_owned_row()
                } else {
                    OwnedRow::new(row)
                };
                Ok(Some(row))
            }
            None => Ok(None),
        }
    }

    /// Get a raw encoded row from state table.
    pub async fn get_encoded_row(&self, pk: impl Row) -> StreamExecutorResult<Option<Bytes>> {
        assert!(pk.len() <= self.pk_indices.len());

        if self.prefix_hint_len != 0 {
            debug_assert_eq!(self.prefix_hint_len, pk.len());
        }

        let serialized_pk =
            serialize_pk_with_vnode(&pk, &self.pk_serde, self.compute_prefix_vnode(&pk));

        let prefix_hint = if self.prefix_hint_len != 0 && self.prefix_hint_len == pk.len() {
            Some(serialized_pk.slice(VirtualNode::SIZE..))
        } else {
            None
        };

        let read_options = ReadOptions {
            prefix_hint,
            retention_seconds: self.table_option.retention_seconds,
            table_id: self.table_id,
            cache_policy: CachePolicy::Fill(CachePriority::High),
            ..Default::default()
        };

        self.local_store
            .get(serialized_pk, read_options)
            .await
            .map_err(Into::into)
    }

    /// Get a row in value-encoding format from state table.
    pub async fn get_compacted_row(
        &self,
        pk: impl Row,
    ) -> StreamExecutorResult<Option<CompactedRow>> {
        if self.row_serde.kind().is_basic() {
            // Basic serde is in value-encoding format, which is compatible with the compacted row.
            self.get_encoded_row(pk)
                .await
                .map(|bytes| bytes.map(CompactedRow::new))
        } else {
            // For other encodings, we must first deserialize it into a `Row` first, then serialize
            // it back into value-encoding format.
            self.get_row(pk)
                .await
                .map(|row| row.map(CompactedRow::from))
        }
    }

    /// Update the vnode bitmap of the state table, returns the previous vnode bitmap.
    #[must_use = "the executor should decide whether to manipulate the cache based on the previous vnode bitmap"]
    pub fn update_vnode_bitmap(&mut self, new_vnodes: Arc<Bitmap>) -> (Arc<Bitmap>, bool) {
        assert!(
            !self.is_dirty(),
            "vnode bitmap should only be updated when state table is clean"
        );
        if self.is_singleton() {
            assert_eq!(
                new_vnodes, self.vnodes,
                "should not update vnode bitmap for singleton table"
            );
        }
        assert_eq!(self.vnodes.len(), new_vnodes.len());

        let cache_may_stale = cache_may_stale(&self.vnodes, &new_vnodes);

        if cache_may_stale {
            self.state_clean_watermark = None;
            if USE_WATERMARK_CACHE {
                self.watermark_cache.clear();
            }
        }

        (
            std::mem::replace(&mut self.vnodes, new_vnodes),
            cache_may_stale,
        )
    }
}

// write
impl<
        S,
        SD,
        const IS_REPLICATED: bool,
        W: WatermarkBufferStrategy,
        const USE_WATERMARK_CACHE: bool,
    > StateTableInner<S, SD, IS_REPLICATED, W, USE_WATERMARK_CACHE>
where
    S: StateStore,
    SD: ValueRowSerde,
{
    fn handle_mem_table_error(&self, e: StorageError) {
        let e = match e {
            StorageError::MemTable(e) => e,
            _ => unreachable!("should only get memtable error"),
        };
        match *e {
            MemTableError::InconsistentOperation { key, prev, new } => {
                let (vnode, key) = deserialize_pk_with_vnode(&key, &self.pk_serde).unwrap();
                panic!(
                    "mem-table operation inconsistent! table_id: {}, vnode: {}, key: {:?}, prev: {}, new: {}",
                    self.table_id(),
                    vnode,
                    &key,
                    prev.debug_fmt(&self.row_serde),
                    new.debug_fmt(&self.row_serde),
                )
            }
        }
    }

    fn serialize_value(&self, value: impl Row) -> Bytes {
        if let Some(value_indices) = self.value_indices.as_ref() {
            self.row_serde
                .serialize(value.project(value_indices))
                .into()
        } else {
            self.row_serde.serialize(value).into()
        }
    }

    fn insert_inner(&mut self, key: TableKey<Bytes>, value_bytes: Bytes) {
        self.local_store
            .insert(key, value_bytes, None)
            .unwrap_or_else(|e| self.handle_mem_table_error(e));
    }

    fn delete_inner(&mut self, key: TableKey<Bytes>, value_bytes: Bytes) {
        self.local_store
            .delete(key, value_bytes)
            .unwrap_or_else(|e| self.handle_mem_table_error(e));
    }

    fn update_inner(
        &mut self,
        key_bytes: TableKey<Bytes>,
        old_value_bytes: Option<Bytes>,
        new_value_bytes: Bytes,
    ) {
        self.local_store
            .insert(key_bytes, new_value_bytes, old_value_bytes)
            .unwrap_or_else(|e| self.handle_mem_table_error(e));
    }

    /// Insert a row into state table. Must provide a full row corresponding to the column desc of
    /// the table.
    pub fn insert(&mut self, value: impl Row) {
        let pk_indices = &self.pk_indices;
        let pk = (&value).project(pk_indices);
        if USE_WATERMARK_CACHE {
            self.watermark_cache.insert(&pk);
        }

        let key_bytes = serialize_pk_with_vnode(pk, &self.pk_serde, self.compute_prefix_vnode(pk));
        let value_bytes = self.serialize_value(value);
        self.insert_inner(key_bytes, value_bytes);
    }

    /// Delete a row from state table. Must provide a full row of old value corresponding to the
    /// column desc of the table.
    pub fn delete(&mut self, old_value: impl Row) {
        let pk_indices = &self.pk_indices;
        let pk = (&old_value).project(pk_indices);
        if USE_WATERMARK_CACHE {
            self.watermark_cache.delete(&pk);
        }

        let key_bytes = serialize_pk_with_vnode(pk, &self.pk_serde, self.compute_prefix_vnode(pk));
        let value_bytes = self.serialize_value(old_value);
        self.delete_inner(key_bytes, value_bytes);
    }

    /// Update a row. The old and new value should have the same pk.
    pub fn update(&mut self, old_value: impl Row, new_value: impl Row) {
        let old_pk = (&old_value).project(self.pk_indices());
        let new_pk = (&new_value).project(self.pk_indices());
        debug_assert!(
            Row::eq(&old_pk, new_pk),
            "pk should not change: {old_pk:?} vs {new_pk:?}",
        );

        let new_key_bytes =
            serialize_pk_with_vnode(new_pk, &self.pk_serde, self.compute_prefix_vnode(new_pk));
        let old_value_bytes = self.serialize_value(old_value);
        let new_value_bytes = self.serialize_value(new_value);

        self.update_inner(new_key_bytes, Some(old_value_bytes), new_value_bytes);
    }

    /// Update a row without giving old value.
    ///
    /// `is_consistent_op` should be set to false.
    pub fn update_without_old_value(&mut self, new_value: impl Row) {
        let new_pk = (&new_value).project(self.pk_indices());
        let new_key_bytes =
            serialize_pk_with_vnode(new_pk, &self.pk_serde, self.compute_prefix_vnode(new_pk));
        let new_value_bytes = self.serialize_value(new_value);

        self.update_inner(new_key_bytes, None, new_value_bytes);
    }

    /// Write a record into state table. Must have the same schema with the table.
    pub fn write_record(&mut self, record: Record<impl Row>) {
        match record {
            Record::Insert { new_row } => self.insert(new_row),
            Record::Delete { old_row } => self.delete(old_row),
            Record::Update { old_row, new_row } => self.update(old_row, new_row),
        }
    }

    /// Write batch with a `StreamChunk` which should have the same schema with the table.
    // allow(izip, which use zip instead of zip_eq)
    #[allow(clippy::disallowed_methods)]
    pub fn write_chunk(&mut self, chunk: StreamChunk) {
        let (chunk, op) = chunk.into_parts();

        let vnodes = compute_chunk_vnode(
            &chunk,
            &self.dist_key_in_pk_indices,
            &self.pk_indices,
            &self.vnodes,
        );

        let values = if let Some(ref value_indices) = self.value_indices {
            chunk.project(value_indices).serialize_with(&self.row_serde)
        } else {
            chunk.serialize_with(&self.row_serde)
        };

        // TODO(kwannoel): Seems like we are doing vis check twice here.
        // Once below, when using vis, and once here,
        // when using vis to set rows empty or not.
        // If we are to use the vis optimization, we should skip this.
        let key_chunk = chunk.project(self.pk_indices());
        let vnode_and_pks = key_chunk
            .rows_with_holes()
            .zip_eq_fast(vnodes.iter())
            .map(|(r, vnode)| {
                let mut buffer = BytesMut::new();
                buffer.put_slice(&vnode.to_be_bytes()[..]);
                if let Some(r) = r {
                    self.pk_serde.serialize(r, &mut buffer);
                }
                (r, buffer.freeze())
            })
            .collect_vec();

        if !key_chunk.is_compacted() {
            for ((op, (key, key_bytes), value), vis) in
                izip!(op.iter(), vnode_and_pks, values).zip_eq_debug(key_chunk.visibility().iter())
            {
                if vis {
                    match op {
                        Op::Insert | Op::UpdateInsert => {
                            if USE_WATERMARK_CACHE && let Some(ref pk) = key {
                                    self.watermark_cache.insert(pk);
                                }
                            self.insert_inner(TableKey(key_bytes), value);
                        }
                        Op::Delete | Op::UpdateDelete => {
                            if USE_WATERMARK_CACHE && let Some(ref pk) = key {
                                    self.watermark_cache.delete(pk);
                                }
                            self.delete_inner(TableKey(key_bytes), value);
                        }
                    }
                }
            }
        } else {
            for (op, (key, key_bytes), value) in izip!(op.iter(), vnode_and_pks, values) {
                match op {
                    Op::Insert | Op::UpdateInsert => {
                        if USE_WATERMARK_CACHE && let Some(ref pk) = key {
                                self.watermark_cache.insert(pk);
                            }
                        self.insert_inner(TableKey(key_bytes), value);
                    }
                    Op::Delete | Op::UpdateDelete => {
                        if USE_WATERMARK_CACHE && let Some(ref pk) = key {
                                self.watermark_cache.delete(pk);
                            }
                        self.delete_inner(TableKey(key_bytes), value);
                    }
                }
            }
        }
    }

    /// Update watermark for state cleaning.
    ///
    /// # Arguments
    ///
    /// * `watermark` - Latest watermark received.
    /// * `eager_cleaning` - Whether to clean up the state table eagerly.
    pub fn update_watermark(&mut self, watermark: ScalarImpl, eager_cleaning: bool) {
        trace!(table_id = %self.table_id, watermark = ?watermark, "update watermark");
        if self.watermark_buffer_strategy.apply() || eager_cleaning {
            self.state_clean_watermark = Some(watermark);
        }
    }

    pub async fn commit(&mut self, new_epoch: EpochPair) -> StreamExecutorResult<()> {
        assert_eq!(self.epoch(), new_epoch.prev);
        trace!(
            table_id = %self.table_id,
            epoch = ?self.epoch(),
            "commit state table"
        );
        // Tick the watermark buffer here because state table is expected to be committed once
        // per epoch.
        self.watermark_buffer_strategy.tick();
        if !self.is_dirty() {
            // If the state table is not modified, go fast path.
            self.local_store.seal_current_epoch(new_epoch.curr);
            return Ok(());
        } else {
            self.seal_current_epoch(new_epoch.curr)
                .instrument(tracing::info_span!("state_table_commit"))
                .await?;
        }

        // Refresh watermark cache if it is out of sync.
        if USE_WATERMARK_CACHE && !self.watermark_cache.is_synced() {
            if let Some(ref watermark) = self.prev_cleaned_watermark {
                let range: (Bound<Once<Datum>>, Bound<Once<Datum>>) =
                    (Included(once(Some(watermark.clone()))), Unbounded);
                // NOTE(kwannoel): We buffer `pks` before inserting into watermark cache
                // because we can't hold an immutable ref (via `iter_key_and_val_with_pk_range`)
                // and a mutable ref (via `self.watermark_cache.insert`) at the same time.
                // TODO(kwannoel): We can optimize it with:
                // 1. Either use `RefCell`.
                // 2. Or pass in a direct reference to LocalStateStore,
                //    instead of referencing it indirectly from `self`.
                //    Similar to how we do for pk_indices.
                let mut pks = Vec::with_capacity(self.watermark_cache.capacity());
                {
                    let mut streams = vec![];
                    for vnode in self.vnodes().iter_vnodes() {
                        let stream = self
                            .iter_with_vnode(vnode, &range, PrefetchOptions::default())
                            .await?;
                        streams.push(Box::pin(stream));
                    }
                    let merged_stream = merge_sort(streams);
                    pin_mut!(merged_stream);

                    #[for_await]
                    for entry in merged_stream.take(self.watermark_cache.capacity()) {
                        let keyed_row = entry?;
                        let pk = self.pk_serde.deserialize(keyed_row.key())?;
                        if !pk.is_null_at(0) {
                            pks.push(pk);
                        }
                    }
                }

                let mut filler = self.watermark_cache.begin_syncing();
                for pk in pks {
                    filler.insert_unchecked(DefaultOrdered(pk), ());
                }
                filler.finish();

                let n_cache_entries = self.watermark_cache.len();
                if n_cache_entries < self.watermark_cache.capacity() {
                    self.watermark_cache.set_table_row_count(n_cache_entries);
                }
            }
        }

        Ok(())
    }

    // TODO(st1page): maybe we should extract a pub struct to do it
    /// just specially used by those state table read-only and after the call the data
    /// in the epoch will be visible
    pub fn commit_no_data_expected(&mut self, new_epoch: EpochPair) {
        assert_eq!(self.epoch(), new_epoch.prev);
        assert!(!self.is_dirty());
        // Tick the watermark buffer here because state table is expected to be committed once
        // per epoch.
        self.watermark_buffer_strategy.tick();
        self.local_store.seal_current_epoch(new_epoch.curr);
    }

    /// Write to state store.
    async fn seal_current_epoch(&mut self, next_epoch: u64) -> StreamExecutorResult<()> {
        let watermark = self.state_clean_watermark.take();
        watermark.as_ref().inspect(|watermark| {
            trace!(table_id = %self.table_id, watermark = ?watermark, "state cleaning");
        });

        let mut delete_ranges = Vec::new();

        let prefix_serializer = if self.pk_indices().is_empty() {
            None
        } else {
            Some(self.pk_serde.prefix(1))
        };

        let should_clean_watermark = match watermark {
            Some(ref watermark) => {
                if USE_WATERMARK_CACHE && self.watermark_cache.is_synced() {
                    if let Some(key) = self.watermark_cache.lowest_key() {
                        watermark.as_scalar_ref_impl().default_cmp(&key).is_ge()
                    } else {
                        // Watermark cache is synced,
                        // And there's no key in watermark cache.
                        // That implies table is empty.
                        // We should not clean watermark.
                        false
                    }
                } else {
                    // Either we are not using watermark cache,
                    // Or watermark_cache is not synced.
                    // In either case we should clean watermark.
                    true
                }
            }
            None => false,
        };

        let watermark_suffix = watermark.as_ref().map(|watermark| {
            serialize_pk(
                row::once(Some(watermark.clone())),
                prefix_serializer.as_ref().unwrap(),
            )
        });

        // Compute Delete Ranges
        if should_clean_watermark && let Some(watermark_suffix) = watermark_suffix && let Some(first_byte) = watermark_suffix.first() {
            trace!(table_id = %self.table_id, watermark = ?watermark_suffix, vnodes = ?{
                self.vnodes.iter_vnodes().collect_vec()
            }, "delete range");
            if prefix_serializer.as_ref().unwrap().get_order_types().first().unwrap().is_ascending() {
                // We either serialize null into `0u8`, data into `(1u8 || scalar)`, or serialize null
                // into `1u8`, data into `(0u8 || scalar)`. We do not want to delete null
                // here, so `range_begin_suffix` cannot be `vec![]` when null is represented as `0u8`.
                let range_begin_suffix = vec![*first_byte];
                for vnode in self.vnodes.iter_vnodes() {
                    let mut range_begin = vnode.to_be_bytes().to_vec();
                    let mut range_end = range_begin.clone();
                    range_begin.extend(&range_begin_suffix);
                    range_end.extend(&watermark_suffix);
                    delete_ranges.push((
                        Bound::Included(Bytes::from(range_begin)),
                        Bound::Excluded(Bytes::from(range_end)),
                    ));
                }
            } else {
                assert_ne!(*first_byte, u8::MAX);
                let following_bytes = next_key(&watermark_suffix[1..]);
                if !following_bytes.is_empty() {
                    for vnode in self.vnodes.iter_vnodes() {
                        let mut range_begin = vnode.to_be_bytes().to_vec();
                        let mut range_end = range_begin.clone();
                        range_begin.push(*first_byte);
                        range_begin.extend(&following_bytes);
                        range_end.push(first_byte + 1);
                        delete_ranges.push((
                            Bound::Included(Bytes::from(range_begin)),
                            Bound::Excluded(Bytes::from(range_end)),
                        ));
                    }
                }
            }
        }
        self.prev_cleaned_watermark = watermark;

        // Clear the watermark cache and force a resync.
        // TODO(kwannoel): This can be further optimized:
        // 1. Add a `cache.drain_until` interface, so we only clear the watermark cache
        //    up to the largest end of delete ranges.
        // 2. Mark the cache as not_synced, so we can still refill it later.
        // 3. When refilling the cache,
        //    we just refill from the largest value of the cache, as the lower bound.
        if USE_WATERMARK_CACHE && !delete_ranges.is_empty() {
            self.watermark_cache.clear();
        }

        self.local_store.flush(delete_ranges).await?;
        self.local_store.seal_current_epoch(next_epoch);
        Ok(())
    }
}

// Iterator functions
impl<
        S,
        SD,
        const IS_REPLICATED: bool,
        W: WatermarkBufferStrategy,
        const USE_WATERMARK_CACHE: bool,
    > StateTableInner<S, SD, IS_REPLICATED, W, USE_WATERMARK_CACHE>
where
    S: StateStore,
    SD: ValueRowSerde,
{
    /// This function scans rows from the relational table with specific `pk_range` under the same
    /// `vnode`.
    pub async fn iter_with_vnode(
        &self,

        // Optional vnode that returns an iterator only over the given range under that vnode.
        // For now, we require this parameter, and will panic. In the future, when `None`, we can
        // iterate over each vnode that the `StateTableInner` owns.
        vnode: VirtualNode,
        pk_range: &(Bound<impl Row>, Bound<impl Row>),
        prefetch_options: PrefetchOptions,
    ) -> StreamExecutorResult<KeyedRowStream<'_, S, SD>> {
        Ok(deserialize_keyed_row_stream(
            self.iter_kv_with_pk_range(pk_range, vnode, prefetch_options)
                .await?,
            &self.row_serde,
        ))
    }

    async fn iter_kv(
        &self,
        key_range: (Bound<Bytes>, Bound<Bytes>),
        prefix_hint: Option<Bytes>,
        prefetch_options: PrefetchOptions,
    ) -> StreamExecutorResult<<S::Local as LocalStateStore>::IterStream<'_>> {
        let read_options = ReadOptions {
            prefix_hint,
            retention_seconds: self.table_option.retention_seconds,
            table_id: self.table_id,
            prefetch_options,
            cache_policy: CachePolicy::Fill(CachePriority::High),
            ..Default::default()
        };
        let table_key_range = map_table_key_range(key_range);

        Ok(self.local_store.iter(table_key_range, read_options).await?)
    }

<<<<<<< HEAD
    async fn iter_kv_with_pk_prefix(
=======
    /// This function scans rows from the relational table with specific `prefix` and `sub_range` under the same
    /// `vnode`. If `sub_range` is (Unbounded, Unbounded), it scans rows from the relational table with specific `pk_prefix`.
    /// `pk_prefix` is used to identify the exact vnode the scan should perform on.

    /// This function scans rows from the relational table with specific `prefix` and `pk_sub_range` under the same
    /// `vnode`.
    pub async fn iter_with_prefix(
>>>>>>> e1bdf789
        &self,
        pk_prefix: impl Row,
        sub_range: &(Bound<impl Row>, Bound<impl Row>),
        prefetch_options: PrefetchOptions,
    ) -> StreamExecutorResult<KeyedRowStream<'_, S, SD>> {
        let prefix_serializer = self.pk_serde.prefix(pk_prefix.len());
        let encoded_prefix = serialize_pk(&pk_prefix, &prefix_serializer);
        let encoded_key_range = range_of_prefix(&encoded_prefix);

        // We assume that all usages of iterating the state table only access a single vnode.
        // If this assertion fails, then something must be wrong with the operator implementation or
        // the distribution derivation from the optimizer.
        let vnode = self.compute_prefix_vnode(&pk_prefix).to_be_bytes();
        let encoded_key_range_with_vnode = prefixed_range(encoded_key_range, &vnode);

        // Construct prefix hint for prefix bloom filter.
        let pk_prefix_indices = &self.pk_indices[..pk_prefix.len()];
        if self.prefix_hint_len != 0 {
            debug_assert_eq!(self.prefix_hint_len, pk_prefix.len());
        }
        let prefix_hint = {
            if self.prefix_hint_len == 0 || self.prefix_hint_len > pk_prefix.len() {
                None
            } else {
                let encoded_prefix_len = self
                    .pk_serde
                    .deserialize_prefix_len(&encoded_prefix, self.prefix_hint_len)?;

                Some(Bytes::from(encoded_prefix[..encoded_prefix_len].to_vec()))
            }
        };

        trace!(
            table_id = %self.table_id(),
            ?prefix_hint, ?encoded_key_range_with_vnode, ?pk_prefix,
             ?pk_prefix_indices,
            "storage_iter_with_prefix"
        );

        let memcomparable_range =
            prefix_and_sub_range_to_memcomparable(&self.pk_serde, sub_range, pk_prefix);

        let memcomparable_range_with_vnode = prefixed_range(memcomparable_range, &vnode);

        Ok(deserialize_keyed_row_stream(
            self.iter_kv(
                memcomparable_range_with_vnode,
                prefix_hint,
                prefetch_options,
            )
            .await?,
            &self.row_serde,
        ))
    }

    /// This function scans raw key-values from the relational table with specific `pk_range` under
    /// the same `vnode`.
    async fn iter_kv_with_pk_range(
        &self,
        pk_range: &(Bound<impl Row>, Bound<impl Row>),
        // Optional vnode that returns an iterator only over the given range under that vnode.
        // For now, we require this parameter, and will panic. In the future, when `None`, we can
        // iterate over each vnode that the `StateTableInner` owns.
        vnode: VirtualNode,
        prefetch_options: PrefetchOptions,
    ) -> StreamExecutorResult<<S::Local as LocalStateStore>::IterStream<'_>> {
        let memcomparable_range = prefix_range_to_memcomparable(&self.pk_serde, pk_range);
        let memcomparable_range_with_vnode =
            prefixed_range(memcomparable_range, &vnode.to_be_bytes());

        // TODO: provide a trace of useful params.
        self.iter_kv(memcomparable_range_with_vnode, None, prefetch_options)
            .await
            .map_err(StreamExecutorError::from)
    }

    pub fn get_vnodes(&self) -> Arc<Bitmap> {
        self.vnodes.clone()
    }

    /// Returns:
    /// false: the provided pk prefix is absent in state store.
    /// true: the provided pk prefix may or may not be present in state store.
    pub async fn may_exist(&self, pk_prefix: impl Row) -> StreamExecutorResult<bool> {
        let prefix_serializer = self.pk_serde.prefix(pk_prefix.len());
        let encoded_prefix = serialize_pk(&pk_prefix, &prefix_serializer);
        let encoded_key_range = range_of_prefix(&encoded_prefix);

        // We assume that all usages of iterating the state table only access a single vnode.
        // If this assertion fails, then something must be wrong with the operator implementation or
        // the distribution derivation from the optimizer.
        let vnode = self.compute_prefix_vnode(&pk_prefix).to_be_bytes();
        let table_key_range = map_table_key_range(prefixed_range(encoded_key_range, &vnode));

        // Construct prefix hint for prefix bloom filter.
        if self.prefix_hint_len != 0 {
            debug_assert_eq!(self.prefix_hint_len, pk_prefix.len());
        }
        let prefix_hint = {
            if self.prefix_hint_len == 0 || self.prefix_hint_len > pk_prefix.len() {
                panic!();
            } else {
                let encoded_prefix_len = self
                    .pk_serde
                    .deserialize_prefix_len(&encoded_prefix, self.prefix_hint_len)?;

                Some(Bytes::from(encoded_prefix[..encoded_prefix_len].to_vec()))
            }
        };

        let read_options = ReadOptions {
            prefix_hint,
            table_id: self.table_id,
            cache_policy: CachePolicy::Fill(CachePriority::High),
            ..Default::default()
        };

        self.local_store
            .may_exist(table_key_range, read_options)
            .await
            .map_err(Into::into)
    }

    #[cfg(test)]
    pub fn get_watermark_cache(&self) -> &StateTableWatermarkCache {
        &self.watermark_cache
    }
}

pub type KeyedRowStream<'a, S: StateStore, SD: ValueRowSerde + 'a> =
    impl Stream<Item = StreamExecutorResult<KeyedRow<Bytes>>> + 'a;

fn deserialize_keyed_row_stream<'a>(
    stream: impl StateStoreIterItemStream + 'a,
    deserializer: &'a impl ValueRowSerde,
) -> impl Stream<Item = StreamExecutorResult<KeyedRow<Bytes>>> + 'a {
    stream.map(move |result| {
        result
            .map_err(StreamExecutorError::from)
            .and_then(|(key, value)| {
                Ok(KeyedRow::new(
                    key.user_key.table_key,
                    deserializer.deserialize(&value).map(OwnedRow::new)?,
                ))
            })
    })
}

pub fn prefix_range_to_memcomparable(
    pk_serde: &OrderedRowSerde,
    range: &(Bound<impl Row>, Bound<impl Row>),
) -> (Bound<Bytes>, Bound<Bytes>) {
    (
        start_range_to_memcomparable(pk_serde, &range.0),
        end_range_to_memcomparable(pk_serde, &range.1, None),
    )
}

fn prefix_and_sub_range_to_memcomparable(
    pk_serde: &OrderedRowSerde,
    sub_range: &(Bound<impl Row>, Bound<impl Row>),
    pk_prefix: impl Row,
) -> (Bound<Bytes>, Bound<Bytes>) {
    let (range_start, range_end) = sub_range;
    let prefix_serializer = pk_serde.prefix(pk_prefix.len());
    let serialized_pk_prefix = serialize_pk(&pk_prefix, &prefix_serializer);
    let start_range = match range_start {
        Included(start_range) => Bound::Included(Either::Left((&pk_prefix).chain(start_range))),
        Excluded(start_range) => Bound::Excluded(Either::Left((&pk_prefix).chain(start_range))),
        Unbounded => Bound::Included(Either::Right(&pk_prefix)),
    };
    let end_range = match range_end {
        Included(end_range) => Bound::Included((&pk_prefix).chain(end_range)),
        Excluded(end_range) => Bound::Excluded((&pk_prefix).chain(end_range)),
        Unbounded => Unbounded,
    };
    (
        start_range_to_memcomparable(pk_serde, &start_range),
        end_range_to_memcomparable(pk_serde, &end_range, Some(serialized_pk_prefix)),
    )
}

fn start_range_to_memcomparable<R: Row>(
    pk_serde: &OrderedRowSerde,
    bound: &Bound<R>,
) -> Bound<Bytes> {
    let serialize_pk_prefix = |pk_prefix: &R| {
        let prefix_serializer = pk_serde.prefix(pk_prefix.len());
        serialize_pk(pk_prefix, &prefix_serializer)
    };
    match bound {
        Unbounded => Unbounded,
        Included(r) => {
            let serialized = serialize_pk_prefix(r);

            Included(serialized)
        }
        Excluded(r) => {
            let serialized = serialize_pk_prefix(r);

            start_bound_of_excluded_prefix(&serialized)
        }
    }
}

fn end_range_to_memcomparable<R: Row>(
    pk_serde: &OrderedRowSerde,
    bound: &Bound<R>,
    serialized_pk_prefix: Option<Bytes>,
) -> Bound<Bytes> {
    let serialize_pk_prefix = |pk_prefix: &R| {
        let prefix_serializer = pk_serde.prefix(pk_prefix.len());
        serialize_pk(pk_prefix, &prefix_serializer)
    };
    match bound {
        Unbounded => match serialized_pk_prefix {
            Some(serialized_pk_prefix) => end_bound_of_prefix(&serialized_pk_prefix),
            None => Unbounded,
        },
        Included(r) => {
            let serialized = serialize_pk_prefix(r);

            end_bound_of_prefix(&serialized)
        }
        Excluded(r) => {
            let serialized = serialize_pk_prefix(r);
            Excluded(serialized)
        }
    }
}<|MERGE_RESOLUTION|>--- conflicted
+++ resolved
@@ -1199,9 +1199,6 @@
         Ok(self.local_store.iter(table_key_range, read_options).await?)
     }
 
-<<<<<<< HEAD
-    async fn iter_kv_with_pk_prefix(
-=======
     /// This function scans rows from the relational table with specific `prefix` and `sub_range` under the same
     /// `vnode`. If `sub_range` is (Unbounded, Unbounded), it scans rows from the relational table with specific `pk_prefix`.
     /// `pk_prefix` is used to identify the exact vnode the scan should perform on.
@@ -1209,7 +1206,6 @@
     /// This function scans rows from the relational table with specific `prefix` and `pk_sub_range` under the same
     /// `vnode`.
     pub async fn iter_with_prefix(
->>>>>>> e1bdf789
         &self,
         pk_prefix: impl Row,
         sub_range: &(Bound<impl Row>, Bound<impl Row>),
