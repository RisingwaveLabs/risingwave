--- conflicted
+++ resolved
@@ -511,13 +511,6 @@
         }
     }
 
-<<<<<<< HEAD
-    pub fn init_epoch(&mut self, epoch: EpochPair) {
-        self.local_store.init(epoch.curr)
-    }
-
-=======
->>>>>>> fdaf30e0
     /// get the newest epoch of the state store and panic if the `init_epoch()` has never be called
     pub fn epoch(&self) -> u64 {
         self.local_store.epoch()
