--- conflicted
+++ resolved
@@ -33,11 +33,8 @@
 
 pub use barrier_manager::*;
 pub use env::*;
-<<<<<<< HEAD
 pub use lru_manager::*;
-=======
 use risingwave_storage::StateStoreImpl;
->>>>>>> 9850c328
 pub use stream_manager::*;
 
 /// Default capacity of channel if two actors are on the same node
@@ -100,45 +97,33 @@
 }
 
 impl SharedContext {
-<<<<<<< HEAD
-    pub fn new(addr: HostAddr, config: &StreamingConfig, enable_managed_cache: bool) -> Self {
+    pub fn new(addr: HostAddr, state_store: StateStoreImpl,config: &StreamingConfig, enable_managed_cache: bool) -> Self {
         let create_lru_manager = || {
             LruManager::new(
                 config.total_memory_available_bytes,
                 config.checkpoint_interval_ms,
             )
         };
-=======
-    pub fn new(addr: HostAddr, state_store: StateStoreImpl) -> Self {
->>>>>>> 9850c328
         Self {
             channel_map: Default::default(),
             actor_infos: Default::default(),
             addr,
             compute_client_pool: ComputeClientPool::default(),
-<<<<<<< HEAD
-            barrier_manager: Arc::new(Mutex::new(LocalBarrierManager::new())),
             lru_manager: enable_managed_cache.then(create_lru_manager),
-=======
             barrier_manager: Arc::new(Mutex::new(LocalBarrierManager::new(state_store))),
->>>>>>> 9850c328
         }
     }
 
     #[cfg(test)]
     pub fn for_test() -> Self {
-<<<<<<< HEAD
         Self {
             channel_map: Default::default(),
             actor_infos: Default::default(),
             addr: LOCAL_TEST_ADDR.clone(),
             compute_client_pool: ComputeClientPool::default(),
-            barrier_manager: Arc::new(Mutex::new(LocalBarrierManager::new())),
+            barrier_manager: Arc::new(Mutex::new(LocalBarrierManager::new(StateStoreImpl::for_test()))),
             lru_manager: Some(LruManager::for_test()),
         }
-=======
-        Self::new(LOCAL_TEST_ADDR.clone(), StateStoreImpl::for_test())
->>>>>>> 9850c328
     }
 
     #[inline]
