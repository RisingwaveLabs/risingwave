--- conflicted
+++ resolved
@@ -123,46 +123,19 @@
 
     // Prepare the barrier
     let curr_epoch = test_epoch(2);
-<<<<<<< HEAD
     let barrier = Barrier::new_test_barrier(curr_epoch).with_stop();
-    let epoch = barrier.epoch.prev;
 
-    // Read the mutation after receiving the barrier from remote input.
-    let mut mutation_reader = pin!(manager.read_barrier_mutation(DispatcherMessage::Barrier(
-        barrier.clone().into_dispatcher()
-    )));
-    assert!(poll_fn(|cx| Poll::Ready(mutation_reader.as_mut().poll(cx).is_pending())).await);
-
-    test_env.inject_barrier(&barrier, actor_ids_to_send, actor_ids_to_collect);
-
-    let msg = mutation_reader.await.unwrap();
-    assert_eq!(msg, Message::Barrier(barrier.clone()));
-=======
-    let barrier = Barrier::new_test_barrier(curr_epoch);
-
-    let mut mutation_subscriber = manager.subscribe_barrier_mutation(extra_actor_id, &barrier);
+    let mut mutation_subscriber =
+        manager.subscribe_barrier_mutation(extra_actor_id, &barrier.clone().into_dispatcher());
 
     // Read the mutation after receiving the barrier from remote input.
     let mut mutation_reader = pin!(mutation_subscriber.recv());
     assert!(poll_fn(|cx| Poll::Ready(mutation_reader.as_mut().poll(cx).is_pending())).await);
 
-    request_tx
-        .send(Ok(StreamingControlStreamRequest {
-            request: Some(streaming_control_stream_request::Request::InjectBarrier(
-                InjectBarrierRequest {
-                    request_id: "".to_string(),
-                    barrier: Some(barrier.to_protobuf()),
-                    actor_ids_to_send,
-                    actor_ids_to_collect,
-                    table_ids_to_sync: vec![],
-                },
-            )),
-        }))
-        .unwrap();
+    test_env.inject_barrier(&barrier, actor_ids_to_send, actor_ids_to_collect);
 
     let (epoch, mutation) = mutation_reader.await.unwrap();
     assert_eq!((epoch, &mutation), (barrier.epoch.prev, &barrier.mutation));
->>>>>>> 8c5f3e2c
 
     // Collect a barrier before sending
     manager.collect(extra_actor_id, &barrier);
