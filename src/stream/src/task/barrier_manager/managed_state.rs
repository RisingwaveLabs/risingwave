--- conflicted
+++ resolved
@@ -201,11 +201,9 @@
     /// The key is `prev_epoch`, and the first value is `curr_epoch`
     epoch_barrier_state_map: BTreeMap<u64, BarrierState>,
 
-<<<<<<< HEAD
+    mutation_subscribers: HashMap<ActorId, ActorMutationSubscribers>,
+
     prev_barrier_table_ids: HashSet<TableId>,
-=======
-    mutation_subscribers: HashMap<ActorId, ActorMutationSubscribers>,
->>>>>>> 8c5f3e2c
 
     /// Record the progress updates of creating mviews for each epoch of concurrent checkpoints.
     pub(super) create_mview_progress: HashMap<u64, HashMap<ActorId, BackfillState>>,
@@ -239,11 +237,8 @@
     ) -> Self {
         Self {
             epoch_barrier_state_map: BTreeMap::default(),
-<<<<<<< HEAD
+            mutation_subscribers: Default::default(),
             prev_barrier_table_ids: HashSet::new(),
-=======
-            mutation_subscribers: Default::default(),
->>>>>>> 8c5f3e2c
             create_mview_progress: Default::default(),
             state_store,
             streaming_metrics,
@@ -536,7 +531,7 @@
             .streaming_metrics
             .barrier_inflight_latency
             .start_timer();
-<<<<<<< HEAD
+
         if let Some(hummock) = self.state_store.as_hummock() {
             hummock.start_epoch(barrier.epoch.curr, table_ids.clone());
         }
@@ -560,25 +555,10 @@
             BarrierKind::Checkpoint => Some(replace(&mut self.prev_barrier_table_ids, table_ids)),
         };
 
-        match self.epoch_barrier_state_map.get_mut(&barrier.epoch.prev) {
-            Some(&mut BarrierState {
-                inner:
-                    ManagedBarrierStateInner::Stashed {
-                        ref mut mutation_senders,
-                    },
-                ..
-            }) => {
-                for sender in mutation_senders.drain(..) {
-                    let _ = sender.send(barrier.mutation.clone());
-                }
-            }
-            Some(BarrierState { ref inner, .. }) => {
-=======
         if let Some(BarrierState { ref inner, .. }) =
             self.epoch_barrier_state_map.get_mut(&barrier.epoch.prev)
         {
             {
->>>>>>> 8c5f3e2c
                 panic!(
                     "barrier epochs{:?} state has already been `Issued`. Current state: {:?}",
                     barrier.epoch, inner
