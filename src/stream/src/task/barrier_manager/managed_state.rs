// Copyright 2024 RisingWave Labs
//
// Licensed under the Apache License, Version 2.0 (the "License");
// you may not use this file except in compliance with the License.
// You may obtain a copy of the License at
//
//     http://www.apache.org/licenses/LICENSE-2.0
//
// Unless required by applicable law or agreed to in writing, software
// distributed under the License is distributed on an "AS IS" BASIS,
// WITHOUT WARRANTIES OR CONDITIONS OF ANY KIND, either express or implied.
// See the License for the specific language governing permissions and
// limitations under the License.

use std::assert_matches::assert_matches;
use std::cell::LazyCell;
use std::collections::{BTreeMap, BTreeSet, HashMap, HashSet};
use std::fmt::{Debug, Display, Formatter};
use std::future::{pending, poll_fn, Future};
use std::mem::replace;
use std::sync::Arc;
use std::task::{ready, Context, Poll};

use anyhow::anyhow;
use await_tree::InstrumentAwait;
use futures::future::BoxFuture;
use futures::stream::FuturesOrdered;
use futures::{FutureExt, StreamExt, TryFutureExt};
use prometheus::HistogramTimer;
use risingwave_common::catalog::TableId;
use risingwave_common::must_match;
use risingwave_common::util::epoch::EpochPair;
use risingwave_hummock_sdk::SyncResult;
use risingwave_pb::stream_plan::barrier::BarrierKind;
use risingwave_storage::{dispatch_state_store, StateStore, StateStoreImpl};
use thiserror_ext::AsReport;
use tokio::sync::mpsc;
use tokio::task::JoinHandle;

use super::progress::BackfillState;
use super::BarrierCompleteResult;
use crate::error::{StreamError, StreamResult};
use crate::executor::monitor::StreamingMetrics;
use crate::executor::{Barrier, Mutation};
use crate::task::{ActorId, PartialGraphId, SharedContext, StreamActorManager};

struct IssuedState {
    pub mutation: Option<Arc<Mutation>>,
    /// Actor ids remaining to be collected.
    pub remaining_actors: BTreeSet<ActorId>,

    pub barrier_inflight_latency: HistogramTimer,

    /// Only be `Some(_)` when `kind` is `Checkpoint`
    pub table_ids: Option<HashSet<TableId>>,

    pub kind: BarrierKind,
}

impl Debug for IssuedState {
    fn fmt(&self, f: &mut Formatter<'_>) -> std::fmt::Result {
        f.debug_struct("IssuedState")
            .field("mutation", &self.mutation)
            .field("remaining_actors", &self.remaining_actors)
            .field("table_ids", &self.table_ids)
            .field("kind", &self.kind)
            .finish()
    }
}

/// The state machine of local barrier manager.
#[derive(Debug)]
enum ManagedBarrierStateInner {
    /// Meta service has issued a `send_barrier` request. We're collecting barriers now.
    Issued(IssuedState),

    /// The barrier has been collected by all remaining actors
    AllCollected,

    /// The barrier has been completed, which means the barrier has been collected by all actors and
    /// synced in state store
    Completed(StreamResult<BarrierCompleteResult>),
}

#[derive(Debug)]
pub(super) struct BarrierState {
    barrier: Barrier,
    inner: ManagedBarrierStateInner,
}

mod await_epoch_completed_future {
    use std::future::Future;

    use futures::future::BoxFuture;
    use futures::FutureExt;
    use risingwave_hummock_sdk::SyncResult;
    use risingwave_pb::stream_service::barrier_complete_response::PbCreateMviewProgress;

    use crate::error::StreamResult;
    use crate::executor::Barrier;
    use crate::task::{await_tree_key, BarrierCompleteResult};

    pub(super) type AwaitEpochCompletedFuture =
        impl Future<Output = (Barrier, StreamResult<BarrierCompleteResult>)> + 'static;

    pub(super) fn instrument_complete_barrier_future(
        complete_barrier_future: Option<BoxFuture<'static, StreamResult<SyncResult>>>,
        barrier: Barrier,
        barrier_await_tree_reg: Option<&await_tree::Registry>,
        create_mview_progress: Vec<PbCreateMviewProgress>,
    ) -> AwaitEpochCompletedFuture {
        let prev_epoch = barrier.epoch.prev;
        let future = async move {
            if let Some(future) = complete_barrier_future {
                let result = future.await;
                result.map(Some)
            } else {
                Ok(None)
            }
        }
        .map(move |result| {
            (
                barrier,
                result.map(|sync_result| BarrierCompleteResult {
                    sync_result,
                    create_mview_progress,
                }),
            )
        });
        if let Some(reg) = barrier_await_tree_reg {
            reg.register(
                await_tree_key::BarrierAwait { prev_epoch },
                format!("SyncEpoch({})", prev_epoch),
            )
            .instrument(future)
            .left_future()
        } else {
            future.right_future()
        }
    }
}

use await_epoch_completed_future::*;
use risingwave_pb::stream_plan::SubscriptionUpstreamInfo;
use risingwave_pb::stream_service::InjectBarrierRequest;

fn sync_epoch<S: StateStore>(
    state_store: &S,
    streaming_metrics: &StreamingMetrics,
    prev_epoch: u64,
    table_ids: HashSet<TableId>,
) -> BoxFuture<'static, StreamResult<SyncResult>> {
    let timer = streaming_metrics.barrier_sync_latency.start_timer();
    let future = state_store.sync(prev_epoch, table_ids);
    future
        .instrument_await(format!("sync_epoch (epoch {})", prev_epoch))
        .inspect_ok(move |_| {
            timer.observe_duration();
        })
        .map_err(move |e| {
            tracing::error!(
                prev_epoch,
                error = %e.as_report(),
                "Failed to sync state store",
            );
            e.into()
        })
        .boxed()
}

pub(super) struct ManagedBarrierStateDebugInfo<'a> {
    graph_states: &'a HashMap<PartialGraphId, PartialGraphManagedBarrierState>,
}

impl Display for ManagedBarrierStateDebugInfo<'_> {
    fn fmt(&self, f: &mut Formatter<'_>) -> std::fmt::Result {
        for (partial_graph_id, graph_states) in self.graph_states {
            writeln!(f, "--- Partial Group {}", partial_graph_id.0)?;
            write!(f, "{}", graph_states)?;
        }
        Ok(())
    }
}

impl Display for &'_ PartialGraphManagedBarrierState {
    fn fmt(&self, f: &mut Formatter<'_>) -> std::fmt::Result {
        let mut prev_epoch = 0u64;
        for (epoch, barrier_state) in &self.epoch_barrier_state_map {
            write!(f, "> Epoch {}: ", epoch)?;
            match &barrier_state.inner {
                ManagedBarrierStateInner::Issued(state) => {
                    write!(f, "Issued [{:?}]. Remaining actors: [", state.kind)?;
                    let mut is_prev_epoch_issued = false;
                    if prev_epoch != 0 {
                        let bs = &self.epoch_barrier_state_map[&prev_epoch];
                        if let ManagedBarrierStateInner::Issued(IssuedState {
                            remaining_actors: remaining_actors_prev,
                            ..
                        }) = &bs.inner
                        {
                            // Only show the actors that are not in the previous epoch.
                            is_prev_epoch_issued = true;
                            let mut duplicates = 0usize;
                            for actor_id in &state.remaining_actors {
                                if !remaining_actors_prev.contains(actor_id) {
                                    write!(f, "{}, ", actor_id)?;
                                } else {
                                    duplicates += 1;
                                }
                            }
                            if duplicates > 0 {
                                write!(f, "...and {} actors in prev epoch", duplicates)?;
                            }
                        }
                    }
                    if !is_prev_epoch_issued {
                        for actor_id in &state.remaining_actors {
                            write!(f, "{}, ", actor_id)?;
                        }
                    }
                    write!(f, "]")?;
                }
                ManagedBarrierStateInner::AllCollected => {
                    write!(f, "AllCollected")?;
                }
                ManagedBarrierStateInner::Completed(_) => {
                    write!(f, "Completed")?;
                }
            }
            prev_epoch = *epoch;
            writeln!(f)?;
        }

        if !self.create_mview_progress.is_empty() {
            writeln!(f, "Create MView Progress:")?;
            for (epoch, progress) in &self.create_mview_progress {
                write!(f, "> Epoch {}:", epoch)?;
                for (actor_id, state) in progress {
                    write!(f, ">> Actor {}: {}, ", actor_id, state)?;
                }
            }
        }

        Ok(())
    }
}

enum InflightActorStatus {
    /// The actor has been issued some barriers, but has not collected the first barrier
    IssuedFirst(Vec<Barrier>),
    /// The actor has been issued some barriers, and has collected the first barrier
    Running(u64),
}

impl InflightActorStatus {
    fn max_issued_epoch(&self) -> u64 {
        match self {
            InflightActorStatus::Running(epoch) => *epoch,
            InflightActorStatus::IssuedFirst(issued_barriers) => {
                issued_barriers.last().expect("non-empty").epoch.prev
            }
        }
    }
}

pub(crate) struct InflightActorState {
    actor_id: ActorId,
    barrier_senders: Vec<mpsc::UnboundedSender<Barrier>>,
    /// `prev_epoch` -> partial graph id
    pub(super) inflight_barriers: BTreeMap<u64, PartialGraphId>,
    status: InflightActorStatus,
    /// Whether the actor has been issued a stop barrier
    is_stopping: bool,

    join_handle: JoinHandle<()>,
    monitor_task_handle: Option<JoinHandle<()>>,
}

impl InflightActorState {
    pub(super) fn start(
        actor_id: ActorId,
        initial_partial_graph_id: PartialGraphId,
        initial_barrier: &Barrier,
        join_handle: JoinHandle<()>,
        monitor_task_handle: Option<JoinHandle<()>>,
    ) -> Self {
        Self {
            actor_id,
            barrier_senders: vec![],
            inflight_barriers: BTreeMap::from_iter([(
                initial_barrier.epoch.prev,
                initial_partial_graph_id,
            )]),
            status: InflightActorStatus::IssuedFirst(vec![initial_barrier.clone()]),
            is_stopping: false,
            join_handle,
            monitor_task_handle,
        }
    }

    pub(super) fn issue_barrier(
        &mut self,
        partial_graph_id: PartialGraphId,
        barrier: &Barrier,
        is_stop: bool,
    ) -> StreamResult<()> {
        assert!(barrier.epoch.prev > self.status.max_issued_epoch());

        for barrier_sender in &self.barrier_senders {
            barrier_sender.send(barrier.clone()).map_err(|_| {
                StreamError::barrier_send(
                    barrier.clone(),
                    self.actor_id,
                    "failed to send to registered sender",
                )
            })?;
        }

        assert!(self
            .inflight_barriers
            .insert(barrier.epoch.prev, partial_graph_id)
            .is_none());

        match &mut self.status {
            InflightActorStatus::IssuedFirst(pending_barriers) => {
                pending_barriers.push(barrier.clone());
            }
            InflightActorStatus::Running(prev_epoch) => {
                *prev_epoch = barrier.epoch.prev;
            }
        };

        if is_stop {
            assert!(!self.is_stopping, "stopped actor should not issue barrier");
            self.is_stopping = true;
        }
        Ok(())
    }

    pub(super) fn collect(&mut self, epoch: EpochPair) -> (PartialGraphId, bool) {
        let (prev_epoch, prev_partial_graph_id) =
            self.inflight_barriers.pop_first().expect("should exist");
        assert_eq!(prev_epoch, epoch.prev);
        match &self.status {
            InflightActorStatus::IssuedFirst(pending_barriers) => {
                assert_eq!(
                    prev_epoch,
                    pending_barriers.first().expect("non-empty").epoch.prev
                );
                self.status = InflightActorStatus::Running(
                    pending_barriers.last().expect("non-empty").epoch.prev,
                );
            }
            InflightActorStatus::Running(_) => {}
        }
        (
            prev_partial_graph_id,
            self.inflight_barriers.is_empty() && self.is_stopping,
        )
    }

    pub(super) fn is_running(&self) -> bool {
        matches!(&self.status, InflightActorStatus::Running(_))
    }
}

pub(super) struct PartialGraphManagedBarrierState {
    /// Record barrier state for each epoch of concurrent checkpoints.
    ///
    /// The key is `prev_epoch`, and the first value is `curr_epoch`
    epoch_barrier_state_map: BTreeMap<u64, BarrierState>,

    prev_barrier_table_ids: Option<(EpochPair, HashSet<TableId>)>,

    /// Record the progress updates of creating mviews for each epoch of concurrent checkpoints.
    ///
    /// This is updated by [`super::CreateMviewProgressReporter::update`] and will be reported to meta
    /// in [`BarrierCompleteResult`].
    pub(super) create_mview_progress: HashMap<u64, HashMap<ActorId, BackfillState>>,

    pub(super) state_store: StateStoreImpl,

    pub(super) streaming_metrics: Arc<StreamingMetrics>,

    /// Futures will be finished in the order of epoch in ascending order.
    await_epoch_completed_futures: FuturesOrdered<AwaitEpochCompletedFuture>,

    /// Manages the await-trees of all barriers.
    barrier_await_tree_reg: Option<await_tree::Registry>,
}

impl PartialGraphManagedBarrierState {
    fn new(
        state_store: StateStoreImpl,
        streaming_metrics: Arc<StreamingMetrics>,
        barrier_await_tree_reg: Option<await_tree::Registry>,
    ) -> Self {
        Self {
            epoch_barrier_state_map: Default::default(),
            prev_barrier_table_ids: None,
            create_mview_progress: Default::default(),
            await_epoch_completed_futures: Default::default(),
            state_store,
            streaming_metrics,
            barrier_await_tree_reg,
        }
    }

    #[cfg(test)]
    pub(crate) fn for_test() -> Self {
        Self::new(
            StateStoreImpl::for_test(),
            Arc::new(StreamingMetrics::unused()),
            None,
        )
    }

    pub(super) fn is_empty(&self) -> bool {
        self.epoch_barrier_state_map.is_empty()
    }
}

pub(crate) struct ManagedBarrierState {
    pub(super) actor_states: HashMap<ActorId, InflightActorState>,

    pub(super) graph_states: HashMap<PartialGraphId, PartialGraphManagedBarrierState>,

    mv_depended_subscriptions: HashMap<TableId, HashSet<u32>>,

    actor_manager: Arc<StreamActorManager>,

    current_shared_context: Arc<SharedContext>,
}

impl ManagedBarrierState {
    /// Create a barrier manager state. This will be called only once.
    pub(super) fn new(
        actor_manager: Arc<StreamActorManager>,
        current_shared_context: Arc<SharedContext>,
    ) -> Self {
        Self {
            actor_states: Default::default(),
            graph_states: Default::default(),
            mv_depended_subscriptions: Default::default(),
            actor_manager,
            current_shared_context,
        }
    }

    pub(super) fn to_debug_info(&self) -> ManagedBarrierStateDebugInfo<'_> {
        ManagedBarrierStateDebugInfo {
            graph_states: &self.graph_states,
        }
    }

    pub(crate) async fn abort_actors(&mut self) {
        for (actor_id, state) in &self.actor_states {
            tracing::debug!("force stopping actor {}", actor_id);
            state.join_handle.abort();
            if let Some(monitor_task_handle) = &state.monitor_task_handle {
                monitor_task_handle.abort();
            }
        }
        for (actor_id, state) in self.actor_states.drain() {
            tracing::debug!("join actor {}", actor_id);
            let result = state.join_handle.await;
            assert!(result.is_ok() || result.unwrap_err().is_cancelled());
        }
    }
}

impl InflightActorState {
    pub(super) fn register_barrier_sender(
        &mut self,
        tx: mpsc::UnboundedSender<Barrier>,
    ) -> StreamResult<()> {
        match &self.status {
            InflightActorStatus::IssuedFirst(pending_barriers) => {
                for barrier in pending_barriers {
                    tx.send(barrier.clone()).map_err(|_| {
                        StreamError::barrier_send(
                            barrier.clone(),
                            self.actor_id,
                            "failed to send pending barriers to newly registered sender",
                        )
                    })?;
                }
                self.barrier_senders.push(tx);
            }
            InflightActorStatus::Running(_) => {
                unreachable!("should not register barrier sender when entering Running status")
            }
        }
        Ok(())
    }
}

impl ManagedBarrierState {
    pub(super) fn register_barrier_sender(
        &mut self,
        actor_id: ActorId,
        tx: mpsc::UnboundedSender<Barrier>,
    ) -> StreamResult<()> {
        self.actor_states
            .get_mut(&actor_id)
            .expect("should exist")
            .register_barrier_sender(tx)
    }

    pub(super) fn add_subscriptions(&mut self, subscriptions: Vec<SubscriptionUpstreamInfo>) {
        for subscription_to_add in subscriptions {
            if !self
                .mv_depended_subscriptions
                .entry(TableId::new(subscription_to_add.upstream_mv_table_id))
                .or_default()
                .insert(subscription_to_add.subscriber_id)
            {
                if cfg!(debug_assertions) {
                    panic!("add an existing subscription: {:?}", subscription_to_add);
                }
                warn!(?subscription_to_add, "add an existing subscription");
            }
        }
    }

    pub(super) fn remove_subscriptions(&mut self, subscriptions: Vec<SubscriptionUpstreamInfo>) {
        for subscription_to_remove in subscriptions {
            let upstream_table_id = TableId::new(subscription_to_remove.upstream_mv_table_id);
            let Some(subscribers) = self.mv_depended_subscriptions.get_mut(&upstream_table_id)
            else {
                if cfg!(debug_assertions) {
                    panic!(
                        "unable to find upstream mv table to remove: {:?}",
                        subscription_to_remove
                    );
                }
                warn!(
                    ?subscription_to_remove,
                    "unable to find upstream mv table to remove"
                );
                continue;
            };
            if !subscribers.remove(&subscription_to_remove.subscriber_id) {
                if cfg!(debug_assertions) {
                    panic!(
                        "unable to find subscriber to remove: {:?}",
                        subscription_to_remove
                    );
                }
                warn!(
                    ?subscription_to_remove,
                    "unable to find subscriber to remove"
                );
            }
            if subscribers.is_empty() {
                self.mv_depended_subscriptions.remove(&upstream_table_id);
            }
        }
    }

    pub(super) fn transform_to_issued(
        &mut self,
        barrier: &Barrier,
<<<<<<< HEAD
        actors_to_build: Vec<BuildActorInfo>,
        actor_ids_to_collect: HashSet<ActorId>,
        table_ids: HashSet<TableId>,
        partial_graph_id: PartialGraphId,
=======
        request: InjectBarrierRequest,
>>>>>>> 06d5cdef
    ) -> StreamResult<()> {
        self.add_subscriptions(request.subscriptions_to_add);
        self.remove_subscriptions(request.subscriptions_to_remove);
        let partial_graph_id = PartialGraphId::new(request.partial_graph_id);
        let actor_to_stop = barrier.all_stop_actors();
        let is_stop_actor = |actor_id| {
            actor_to_stop
                .map(|actors| actors.contains(&actor_id))
                .unwrap_or(false)
        };
        let graph_state = self
            .graph_states
            .entry(partial_graph_id)
            .or_insert_with(|| {
                PartialGraphManagedBarrierState::new(
                    self.actor_manager.env.state_store(),
                    self.actor_manager.streaming_metrics.clone(),
                    self.actor_manager.await_tree_reg.clone(),
                )
            });

        graph_state.transform_to_issued(
            barrier,
            request.actor_ids_to_collect.iter().cloned(),
            HashSet::from_iter(request.table_ids_to_sync.iter().cloned().map(TableId::new)),
        );

        let mut new_actors = HashSet::new();
        let subscriptions = LazyCell::new(|| Arc::new(self.mv_depended_subscriptions.clone()));
        for actor in request.actors_to_build {
            let actor_id = actor.actor_id;
            assert!(!is_stop_actor(actor_id));
            assert!(new_actors.insert(actor_id));
            assert!(request.actor_ids_to_collect.contains(&actor_id));
            let (join_handle, monitor_join_handle) = self.actor_manager.spawn_actor(
                actor,
                (*subscriptions).clone(),
                self.current_shared_context.clone(),
            );
            assert!(self
                .actor_states
                .try_insert(
                    actor_id,
                    InflightActorState::start(
                        actor_id,
                        partial_graph_id,
                        barrier,
                        join_handle,
                        monitor_join_handle
                    )
                )
                .is_ok());
        }

        // Spawn a trivial join handle to be compatible with the unit test
        if cfg!(test) {
            for actor_id in &request.actor_ids_to_collect {
                if !self.actor_states.contains_key(actor_id) {
                    let join_handle = self.actor_manager.runtime.spawn(async { pending().await });
                    assert!(self
                        .actor_states
                        .try_insert(
                            *actor_id,
                            InflightActorState::start(
                                *actor_id,
                                partial_graph_id,
                                barrier,
                                join_handle,
                                None,
                            )
                        )
                        .is_ok());
                    new_actors.insert(*actor_id);
                }
            }
        }

        // Note: it's important to issue barrier to actor after issuing to graph to ensure that
        // we call `start_epoch` on the graph before the actors receive the barrier
        for actor_id in &request.actor_ids_to_collect {
            if new_actors.contains(actor_id) {
                continue;
            }
            self.actor_states
                .get_mut(actor_id)
                .unwrap_or_else(|| {
                    panic!(
                        "should exist: {} {:?}",
                        actor_id, request.actor_ids_to_collect
                    );
                })
                .issue_barrier(partial_graph_id, barrier, is_stop_actor(*actor_id))?;
        }

<<<<<<< HEAD
=======
        if partial_graph_id.is_global_graph() {
            for actor_id in request.actor_ids_to_pre_sync_barrier_mutation {
                self.actor_states
                    .get_mut(&actor_id)
                    .expect("should exist")
                    .sync_barrier(barrier);
            }
        } else {
            assert!(request.actor_ids_to_pre_sync_barrier_mutation.is_empty());
        }
>>>>>>> 06d5cdef
        Ok(())
    }

    pub(super) fn next_completed_epoch(
        &mut self,
    ) -> impl Future<Output = (PartialGraphId, u64)> + '_ {
        poll_fn(|cx| {
            for (partial_graph_id, graph_state) in &mut self.graph_states {
                if let Poll::Ready(barrier) = graph_state.poll_next_completed_barrier(cx) {
                    if let Some(actors_to_stop) = barrier.all_stop_actors() {
                        self.current_shared_context.drop_actors(actors_to_stop);
                    }
                    let partial_graph_id = *partial_graph_id;
                    return Poll::Ready((partial_graph_id, barrier.epoch.prev));
                }
            }
            Poll::Pending
        })
    }

    pub(super) fn collect(&mut self, actor_id: ActorId, epoch: EpochPair) {
        let (prev_partial_graph_id, is_finished) = self
            .actor_states
            .get_mut(&actor_id)
            .expect("should exist")
            .collect(epoch);
        if is_finished {
            let state = self.actor_states.remove(&actor_id).expect("should exist");
            if let Some(monitor_task_handle) = state.monitor_task_handle {
                monitor_task_handle.abort();
            }
        }
        let prev_graph_state = self
            .graph_states
            .get_mut(&prev_partial_graph_id)
            .expect("should exist");
        prev_graph_state.collect(actor_id, epoch);
    }
}

impl PartialGraphManagedBarrierState {
    /// This method is called when barrier state is modified in either `Issued` or `Stashed`
    /// to transform the state to `AllCollected` and start state store `sync` when the barrier
    /// has been collected from all actors for an `Issued` barrier.
    fn may_have_collected_all(&mut self, prev_epoch: u64) {
        // Report if there's progress on the earliest in-flight barrier.
        if self.epoch_barrier_state_map.keys().next() == Some(&prev_epoch) {
            self.streaming_metrics.barrier_manager_progress.inc();
        }

        for (prev_epoch, barrier_state) in &mut self.epoch_barrier_state_map {
            let prev_epoch = *prev_epoch;
            match &barrier_state.inner {
                ManagedBarrierStateInner::Issued(IssuedState {
                    remaining_actors, ..
                }) if remaining_actors.is_empty() => {}
                ManagedBarrierStateInner::AllCollected | ManagedBarrierStateInner::Completed(_) => {
                    continue;
                }
                ManagedBarrierStateInner::Issued(_) => {
                    break;
                }
            }

            let prev_state = replace(
                &mut barrier_state.inner,
                ManagedBarrierStateInner::AllCollected,
            );

            let (kind, table_ids) = must_match!(prev_state, ManagedBarrierStateInner::Issued(IssuedState {
                barrier_inflight_latency: timer,
                kind,
                table_ids,
                ..
            }) => {
                timer.observe_duration();
                (kind, table_ids)
            });

            let create_mview_progress = self
                .create_mview_progress
                .remove(&barrier_state.barrier.epoch.curr)
                .unwrap_or_default()
                .into_iter()
                .map(|(actor, state)| state.to_pb(actor))
                .collect();

            let complete_barrier_future = match kind {
                BarrierKind::Unspecified => unreachable!(),
                BarrierKind::Initial => {
                    tracing::info!(
                        epoch = prev_epoch,
                        "ignore sealing data for the first barrier"
                    );
                    if let Some(hummock) = self.state_store.as_hummock() {
                        let mce = hummock.get_pinned_version().visible_table_committed_epoch();
                        assert_eq!(
                            mce, prev_epoch,
                            "first epoch should match with the current version",
                        );
                    }
                    tracing::info!(?prev_epoch, "ignored syncing data for the first barrier");
                    None
                }
                BarrierKind::Barrier => None,
                BarrierKind::Checkpoint => {
                    dispatch_state_store!(&self.state_store, state_store, {
                        Some(sync_epoch(
                            state_store,
                            &self.streaming_metrics,
                            prev_epoch,
                            table_ids.expect("should be Some on BarrierKind::Checkpoint"),
                        ))
                    })
                }
            };

            let barrier = barrier_state.barrier.clone();

            self.await_epoch_completed_futures.push_back({
                instrument_complete_barrier_future(
                    complete_barrier_future,
                    barrier,
                    self.barrier_await_tree_reg.as_ref(),
                    create_mview_progress,
                )
            });
        }
    }

    /// Collect a `barrier` from the actor with `actor_id`.
    pub(super) fn collect(&mut self, actor_id: ActorId, epoch: EpochPair) {
        tracing::debug!(
            target: "events::stream::barrier::manager::collect",
            ?epoch, actor_id, state = ?self.epoch_barrier_state_map,
            "collect_barrier",
        );

        match self.epoch_barrier_state_map.get_mut(&epoch.prev) {
            None => {
                // If the barrier's state is stashed, this occurs exclusively in scenarios where the barrier has not been
                // injected by the barrier manager, or the barrier message is blocked at the `RemoteInput` side waiting for injection.
                // Given these conditions, it's inconceivable for an actor to attempt collect at this point.
                panic!(
                    "cannot collect new actor barrier {:?} at current state: None",
                    epoch,
                )
            }
            Some(&mut BarrierState {
                ref barrier,
                inner:
                    ManagedBarrierStateInner::Issued(IssuedState {
                        ref mut remaining_actors,
                        ..
                    }),
                ..
            }) => {
                let exist = remaining_actors.remove(&actor_id);
                assert!(
                    exist,
                    "the actor doesn't exist. actor_id: {:?}, curr_epoch: {:?}",
                    actor_id, epoch.curr
                );
                assert_eq!(barrier.epoch.curr, epoch.curr);
                self.may_have_collected_all(epoch.prev);
            }
            Some(BarrierState { inner, .. }) => {
                panic!(
                    "cannot collect new actor barrier {:?} at current state: {:?}",
                    epoch, inner
                )
            }
        }
    }

    /// When the meta service issues a `send_barrier` request, call this function to transform to
    /// `Issued` and start to collect or to notify.
    pub(super) fn transform_to_issued(
        &mut self,
        barrier: &Barrier,
        actor_ids_to_collect: impl IntoIterator<Item = ActorId>,
        table_ids: HashSet<TableId>,
    ) {
        let timer = self
            .streaming_metrics
            .barrier_inflight_latency
            .start_timer();

        if let Some(hummock) = self.state_store.as_hummock() {
            hummock.start_epoch(barrier.epoch.curr, table_ids.clone());
        }

        let table_ids = match barrier.kind {
            BarrierKind::Unspecified => {
                unreachable!()
            }
            BarrierKind::Initial => {
                assert!(
                    self.prev_barrier_table_ids.is_none(),
                    "non empty table_ids at initial barrier: {:?}",
                    self.prev_barrier_table_ids
                );
                info!(epoch = ?barrier.epoch, "initialize at Initial barrier");
                self.prev_barrier_table_ids = Some((barrier.epoch, table_ids));
                None
            }
            BarrierKind::Barrier => {
                if let Some((prev_epoch, prev_table_ids)) = self.prev_barrier_table_ids.as_mut() {
                    assert_eq!(prev_epoch.curr, barrier.epoch.prev);
                    assert_eq!(prev_table_ids, &table_ids);
                    *prev_epoch = barrier.epoch;
                } else {
                    info!(epoch = ?barrier.epoch, "initialize at non-checkpoint barrier");
                    self.prev_barrier_table_ids = Some((barrier.epoch, table_ids));
                }
                None
            }
            BarrierKind::Checkpoint => Some(
                if let Some((prev_epoch, prev_table_ids)) = self
                    .prev_barrier_table_ids
                    .replace((barrier.epoch, table_ids))
                    && prev_epoch.curr == barrier.epoch.prev
                {
                    prev_table_ids
                } else {
                    debug!(epoch = ?barrier.epoch, "reinitialize at Checkpoint barrier");
                    HashSet::new()
                },
            ),
        };

        if let Some(BarrierState { ref inner, .. }) =
            self.epoch_barrier_state_map.get_mut(&barrier.epoch.prev)
        {
            {
                panic!(
                    "barrier epochs{:?} state has already been `Issued`. Current state: {:?}",
                    barrier.epoch, inner
                );
            }
        };

        self.epoch_barrier_state_map.insert(
            barrier.epoch.prev,
            BarrierState {
                barrier: barrier.clone(),
                inner: ManagedBarrierStateInner::Issued(IssuedState {
                    remaining_actors: BTreeSet::from_iter(actor_ids_to_collect),
                    mutation: barrier.mutation.clone(),
                    barrier_inflight_latency: timer,
                    kind: barrier.kind,
                    table_ids,
                }),
            },
        );
        self.may_have_collected_all(barrier.epoch.prev);
    }

    /// Return a future that yields the next completed epoch. The future is cancellation safe.
    pub(crate) fn poll_next_completed_barrier(&mut self, cx: &mut Context<'_>) -> Poll<Barrier> {
        ready!(self.await_epoch_completed_futures.next().poll_unpin(cx))
            .map(|(barrier, result)| {
                let state = self
                    .epoch_barrier_state_map
                    .get_mut(&barrier.epoch.prev)
                    .expect("should exist");
                // sanity check on barrier state
                assert_matches!(&state.inner, ManagedBarrierStateInner::AllCollected);
                state.inner = ManagedBarrierStateInner::Completed(result);
                barrier
            })
            .map(Poll::Ready)
            .unwrap_or(Poll::Pending)
    }

    /// Pop the completion result of an completed epoch.
    /// Return:
    /// - `Err(_)` `prev_epoch` is not an epoch to be collected.
    /// - `Ok(None)` when `prev_epoch` exists but has not completed.
    /// - `Ok(Some(_))` when `prev_epoch` has completed but not been reclaimed yet.
    ///    The `BarrierCompleteResult` will be popped out.
    pub(crate) fn pop_completed_epoch(
        &mut self,
        prev_epoch: u64,
    ) -> StreamResult<Option<StreamResult<BarrierCompleteResult>>> {
        let state = self
            .epoch_barrier_state_map
            .get(&prev_epoch)
            .ok_or_else(|| {
                // It's still possible that `collect_complete_receiver` does not contain the target epoch
                // when receiving collect_barrier request. Because `collect_complete_receiver` could
                // be cleared when CN is under recovering. We should return error rather than panic.
                anyhow!(
                    "barrier collect complete receiver for prev epoch {} not exists",
                    prev_epoch
                )
            })?;
        match &state.inner {
            ManagedBarrierStateInner::Completed(_) => {
                match self
                    .epoch_barrier_state_map
                    .remove(&prev_epoch)
                    .expect("should exists")
                    .inner
                {
                    ManagedBarrierStateInner::Completed(result) => Ok(Some(result)),
                    _ => unreachable!(),
                }
            }
            _ => Ok(None),
        }
    }

    #[cfg(test)]
    async fn pop_next_completed_epoch(&mut self) -> u64 {
        let barrier = poll_fn(|cx| self.poll_next_completed_barrier(cx)).await;
        let _ = self
            .pop_completed_epoch(barrier.epoch.prev)
            .unwrap()
            .unwrap();
        barrier.epoch.prev
    }
}

#[cfg(test)]
mod tests {
    use std::collections::HashSet;

    use risingwave_common::util::epoch::test_epoch;

    use crate::executor::Barrier;
    use crate::task::barrier_manager::managed_state::PartialGraphManagedBarrierState;

    #[tokio::test]
    async fn test_managed_state_add_actor() {
        let mut managed_barrier_state = PartialGraphManagedBarrierState::for_test();
        let barrier1 = Barrier::new_test_barrier(test_epoch(1));
        let barrier2 = Barrier::new_test_barrier(test_epoch(2));
        let barrier3 = Barrier::new_test_barrier(test_epoch(3));
        let actor_ids_to_collect1 = HashSet::from([1, 2]);
        let actor_ids_to_collect2 = HashSet::from([1, 2]);
        let actor_ids_to_collect3 = HashSet::from([1, 2, 3]);
        managed_barrier_state.transform_to_issued(&barrier1, actor_ids_to_collect1, HashSet::new());
        managed_barrier_state.transform_to_issued(&barrier2, actor_ids_to_collect2, HashSet::new());
        managed_barrier_state.transform_to_issued(&barrier3, actor_ids_to_collect3, HashSet::new());
        managed_barrier_state.collect(1, barrier1.epoch);
        managed_barrier_state.collect(2, barrier1.epoch);
        assert_eq!(
            managed_barrier_state.pop_next_completed_epoch().await,
            test_epoch(0)
        );
        assert_eq!(
            managed_barrier_state
                .epoch_barrier_state_map
                .first_key_value()
                .unwrap()
                .0,
            &test_epoch(1)
        );
        managed_barrier_state.collect(1, barrier2.epoch);
        managed_barrier_state.collect(1, barrier3.epoch);
        managed_barrier_state.collect(2, barrier2.epoch);
        assert_eq!(
            managed_barrier_state.pop_next_completed_epoch().await,
            test_epoch(1)
        );
        assert_eq!(
            managed_barrier_state
                .epoch_barrier_state_map
                .first_key_value()
                .unwrap()
                .0,
            { &test_epoch(2) }
        );
        managed_barrier_state.collect(2, barrier3.epoch);
        managed_barrier_state.collect(3, barrier3.epoch);
        assert_eq!(
            managed_barrier_state.pop_next_completed_epoch().await,
            test_epoch(2)
        );
        assert!(managed_barrier_state.epoch_barrier_state_map.is_empty());
    }

    #[tokio::test]
    async fn test_managed_state_stop_actor() {
        let mut managed_barrier_state = PartialGraphManagedBarrierState::for_test();
        let barrier1 = Barrier::new_test_barrier(test_epoch(1));
        let barrier2 = Barrier::new_test_barrier(test_epoch(2));
        let barrier3 = Barrier::new_test_barrier(test_epoch(3));
        let actor_ids_to_collect1 = HashSet::from([1, 2, 3, 4]);
        let actor_ids_to_collect2 = HashSet::from([1, 2, 3]);
        let actor_ids_to_collect3 = HashSet::from([1, 2]);
        managed_barrier_state.transform_to_issued(&barrier1, actor_ids_to_collect1, HashSet::new());
        managed_barrier_state.transform_to_issued(&barrier2, actor_ids_to_collect2, HashSet::new());
        managed_barrier_state.transform_to_issued(&barrier3, actor_ids_to_collect3, HashSet::new());

        managed_barrier_state.collect(1, barrier1.epoch);
        managed_barrier_state.collect(1, barrier2.epoch);
        managed_barrier_state.collect(1, barrier3.epoch);
        managed_barrier_state.collect(2, barrier1.epoch);
        managed_barrier_state.collect(2, barrier2.epoch);
        managed_barrier_state.collect(2, barrier3.epoch);
        assert_eq!(
            managed_barrier_state
                .epoch_barrier_state_map
                .first_key_value()
                .unwrap()
                .0,
            &0
        );
        managed_barrier_state.collect(3, barrier1.epoch);
        managed_barrier_state.collect(3, barrier2.epoch);
        assert_eq!(
            managed_barrier_state
                .epoch_barrier_state_map
                .first_key_value()
                .unwrap()
                .0,
            &0
        );
        managed_barrier_state.collect(4, barrier1.epoch);
        assert_eq!(
            managed_barrier_state.pop_next_completed_epoch().await,
            test_epoch(0)
        );
        assert_eq!(
            managed_barrier_state.pop_next_completed_epoch().await,
            test_epoch(1)
        );
        assert_eq!(
            managed_barrier_state.pop_next_completed_epoch().await,
            test_epoch(2)
        );
        assert!(managed_barrier_state.epoch_barrier_state_map.is_empty());
    }
}<|MERGE_RESOLUTION|>--- conflicted
+++ resolved
@@ -561,14 +561,7 @@
     pub(super) fn transform_to_issued(
         &mut self,
         barrier: &Barrier,
-<<<<<<< HEAD
-        actors_to_build: Vec<BuildActorInfo>,
-        actor_ids_to_collect: HashSet<ActorId>,
-        table_ids: HashSet<TableId>,
-        partial_graph_id: PartialGraphId,
-=======
         request: InjectBarrierRequest,
->>>>>>> 06d5cdef
     ) -> StreamResult<()> {
         self.add_subscriptions(request.subscriptions_to_add);
         self.remove_subscriptions(request.subscriptions_to_remove);
@@ -663,19 +656,6 @@
                 .issue_barrier(partial_graph_id, barrier, is_stop_actor(*actor_id))?;
         }
 
-<<<<<<< HEAD
-=======
-        if partial_graph_id.is_global_graph() {
-            for actor_id in request.actor_ids_to_pre_sync_barrier_mutation {
-                self.actor_states
-                    .get_mut(&actor_id)
-                    .expect("should exist")
-                    .sync_barrier(barrier);
-            }
-        } else {
-            assert!(request.actor_ids_to_pre_sync_barrier_mutation.is_empty());
-        }
->>>>>>> 06d5cdef
         Ok(())
     }
 
