// Copyright 2022 Singularity Data
//
// Licensed under the Apache License, Version 2.0 (the "License");
// you may not use this file except in compliance with the License.
// You may obtain a copy of the License at
//
// http://www.apache.org/licenses/LICENSE-2.0
//
// Unless required by applicable law or agreed to in writing, software
// distributed under the License is distributed on an "AS IS" BASIS,
// WITHOUT WARRANTIES OR CONDITIONS OF ANY KIND, either express or implied.
// See the License for the specific language governing permissions and
// limitations under the License.

use core::time::Duration;
use std::collections::{HashMap, HashSet};
use std::fmt::Debug;
use std::sync::Arc;

use anyhow::{anyhow, Context};
use async_stack_trace::{StackTraceManager, StackTraceReport};
use itertools::Itertools;
use parking_lot::Mutex;
use risingwave_common::bail;
use risingwave_common::buffer::Bitmap;
use risingwave_common::config::StreamingConfig;
use risingwave_common::util::addr::HostAddr;
use risingwave_hummock_sdk::LocalSstableInfo;
use risingwave_pb::common::ActorInfo;
use risingwave_pb::{stream_plan, stream_service};
use risingwave_storage::{dispatch_state_store, StateStore, StateStoreImpl};
use tokio::sync::mpsc::{channel, Receiver};
use tokio::task::JoinHandle;

use super::{unique_executor_id, unique_operator_id, CollectResult};
use crate::error::StreamResult;
use crate::executor::monitor::StreamingMetrics;
use crate::executor::*;
use crate::from_proto::create_executor;
use crate::task::{
    ActorId, FragmentId, SharedContext, StreamEnvironment, UpDownActorIds,
    LOCAL_OUTPUT_CHANNEL_SIZE,
};

#[cfg(test)]
pub static LOCAL_TEST_ADDR: std::sync::LazyLock<HostAddr> =
    std::sync::LazyLock::new(|| "127.0.0.1:2333".parse().unwrap());

pub type ActorHandle = JoinHandle<()>;

pub struct LocalStreamManagerCore {
    /// Runtime for the streaming actors.
    runtime: &'static tokio::runtime::Runtime,

    /// Each processor runs in a future. Upon receiving a `Terminate` message, they will exit.
    /// `handles` store join handles of these futures, and therefore we could wait their
    /// termination.
    handles: HashMap<ActorId, ActorHandle>,

    pub(crate) context: Arc<SharedContext>,

    /// Stores all actor information, taken after actor built.
    actors: HashMap<ActorId, stream_plan::StreamActor>,

    /// Stores all actor tokio runtime monitoring tasks.
    actor_monitor_tasks: HashMap<ActorId, ActorHandle>,

    /// The state store implement
    state_store: StateStoreImpl,

    /// Metrics of the stream manager
    pub(crate) streaming_metrics: Arc<StreamingMetrics>,

    /// Config of streaming engine
    pub(crate) config: StreamingConfig,

    /// Manages the stack traces of all actors.
    stack_trace_manager: Option<StackTraceManager<ActorId>>,
}

/// `LocalStreamManager` manages all stream executors in this project.
pub struct LocalStreamManager {
    core: Mutex<LocalStreamManagerCore>,
}

pub struct ExecutorParams {
    pub env: StreamEnvironment,

    /// Indices of primary keys
    pub pk_indices: PkIndices,

    /// Executor id, unique across all actors.
    pub executor_id: u64,

    /// Operator id, unique for each operator in fragment.
    pub operator_id: u64,

    /// Information of the operator from plan node.
    pub op_info: String,

    /// The input executor.
    pub input: Vec<BoxedExecutor>,

    /// FragmentId of the actor
    pub fragment_id: FragmentId,

    /// Metrics
    pub executor_stats: Arc<StreamingMetrics>,

    // Actor context
    pub actor_context: ActorContextRef,

    // Vnodes owned by this executor. Represented in bitmap.
    pub vnode_bitmap: Option<Bitmap>,
}

impl Debug for ExecutorParams {
    fn fmt(&self, f: &mut std::fmt::Formatter<'_>) -> std::fmt::Result {
        f.debug_struct("ExecutorParams")
            .field("pk_indices", &self.pk_indices)
            .field("executor_id", &self.executor_id)
            .field("operator_id", &self.operator_id)
            .field("op_info", &self.op_info)
            .field("input", &self.input.len())
            .field("actor_id", &self.actor_context.id)
            .finish_non_exhaustive()
    }
}

impl LocalStreamManager {
    fn with_core(core: LocalStreamManagerCore) -> Self {
        Self {
            core: Mutex::new(core),
        }
    }

    pub fn new(
        addr: HostAddr,
        state_store: StateStoreImpl,
        streaming_metrics: Arc<StreamingMetrics>,
        config: StreamingConfig,
        enable_async_stack_trace: bool,
    ) -> Self {
        Self::with_core(LocalStreamManagerCore::new(
            addr,
            state_store,
            streaming_metrics,
            config,
            enable_async_stack_trace,
        ))
    }

    #[cfg(test)]
    pub fn for_test() -> Self {
        Self::with_core(LocalStreamManagerCore::for_test())
    }

    /// Print the traces of all actors periodically, used for debugging only.
    pub fn spawn_print_trace(self: Arc<Self>) -> JoinHandle<!> {
        tokio::spawn(async move {
            loop {
                tokio::time::sleep(std::time::Duration::from_millis(5000)).await;
                let mut core = self.core.lock();

                for (k, trace) in core
                    .stack_trace_manager
                    .as_mut()
                    .expect("async stack trace not enabled")
                    .get_all()
                {
                    println!(">> Actor {}\n\n{}", k, &*trace);
                }
            }
        })
    }

    /// Get stack trace reports for all actors.
    pub fn get_actor_traces(&self) -> HashMap<ActorId, StackTraceReport> {
        let mut core = self.core.lock();
        match &mut core.stack_trace_manager {
            Some(mgr) => mgr.get_all().map(|(k, v)| (*k, v.clone())).collect(),
            None => Default::default(),
        }
    }

    /// Broadcast a barrier to all senders. Save a receiver in barrier manager
    pub fn send_barrier(
        &self,
        barrier: &Barrier,
        actor_ids_to_send: impl IntoIterator<Item = ActorId>,
        actor_ids_to_collect: impl IntoIterator<Item = ActorId>,
    ) -> StreamResult<()> {
        let core = self.core.lock();
        let timer = core
            .streaming_metrics
            .barrier_inflight_latency
            .start_timer();
        let mut barrier_manager = core.context.lock_barrier_manager();
        barrier_manager.send_barrier(
            barrier,
            actor_ids_to_send,
            actor_ids_to_collect,
            Some(timer),
        )?;
        Ok(())
    }

    /// drain collect rx less than `prev_epoch` in barrier manager.
    pub fn drain_collect_rx(&self, prev_epoch: u64) {
        let core = self.core.lock();
        let mut barrier_manager = core.context.lock_barrier_manager();
        barrier_manager.drain_collect_rx(prev_epoch);
    }

    /// Use `epoch` to find collect rx. And wait for all actor to be collected before
    /// returning.
    pub async fn collect_barrier(&self, epoch: u64) -> CollectResult {
        let (rx, timer) = {
            let core = self.core.lock();
            let mut barrier_manager = core.context.lock_barrier_manager();
            barrier_manager.remove_collect_rx(epoch)
        };
        // Wait for all actors finishing this barrier.
        let result = rx.expect("no rx for local mode").await.unwrap();
        timer.expect("no timer for test").observe_duration();
        result
    }

    pub async fn sync_epoch(&self, epoch: u64) -> StreamResult<(Vec<LocalSstableInfo>, bool)> {
        let timer = self
            .core
            .lock()
            .streaming_metrics
            .barrier_sync_latency
            .start_timer();
        dispatch_state_store!(self.state_store(), store, {
            store.seal_epoch(epoch);
        });
        let res = dispatch_state_store!(self.state_store(), store, {
            match store.sync(epoch).await {
                Ok(sync_result) => Ok((sync_result.uncommitted_ssts, sync_result.sync_succeed)),
                Err(e) => {
                    tracing::error!(
                        "Failed to sync state store after receiving barrier prev_epoch {:?} due to {}",
                        epoch, e);
                    Err(e.into())
                }
            }
        });
        timer.observe_duration();
        res
    }

    pub async fn clear_storage_buffer(&self) {
        dispatch_state_store!(self.state_store(), store, {
            store.clear_shared_buffer().await.unwrap();
        });
    }

    /// Broadcast a barrier to all senders. Returns immediately, and caller won't be notified when
    /// this barrier is finished.
    #[cfg(test)]
    pub fn send_barrier_for_test(&self, barrier: &Barrier) -> StreamResult<()> {
        use std::iter::empty;

        let core = self.core.lock();
        let mut barrier_manager = core.context.lock_barrier_manager();
        assert!(barrier_manager.is_local_mode());
        let timer = core
            .streaming_metrics
            .barrier_inflight_latency
            .start_timer();
        barrier_manager.send_barrier(barrier, empty(), empty(), Some(timer))?;
        barrier_manager.remove_collect_rx(barrier.epoch.prev);
        Ok(())
    }

    pub fn drop_actor(&self, actors: &[ActorId]) -> StreamResult<()> {
        let mut core = self.core.lock();
        for id in actors {
            core.drop_actor(*id);
        }
        tracing::debug!(actors = ?actors, "drop actors");
        Ok(())
    }

    /// Force stop all actors on this worker.
    pub async fn stop_all_actors(&self, barrier: &Barrier) -> StreamResult<()> {
        let (actor_ids_to_send, actor_ids_to_collect) = {
            let core = self.core.lock();
            let actor_ids_to_send = core.context.lock_barrier_manager().all_senders();
            let actor_ids_to_collect = core.handles.keys().cloned().collect::<HashSet<_>>();
            (actor_ids_to_send, actor_ids_to_collect)
        };
        if actor_ids_to_send.is_empty() || actor_ids_to_collect.is_empty() {
            return Ok(());
        }

        self.send_barrier(barrier, actor_ids_to_send, actor_ids_to_collect)?;

        self.collect_barrier(barrier.epoch.prev).await;
        // Clear shared buffer in storage to release memory
        self.clear_storage_buffer().await;
        self.drain_collect_rx(barrier.epoch.prev);
        self.core.lock().drop_all_actors();

        Ok(())
    }

    pub fn take_receiver(&self, ids: UpDownActorIds) -> StreamResult<Receiver<Message>> {
        let core = self.core.lock();
        core.context.take_receiver(&ids)
    }

    pub fn update_actors(
        &self,
        actors: &[stream_plan::StreamActor],
        hanging_channels: &[stream_service::HangingChannel],
    ) -> StreamResult<()> {
        let mut core = self.core.lock();
        core.update_actors(actors, hanging_channels)
    }

    /// This function was called while [`LocalStreamManager`] exited.
    pub async fn wait_all(self) -> StreamResult<()> {
        let handles = self.core.lock().take_all_handles()?;
        for (_id, handle) in handles {
            handle.await.unwrap();
        }
        Ok(())
    }

    /// This function could only be called once during the lifecycle of `LocalStreamManager` for
    /// now.
    pub fn update_actor_info(&self, actor_infos: &[ActorInfo]) -> StreamResult<()> {
        let mut core = self.core.lock();
        core.update_actor_info(actor_infos)
    }

    /// This function could only be called once during the lifecycle of `LocalStreamManager` for
    /// now.
    pub fn build_actors(&self, actors: &[ActorId], env: StreamEnvironment) -> StreamResult<()> {
        let mut core = self.core.lock();
        core.build_actors(actors, env)
    }

    pub fn state_store(&self) -> StateStoreImpl {
        self.core.lock().state_store.clone()
    }
}

fn update_upstreams(context: &SharedContext, ids: &[UpDownActorIds]) {
    ids.iter()
        .map(|id| {
            let (tx, rx) = channel(LOCAL_OUTPUT_CHANNEL_SIZE);
            context.add_channel_pairs(*id, (Some(tx), Some(rx)));
        })
        .count();
}

impl LocalStreamManagerCore {
    fn new(
        addr: HostAddr,
        state_store: StateStoreImpl,
        streaming_metrics: Arc<StreamingMetrics>,
        config: StreamingConfig,
        enable_async_stack_trace: bool,
    ) -> Self {
        let context = SharedContext::new(addr);
        Self::new_inner(
            state_store,
            context,
            streaming_metrics,
            config,
            enable_async_stack_trace,
        )
    }

    fn new_inner(
        state_store: StateStoreImpl,
        context: SharedContext,
        streaming_metrics: Arc<StreamingMetrics>,
        config: StreamingConfig,
        enable_async_stack_trace: bool,
    ) -> Self {
        let mut builder = tokio::runtime::Builder::new_multi_thread();
        if let Some(worker_threads_num) = config.actor_runtime_worker_threads_num {
            builder.worker_threads(worker_threads_num);
        }
        let runtime = builder
            .thread_name("risingwave-streaming-actor")
            .enable_all()
            .build()
            .unwrap();

        Self {
            // Leak the runtime to avoid runtime shutting-down in the main async context.
            // TODO: may manually shutdown the runtime after we implement graceful shutdown for
            // stream manager.
            runtime: Box::leak(Box::new(runtime)),
            handles: HashMap::new(),
            context: Arc::new(context),
            actors: HashMap::new(),
            actor_monitor_tasks: HashMap::new(),
            state_store,
            streaming_metrics,
            config,
            stack_trace_manager: enable_async_stack_trace.then(Default::default),
        }
    }

    #[cfg(test)]
    fn for_test() -> Self {
        use risingwave_storage::monitor::StateStoreMetrics;

        let register = prometheus::Registry::new();
        let streaming_metrics = Arc::new(StreamingMetrics::new(register));
        Self::new_inner(
            StateStoreImpl::shared_in_memory_store(Arc::new(StateStoreMetrics::unused())),
            SharedContext::for_test(),
            streaming_metrics,
            StreamingConfig::default(),
            false,
        )
    }

    /// Create dispatchers with downstream information registered before
    fn create_dispatcher(
        &mut self,
        input: BoxedExecutor,
        dispatchers: &[stream_plan::Dispatcher],
        actor_id: ActorId,
    ) -> StreamResult<impl StreamConsumer> {
        let dispatcher_impls = dispatchers
            .iter()
            .map(|dispatcher| DispatcherImpl::new(&self.context, actor_id, dispatcher))
            .try_collect()?;

        Ok(DispatchExecutor::new(
            input,
            dispatcher_impls,
            actor_id,
            self.context.clone(),
            self.streaming_metrics.clone(),
        ))
    }

    /// Create a chain(tree) of nodes, with given `store`.
    #[allow(clippy::too_many_arguments)]
    fn create_nodes_inner(
        &mut self,
        fragment_id: FragmentId,
        node: &stream_plan::StreamNode,
        input_pos: usize,
        env: StreamEnvironment,
        store: impl StateStore,
        actor_context: &ActorContextRef,
        vnode_bitmap: Option<Bitmap>,
    ) -> StreamResult<BoxedExecutor> {
        let op_info = node.get_identity().clone();
        // Create the input executor before creating itself
        // The node with no input must be a `get_receive_message`
        let input: Vec<_> = node
            .input
            .iter()
            .enumerate()
            .map(|(input_pos, input)| {
                self.create_nodes_inner(
                    fragment_id,
                    input,
                    input_pos,
                    env.clone(),
                    store.clone(),
                    actor_context,
                    vnode_bitmap.clone(),
                )
            })
            .try_collect()?;

        let pk_indices = node
            .get_stream_key()
            .iter()
            .map(|idx| *idx as usize)
            .collect::<Vec<_>>();

        // We assume that the operator_id of different instances from the same RelNode will be the
        // same.
        let executor_id = unique_executor_id(actor_context.id, node.operator_id);
        let operator_id = unique_operator_id(fragment_id, node.operator_id);

        let executor_params = ExecutorParams {
            env: env.clone(),
            pk_indices,
            executor_id,
            operator_id,
            op_info,
            input,
            fragment_id,
            executor_stats: self.streaming_metrics.clone(),
            actor_context: actor_context.clone(),
            vnode_bitmap,
        };

        let executor = create_executor(executor_params, self, node, store)?;
        let executor = Self::wrap_executor_for_debug(
            executor,
            actor_context.id,
            executor_id,
            input_pos,
            self.streaming_metrics.clone(),
            self.config.developer.enable_executor_row_count,
        );
        Ok(executor)
    }

    /// Create a chain(tree) of nodes and return the head executor.
    fn create_nodes(
        &mut self,
        fragment_id: FragmentId,
        node: &stream_plan::StreamNode,
        env: StreamEnvironment,
        actor_context: &ActorContextRef,
        vnode_bitmap: Option<Bitmap>,
    ) -> StreamResult<BoxedExecutor> {
        dispatch_state_store!(self.state_store.clone(), store, {
            self.create_nodes_inner(
                fragment_id,
                node,
                0,
                env,
                store,
                actor_context,
                vnode_bitmap,
            )
        })
    }

    fn wrap_executor_for_debug(
        executor: BoxedExecutor,
        actor_id: ActorId,
        executor_id: u64,
        input_pos: usize,
        streaming_metrics: Arc<StreamingMetrics>,
        enable_executor_row_count: bool,
    ) -> BoxedExecutor {
        WrapperExecutor::new(
            executor,
            input_pos,
            actor_id,
            executor_id,
            streaming_metrics,
            enable_executor_row_count,
        )
        .boxed()
    }

<<<<<<< HEAD
    /// Spawn a task using the actor runtime. Fallback to the main runtime if `madsim` is enabled.
    #[inline(always)]
    fn spawn<F>(&self, future: F) -> JoinHandle<F::Output>
    where
        F: Future + Send + 'static,
        F::Output: Send + 'static,
    {
        #[cfg(not(madsim))]
        return self.runtime.spawn(future);
        #[cfg(madsim)]
        return tokio::spawn(future);
    }

    fn build_actors(&mut self, actors: &[ActorId], env: StreamEnvironment) -> StreamResult<()> {
=======
    fn build_actors(&mut self, actors: &[ActorId], env: StreamEnvironment) -> Result<()> {
>>>>>>> 21d92d97
        for &actor_id in actors {
            let actor = self.actors.remove(&actor_id).unwrap();
            let actor_context = ActorContext::create(actor_id);
            let vnode_bitmap = actor
                .vnode_bitmap
                .as_ref()
                .map(|b| b.try_into())
                .transpose()
                .context("failed to decode vnode bitmap")?;
            let executor = self.create_nodes(
                actor.fragment_id,
                actor.get_nodes()?,
                env.clone(),
                &actor_context,
                vnode_bitmap,
            )?;

            let dispatcher = self.create_dispatcher(executor, &actor.dispatcher, actor_id)?;
            let actor = Actor::new(
                dispatcher,
                actor_id,
                self.context.clone(),
                self.streaming_metrics.clone(),
                actor_context,
            );

            let monitor = tokio_metrics::TaskMonitor::new();
            let trace_reporter = self
                .stack_trace_manager
                .as_mut()
                .map(|m| m.register(actor_id));

            let handle = {
                let actor = async move {
                    // unwrap the actor result to panic on error
                    actor.run().await.expect("actor failed");
                };
                #[auto_enums::auto_enum(Future)]
                let traced = match trace_reporter {
                    Some(trace_reporter) => trace_reporter.trace(
                        actor,
                        format!("Actor {actor_id}"),
                        true,
                        Duration::from_millis(1000),
                    ),
                    None => actor,
                };
                let instrumented = monitor.instrument(traced);
                self.runtime.spawn(instrumented)
            };
            self.handles.insert(actor_id, handle);

            let actor_id_str = actor_id.to_string();

            let metrics = self.streaming_metrics.clone();
            let actor_monitor_task = self.runtime.spawn(async move {
                loop {
                    metrics
                        .actor_execution_time
                        .with_label_values(&[&actor_id_str])
                        .set(monitor.cumulative().total_poll_duration.as_secs_f64());
                    metrics
                        .actor_fast_poll_duration
                        .with_label_values(&[&actor_id_str])
                        .set(monitor.cumulative().total_fast_poll_duration.as_secs_f64());
                    metrics
                        .actor_fast_poll_cnt
                        .with_label_values(&[&actor_id_str])
                        .set(monitor.cumulative().total_fast_poll_count as i64);
                    metrics
                        .actor_slow_poll_duration
                        .with_label_values(&[&actor_id_str])
                        .set(monitor.cumulative().total_slow_poll_duration.as_secs_f64());
                    metrics
                        .actor_slow_poll_cnt
                        .with_label_values(&[&actor_id_str])
                        .set(monitor.cumulative().total_slow_poll_count as i64);
                    metrics
                        .actor_poll_duration
                        .with_label_values(&[&actor_id_str])
                        .set(monitor.cumulative().total_poll_duration.as_secs_f64());
                    metrics
                        .actor_poll_cnt
                        .with_label_values(&[&actor_id_str])
                        .set(monitor.cumulative().total_poll_count as i64);
                    metrics
                        .actor_idle_duration
                        .with_label_values(&[&actor_id_str])
                        .set(monitor.cumulative().total_idle_duration.as_secs_f64());
                    metrics
                        .actor_idle_cnt
                        .with_label_values(&[&actor_id_str])
                        .set(monitor.cumulative().total_idled_count as i64);
                    metrics
                        .actor_scheduled_duration
                        .with_label_values(&[&actor_id_str])
                        .set(monitor.cumulative().total_scheduled_duration.as_secs_f64());
                    metrics
                        .actor_scheduled_cnt
                        .with_label_values(&[&actor_id_str])
                        .set(monitor.cumulative().total_scheduled_count as i64);
                    tokio::time::sleep(Duration::from_secs(1)).await;
                }
            });
            self.actor_monitor_tasks
                .insert(actor_id, actor_monitor_task);
        }

        Ok(())
    }

    pub fn take_all_handles(&mut self) -> StreamResult<HashMap<ActorId, ActorHandle>> {
        Ok(std::mem::take(&mut self.handles))
    }

    pub fn remove_actor_handles(
        &mut self,
        actor_ids: &[ActorId],
    ) -> StreamResult<Vec<ActorHandle>> {
        actor_ids
            .iter()
            .map(|actor_id| {
                self.handles
                    .remove(actor_id)
                    .ok_or_else(|| anyhow!("No such actor with actor id:{}", actor_id).into())
            })
            .try_collect()
    }

    fn update_actor_info(&mut self, new_actor_infos: &[ActorInfo]) -> StreamResult<()> {
        let mut actor_infos = self.context.actor_infos.write();
        for actor in new_actor_infos {
            let ret = actor_infos.insert(actor.get_actor_id(), actor.clone());
            if let Some(prev_actor) = ret && actor != &prev_actor{
                bail!(
                    "actor info mismatch when broadcasting {}",
                    actor.get_actor_id()
                );
            }
        }
        Ok(())
    }

    /// `drop_actor` is invoked by meta node via RPC once the stop barrier arrives at the
    /// sink. All the actors in the actors should stop themselves before this method is invoked.
    fn drop_actor(&mut self, actor_id: ActorId) {
        let handle = self.handles.remove(&actor_id).unwrap();
        self.context.retain_channel(|&(up_id, _)| up_id != actor_id);
        self.actor_monitor_tasks.remove(&actor_id).unwrap().abort();
        self.context.actor_infos.write().remove(&actor_id);
        self.actors.remove(&actor_id);
        // Task should have already stopped when this method is invoked.
        handle.abort();
    }

    /// `drop_all_actors` is invoked by meta node via RPC once the stop barrier arrives at all the
    /// sink. All the actors in the actors should stop themselves before this method is invoked.
    fn drop_all_actors(&mut self) {
        for (actor_id, handle) in self.handles.drain() {
            self.context.retain_channel(|&(up_id, _)| up_id != actor_id);
            self.actor_monitor_tasks.remove(&actor_id).unwrap().abort();
            self.actors.remove(&actor_id);
            // Task should have already stopped when this method is invoked.
            handle.abort();
        }
        self.context.actor_infos.write().clear();
    }

    fn update_actors(
        &mut self,
        actors: &[stream_plan::StreamActor],
        hanging_channels: &[stream_service::HangingChannel],
    ) -> StreamResult<()> {
        for actor in actors {
            self.actors
                .try_insert(actor.get_actor_id(), actor.clone())
                .map_err(|_| anyhow!("duplicated actor {}", actor.get_actor_id()))?;
        }

        for actor in actors {
            // At this time, the graph might not be complete, so we do not check if downstream
            // has `current_id` as upstream.
            let down_id = actor
                .dispatcher
                .iter()
                .flat_map(|x| x.downstream_actor_id.iter())
                .map(|id| (actor.actor_id, *id))
                .collect_vec();
            update_upstreams(&self.context, &down_id);
        }

        for hanging_channel in hanging_channels {
            match (&hanging_channel.upstream, &hanging_channel.downstream) {
                (
                    Some(ActorInfo {
                        actor_id: up_id,
                        host: None, // local
                    }),
                    Some(ActorInfo {
                        actor_id: down_id,
                        host: Some(_), // remote
                    }),
                ) => {
                    let up_down_ids = (*up_id, *down_id);
                    let (tx, rx) = channel(LOCAL_OUTPUT_CHANNEL_SIZE);
                    self.context
                        .add_channel_pairs(up_down_ids, (Some(tx), Some(rx)));
                }
                _ => bail!("hanging channel must be from local to remote: {hanging_channel:?}"),
            }
        }
        Ok(())
    }
}

#[cfg(test)]
pub mod test_utils {
    use risingwave_pb::common::HostAddress;

    use super::*;

    pub fn add_local_channels(ctx: Arc<SharedContext>, up_down_ids: Vec<(u32, u32)>) {
        for up_down_id in up_down_ids {
            let (tx, rx) = channel(LOCAL_OUTPUT_CHANNEL_SIZE);
            ctx.add_channel_pairs(up_down_id, (Some(tx), Some(rx)));
        }
    }

    pub fn helper_make_local_actor(actor_id: u32) -> ActorInfo {
        ActorInfo {
            actor_id,
            host: Some(HostAddress {
                host: LOCAL_TEST_ADDR.host.clone(),
                port: LOCAL_TEST_ADDR.port as i32,
            }),
        }
    }
}<|MERGE_RESOLUTION|>--- conflicted
+++ resolved
@@ -554,24 +554,7 @@
         .boxed()
     }
 
-<<<<<<< HEAD
-    /// Spawn a task using the actor runtime. Fallback to the main runtime if `madsim` is enabled.
-    #[inline(always)]
-    fn spawn<F>(&self, future: F) -> JoinHandle<F::Output>
-    where
-        F: Future + Send + 'static,
-        F::Output: Send + 'static,
-    {
-        #[cfg(not(madsim))]
-        return self.runtime.spawn(future);
-        #[cfg(madsim)]
-        return tokio::spawn(future);
-    }
-
     fn build_actors(&mut self, actors: &[ActorId], env: StreamEnvironment) -> StreamResult<()> {
-=======
-    fn build_actors(&mut self, actors: &[ActorId], env: StreamEnvironment) -> Result<()> {
->>>>>>> 21d92d97
         for &actor_id in actors {
             let actor = self.actors.remove(&actor_id).unwrap();
             let actor_context = ActorContext::create(actor_id);
