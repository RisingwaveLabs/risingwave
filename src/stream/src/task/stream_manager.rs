--- conflicted
+++ resolved
@@ -599,17 +599,11 @@
                 .map(|m| m.register(actor_id));
 
             let handle = {
-                // unwrap the actor result to panic on error
                 let actor = async move {
-<<<<<<< HEAD
-                    // unwrap the actor result to panic on error
-                    actor.run().await.expect("actor failed")
-=======
                     let _ = actor.run().await.inspect_err(|err| {
                         // TODO: check error type and panic if it's unexpected.
                         tracing::error!(actor=%actor_id, error=%err, "actor exit");
                     });
->>>>>>> 32cc640d
                 };
                 #[auto_enums::auto_enum(Future)]
                 let traced = match trace_reporter {
