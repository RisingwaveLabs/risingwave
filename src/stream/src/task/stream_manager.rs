// Copyright 2022 Singularity Data
//
// Licensed under the Apache License, Version 2.0 (the "License");
// you may not use this file except in compliance with the License.
// You may obtain a copy of the License at
//
// http://www.apache.org/licenses/LICENSE-2.0
//
// Unless required by applicable law or agreed to in writing, software
// distributed under the License is distributed on an "AS IS" BASIS,
// WITHOUT WARRANTIES OR CONDITIONS OF ANY KIND, either express or implied.
// See the License for the specific language governing permissions and
// limitations under the License.

use core::time::Duration;
use std::fmt::Debug;
use std::sync::Arc;

use itertools::Itertools;
use madsim::collections::{HashMap, HashSet};
use parking_lot::Mutex;
use risingwave_common::buffer::Bitmap;
use risingwave_common::config::StreamingConfig;
use risingwave_common::error::{ErrorCode, Result, RwError};
use risingwave_common::util::addr::{is_local_address, HostAddr};
use risingwave_common::util::compress::decompress_data;
use risingwave_hummock_sdk::LocalSstableInfo;
use risingwave_pb::common::ActorInfo;
use risingwave_pb::{stream_plan, stream_service};
use risingwave_rpc_client::ComputeClientPool;
use risingwave_storage::{
    dispatch_hummock_state_store, dispatch_state_store, StateStore, StateStoreImpl,
};
use tokio::sync::mpsc::{channel, Receiver};
use tokio::task::JoinHandle;

use super::{unique_executor_id, unique_operator_id, CollectResult};
use crate::executor::dispatch::*;
use crate::executor::merge::RemoteInput;
use crate::executor::monitor::StreamingMetrics;
use crate::executor::*;
use crate::from_proto::create_executor;
use crate::task::{
<<<<<<< HEAD
    ActorId, ConsumableChannelPair, FragmentId, SharedContext, StreamEnvironment, UpDownActorIds,
=======
    ActorId, FragmentId, ConsumableChannelPair, SharedContext, StreamEnvironment, UpDownActorIds,
>>>>>>> ea1624d1
    LOCAL_OUTPUT_CHANNEL_SIZE,
};

#[cfg(test)]
lazy_static::lazy_static! {
    pub static ref LOCAL_TEST_ADDR: HostAddr = "127.0.0.1:2333".parse().unwrap();
}

pub type ActorHandle = JoinHandle<()>;

pub struct LocalStreamManagerCore {
    /// Each processor runs in a future. Upon receiving a `Terminate` message, they will exit.
    /// `handles` store join handles of these futures, and therefore we could wait their
    /// termination.
    handles: HashMap<ActorId, ActorHandle>,

    pub(crate) context: Arc<SharedContext>,

    /// Stores all actor information.
    actor_infos: HashMap<ActorId, ActorInfo>,

    /// Stores all actor information, taken after actor built.
    actors: HashMap<ActorId, stream_plan::StreamActor>,

    /// Stores all actor tokio runtime montioring tasks.
    actor_monitor_tasks: HashMap<ActorId, JoinHandle<()>>,

    /// Mock source, `actor_id = 0`.
    /// TODO: remove this
    mock_source: ConsumableChannelPair,

    /// The state store implement
    state_store: StateStoreImpl,

    /// Metrics of the stream manager
    pub(crate) streaming_metrics: Arc<StreamingMetrics>,

    /// The pool of compute clients.
    ///
    /// TODO: currently the client pool won't be cleared. Should remove compute clients when
    /// disconnected.
    compute_client_pool: ComputeClientPool,

    /// Config of streaming engine
    pub(crate) config: StreamingConfig,
}

/// `LocalStreamManager` manages all stream executors in this project.
pub struct LocalStreamManager {
    core: Mutex<LocalStreamManagerCore>,
}

pub struct ExecutorParams {
    pub env: StreamEnvironment,

    /// Indices of primary keys
    pub pk_indices: PkIndices,

    /// Executor id, unique across all actors.
    pub executor_id: u64,

    /// Operator id, unique for each operator in fragment.
    pub operator_id: u64,

    /// Information of the operator from plan node.
    pub op_info: String,

    /// The input executor.
    pub input: Vec<BoxedExecutor>,

    /// Id of the actor.
    pub actor_id: ActorId,

    /// FragmentId of the actor
    pub fragment_id: FragmentId,

    /// Metrics
    pub executor_stats: Arc<StreamingMetrics>,

    // Actor context
    pub actor_context: ActorContextRef,

    // Vnodes owned by this executor. Represented in bitmap.
    pub vnode_bitmap: Option<Bitmap>,
}

impl Debug for ExecutorParams {
    fn fmt(&self, f: &mut std::fmt::Formatter<'_>) -> std::fmt::Result {
        f.debug_struct("ExecutorParams")
            .field("pk_indices", &self.pk_indices)
            .field("executor_id", &self.executor_id)
            .field("operator_id", &self.operator_id)
            .field("op_info", &self.op_info)
            .field("input", &self.input.len())
            .field("actor_id", &self.actor_id)
            .finish_non_exhaustive()
    }
}

impl LocalStreamManager {
    fn with_core(core: LocalStreamManagerCore) -> Self {
        Self {
            core: Mutex::new(core),
        }
    }

    pub fn new(
        addr: HostAddr,
        state_store: StateStoreImpl,
        streaming_metrics: Arc<StreamingMetrics>,
        config: StreamingConfig,
    ) -> Self {
        Self::with_core(LocalStreamManagerCore::new(
            addr,
            state_store,
            streaming_metrics,
            config,
        ))
    }

    #[cfg(test)]
    pub fn for_test() -> Self {
        Self::with_core(LocalStreamManagerCore::for_test())
    }

    /// Broadcast a barrier to all senders. Save a receiver in barrier manager
    pub fn send_barrier(
        &self,
        barrier: &Barrier,
        actor_ids_to_send: impl IntoIterator<Item = ActorId>,
        actor_ids_to_collect: impl IntoIterator<Item = ActorId>,
    ) -> Result<()> {
        let core = self.core.lock();
        let mut barrier_manager = core.context.lock_barrier_manager();
        barrier_manager.send_barrier(barrier, actor_ids_to_send, actor_ids_to_collect)?;
        Ok(())
    }

    /// drain collect rx less than `prev_epoch` in barrier manager.
    pub fn drain_collect_rx(&self, prev_epoch: u64) {
        let core = self.core.lock();
        let mut barrier_manager = core.context.lock_barrier_manager();
        barrier_manager.drain_collect_rx(prev_epoch);
    }

    /// Use `epoch` to find collect rx. And wait for all actor to be collected before
    /// returning.
    pub async fn collect_barrier(&self, epoch: u64) -> CollectResult {
        let rx = {
            let core = self.core.lock();
            let mut barrier_manager = core.context.lock_barrier_manager();
            barrier_manager.remove_collect_rx(epoch)
        };
        // Wait for all actors finishing this barrier.
        rx.await.unwrap()
    }

    pub async fn sync_epoch(&self, epoch: u64) -> Vec<LocalSstableInfo> {
        dispatch_state_store!(self.state_store(), store, {
            match store.sync(Some(epoch)).await {
                Ok(_) => store.get_uncommitted_ssts(epoch),
                // TODO: Handle sync failure by propagating it
                // back to global barrier manager
                Err(e) => panic!(
                    "Failed to sync state store after receiving barrier prev_epoch {:?} due to {}",
                    epoch, e
                ),
            }
        })
    }

    pub async fn clear_storage_buffer(&self) {
        dispatch_state_store!(self.state_store(), store, {
            store.clear_shared_buffer().await.unwrap();
        });
    }

    /// Broadcast a barrier to all senders. Returns immediately, and caller won't be notified when
    /// this barrier is finished.
    #[cfg(test)]
    pub fn send_barrier_for_test(&self, barrier: &Barrier) -> Result<()> {
        use std::iter::empty;

        let core = self.core.lock();
        let mut barrier_manager = core.context.lock_barrier_manager();
        assert!(barrier_manager.is_local_mode());
        barrier_manager.send_barrier(barrier, empty(), empty())?;
        barrier_manager.remove_collect_rx(barrier.epoch.prev);
        Ok(())
    }

    pub fn drop_actor(&self, actors: &[ActorId]) -> Result<()> {
        let mut core = self.core.lock();
        for id in actors {
            core.drop_actor(*id);
        }
        tracing::debug!(actors = ?actors, "drop actors");
        Ok(())
    }

    /// Force stop all actors on this worker.
    pub async fn stop_all_actors(&self, epoch: Epoch) -> Result<()> {
        let (actor_ids_to_send, actor_ids_to_collect) = {
            let core = self.core.lock();
            let actor_ids_to_send = core.context.lock_barrier_manager().all_senders();
            let actor_ids_to_collect = core.actor_infos.keys().cloned().collect::<HashSet<_>>();
            (actor_ids_to_send, actor_ids_to_collect)
        };
        if actor_ids_to_send.is_empty() || actor_ids_to_collect.is_empty() {
            return Ok(());
        }
        let barrier = &Barrier {
            epoch,
            mutation: Some(Arc::new(Mutation::Stop(actor_ids_to_collect.clone()))),
            span: tracing::Span::none(),
        };

        self.send_barrier(barrier, actor_ids_to_send, actor_ids_to_collect)?;

        self.collect_barrier(barrier.epoch.prev).await;
        // Clear shared buffer in storage to release memory
        self.clear_storage_buffer().await;
        self.drain_collect_rx(barrier.epoch.prev);
        self.core.lock().drop_all_actors();

        Ok(())
    }

    pub fn take_receiver(&self, ids: UpDownActorIds) -> Result<Receiver<Message>> {
        let core = self.core.lock();
        core.context.take_receiver(&ids)
    }

    pub fn update_actors(
        &self,
        actors: &[stream_plan::StreamActor],
        hanging_channels: &[stream_service::HangingChannel],
    ) -> Result<()> {
        let mut core = self.core.lock();
        core.update_actors(actors, hanging_channels)
    }

    /// This function was called while [`LocalStreamManager`] exited.
    pub async fn wait_all(self) -> Result<()> {
        let handles = self.core.lock().take_all_handles()?;
        for (_id, handle) in handles {
            handle.await.unwrap();
        }
        Ok(())
    }

    #[cfg(test)]
    pub async fn wait_actors(&self, actor_ids: &[ActorId]) -> Result<()> {
        let handles = self.core.lock().remove_actor_handles(actor_ids)?;
        for handle in handles {
            handle.await.unwrap();
        }
        Ok(())
    }

    /// This function could only be called once during the lifecycle of `LocalStreamManager` for
    /// now.
    pub fn update_actor_info(
        &self,
        req: stream_service::BroadcastActorInfoTableRequest,
    ) -> Result<()> {
        let mut core = self.core.lock();
        core.update_actor_info(req)
    }

    /// This function could only be called once during the lifecycle of `LocalStreamManager` for
    /// now.
    pub async fn build_actors(&self, actors: &[ActorId], env: StreamEnvironment) -> Result<()> {
        // Ensure compaction group mapping is available locally.
        dispatch_hummock_state_store!(self.state_store(), store, {
            store.update_compaction_group_cache().await?;
        });
        let mut core = self.core.lock();
        core.build_actors(actors, env)
    }

    #[cfg(test)]
    pub fn take_source(&self) -> tokio::sync::mpsc::Sender<Message> {
        let mut core = self.core.lock();
        core.mock_source.0.take().unwrap()
    }

    #[cfg(test)]
    pub fn take_sink(&self, ids: UpDownActorIds) -> Receiver<Message> {
        let core = self.core.lock();
        core.context.take_receiver(&ids).unwrap()
    }

    pub fn state_store(&self) -> StateStoreImpl {
        self.core.lock().state_store.clone()
    }
}

fn update_upstreams(context: &SharedContext, ids: &[UpDownActorIds]) {
    ids.iter()
        .map(|id| {
            let (tx, rx) = channel(LOCAL_OUTPUT_CHANNEL_SIZE);
            context.add_channel_pairs(*id, (Some(tx), Some(rx)));
        })
        .count();
}

impl LocalStreamManagerCore {
    fn new(
        addr: HostAddr,
        state_store: StateStoreImpl,
        streaming_metrics: Arc<StreamingMetrics>,
        config: StreamingConfig,
    ) -> Self {
        let context = SharedContext::new(addr);
        Self::with_store_and_context(state_store, context, streaming_metrics, config)
    }

    fn with_store_and_context(
        state_store: StateStoreImpl,
        context: SharedContext,
        streaming_metrics: Arc<StreamingMetrics>,
        config: StreamingConfig,
    ) -> Self {
        let (tx, rx) = channel(LOCAL_OUTPUT_CHANNEL_SIZE);

        Self {
            handles: HashMap::new(),
            context: Arc::new(context),
            actor_infos: HashMap::new(),
            actors: HashMap::new(),
            actor_monitor_tasks: HashMap::new(),
            mock_source: (Some(tx), Some(rx)),
            state_store,
            streaming_metrics,
            compute_client_pool: ComputeClientPool::new(u64::MAX),
            config,
        }
    }

    #[cfg(test)]
    fn for_test() -> Self {
        use risingwave_storage::monitor::StateStoreMetrics;

        let register = prometheus::Registry::new();
        let streaming_metrics = Arc::new(StreamingMetrics::new(register));
        Self::with_store_and_context(
            StateStoreImpl::shared_in_memory_store(Arc::new(StateStoreMetrics::unused())),
            SharedContext::for_test(),
            streaming_metrics,
            StreamingConfig::default(),
        )
    }

    fn get_actor_info(&self, actor_id: &ActorId) -> Result<&ActorInfo> {
        self.actor_infos.get(actor_id).ok_or_else(|| {
            RwError::from(ErrorCode::InternalError(
                "actor not found in info table".into(),
            ))
        })
    }

    /// Create dispatchers with downstream information registered before
    fn create_dispatcher(
        &mut self,
        input: BoxedExecutor,
        dispatchers: &[stream_plan::Dispatcher],
        actor_id: ActorId,
    ) -> Result<impl StreamConsumer> {
        // create downstream receivers
        let mut dispatcher_impls = Vec::with_capacity(dispatchers.len());

        for dispatcher in dispatchers {
            let outputs = dispatcher
                .downstream_actor_id
                .iter()
                .map(|down_id| {
                    let downstream_addr = self.get_actor_info(down_id)?.get_host()?.into();
                    new_output(
                        &self.context,
                        downstream_addr,
                        actor_id,
                        *down_id,
                        self.streaming_metrics.clone(),
                    )
                })
                .collect::<Result<Vec<_>>>()?;

            use stream_plan::DispatcherType::*;
            let dispatcher_impl = match dispatcher.get_type()? {
                Hash => {
                    assert!(!outputs.is_empty());
                    let column_indices = dispatcher
                        .column_indices
                        .iter()
                        .map(|i| *i as usize)
                        .collect();
                    let compressed_mapping = dispatcher.get_hash_mapping()?;
                    let hash_mapping = decompress_data(
                        &compressed_mapping.original_indices,
                        &compressed_mapping.data,
                    );

                    DispatcherImpl::Hash(HashDataDispatcher::new(
                        dispatcher.downstream_actor_id.to_vec(),
                        outputs,
                        column_indices,
                        hash_mapping,
                        dispatcher.dispatcher_id,
                    ))
                }
                Broadcast => DispatcherImpl::Broadcast(BroadcastDispatcher::new(
                    outputs,
                    dispatcher.dispatcher_id,
                )),
                Simple | NoShuffle => {
                    assert_eq!(outputs.len(), 1);
                    let output = outputs.into_iter().next().unwrap();
                    DispatcherImpl::Simple(SimpleDispatcher::new(output, dispatcher.dispatcher_id))
                }
                Invalid => unreachable!(),
            };
            dispatcher_impls.push(dispatcher_impl);
        }

        Ok(DispatchExecutor::new(
            input,
            dispatcher_impls,
            actor_id,
            self.context.clone(),
            self.streaming_metrics.clone(),
        ))
    }

    /// Create a chain(tree) of nodes, with given `store`.
    #[allow(clippy::too_many_arguments)]
    fn create_nodes_inner(
        &mut self,
        fragment_id: FragmentId,
        actor_id: ActorId,
        node: &stream_plan::StreamNode,
        input_pos: usize,
        env: StreamEnvironment,
        store: impl StateStore,
        actor_context: &ActorContextRef,
        vnode_bitmap: Option<Bitmap>,
    ) -> Result<BoxedExecutor> {
        let op_info = node.get_identity().clone();
        // Create the input executor before creating itself
        // The node with no input must be a `get_receive_message`
        let input: Vec<_> = node
            .input
            .iter()
            .enumerate()
            .map(|(input_pos, input)| {
                self.create_nodes_inner(
                    fragment_id,
                    actor_id,
                    input,
                    input_pos,
                    env.clone(),
                    store.clone(),
                    actor_context,
                    vnode_bitmap.clone(),
                )
            })
            .try_collect()?;

        let pk_indices = node
            .get_pk_indices()
            .iter()
            .map(|idx| *idx as usize)
            .collect::<Vec<_>>();

        // We assume that the operator_id of different instances from the same RelNode will be the
        // same.
        let executor_id = unique_executor_id(actor_id, node.operator_id);
        let operator_id = unique_operator_id(fragment_id, node.operator_id);

        let executor_params = ExecutorParams {
            env: env.clone(),
            pk_indices,
            executor_id,
            operator_id,
            op_info,
            input,
            actor_id,
            fragment_id,
            executor_stats: self.streaming_metrics.clone(),
            actor_context: actor_context.clone(),
            vnode_bitmap,
        };

        let executor = create_executor(executor_params, self, node, store)?;
        let executor = Self::wrap_executor_for_debug(
            executor,
            actor_id,
            executor_id,
            input_pos,
            self.streaming_metrics.clone(),
        );
        Ok(executor)
    }

    /// Create a chain(tree) of nodes and return the head executor.
    fn create_nodes(
        &mut self,
        fragment_id: FragmentId,
        actor_id: ActorId,
        node: &stream_plan::StreamNode,
        env: StreamEnvironment,
        actor_context: &ActorContextRef,
        vnode_bitmap: Option<Bitmap>,
    ) -> Result<BoxedExecutor> {
        dispatch_state_store!(self.state_store.clone(), store, {
            self.create_nodes_inner(
                fragment_id,
                actor_id,
                node,
                0,
                env,
                store,
                actor_context,
                vnode_bitmap,
            )
        })
    }

    fn wrap_executor_for_debug(
        executor: BoxedExecutor,
        actor_id: ActorId,
        executor_id: u64,
        input_pos: usize,
        streaming_metrics: Arc<StreamingMetrics>,
    ) -> BoxedExecutor {
        DebugExecutor::new(
            executor,
            input_pos,
            actor_id,
            executor_id,
            streaming_metrics,
        )
        .boxed()
    }

    pub(crate) fn get_receive_message(
        &mut self,
        actor_id: ActorId,
        fragment_id: FragmentId,
        upstreams: &[ActorId],
<<<<<<< HEAD
        up_fragment_id: FragmentId,
=======
        up_fragment_id : FragmentId,
>>>>>>> ea1624d1
    ) -> Result<Vec<Receiver<Message>>> {
        assert!(!upstreams.is_empty());
        let rxs = upstreams
            .iter()
            .map(|up_id| {
                if *up_id == 0 {

                    Ok(self.mock_source.1.take().unwrap())
                } else {
                    let upstream_addr = self.get_actor_info(up_id)?.get_host()?.into();
                    if !is_local_address(&upstream_addr, &self.context.addr) {
                        // Get the sender for `RemoteInput` to forward received messages to
                        // receivers in `ReceiverExecutor` or
                        // `MergerExecutor`.
                        let sender = self.context.take_sender(&(*up_id, actor_id))?;
                        // spawn the `RemoteInput`
                        let up_id = *up_id;
                        let pool = self.compute_client_pool.clone();
                        let metrics = self.streaming_metrics.clone();
                        tokio::spawn(async move {
                            let init_client = async move {
                                let remote_input = RemoteInput::create(
                                    pool.get_client_for_addr(upstream_addr).await?,
                                    (up_id, actor_id),
                                    (up_fragment_id, fragment_id),
                                    sender,
                                    metrics,
                                )
                                .await?;
                                Ok::<_, RwError>(remote_input)
                            };
                            match init_client.await {
                                Ok(remote_input) => remote_input.run().await,
                                Err(e) => {
                                    error!("Spawn remote input fails:{}", e);
                                }
                            }
                        });
                    }
                    Ok::<_, RwError>(self.context.take_receiver(&(*up_id, actor_id))?)
                }
            })
            .collect::<Result<Vec<_>>>()?;

        assert_eq!(
            rxs.len(),
            upstreams.len(),
            "upstreams are not fully available: {} registered while {} required, actor_id={}",
            rxs.len(),
            upstreams.len(),
            actor_id
        );

        Ok(rxs)
    }

    fn build_actors(&mut self, actors: &[ActorId], env: StreamEnvironment) -> Result<()> {
        for actor_id in actors {
            let actor_id = *actor_id;
            let actor = self.actors.remove(&actor_id).unwrap();
            let actor_context = Arc::new(Mutex::new(ActorContext::default()));
            let vnode_bitmap = actor
                .get_vnode_bitmap()
                .ok()
                .map(|b| b.try_into())
                .transpose()?;
            let executor = self.create_nodes(
                actor.fragment_id,
                actor_id,
                actor.get_nodes()?,
                env.clone(),
                &actor_context,
                vnode_bitmap,
            )?;

            let dispatcher = self.create_dispatcher(executor, &actor.dispatcher, actor_id)?;
            let actor = Actor::new(
                dispatcher,
                actor_id,
                self.context.clone(),
                self.streaming_metrics.clone(),
                actor_context,
            );
            let monitor = tokio_metrics::TaskMonitor::new();

            self.handles.insert(
                actor_id,
                tokio::spawn(monitor.instrument(async move {
                    // unwrap the actor result to panic on error
                    actor.run().await.expect("actor failed");
                })),
            );

            let actor_id_str = actor_id.to_string();

            let metrics = self.streaming_metrics.clone();
            let task = tokio::spawn(async move {
                loop {
                    metrics
                        .actor_execution_time
                        .with_label_values(&[&actor_id_str])
                        .set(monitor.cumulative().total_poll_duration.as_secs_f64());
                    metrics
                        .actor_fast_poll_duration
                        .with_label_values(&[&actor_id_str])
                        .set(monitor.cumulative().total_fast_poll_duration.as_secs_f64());
                    metrics
                        .actor_fast_poll_cnt
                        .with_label_values(&[&actor_id_str])
                        .set(monitor.cumulative().total_fast_poll_count as i64);
                    metrics
                        .actor_slow_poll_duration
                        .with_label_values(&[&actor_id_str])
                        .set(monitor.cumulative().total_slow_poll_duration.as_secs_f64());
                    metrics
                        .actor_slow_poll_cnt
                        .with_label_values(&[&actor_id_str])
                        .set(monitor.cumulative().total_slow_poll_count as i64);
                    metrics
                        .actor_poll_duration
                        .with_label_values(&[&actor_id_str])
                        .set(monitor.cumulative().total_poll_duration.as_secs_f64());
                    metrics
                        .actor_poll_cnt
                        .with_label_values(&[&actor_id_str])
                        .set(monitor.cumulative().total_poll_count as i64);
                    metrics
                        .actor_idle_duration
                        .with_label_values(&[&actor_id_str])
                        .set(monitor.cumulative().total_idle_duration.as_secs_f64());
                    metrics
                        .actor_idle_cnt
                        .with_label_values(&[&actor_id_str])
                        .set(monitor.cumulative().total_idled_count as i64);
                    metrics
                        .actor_scheduled_duration
                        .with_label_values(&[&actor_id_str])
                        .set(monitor.cumulative().total_scheduled_duration.as_secs_f64());
                    metrics
                        .actor_scheduled_cnt
                        .with_label_values(&[&actor_id_str])
                        .set(monitor.cumulative().total_scheduled_count as i64);
                    tokio::time::sleep(Duration::from_secs(1)).await;
                }
            });
            self.actor_monitor_tasks.insert(actor_id, task);
        }

        Ok(())
    }

    pub fn take_all_handles(&mut self) -> Result<HashMap<ActorId, ActorHandle>> {
        Ok(std::mem::take(&mut self.handles))
    }

    pub fn remove_actor_handles(&mut self, actor_ids: &[ActorId]) -> Result<Vec<ActorHandle>> {
        actor_ids
            .iter()
            .map(|actor_id| {
                self.handles.remove(actor_id).ok_or_else(|| {
                    RwError::from(ErrorCode::InternalError(format!(
                        "No such actor with actor id:{}",
                        actor_id
                    )))
                })
            })
            .collect::<Result<Vec<_>>>()
    }

    fn update_actor_info(
        &mut self,
        req: stream_service::BroadcastActorInfoTableRequest,
    ) -> Result<()> {
        for actor in req.get_info() {
            let ret = self.actor_infos.insert(actor.get_actor_id(), actor.clone());
            if let Some(prev_actor) = ret && actor != &prev_actor{
                return Err(ErrorCode::InternalError(format!(
                    "actor info mismatch when broadcasting {}",
                    actor.get_actor_id()
                ))
                .into());
            }
        }
        Ok(())
    }

    /// `drop_actor` is invoked by meta node via RPC once the stop barrier arrives at the
    /// sink. All the actors in the actors should stop themselves before this method is invoked.
    fn drop_actor(&mut self, actor_id: ActorId) {
        let handle = self.handles.remove(&actor_id).unwrap();
        self.context.retain(|&(up_id, _)| up_id != actor_id);
        self.actor_monitor_tasks.remove(&actor_id).unwrap().abort();
        self.actor_infos.remove(&actor_id);
        self.actors.remove(&actor_id);
        // Task should have already stopped when this method is invoked.
        handle.abort();
    }

    /// `drop_all_actors` is invoked by meta node via RPC once the stop barrier arrives at all the
    /// sink. All the actors in the actors should stop themselves before this method is invoked.
    fn drop_all_actors(&mut self) {
        for (actor_id, handle) in self.handles.drain() {
            self.context.retain(|&(up_id, _)| up_id != actor_id);
            self.actor_monitor_tasks.remove(&actor_id).unwrap().abort();
            self.actors.remove(&actor_id);
            // Task should have already stopped when this method is invoked.
            handle.abort();
        }
        self.actor_infos.clear();
    }

    fn update_actors(
        &mut self,
        actors: &[stream_plan::StreamActor],
        hanging_channels: &[stream_service::HangingChannel],
    ) -> Result<()> {
        let local_actor_ids: HashSet<ActorId> = HashSet::from_iter(
            actors
                .iter()
                .map(|actor| actor.get_actor_id())
                .collect::<Vec<_>>()
                .into_iter(),
        );

        for actor in actors {
            let ret = self.actors.insert(actor.get_actor_id(), actor.clone());
            if ret.is_some() {
                return Err(ErrorCode::InternalError(format!(
                    "duplicated actor {}",
                    actor.get_actor_id()
                ))
                .into());
            }
        }

        for actor in actors {
            // At this time, the graph might not be complete, so we do not check if downstream
            // has `current_id` as upstream.
            let down_id = actor
                .dispatcher
                .iter()
                .flat_map(|x| x.downstream_actor_id.iter())
                .map(|id| (actor.actor_id, *id))
                .collect_vec();
            update_upstreams(&self.context, &down_id);

            // Add remote input channels.
            let mut up_id = vec![];
            for upstream_id in actor.get_upstream_actor_id() {
                if !local_actor_ids.contains(upstream_id) {
                    up_id.push((*upstream_id, actor.actor_id));
                }
            }
            update_upstreams(&self.context, &up_id);
        }

        for hanging_channel in hanging_channels {
            match (&hanging_channel.upstream, &hanging_channel.downstream) {
                (
                    Some(up),
                    Some(ActorInfo {
                        actor_id: down_id,
                        host: None,
                    }),
                ) => {
                    let up_down_ids = (up.actor_id, *down_id);
                    let (tx, rx) = channel(LOCAL_OUTPUT_CHANNEL_SIZE);
                    self.context
                        .add_channel_pairs(up_down_ids, (Some(tx), Some(rx)));
                }
                (
                    Some(ActorInfo {
                        actor_id: up_id,
                        host: None,
                    }),
                    Some(down),
                ) => {
                    let up_down_ids = (*up_id, down.actor_id);
                    let (tx, rx) = channel(LOCAL_OUTPUT_CHANNEL_SIZE);
                    self.context
                        .add_channel_pairs(up_down_ids, (Some(tx), Some(rx)));
                }
                _ => {
                    return Err(ErrorCode::InternalError(format!(
                        "hanging channel should has exactly one remote side: {:?}",
                        hanging_channel,
                    ))
                    .into())
                }
            }
        }
<<<<<<< HEAD

=======
        
>>>>>>> ea1624d1
        Ok(())
    }
}<|MERGE_RESOLUTION|>--- conflicted
+++ resolved
@@ -41,11 +41,7 @@
 use crate::executor::*;
 use crate::from_proto::create_executor;
 use crate::task::{
-<<<<<<< HEAD
     ActorId, ConsumableChannelPair, FragmentId, SharedContext, StreamEnvironment, UpDownActorIds,
-=======
-    ActorId, FragmentId, ConsumableChannelPair, SharedContext, StreamEnvironment, UpDownActorIds,
->>>>>>> ea1624d1
     LOCAL_OUTPUT_CHANNEL_SIZE,
 };
 
@@ -596,18 +592,13 @@
         actor_id: ActorId,
         fragment_id: FragmentId,
         upstreams: &[ActorId],
-<<<<<<< HEAD
         up_fragment_id: FragmentId,
-=======
-        up_fragment_id : FragmentId,
->>>>>>> ea1624d1
     ) -> Result<Vec<Receiver<Message>>> {
         assert!(!upstreams.is_empty());
         let rxs = upstreams
             .iter()
             .map(|up_id| {
                 if *up_id == 0 {
-
                     Ok(self.mock_source.1.take().unwrap())
                 } else {
                     let upstream_addr = self.get_actor_info(up_id)?.get_host()?.into();
@@ -892,11 +883,6 @@
                 }
             }
         }
-<<<<<<< HEAD
-
-=======
-        
->>>>>>> ea1624d1
         Ok(())
     }
 }