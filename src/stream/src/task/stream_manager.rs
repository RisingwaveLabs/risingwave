--- conflicted
+++ resolved
@@ -226,11 +226,7 @@
         result
     }
 
-<<<<<<< HEAD
-    pub async fn await_sync_epoch(&self, epoch: u64) -> Result<Vec<LocalSstableInfo>> {
-=======
-    pub async fn sync_epoch(&self, epoch: u64) -> StreamResult<(Vec<LocalSstableInfo>, bool)> {
->>>>>>> bd1979ed
+    pub async fn await_sync_epoch(&self, epoch: u64) -> StreamResult<Vec<LocalSstableInfo>> {
         let timer = self
             .core
             .lock()
