// Copyright 2022 Singularity Data
//
// Licensed under the Apache License, Version 2.0 (the "License");
// you may not use this file except in compliance with the License.
// You may obtain a copy of the License at
//
// http://www.apache.org/licenses/LICENSE-2.0
//
// Unless required by applicable law or agreed to in writing, software
// distributed under the License is distributed on an "AS IS" BASIS,
// WITHOUT WARRANTIES OR CONDITIONS OF ANY KIND, either express or implied.
// See the License for the specific language governing permissions and
// limitations under the License.

use std::collections::{HashMap, HashSet};
use std::convert::TryFrom;
use std::fmt::Debug;
use std::sync::Arc;

use futures::channel::mpsc::{channel, Receiver};
use itertools::Itertools;
use parking_lot::Mutex;
use risingwave_common::catalog::{Field, Schema};
use risingwave_common::error::{ErrorCode, Result, RwError};
use risingwave_common::try_match_expand;
use risingwave_common::types::DataType;
use risingwave_common::util::addr::{is_local_address, HostAddr};
<<<<<<< HEAD
use risingwave_common::util::env_var::env_var_is_true;
=======
use risingwave_common::util::compress::decompress_data;
>>>>>>> abb87c3e
use risingwave_expr::expr::AggKind;
use risingwave_pb::common::ActorInfo;
use risingwave_pb::stream_plan::stream_node::Node;
use risingwave_pb::{expr, stream_plan, stream_service};
use risingwave_storage::{dispatch_state_store, StateStore, StateStoreImpl};
use tokio::sync::oneshot;
use tokio::task::JoinHandle;

use super::{unique_executor_id, unique_operator_id, CollectResult, ComputeClientPool};
use crate::executor::*;
use crate::executor_v2::aggregation::{AggArgs, AggCall};
use crate::executor_v2::merge::RemoteInput;
use crate::executor_v2::receiver::ReceiverExecutor;
use crate::executor_v2::{BoxedExecutor, DebugExecutor, Executor, MergeExecutor};
use crate::task::{
    ActorId, ConsumableChannelPair, SharedContext, StreamEnvironment, UpDownActorIds,
    LOCAL_OUTPUT_CHANNEL_SIZE,
};

#[cfg(test)]
lazy_static::lazy_static! {
    pub static ref LOCAL_TEST_ADDR: HostAddr = "127.0.0.1:2333".parse().unwrap();
}

pub type ActorHandle = JoinHandle<()>;

pub struct LocalStreamManagerCore {
    /// Each processor runs in a future. Upon receiving a `Terminate` message, they will exit.
    /// `handles` store join handles of these futures, and therefore we could wait their
    /// termination.
    handles: HashMap<ActorId, ActorHandle>,

    pub(crate) context: Arc<SharedContext>,

    /// Stores all actor information.
    actor_infos: HashMap<ActorId, ActorInfo>,

    /// Stores all actor information, taken after actor built.
    actors: HashMap<ActorId, stream_plan::StreamActor>,

    /// Mock source, `actor_id = 0`.
    /// TODO: remove this
    mock_source: ConsumableChannelPair,

    /// The state store implement
    state_store: StateStoreImpl,

    /// Metrics of the stream manager
    streaming_metrics: Arc<StreamingMetrics>,

    /// The pool of compute clients.
    ///
    /// TODO: currently the client pool won't be cleared. Should remove compute clients when
    /// disconnected.
    compute_client_pool: ComputeClientPool,
}

/// `LocalStreamManager` manages all stream executors in this project.
pub struct LocalStreamManager {
    core: Mutex<LocalStreamManagerCore>,
}

pub struct ExecutorParams {
    pub env: StreamEnvironment,

    /// Indices of primary keys
    pub pk_indices: PkIndices,

    /// Executor id, unique across all actors.
    pub executor_id: u64,

    /// Operator id, unique for each operator in fragment.
    pub operator_id: u64,

    /// Information of the operator from plan node.
    pub op_info: String,

    /// The input executor.
    pub input: Vec<BoxedExecutor>,

    /// Id of the actor.
    pub actor_id: ActorId,

    pub executor_stats: Arc<StreamingMetrics>,
}

impl Debug for ExecutorParams {
    fn fmt(&self, f: &mut std::fmt::Formatter<'_>) -> std::fmt::Result {
        f.debug_struct("ExecutorParams")
            .field("pk_indices", &self.pk_indices)
            .field("executor_id", &self.executor_id)
            .field("operator_id", &self.operator_id)
            .field("op_info", &self.op_info)
            .field("input", &self.input.len())
            .field("actor_id", &self.actor_id)
            .finish_non_exhaustive()
    }
}

impl LocalStreamManager {
    fn with_core(core: LocalStreamManagerCore) -> Self {
        Self {
            core: Mutex::new(core),
        }
    }

    pub fn new(
        addr: HostAddr,
        state_store: StateStoreImpl,
        streaming_metrics: Arc<StreamingMetrics>,
    ) -> Self {
        Self::with_core(LocalStreamManagerCore::new(
            addr,
            state_store,
            streaming_metrics,
        ))
    }

    #[cfg(test)]
    pub fn for_test() -> Self {
        Self::with_core(LocalStreamManagerCore::for_test())
    }

    /// Broadcast a barrier to all senders. Returns a receiver which will get notified when this
    /// barrier is finished.
    fn send_barrier(
        &self,
        barrier: &Barrier,
        actor_ids_to_send: impl IntoIterator<Item = ActorId>,
        actor_ids_to_collect: impl IntoIterator<Item = ActorId>,
    ) -> Result<oneshot::Receiver<CollectResult>> {
        let core = self.core.lock();
        let mut barrier_manager = core.context.lock_barrier_manager();
        let rx = barrier_manager
            .send_barrier(barrier, actor_ids_to_send, actor_ids_to_collect)?
            .expect("no rx for local mode");
        Ok(rx)
    }

    /// Broadcast a barrier to all senders. Returns when the barrier is fully collected.
    pub async fn send_and_collect_barrier(
        &self,
        barrier: &Barrier,
        actor_ids_to_send: impl IntoIterator<Item = ActorId>,
        actor_ids_to_collect: impl IntoIterator<Item = ActorId>,
    ) -> Result<CollectResult> {
        let rx = self.send_barrier(barrier, actor_ids_to_send, actor_ids_to_collect)?;

        // Wait for all actors finishing this barrier.
        let collect_result = rx.await.unwrap();

        // Sync states from shared buffer to S3 before telling meta service we've done.
        dispatch_state_store!(self.state_store(), store, {
            match store.sync(Some(barrier.epoch.prev)).await {
                Ok(_) => {}
                // TODO: Handle sync failure by propagating it
                // back to global barrier manager
                Err(e) => panic!(
                    "Failed to sync state store after receiving barrier {:?} due to {}",
                    barrier, e
                ),
            }
        });

        Ok(collect_result)
    }

    /// Broadcast a barrier to all senders. Returns immediately, and caller won't be notified when
    /// this barrier is finished.
    #[cfg(test)]
    pub fn send_barrier_for_test(&self, barrier: &Barrier) -> Result<()> {
        use std::iter::empty;

        let core = self.core.lock();
        let mut barrier_manager = core.context.lock_barrier_manager();
        assert!(barrier_manager.is_local_mode());
        barrier_manager.send_barrier(barrier, empty(), empty())?;
        Ok(())
    }

    pub fn drop_actor(&self, actors: &[ActorId]) -> Result<()> {
        let mut core = self.core.lock();
        for id in actors {
            core.drop_actor(*id);
        }
        tracing::debug!(actors = ?actors, "drop actors");
        Ok(())
    }

    /// Force stop all actors on this worker.
    pub async fn stop_all_actors(&self, epoch: Epoch) -> Result<()> {
        let (actor_ids_to_send, actor_ids_to_collect) = {
            let core = self.core.lock();
            let actor_ids_to_send = core.context.lock_barrier_manager().all_senders();
            let actor_ids_to_collect = core.actor_infos.keys().cloned().collect::<HashSet<_>>();
            (actor_ids_to_send, actor_ids_to_collect)
        };
        if actor_ids_to_send.is_empty() || actor_ids_to_collect.is_empty() {
            return Ok(());
        }
        let barrier = Barrier {
            epoch,
            mutation: Some(Arc::new(Mutation::Stop(actor_ids_to_collect.clone()))),
            span: tracing::Span::none(),
        };

        self.send_and_collect_barrier(&barrier, actor_ids_to_send, actor_ids_to_collect)
            .await?;
        self.core.lock().drop_all_actors();

        Ok(())
    }

    pub fn take_receiver(&self, ids: UpDownActorIds) -> Result<Receiver<Message>> {
        let core = self.core.lock();
        core.context.take_receiver(&ids)
    }

    pub fn update_actors(
        &self,
        actors: &[stream_plan::StreamActor],
        hanging_channels: &[stream_service::HangingChannel],
    ) -> Result<()> {
        let mut core = self.core.lock();
        core.update_actors(actors, hanging_channels)
    }

    /// This function was called while [`LocalStreamManager`] exited.
    pub async fn wait_all(self) -> Result<()> {
        let handles = self.core.lock().take_all_handles()?;
        for (_id, handle) in handles {
            handle.await?;
        }
        Ok(())
    }

    #[cfg(test)]
    pub async fn wait_actors(&self, actor_ids: &[ActorId]) -> Result<()> {
        let handles = self.core.lock().remove_actor_handles(actor_ids)?;
        for handle in handles {
            handle.await.unwrap();
        }
        Ok(())
    }

    /// This function could only be called once during the lifecycle of `LocalStreamManager` for
    /// now.
    pub fn update_actor_info(
        &self,
        req: stream_service::BroadcastActorInfoTableRequest,
    ) -> Result<()> {
        let mut core = self.core.lock();
        core.update_actor_info(req)
    }

    /// This function could only be called once during the lifecycle of `LocalStreamManager` for
    /// now.
    pub fn build_actors(&self, actors: &[ActorId], env: StreamEnvironment) -> Result<()> {
        let mut core = self.core.lock();
        core.build_actors(actors, env)
    }

    #[cfg(test)]
    pub fn take_source(&self) -> futures::channel::mpsc::Sender<Message> {
        let mut core = self.core.lock();
        core.mock_source.0.take().unwrap()
    }

    #[cfg(test)]
    pub fn take_sink(&self, ids: UpDownActorIds) -> Receiver<Message> {
        let core = self.core.lock();
        core.context.take_receiver(&ids).unwrap()
    }

    pub fn state_store(&self) -> StateStoreImpl {
        self.core.lock().state_store.clone()
    }
}

pub fn build_agg_call_from_prost(agg_call_proto: &expr::AggCall) -> Result<AggCall> {
    let args = {
        let args = &agg_call_proto.get_args()[..];
        match args {
            [] => AggArgs::None,
            [arg] => AggArgs::Unary(
                DataType::from(arg.get_type()?),
                arg.get_input()?.column_idx as usize,
            ),
            _ => {
                return Err(RwError::from(ErrorCode::NotImplemented(
                    "multiple aggregation args".to_string(),
                    None.into(),
                )))
            }
        }
    };
    Ok(AggCall {
        kind: AggKind::try_from(agg_call_proto.get_type()?)?,
        args,
        return_type: DataType::from(agg_call_proto.get_return_type()?),
    })
}

fn update_upstreams(context: &SharedContext, ids: &[UpDownActorIds]) {
    ids.iter()
        .map(|id| {
            let (tx, rx) = channel(LOCAL_OUTPUT_CHANNEL_SIZE);
            context.add_channel_pairs(*id, (Some(tx), Some(rx)));
        })
        .count();
}

impl LocalStreamManagerCore {
    fn new(
        addr: HostAddr,
        state_store: StateStoreImpl,
        streaming_metrics: Arc<StreamingMetrics>,
    ) -> Self {
        let context = SharedContext::new(addr);
        Self::with_store_and_context(state_store, context, streaming_metrics)
    }

    fn with_store_and_context(
        state_store: StateStoreImpl,
        context: SharedContext,
        streaming_metrics: Arc<StreamingMetrics>,
    ) -> Self {
        let (tx, rx) = channel(LOCAL_OUTPUT_CHANNEL_SIZE);

        Self {
            handles: HashMap::new(),
            context: Arc::new(context),
            actor_infos: HashMap::new(),
            actors: HashMap::new(),
            mock_source: (Some(tx), Some(rx)),
            state_store,
            streaming_metrics,
            compute_client_pool: ComputeClientPool::new(1024),
        }
    }

    #[cfg(test)]
    fn for_test() -> Self {
        use risingwave_storage::monitor::StateStoreMetrics;

        let register = prometheus::Registry::new();
        let streaming_metrics = Arc::new(StreamingMetrics::new(register));
        Self::with_store_and_context(
            StateStoreImpl::shared_in_memory_store(Arc::new(StateStoreMetrics::unused())),
            SharedContext::for_test(),
            streaming_metrics,
        )
    }

    fn get_actor_info(&self, actor_id: &ActorId) -> Result<&ActorInfo> {
        self.actor_infos.get(actor_id).ok_or_else(|| {
            RwError::from(ErrorCode::InternalError(
                "actor not found in info table".into(),
            ))
        })
    }

    /// Create dispatchers with downstream information registered before
    fn create_dispatcher(
        &mut self,
        input: BoxedExecutor,
        dispatchers: &[stream_plan::Dispatcher],
        actor_id: ActorId,
    ) -> Result<impl StreamConsumer> {
        // create downstream receivers
        let mut dispatcher_impls = Vec::with_capacity(dispatchers.len());

        for dispatcher in dispatchers {
            let outputs = dispatcher
                .downstream_actor_id
                .iter()
                .map(|down_id| {
                    let downstream_addr = self.get_actor_info(down_id)?.get_host()?.into();
                    new_output(&self.context, downstream_addr, actor_id, *down_id)
                })
                .collect::<Result<Vec<_>>>()?;

            use stream_plan::DispatcherType::*;
            let dispatcher_impl = match dispatcher.get_type()? {
                Hash => {
                    assert!(!outputs.is_empty());
                    let column_indices = dispatcher
                        .column_indices
                        .iter()
                        .map(|i| *i as usize)
                        .collect();
                    let compressed_mapping = dispatcher.get_hash_mapping()?;
                    let hash_mapping = decompress_data(
                        &compressed_mapping.original_indices,
                        &compressed_mapping.data,
                    );

                    DispatcherImpl::Hash(HashDataDispatcher::new(
                        dispatcher.downstream_actor_id.to_vec(),
                        outputs,
                        column_indices,
                        hash_mapping,
                    ))
                }
                Broadcast => DispatcherImpl::Broadcast(BroadcastDispatcher::new(outputs)),
                Simple | NoShuffle => {
                    assert_eq!(outputs.len(), 1);
                    let output = outputs.into_iter().next().unwrap();
                    DispatcherImpl::Simple(SimpleDispatcher::new(output))
                }
                Invalid => unreachable!(),
            };
            dispatcher_impls.push(dispatcher_impl);
        }

        Ok(DispatchExecutor::new(
            input,
            dispatcher_impls,
            actor_id,
            self.context.clone(),
        ))
    }

    /// Create a chain(tree) of nodes, with given `store`.
    fn create_nodes_inner(
        &mut self,
        fragment_id: u32,
        actor_id: ActorId,
        node: &stream_plan::StreamNode,
        input_pos: usize,
        env: StreamEnvironment,
        store: impl StateStore,
    ) -> Result<BoxedExecutor> {
        let op_info = node.get_identity().clone();
        // Create the input executor before creating itself
        // The node with no input must be a `MergeNode`
        let input: Vec<_> = node
            .input
            .iter()
            .enumerate()
            .map(|(input_pos, input)| {
                self.create_nodes_inner(
                    fragment_id,
                    actor_id,
                    input,
                    input_pos,
                    env.clone(),
                    store.clone(),
                )
            })
            .try_collect()?;

        let pk_indices = node
            .get_pk_indices()
            .iter()
            .map(|idx| *idx as usize)
            .collect::<Vec<_>>();

        // We assume that the operator_id of different instances from the same RelNode will be the
        // same.
        let executor_id = unique_executor_id(actor_id, node.operator_id);
        let operator_id = unique_operator_id(fragment_id, node.operator_id);

        let executor_params = ExecutorParams {
            env: env.clone(),
            pk_indices,
            executor_id,
            operator_id,
            op_info,
            input,
            actor_id,
            executor_stats: self.streaming_metrics.clone(),
        };

        let executor = create_executor(executor_params, self, node, store)?;
        let executor = Self::wrap_executor_for_debug(
            executor,
            actor_id,
            input_pos,
            self.streaming_metrics.clone(),
        );
        Ok(executor)
    }

    /// Create a chain(tree) of nodes and return the head executor.
    fn create_nodes(
        &mut self,
        fragment_id: u32,
        actor_id: ActorId,
        node: &stream_plan::StreamNode,
        env: StreamEnvironment,
    ) -> Result<BoxedExecutor> {
        dispatch_state_store!(self.state_store.clone(), store, {
            self.create_nodes_inner(fragment_id, actor_id, node, 0, env, store)
        })
    }

    fn wrap_executor_for_debug(
        executor: BoxedExecutor,
        actor_id: ActorId,
        input_pos: usize,
        streaming_metrics: Arc<StreamingMetrics>,
<<<<<<< HEAD
    ) -> Result<Box<dyn Executor>> {
        if !cfg!(debug_assertions) {
            return Ok(executor);
        }
        let identity = executor.identity().to_string();

        // Trace
        executor = Box::new(TraceExecutor::new(
            executor,
            identity,
            input_pos,
            actor_id,
            streaming_metrics,
        ));
        // Schema check
        executor = Box::new(SchemaCheckExecutor::new(executor));
        // Epoch check
        executor = Box::new(EpochCheckExecutor::new(executor));
        // Cache clear
        if env_var_is_true(CACHE_CLEAR_ENABLED_ENV_VAR_KEY) {
            executor = Box::new(CacheClearExecutor::new(executor));
        }
        // Update check
        executor = Box::new(UpdateCheckExecutor::new(executor));

        Ok(executor)
=======
    ) -> BoxedExecutor {
        if cfg!(debug_assertions) {
            DebugExecutor::new(executor, input_pos, actor_id, streaming_metrics).boxed()
        } else {
            executor
        }
>>>>>>> abb87c3e
    }

    pub fn create_merge_node(
        &mut self,
        params: ExecutorParams,
        node: &stream_plan::MergeNode,
    ) -> Result<BoxedExecutor> {
        let upstreams = node.get_upstream_actor_id();
        let fields = node.fields.iter().map(Field::from).collect();
        let schema = Schema::new(fields);
        let mut rxs = self.get_receive_message(params.actor_id, upstreams)?;

        if upstreams.len() == 1 {
            Ok(ReceiverExecutor::new(schema, params.pk_indices, rxs.remove(0)).boxed())
        } else {
            Ok(MergeExecutor::new(schema, params.pk_indices, params.actor_id, rxs).boxed())
        }
    }

    pub(crate) fn get_receive_message(
        &mut self,
        actor_id: ActorId,
        upstreams: &[ActorId],
    ) -> Result<Vec<Receiver<Message>>> {
        assert!(!upstreams.is_empty());

        let rxs = upstreams
            .iter()
            .map(|up_id| {
                if *up_id == 0 {
                    Ok(self.mock_source.1.take().unwrap())
                } else {
                    let upstream_addr = self.get_actor_info(up_id)?.get_host()?.into();
                    if !is_local_address(&upstream_addr, &self.context.addr) {
                        // Get the sender for `RemoteInput` to forward received messages to
                        // receivers in `ReceiverExecutor` or
                        // `MergerExecutor`.
                        let sender = self.context.take_sender(&(*up_id, actor_id))?;
                        // spawn the `RemoteInput`
                        let up_id = *up_id;

                        let pool = self.compute_client_pool.clone();

                        tokio::spawn(async move {
                            let init_client = async move {
                                let remote_input = RemoteInput::create(
                                    pool.get_client_for_addr(upstream_addr).await?,
                                    (up_id, actor_id),
                                    sender,
                                )
                                .await?;
                                Ok::<_, RwError>(remote_input)
                            };
                            match init_client.await {
                                Ok(remote_input) => remote_input.run().await,
                                Err(e) => {
                                    error!("Spawn remote input fails:{}", e);
                                }
                            }
                        });
                    }
                    Ok::<_, RwError>(self.context.take_receiver(&(*up_id, actor_id))?)
                }
            })
            .collect::<Result<Vec<_>>>()?;

        assert_eq!(
            rxs.len(),
            upstreams.len(),
            "upstreams are not fully available: {} registered while {} required, actor_id={}",
            rxs.len(),
            upstreams.len(),
            actor_id
        );

        Ok(rxs)
    }

    fn build_actors(&mut self, actors: &[ActorId], env: StreamEnvironment) -> Result<()> {
        for actor_id in actors {
            let actor_id = *actor_id;
            let actor = self.actors.remove(&actor_id).unwrap();
            let executor =
                self.create_nodes(actor.fragment_id, actor_id, actor.get_nodes()?, env.clone())?;

            let dispatcher = self.create_dispatcher(executor, &actor.dispatcher, actor_id)?;
            let actor = Actor::new(dispatcher, actor_id, self.context.clone());
            self.handles.insert(
                actor_id,
                tokio::spawn(async move {
                    // unwrap the actor result to panic on error
                    actor.run().await.expect("actor failed");
                }),
            );
        }

        Ok(())
    }

    pub fn take_all_handles(&mut self) -> Result<HashMap<ActorId, ActorHandle>> {
        Ok(std::mem::take(&mut self.handles))
    }

    pub fn remove_actor_handles(&mut self, actor_ids: &[ActorId]) -> Result<Vec<ActorHandle>> {
        actor_ids
            .iter()
            .map(|actor_id| {
                self.handles.remove(actor_id).ok_or_else(|| {
                    RwError::from(ErrorCode::InternalError(format!(
                        "No such actor with actor id:{}",
                        actor_id
                    )))
                })
            })
            .collect::<Result<Vec<_>>>()
    }

    fn update_actor_info(
        &mut self,
        req: stream_service::BroadcastActorInfoTableRequest,
    ) -> Result<()> {
        for actor in req.get_info() {
            let ret = self.actor_infos.insert(actor.get_actor_id(), actor.clone());
            if let Some(prev_actor) = ret && actor != &prev_actor{
                return Err(ErrorCode::InternalError(format!(
                    "actor info mismatch when broadcasting {}",
                    actor.get_actor_id()
                ))
                .into());
            }
        }
        Ok(())
    }

    /// `drop_actor` is invoked by meta node via RPC once the stop barrier arrives at the
    /// sink. All the actors in the actors should stop themselves before this method is invoked.
    fn drop_actor(&mut self, actor_id: ActorId) {
        let handle = self.handles.remove(&actor_id).unwrap();
        self.context.retain(|&(up_id, _)| up_id != actor_id);

        self.actor_infos.remove(&actor_id);
        self.actors.remove(&actor_id);
        // Task should have already stopped when this method is invoked.
        handle.abort();
    }

    /// `drop_all_actors` is invoked by meta node via RPC once the stop barrier arrives at all the
    /// sink. All the actors in the actors should stop themselves before this method is invoked.
    fn drop_all_actors(&mut self) {
        for (actor_id, handle) in self.handles.drain() {
            self.context.retain(|&(up_id, _)| up_id != actor_id);
            self.actors.remove(&actor_id);
            // Task should have already stopped when this method is invoked.
            handle.abort();
        }
        self.actor_infos.clear();
    }

    fn build_channel_for_chain_node(
        &self,
        actor_id: ActorId,
        stream_node: &stream_plan::StreamNode,
    ) -> Result<()> {
        if let Node::ChainNode(_) = stream_node.node.as_ref().unwrap() {
            // Create channel based on upstream actor id for [`ChainNode`], check if upstream
            // exists.
            let merge = try_match_expand!(
                stream_node.input.get(0).unwrap().node.as_ref().unwrap(),
                Node::MergeNode,
                "first input of chain node should be merge node"
            )?;
            for upstream_actor_id in &merge.upstream_actor_id {
                if !self.actor_infos.contains_key(upstream_actor_id) {
                    return Err(ErrorCode::InternalError(format!(
                        "chain upstream actor {} not exists",
                        upstream_actor_id
                    ))
                    .into());
                }
                let (tx, rx) = channel(LOCAL_OUTPUT_CHANNEL_SIZE);
                let up_down_ids = (*upstream_actor_id, actor_id);
                self.context
                    .add_channel_pairs(up_down_ids, (Some(tx), Some(rx)));
            }
        }
        for child in &stream_node.input {
            self.build_channel_for_chain_node(actor_id, child)?;
        }
        Ok(())
    }

    fn update_actors(
        &mut self,
        actors: &[stream_plan::StreamActor],
        hanging_channels: &[stream_service::HangingChannel],
    ) -> Result<()> {
        let local_actor_ids: HashSet<ActorId> = HashSet::from_iter(
            actors
                .iter()
                .map(|actor| actor.get_actor_id())
                .collect::<Vec<_>>()
                .into_iter(),
        );

        for actor in actors {
            let ret = self.actors.insert(actor.get_actor_id(), actor.clone());
            if ret.is_some() {
                return Err(ErrorCode::InternalError(format!(
                    "duplicated actor {}",
                    actor.get_actor_id()
                ))
                .into());
            }
        }

        for (current_id, actor) in &self.actors {
            self.build_channel_for_chain_node(*current_id, actor.nodes.as_ref().unwrap())?;

            // At this time, the graph might not be complete, so we do not check if downstream
            // has `current_id` as upstream.
            let down_id = actor
                .dispatcher
                .iter()
                .flat_map(|x| x.downstream_actor_id.iter())
                .map(|id| (*current_id, *id))
                .collect_vec();
            update_upstreams(&self.context, &down_id);

            // Add remote input channels.
            let mut up_id = vec![];
            for upstream_id in actor.get_upstream_actor_id() {
                if !local_actor_ids.contains(upstream_id) {
                    up_id.push((*upstream_id, *current_id));
                }
            }
            update_upstreams(&self.context, &up_id);
        }

        for hanging_channel in hanging_channels {
            match (&hanging_channel.upstream, &hanging_channel.downstream) {
                (
                    Some(up),
                    Some(ActorInfo {
                        actor_id: down_id,
                        host: None,
                    }),
                ) => {
                    let up_down_ids = (up.actor_id, *down_id);
                    let (tx, rx) = channel(LOCAL_OUTPUT_CHANNEL_SIZE);
                    self.context
                        .add_channel_pairs(up_down_ids, (Some(tx), Some(rx)));
                }
                (
                    Some(ActorInfo {
                        actor_id: up_id,
                        host: None,
                    }),
                    Some(down),
                ) => {
                    let up_down_ids = (*up_id, down.actor_id);
                    let (tx, rx) = channel(LOCAL_OUTPUT_CHANNEL_SIZE);
                    self.context
                        .add_channel_pairs(up_down_ids, (Some(tx), Some(rx)));
                }
                _ => {
                    return Err(ErrorCode::InternalError(format!(
                        "hanging channel should has exactly one remote side: {:?}",
                        hanging_channel,
                    ))
                    .into())
                }
            }
        }
        Ok(())
    }
}<|MERGE_RESOLUTION|>--- conflicted
+++ resolved
@@ -25,11 +25,7 @@
 use risingwave_common::try_match_expand;
 use risingwave_common::types::DataType;
 use risingwave_common::util::addr::{is_local_address, HostAddr};
-<<<<<<< HEAD
-use risingwave_common::util::env_var::env_var_is_true;
-=======
 use risingwave_common::util::compress::decompress_data;
->>>>>>> abb87c3e
 use risingwave_expr::expr::AggKind;
 use risingwave_pb::common::ActorInfo;
 use risingwave_pb::stream_plan::stream_node::Node;
@@ -532,41 +528,12 @@
         actor_id: ActorId,
         input_pos: usize,
         streaming_metrics: Arc<StreamingMetrics>,
-<<<<<<< HEAD
-    ) -> Result<Box<dyn Executor>> {
-        if !cfg!(debug_assertions) {
-            return Ok(executor);
-        }
-        let identity = executor.identity().to_string();
-
-        // Trace
-        executor = Box::new(TraceExecutor::new(
-            executor,
-            identity,
-            input_pos,
-            actor_id,
-            streaming_metrics,
-        ));
-        // Schema check
-        executor = Box::new(SchemaCheckExecutor::new(executor));
-        // Epoch check
-        executor = Box::new(EpochCheckExecutor::new(executor));
-        // Cache clear
-        if env_var_is_true(CACHE_CLEAR_ENABLED_ENV_VAR_KEY) {
-            executor = Box::new(CacheClearExecutor::new(executor));
-        }
-        // Update check
-        executor = Box::new(UpdateCheckExecutor::new(executor));
-
-        Ok(executor)
-=======
     ) -> BoxedExecutor {
         if cfg!(debug_assertions) {
             DebugExecutor::new(executor, input_pos, actor_id, streaming_metrics).boxed()
         } else {
             executor
         }
->>>>>>> abb87c3e
     }
 
     pub fn create_merge_node(
