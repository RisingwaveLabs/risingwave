--- conflicted
+++ resolved
@@ -295,31 +295,17 @@
             .barrier_sync_latency
             .start_timer();
         let res = dispatch_state_store!(self.state_store.clone(), store, {
-<<<<<<< HEAD
-            store.sync(epoch).await.inspect_err(|e| {
+            store.sync(epoch).await.map_err(|e| {
                 tracing::error!(
-                    "Failed to sync state store after receiving barrier prev_epoch {:?} due to {}",
                     epoch,
-                    e
+                    error = %e.as_report(),
+                    "Failed to sync state store",
                 );
+                e.into()
             })
-        })?;
-=======
-            match store.sync(epoch).await {
-                Ok(sync_result) => Ok(sync_result.uncommitted_ssts),
-                Err(e) => {
-                    tracing::error!(
-                        epoch,
-                        error = %e.as_report(),
-                        "Failed to sync state store",
-                    );
-                    Err(e.into())
-                }
-            }
         });
->>>>>>> 6bf5d473
         timer.observe_duration();
-        Ok(res)
+        res
     }
 
     pub async fn clear_storage_buffer(&self) {
