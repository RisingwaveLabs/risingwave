// Copyright 2024 RisingWave Labs
//
// Licensed under the Apache License, Version 2.0 (the "License");
// you may not use this file except in compliance with the License.
// You may obtain a copy of the License at
//
//     http://www.apache.org/licenses/LICENSE-2.0
//
// Unless required by applicable law or agreed to in writing, software
// distributed under the License is distributed on an "AS IS" BASIS,
// WITHOUT WARRANTIES OR CONDITIONS OF ANY KIND, either express or implied.
// See the License for the specific language governing permissions and
// limitations under the License.

use core::time::Duration;
use std::collections::HashMap;
use std::fmt::Debug;
use std::io::Write;
use std::mem::take;
use std::sync::atomic::AtomicU64;
use std::sync::Arc;

use anyhow::anyhow;
use async_recursion::async_recursion;
use futures::stream::BoxStream;
use futures::FutureExt;
use itertools::Itertools;
use parking_lot::Mutex;
use risingwave_common::bail;
use risingwave_common::buffer::Bitmap;
use risingwave_common::catalog::{Field, Schema};
use risingwave_common::config::MetricLevel;
use risingwave_pb::common::ActorInfo;
use risingwave_pb::stream_plan;
use risingwave_pb::stream_plan::stream_node::NodeBody;
use risingwave_pb::stream_plan::{StreamActor, StreamNode};
use risingwave_pb::stream_service::streaming_control_stream_request::InitRequest;
use risingwave_pb::stream_service::{
    StreamingControlStreamRequest, StreamingControlStreamResponse,
};
use risingwave_storage::monitor::HummockTraceFutureExt;
use risingwave_storage::{dispatch_state_store, StateStore};
use rw_futures_util::AttachedFuture;
use thiserror_ext::AsReport;
use tokio::sync::mpsc::{unbounded_channel, UnboundedSender};
use tokio::sync::oneshot;
use tokio::task::JoinHandle;
use tonic::Status;

use super::{unique_executor_id, unique_operator_id};
use crate::error::StreamResult;
use crate::executor::exchange::permit::Receiver;
use crate::executor::monitor::StreamingMetrics;
use crate::executor::subtask::SubtaskHandle;
use crate::executor::{
    Actor, ActorContext, ActorContextRef, DispatchExecutor, DispatcherImpl, Executor, ExecutorInfo,
    WrapperExecutor,
};
use crate::from_proto::create_executor;
use crate::task::barrier_manager::{
    ControlStreamHandle, EventSender, LocalActorOperation, LocalBarrierWorker,
};
use crate::task::{
    ActorId, FragmentId, LocalBarrierManager, SharedContext, StreamActorManager,
    StreamActorManagerState, StreamEnvironment, UpDownActorIds,
};

#[cfg(test)]
pub static LOCAL_TEST_ADDR: std::sync::LazyLock<risingwave_common::util::addr::HostAddr> =
    std::sync::LazyLock::new(|| "127.0.0.1:2333".parse().unwrap());

pub type ActorHandle = JoinHandle<()>;

pub type AtomicU64Ref = Arc<AtomicU64>;

/// `LocalStreamManager` manages all stream executors in this project.
#[derive(Clone)]
pub struct LocalStreamManager {
    await_tree_reg: Option<Arc<Mutex<await_tree::Registry<ActorId>>>>,
    barrier_await_tree_reg: Option<Arc<Mutex<await_tree::Registry<u64>>>>,

    pub env: StreamEnvironment,

    actor_op_tx: EventSender<LocalActorOperation>,
}

/// Report expression evaluation errors to the actor context.
///
/// The struct can be cheaply cloned.
#[derive(Clone)]
pub struct ActorEvalErrorReport {
    pub actor_context: ActorContextRef,
    pub identity: Arc<str>,
}

impl risingwave_expr::expr::EvalErrorReport for ActorEvalErrorReport {
    fn report(&self, err: risingwave_expr::ExprError) {
        self.actor_context.on_compute_error(err, &self.identity);
    }
}

pub struct ExecutorParams {
    pub env: StreamEnvironment,

    /// Basic information about the executor.
    pub info: ExecutorInfo,

    /// Executor id, unique across all actors.
    pub executor_id: u64,

    /// Operator id, unique for each operator in fragment.
    pub operator_id: u64,

    /// Information of the operator from plan node, like `StreamHashJoin { .. }`.
    // TODO: use it for `identity`
    pub op_info: String,

    /// The input executor.
    pub input: Vec<Executor>,

    /// FragmentId of the actor
    pub fragment_id: FragmentId,

    /// Metrics
    pub executor_stats: Arc<StreamingMetrics>,

    /// Actor context
    pub actor_context: ActorContextRef,

    /// Vnodes owned by this executor. Represented in bitmap.
    pub vnode_bitmap: Option<Bitmap>,

    /// Used for reporting expression evaluation errors.
    pub eval_error_report: ActorEvalErrorReport,

    /// `watermark_epoch` field in `MemoryManager`
    pub watermark_epoch: AtomicU64Ref,

    pub shared_context: Arc<SharedContext>,

    pub local_barrier_manager: LocalBarrierManager,
}

impl Debug for ExecutorParams {
    fn fmt(&self, f: &mut std::fmt::Formatter<'_>) -> std::fmt::Result {
        f.debug_struct("ExecutorParams")
            .field("info", &self.info)
            .field("executor_id", &self.executor_id)
            .field("operator_id", &self.operator_id)
            .field("op_info", &self.op_info)
            .field("input", &self.input.len())
            .field("actor_id", &self.actor_context.id)
            .finish_non_exhaustive()
    }
}

impl LocalStreamManager {
    pub fn new(
        env: StreamEnvironment,
        streaming_metrics: Arc<StreamingMetrics>,
        await_tree_config: Option<await_tree::Config>,
        watermark_epoch: AtomicU64Ref,
    ) -> Self {
        let await_tree_reg = await_tree_config
            .clone()
            .map(|config| Arc::new(Mutex::new(await_tree::Registry::new(config))));
        let barrier_await_tree_reg =
            await_tree_config.map(|config| Arc::new(Mutex::new(await_tree::Registry::new(config))));

        let (actor_op_tx, actor_op_rx) = unbounded_channel();

        let _join_handle = LocalBarrierWorker::spawn(
            env.clone(),
            streaming_metrics,
            await_tree_reg.clone(),
            barrier_await_tree_reg.clone(),
            watermark_epoch,
            actor_op_rx,
        );
        Self {
            await_tree_reg,
            barrier_await_tree_reg,
            env,
            actor_op_tx: EventSender(actor_op_tx),
        }
    }

    /// Print the traces of all actors periodically, used for debugging only.
    pub fn spawn_print_trace(self: Arc<Self>) -> JoinHandle<!> {
        tokio::spawn(async move {
            loop {
                tokio::time::sleep(std::time::Duration::from_millis(5000)).await;
                let mut o = std::io::stdout().lock();

                for (k, trace) in self
                    .await_tree_reg
                    .as_ref()
                    .expect("async stack trace not enabled")
                    .lock()
                    .iter()
                {
                    writeln!(o, ">> Actor {}\n\n{}", k, trace).ok();
                }

                for (e, trace) in self
                    .barrier_await_tree_reg
                    .as_ref()
                    .expect("async stack trace not enabled")
                    .lock()
                    .iter()
                {
                    writeln!(o, ">> barrier {}\n\n{}", e, trace).ok();
                }
            }
        })
    }

    /// Get await-tree contexts for all actors.
    pub fn get_actor_traces(&self) -> HashMap<ActorId, await_tree::TreeContext> {
        match &self.await_tree_reg.as_ref() {
            Some(mgr) => mgr.lock().iter().map(|(k, v)| (*k, v)).collect(),
            None => Default::default(),
        }
    }

<<<<<<< HEAD
    /// Get await-tree contexts for all barrier.
    pub fn get_barrier_traces(&self) -> HashMap<u64, await_tree::TreeContext> {
        match &self.barrier_await_tree_reg.as_ref() {
            Some(mgr) => mgr.lock().iter().map(|(k, v)| (*k, v)).collect(),
            None => Default::default(),
        }
    }

    /// Broadcast a barrier to all senders. Save a receiver in barrier manager
    pub async fn send_barrier(
=======
    /// Receive a new control stream request from meta. Notify the barrier worker to reset the CN and use the new control stream
    /// to receive control message from meta
    pub fn handle_new_control_stream(
>>>>>>> ccbc5db7
        &self,
        sender: UnboundedSender<Result<StreamingControlStreamResponse, Status>>,
        request_stream: BoxStream<'static, Result<StreamingControlStreamRequest, Status>>,
        init_request: InitRequest,
    ) {
        self.actor_op_tx
            .send_event(LocalActorOperation::NewControlStream {
                handle: ControlStreamHandle::new(sender, request_stream),
                init_request,
            })
    }

    /// Drop the resources of the given actors.
    pub async fn drop_actors(&self, actors: Vec<ActorId>) -> StreamResult<()> {
        self.actor_op_tx
            .send_and_await(|result_sender| LocalActorOperation::DropActors {
                actors,
                result_sender,
            })
            .await
    }

    pub async fn update_actors(&self, actors: Vec<stream_plan::StreamActor>) -> StreamResult<()> {
        self.actor_op_tx
            .send_and_await(|result_sender| LocalActorOperation::UpdateActors {
                actors,
                result_sender,
            })
            .await?
    }

    pub async fn build_actors(&self, actors: Vec<ActorId>) -> StreamResult<()> {
        self.actor_op_tx
            .send_and_await(|result_sender| LocalActorOperation::BuildActors {
                actors,
                result_sender,
            })
            .await?
    }

    pub async fn update_actor_info(&self, new_actor_infos: Vec<ActorInfo>) -> StreamResult<()> {
        self.actor_op_tx
            .send_and_await(|result_sender| LocalActorOperation::UpdateActorInfo {
                new_actor_infos,
                result_sender,
            })
            .await?
    }

    pub async fn take_receiver(&self, ids: UpDownActorIds) -> StreamResult<Receiver> {
        self.actor_op_tx
            .send_and_await(|result_sender| LocalActorOperation::TakeReceiver {
                ids,
                result_sender,
            })
            .await?
    }
}

impl LocalBarrierWorker {
    /// Drop the resources of the given actors.
    pub(super) fn drop_actors(&mut self, actors: &[ActorId]) {
        self.current_shared_context.drop_actors(actors);
        for &id in actors {
            self.actor_manager_state.drop_actor(id);
        }
        tracing::debug!(actors = ?actors, "drop actors");
    }

    /// Force stop all actors on this worker, and then drop their resources.
    pub(super) async fn reset(&mut self, prev_epoch: u64) {
        let actor_handles = self.actor_manager_state.drain_actor_handles();
        for (actor_id, handle) in &actor_handles {
            tracing::debug!("force stopping actor {}", actor_id);
            handle.abort();
        }
        for (actor_id, handle) in actor_handles {
            tracing::debug!("join actor {}", actor_id);
            let result = handle.await;
            assert!(result.is_ok() || result.unwrap_err().is_cancelled());
        }
        // Clear the join handle of creating actors
        for handle in take(&mut self.actor_manager_state.creating_actors)
            .into_iter()
            .map(|attached_future| attached_future.into_inner().0)
        {
            handle.abort();
            let result = handle.await;
            assert!(result.is_ok() || result.err().unwrap().is_cancelled());
        }
        self.actor_manager_state.clear_state();
        if let Some(m) = self.actor_manager.await_tree_reg.as_ref() {
            m.lock().clear();
        }
        dispatch_state_store!(&self.actor_manager.env.state_store(), store, {
            store.clear_shared_buffer(prev_epoch).await;
        });
        self.reset_state();
        self.actor_manager.env.dml_manager_ref().clear();
    }

    pub(super) fn update_actors(
        &mut self,
        actors: Vec<stream_plan::StreamActor>,
    ) -> StreamResult<()> {
        self.actor_manager_state.update_actors(actors)
    }

    /// This function could only be called once during the lifecycle of `LocalStreamManager` for
    /// now.
    pub(super) fn start_create_actors(
        &mut self,
        actors: &[ActorId],
        result_sender: oneshot::Sender<StreamResult<()>>,
    ) {
        let actors = {
            let actor_result = actors
                .iter()
                .map(|actor_id| {
                    self.actor_manager_state
                        .actors
                        .remove(actor_id)
                        .ok_or_else(|| anyhow!("No such actor with actor id:{}", actor_id))
                })
                .try_collect();
            match actor_result {
                Ok(actors) => actors,
                Err(e) => {
                    let _ = result_sender.send(Err(e.into()));
                    return;
                }
            }
        };
        let actor_manager = self.actor_manager.clone();
        let join_handle = self
            .actor_manager
            .runtime
            .spawn(actor_manager.create_actors(actors, self.current_shared_context.clone()));
        self.actor_manager_state
            .creating_actors
            .push(AttachedFuture::new(join_handle, result_sender));
    }
}

impl StreamActorManager {
    /// Create dispatchers with downstream information registered before
    fn create_dispatcher(
        &self,
        input: Executor,
        dispatchers: &[stream_plan::Dispatcher],
        actor_id: ActorId,
        fragment_id: FragmentId,
        shared_context: &Arc<SharedContext>,
    ) -> StreamResult<DispatchExecutor> {
        let dispatcher_impls = dispatchers
            .iter()
            .map(|dispatcher| DispatcherImpl::new(shared_context, actor_id, dispatcher))
            .try_collect()?;

        Ok(DispatchExecutor::new(
            input,
            dispatcher_impls,
            actor_id,
            fragment_id,
            shared_context.clone(),
            self.streaming_metrics.clone(),
        ))
    }

    /// Create a chain(tree) of nodes, with given `store`.
    #[allow(clippy::too_many_arguments)]
    #[async_recursion]
    async fn create_nodes_inner(
        &self,
        fragment_id: FragmentId,
        node: &stream_plan::StreamNode,
        env: StreamEnvironment,
        store: impl StateStore,
        actor_context: &ActorContextRef,
        vnode_bitmap: Option<Bitmap>,
        has_stateful: bool,
        subtasks: &mut Vec<SubtaskHandle>,
        shared_context: &Arc<SharedContext>,
    ) -> StreamResult<Executor> {
        // The "stateful" here means that the executor may issue read operations to the state store
        // massively and continuously. Used to decide whether to apply the optimization of subtasks.
        fn is_stateful_executor(stream_node: &StreamNode) -> bool {
            matches!(
                stream_node.get_node_body().unwrap(),
                NodeBody::HashAgg(_)
                    | NodeBody::HashJoin(_)
                    | NodeBody::DeltaIndexJoin(_)
                    | NodeBody::Lookup(_)
                    | NodeBody::StreamScan(_)
                    | NodeBody::StreamCdcScan(_)
                    | NodeBody::DynamicFilter(_)
                    | NodeBody::GroupTopN(_)
                    | NodeBody::Now(_)
            )
        }
        let is_stateful = is_stateful_executor(node);

        // Create the input executor before creating itself
        let mut input = Vec::with_capacity(node.input.iter().len());
        for input_stream_node in &node.input {
            input.push(
                self.create_nodes_inner(
                    fragment_id,
                    input_stream_node,
                    env.clone(),
                    store.clone(),
                    actor_context,
                    vnode_bitmap.clone(),
                    has_stateful || is_stateful,
                    subtasks,
                    shared_context,
                )
                .await?,
            );
        }

        let op_info = node.get_identity().clone();
        let pk_indices = node
            .get_stream_key()
            .iter()
            .map(|idx| *idx as usize)
            .collect::<Vec<_>>();

        // We assume that the operator_id of different instances from the same RelNode will be the
        // same.
        let executor_id = unique_executor_id(actor_context.id, node.operator_id);
        let operator_id = unique_operator_id(fragment_id, node.operator_id);
        let schema: Schema = node.fields.iter().map(Field::from).collect();

        let identity = format!("{} {:X}", node.get_node_body().unwrap(), executor_id);
        let info = ExecutorInfo {
            schema,
            pk_indices,
            identity,
        };

        let eval_error_report = ActorEvalErrorReport {
            actor_context: actor_context.clone(),
            identity: info.identity.clone().into(),
        };

        // Build the executor with params.
        let executor_params = ExecutorParams {
            env: env.clone(),

            info: info.clone(),
            executor_id,
            operator_id,
            op_info,
            input,
            fragment_id,
            executor_stats: self.streaming_metrics.clone(),
            actor_context: actor_context.clone(),
            vnode_bitmap,
            eval_error_report,
            watermark_epoch: self.watermark_epoch.clone(),
            shared_context: shared_context.clone(),
            local_barrier_manager: shared_context.local_barrier_manager.clone(),
        };

        let executor = create_executor(executor_params, node, store).await?;

        // Wrap the executor for debug purpose.
        let wrapped = WrapperExecutor::new(
            executor,
            actor_context.clone(),
            env.config().developer.enable_executor_row_count,
        );
        let executor = (info, wrapped).into();

        // If there're multiple stateful executors in this actor, we will wrap it into a subtask.
        let executor = if has_stateful && is_stateful {
            // TODO(bugen): subtask does not work with tracing spans.
            // let (subtask, executor) = subtask::wrap(executor, actor_context.id);
            // subtasks.push(subtask);
            // executor.boxed()

            let _ = subtasks;
            executor
        } else {
            executor
        };

        Ok(executor)
    }

    /// Create a chain(tree) of nodes and return the head executor.
    async fn create_nodes(
        &self,
        fragment_id: FragmentId,
        node: &stream_plan::StreamNode,
        env: StreamEnvironment,
        actor_context: &ActorContextRef,
        vnode_bitmap: Option<Bitmap>,
        shared_context: &Arc<SharedContext>,
    ) -> StreamResult<(Executor, Vec<SubtaskHandle>)> {
        let mut subtasks = vec![];

        let executor = dispatch_state_store!(env.state_store(), store, {
            self.create_nodes_inner(
                fragment_id,
                node,
                env,
                store,
                actor_context,
                vnode_bitmap,
                false,
                &mut subtasks,
                shared_context,
            )
            .await
        })?;

        Ok((executor, subtasks))
    }

    async fn create_actors(
        self: Arc<Self>,
        actors: Vec<StreamActor>,
        shared_context: Arc<SharedContext>,
    ) -> StreamResult<Vec<Actor<DispatchExecutor>>> {
        let mut ret = Vec::with_capacity(actors.len());
        for actor in actors {
            let actor_id = actor.actor_id;
            let actor_context = ActorContext::create(
                &actor,
                self.env.total_mem_usage(),
                self.streaming_metrics.clone(),
                self.env.config().unique_user_stream_errors,
            );
            let vnode_bitmap = actor.vnode_bitmap.as_ref().map(|b| b.into());
            let expr_context = actor.expr_context.clone().unwrap();

            let (executor, subtasks) = self
                .create_nodes(
                    actor.fragment_id,
                    actor.get_nodes()?,
                    self.env.clone(),
                    &actor_context,
                    vnode_bitmap,
                    &shared_context,
                )
                // If hummock tracing is not enabled, it directly returns wrapped future.
                .may_trace_hummock()
                .await?;

            let dispatcher = self.create_dispatcher(
                executor,
                &actor.dispatcher,
                actor_id,
                actor.fragment_id,
                &shared_context,
            )?;
            let actor = Actor::new(
                dispatcher,
                subtasks,
                self.streaming_metrics.clone(),
                actor_context.clone(),
                expr_context,
                shared_context.local_barrier_manager.clone(),
            );

            ret.push(actor);
        }
        Ok(ret)
    }
}

impl LocalBarrierWorker {
    pub(super) fn spawn_actors(&mut self, actors: Vec<Actor<DispatchExecutor>>) {
        for actor in actors {
            let monitor = tokio_metrics::TaskMonitor::new();
            let actor_context = actor.actor_context.clone();
            let actor_id = actor_context.id;

            let handle = {
                let trace_span = format!("Actor {actor_id}: `{}`", actor_context.mview_definition);
                let barrier_manager = self.current_shared_context.local_barrier_manager.clone();
                let actor = actor.run().map(move |result| {
                    if let Err(err) = result {
                        // TODO: check error type and panic if it's unexpected.
                        // Intentionally use `?` on the report to also include the backtrace.
                        tracing::error!(actor_id, error = ?err.as_report(), "actor exit with error");
                        barrier_manager.notify_failure(actor_id, err);
                    }
                });
                let traced = match &self.actor_manager.await_tree_reg {
                    Some(m) => m
                        .lock()
                        .register(actor_id, trace_span)
                        .instrument(actor)
                        .left_future(),
                    None => actor.right_future(),
                };
                let instrumented = monitor.instrument(traced);
                #[cfg(enable_task_local_alloc)]
                {
                    let metrics = streaming_metrics.clone();
                    let actor_id_str = actor_id.to_string();
                    let fragment_id_str = actor_context.fragment_id.to_string();
                    let allocation_stated = task_stats_alloc::allocation_stat(
                        instrumented,
                        Duration::from_millis(1000),
                        move |bytes| {
                            metrics
                                .actor_memory_usage
                                .with_label_values(&[&actor_id_str, &fragment_id_str])
                                .set(bytes as i64);

                            actor_context.store_mem_usage(bytes);
                        },
                    );
                    self.runtime.spawn(allocation_stated)
                }
                #[cfg(not(enable_task_local_alloc))]
                {
                    self.actor_manager.runtime.spawn(instrumented)
                }
            };
            self.actor_manager_state.handles.insert(actor_id, handle);

            if self.actor_manager.streaming_metrics.level >= MetricLevel::Debug {
                tracing::info!("Tokio metrics are enabled because metrics_level >= Debug");
                let actor_id_str = actor_id.to_string();
                let metrics = self.actor_manager.streaming_metrics.clone();
                let actor_monitor_task = self.actor_manager.runtime.spawn(async move {
                    loop {
                        let task_metrics = monitor.cumulative();
                        metrics
                            .actor_execution_time
                            .with_label_values(&[&actor_id_str])
                            .set(task_metrics.total_poll_duration.as_secs_f64());
                        metrics
                            .actor_fast_poll_duration
                            .with_label_values(&[&actor_id_str])
                            .set(task_metrics.total_fast_poll_duration.as_secs_f64());
                        metrics
                            .actor_fast_poll_cnt
                            .with_label_values(&[&actor_id_str])
                            .set(task_metrics.total_fast_poll_count as i64);
                        metrics
                            .actor_slow_poll_duration
                            .with_label_values(&[&actor_id_str])
                            .set(task_metrics.total_slow_poll_duration.as_secs_f64());
                        metrics
                            .actor_slow_poll_cnt
                            .with_label_values(&[&actor_id_str])
                            .set(task_metrics.total_slow_poll_count as i64);
                        metrics
                            .actor_poll_duration
                            .with_label_values(&[&actor_id_str])
                            .set(task_metrics.total_poll_duration.as_secs_f64());
                        metrics
                            .actor_poll_cnt
                            .with_label_values(&[&actor_id_str])
                            .set(task_metrics.total_poll_count as i64);
                        metrics
                            .actor_idle_duration
                            .with_label_values(&[&actor_id_str])
                            .set(task_metrics.total_idle_duration.as_secs_f64());
                        metrics
                            .actor_idle_cnt
                            .with_label_values(&[&actor_id_str])
                            .set(task_metrics.total_idled_count as i64);
                        metrics
                            .actor_scheduled_duration
                            .with_label_values(&[&actor_id_str])
                            .set(task_metrics.total_scheduled_duration.as_secs_f64());
                        metrics
                            .actor_scheduled_cnt
                            .with_label_values(&[&actor_id_str])
                            .set(task_metrics.total_scheduled_count as i64);
                        tokio::time::sleep(Duration::from_secs(1)).await;
                    }
                });
                self.actor_manager_state
                    .actor_monitor_tasks
                    .insert(actor_id, actor_monitor_task);
            }
        }
    }
}

impl LocalBarrierWorker {
    /// This function could only be called once during the lifecycle of `LocalStreamManager` for
    /// now.
    pub fn update_actor_info(&self, new_actor_infos: Vec<ActorInfo>) -> StreamResult<()> {
        let mut actor_infos = self.current_shared_context.actor_infos.write();
        for actor in new_actor_infos {
            if let Some(prev_actor) = actor_infos.get(&actor.get_actor_id())
                && &actor != prev_actor
            {
                bail!(
                    "actor info mismatch when broadcasting {}",
                    actor.get_actor_id()
                );
            }
            actor_infos.insert(actor.get_actor_id(), actor);
        }
        Ok(())
    }
}

impl StreamActorManagerState {
    /// `drop_actor` is invoked by meta node via RPC once the stop barrier arrives at the
    /// sink. All the actors in the actors should stop themselves before this method is invoked.
    fn drop_actor(&mut self, actor_id: ActorId) {
        self.actor_monitor_tasks
            .remove(&actor_id)
            .inspect(|handle| handle.abort());
        self.actors.remove(&actor_id);

        // Task should have already stopped when this method is invoked. There might be some
        // clean-up work left (like dropping in-memory data structures), but we don't have to wait
        // for them to finish, in order to make this request non-blocking.
        self.handles.remove(&actor_id);
    }

    fn drain_actor_handles(&mut self) -> Vec<(ActorId, ActorHandle)> {
        self.handles.drain().collect()
    }

    /// `stop_all_actors` is invoked by meta node via RPC for recovery purpose. Different from the
    /// `drop_actor`, the execution of the actors will be aborted.
    fn clear_state(&mut self) {
        self.actors.clear();
        self.actor_monitor_tasks.clear();
    }

    fn update_actors(&mut self, actors: Vec<stream_plan::StreamActor>) -> StreamResult<()> {
        for actor in actors {
            let actor_id = actor.get_actor_id();
            self.actors
                .try_insert(actor_id, actor)
                .map_err(|_| anyhow!("duplicated actor {}", actor_id))?;
        }

        Ok(())
    }
}

#[cfg(test)]
pub mod test_utils {
    use risingwave_pb::common::HostAddress;

    use super::*;

    pub fn helper_make_local_actor(actor_id: u32) -> ActorInfo {
        ActorInfo {
            actor_id,
            host: Some(HostAddress {
                host: LOCAL_TEST_ADDR.host.clone(),
                port: LOCAL_TEST_ADDR.port as i32,
            }),
        }
    }
}<|MERGE_RESOLUTION|>--- conflicted
+++ resolved
@@ -223,7 +223,6 @@
         }
     }
 
-<<<<<<< HEAD
     /// Get await-tree contexts for all barrier.
     pub fn get_barrier_traces(&self) -> HashMap<u64, await_tree::TreeContext> {
         match &self.barrier_await_tree_reg.as_ref() {
@@ -232,13 +231,9 @@
         }
     }
 
-    /// Broadcast a barrier to all senders. Save a receiver in barrier manager
-    pub async fn send_barrier(
-=======
     /// Receive a new control stream request from meta. Notify the barrier worker to reset the CN and use the new control stream
     /// to receive control message from meta
     pub fn handle_new_control_stream(
->>>>>>> ccbc5db7
         &self,
         sender: UnboundedSender<Result<StreamingControlStreamResponse, Status>>,
         request_stream: BoxStream<'static, Result<StreamingControlStreamRequest, Status>>,
