--- conflicted
+++ resolved
@@ -325,22 +325,11 @@
                 "actor error overwritten"
             );
         }
-<<<<<<< HEAD
         for fail_epoch in self.state.epochs_await_on_actor(actor_id) {
             if let Some(result_sender) = self.epoch_result_sender.remove(&fail_epoch) {
                 if result_sender.send(Err(err.clone())).is_err() {
-                    warn!(?fail_epoch, ?actor_id, err = ?err.as_report(), "fail to notify actor failure");
-                }
-=======
-        for (fail_epoch, notifier) in self.state.notifiers_await_on_actor(actor_id) {
-            if notifier.send(Err(err.clone())).is_err() {
-                warn!(
-                    fail_epoch,
-                    actor_id,
-                    err = %err.as_report(),
-                    "fail to notify actor failure"
-                );
->>>>>>> 2559026c
+                    warn!(fail_epoch, actor_id, err = %err.as_report(), "fail to notify actor failure");
+                }
             }
         }
     }
