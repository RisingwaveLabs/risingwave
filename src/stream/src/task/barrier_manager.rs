--- conflicted
+++ resolved
@@ -376,22 +376,8 @@
         match request.request.expect("should not be empty") {
             Request::InjectBarrier(req) => {
                 let barrier = Barrier::from_protobuf(req.get_barrier().unwrap())?;
-<<<<<<< HEAD
-                self.update_actor_info(req.broadcast_info)?;
-                self.send_barrier(
-                    &barrier,
-                    req.actors_to_build,
-                    req.actor_ids_to_collect.into_iter().collect(),
-                    req.table_ids_to_sync
-                        .into_iter()
-                        .map(TableId::new)
-                        .collect(),
-                    PartialGraphId::new(req.partial_graph_id),
-                )?;
-=======
                 self.update_actor_info(req.broadcast_info.iter().cloned())?;
                 self.send_barrier(&barrier, req)?;
->>>>>>> 06d5cdef
                 Ok(())
             }
             Request::RemovePartialGraph(req) => {
@@ -541,14 +527,7 @@
     fn send_barrier(
         &mut self,
         barrier: &Barrier,
-<<<<<<< HEAD
-        to_build: Vec<BuildActorInfo>,
-        to_collect: HashSet<ActorId>,
-        table_ids: HashSet<TableId>,
-        partial_graph_id: PartialGraphId,
-=======
         request: InjectBarrierRequest,
->>>>>>> 06d5cdef
     ) -> StreamResult<()> {
         if barrier.kind == BarrierKind::Initial {
             self.actor_manager
@@ -575,17 +554,7 @@
             }
         }
 
-<<<<<<< HEAD
-        self.state.transform_to_issued(
-            barrier,
-            to_build,
-            to_collect,
-            table_ids,
-            partial_graph_id,
-        )?;
-=======
         self.state.transform_to_issued(barrier, request)?;
->>>>>>> 06d5cdef
         Ok(())
     }
 
