// Copyright 2024 RisingWave Labs
//
// Licensed under the Apache License, Version 2.0 (the "License");
// you may not use this file except in compliance with the License.
// You may obtain a copy of the License at
//
//     http://www.apache.org/licenses/LICENSE-2.0
//
// Unless required by applicable law or agreed to in writing, software
// distributed under the License is distributed on an "AS IS" BASIS,
// WITHOUT WARRANTIES OR CONDITIONS OF ANY KIND, either express or implied.
// See the License for the specific language governing permissions and
// limitations under the License.

use std::collections::{BTreeSet, HashMap, HashSet};
use std::fmt::Display;
use std::future::pending;
use std::sync::Arc;
use std::time::Duration;

use anyhow::anyhow;
use futures::stream::BoxStream;
use futures::StreamExt;
use itertools::Itertools;
use risingwave_common::error::tonic::extra::Score;
use risingwave_pb::stream_service::barrier_complete_response::{
    GroupedSstableInfo, PbCreateMviewProgress,
};
use risingwave_rpc_client::error::{ToTonicStatus, TonicStatusWrapper};
use thiserror_ext::AsReport;
use tokio::select;
use tokio::sync::mpsc::{unbounded_channel, UnboundedReceiver, UnboundedSender};
use tokio::sync::{mpsc, oneshot};
use tokio::task::JoinHandle;
use tonic::{Code, Status};

use self::managed_state::ManagedBarrierState;
use crate::error::{IntoUnexpectedExit, StreamError, StreamResult};
use crate::task::{
    ActorId, AtomicU64Ref, PartialGraphId, SharedContext, StreamEnvironment, UpDownActorIds,
};

mod managed_state;
mod progress;
#[cfg(test)]
mod tests;

pub use progress::CreateMviewProgress;
use risingwave_common::catalog::TableId;
use risingwave_common::util::epoch::EpochPair;
use risingwave_common::util::runtime::BackgroundShutdownRuntime;
use risingwave_hummock_sdk::table_stats::to_prost_table_stats_map;
use risingwave_hummock_sdk::{HummockVersionId, LocalSstableInfo, SyncResult};
use risingwave_pb::stream_plan::barrier::BarrierKind;
use risingwave_pb::stream_service::streaming_control_stream_request::{InitRequest, Request};
use risingwave_pb::stream_service::streaming_control_stream_response::{
    InitResponse, ShutdownResponse,
};
use risingwave_pb::stream_service::{
    streaming_control_stream_response, BarrierCompleteResponse, BuildActorInfo,
    StreamingControlStreamRequest, StreamingControlStreamResponse,
};

use crate::executor::exchange::permit::Receiver;
use crate::executor::monitor::StreamingMetrics;
use crate::executor::{Barrier, BarrierInner, StreamExecutorError};
use crate::task::barrier_manager::managed_state::ManagedBarrierStateDebugInfo;
use crate::task::barrier_manager::progress::BackfillState;

/// If enabled, all actors will be grouped in the same tracing span within one epoch.
/// Note that this option will significantly increase the overhead of tracing.
pub const ENABLE_BARRIER_AGGREGATION: bool = false;

/// Collect result of some barrier on current compute node. Will be reported to the meta service.
#[derive(Debug)]
pub struct BarrierCompleteResult {
    /// The result returned from `sync` of `StateStore`.
    pub sync_result: Option<SyncResult>,

    /// The updated creation progress of materialized view after this barrier.
    pub create_mview_progress: Vec<PbCreateMviewProgress>,
}

pub(super) struct ControlStreamHandle {
    #[expect(clippy::type_complexity)]
    pair: Option<(
        UnboundedSender<Result<StreamingControlStreamResponse, Status>>,
        BoxStream<'static, Result<StreamingControlStreamRequest, Status>>,
    )>,
}

impl ControlStreamHandle {
    fn empty() -> Self {
        Self { pair: None }
    }

    pub(super) fn new(
        sender: UnboundedSender<Result<StreamingControlStreamResponse, Status>>,
        request_stream: BoxStream<'static, Result<StreamingControlStreamRequest, Status>>,
    ) -> Self {
        Self {
            pair: Some((sender, request_stream)),
        }
    }

    pub(super) fn connected(&self) -> bool {
        self.pair.is_some()
    }

    fn reset_stream_with_err(&mut self, err: Status) {
        if let Some((sender, _)) = self.pair.take() {
            // Note: `TonicStatusWrapper` provides a better error report.
            let err = TonicStatusWrapper::new(err);
            warn!(error = %err.as_report(), "control stream reset with error");

            let err = err.into_inner();
            if sender.send(Err(err)).is_err() {
                warn!("failed to notify reset of control stream");
            }
        }
    }

    /// Send `Shutdown` message to the control stream and wait for the stream to be closed
    /// by the meta service.
    async fn shutdown_stream(&mut self) {
        if let Some((sender, _)) = self.pair.take() {
            if sender
                .send(Ok(StreamingControlStreamResponse {
                    response: Some(streaming_control_stream_response::Response::Shutdown(
                        ShutdownResponse::default(),
                    )),
                }))
                .is_err()
            {
                warn!("failed to notify shutdown of control stream");
            } else {
                tracing::info!("waiting for meta service to close control stream...");

                // Wait for the stream to be closed, to ensure that the `Shutdown` message has
                // been acknowledged by the meta service for more precise error report.
                //
                // This is because the meta service will reset the control stream manager and
                // drop the connection to us upon recovery. As a result, the receiver part of
                // this sender will also be dropped, causing the stream to close.
                sender.closed().await;
            }
        } else {
            debug!("control stream has been reset, ignore shutdown");
        }
    }

    fn send_response(&mut self, response: StreamingControlStreamResponse) {
        if let Some((sender, _)) = self.pair.as_ref() {
            if sender.send(Ok(response)).is_err() {
                self.pair = None;
                warn!("fail to send response. control stream reset");
            }
        } else {
            debug!(?response, "control stream has been reset. ignore response");
        }
    }

    async fn next_request(&mut self) -> StreamingControlStreamRequest {
        if let Some((_, stream)) = &mut self.pair {
            match stream.next().await {
                Some(Ok(request)) => {
                    return request;
                }
                Some(Err(e)) => self.reset_stream_with_err(
                    anyhow!(TonicStatusWrapper::new(e)) // wrap the status to provide better error report
                        .context("failed to get request")
                        .to_status_unnamed(Code::Internal),
                ),
                None => self.reset_stream_with_err(Status::internal("end of stream")),
            }
        }
        pending().await
    }
}

pub(super) enum LocalBarrierEvent {
    ReportActorCollected {
        actor_id: ActorId,
        epoch: EpochPair,
    },
    ReportCreateProgress {
        epoch: EpochPair,
        actor: ActorId,
        state: BackfillState,
    },
    RegisterBarrierSender {
        actor_id: ActorId,
        barrier_sender: mpsc::UnboundedSender<Barrier>,
    },
    #[cfg(test)]
    Flush(oneshot::Sender<()>),
}

#[derive(strum_macros::Display)]
pub(super) enum LocalActorOperation {
    NewControlStream {
        handle: ControlStreamHandle,
        init_request: InitRequest,
    },
    TakeReceiver {
        ids: UpDownActorIds,
        result_sender: oneshot::Sender<StreamResult<Receiver>>,
    },
    #[cfg(test)]
    GetCurrentSharedContext(oneshot::Sender<Arc<SharedContext>>),
    InspectState {
        result_sender: oneshot::Sender<String>,
    },
    Shutdown {
        result_sender: oneshot::Sender<()>,
    },
}

pub(crate) struct StreamActorManager {
    pub(super) env: StreamEnvironment,
    pub(super) streaming_metrics: Arc<StreamingMetrics>,

    /// Watermark epoch number.
    pub(super) watermark_epoch: AtomicU64Ref,

    /// Manages the await-trees of all actors.
    pub(super) await_tree_reg: Option<await_tree::Registry>,

    /// Runtime for the streaming actors.
    pub(super) runtime: BackgroundShutdownRuntime,
}

pub(super) struct LocalBarrierWorkerDebugInfo<'a> {
    running_actors: BTreeSet<ActorId>,
    managed_barrier_state: ManagedBarrierStateDebugInfo<'a>,
    has_control_stream_connected: bool,
}

impl Display for LocalBarrierWorkerDebugInfo<'_> {
    fn fmt(&self, f: &mut std::fmt::Formatter<'_>) -> std::fmt::Result {
        write!(f, "running_actors: ")?;
        for actor_id in &self.running_actors {
            write!(f, "{}, ", actor_id)?;
        }

        writeln!(
            f,
            "\nhas_control_stream_connected: {}",
            self.has_control_stream_connected
        )?;

        writeln!(f, "managed_barrier_state:\n{}", self.managed_barrier_state)?;
        Ok(())
    }
}

/// [`LocalBarrierWorker`] manages barrier control flow, used by local stream manager.
/// Specifically, [`LocalBarrierWorker`] serve barrier injection from meta server, send the
/// barriers to and collect them from all actors, and finally report the progress.
pub(super) struct LocalBarrierWorker {
    /// Current barrier collection state.
    pub(super) state: ManagedBarrierState,

    /// Record all unexpected exited actors.
    failure_actors: HashMap<ActorId, StreamError>,

    control_stream_handle: ControlStreamHandle,

    pub(super) actor_manager: Arc<StreamActorManager>,

    pub(super) current_shared_context: Arc<SharedContext>,

    barrier_event_rx: UnboundedReceiver<LocalBarrierEvent>,

    actor_failure_rx: UnboundedReceiver<(ActorId, StreamError)>,

    /// Cached result of [`Self::try_find_root_failure`].
    cached_root_failure: Option<ScoredStreamError>,
}

impl LocalBarrierWorker {
    pub(super) fn new(actor_manager: Arc<StreamActorManager>) -> Self {
        let (event_tx, event_rx) = unbounded_channel();
        let (failure_tx, failure_rx) = unbounded_channel();
        let shared_context = Arc::new(SharedContext::new(
            &actor_manager.env,
            LocalBarrierManager {
                barrier_event_sender: event_tx,
                actor_failure_sender: failure_tx,
            },
        ));
        Self {
            failure_actors: HashMap::default(),
            state: ManagedBarrierState::new(actor_manager.clone(), shared_context.clone()),
            control_stream_handle: ControlStreamHandle::empty(),
            actor_manager,
            current_shared_context: shared_context,
            barrier_event_rx: event_rx,
            actor_failure_rx: failure_rx,
            cached_root_failure: None,
        }
    }

    fn to_debug_info(&self) -> LocalBarrierWorkerDebugInfo<'_> {
        LocalBarrierWorkerDebugInfo {
            running_actors: self.state.actor_states.keys().cloned().collect(),
            managed_barrier_state: self.state.to_debug_info(),
            has_control_stream_connected: self.control_stream_handle.connected(),
        }
    }

    async fn run(mut self, mut actor_op_rx: UnboundedReceiver<LocalActorOperation>) {
        loop {
            select! {
                biased;
                (partial_graph_id, completed_epoch) = self.state.next_completed_epoch() => {
                    let result = self.on_epoch_completed(partial_graph_id, completed_epoch);
                    if let Err(err) = result {
                        self.notify_other_failure(err, "failed to complete epoch").await;
                    }
                },
                event = self.barrier_event_rx.recv() => {
                    // event should not be None because the LocalBarrierManager holds a copy of tx
                    let result = self.handle_barrier_event(event.expect("should not be none"));
                    if let Err((actor_id, err)) = result {
                        self.notify_actor_failure(actor_id, err, "failed to handle barrier event").await;
                    }
                },
                failure = self.actor_failure_rx.recv() => {
                    let (actor_id, err) = failure.unwrap();
                    self.notify_actor_failure(actor_id, err, "recv actor failure").await;
                },
                actor_op = actor_op_rx.recv() => {
                    if let Some(actor_op) = actor_op {
                        match actor_op {
                            LocalActorOperation::NewControlStream { handle, init_request  } => {
                                self.control_stream_handle.reset_stream_with_err(Status::internal("control stream has been reset to a new one"));
                                self.reset(HummockVersionId::new(init_request.version_id)).await;
                                self.control_stream_handle = handle;
                                self.control_stream_handle.send_response(StreamingControlStreamResponse {
                                    response: Some(streaming_control_stream_response::Response::Init(InitResponse {}))
                                });
                            }
                            LocalActorOperation::Shutdown { result_sender } => {
                                if !self.state.actor_states.is_empty() {
                                    tracing::warn!(
                                        "shutdown with running actors, scaling or migration will be triggered"
                                    );
                                }
                                self.control_stream_handle.shutdown_stream().await;
                                let _ = result_sender.send(());
                            }
                            actor_op => {
                                self.handle_actor_op(actor_op);
                            }
                        }
                    }
                    else {
                        break;
                    }
                },
                request = self.control_stream_handle.next_request() => {
                    let result = self.handle_streaming_control_request(request);
                    if let Err(err) = result {
                        self.notify_other_failure(err, "failed to inject barrier").await;
                    }
                },
            }
        }
    }

    fn handle_streaming_control_request(
        &mut self,
        request: StreamingControlStreamRequest,
    ) -> StreamResult<()> {
        match request.request.expect("should not be empty") {
            Request::InjectBarrier(req) => {
                let barrier = Barrier::from_protobuf(req.get_barrier().unwrap())?;
                self.update_actor_info(req.broadcast_info)?;
                self.send_barrier(
                    &barrier,
                    req.actors_to_build,
                    req.actor_ids_to_collect.into_iter().collect(),
                    req.table_ids_to_sync
                        .into_iter()
                        .map(TableId::new)
                        .collect(),
                    PartialGraphId::new(req.partial_graph_id),
                )?;
                Ok(())
            }
            Request::RemovePartialGraph(req) => {
                self.remove_partial_graphs(
                    req.partial_graph_ids.into_iter().map(PartialGraphId::new),
                );
                Ok(())
            }
            Request::Init(_) => {
                unreachable!()
            }
        }
    }

    fn handle_barrier_event(
        &mut self,
        event: LocalBarrierEvent,
    ) -> Result<(), (ActorId, StreamError)> {
        match event {
            LocalBarrierEvent::ReportActorCollected { actor_id, epoch } => {
                self.collect(actor_id, epoch)
            }
            LocalBarrierEvent::ReportCreateProgress {
                epoch,
                actor,
                state,
            } => {
                self.update_create_mview_progress(epoch, actor, state);
            }
            LocalBarrierEvent::RegisterBarrierSender {
                actor_id,
                barrier_sender,
            } => {
                self.state
                    .register_barrier_sender(actor_id, barrier_sender)
                    .map_err(|e| (actor_id, e))?;
            }
            #[cfg(test)]
            LocalBarrierEvent::Flush(sender) => {
                use futures::FutureExt;
                while let Some(request) = self.control_stream_handle.next_request().now_or_never() {
                    self.handle_streaming_control_request(request).unwrap();
                }
                sender.send(()).unwrap()
            }
        }
        Ok(())
    }

    fn handle_actor_op(&mut self, actor_op: LocalActorOperation) {
        match actor_op {
            LocalActorOperation::NewControlStream { .. } | LocalActorOperation::Shutdown { .. } => {
                unreachable!("event {actor_op} should be handled separately in async context")
            }
            LocalActorOperation::TakeReceiver { ids, result_sender } => {
                let _ = result_sender.send(self.current_shared_context.take_receiver(ids));
            }
            #[cfg(test)]
            LocalActorOperation::GetCurrentSharedContext(sender) => {
                let _ = sender.send(self.current_shared_context.clone());
            }
            LocalActorOperation::InspectState { result_sender } => {
                let debug_info = self.to_debug_info();
                let _ = result_sender.send(debug_info.to_string());
            }
        }
    }
}

// event handler
impl LocalBarrierWorker {
    fn on_epoch_completed(
        &mut self,
        partial_graph_id: PartialGraphId,
        epoch: u64,
    ) -> StreamResult<()> {
        let state = self
            .state
            .graph_states
            .get_mut(&partial_graph_id)
            .expect("should exist");
        let result = state
            .pop_completed_epoch(epoch)
            .expect("should exist")
            .expect("should have completed")?;

        let BarrierCompleteResult {
            create_mview_progress,
            sync_result,
        } = result;

        let (synced_sstables, table_watermarks, old_value_ssts) = sync_result
            .map(|sync_result| {
                (
                    sync_result.uncommitted_ssts,
                    sync_result.table_watermarks,
                    sync_result.old_value_ssts,
                )
            })
            .unwrap_or_default();

        let result = StreamingControlStreamResponse {
            response: Some(
                streaming_control_stream_response::Response::CompleteBarrier(
                    BarrierCompleteResponse {
                        request_id: "todo".to_string(),
                        partial_graph_id: partial_graph_id.into(),
                        epoch,
                        status: None,
                        create_mview_progress,
                        synced_sstables: synced_sstables
                            .into_iter()
                            .map(
                                |LocalSstableInfo {
                                     sst_info,
                                     table_stats,
                                 }| GroupedSstableInfo {
                                    sst: Some(sst_info.into()),
                                    table_stats_map: to_prost_table_stats_map(table_stats),
                                },
                            )
                            .collect_vec(),
                        worker_id: self.actor_manager.env.worker_id(),
                        table_watermarks: table_watermarks
                            .into_iter()
                            .map(|(key, value)| (key.table_id, value.into()))
                            .collect(),
                        old_value_sstables: old_value_ssts
                            .into_iter()
                            .map(|sst| sst.sst_info.into())
                            .collect(),
                    },
                ),
            ),
        };

        self.control_stream_handle.send_response(result);
        Ok(())
    }

    /// Broadcast a barrier to all senders. Save a receiver which will get notified when this
    /// barrier is finished, in managed mode.
    ///
    /// Note that the error returned here is typically a [`StreamError::barrier_send`], which is not
    /// the root cause of the failure. The caller should then call [`Self::try_find_root_failure`]
    /// to find the root cause.
    fn send_barrier(
        &mut self,
        barrier: &Barrier,
        to_build: Vec<BuildActorInfo>,
        to_collect: HashSet<ActorId>,
        table_ids: HashSet<TableId>,
        partial_graph_id: PartialGraphId,
    ) -> StreamResult<()> {
        if barrier.kind == BarrierKind::Initial {
            self.actor_manager
                .watermark_epoch
                .store(barrier.epoch.curr, std::sync::atomic::Ordering::SeqCst);
        }
        debug!(
            target: "events::stream::barrier::manager::send",
            "send barrier {:?}, actor_ids_to_collect = {:?}",
            barrier,
            to_collect
        );

        for actor_id in &to_collect {
            if self.failure_actors.contains_key(actor_id) {
                // The failure actors could exit before the barrier is issued, while their
                // up-downstream actors could be stuck somehow. Return error directly to trigger the
                // recovery.
                return Err(StreamError::barrier_send(
                    barrier.clone(),
                    *actor_id,
                    "actor has already failed",
                ));
            }
        }

<<<<<<< HEAD
        self.state
            .transform_to_issued(barrier, to_collect, table_ids, partial_graph_id)?;

        // Actors to stop should still accept this barrier, but won't get sent to in next times.
        if let Some(actors) = barrier.all_stop_actors() {
            debug!(
                target: "events::stream::barrier::manager",
                "remove actors {:?} from senders",
                actors
            );
        }
=======
        self.state.transform_to_issued(
            barrier,
            to_build,
            to_collect,
            table_ids,
            partial_graph_id,
            actor_ids_to_pre_sync_barrier,
        )?;
>>>>>>> e2c89f41
        Ok(())
    }

    fn remove_partial_graphs(&mut self, partial_graph_ids: impl Iterator<Item = PartialGraphId>) {
        for partial_graph_id in partial_graph_ids {
            if let Some(graph) = self.state.graph_states.remove(&partial_graph_id) {
                assert!(
                    graph.is_empty(),
                    "non empty graph to be removed: {}",
                    &graph
                );
            } else {
                warn!(
                    partial_graph_id = partial_graph_id.0,
                    "no partial graph to remove"
                );
            }
        }
    }

    /// Reset all internal states.
    pub(super) fn reset_state(&mut self) {
        *self = Self::new(self.actor_manager.clone());
    }

    /// When a [`crate::executor::StreamConsumer`] (typically [`crate::executor::DispatchExecutor`]) get a barrier, it should report
    /// and collect this barrier with its own `actor_id` using this function.
    fn collect(&mut self, actor_id: ActorId, epoch: EpochPair) {
        self.state.collect(actor_id, epoch)
    }

    /// When a actor exit unexpectedly, the error is reported using this function. The control stream
    /// will be reset and the meta service will then trigger recovery.
    async fn notify_actor_failure(
        &mut self,
        actor_id: ActorId,
        err: StreamError,
        err_context: &'static str,
    ) {
        self.add_failure(actor_id, err.clone());
        let root_err = self.try_find_root_failure().await.unwrap(); // always `Some` because we just added one

        if let Some(actor_state) = self.state.actor_states.get(&actor_id)
            && (!actor_state.inflight_barriers.is_empty() || actor_state.is_running())
        {
            self.control_stream_handle.reset_stream_with_err(
                anyhow!(root_err)
                    .context(err_context)
                    .to_status_unnamed(Code::Internal),
            );
        }
    }

    /// When some other failure happens (like failed to send barrier), the error is reported using
    /// this function. The control stream will be reset and the meta service will then trigger recovery.
    ///
    /// This is similar to [`Self::notify_actor_failure`], but since there's not always an actor failure,
    /// the given `err` will be used if there's no root failure found.
    async fn notify_other_failure(&mut self, err: StreamError, message: impl Into<String>) {
        let root_err = self
            .try_find_root_failure()
            .await
            .unwrap_or_else(|| ScoredStreamError::new(err));

        self.control_stream_handle.reset_stream_with_err(
            anyhow!(root_err)
                .context(message.into())
                .to_status_unnamed(Code::Internal),
        );
    }

    fn add_failure(&mut self, actor_id: ActorId, err: StreamError) {
        if let Some(prev_err) = self.failure_actors.insert(actor_id, err) {
            warn!(
                actor_id,
                prev_err = %prev_err.as_report(),
                "actor error overwritten"
            );
        }
    }

    /// Collect actor errors for a while and find the one that might be the root cause.
    ///
    /// Returns `None` if there's no actor error received.
    async fn try_find_root_failure(&mut self) -> Option<ScoredStreamError> {
        if self.cached_root_failure.is_some() {
            return self.cached_root_failure.clone();
        }

        // fetch more actor errors within a timeout
        let _ = tokio::time::timeout(Duration::from_secs(3), async {
            while let Some((actor_id, error)) = self.actor_failure_rx.recv().await {
                self.add_failure(actor_id, error);
            }
        })
        .await;

        // Find the error with highest score.
        self.cached_root_failure = self
            .failure_actors
            .values()
            .map(|e| ScoredStreamError::new(e.clone()))
            .max_by_key(|e| e.score);

        self.cached_root_failure.clone()
    }
}

#[derive(Clone)]
pub struct LocalBarrierManager {
    barrier_event_sender: UnboundedSender<LocalBarrierEvent>,
    actor_failure_sender: UnboundedSender<(ActorId, StreamError)>,
}

impl LocalBarrierWorker {
    /// Create a [`LocalBarrierWorker`] with managed mode.
    pub fn spawn(
        env: StreamEnvironment,
        streaming_metrics: Arc<StreamingMetrics>,
        await_tree_reg: Option<await_tree::Registry>,
        watermark_epoch: AtomicU64Ref,
        actor_op_rx: UnboundedReceiver<LocalActorOperation>,
    ) -> JoinHandle<()> {
        let runtime = {
            let mut builder = tokio::runtime::Builder::new_multi_thread();
            if let Some(worker_threads_num) = env.config().actor_runtime_worker_threads_num {
                builder.worker_threads(worker_threads_num);
            }
            builder
                .thread_name("rw-streaming")
                .enable_all()
                .build()
                .unwrap()
        };

        let actor_manager = Arc::new(StreamActorManager {
            env: env.clone(),
            streaming_metrics,
            watermark_epoch,
            await_tree_reg,
            runtime: runtime.into(),
        });
        let worker = LocalBarrierWorker::new(actor_manager);
        tokio::spawn(worker.run(actor_op_rx))
    }
}

pub(super) struct EventSender<T>(pub(super) UnboundedSender<T>);

impl<T> Clone for EventSender<T> {
    fn clone(&self) -> Self {
        Self(self.0.clone())
    }
}

impl<T> EventSender<T> {
    pub(super) fn send_event(&self, event: T) {
        self.0.send(event).expect("should be able to send event")
    }

    pub(super) async fn send_and_await<RSP>(
        &self,
        make_event: impl FnOnce(oneshot::Sender<RSP>) -> T,
    ) -> StreamResult<RSP> {
        let (tx, rx) = oneshot::channel();
        let event = make_event(tx);
        self.send_event(event);
        rx.await
            .map_err(|_| anyhow!("barrier manager maybe reset").into())
    }
}

impl LocalBarrierManager {
    fn send_event(&self, event: LocalBarrierEvent) {
        // ignore error, because the current barrier manager maybe a stale one
        let _ = self.barrier_event_sender.send(event);
    }

    /// When a [`crate::executor::StreamConsumer`] (typically [`crate::executor::DispatchExecutor`]) get a barrier, it should report
    /// and collect this barrier with its own `actor_id` using this function.
    pub fn collect<M>(&self, actor_id: ActorId, barrier: &BarrierInner<M>) {
        self.send_event(LocalBarrierEvent::ReportActorCollected {
            actor_id,
            epoch: barrier.epoch,
        })
    }

    /// When a actor exit unexpectedly, it should report this event using this function, so meta
    /// will notice actor's exit while collecting.
    pub fn notify_failure(&self, actor_id: ActorId, err: StreamError) {
        let _ = self
            .actor_failure_sender
            .send((actor_id, err.into_unexpected_exit(actor_id)));
    }

    pub fn subscribe_barrier(&self, actor_id: ActorId) -> UnboundedReceiver<Barrier> {
        let (tx, rx) = mpsc::unbounded_channel();
        self.send_event(LocalBarrierEvent::RegisterBarrierSender {
            actor_id,
            barrier_sender: tx,
        });
        rx
    }
}

/// A [`StreamError`] with a score, used to find the root cause of actor failures.
#[derive(Debug, Clone)]
struct ScoredStreamError {
    error: StreamError,
    score: Score,
}

impl std::fmt::Display for ScoredStreamError {
    fn fmt(&self, f: &mut std::fmt::Formatter<'_>) -> std::fmt::Result {
        self.error.fmt(f)
    }
}

impl std::error::Error for ScoredStreamError {
    fn source(&self) -> Option<&(dyn std::error::Error + 'static)> {
        self.error.source()
    }

    fn provide<'a>(&'a self, request: &mut std::error::Request<'a>) {
        self.error.provide(request);
        // HIGHLIGHT: Provide the score to make it retrievable from meta service.
        request.provide_value(self.score);
    }
}

impl ScoredStreamError {
    /// Score the given error based on hard-coded rules.
    fn new(error: StreamError) -> Self {
        // Explicitly list all error kinds here to notice developers to update this function when
        // there are changes in error kinds.

        fn stream_executor_error_score(e: &StreamExecutorError) -> i32 {
            use crate::executor::error::ErrorKind;
            match e.inner() {
                // `ChannelClosed` or `ExchangeChannelClosed` is likely to be caused by actor exit
                // and not the root cause.
                ErrorKind::ChannelClosed(_) | ErrorKind::ExchangeChannelClosed(_) => 1,

                // Normal errors.
                ErrorKind::Uncategorized(_)
                | ErrorKind::Storage(_)
                | ErrorKind::ArrayError(_)
                | ErrorKind::ExprError(_)
                | ErrorKind::SerdeError(_)
                | ErrorKind::SinkError(_, _)
                | ErrorKind::RpcError(_)
                | ErrorKind::AlignBarrier(_, _)
                | ErrorKind::ConnectorError(_)
                | ErrorKind::DmlError(_)
                | ErrorKind::NotImplemented(_) => 999,
            }
        }

        fn stream_error_score(e: &StreamError) -> i32 {
            use crate::error::ErrorKind;
            match e.inner() {
                // `UnexpectedExit` wraps the original error. Score on the inner error.
                ErrorKind::UnexpectedExit { source, .. } => stream_error_score(source),

                // `BarrierSend` is likely to be caused by actor exit and not the root cause.
                ErrorKind::BarrierSend { .. } => 1,

                // Executor errors first.
                ErrorKind::Executor(ee) => 2000 + stream_executor_error_score(ee),

                // Then other errors.
                ErrorKind::Uncategorized(_)
                | ErrorKind::Storage(_)
                | ErrorKind::Expression(_)
                | ErrorKind::Array(_)
                | ErrorKind::Secret(_) => 1000,
            }
        }

        let score = Score(stream_error_score(&error));
        Self { error, score }
    }
}

#[cfg(test)]
impl LocalBarrierManager {
    fn spawn_for_test() -> EventSender<LocalActorOperation> {
        use std::sync::atomic::AtomicU64;
        let (tx, rx) = unbounded_channel();
        let _join_handle = LocalBarrierWorker::spawn(
            StreamEnvironment::for_test(),
            Arc::new(StreamingMetrics::unused()),
            None,
            Arc::new(AtomicU64::new(0)),
            rx,
        );
        EventSender(tx)
    }

    pub fn for_test() -> Self {
        let (tx, mut rx) = unbounded_channel();
        let (failure_tx, failure_rx) = unbounded_channel();
        let _join_handle = tokio::spawn(async move {
            let _failure_rx = failure_rx;
            while rx.recv().await.is_some() {}
        });
        Self {
            barrier_event_sender: tx,
            actor_failure_sender: failure_tx,
        }
    }

    pub async fn flush_all_events(&self) {
        let (tx, rx) = oneshot::channel();
        self.send_event(LocalBarrierEvent::Flush(tx));
        rx.await.unwrap()
    }
}

#[cfg(test)]
pub(crate) mod barrier_test_utils {
    use std::sync::Arc;

    use assert_matches::assert_matches;
    use futures::StreamExt;
    use risingwave_pb::stream_service::streaming_control_stream_request::InitRequest;
    use risingwave_pb::stream_service::{
        streaming_control_stream_request, streaming_control_stream_response, InjectBarrierRequest,
        StreamingControlStreamRequest, StreamingControlStreamResponse,
    };
    use tokio::sync::mpsc::{unbounded_channel, UnboundedReceiver, UnboundedSender};
    use tokio_stream::wrappers::UnboundedReceiverStream;
    use tonic::Status;

    use crate::executor::Barrier;
    use crate::task::barrier_manager::{ControlStreamHandle, EventSender, LocalActorOperation};
    use crate::task::{ActorId, LocalBarrierManager, SharedContext};

    pub(crate) struct LocalBarrierTestEnv {
        pub shared_context: Arc<SharedContext>,
        #[expect(dead_code)]
        pub(super) actor_op_tx: EventSender<LocalActorOperation>,
        pub request_tx: UnboundedSender<Result<StreamingControlStreamRequest, Status>>,
        pub response_rx: UnboundedReceiver<Result<StreamingControlStreamResponse, Status>>,
    }

    impl LocalBarrierTestEnv {
        pub(crate) async fn for_test() -> Self {
            let actor_op_tx = LocalBarrierManager::spawn_for_test();

            let (request_tx, request_rx) = unbounded_channel();
            let (response_tx, mut response_rx) = unbounded_channel();

            actor_op_tx.send_event(LocalActorOperation::NewControlStream {
                handle: ControlStreamHandle::new(
                    response_tx,
                    UnboundedReceiverStream::new(request_rx).boxed(),
                ),
                init_request: InitRequest { version_id: 0 },
            });

            assert_matches!(
                response_rx.recv().await.unwrap().unwrap().response.unwrap(),
                streaming_control_stream_response::Response::Init(_)
            );

            let shared_context = actor_op_tx
                .send_and_await(LocalActorOperation::GetCurrentSharedContext)
                .await
                .unwrap();

            Self {
                shared_context,
                actor_op_tx,
                request_tx,
                response_rx,
            }
        }

        pub(crate) fn inject_barrier(
            &self,
            barrier: &Barrier,
            actor_to_collect: impl IntoIterator<Item = ActorId>,
        ) {
            self.request_tx
                .send(Ok(StreamingControlStreamRequest {
                    request: Some(streaming_control_stream_request::Request::InjectBarrier(
                        InjectBarrierRequest {
                            request_id: "".to_string(),
                            barrier: Some(barrier.to_protobuf()),
                            actor_ids_to_collect: actor_to_collect.into_iter().collect(),
                            table_ids_to_sync: vec![],
                            partial_graph_id: u32::MAX,
                            broadcast_info: vec![],
                            actors_to_build: vec![],
                        },
                    )),
                }))
                .unwrap();
        }
    }
}<|MERGE_RESOLUTION|>--- conflicted
+++ resolved
@@ -566,28 +566,13 @@
             }
         }
 
-<<<<<<< HEAD
-        self.state
-            .transform_to_issued(barrier, to_collect, table_ids, partial_graph_id)?;
-
-        // Actors to stop should still accept this barrier, but won't get sent to in next times.
-        if let Some(actors) = barrier.all_stop_actors() {
-            debug!(
-                target: "events::stream::barrier::manager",
-                "remove actors {:?} from senders",
-                actors
-            );
-        }
-=======
         self.state.transform_to_issued(
             barrier,
             to_build,
             to_collect,
             table_ids,
             partial_graph_id,
-            actor_ids_to_pre_sync_barrier,
         )?;
->>>>>>> e2c89f41
         Ok(())
     }
 
