// Copyright 2022 Singularity Data
//
// Licensed under the Apache License, Version 2.0 (the "License");
// you may not use this file except in compliance with the License.
// You may obtain a copy of the License at
//
// http://www.apache.org/licenses/LICENSE-2.0
//
// Unless required by applicable law or agreed to in writing, software
// distributed under the License is distributed on an "AS IS" BASIS,
// WITHOUT WARRANTIES OR CONDITIONS OF ANY KIND, either express or implied.
// See the License for the specific language governing permissions and
// limitations under the License.

use std::collections::{HashMap, HashSet};

use prometheus::HistogramTimer;
use risingwave_pb::stream_service::barrier_complete_response::CreateMviewProgress as ProstCreateMviewProgress;
use tokio::sync::mpsc::UnboundedSender;
use tokio::sync::oneshot;
use tokio::sync::oneshot::Receiver;

use self::managed_state::ManagedBarrierState;
use crate::error::StreamResult;
use crate::executor::*;
use crate::task::ActorId;

mod managed_state;
mod progress;
#[cfg(test)]
mod tests;

pub use progress::CreateMviewProgress;
<<<<<<< HEAD
use risingwave_common::bail;
=======
use risingwave_storage::StateStoreImpl;
>>>>>>> 8b9a7455

/// If enabled, all actors will be grouped in the same tracing span within one epoch.
/// Note that this option will significantly increase the overhead of tracing.
pub const ENABLE_BARRIER_AGGREGATION: bool = false;

/// Collect result of some barrier on current compute node. Will be reported to the meta service.
#[derive(Debug)]
pub struct CollectResult {
    pub create_mview_progress: Vec<ProstCreateMviewProgress>,
}

enum BarrierState {
    /// `Local` mode should be only used for tests. In this mode, barriers are not managed or
    /// collected, and there's no way to know whether or when a barrier is finished.
    #[cfg(test)]
    Local,

    /// In `Managed` mode, barriers are sent and collected according to the request from meta
    /// service. When the barrier is finished, the caller can be notified about this.
    Managed(ManagedBarrierState),
}

/// [`LocalBarrierManager`] manages barrier control flow, used by local stream manager.
/// Specifically, [`LocalBarrierManager`] serve barrier injection from meta server, send the
/// barriers to and collect them from all actors, and finally report the progress.
pub struct LocalBarrierManager {
    /// Stores all materialized view source sender.
    senders: HashMap<ActorId, UnboundedSender<Barrier>>,

    /// Span of the current epoch.
    #[expect(dead_code)]
    span: tracing::Span,

    /// Current barrier collection state.
    state: BarrierState,

    /// Save collect rx
    collect_complete_receiver:
        HashMap<u64, (Option<Receiver<CollectResult>>, Option<HistogramTimer>)>,
}

impl LocalBarrierManager {
    fn with_state(state: BarrierState) -> Self {
        Self {
            senders: HashMap::new(),
            span: tracing::Span::none(),
            state,
            collect_complete_receiver: HashMap::default(),
        }
    }

    /// Create a [`LocalBarrierManager`] with managed mode.
    pub fn new(state_store: StateStoreImpl) -> Self {
        Self::with_state(BarrierState::Managed(ManagedBarrierState::new(state_store)))
    }

    /// Register sender for source actors, used to send barriers.
    pub fn register_sender(&mut self, actor_id: ActorId, sender: UnboundedSender<Barrier>) {
        tracing::trace!(actor_id = actor_id, "register sender");
        self.senders.insert(actor_id, sender);
    }

    /// Return all senders.
    pub fn all_senders(&self) -> HashSet<ActorId> {
        self.senders.keys().cloned().collect()
    }

    /// Broadcast a barrier to all senders. Save a receiver which will get notified when this
    /// barrier is finished, in managed mode.
    pub fn send_barrier(
        &mut self,
        barrier: &Barrier,
        actor_ids_to_send: impl IntoIterator<Item = ActorId>,
        actor_ids_to_collect: impl IntoIterator<Item = ActorId>,
        timer: Option<HistogramTimer>,
    ) -> StreamResult<()> {
        let to_send = {
            let to_send: HashSet<ActorId> = actor_ids_to_send.into_iter().collect();
            match &self.state {
                #[cfg(test)]
                BarrierState::Local if to_send.is_empty() => self.senders.keys().cloned().collect(),
                _ => to_send,
            }
        };
        let to_collect: HashSet<ActorId> = actor_ids_to_collect.into_iter().collect();
        trace!(
            "send barrier {:?}, senders = {:?}, actor_ids_to_collect = {:?}",
            barrier,
            to_send,
            to_collect
        );

        let rx = match &mut self.state {
            #[cfg(test)]
            BarrierState::Local => None,

            BarrierState::Managed(state) => {
                // There must be some actors to collect from.
                assert!(!to_collect.is_empty());

                let (tx, rx) = oneshot::channel();
                state.transform_to_issued(barrier, to_collect, tx);
                Some(rx)
            }
        };

        for actor_id in to_send {
            let sender = self
                .senders
                .get(&actor_id)
                .unwrap_or_else(|| panic!("sender for actor {} does not exist", actor_id));
            if let Err(err) = sender.send(barrier.clone()) {
                // return err to trigger recovery.
                bail!("failed to send barrier to actor {}: {:?}", actor_id, err)
            }
        }

        // Actors to stop should still accept this barrier, but won't get sent to in next times.
        if let Some(actors) = barrier.all_stop_actors() {
            trace!("remove actors {:?} from senders", actors);
            for actor in actors {
                self.senders.remove(actor);
            }
        }

        self.collect_complete_receiver
            .insert(barrier.epoch.prev, (rx, timer));
        Ok(())
    }

    /// Use `prev_epoch` to remove collect rx and return rx.
    pub fn remove_collect_rx(
        &mut self,
        prev_epoch: u64,
    ) -> (Option<Receiver<CollectResult>>, Option<HistogramTimer>) {
        self.collect_complete_receiver
            .remove(&prev_epoch)
            .unwrap_or_else(|| {
                panic!(
                    "barrier collect complete receiver for prev epoch {} not exists",
                    prev_epoch
                )
            })
    }

    /// remove all collect rx
    pub fn clear_collect_rx(&mut self) {
        self.collect_complete_receiver.clear();
        match &mut self.state {
            #[cfg(test)]
            BarrierState::Local => {}

            BarrierState::Managed(managed_state) => {
                managed_state.clear_all_states();
            }
        }
    }

    /// When a [`StreamConsumer`] (typically [`DispatchExecutor`]) get a barrier, it should report
    /// and collect this barrier with its own `actor_id` using this function.
    pub fn collect(&mut self, actor_id: ActorId, barrier: &Barrier) -> StreamResult<()> {
        match &mut self.state {
            #[cfg(test)]
            BarrierState::Local => {}

            BarrierState::Managed(managed_state) => {
                managed_state.collect(actor_id, barrier);
            }
        }

        Ok(())
    }
}

#[cfg(test)]
impl LocalBarrierManager {
    pub fn for_test() -> Self {
        Self::with_state(BarrierState::Local)
    }

    /// Returns whether [`BarrierState`] is `Local`.
    pub fn is_local_mode(&self) -> bool {
        !matches!(self.state, BarrierState::Managed(_))
    }
}<|MERGE_RESOLUTION|>--- conflicted
+++ resolved
@@ -31,11 +31,8 @@
 mod tests;
 
 pub use progress::CreateMviewProgress;
-<<<<<<< HEAD
 use risingwave_common::bail;
-=======
 use risingwave_storage::StateStoreImpl;
->>>>>>> 8b9a7455
 
 /// If enabled, all actors will be grouped in the same tracing span within one epoch.
 /// Note that this option will significantly increase the overhead of tracing.
