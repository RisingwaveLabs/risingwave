--- conflicted
+++ resolved
@@ -28,12 +28,7 @@
 fixedbitset = { version = "0.4", features = ["std"] }
 futures = { version = "0.3", default-features = false, features = ["alloc"] }
 futures-async-stream = "0.2"
-<<<<<<< HEAD
-hyper = "0.14"
-=======
-gen-iter = "0.3"
 hytra = "0.1.2"
->>>>>>> 7f237d70
 iter-chunks = "0.1"
 itertools = "0.10"
 local_stats_alloc = { path = "../utils/local_stats_alloc" }
