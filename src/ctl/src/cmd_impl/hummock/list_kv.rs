--- conflicted
+++ resolved
@@ -27,14 +27,8 @@
         tracing::info!("using u64::MAX as epoch");
     }
     let scan_result = match table_id {
-<<<<<<< HEAD
-        u32::MAX => {
+        None => {
             unimplemented!("list across tables is not supported yet")
-=======
-        None => {
-            tracing::info!("using .. as range");
-            hummock.scan::<_, Vec<u8>>(.., None, u64::MAX).await?
->>>>>>> 3e94ca3f
         }
         Some(table_id) => {
             let mut buf = BytesMut::with_capacity(5);
