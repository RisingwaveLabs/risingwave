[package]
name = "risingwave_common_service"
version = "0.1.11"
edition = "2021"
# See more keys and their definitions at https://doc.rust-lang.org/cargo/reference/manifest.html

[dependencies]
hyper = "0.14"
log = "0.4"
prometheus = { version = "0.13" }
risingwave_common = { path = "../" }
risingwave_pb = { path = "../../prost" }
risingwave_rpc_client = { path = "../../rpc_client" }
<<<<<<< HEAD
tokio = { version = "=0.2.0-alpha.6", package = "madsim-tokio", features = ["rt", "rt-multi-thread", "sync", "macros", "time", "signal"] }
tonic = { version = "=0.2.0-alpha.6", package = "madsim-tonic" }
=======
tokio = { version = "=0.2.0-alpha.7", package = "madsim-tokio", features = ["rt", "rt-multi-thread", "sync", "macros", "time", "signal"] }
>>>>>>> 307a4906
tower = { version = "0.4", features = ["util", "load-shed"] }
tower-http = { version = "0.3", features = ["add-extension", "cors"] }
tracing = { version = "0.1" }<|MERGE_RESOLUTION|>--- conflicted
+++ resolved
@@ -11,12 +11,8 @@
 risingwave_common = { path = "../" }
 risingwave_pb = { path = "../../prost" }
 risingwave_rpc_client = { path = "../../rpc_client" }
-<<<<<<< HEAD
-tokio = { version = "=0.2.0-alpha.6", package = "madsim-tokio", features = ["rt", "rt-multi-thread", "sync", "macros", "time", "signal"] }
-tonic = { version = "=0.2.0-alpha.6", package = "madsim-tonic" }
-=======
 tokio = { version = "=0.2.0-alpha.7", package = "madsim-tokio", features = ["rt", "rt-multi-thread", "sync", "macros", "time", "signal"] }
->>>>>>> 307a4906
+tonic = { version = "=0.2.0-alpha.7", package = "madsim-tonic" }
 tower = { version = "0.4", features = ["util", "load-shed"] }
 tower-http = { version = "0.3", features = ["add-extension", "cors"] }
 tracing = { version = "0.1" }