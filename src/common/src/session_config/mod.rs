--- conflicted
+++ resolved
@@ -34,7 +34,7 @@
 
 // This is a hack, &'static str is not allowed as a const generics argument.
 // TODO: refine this using the adt_const_params feature.
-const CONFIG_KEYS: [&str; 35] = [
+const CONFIG_KEYS: [&str; 36] = [
     "RW_IMPLICIT_FLUSH",
     "CREATE_COMPACTION_GROUP_FOR_MV",
     "QUERY_MODE",
@@ -69,11 +69,8 @@
     "LOCK_TIMEOUT",
     "ROW_SECURITY",
     "STANDARD_CONFORMING_STRINGS",
-<<<<<<< HEAD
+    "RW_STREAMING_RATE_LIMIT",
     "RW_STREAMING_OVER_WINDOW_CACHE_POLICY",
-=======
-    "RW_STREAMING_RATE_LIMIT",
->>>>>>> d1fe176a
 ];
 
 // MUST HAVE 1v1 relationship to CONFIG_KEYS. e.g. CONFIG_KEYS[IMPLICIT_FLUSH] =
@@ -112,11 +109,8 @@
 const LOCK_TIMEOUT: usize = 31;
 const ROW_SECURITY: usize = 32;
 const STANDARD_CONFORMING_STRINGS: usize = 33;
-<<<<<<< HEAD
-const STREAMING_OVER_WINDOW_CACHE_POLICY: usize = 34;
-=======
 const RW_STREAMING_RATE_LIMIT: usize = 34;
->>>>>>> d1fe176a
+const STREAMING_OVER_WINDOW_CACHE_POLICY: usize = 35;
 
 trait ConfigEntry: Default + for<'a> TryFrom<&'a [&'a str], Error = RwError> {
     fn entry_name() -> &'static str;
@@ -339,11 +333,8 @@
 type LockTimeout = ConfigI32<LOCK_TIMEOUT, 0>;
 type RowSecurity = ConfigBool<ROW_SECURITY, true>;
 type StandardConformingStrings = ConfigString<STANDARD_CONFORMING_STRINGS>;
-<<<<<<< HEAD
+type StreamingRateLimit = ConfigU64<RW_STREAMING_RATE_LIMIT, 0>;
 type StreamingOverWindowCachePolicy = ConfigString<STREAMING_OVER_WINDOW_CACHE_POLICY>;
-=======
-type StreamingRateLimit = ConfigU64<RW_STREAMING_RATE_LIMIT, 0>;
->>>>>>> d1fe176a
 
 /// Report status or notice to caller.
 pub trait ConfigReporter {
@@ -484,16 +475,14 @@
     ))]
     standard_conforming_strings: StandardConformingStrings,
 
-<<<<<<< HEAD
+    streaming_rate_limit: StreamingRateLimit,
+
     /// Cache policy for partition cache in streaming over window.
     /// Can be "full", "recent", "recent-first-n" or "recent-last-n".
     #[educe(Default(
         expression = "ConfigString::<STREAMING_OVER_WINDOW_CACHE_POLICY>(String::from(\"full\"))"
     ))]
     streaming_over_window_cache_policy: StreamingOverWindowCachePolicy,
-=======
-    streaming_rate_limit: StreamingRateLimit,
->>>>>>> d1fe176a
 }
 
 impl ConfigMap {
@@ -605,13 +594,10 @@
             self.row_security = val.as_slice().try_into()?;
         } else if key.eq_ignore_ascii_case(StandardConformingStrings::entry_name()) {
             self.standard_conforming_strings = val.as_slice().try_into()?;
-<<<<<<< HEAD
+        } else if key.eq_ignore_ascii_case(StreamingRateLimit::entry_name()) {
+            self.streaming_rate_limit = val.as_slice().try_into()?;
         } else if key.eq_ignore_ascii_case(StreamingOverWindowCachePolicy::entry_name()) {
             self.streaming_over_window_cache_policy = val.as_slice().try_into()?;
-=======
-        } else if key.eq_ignore_ascii_case(StreamingRateLimit::entry_name()) {
-            self.streaming_rate_limit = val.as_slice().try_into()?;
->>>>>>> d1fe176a
         } else {
             return Err(ErrorCode::UnrecognizedConfigurationParameter(key.to_string()).into());
         }
@@ -693,13 +679,10 @@
             Ok(self.row_security.to_string())
         } else if key.eq_ignore_ascii_case(StandardConformingStrings::entry_name()) {
             Ok(self.standard_conforming_strings.to_string())
-<<<<<<< HEAD
+        } else if key.eq_ignore_ascii_case(StreamingRateLimit::entry_name()) {
+            Ok(self.streaming_rate_limit.to_string())
         } else if key.eq_ignore_ascii_case(StreamingOverWindowCachePolicy::entry_name()) {
             Ok(self.streaming_over_window_cache_policy.to_string())
-=======
-        } else if key.eq_ignore_ascii_case(StreamingRateLimit::entry_name()) {
-            Ok(self.streaming_rate_limit.to_string())
->>>>>>> d1fe176a
         } else {
             Err(ErrorCode::UnrecognizedConfigurationParameter(key.to_string()).into())
         }
@@ -878,17 +861,15 @@
                 description: String::from("Unused in RisingWave"),
             },
             VariableInfo{
-<<<<<<< HEAD
+                name: StreamingRateLimit::entry_name().to_lowercase(),
+                setting: self.streaming_rate_limit.to_string(),
+                description: String::from("Set streaming rate limit (rows per second) for each parallelism for mv backfilling"),
+            },
+            VariableInfo{
                 name: StreamingOverWindowCachePolicy::entry_name().to_lowercase(),
                 setting: self.streaming_over_window_cache_policy.to_string(),
                 description: String::from(r#"Cache policy for partition cache in streaming over window. Can be "full", "recent", "recent-first-n" or "recent-last-n"."#),
             },
-=======
-                name: StreamingRateLimit::entry_name().to_lowercase(),
-                setting: self.streaming_rate_limit.to_string(),
-                description: String::from("Set streaming rate limit (rows per second) for each parallelism for mv backfilling"),
-            }
->>>>>>> d1fe176a
         ]
     }
 
@@ -1013,15 +994,14 @@
         &self.standard_conforming_strings
     }
 
-<<<<<<< HEAD
-    pub fn get_streaming_over_window_cache_policy(&self) -> &str {
-        &self.streaming_over_window_cache_policy
-=======
     pub fn get_streaming_rate_limit(&self) -> Option<u32> {
         if self.streaming_rate_limit.0 != 0 {
             return Some(self.streaming_rate_limit.0 as u32);
         }
         None
->>>>>>> d1fe176a
+    }
+
+    pub fn get_streaming_over_window_cache_policy(&self) -> &str {
+        &self.streaming_over_window_cache_policy
     }
 }