// Copyright 2023 RisingWave Labs
//
// Licensed under the Apache License, Version 2.0 (the "License");
// you may not use this file except in compliance with the License.
// You may obtain a copy of the License at
//
//     http://www.apache.org/licenses/LICENSE-2.0
//
// Unless required by applicable law or agreed to in writing, software
// distributed under the License is distributed on an "AS IS" BASIS,
// WITHOUT WARRANTIES OR CONDITIONS OF ANY KIND, either express or implied.
// See the License for the specific language governing permissions and
// limitations under the License.

mod non_zero64;
mod over_window;
mod query_mode;
mod search_path;
pub mod sink_decouple;
mod transaction_isolation_level;
mod visibility_mode;

use chrono_tz::Tz;
pub use over_window::OverWindowCachePolicy;
pub use query_mode::QueryMode;
use risingwave_common_proc_macro::SessionConfig;
pub use search_path::{SearchPath, USER_NAME_WILD_CARD};
use thiserror::Error;

use self::non_zero64::ConfigNonZeroU64;
use crate::session_config::sink_decouple::SinkDecouple;
use crate::session_config::transaction_isolation_level::IsolationLevel;
pub use crate::session_config::visibility_mode::VisibilityMode;

pub const SESSION_CONFIG_LIST_SEP: &str = ", ";

#[derive(Error, Debug)]
pub enum SessionConfigError {
    #[error("Invalid value `{value}` for `{entry}`")]
    InvalidValue {
        entry: &'static str,
        value: String,
        source: anyhow::Error,
    },

    #[error("Unrecognized config entry `{0}`")]
    UnrecognizedEntry(String),
}

type SessionConfigResult<T> = std::result::Result<T, SessionConfigError>;

<<<<<<< HEAD
    fn try_from(value: &[&str]) -> Result<Self, Self::Error> {
        if value.len() != 1 {
            return Err(ErrorCode::InternalError(format!(
                "SET {} takes only one argument",
                Self::entry_name()
            ))
            .into());
        }

        let s = value[0];
        s.parse::<i32>().map(ConfigI32).map_err(|_e| {
            ErrorCode::InvalidConfigValue {
                config_entry: Self::entry_name().to_string(),
                config_value: s.to_string(),
            }
            .into()
        })
    }
}

struct ConfigU64<const NAME: usize, const DEFAULT: u64 = 0>(u64);

impl<const NAME: usize, const DEFAULT: u64> Default for ConfigU64<NAME, DEFAULT> {
    fn default() -> Self {
        ConfigU64(DEFAULT)
    }
}

impl<const NAME: usize, const DEFAULT: u64> Deref for ConfigU64<NAME, DEFAULT> {
    type Target = u64;

    fn deref(&self) -> &Self::Target {
        &self.0
    }
}

impl<const NAME: usize, const DEFAULT: u64> ConfigEntry for ConfigU64<NAME, DEFAULT> {
    fn entry_name() -> &'static str {
        CONFIG_KEYS[NAME]
    }
}

impl<const NAME: usize, const DEFAULT: u64> TryFrom<&[&str]> for ConfigU64<NAME, DEFAULT> {
    type Error = RwError;

    fn try_from(value: &[&str]) -> Result<Self, Self::Error> {
        if value.len() != 1 {
            return Err(ErrorCode::InternalError(format!(
                "SET {} takes only one argument",
                Self::entry_name()
            ))
            .into());
        }

        let s = value[0];
        s.parse::<u64>().map(ConfigU64).map_err(|_e| {
            ErrorCode::InvalidConfigValue {
                config_entry: Self::entry_name().to_string(),
                config_value: s.to_string(),
            }
            .into()
        })
    }
}

pub struct VariableInfo {
    pub name: String,
    pub setting: String,
    pub description: String,
}

type ImplicitFlush = ConfigBool<IMPLICIT_FLUSH, false>;
type CreateCompactionGroupForMv = ConfigBool<CREATE_COMPACTION_GROUP_FOR_MV, false>;
type ApplicationName = ConfigString<APPLICATION_NAME>;
type ExtraFloatDigit = ConfigI32<EXTRA_FLOAT_DIGITS, 1>;
// TODO: We should use more specified type here.
type DateStyle = ConfigString<DATE_STYLE>;
type BatchEnableLookupJoin = ConfigBool<BATCH_ENABLE_LOOKUP_JOIN, true>;
type BatchEnableSortAgg = ConfigBool<BATCH_ENABLE_SORT_AGG, true>;
type MaxSplitRangeGap = ConfigI32<MAX_SPLIT_RANGE_GAP, 8>;
type QueryEpoch = ConfigU64<QUERY_EPOCH, 0>;
type Timezone = ConfigString<TIMEZONE>;
type StreamingParallelism = ConfigU64<STREAMING_PARALLELISM, 0>;
type StreamingEnableDeltaJoin = ConfigBool<STREAMING_ENABLE_DELTA_JOIN, false>;
type StreamingEnableBushyJoin = ConfigBool<STREAMING_ENABLE_BUSHY_JOIN, true>;
type EnableTwoPhaseAgg = ConfigBool<ENABLE_TWO_PHASE_AGG, true>;
type ForceTwoPhaseAgg = ConfigBool<FORCE_TWO_PHASE_AGG, false>;
type EnableSharePlan = ConfigBool<RW_ENABLE_SHARE_PLAN, true>;
type IntervalStyle = ConfigString<INTERVAL_STYLE>;
type BatchParallelism = ConfigU64<BATCH_PARALLELISM, 0>;
type EnableJoinOrdering = ConfigBool<RW_ENABLE_JOIN_ORDERING, true>;
type ServerVersion = ConfigString<SERVER_VERSION>;
type ServerVersionNum = ConfigI32<SERVER_VERSION_NUM, 90_500>;
type ForceSplitDistinctAgg = ConfigBool<FORCE_SPLIT_DISTINCT_AGG, false>;
type ClientMinMessages = ConfigString<CLIENT_MIN_MESSAGES>;
type ClientEncoding = ConfigString<CLIENT_ENCODING>;
type SynchronizeSeqscans = ConfigBool<SYNCHRONIZE_SEQSCANS, false>;
type StatementTimeout = ConfigI32<STATEMENT_TIMEOUT, 0>;
type LockTimeout = ConfigI32<LOCK_TIMEOUT, 0>;
type RowSecurity = ConfigBool<ROW_SECURITY, true>;
type StandardConformingStrings = ConfigString<STANDARD_CONFORMING_STRINGS>;
type StreamingRateLimit = ConfigU64<STREAMING_RATE_LIMIT, 0>;
type CdcBackfill = ConfigBool<CDC_BACKFILL, false>;
type BackgroundDdl = ConfigBool<BACKGROUND_DDL, false>;
type ServerEncoding = ConfigString<SERVER_ENCODING>;
/// FIXME: disable this config by default.
type StreamingEnableArrangementBackfill = ConfigBool<STREAMING_ENABLE_ARRANGEMENT_BACKFILL, true>;

/// Report status or notice to caller.
pub trait ConfigReporter {
    fn report_status(&mut self, key: &str, new_val: String);
}

// Report nothing.
impl ConfigReporter for () {
    fn report_status(&mut self, _key: &str, _new_val: String) {}
}

#[derive(Educe)]
#[educe(Default)]
=======
/// This is the Session Config of RisingWave.
#[derive(SessionConfig)]
>>>>>>> f92b5018
pub struct ConfigMap {
    /// If `RW_IMPLICIT_FLUSH` is on, then every INSERT/UPDATE/DELETE statement will block
    /// until the entire dataflow is refreshed. In other words, every related table & MV will
    /// be able to see the write.
    #[parameter(default = false, rename = "rw_implicit_flush")]
    implicit_flush: bool,

    /// If `CREATE_COMPACTION_GROUP_FOR_MV` is on, dedicated compaction groups will be created in
    /// MV creation.
    #[parameter(default = false)]
    create_compaction_group_for_mv: bool,

    /// A temporary config variable to force query running in either local or distributed mode.
    /// The default value is auto which means let the system decide to run batch queries in local
    /// or distributed mode automatically.
    #[parameter(default = QueryMode::default())]
    query_mode: QueryMode,

    /// Sets the number of digits displayed for floating-point values.
    /// See <https://www.postgresql.org/docs/current/runtime-config-client.html#:~:text=for%20more%20information.-,extra_float_digits,-(integer)>
    #[parameter(default = 1)]
    extra_float_digits: i32,

    /// Sets the application name to be reported in statistics and logs.
    /// See <https://www.postgresql.org/docs/14/runtime-config-logging.html#:~:text=What%20to%20Log-,application_name,-(string)>
    #[parameter(default = "", flags = "REPORT")]
    application_name: String,

    /// It is typically set by an application upon connection to the server.
    /// see <https://www.postgresql.org/docs/current/runtime-config-client.html#GUC-DATESTYLE>
    #[parameter(default = "", rename = "datestyle")]
    date_style: String,

    /// Force the use of lookup join instead of hash join when possible for local batch execution.
    #[parameter(default = true, rename = "rw_batch_enable_lookup_join")]
    batch_enable_lookup_join: bool,

    /// Enable usage of sortAgg instead of hash agg when order property is satisfied in batch
    /// execution
    #[parameter(default = true, rename = "rw_batch_enable_sort_agg")]
    batch_enable_sort_agg: bool,

    /// The max gap allowed to transform small range scan scan into multi point lookup.
    #[parameter(default = 8)]
    max_split_range_gap: i32,

    /// Sets the order in which schemas are searched when an object (table, data type, function, etc.)
    /// is referenced by a simple name with no schema specified.
    /// See <https://www.postgresql.org/docs/14/runtime-config-client.html#GUC-SEARCH-PATH>
    #[parameter(default = SearchPath::default())]
    search_path: SearchPath,

    /// If `VISIBILITY_MODE` is all, we will support querying data without checkpoint.
    #[parameter(default = VisibilityMode::default())]
    visibility_mode: VisibilityMode,

    /// See <https://www.postgresql.org/docs/current/transaction-iso.html>
    #[parameter(default = IsolationLevel::default())]
    transaction_isolation_level: IsolationLevel,

    /// Select as of specific epoch.
    /// Sets the historical epoch for querying data. If 0, querying latest data.
    #[parameter(default = ConfigNonZeroU64::default())]
    query_epoch: ConfigNonZeroU64,

    /// Session timezone. Defaults to UTC.
    #[parameter(default = "UTC", check_hook = check_timezone)]
    timezone: String,

    /// If `STREAMING_PARALLELISM` is non-zero, CREATE MATERIALIZED VIEW/TABLE/INDEX will use it as
    /// streaming parallelism.
    #[parameter(default = ConfigNonZeroU64::default())]
    streaming_parallelism: ConfigNonZeroU64,

    /// Enable delta join for streaming queries. Defaults to false.
    #[parameter(default = false, rename = "rw_streaming_enable_delta_join")]
    streaming_enable_delta_join: bool,

    /// Enable bushy join for streaming queries. Defaults to true.
    #[parameter(default = true, rename = "rw_streaming_enable_bushy_join")]
    streaming_enable_bushy_join: bool,

    /// Enable arrangement backfill for streaming queries. Defaults to false.
    #[parameter(default = false)]
    streaming_enable_arrangement_backfill: bool,

    /// Enable join ordering for streaming and batch queries. Defaults to true.
    #[parameter(default = true, rename = "rw_enable_join_ordering")]
    enable_join_ordering: bool,

    /// Enable two phase agg optimization. Defaults to true.
    /// Setting this to true will always set `FORCE_TWO_PHASE_AGG` to false.
    #[parameter(default = true, flags = "SETTER", rename = "rw_enable_two_phase_agg")]
    enable_two_phase_agg: bool,

    /// Force two phase agg optimization whenever there's a choice between
    /// optimizations. Defaults to false.
    /// Setting this to true will always set `ENABLE_TWO_PHASE_AGG` to false.
    #[parameter(default = false, flags = "SETTER", rename = "rw_force_two_phase_agg")]
    force_two_phase_agg: bool,

    /// Enable sharing of common sub-plans.
    /// This means that DAG structured query plans can be constructed,
    #[parameter(default = true, rename = "rw_enable_share_plan")]
    /// rather than only tree structured query plans.
    enable_share_plan: bool,

    /// Enable split distinct agg
    #[parameter(default = false, rename = "rw_force_split_distinct_agg")]
    force_split_distinct_agg: bool,

    /// See <https://www.postgresql.org/docs/current/runtime-config-client.html#GUC-INTERVALSTYLE>
    #[parameter(default = "", rename = "intervalstyle")]
    interval_style: String,

    /// If `BATCH_PARALLELISM` is non-zero, batch queries will use this parallelism.
    #[parameter(default = ConfigNonZeroU64::default())]
    batch_parallelism: ConfigNonZeroU64,

    /// The version of PostgreSQL that Risingwave claims to be.
    #[parameter(default = "9.5.0")]
    server_version: String,

    /// The version of PostgreSQL that Risingwave claims to be.
    #[parameter(default = 90500)]
    server_version_num: i32,

    /// see <https://www.postgresql.org/docs/15/runtime-config-client.html#GUC-CLIENT-MIN-MESSAGES>
    #[parameter(default = "notice")]
    client_min_messages: String,

    /// see <https://www.postgresql.org/docs/15/runtime-config-client.html#GUC-CLIENT-ENCODING>
    #[parameter(default = "UTF8", check_hook = check_client_encoding)]
    client_encoding: String,

    /// Enable decoupling sink and internal streaming graph or not
    #[parameter(default = SinkDecouple::default())]
    sink_decouple: SinkDecouple,

    /// See <https://www.postgresql.org/docs/current/runtime-config-compatible.html#RUNTIME-CONFIG-COMPATIBLE-VERSION>
    /// Unused in RisingWave, support for compatibility.
    #[parameter(default = false)]
    synchronize_seqscans: bool,

    /// Abort any statement that takes more than the specified amount of time. If
    /// log_min_error_statement is set to ERROR or lower, the statement that timed out will also be
    /// logged. If this value is specified without units, it is taken as milliseconds. A value of
    /// zero (the default) disables the timeout.
    #[parameter(default = 0)]
    statement_timeout: i32,

    /// See <https://www.postgresql.org/docs/current/runtime-config-client.html#GUC-LOCK-TIMEOUT>
    /// Unused in RisingWave, support for compatibility.
    #[parameter(default = 0)]
    lock_timeout: i32,

    /// see <https://www.postgresql.org/docs/current/runtime-config-client.html#GUC-ROW-SECURITY>.
    /// Unused in RisingWave, support for compatibility.
    #[parameter(default = true)]
    row_security: bool,

    /// see <https://www.postgresql.org/docs/current/runtime-config-client.html#GUC-STANDARD-CONFORMING-STRINGS>
    #[parameter(default = "on")]
    standard_conforming_strings: String,

    /// Set streaming rate limit (rows per second) for each parallelism for mv backfilling
    #[parameter(default = ConfigNonZeroU64::default())]
    streaming_rate_limit: ConfigNonZeroU64,

    /// Enable backfill for CDC table to allow lock-free and incremental snapshot
    #[parameter(default = false)]
    cdc_backfill: bool,

    /// Cache policy for partition cache in streaming over window.
    /// Can be "full", "recent", "recent_first_n" or "recent_last_n".
    #[parameter(default = OverWindowCachePolicy::default(), rename = "rw_streaming_over_window_cache_policy")]
    streaming_over_window_cache_policy: OverWindowCachePolicy,

    /// Run DDL statements in background
    #[parameter(default = false)]
    background_ddl: bool,

    /// Shows the server-side character set encoding. At present, this parameter can be shown but not set, because the encoding is determined at database creation time.
    #[parameter(default = "UTF8")]
    server_encoding: String,

    #[parameter(default = "hex", check_hook = check_bytea_output)]
    bytea_output: String,
}

fn check_timezone(val: &str) -> Result<(), String> {
    // Check if the provided string is a valid timezone.
    Tz::from_str_insensitive(val).map_err(|_e| "Not a valid timezone")?;
    Ok(())
}

fn check_client_encoding(val: &str) -> Result<(), String> {
    // https://github.com/postgres/postgres/blob/REL_15_3/src/common/encnames.c#L525
    let clean = val.replace(|c: char| !c.is_ascii_alphanumeric(), "");
    if !clean.eq_ignore_ascii_case("UTF8") {
        Err("Only support 'UTF8' for CLIENT_ENCODING".to_string())
    } else {
        Ok(())
    }
}

fn check_bytea_output(val: &str) -> Result<(), String> {
    if val == "hex" {
        Ok(())
    } else {
        Err("Only support 'hex' for BYTEA_OUTPUT".to_string())
    }
}

impl ConfigMap {
    pub fn set_force_two_phase_agg(
        &mut self,
        val: bool,
        reporter: &mut impl ConfigReporter,
    ) -> SessionConfigResult<()> {
        self.set_force_two_phase_agg_inner(val, reporter)?;
        if self.force_two_phase_agg {
            self.set_enable_two_phase_agg(true, reporter)
        } else {
            Ok(())
        }
    }

    pub fn set_enable_two_phase_agg(
        &mut self,
        val: bool,
        reporter: &mut impl ConfigReporter,
    ) -> SessionConfigResult<()> {
        self.set_enable_two_phase_agg_inner(val, reporter)?;
        if !self.force_two_phase_agg {
            self.set_force_two_phase_agg(false, reporter)
        } else {
            Ok(())
        }
    }
}

pub struct VariableInfo {
    pub name: String,
    pub setting: String,
    pub description: String,
}

/// Report status or notice to caller.
pub trait ConfigReporter {
    fn report_status(&mut self, key: &str, new_val: String);
}

// Report nothing.
impl ConfigReporter for () {
    fn report_status(&mut self, _key: &str, _new_val: String) {}
}<|MERGE_RESOLUTION|>--- conflicted
+++ resolved
@@ -49,131 +49,8 @@
 
 type SessionConfigResult<T> = std::result::Result<T, SessionConfigError>;
 
-<<<<<<< HEAD
-    fn try_from(value: &[&str]) -> Result<Self, Self::Error> {
-        if value.len() != 1 {
-            return Err(ErrorCode::InternalError(format!(
-                "SET {} takes only one argument",
-                Self::entry_name()
-            ))
-            .into());
-        }
-
-        let s = value[0];
-        s.parse::<i32>().map(ConfigI32).map_err(|_e| {
-            ErrorCode::InvalidConfigValue {
-                config_entry: Self::entry_name().to_string(),
-                config_value: s.to_string(),
-            }
-            .into()
-        })
-    }
-}
-
-struct ConfigU64<const NAME: usize, const DEFAULT: u64 = 0>(u64);
-
-impl<const NAME: usize, const DEFAULT: u64> Default for ConfigU64<NAME, DEFAULT> {
-    fn default() -> Self {
-        ConfigU64(DEFAULT)
-    }
-}
-
-impl<const NAME: usize, const DEFAULT: u64> Deref for ConfigU64<NAME, DEFAULT> {
-    type Target = u64;
-
-    fn deref(&self) -> &Self::Target {
-        &self.0
-    }
-}
-
-impl<const NAME: usize, const DEFAULT: u64> ConfigEntry for ConfigU64<NAME, DEFAULT> {
-    fn entry_name() -> &'static str {
-        CONFIG_KEYS[NAME]
-    }
-}
-
-impl<const NAME: usize, const DEFAULT: u64> TryFrom<&[&str]> for ConfigU64<NAME, DEFAULT> {
-    type Error = RwError;
-
-    fn try_from(value: &[&str]) -> Result<Self, Self::Error> {
-        if value.len() != 1 {
-            return Err(ErrorCode::InternalError(format!(
-                "SET {} takes only one argument",
-                Self::entry_name()
-            ))
-            .into());
-        }
-
-        let s = value[0];
-        s.parse::<u64>().map(ConfigU64).map_err(|_e| {
-            ErrorCode::InvalidConfigValue {
-                config_entry: Self::entry_name().to_string(),
-                config_value: s.to_string(),
-            }
-            .into()
-        })
-    }
-}
-
-pub struct VariableInfo {
-    pub name: String,
-    pub setting: String,
-    pub description: String,
-}
-
-type ImplicitFlush = ConfigBool<IMPLICIT_FLUSH, false>;
-type CreateCompactionGroupForMv = ConfigBool<CREATE_COMPACTION_GROUP_FOR_MV, false>;
-type ApplicationName = ConfigString<APPLICATION_NAME>;
-type ExtraFloatDigit = ConfigI32<EXTRA_FLOAT_DIGITS, 1>;
-// TODO: We should use more specified type here.
-type DateStyle = ConfigString<DATE_STYLE>;
-type BatchEnableLookupJoin = ConfigBool<BATCH_ENABLE_LOOKUP_JOIN, true>;
-type BatchEnableSortAgg = ConfigBool<BATCH_ENABLE_SORT_AGG, true>;
-type MaxSplitRangeGap = ConfigI32<MAX_SPLIT_RANGE_GAP, 8>;
-type QueryEpoch = ConfigU64<QUERY_EPOCH, 0>;
-type Timezone = ConfigString<TIMEZONE>;
-type StreamingParallelism = ConfigU64<STREAMING_PARALLELISM, 0>;
-type StreamingEnableDeltaJoin = ConfigBool<STREAMING_ENABLE_DELTA_JOIN, false>;
-type StreamingEnableBushyJoin = ConfigBool<STREAMING_ENABLE_BUSHY_JOIN, true>;
-type EnableTwoPhaseAgg = ConfigBool<ENABLE_TWO_PHASE_AGG, true>;
-type ForceTwoPhaseAgg = ConfigBool<FORCE_TWO_PHASE_AGG, false>;
-type EnableSharePlan = ConfigBool<RW_ENABLE_SHARE_PLAN, true>;
-type IntervalStyle = ConfigString<INTERVAL_STYLE>;
-type BatchParallelism = ConfigU64<BATCH_PARALLELISM, 0>;
-type EnableJoinOrdering = ConfigBool<RW_ENABLE_JOIN_ORDERING, true>;
-type ServerVersion = ConfigString<SERVER_VERSION>;
-type ServerVersionNum = ConfigI32<SERVER_VERSION_NUM, 90_500>;
-type ForceSplitDistinctAgg = ConfigBool<FORCE_SPLIT_DISTINCT_AGG, false>;
-type ClientMinMessages = ConfigString<CLIENT_MIN_MESSAGES>;
-type ClientEncoding = ConfigString<CLIENT_ENCODING>;
-type SynchronizeSeqscans = ConfigBool<SYNCHRONIZE_SEQSCANS, false>;
-type StatementTimeout = ConfigI32<STATEMENT_TIMEOUT, 0>;
-type LockTimeout = ConfigI32<LOCK_TIMEOUT, 0>;
-type RowSecurity = ConfigBool<ROW_SECURITY, true>;
-type StandardConformingStrings = ConfigString<STANDARD_CONFORMING_STRINGS>;
-type StreamingRateLimit = ConfigU64<STREAMING_RATE_LIMIT, 0>;
-type CdcBackfill = ConfigBool<CDC_BACKFILL, false>;
-type BackgroundDdl = ConfigBool<BACKGROUND_DDL, false>;
-type ServerEncoding = ConfigString<SERVER_ENCODING>;
-/// FIXME: disable this config by default.
-type StreamingEnableArrangementBackfill = ConfigBool<STREAMING_ENABLE_ARRANGEMENT_BACKFILL, true>;
-
-/// Report status or notice to caller.
-pub trait ConfigReporter {
-    fn report_status(&mut self, key: &str, new_val: String);
-}
-
-// Report nothing.
-impl ConfigReporter for () {
-    fn report_status(&mut self, _key: &str, _new_val: String) {}
-}
-
-#[derive(Educe)]
-#[educe(Default)]
-=======
 /// This is the Session Config of RisingWave.
 #[derive(SessionConfig)]
->>>>>>> f92b5018
 pub struct ConfigMap {
     /// If `RW_IMPLICIT_FLUSH` is on, then every INSERT/UPDATE/DELETE statement will block
     /// until the entire dataflow is refreshed. In other words, every related table & MV will
