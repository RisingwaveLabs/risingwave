// Copyright 2023 RisingWave Labs
//
// Licensed under the Apache License, Version 2.0 (the "License");
// you may not use this file except in compliance with the License.
// You may obtain a copy of the License at
//
//     http://www.apache.org/licenses/LICENSE-2.0
//
// Unless required by applicable law or agreed to in writing, software
// distributed under the License is distributed on an "AS IS" BASIS,
// WITHOUT WARRANTIES OR CONDITIONS OF ANY KIND, either express or implied.
// See the License for the specific language governing permissions and
// limitations under the License.

mod query_mode;
mod search_path;
mod transaction_isolation_level;
mod visibility_mode;

use std::num::NonZeroU64;
use std::ops::Deref;

use chrono_tz::Tz;
use educe::{self, Educe};
use itertools::Itertools;
pub use query_mode::QueryMode;
pub use search_path::{SearchPath, USER_NAME_WILD_CARD};
use tracing::info;

use crate::error::{ErrorCode, RwError};
use crate::session_config::transaction_isolation_level::IsolationLevel;
pub use crate::session_config::visibility_mode::VisibilityMode;
use crate::util::epoch::Epoch;

// This is a hack, &'static str is not allowed as a const generics argument.
// TODO: refine this using the adt_const_params feature.
const CONFIG_KEYS: [&str; 34] = [
    "RW_IMPLICIT_FLUSH",
    "CREATE_COMPACTION_GROUP_FOR_MV",
    "QUERY_MODE",
    "EXTRA_FLOAT_DIGITS",
    "APPLICATION_NAME",
    "DATESTYLE",
    "RW_BATCH_ENABLE_LOOKUP_JOIN",
    "MAX_SPLIT_RANGE_GAP",
    "SEARCH_PATH",
    "TRANSACTION ISOLATION LEVEL",
    "QUERY_EPOCH",
    "RW_BATCH_ENABLE_SORT_AGG",
    "VISIBILITY_MODE",
    "TIMEZONE",
    "STREAMING_PARALLELISM",
    "RW_STREAMING_ENABLE_DELTA_JOIN",
    "RW_ENABLE_TWO_PHASE_AGG",
    "RW_FORCE_TWO_PHASE_AGG",
    "RW_ENABLE_SHARE_PLAN",
    "INTERVALSTYLE",
    "BATCH_PARALLELISM",
    "RW_STREAMING_ENABLE_BUSHY_JOIN",
    "RW_ENABLE_JOIN_ORDERING",
    "SERVER_VERSION",
    "SERVER_VERSION_NUM",
    "RW_FORCE_SPLIT_DISTINCT_AGG",
    "CLIENT_MIN_MESSAGES",
    "CLIENT_ENCODING",
    "SINK_DECOUPLE",
    "SYNCHRONIZE_SEQSCANS",
    "STATEMENT_TIMEOUT",
    "LOCK_TIMEOUT",
    "ROW_SECURITY",
<<<<<<< HEAD
    "STREAMING_ENABLE_ARRANGEMENT_BACKFILL",
=======
    "STANDARD_CONFORMING_STRINGS",
>>>>>>> 89ba3abe
];

// MUST HAVE 1v1 relationship to CONFIG_KEYS. e.g. CONFIG_KEYS[IMPLICIT_FLUSH] =
// "RW_IMPLICIT_FLUSH".
const IMPLICIT_FLUSH: usize = 0;
const CREATE_COMPACTION_GROUP_FOR_MV: usize = 1;
const QUERY_MODE: usize = 2;
const EXTRA_FLOAT_DIGITS: usize = 3;
const APPLICATION_NAME: usize = 4;
const DATE_STYLE: usize = 5;
const BATCH_ENABLE_LOOKUP_JOIN: usize = 6;
const MAX_SPLIT_RANGE_GAP: usize = 7;
const SEARCH_PATH: usize = 8;
const TRANSACTION_ISOLATION_LEVEL: usize = 9;
const QUERY_EPOCH: usize = 10;
const BATCH_ENABLE_SORT_AGG: usize = 11;
const VISIBILITY_MODE: usize = 12;
const TIMEZONE: usize = 13;
const STREAMING_PARALLELISM: usize = 14;
const STREAMING_ENABLE_DELTA_JOIN: usize = 15;
const ENABLE_TWO_PHASE_AGG: usize = 16;
const FORCE_TWO_PHASE_AGG: usize = 17;
const RW_ENABLE_SHARE_PLAN: usize = 18;
const INTERVAL_STYLE: usize = 19;
const BATCH_PARALLELISM: usize = 20;
const STREAMING_ENABLE_BUSHY_JOIN: usize = 21;
const RW_ENABLE_JOIN_ORDERING: usize = 22;
const SERVER_VERSION: usize = 23;
const SERVER_VERSION_NUM: usize = 24;
const FORCE_SPLIT_DISTINCT_AGG: usize = 25;
const CLIENT_MIN_MESSAGES: usize = 26;
const CLIENT_ENCODING: usize = 27;
const SINK_DECOUPLE: usize = 28;
const SYNCHRONIZE_SEQSCANS: usize = 29;
const STATEMENT_TIMEOUT: usize = 30;
const LOCK_TIMEOUT: usize = 31;
const ROW_SECURITY: usize = 32;
<<<<<<< HEAD
const STREAMING_ENABLE_ARRANGEMENT_BACKFILL: usize = 33;
=======
const STANDARD_CONFORMING_STRINGS: usize = 33;
>>>>>>> 89ba3abe

trait ConfigEntry: Default + for<'a> TryFrom<&'a [&'a str], Error = RwError> {
    fn entry_name() -> &'static str;
}

struct ConfigBool<const NAME: usize, const DEFAULT: bool = false>(bool);

impl<const NAME: usize, const DEFAULT: bool> Default for ConfigBool<NAME, DEFAULT> {
    fn default() -> Self {
        ConfigBool(DEFAULT)
    }
}

impl<const NAME: usize, const DEFAULT: bool> ConfigEntry for ConfigBool<NAME, DEFAULT> {
    fn entry_name() -> &'static str {
        CONFIG_KEYS[NAME]
    }
}

impl<const NAME: usize, const DEFAULT: bool> TryFrom<&[&str]> for ConfigBool<NAME, DEFAULT> {
    type Error = RwError;

    fn try_from(value: &[&str]) -> Result<Self, Self::Error> {
        if value.len() != 1 {
            return Err(ErrorCode::InternalError(format!(
                "SET {} takes only one argument",
                <Self as ConfigEntry>::entry_name()
            ))
            .into());
        }

        let s = value[0];
        if s.eq_ignore_ascii_case("true")
            || s.eq_ignore_ascii_case("on")
            || s.eq_ignore_ascii_case("yes")
            || s.eq_ignore_ascii_case("1")
        {
            Ok(ConfigBool(true))
        } else if s.eq_ignore_ascii_case("false")
            || s.eq_ignore_ascii_case("off")
            || s.eq_ignore_ascii_case("no")
            || s.eq_ignore_ascii_case("0")
        {
            Ok(ConfigBool(false))
        } else {
            Err(ErrorCode::InvalidConfigValue {
                config_entry: Self::entry_name().to_string(),
                config_value: s.to_string(),
            }
            .into())
        }
    }
}

impl<const NAME: usize, const DEFAULT: bool> Deref for ConfigBool<NAME, DEFAULT> {
    type Target = bool;

    fn deref(&self) -> &Self::Target {
        &self.0
    }
}

#[derive(Default, Clone, PartialEq, Eq)]
struct ConfigString<const NAME: usize>(String);

impl<const NAME: usize> Deref for ConfigString<NAME> {
    type Target = String;

    fn deref(&self) -> &Self::Target {
        &self.0
    }
}

impl<const NAME: usize> TryFrom<&[&str]> for ConfigString<NAME> {
    type Error = RwError;

    fn try_from(value: &[&str]) -> Result<Self, Self::Error> {
        if value.len() != 1 {
            return Err(ErrorCode::InternalError(format!(
                "SET {} takes only one argument",
                Self::entry_name()
            ))
            .into());
        }

        Ok(Self(value[0].to_string()))
    }
}

impl<const NAME: usize> ConfigEntry for ConfigString<NAME> {
    fn entry_name() -> &'static str {
        CONFIG_KEYS[NAME]
    }
}

struct ConfigI32<const NAME: usize, const DEFAULT: i32 = 0>(i32);

impl<const NAME: usize, const DEFAULT: i32> Default for ConfigI32<NAME, DEFAULT> {
    fn default() -> Self {
        ConfigI32(DEFAULT)
    }
}

impl<const NAME: usize, const DEFAULT: i32> Deref for ConfigI32<NAME, DEFAULT> {
    type Target = i32;

    fn deref(&self) -> &Self::Target {
        &self.0
    }
}

impl<const NAME: usize, const DEFAULT: i32> ConfigEntry for ConfigI32<NAME, DEFAULT> {
    fn entry_name() -> &'static str {
        CONFIG_KEYS[NAME]
    }
}

impl<const NAME: usize, const DEFAULT: i32> TryFrom<&[&str]> for ConfigI32<NAME, DEFAULT> {
    type Error = RwError;

    fn try_from(value: &[&str]) -> Result<Self, Self::Error> {
        if value.len() != 1 {
            return Err(ErrorCode::InternalError(format!(
                "SET {} takes only one argument",
                Self::entry_name()
            ))
            .into());
        }

        let s = value[0];
        s.parse::<i32>().map(ConfigI32).map_err(|_e| {
            ErrorCode::InvalidConfigValue {
                config_entry: Self::entry_name().to_string(),
                config_value: s.to_string(),
            }
            .into()
        })
    }
}

struct ConfigU64<const NAME: usize, const DEFAULT: u64 = 0>(u64);

impl<const NAME: usize, const DEFAULT: u64> Default for ConfigU64<NAME, DEFAULT> {
    fn default() -> Self {
        ConfigU64(DEFAULT)
    }
}

impl<const NAME: usize, const DEFAULT: u64> Deref for ConfigU64<NAME, DEFAULT> {
    type Target = u64;

    fn deref(&self) -> &Self::Target {
        &self.0
    }
}

impl<const NAME: usize, const DEFAULT: u64> ConfigEntry for ConfigU64<NAME, DEFAULT> {
    fn entry_name() -> &'static str {
        CONFIG_KEYS[NAME]
    }
}

impl<const NAME: usize, const DEFAULT: u64> TryFrom<&[&str]> for ConfigU64<NAME, DEFAULT> {
    type Error = RwError;

    fn try_from(value: &[&str]) -> Result<Self, Self::Error> {
        if value.len() != 1 {
            return Err(ErrorCode::InternalError(format!(
                "SET {} takes only one argument",
                Self::entry_name()
            ))
            .into());
        }

        let s = value[0];
        s.parse::<u64>().map(ConfigU64).map_err(|_e| {
            ErrorCode::InvalidConfigValue {
                config_entry: Self::entry_name().to_string(),
                config_value: s.to_string(),
            }
            .into()
        })
    }
}

pub struct VariableInfo {
    pub name: String,
    pub setting: String,
    pub description: String,
}

type ImplicitFlush = ConfigBool<IMPLICIT_FLUSH, false>;
type CreateCompactionGroupForMv = ConfigBool<CREATE_COMPACTION_GROUP_FOR_MV, false>;
type ApplicationName = ConfigString<APPLICATION_NAME>;
type ExtraFloatDigit = ConfigI32<EXTRA_FLOAT_DIGITS, 1>;
// TODO: We should use more specified type here.
type DateStyle = ConfigString<DATE_STYLE>;
type BatchEnableLookupJoin = ConfigBool<BATCH_ENABLE_LOOKUP_JOIN, true>;
type BatchEnableSortAgg = ConfigBool<BATCH_ENABLE_SORT_AGG, true>;
type MaxSplitRangeGap = ConfigI32<MAX_SPLIT_RANGE_GAP, 8>;
type QueryEpoch = ConfigU64<QUERY_EPOCH, 0>;
type Timezone = ConfigString<TIMEZONE>;
type StreamingParallelism = ConfigU64<STREAMING_PARALLELISM, 0>;
type StreamingEnableDeltaJoin = ConfigBool<STREAMING_ENABLE_DELTA_JOIN, false>;
type StreamingEnableBushyJoin = ConfigBool<STREAMING_ENABLE_BUSHY_JOIN, true>;
// TODO: Revert to false before merging.
type StreamingEnableArrangementBackfill = ConfigBool<STREAMING_ENABLE_ARRANGEMENT_BACKFILL, true>;
type EnableTwoPhaseAgg = ConfigBool<ENABLE_TWO_PHASE_AGG, true>;
type ForceTwoPhaseAgg = ConfigBool<FORCE_TWO_PHASE_AGG, false>;
type EnableSharePlan = ConfigBool<RW_ENABLE_SHARE_PLAN, true>;
type IntervalStyle = ConfigString<INTERVAL_STYLE>;
type BatchParallelism = ConfigU64<BATCH_PARALLELISM, 0>;
type EnableJoinOrdering = ConfigBool<RW_ENABLE_JOIN_ORDERING, true>;
type ServerVersion = ConfigString<SERVER_VERSION>;
type ServerVersionNum = ConfigI32<SERVER_VERSION_NUM, 90_500>;
type ForceSplitDistinctAgg = ConfigBool<FORCE_SPLIT_DISTINCT_AGG, false>;
type ClientMinMessages = ConfigString<CLIENT_MIN_MESSAGES>;
type ClientEncoding = ConfigString<CLIENT_ENCODING>;
type SinkDecouple = ConfigBool<SINK_DECOUPLE, false>;
type SynchronizeSeqscans = ConfigBool<SYNCHRONIZE_SEQSCANS, false>;
type StatementTimeout = ConfigI32<STATEMENT_TIMEOUT, 0>;
type LockTimeout = ConfigI32<LOCK_TIMEOUT, 0>;
type RowSecurity = ConfigBool<ROW_SECURITY, true>;
type StandardConformingStrings = ConfigString<STANDARD_CONFORMING_STRINGS>;

/// Report status or notice to caller.
pub trait ConfigReporter {
    fn report_status(&mut self, key: &str, new_val: String);
}

// Report nothing.
impl ConfigReporter for () {
    fn report_status(&mut self, _key: &str, _new_val: String) {}
}

#[derive(Educe)]
#[educe(Default)]
pub struct ConfigMap {
    /// If `RW_IMPLICIT_FLUSH` is on, then every INSERT/UPDATE/DELETE statement will block
    /// until the entire dataflow is refreshed. In other words, every related table & MV will
    /// be able to see the write.
    implicit_flush: ImplicitFlush,

    /// If `CREATE_COMPACTION_GROUP_FOR_MV` is on, dedicated compaction groups will be created in
    /// MV creation.
    create_compaction_group_for_mv: CreateCompactionGroupForMv,

    /// A temporary config variable to force query running in either local or distributed mode.
    /// The default value is auto which means let the system decide to run batch queries in local
    /// or distributed mode automatically.
    query_mode: QueryMode,

    /// see <https://www.postgresql.org/docs/current/runtime-config-client.html#:~:text=for%20more%20information.-,extra_float_digits,-(integer)>
    extra_float_digit: ExtraFloatDigit,

    /// see <https://www.postgresql.org/docs/14/runtime-config-logging.html#:~:text=What%20to%20Log-,application_name,-(string)>
    application_name: ApplicationName,

    /// see <https://www.postgresql.org/docs/current/runtime-config-client.html#GUC-DATESTYLE>
    date_style: DateStyle,

    /// To force the usage of lookup join instead of hash join in batch execution
    batch_enable_lookup_join: BatchEnableLookupJoin,

    /// To open the usage of sortAgg instead of hash agg when order property is satisfied in batch
    /// execution
    batch_enable_sort_agg: BatchEnableSortAgg,

    /// It's the max gap allowed to transform small range scan scan into multi point lookup.
    max_split_range_gap: MaxSplitRangeGap,

    /// see <https://www.postgresql.org/docs/14/runtime-config-client.html#GUC-SEARCH-PATH>
    search_path: SearchPath,

    /// If `VISIBILITY_MODE` is all, we will support querying data without checkpoint.
    visibility_mode: VisibilityMode,

    /// see <https://www.postgresql.org/docs/current/transaction-iso.html>
    transaction_isolation_level: IsolationLevel,

    /// select as of specific epoch
    query_epoch: QueryEpoch,

    /// Session timezone. Defaults to UTC.
    #[educe(Default(expression = "ConfigString::<TIMEZONE>(String::from(\"UTC\"))"))]
    timezone: Timezone,

    /// If `STREAMING_PARALLELISM` is non-zero, CREATE MATERIALIZED VIEW/TABLE/INDEX will use it as
    /// streaming parallelism.
    streaming_parallelism: StreamingParallelism,

    /// Enable delta join for streaming queries. Defaults to false.
    streaming_enable_delta_join: StreamingEnableDeltaJoin,

    /// Enable bushy join for streaming queries. Defaults to true.
    streaming_enable_bushy_join: StreamingEnableBushyJoin,

    /// Enable arrangement backfill for streaming queries. Defaults to false.
    streaming_enable_arrangement_backfill: StreamingEnableArrangementBackfill,

    /// Enable join ordering for streaming and batch queries. Defaults to true.
    enable_join_ordering: EnableJoinOrdering,

    /// Enable two phase agg optimization. Defaults to true.
    /// Setting this to true will always set `FORCE_TWO_PHASE_AGG` to false.
    enable_two_phase_agg: EnableTwoPhaseAgg,

    /// Force two phase agg optimization whenever there's a choice between
    /// optimizations. Defaults to false.
    /// Setting this to true will always set `ENABLE_TWO_PHASE_AGG` to false.
    force_two_phase_agg: ForceTwoPhaseAgg,

    /// Enable sharing of common sub-plans.
    /// This means that DAG structured query plans can be constructed,
    /// rather than only tree structured query plans.
    enable_share_plan: EnableSharePlan,

    /// Enable split distinct agg
    force_split_distinct_agg: ForceSplitDistinctAgg,

    /// see <https://www.postgresql.org/docs/current/runtime-config-client.html#GUC-INTERVALSTYLE>
    interval_style: IntervalStyle,

    batch_parallelism: BatchParallelism,

    /// The version of PostgreSQL that Risingwave claims to be.
    #[educe(Default(expression = "ConfigString::<SERVER_VERSION>(String::from(\"9.5.0\"))"))]
    server_version: ServerVersion,
    server_version_num: ServerVersionNum,

    /// see <https://www.postgresql.org/docs/15/runtime-config-client.html#GUC-CLIENT-MIN-MESSAGES>
    #[educe(Default(
        expression = "ConfigString::<CLIENT_MIN_MESSAGES>(String::from(\"notice\"))"
    ))]
    client_min_messages: ClientMinMessages,

    /// see <https://www.postgresql.org/docs/15/runtime-config-client.html#GUC-CLIENT-ENCODING>
    #[educe(Default(expression = "ConfigString::<CLIENT_ENCODING>(String::from(\"UTF8\"))"))]
    client_encoding: ClientEncoding,

    /// Enable decoupling sink and internal streaming graph or not
    sink_decouple: SinkDecouple,

    /// See <https://www.postgresql.org/docs/current/runtime-config-compatible.html#RUNTIME-CONFIG-COMPATIBLE-VERSION>
    /// Unused in RisingWave, support for compatibility.
    synchronize_seqscans: SynchronizeSeqscans,

    /// Abort any statement that takes more than the specified amount of time. If
    /// log_min_error_statement is set to ERROR or lower, the statement that timed out will also be
    /// logged. If this value is specified without units, it is taken as milliseconds. A value of
    /// zero (the default) disables the timeout.
    statement_timeout: StatementTimeout,

    /// see <https://www.postgresql.org/docs/current/runtime-config-client.html#GUC-LOCK-TIMEOUT>
    /// Unused in RisingWave, support for compatibility.
    lock_timeout: LockTimeout,

    /// see <https://www.postgresql.org/docs/current/runtime-config-client.html#GUC-ROW-SECURITY>.
    /// Unused in RisingWave, support for compatibility.
    row_security: RowSecurity,

    /// see <https://www.postgresql.org/docs/current/runtime-config-client.html#GUC-STANDARD-CONFORMING-STRINGS>
    #[educe(Default(
        expression = "ConfigString::<STANDARD_CONFORMING_STRINGS>(String::from(\"on\"))"
    ))]
    standard_conforming_strings: StandardConformingStrings,
}

impl ConfigMap {
    pub fn set(
        &mut self,
        key: &str,
        val: Vec<String>,
        mut reporter: impl ConfigReporter,
    ) -> Result<(), RwError> {
        info!(%key, ?val, "set config");
        let val = val.iter().map(AsRef::as_ref).collect_vec();
        if key.eq_ignore_ascii_case(ImplicitFlush::entry_name()) {
            self.implicit_flush = val.as_slice().try_into()?;
        } else if key.eq_ignore_ascii_case(CreateCompactionGroupForMv::entry_name()) {
            self.create_compaction_group_for_mv = val.as_slice().try_into()?;
        } else if key.eq_ignore_ascii_case(QueryMode::entry_name()) {
            self.query_mode = val.as_slice().try_into()?;
        } else if key.eq_ignore_ascii_case(ExtraFloatDigit::entry_name()) {
            self.extra_float_digit = val.as_slice().try_into()?;
        } else if key.eq_ignore_ascii_case(ApplicationName::entry_name()) {
            let new_application_name = val.as_slice().try_into()?;
            if self.application_name != new_application_name {
                self.application_name = new_application_name.clone();
                reporter.report_status(ApplicationName::entry_name(), new_application_name.0);
            }
        } else if key.eq_ignore_ascii_case(DateStyle::entry_name()) {
            self.date_style = val.as_slice().try_into()?;
        } else if key.eq_ignore_ascii_case(BatchEnableLookupJoin::entry_name()) {
            self.batch_enable_lookup_join = val.as_slice().try_into()?;
        } else if key.eq_ignore_ascii_case(BatchEnableSortAgg::entry_name()) {
            self.batch_enable_sort_agg = val.as_slice().try_into()?;
        } else if key.eq_ignore_ascii_case(MaxSplitRangeGap::entry_name()) {
            self.max_split_range_gap = val.as_slice().try_into()?;
        } else if key.eq_ignore_ascii_case(SearchPath::entry_name()) {
            self.search_path = val.as_slice().try_into()?;
        } else if key.eq_ignore_ascii_case(VisibilityMode::entry_name()) {
            self.visibility_mode = val.as_slice().try_into()?;
        } else if key.eq_ignore_ascii_case(QueryEpoch::entry_name()) {
            self.query_epoch = val.as_slice().try_into()?;
        } else if key.eq_ignore_ascii_case(Timezone::entry_name()) {
            let raw: Timezone = val.as_slice().try_into()?;
            // Check if the provided string is a valid timezone.
            Tz::from_str_insensitive(&raw.0).map_err(|_e| ErrorCode::InvalidConfigValue {
                config_entry: Timezone::entry_name().to_string(),
                config_value: raw.0.to_string(),
            })?;
            self.timezone = raw;
        } else if key.eq_ignore_ascii_case(StreamingParallelism::entry_name()) {
            self.streaming_parallelism = val.as_slice().try_into()?;
        } else if key.eq_ignore_ascii_case(StreamingEnableDeltaJoin::entry_name()) {
            self.streaming_enable_delta_join = val.as_slice().try_into()?;
        } else if key.eq_ignore_ascii_case(StreamingEnableBushyJoin::entry_name()) {
            self.streaming_enable_bushy_join = val.as_slice().try_into()?;
        } else if key.eq_ignore_ascii_case(StreamingEnableArrangementBackfill::entry_name()) {
            self.streaming_enable_arrangement_backfill = val.as_slice().try_into()?;
        } else if key.eq_ignore_ascii_case(EnableJoinOrdering::entry_name()) {
            self.enable_join_ordering = val.as_slice().try_into()?;
        } else if key.eq_ignore_ascii_case(EnableTwoPhaseAgg::entry_name()) {
            self.enable_two_phase_agg = val.as_slice().try_into()?;
            if !*self.enable_two_phase_agg {
                self.force_two_phase_agg = ConfigBool(false);
            }
        } else if key.eq_ignore_ascii_case(ForceTwoPhaseAgg::entry_name()) {
            self.force_two_phase_agg = val.as_slice().try_into()?;
            if *self.force_two_phase_agg {
                self.enable_two_phase_agg = ConfigBool(true);
            }
        } else if key.eq_ignore_ascii_case(ForceSplitDistinctAgg::entry_name()) {
            self.force_split_distinct_agg = val.as_slice().try_into()?;
        } else if key.eq_ignore_ascii_case(EnableSharePlan::entry_name()) {
            self.enable_share_plan = val.as_slice().try_into()?;
        } else if key.eq_ignore_ascii_case(IntervalStyle::entry_name()) {
            self.interval_style = val.as_slice().try_into()?;
        } else if key.eq_ignore_ascii_case(BatchParallelism::entry_name()) {
            self.batch_parallelism = val.as_slice().try_into()?;
        } else if key.eq_ignore_ascii_case(ClientMinMessages::entry_name()) {
            // TODO: validate input and fold to lowercase after #10697 refactor
            self.client_min_messages = val.as_slice().try_into()?;
        } else if key.eq_ignore_ascii_case(ClientEncoding::entry_name()) {
            let enc: ClientEncoding = val.as_slice().try_into()?;
            // https://github.com/postgres/postgres/blob/REL_15_3/src/common/encnames.c#L525
            let clean = enc
                .as_str()
                .replace(|c: char| !c.is_ascii_alphanumeric(), "");
            if !clean.eq_ignore_ascii_case("UTF8") {
                return Err(ErrorCode::InvalidConfigValue {
                    config_entry: ClientEncoding::entry_name().into(),
                    config_value: enc.0,
                }
                .into());
            }
            // No actual assignment because we only support UTF8.
        } else if key.eq_ignore_ascii_case("bytea_output") {
            // TODO: We only support hex now.
            if !val.first().is_some_and(|val| *val == "hex") {
                return Err(ErrorCode::InvalidConfigValue {
                    config_entry: "bytea_output".into(),
                    config_value: val.first().map(ToString::to_string).unwrap_or_default(),
                }
                .into());
            }
        } else if key.eq_ignore_ascii_case(SinkDecouple::entry_name()) {
            self.sink_decouple = val.as_slice().try_into()?;
        } else if key.eq_ignore_ascii_case(SynchronizeSeqscans::entry_name()) {
            self.synchronize_seqscans = val.as_slice().try_into()?;
        } else if key.eq_ignore_ascii_case(StatementTimeout::entry_name()) {
            self.statement_timeout = val.as_slice().try_into()?;
        } else if key.eq_ignore_ascii_case(LockTimeout::entry_name()) {
            self.lock_timeout = val.as_slice().try_into()?;
        } else if key.eq_ignore_ascii_case(RowSecurity::entry_name()) {
            self.row_security = val.as_slice().try_into()?;
        } else if key.eq_ignore_ascii_case(StandardConformingStrings::entry_name()) {
            self.standard_conforming_strings = val.as_slice().try_into()?;
        } else {
            return Err(ErrorCode::UnrecognizedConfigurationParameter(key.to_string()).into());
        }

        Ok(())
    }

    pub fn get(&self, key: &str) -> Result<String, RwError> {
        if key.eq_ignore_ascii_case(ImplicitFlush::entry_name()) {
            Ok(self.implicit_flush.to_string())
        } else if key.eq_ignore_ascii_case(CreateCompactionGroupForMv::entry_name()) {
            Ok(self.create_compaction_group_for_mv.to_string())
        } else if key.eq_ignore_ascii_case(QueryMode::entry_name()) {
            Ok(self.query_mode.to_string())
        } else if key.eq_ignore_ascii_case(ExtraFloatDigit::entry_name()) {
            Ok(self.extra_float_digit.to_string())
        } else if key.eq_ignore_ascii_case(ApplicationName::entry_name()) {
            Ok(self.application_name.to_string())
        } else if key.eq_ignore_ascii_case(DateStyle::entry_name()) {
            Ok(self.date_style.to_string())
        } else if key.eq_ignore_ascii_case(BatchEnableLookupJoin::entry_name()) {
            Ok(self.batch_enable_lookup_join.to_string())
        } else if key.eq_ignore_ascii_case(BatchEnableSortAgg::entry_name()) {
            Ok(self.batch_enable_sort_agg.to_string())
        } else if key.eq_ignore_ascii_case(MaxSplitRangeGap::entry_name()) {
            Ok(self.max_split_range_gap.to_string())
        } else if key.eq_ignore_ascii_case(SearchPath::entry_name()) {
            Ok(self.search_path.to_string())
        } else if key.eq_ignore_ascii_case(VisibilityMode::entry_name()) {
            Ok(self.visibility_mode.to_string())
        } else if key.eq_ignore_ascii_case(IsolationLevel::entry_name()) {
            Ok(self.transaction_isolation_level.to_string())
        } else if key.eq_ignore_ascii_case(QueryEpoch::entry_name()) {
            Ok(self.query_epoch.to_string())
        } else if key.eq_ignore_ascii_case(Timezone::entry_name()) {
            Ok(self.timezone.to_string())
        } else if key.eq_ignore_ascii_case(StreamingParallelism::entry_name()) {
            Ok(self.streaming_parallelism.to_string())
        } else if key.eq_ignore_ascii_case(StreamingEnableDeltaJoin::entry_name()) {
            Ok(self.streaming_enable_delta_join.to_string())
        } else if key.eq_ignore_ascii_case(StreamingEnableBushyJoin::entry_name()) {
            Ok(self.streaming_enable_bushy_join.to_string())
        } else if key.eq_ignore_ascii_case(StreamingEnableArrangementBackfill::entry_name()) {
            Ok(self.streaming_enable_arrangement_backfill.to_string())
        } else if key.eq_ignore_ascii_case(EnableJoinOrdering::entry_name()) {
            Ok(self.enable_join_ordering.to_string())
        } else if key.eq_ignore_ascii_case(EnableTwoPhaseAgg::entry_name()) {
            Ok(self.enable_two_phase_agg.to_string())
        } else if key.eq_ignore_ascii_case(ForceTwoPhaseAgg::entry_name()) {
            Ok(self.force_two_phase_agg.to_string())
        } else if key.eq_ignore_ascii_case(EnableSharePlan::entry_name()) {
            Ok(self.enable_share_plan.to_string())
        } else if key.eq_ignore_ascii_case(IntervalStyle::entry_name()) {
            Ok(self.interval_style.to_string())
        } else if key.eq_ignore_ascii_case(BatchParallelism::entry_name()) {
            Ok(self.batch_parallelism.to_string())
        } else if key.eq_ignore_ascii_case(ServerVersion::entry_name()) {
            Ok(self.server_version.to_string())
        } else if key.eq_ignore_ascii_case(ServerVersionNum::entry_name()) {
            Ok(self.server_version_num.to_string())
        } else if key.eq_ignore_ascii_case(ApplicationName::entry_name()) {
            Ok(self.application_name.to_string())
        } else if key.eq_ignore_ascii_case(ForceSplitDistinctAgg::entry_name()) {
            Ok(self.force_split_distinct_agg.to_string())
        } else if key.eq_ignore_ascii_case(ClientMinMessages::entry_name()) {
            Ok(self.client_min_messages.to_string())
        } else if key.eq_ignore_ascii_case(ClientEncoding::entry_name()) {
            Ok(self.client_encoding.to_string())
        } else if key.eq_ignore_ascii_case("bytea_output") {
            // TODO: We only support hex now.
            Ok("hex".to_string())
        } else if key.eq_ignore_ascii_case(SinkDecouple::entry_name()) {
            Ok(self.sink_decouple.to_string())
        } else if key.eq_ignore_ascii_case(SynchronizeSeqscans::entry_name()) {
            Ok(self.synchronize_seqscans.to_string())
        } else if key.eq_ignore_ascii_case(StatementTimeout::entry_name()) {
            Ok(self.statement_timeout.to_string())
        } else if key.eq_ignore_ascii_case(LockTimeout::entry_name()) {
            Ok(self.lock_timeout.to_string())
        } else if key.eq_ignore_ascii_case(RowSecurity::entry_name()) {
            Ok(self.row_security.to_string())
        } else if key.eq_ignore_ascii_case(StandardConformingStrings::entry_name()) {
            Ok(self.standard_conforming_strings.to_string())
        } else {
            Err(ErrorCode::UnrecognizedConfigurationParameter(key.to_string()).into())
        }
    }

    pub fn get_all(&self) -> Vec<VariableInfo> {
        vec![
            VariableInfo{
                name : ImplicitFlush::entry_name().to_lowercase(),
                setting : self.implicit_flush.to_string(),
                description : String::from("If `RW_IMPLICIT_FLUSH` is on, then every INSERT/UPDATE/DELETE statement will block until the entire dataflow is refreshed.")
            },
            VariableInfo{
                name : CreateCompactionGroupForMv::entry_name().to_lowercase(),
                setting : self.create_compaction_group_for_mv.to_string(),
                description : String::from("If `CREATE_COMPACTION_GROUP_FOR_MV` is on, dedicated compaction groups will be created in MV creation.")
            },
            VariableInfo{
                name : QueryMode::entry_name().to_lowercase(),
                setting : self.query_mode.to_string(),
                description : String::from("A temporary config variable to force query running in either local or distributed mode. If the value is auto, the system will decide for you automatically.")
            },
            VariableInfo{
                name : ExtraFloatDigit::entry_name().to_lowercase(),
                setting : self.extra_float_digit.to_string(),
                description : String::from("Sets the number of digits displayed for floating-point values.")
            },
            VariableInfo{
                name : ApplicationName::entry_name().to_lowercase(),
                setting : self.application_name.to_string(),
                description : String::from("Sets the application name to be reported in statistics and logs.")
            },
            VariableInfo{
                name : DateStyle::entry_name().to_lowercase(),
                setting : self.date_style.to_string(),
                description : String::from("It is typically set by an application upon connection to the server.")
            },
            VariableInfo{
                name : BatchEnableLookupJoin::entry_name().to_lowercase(),
                setting : self.batch_enable_lookup_join.to_string(),
                description : String::from("To enable the usage of lookup join instead of hash join when possible for local batch execution.")
            },
            VariableInfo{
                name : BatchEnableSortAgg::entry_name().to_lowercase(),
                setting : self.batch_enable_sort_agg.to_string(),
                description : String::from("To enable the usage of sort agg instead of hash join when order property is satisfied for batch execution.")
            },
            VariableInfo{
                name : MaxSplitRangeGap::entry_name().to_lowercase(),
                setting : self.max_split_range_gap.to_string(),
                description : String::from("It's the max gap allowed to transform small range scan scan into multi point lookup.")
            },
            VariableInfo {
                name: SearchPath::entry_name().to_lowercase(),
                setting : self.search_path.to_string(),
                description : String::from("Sets the order in which schemas are searched when an object (table, data type, function, etc.) is referenced by a simple name with no schema specified")
            },
            VariableInfo{
                name : VisibilityMode::entry_name().to_lowercase(),
                setting : self.visibility_mode.to_string(),
                description : String::from("If `VISIBILITY_MODE` is all, we will support querying data without checkpoint.")
            },
            VariableInfo{
                name: QueryEpoch::entry_name().to_lowercase(),
                setting : self.query_epoch.to_string(),
                description : String::from("Sets the historical epoch for querying data. If 0, querying latest data.")
            },
            VariableInfo{
                name : Timezone::entry_name().to_lowercase(),
                setting : self.timezone.to_string(),
                description : String::from("The session timezone. This will affect how timestamps are cast into timestamps with timezone.")
            },
            VariableInfo{
                name : StreamingParallelism::entry_name().to_lowercase(),
                setting : self.streaming_parallelism.to_string(),
                description: String::from("Sets the parallelism for streaming. If 0, use default value.")
            },
            VariableInfo{
                name : StreamingEnableDeltaJoin::entry_name().to_lowercase(),
                setting : self.streaming_enable_delta_join.to_string(),
                description: String::from("Enable delta join in streaming queries.")
            },
            VariableInfo{
                name : StreamingEnableBushyJoin::entry_name().to_lowercase(),
                setting : self.streaming_enable_bushy_join.to_string(),
                description: String::from("Enable bushy join in streaming queries.")
            },
            VariableInfo{
                name : StreamingEnableArrangementBackfill::entry_name().to_lowercase(),
                setting : self.streaming_enable_arrangement_backfill.to_string(),
                description: String::from("Enable arrangement backfill in streaming queries.")
            },
            VariableInfo{
                name : EnableJoinOrdering::entry_name().to_lowercase(),
                setting : self.enable_join_ordering.to_string(),
                description: String::from("Enable join ordering for streaming and batch queries.")
            },
            VariableInfo{
                name : EnableTwoPhaseAgg::entry_name().to_lowercase(),
                setting : self.enable_two_phase_agg.to_string(),
                description: String::from("Enable two phase aggregation.")
            },
            VariableInfo{
                name : ForceTwoPhaseAgg::entry_name().to_lowercase(),
                setting : self.force_two_phase_agg.to_string(),
                description: String::from("Force two phase aggregation.")
            },
            VariableInfo{
                name : EnableSharePlan::entry_name().to_lowercase(),
                setting : self.enable_share_plan.to_string(),
                description: String::from("Enable sharing of common sub-plans. This means that DAG structured query plans can be constructed, rather than only tree structured query plans.")
            },
            VariableInfo{
                name : IntervalStyle::entry_name().to_lowercase(),
                setting : self.interval_style.to_string(),
                description : String::from("It is typically set by an application upon connection to the server.")
            },
            VariableInfo{
                name : BatchParallelism::entry_name().to_lowercase(),
                setting : self.batch_parallelism.to_string(),
                description: String::from("Sets the parallelism for batch. If 0, use default value.")
            },
            VariableInfo{
                name : ServerVersion::entry_name().to_lowercase(),
                setting : self.server_version.to_string(),
                description : String::from("The version of the server.")
            },
            VariableInfo{
                name : ServerVersionNum::entry_name().to_lowercase(),
                setting : self.server_version_num.to_string(),
                description : String::from("The version number of the server.")
            },
            VariableInfo{
                name : ForceSplitDistinctAgg::entry_name().to_lowercase(),
                setting : self.force_split_distinct_agg.to_string(),
                description : String::from("Enable split the distinct aggregation.")
            },
            VariableInfo{
                name : ClientMinMessages::entry_name().to_lowercase(),
                setting : self.client_min_messages.to_string(),
                description : String::from("Sets the message levels that are sent to the client.")
            },
            VariableInfo{
                name : ClientEncoding::entry_name().to_lowercase(),
                setting : self.client_encoding.to_string(),
                description : String::from("Sets the client's character set encoding.")
            },
            VariableInfo{
                name: "bytea_output".to_string(),
                setting: "hex".to_string(),
                description: "Sets the output format for bytea.".to_string(),
            },
            VariableInfo{
                name: SinkDecouple::entry_name().to_lowercase(),
                setting: self.sink_decouple.to_string(),
                description: String::from("Enable decoupling sink and internal streaming graph or not")
            },
            VariableInfo{
                name: SynchronizeSeqscans::entry_name().to_lowercase(),
                setting: self.synchronize_seqscans.to_string(),
                description: String::from("Unused in RisingWave")
            },
            VariableInfo{
                name: StatementTimeout::entry_name().to_lowercase(),
                setting: self.statement_timeout.to_string(),
                description: String::from("Sets the maximum allowed duration of any statement, currently just a mock variable and not adopted in RW"),
            },
            VariableInfo{
                name: LockTimeout::entry_name().to_lowercase(),
                setting: self.lock_timeout.to_string(),
                description: String::from("Unused in RisingWave"),
            },
            VariableInfo{
                name: RowSecurity::entry_name().to_lowercase(),
                setting: self.row_security.to_string(),
                description: String::from("Unused in RisingWave"),
            },
            VariableInfo{
                name: StandardConformingStrings::entry_name().to_lowercase(),
                setting: self.standard_conforming_strings.to_string(),
                description: String::from("Unused in RisingWave"),
            }
        ]
    }

    pub fn get_implicit_flush(&self) -> bool {
        *self.implicit_flush
    }

    pub fn get_create_compaction_group_for_mv(&self) -> bool {
        *self.create_compaction_group_for_mv
    }

    pub fn get_query_mode(&self) -> QueryMode {
        self.query_mode
    }

    pub fn get_extra_float_digit(&self) -> i32 {
        *self.extra_float_digit
    }

    pub fn get_application_name(&self) -> &str {
        &self.application_name
    }

    pub fn get_date_style(&self) -> &str {
        &self.date_style
    }

    pub fn get_batch_enable_lookup_join(&self) -> bool {
        *self.batch_enable_lookup_join
    }

    pub fn get_batch_enable_sort_agg(&self) -> bool {
        *self.batch_enable_sort_agg
    }

    pub fn get_max_split_range_gap(&self) -> u64 {
        if *self.max_split_range_gap < 0 {
            0
        } else {
            *self.max_split_range_gap as u64
        }
    }

    pub fn get_search_path(&self) -> SearchPath {
        self.search_path.clone()
    }

    pub fn get_visible_mode(&self) -> VisibilityMode {
        self.visibility_mode
    }

    pub fn get_query_epoch(&self) -> Option<Epoch> {
        if self.query_epoch.0 != 0 {
            return Some((self.query_epoch.0).into());
        }
        None
    }

    pub fn get_timezone(&self) -> &str {
        &self.timezone
    }

    pub fn get_streaming_parallelism(&self) -> Option<u64> {
        if self.streaming_parallelism.0 != 0 {
            return Some(self.streaming_parallelism.0);
        }
        None
    }

    pub fn get_streaming_enable_delta_join(&self) -> bool {
        *self.streaming_enable_delta_join
    }

    pub fn get_streaming_enable_bushy_join(&self) -> bool {
        *self.streaming_enable_bushy_join
    }

    pub fn get_streaming_enable_arrangement_backfill(&self) -> bool {
        *self.streaming_enable_arrangement_backfill
    }

    pub fn get_enable_join_ordering(&self) -> bool {
        *self.enable_join_ordering
    }

    pub fn get_enable_two_phase_agg(&self) -> bool {
        *self.enable_two_phase_agg
    }

    pub fn get_force_split_distinct_agg(&self) -> bool {
        *self.force_split_distinct_agg
    }

    pub fn get_force_two_phase_agg(&self) -> bool {
        *self.force_two_phase_agg
    }

    pub fn get_enable_share_plan(&self) -> bool {
        *self.enable_share_plan
    }

    pub fn get_interval_style(&self) -> &str {
        &self.interval_style
    }

    pub fn get_batch_parallelism(&self) -> Option<NonZeroU64> {
        if self.batch_parallelism.0 != 0 {
            return Some(NonZeroU64::new(self.batch_parallelism.0).unwrap());
        }
        None
    }

    pub fn get_client_min_message(&self) -> &str {
        &self.client_min_messages
    }

    pub fn get_client_encoding(&self) -> &str {
        &self.client_encoding
    }

    pub fn get_sink_decouple(&self) -> bool {
        self.sink_decouple.0
    }

    pub fn get_standard_conforming_strings(&self) -> &str {
        &self.standard_conforming_strings
    }
}<|MERGE_RESOLUTION|>--- conflicted
+++ resolved
@@ -68,11 +68,8 @@
     "STATEMENT_TIMEOUT",
     "LOCK_TIMEOUT",
     "ROW_SECURITY",
-<<<<<<< HEAD
+    "STANDARD_CONFORMING_STRINGS",
     "STREAMING_ENABLE_ARRANGEMENT_BACKFILL",
-=======
-    "STANDARD_CONFORMING_STRINGS",
->>>>>>> 89ba3abe
 ];
 
 // MUST HAVE 1v1 relationship to CONFIG_KEYS. e.g. CONFIG_KEYS[IMPLICIT_FLUSH] =
@@ -110,11 +107,8 @@
 const STATEMENT_TIMEOUT: usize = 30;
 const LOCK_TIMEOUT: usize = 31;
 const ROW_SECURITY: usize = 32;
-<<<<<<< HEAD
-const STREAMING_ENABLE_ARRANGEMENT_BACKFILL: usize = 33;
-=======
 const STANDARD_CONFORMING_STRINGS: usize = 33;
->>>>>>> 89ba3abe
+const STREAMING_ENABLE_ARRANGEMENT_BACKFILL: usize = 34;
 
 trait ConfigEntry: Default + for<'a> TryFrom<&'a [&'a str], Error = RwError> {
     fn entry_name() -> &'static str;
