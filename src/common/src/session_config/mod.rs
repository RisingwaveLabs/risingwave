--- conflicted
+++ resolved
@@ -34,11 +34,7 @@
 
 // This is a hack, &'static str is not allowed as a const generics argument.
 // TODO: refine this using the adt_const_params feature.
-<<<<<<< HEAD
-const CONFIG_KEYS: [&str; 27] = [
-=======
-const CONFIG_KEYS: [&str; 28] = [
->>>>>>> 8c22c473
+const CONFIG_KEYS: [&str; 29] = [
     "RW_IMPLICIT_FLUSH",
     "CREATE_COMPACTION_GROUP_FOR_MV",
     "QUERY_MODE",
@@ -65,12 +61,9 @@
     "SERVER_VERSION",
     "SERVER_VERSION_NUM",
     "RW_FORCE_SPLIT_DISTINCT_AGG",
-<<<<<<< HEAD
-    "SINK_DECOUPLE",
-=======
     "CLIENT_MIN_MESSAGES",
     "CLIENT_ENCODING",
->>>>>>> 8c22c473
+    "SINK_DECOUPLE",
 ];
 
 // MUST HAVE 1v1 relationship to CONFIG_KEYS. e.g. CONFIG_KEYS[IMPLICIT_FLUSH] =
@@ -101,12 +94,9 @@
 const SERVER_VERSION: usize = 23;
 const SERVER_VERSION_NUM: usize = 24;
 const FORCE_SPLIT_DISTINCT_AGG: usize = 25;
-<<<<<<< HEAD
-const SINK_DECOUPLE: usize = 26;
-=======
 const CLIENT_MIN_MESSAGES: usize = 26;
 const CLIENT_ENCODING: usize = 27;
->>>>>>> 8c22c473
+const SINK_DECOUPLE: usize = 28;
 
 trait ConfigEntry: Default + for<'a> TryFrom<&'a [&'a str], Error = RwError> {
     fn entry_name() -> &'static str;
@@ -313,12 +303,9 @@
 type ServerVersion = ConfigString<SERVER_VERSION>;
 type ServerVersionNum = ConfigI32<SERVER_VERSION_NUM, 90_500>;
 type ForceSplitDistinctAgg = ConfigBool<FORCE_SPLIT_DISTINCT_AGG, false>;
-<<<<<<< HEAD
-type SinkDecouple = ConfigBool<SINK_DECOUPLE, false>;
-=======
 type ClientMinMessages = ConfigString<CLIENT_MIN_MESSAGES>;
 type ClientEncoding = ConfigString<CLIENT_ENCODING>;
->>>>>>> 8c22c473
+type SinkDecouple = ConfigBool<SINK_DECOUPLE, false>;
 
 /// Report status or notice to caller.
 pub trait ConfigReporter {
@@ -417,9 +404,6 @@
 
     batch_parallelism: BatchParallelism,
 
-    /// Enable decoupling sink and internal streaming graph or not
-    sink_decouple: SinkDecouple,
-
     /// The version of PostgreSQL that Risingwave claims to be.
     #[educe(Default(expression = "ConfigString::<SERVER_VERSION>(String::from(\"9.5.0\"))"))]
     server_version: ServerVersion,
@@ -434,6 +418,9 @@
     /// see <https://www.postgresql.org/docs/15/runtime-config-client.html#GUC-CLIENT-ENCODING>
     #[educe(Default(expression = "ConfigString::<CLIENT_ENCODING>(String::from(\"UTF8\"))"))]
     client_encoding: ClientEncoding,
+
+    /// Enable decoupling sink and internal streaming graph or not
+    sink_decouple: SinkDecouple,
 }
 
 impl ConfigMap {
@@ -507,10 +494,6 @@
             self.interval_style = val.as_slice().try_into()?;
         } else if key.eq_ignore_ascii_case(BatchParallelism::entry_name()) {
             self.batch_parallelism = val.as_slice().try_into()?;
-<<<<<<< HEAD
-        } else if key.eq_ignore_ascii_case(SinkDecouple::entry_name()) {
-            self.sink_decouple = val.as_slice().try_into()?;
-=======
         } else if key.eq_ignore_ascii_case(ClientMinMessages::entry_name()) {
             // TODO: validate input and fold to lowercase after #10697 refactor
             self.client_min_messages = val.as_slice().try_into()?;
@@ -537,7 +520,8 @@
                 }
                 .into());
             }
->>>>>>> 8c22c473
+        } else if key.eq_ignore_ascii_case(SinkDecouple::entry_name()) {
+            self.sink_decouple = val.as_slice().try_into()?;
         } else {
             return Err(ErrorCode::UnrecognizedConfigurationParameter(key.to_string()).into());
         }
@@ -600,10 +584,6 @@
             Ok(self.application_name.to_string())
         } else if key.eq_ignore_ascii_case(ForceSplitDistinctAgg::entry_name()) {
             Ok(self.force_split_distinct_agg.to_string())
-<<<<<<< HEAD
-        } else if key.eq_ignore_ascii_case(SinkDecouple::entry_name()) {
-            Ok(self.sink_decouple.to_string())
-=======
         } else if key.eq_ignore_ascii_case(ClientMinMessages::entry_name()) {
             Ok(self.client_min_messages.to_string())
         } else if key.eq_ignore_ascii_case(ClientEncoding::entry_name()) {
@@ -611,7 +591,8 @@
         } else if key.eq_ignore_ascii_case("bytea_output") {
             // TODO: We only support hex now.
             Ok("hex".to_string())
->>>>>>> 8c22c473
+        } else if key.eq_ignore_ascii_case(SinkDecouple::entry_name()) {
+            Ok(self.sink_decouple.to_string())
         } else {
             Err(ErrorCode::UnrecognizedConfigurationParameter(key.to_string()).into())
         }
@@ -745,25 +726,24 @@
                 description : String::from("Enable split the distinct aggregation.")
             },
             VariableInfo{
-<<<<<<< HEAD
+                name : ClientMinMessages::entry_name().to_lowercase(),
+                setting : self.client_min_messages.to_string(),
+                description : String::from("Sets the message levels that are sent to the client.")
+            },
+            VariableInfo{
+                name : ClientEncoding::entry_name().to_lowercase(),
+                setting : self.client_encoding.to_string(),
+                description : String::from("Sets the client's character set encoding.")
+            },
+            VariableInfo{
+                name: "bytea_output".to_string(),
+                setting: "hex".to_string(),
+                description: "Sets the output format for bytea.".to_string(),
+            },
+            VariableInfo{
                 name: SinkDecouple::entry_name().to_lowercase(),
                 setting: self.sink_decouple.to_string(),
                 description: String::from("Enable decoupling sink and internal streaming graph or not")
-=======
-                name : ClientMinMessages::entry_name().to_lowercase(),
-                setting : self.client_min_messages.to_string(),
-                description : String::from("Sets the message levels that are sent to the client.")
-            },
-            VariableInfo{
-                name : ClientEncoding::entry_name().to_lowercase(),
-                setting : self.client_encoding.to_string(),
-                description : String::from("Sets the client's character set encoding.")
-            },
-            VariableInfo{
-                name: "bytea_output".to_string(),
-                setting: "hex".to_string(),
-                description: "Sets the output format for bytea.".to_string(),
->>>>>>> 8c22c473
             }
         ]
     }
@@ -873,16 +853,15 @@
         None
     }
 
-<<<<<<< HEAD
+    pub fn get_client_min_message(&self) -> &str {
+        &self.client_min_messages
+    }
+
+    pub fn get_client_encoding(&self) -> &str {
+        &self.client_encoding
+    }
+
     pub fn get_sink_decouple(&self) -> bool {
         self.sink_decouple.0
-=======
-    pub fn get_client_min_message(&self) -> &str {
-        &self.client_min_messages
-    }
-
-    pub fn get_client_encoding(&self) -> &str {
-        &self.client_encoding
->>>>>>> 8c22c473
     }
 }