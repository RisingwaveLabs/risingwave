--- conflicted
+++ resolved
@@ -213,11 +213,7 @@
             is_unschedulable: false,
             is_serving: true,
             is_streaming: false,
-<<<<<<< HEAD
-            secondary_host: "".to_string(),
-=======
             internal_rpc_host_addr: "".to_string(),
->>>>>>> eb1cae56
         };
 
         let count_same_vnode_mapping = |wm1: &WorkerSlotMapping, wm2: &WorkerSlotMapping| {
