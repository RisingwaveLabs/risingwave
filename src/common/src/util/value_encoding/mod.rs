--- conflicted
+++ resolved
@@ -30,11 +30,7 @@
 
 pub mod error;
 use error::ValueEncodingError;
-<<<<<<< HEAD
-pub mod row_encoding;
-=======
 pub mod column_aware_row_encoding;
->>>>>>> 71b9268d
 
 pub type Result<T> = std::result::Result<T, ValueEncodingError>;
 
