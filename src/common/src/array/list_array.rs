// Copyright 2022 Singularity Data
//
// Licensed under the Apache License, Version 2.0 (the "License");
// you may not use this file except in compliance with the License.
// You may obtain a copy of the License at
//
// http://www.apache.org/licenses/LICENSE-2.0
//
// Unless required by applicable law or agreed to in writing, software
// distributed under the License is distributed on an "AS IS" BASIS,
// WITHOUT WARRANTIES OR CONDITIONS OF ANY KIND, either express or implied.
// See the License for the specific language governing permissions and
// limitations under the License.

use core::fmt;
use std::cmp::Ordering;
<<<<<<< HEAD
use std::fmt::{Debug, Display};
use std::hash::Hash;
=======
use std::fmt::Debug;
use std::hash::{Hash, Hasher};
>>>>>>> a4033f29

use bytes::{Buf, BufMut};
use itertools::EitherOrBoth::{Both, Left, Right};
use itertools::Itertools;
use risingwave_pb::data::{Array as ProstArray, ArrayType as ProstArrayType, ListArrayData};
use serde::{Deserializer, Serializer};

use super::{
    Array, ArrayBuilder, ArrayBuilderImpl, ArrayImpl, ArrayIterator, ArrayMeta, ArrayResult, RowRef,
};
use crate::buffer::{Bitmap, BitmapBuilder};
use crate::types::to_text::ToText;
use crate::types::{
<<<<<<< HEAD
    deserialize_datum_from, display_datum_ref, hash_datum_ref, serialize_datum_ref_into,
    to_datum_ref, DataType, Datum, DatumRef, Scalar, ScalarRefImpl,
=======
    deserialize_datum_from, serialize_datum_ref_into, to_datum_ref, DataType, Datum, DatumRef,
    Scalar, ScalarRefImpl,
>>>>>>> a4033f29
};

/// This is a naive implementation of list array.
/// We will eventually move to a more efficient flatten implementation.
#[derive(Debug)]
pub struct ListArrayBuilder {
    bitmap: BitmapBuilder,
    offsets: Vec<usize>,
    value: Box<ArrayBuilderImpl>,
    value_type: DataType,
    len: usize,
}

impl ArrayBuilder for ListArrayBuilder {
    type ArrayType = ListArray;

    #[cfg(not(test))]
    fn new(_capacity: usize) -> Self {
        panic!("Must use with_meta.")
    }

    #[cfg(test)]
    fn new(capacity: usize) -> Self {
        Self::with_meta(
            capacity,
            ArrayMeta::List {
                // Default datatype
                datatype: Box::new(DataType::Int16),
            },
        )
    }

    fn with_meta(capacity: usize, meta: ArrayMeta) -> Self {
        if let ArrayMeta::List { datatype } = meta {
            Self {
                bitmap: BitmapBuilder::with_capacity(capacity),
                offsets: vec![0],
                value: Box::new(datatype.create_array_builder(capacity)),
                value_type: *datatype,
                len: 0,
            }
        } else {
            panic!("must be ArrayMeta::List");
        }
    }

    fn append(&mut self, value: Option<ListRef<'_>>) {
        match value {
            None => {
                self.bitmap.append(false);
                let last = *self.offsets.last().unwrap();
                self.offsets.push(last);
            }
            Some(v) => {
                self.bitmap.append(true);
                let last = *self.offsets.last().unwrap();
                let values_ref = v.values_ref();
                self.offsets.push(last + values_ref.len());
                for f in values_ref {
                    self.value.append_datum_ref(f);
                }
            }
        }
        self.len += 1;
    }

    fn append_array(&mut self, other: &ListArray) {
        self.bitmap.append_bitmap(&other.bitmap);
        let last = *self.offsets.last().unwrap();
        self.offsets
            .append(&mut other.offsets[1..].iter().map(|o| *o + last).collect());
        self.value.append_array(&other.value);
        self.len += other.len();
    }

    fn pop(&mut self) -> Option<()> {
        if self.bitmap.pop().is_some() {
            let start = self.offsets.pop().unwrap();
            let end = *self.offsets.last().unwrap();
            self.len -= 1;
            for _ in end..start {
                self.value.pop().unwrap()
            }
            Some(())
        } else {
            None
        }
    }

    fn finish(self) -> ListArray {
        ListArray {
            bitmap: self.bitmap.finish(),
            offsets: self.offsets,
            value: Box::new(self.value.finish()),
            value_type: self.value_type,
            len: self.len,
        }
    }
}

impl ListArrayBuilder {
    pub fn append_row_ref(&mut self, row: RowRef<'_>) {
        self.bitmap.append(true);
        let last = *self.offsets.last().unwrap();
        self.offsets.push(last + row.size());
        self.len += 1;
        for v in row.values() {
            self.value.append_datum_ref(v);
        }
    }
}

/// This is a naive implementation of list array.
/// We will eventually move to a more efficient flatten implementation.
#[derive(Debug, Clone)]
pub struct ListArray {
    bitmap: Bitmap,
    offsets: Vec<usize>,
    value: Box<ArrayImpl>,
    value_type: DataType,
    len: usize,
}

impl Array for ListArray {
    type Builder = ListArrayBuilder;
    type Iter<'a> = ArrayIterator<'a, Self>;
    type OwnedItem = ListValue;
    type RefItem<'a> = ListRef<'a>;

    fn value_at(&self, idx: usize) -> Option<ListRef<'_>> {
        if !self.is_null(idx) {
            Some(ListRef::Indexed { arr: self, idx })
        } else {
            None
        }
    }

    unsafe fn value_at_unchecked(&self, idx: usize) -> Option<ListRef<'_>> {
        if !self.is_null_unchecked(idx) {
            Some(ListRef::Indexed { arr: self, idx })
        } else {
            None
        }
    }

    fn len(&self) -> usize {
        self.len
    }

    fn iter(&self) -> Self::Iter<'_> {
        ArrayIterator::new(self)
    }

    fn to_protobuf(&self) -> ProstArray {
        let value = self.value.to_protobuf();
        ProstArray {
            array_type: ProstArrayType::List as i32,
            struct_array_data: None,
            list_array_data: Some(Box::new(ListArrayData {
                offsets: self.offsets.iter().map(|u| *u as u32).collect(),
                value: Some(Box::new(value)),
                value_type: Some(self.value_type.to_protobuf()),
            })),
            null_bitmap: Some(self.bitmap.to_protobuf()),
            values: vec![],
        }
    }

    fn null_bitmap(&self) -> &Bitmap {
        &self.bitmap
    }

    fn into_null_bitmap(self) -> Bitmap {
        self.bitmap
    }

    fn set_bitmap(&mut self, bitmap: Bitmap) {
        self.bitmap = bitmap;
    }

    fn create_builder(&self, capacity: usize) -> ArrayBuilderImpl {
        let array_builder = ListArrayBuilder::with_meta(
            capacity,
            ArrayMeta::List {
                datatype: Box::new(self.value_type.clone()),
            },
        );
        ArrayBuilderImpl::List(array_builder)
    }

    fn array_meta(&self) -> ArrayMeta {
        ArrayMeta::List {
            datatype: Box::new(self.value_type.clone()),
        }
    }
}

impl ListArray {
    pub fn from_protobuf(array: &ProstArray) -> ArrayResult<ArrayImpl> {
        ensure!(
            array.values.is_empty(),
            "Must have no buffer in a list array"
        );
        let bitmap: Bitmap = array.get_null_bitmap()?.into();
        let cardinality = bitmap.len();
        let array_data = array.get_list_array_data()?.to_owned();
        let value = ArrayImpl::from_protobuf(array_data.value.as_ref().unwrap(), cardinality)?;
        let arr = ListArray {
            bitmap,
            offsets: array_data.offsets.iter().map(|u| *u as usize).collect(),
            value: Box::new(value),
            value_type: DataType::from(&array_data.value_type.unwrap()),
            len: cardinality,
        };
        Ok(arr.into())
    }

    // Used for testing purposes
    pub fn from_slices(
        null_bitmap: &[bool],
        values: Vec<Option<ArrayImpl>>,
        value_type: DataType,
    ) -> ListArray {
        let cardinality = null_bitmap.len();
        let bitmap = Bitmap::from_iter(null_bitmap.to_vec());
        let mut offsets = vec![0];
        let mut values = values.into_iter().peekable();
        let mut builder = values.peek().unwrap().as_ref().unwrap().create_builder(0);
        for i in values {
            match i {
                Some(a) => {
                    offsets.push(a.len());
                    builder.append_array(&a)
                }
                None => {
                    offsets.push(0);
                }
            }
        }
        offsets.iter_mut().fold(0, |acc, x| {
            *x += acc;
            *x
        });
        ListArray {
            bitmap,
            offsets,
            value: Box::new(builder.finish()),
            value_type,
            len: cardinality,
        }
    }

    #[cfg(test)]
    pub fn values_vec(&self) -> Vec<Option<ListValue>> {
        use crate::types::ScalarRef;

        self.iter()
            .map(|v| v.map(|s| s.to_owned_scalar()))
            .collect_vec()
    }
}

#[derive(Clone, Debug, Eq, Default, PartialEq, Hash)]
pub struct ListValue {
    values: Box<[Datum]>,
}

impl PartialOrd for ListValue {
    fn partial_cmp(&self, other: &Self) -> Option<Ordering> {
        self.as_scalar_ref().partial_cmp(&other.as_scalar_ref())
    }
}

impl Ord for ListValue {
    fn cmp(&self, other: &Self) -> Ordering {
        self.partial_cmp(other).unwrap()
    }
}

// Used to display ListValue in explain for better readibilty.
pub fn display_for_explain(list: &ListValue) -> String {
    // Example of ListValue display: ARRAY[1, 2]
    format!(
        "ARRAY[{}]",
        list.values
            .iter()
            .map(|v| v.as_ref().unwrap().as_scalar_ref_impl().to_text())
            .collect::<Vec<String>>()
            .join(", ")
    )
}

impl ListValue {
    pub fn new(values: Vec<Datum>) -> Self {
        Self {
            values: values.into_boxed_slice(),
        }
    }

    pub fn values(&self) -> &[Datum] {
        &self.values
    }

    pub fn deserialize(
        datatype: &DataType,
        deserializer: &mut memcomparable::Deserializer<impl Buf>,
    ) -> memcomparable::Result<Self> {
        // This is a bit dirty, but idk how to correctly deserialize bytes in memcomparable
        // format without this...
        struct Visitor<'a>(&'a DataType);
        impl<'a> serde::de::Visitor<'a> for Visitor<'a> {
            type Value = Vec<u8>;

            fn expecting(&self, formatter: &mut std::fmt::Formatter<'_>) -> std::fmt::Result {
                write!(formatter, "a list of {}", self.0)
            }

            fn visit_byte_buf<E>(self, v: Vec<u8>) -> Result<Self::Value, E>
            where
                E: serde::de::Error,
            {
                Ok(v)
            }
        }
        let visitor = Visitor(datatype);
        let bytes = deserializer.deserialize_byte_buf(visitor)?;
        let mut inner_deserializer = memcomparable::Deserializer::new(bytes.as_slice());
        let mut values = Vec::new();
        while inner_deserializer.has_remaining() {
            values.push(deserialize_datum_from(datatype, &mut inner_deserializer)?)
        }
        Ok(Self::new(values))
    }
}

#[derive(Copy, Clone)]
pub enum ListRef<'a> {
    Indexed { arr: &'a ListArray, idx: usize },
    ValueRef { val: &'a ListValue },
}

macro_rules! iter_elems_ref {
    ($self:ident, $it:ident, { $($body:tt)* }) => {
        match $self {
            ListRef::Indexed { arr, idx } => {
                let $it = (arr.offsets[*idx]..arr.offsets[*idx + 1]).map(|o| arr.value.value_at(o));
                $($body)*
            }
            ListRef::ValueRef { val } => {
                let $it = val.values.iter().map(to_datum_ref);
                $($body)*
            }
        }
    };
}

impl<'a> ListRef<'a> {
    pub fn flatten(&self) -> Vec<DatumRef<'a>> {
        iter_elems_ref!(self, it, {
            it.flat_map(|datum_ref| {
                if let Some(ScalarRefImpl::List(list_ref)) = datum_ref {
                    list_ref.flatten()
                } else {
                    vec![datum_ref]
                }
                .into_iter()
            })
            .collect()
        })
    }

    pub fn values_ref(&self) -> Vec<DatumRef<'a>> {
        iter_elems_ref!(self, it, { it.collect() })
    }

    pub fn value_at(&self, index: usize) -> ArrayResult<DatumRef<'a>> {
        match self {
            ListRef::Indexed { arr, idx } => {
                if index <= arr.value.len() {
                    Ok(arr.value.value_at(arr.offsets[*idx] + index - 1))
                } else {
                    Ok(None)
                }
            }
            ListRef::ValueRef { val } => {
                if let Some(datum) = val.values().iter().nth(index - 1) {
                    Ok(to_datum_ref(datum))
                } else {
                    Ok(None)
                }
            }
        }
    }

    pub fn serialize(
        &self,
        serializer: &mut memcomparable::Serializer<impl BufMut>,
    ) -> memcomparable::Result<()> {
        let mut inner_serializer = memcomparable::Serializer::new(vec![]);
        iter_elems_ref!(self, it, {
            for datum_ref in it {
                serialize_datum_ref_into(&datum_ref, &mut inner_serializer)?
            }
        });
        serializer.serialize_bytes(&inner_serializer.into_inner())
    }

    pub fn hash_scalar_inner<H: std::hash::Hasher>(&self, state: &mut H) {
        iter_elems_ref!(self, it, {
            for datum_ref in it {
                hash_datum_ref(datum_ref, state);
            }
        })
    }
}

impl PartialEq for ListRef<'_> {
    fn eq(&self, other: &Self) -> bool {
        self.values_ref().eq(&other.values_ref())
    }
}

impl PartialOrd for ListRef<'_> {
    fn partial_cmp(&self, other: &Self) -> Option<Ordering> {
        let l = self.values_ref();
        let r = other.values_ref();
        let it = l.iter().zip_longest(r.iter()).find_map(|e| match e {
            Both(ls, rs) => {
                let ord = cmp_list_value(ls, rs);
                if let Ordering::Equal = ord {
                    None
                } else {
                    Some(ord)
                }
            }
            Left(_) => Some(Ordering::Greater),
            Right(_) => Some(Ordering::Less),
        });
        it.or(Some(Ordering::Equal))
    }
}

fn cmp_list_value(l: &Option<ScalarRefImpl<'_>>, r: &Option<ScalarRefImpl<'_>>) -> Ordering {
    match (l, r) {
        // Comparability check was performed by frontend beforehand.
        (Some(sl), Some(sr)) => sl.partial_cmp(sr).unwrap(),
        // Nulls are larger than everything, ARRAY[1, null] > ARRAY[1, 2] for example.
        (Some(_), None) => Ordering::Less,
        (None, Some(_)) => Ordering::Greater,
        (None, None) => Ordering::Equal,
    }
}

impl Debug for ListRef<'_> {
    fn fmt(&self, f: &mut fmt::Formatter<'_>) -> fmt::Result {
        iter_elems_ref!(self, it, {
            for v in it {
                v.fmt(f)?;
            }
            Ok(())
        })
    }
}

impl ToText for ListRef<'_> {
    // This function will be invoked when pgwire prints a list value in string.
    // Refer to PostgreSQL `array_out` or `appendPGArray`.
    fn to_text(&self) -> String {
        iter_elems_ref!(self, it, {
            format!(
                "{{{}}}",
                it.format_with(",", |datum_ref, f| {
                    let s = datum_ref.to_text();
                    // Never quote null or inner list, but quote empty, verbatim 'null', special
                    // chars and whitespaces.
                    let need_quote = !matches!(datum_ref, None | Some(ScalarRefImpl::List(_)))
                        && (s.is_empty()
                            || s.to_ascii_lowercase() == "null"
                            || s.contains([
                                '"', '\\', '{', '}', ',',
                                // PostgreSQL `array_isspace` includes '\x0B' but rust
                                // [`char::is_ascii_whitespace`] does not.
                                ' ', '\t', '\n', '\r', '\x0B', '\x0C',
                            ]));
                    if need_quote {
                        f(&"\"")?;
                        s.chars().try_for_each(|c| {
                            if c == '"' || c == '\\' {
                                f(&"\\")?;
                            }
                            f(&c)
                        })?;
                        f(&"\"")
                    } else {
                        f(&s)
                    }
                })
            )
        })
    }
}

impl Eq for ListRef<'_> {}

impl Ord for ListRef<'_> {
    fn cmp(&self, other: &Self) -> Ordering {
        // The order between two lists is deterministic.
        self.partial_cmp(other).unwrap()
    }
}

#[cfg(test)]
mod tests {
    use more_asserts::{assert_gt, assert_lt};

    use super::*;
    use crate::{array, empty_array, try_match_expand};

    #[test]
    fn test_list_with_values() {
        use crate::array::*;
        let arr = ListArray::from_slices(
            &[true, false, true, true],
            vec![
                Some(array! { I32Array, [Some(12), Some(-7), Some(25)] }.into()),
                None,
                Some(array! { I32Array, [Some(0), Some(-127), Some(127), Some(50)] }.into()),
                Some(empty_array! { I32Array }.into()),
            ],
            DataType::Int32,
        );
        let actual = ListArray::from_protobuf(&arr.to_protobuf()).unwrap();
        let tmp = ArrayImpl::List(arr);
        assert_eq!(tmp, actual);

        let arr = try_match_expand!(actual, ArrayImpl::List).unwrap();
        let list_values = arr.values_vec();
        assert_eq!(
            list_values,
            vec![
                Some(ListValue::new(vec![
                    Some(ScalarImpl::Int32(12)),
                    Some(ScalarImpl::Int32(-7)),
                    Some(ScalarImpl::Int32(25)),
                ])),
                None,
                Some(ListValue::new(vec![
                    Some(ScalarImpl::Int32(0)),
                    Some(ScalarImpl::Int32(-127)),
                    Some(ScalarImpl::Int32(127)),
                    Some(ScalarImpl::Int32(50)),
                ])),
                Some(ListValue::new(vec![])),
            ]
        );

        let mut builder = ListArrayBuilder::with_meta(
            4,
            ArrayMeta::List {
                datatype: Box::new(DataType::Int32),
            },
        );
        list_values.iter().for_each(|v| {
            builder.append(v.as_ref().map(|s| s.as_scalar_ref()));
        });
        let arr = builder.finish();
        assert_eq!(arr.values_vec(), list_values);

        let part1 = ListArray::from_slices(
            &[true, false],
            vec![
                Some(array! { I32Array, [Some(12), Some(-7), Some(25)] }.into()),
                None,
            ],
            DataType::Int32,
        );

        let part2 = ListArray::from_slices(
            &[true, true],
            vec![
                Some(array! { I32Array, [Some(0), Some(-127), Some(127), Some(50)] }.into()),
                Some(empty_array! { I32Array }.into()),
            ],
            DataType::Int32,
        );

        let mut builder = ListArrayBuilder::with_meta(
            4,
            ArrayMeta::List {
                datatype: Box::new(DataType::Int32),
            },
        );
        builder.append_array(&part1);
        builder.append_array(&part2);

        assert_eq!(arr.values_vec(), builder.finish().values_vec());
    }

    // Ensure `create_builder` exactly copies the same metadata.
    #[test]
    fn test_list_create_builder() {
        use crate::array::*;
        let arr = ListArray::from_slices(
            &[true],
            vec![Some(
                array! { F32Array, [Some(2.0), Some(42.0), Some(1.0)] }.into(),
            )],
            DataType::Float32,
        );
        let builder = arr.create_builder(0);
        let arr2 = try_match_expand!(builder.finish(), ArrayImpl::List).unwrap();
        assert_eq!(arr.array_meta(), arr2.array_meta());
    }

    #[test]
    fn test_builder_pop() {
        use crate::array::*;

        {
            let mut builder = ListArrayBuilder::with_meta(
                1,
                ArrayMeta::List {
                    datatype: Box::new(DataType::Int32),
                },
            );
            let val = ListValue::new(vec![Some(1.into()), Some(2.into()), Some(3.into())]);
            builder.append(Some(ListRef::ValueRef { val: &val }));
            assert!(builder.pop().is_some());
            assert!(builder.pop().is_none());
            let arr = builder.finish();
            assert!(arr.is_empty());
        }

        {
            let meta = ArrayMeta::List {
                datatype: Box::new(DataType::List {
                    datatype: Box::new(DataType::Int32),
                }),
            };
            let mut builder = ListArrayBuilder::with_meta(2, meta);
            let val1 = ListValue::new(vec![Some(1.into()), Some(2.into()), Some(3.into())]);
            let val2 = ListValue::new(vec![Some(1.into()), Some(2.into()), Some(3.into())]);
            let list1 = ListValue::new(vec![Some(val1.into()), Some(val2.into())]);
            builder.append(Some(ListRef::ValueRef { val: &list1 }));

            let val3 = ListValue::new(vec![Some(1.into()), Some(2.into()), Some(3.into())]);
            let val4 = ListValue::new(vec![Some(1.into()), Some(2.into()), Some(3.into())]);
            let list2 = ListValue::new(vec![Some(val3.into()), Some(val4.into())]);

            builder.append(Some(ListRef::ValueRef { val: &list2 }));

            assert!(builder.pop().is_some());

            let arr = builder.finish();
            assert_eq!(arr.len(), 1);

            let val = arr.value_at(0).unwrap();

            let datums = val
                .values_ref()
                .into_iter()
                .map(ToOwnedDatum::to_owned_datum)
                .collect_vec();
            assert_eq!(datums, list1.values.to_vec());
        }
    }

    #[test]
    fn test_list_nested_layout() {
        use crate::array::*;

        let listarray1 = ListArray::from_slices(
            &[true, true],
            vec![
                Some(array! { I32Array, [Some(1), Some(2)] }.into()),
                Some(array! { I32Array, [Some(3), Some(4)] }.into()),
            ],
            DataType::Int32,
        );

        let listarray2 = ListArray::from_slices(
            &[true, false, true],
            vec![
                Some(array! { I32Array, [Some(5), Some(6), Some(7)] }.into()),
                None,
                Some(array! { I32Array, [Some(8)] }.into()),
            ],
            DataType::Int32,
        );

        let listarray3 = ListArray::from_slices(
            &[true],
            vec![Some(array! { I32Array, [Some(9), Some(10)] }.into())],
            DataType::Int32,
        );

        let nestarray = ListArray::from_slices(
            &[true, true, true],
            vec![
                Some(listarray1.into()),
                Some(listarray2.into()),
                Some(listarray3.into()),
            ],
            DataType::List {
                datatype: Box::new(DataType::Int32),
            },
        );
        let actual = ListArray::from_protobuf(&nestarray.to_protobuf()).unwrap();
        assert_eq!(ArrayImpl::List(nestarray), actual);

        let nestarray = try_match_expand!(actual, ArrayImpl::List).unwrap();
        let nested_list_values = nestarray.values_vec();
        assert_eq!(
            nested_list_values,
            vec![
                Some(ListValue::new(vec![
                    Some(ScalarImpl::List(ListValue::new(vec![
                        Some(ScalarImpl::Int32(1)),
                        Some(ScalarImpl::Int32(2)),
                    ]))),
                    Some(ScalarImpl::List(ListValue::new(vec![
                        Some(ScalarImpl::Int32(3)),
                        Some(ScalarImpl::Int32(4)),
                    ]))),
                ])),
                Some(ListValue::new(vec![
                    Some(ScalarImpl::List(ListValue::new(vec![
                        Some(ScalarImpl::Int32(5)),
                        Some(ScalarImpl::Int32(6)),
                        Some(ScalarImpl::Int32(7)),
                    ]))),
                    None,
                    Some(ScalarImpl::List(ListValue::new(vec![Some(
                        ScalarImpl::Int32(8)
                    ),]))),
                ])),
                Some(ListValue::new(vec![Some(ScalarImpl::List(
                    ListValue::new(vec![
                        Some(ScalarImpl::Int32(9)),
                        Some(ScalarImpl::Int32(10)),
                    ])
                )),])),
            ]
        );

        let mut builder = ListArrayBuilder::with_meta(
            3,
            ArrayMeta::List {
                datatype: Box::new(DataType::List {
                    datatype: Box::new(DataType::Int32),
                }),
            },
        );
        for v in &nested_list_values {
            builder.append(v.as_ref().map(|s| s.as_scalar_ref()));
        }
        let nestarray = builder.finish();
        assert_eq!(nestarray.values_vec(), nested_list_values);
    }

    #[test]
    fn test_list_value_cmp() {
        // ARRAY[1, 1] < ARRAY[1, 2, 1]
        assert_lt!(
            ListValue::new(vec![Some(1.into()), Some(1.into())]),
            ListValue::new(vec![Some(1.into()), Some(2.into()), Some(1.into())]),
        );
        // ARRAY[1, 2] < ARRAY[1, 2, 1]
        assert_lt!(
            ListValue::new(vec![Some(1.into()), Some(2.into())]),
            ListValue::new(vec![Some(1.into()), Some(2.into()), Some(1.into())]),
        );
        // ARRAY[1, 3] > ARRAY[1, 2, 1]
        assert_gt!(
            ListValue::new(vec![Some(1.into()), Some(3.into())]),
            ListValue::new(vec![Some(1.into()), Some(2.into()), Some(1.into())]),
        );
        // null > 1
        assert_eq!(
            cmp_list_value(&None, &Some(ScalarRefImpl::Int32(1))),
            Ordering::Greater
        );
        // ARRAY[1, 2, null] > ARRAY[1, 2, 1]
        assert_gt!(
            ListValue::new(vec![Some(1.into()), Some(2.into()), None]),
            ListValue::new(vec![Some(1.into()), Some(2.into()), Some(1.into())]),
        );
        // Null value in first ARRAY results into a Greater ordering regardless of the smaller ARRAY
        // length. ARRAY[1, null] > ARRAY[1, 2, 3]
        assert_gt!(
            ListValue::new(vec![Some(1.into()), None]),
            ListValue::new(vec![Some(1.into()), Some(2.into()), Some(3.into())]),
        );
        // ARRAY[1, null] == ARRAY[1, null]
        assert_eq!(
            ListValue::new(vec![Some(1.into()), None]),
            ListValue::new(vec![Some(1.into()), None]),
        );
    }

    #[test]
    fn test_list_ref_display() {
        let v = ListValue::new(vec![Some(1.into()), None]);
        let r = ListRef::ValueRef { val: &v };
        assert_eq!("{1,NULL}".to_string(), format!("{}", r.to_text()));
    }

    #[test]
    fn test_serialize_deserialize() {
        let value = ListValue::new(vec![
            Some("abcd".to_string().to_scalar_value()),
            Some("".to_string().to_scalar_value()),
            None,
            Some("a".to_string().to_scalar_value()),
        ]);
        let list_ref = ListRef::ValueRef { val: &value };
        let mut serializer = memcomparable::Serializer::new(vec![]);
        serializer.set_reverse(true);
        list_ref.serialize(&mut serializer).unwrap();
        let buf = serializer.into_inner();
        let mut deserializer = memcomparable::Deserializer::new(&buf[..]);
        deserializer.set_reverse(true);
        assert_eq!(
            ListValue::deserialize(&DataType::Varchar, &mut deserializer).unwrap(),
            value
        );

        let mut builder = ListArrayBuilder::with_meta(
            0,
            ArrayMeta::List {
                datatype: Box::new(DataType::Varchar),
            },
        );
        builder.append(Some(list_ref));
        let array = builder.finish();
        let list_ref = array.value_at(0).unwrap();
        let mut serializer = memcomparable::Serializer::new(vec![]);
        list_ref.serialize(&mut serializer).unwrap();
        let buf = serializer.into_inner();
        let mut deserializer = memcomparable::Deserializer::new(&buf[..]);
        assert_eq!(
            ListValue::deserialize(&DataType::Varchar, &mut deserializer).unwrap(),
            value
        );
    }

    #[test]
    fn test_memcomparable() {
        let cases = [
            (
                ListValue::new(vec![
                    Some(123.to_scalar_value()),
                    Some(456.to_scalar_value()),
                ]),
                ListValue::new(vec![
                    Some(123.to_scalar_value()),
                    Some(789.to_scalar_value()),
                ]),
                DataType::Int32,
                Ordering::Less,
            ),
            (
                ListValue::new(vec![
                    Some(123.to_scalar_value()),
                    Some(456.to_scalar_value()),
                ]),
                ListValue::new(vec![Some(123.to_scalar_value())]),
                DataType::Int32,
                Ordering::Greater,
            ),
            (
                ListValue::new(vec![None, Some("".to_string().to_scalar_value())]),
                ListValue::new(vec![None, None]),
                DataType::Varchar,
                Ordering::Less,
            ),
            (
                ListValue::new(vec![Some(2.to_scalar_value())]),
                ListValue::new(vec![
                    Some(1.to_scalar_value()),
                    None,
                    Some(3.to_scalar_value()),
                ]),
                DataType::Int32,
                Ordering::Greater,
            ),
        ];

        for (lhs, rhs, datatype, order) in cases {
            let lhs_serialized = {
                let mut serializer = memcomparable::Serializer::new(vec![]);
                ListRef::ValueRef { val: &lhs }
                    .serialize(&mut serializer)
                    .unwrap();
                serializer.into_inner()
            };
            let rhs_serialized = {
                let mut serializer = memcomparable::Serializer::new(vec![]);
                ListRef::ValueRef { val: &rhs }
                    .serialize(&mut serializer)
                    .unwrap();
                serializer.into_inner()
            };
            assert_eq!(lhs_serialized.cmp(&rhs_serialized), order);

            let mut builder = ListArrayBuilder::with_meta(
                0,
                ArrayMeta::List {
                    datatype: Box::new(datatype),
                },
            );
            builder.append(Some(ListRef::ValueRef { val: &lhs }));
            builder.append(Some(ListRef::ValueRef { val: &rhs }));
            let array = builder.finish();
            let lhs_serialized = {
                let mut serializer = memcomparable::Serializer::new(vec![]);
                array
                    .value_at(0)
                    .unwrap()
                    .serialize(&mut serializer)
                    .unwrap();
                serializer.into_inner()
            };
            let rhs_serialized = {
                let mut serializer = memcomparable::Serializer::new(vec![]);
                array
                    .value_at(1)
                    .unwrap()
                    .serialize(&mut serializer)
                    .unwrap();
                serializer.into_inner()
            };
            assert_eq!(lhs_serialized.cmp(&rhs_serialized), order);
        }
    }

    #[test]
    fn test_listref() {
        use crate::array::*;
        use crate::types;
        let arr = ListArray::from_slices(
            &[true, false, true],
            vec![
                Some(array! { I32Array, [Some(1), Some(2), Some(3)] }.into()),
                None,
                Some(array! { I32Array, [Some(4), Some(5), Some(6), Some(7)] }.into()),
            ],
            DataType::Int32,
        );

        // get 3rd ListRef from ListArray
        let list_ref = arr.value_at(2).unwrap();
        assert_eq!(
            list_ref,
            ListRef::ValueRef {
                val: &ListValue::new(vec![
                    Some(4.to_scalar_value()),
                    Some(5.to_scalar_value()),
                    Some(6.to_scalar_value()),
                    Some(7.to_scalar_value()),
                ]),
            }
        );

        // Get 2nd value from ListRef
        let scalar = list_ref.value_at(2).unwrap();
        assert_eq!(scalar, Some(types::ScalarRefImpl::Int32(5)));
    }
}<|MERGE_RESOLUTION|>--- conflicted
+++ resolved
@@ -14,13 +14,8 @@
 
 use core::fmt;
 use std::cmp::Ordering;
-<<<<<<< HEAD
-use std::fmt::{Debug, Display};
+use std::fmt::Debug;
 use std::hash::Hash;
-=======
-use std::fmt::Debug;
-use std::hash::{Hash, Hasher};
->>>>>>> a4033f29
 
 use bytes::{Buf, BufMut};
 use itertools::EitherOrBoth::{Both, Left, Right};
@@ -34,13 +29,8 @@
 use crate::buffer::{Bitmap, BitmapBuilder};
 use crate::types::to_text::ToText;
 use crate::types::{
-<<<<<<< HEAD
-    deserialize_datum_from, display_datum_ref, hash_datum_ref, serialize_datum_ref_into,
-    to_datum_ref, DataType, Datum, DatumRef, Scalar, ScalarRefImpl,
-=======
-    deserialize_datum_from, serialize_datum_ref_into, to_datum_ref, DataType, Datum, DatumRef,
-    Scalar, ScalarRefImpl,
->>>>>>> a4033f29
+    deserialize_datum_from, hash_datum_ref, serialize_datum_ref_into, to_datum_ref, DataType,
+    Datum, DatumRef, Scalar, ScalarRefImpl,
 };
 
 /// This is a naive implementation of list array.
