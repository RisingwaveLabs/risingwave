--- conflicted
+++ resolved
@@ -320,11 +320,12 @@
     )
 }
 
-<<<<<<< HEAD
 impl From<Vec<Datum>> for ListValue {
     fn from(data: Vec<Datum>) -> Self {
         ListValue::new(data)
-=======
+    }
+}
+
 impl EstimateSize for ListValue {
     fn estimated_heap_size(&self) -> usize {
         // TODO: Try speed up this process.
@@ -332,7 +333,6 @@
             .iter()
             .map(|datum| datum.estimated_heap_size())
             .sum()
->>>>>>> 7e35da45
     }
 }
 
