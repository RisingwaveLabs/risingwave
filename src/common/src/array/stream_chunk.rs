--- conflicted
+++ resolved
@@ -18,13 +18,9 @@
 use std::sync::Arc;
 
 use itertools::Itertools;
-<<<<<<< HEAD
-use risingwave_pb::data::{PbOp, PbStreamChunk, PbStreamChunkMeta};
-=======
 use rand::prelude::SmallRng;
 use rand::{Rng, SeedableRng};
-use risingwave_pb::data::{PbOp, PbStreamChunk};
->>>>>>> 8c24e9ed
+use risingwave_pb::data::{PbOp, PbStreamChunk, PbStreamChunkMeta};
 
 use super::{ArrayImpl, ArrayRef, ArrayResult, DataChunkTestExt};
 use crate::array::{DataChunk, Vis};
@@ -77,10 +73,8 @@
 #[derive(Clone, PartialEq)]
 pub struct StreamChunk {
     // TODO: Optimize using bitmap
-<<<<<<< HEAD
-    ops: Vec<Op>,
-
-    pub(super) data: DataChunk,
+    ops: Arc<[Op]>,
+    data: DataChunk,
     pub(super) meta: Option<StreamChunkMeta>,
 }
 
@@ -91,8 +85,8 @@
     pub offsets: Vec<Offset>,
 }
 
-/// Offset from upstream system
-/// TODO(siyuan): use a more compact representation to save memory and network bandwidth
+/// Offset of ingested event from upstream system
+/// Typically used in the CDC backfill process.
 #[derive(Debug, Clone, PartialEq)]
 pub struct Offset(String);
 
@@ -111,9 +105,9 @@
         Self { offsets }
     }
 
-    pub fn to_protobuf(self) -> PbStreamChunkMeta {
+    pub fn to_protobuf(&self) -> PbStreamChunkMeta {
         PbStreamChunkMeta {
-            offsets: self.offsets.into_iter().map(|o| o.0).collect_vec(),
+            offsets: self.offsets.iter().map(|o| o.0.clone()).collect_vec(),
         }
     }
 
@@ -125,10 +119,6 @@
             .collect_vec();
         Ok(StreamChunkMeta::new(offsets))
     }
-=======
-    ops: Arc<[Op]>,
-    data: DataChunk,
->>>>>>> 8c24e9ed
 }
 
 impl Default for StreamChunk {
@@ -168,7 +158,7 @@
     }
 
     pub fn new_with_meta(
-        ops: Vec<Op>,
+        ops: impl Into<Arc<[Op]>>,
         columns: Vec<ArrayRef>,
         visibility: Option<Bitmap>,
         meta: Option<StreamChunkMeta>,
@@ -182,19 +172,6 @@
         self.meta = Some(meta);
     }
 
-<<<<<<< HEAD
-    /// Create a `StreamChunk` from the given `DataChunk` and `Op`s.
-    pub fn from_data_chunk(ops: Vec<Op>, data: DataChunk) -> Self {
-        assert_eq!(ops.len(), data.capacity());
-        StreamChunk {
-            ops,
-            data,
-            meta: None,
-        }
-    }
-
-=======
->>>>>>> 8c24e9ed
     /// Build a `StreamChunk` from rows.
     // TODO: introducing something like `StreamChunkBuilder` maybe better.
     pub fn from_rows(rows: &[(Op, impl Row)], data_types: &[DataType]) -> Self {
@@ -229,13 +206,8 @@
             return self;
         }
 
-<<<<<<< HEAD
         let (ops, columns, visibility, meta) = self.into_inner_with_meta();
-        let visibility = visibility.unwrap();
-=======
-        let (ops, columns, visibility) = self.into_inner();
         let visibility = visibility.as_visibility().unwrap();
->>>>>>> 8c24e9ed
 
         let cardinality = visibility
             .iter()
@@ -265,15 +237,11 @@
         (self.data, self.ops)
     }
 
-<<<<<<< HEAD
-    pub fn into_parts_with_meta(self) -> (DataChunk, Vec<Op>, Option<StreamChunkMeta>) {
+    pub fn into_parts_with_meta(self) -> (DataChunk, Arc<[Op]>, Option<StreamChunkMeta>) {
         (self.data, self.ops, self.meta)
     }
 
-    pub fn from_parts(ops: Vec<Op>, data_chunk: DataChunk) -> Self {
-=======
     pub fn from_parts(ops: impl Into<Arc<[Op]>>, data_chunk: DataChunk) -> Self {
->>>>>>> 8c24e9ed
         let (columns, vis) = data_chunk.into_parts();
         Self::new(ops, columns, vis.into_visibility())
     }
@@ -283,17 +251,9 @@
         (self.ops, columns, vis)
     }
 
-    pub fn into_inner_with_meta(
-        self,
-    ) -> (
-        Vec<Op>,
-        Vec<ArrayRef>,
-        Option<Bitmap>,
-        Option<StreamChunkMeta>,
-    ) {
+    pub fn into_inner_with_meta(self) -> (Arc<[Op]>, Vec<ArrayRef>, Vis, Option<StreamChunkMeta>) {
         let (columns, vis) = self.data.into_parts();
-        let visibility = vis.into_visibility();
-        (self.ops, columns, visibility, self.meta)
+        (self.ops, columns, vis, self.meta)
     }
 
     pub fn to_protobuf(&self) -> PbStreamChunk {
@@ -369,26 +329,11 @@
     /// e.g. if `indices` is `[2, 1, 0]`, and the chunk contains column `[a, b, c]`, then the output
     /// will be `[c, b, a]`. If `indices` is [2, 0], then the output will be `[c, a]`.
     /// If the input mapping is identity mapping, no reorder will be performed.
-<<<<<<< HEAD
-    pub fn reorder_columns(self, column_mapping: &[usize]) -> Self {
-        if column_mapping
-            .iter()
-            .copied()
-            .eq(0..self.data.columns().len())
-        {
-            // no reorder is needed
-            self
-        } else {
-            Self {
-                ops: self.ops,
-                data: self.data.reorder_columns(column_mapping),
-                meta: None,
-            }
-=======
     pub fn project(&self, indices: &[usize]) -> Self {
         Self {
             ops: self.ops.clone(),
             data: self.data.project(indices),
+            meta: None,
         }
     }
 
@@ -397,6 +342,7 @@
         Self {
             ops: self.ops.clone(),
             data: self.data.project_with_vis(indices, vis),
+            meta: None,
         }
     }
 
@@ -405,7 +351,7 @@
         Self {
             ops: self.ops.clone(),
             data: self.data.with_visibility(vis),
->>>>>>> 8c24e9ed
+            meta: None,
         }
     }
 }
@@ -594,14 +540,9 @@
             .next()
             .unwrap();
         StreamChunk {
-<<<<<<< HEAD
-            ops,
-            data,
-            meta: None,
-=======
             ops: ops.into(),
             data,
->>>>>>> 8c24e9ed
+            meta: None,
         }
     }
 
@@ -622,17 +563,6 @@
         }
     }
 
-<<<<<<< HEAD
-    fn new_from_data_chunk(ops: Vec<Op>, chunk: DataChunk) -> Self {
-        StreamChunk {
-            ops,
-            data: chunk,
-            meta: None,
-        }
-    }
-
-=======
->>>>>>> 8c24e9ed
     /// Generate `num_of_chunks` data chunks with type `data_types`,
     /// where each data chunk has cardinality of `chunk_size`.
     /// TODO(kwannoel): Generate different types of op, different vis.
