// Copyright 2022 Singularity Data
//
// Licensed under the Apache License, Version 2.0 (the "License");
// you may not use this file except in compliance with the License.
// You may obtain a copy of the License at
//
// http://www.apache.org/licenses/LICENSE-2.0
//
// Unless required by applicable law or agreed to in writing, software
// distributed under the License is distributed on an "AS IS" BASIS,
// WITHOUT WARRANTIES OR CONDITIONS OF ANY KIND, either express or implied.
// See the License for the specific language governing permissions and
// limitations under the License.

use core::fmt;
use std::cmp::Ordering;
use std::fmt::{Debug, Display};
use std::hash::{Hash, Hasher};
use std::sync::Arc;

use bytes::{Buf, BufMut};
use itertools::Itertools;
use prost::Message;
use risingwave_pb::data::{
    Array as ProstArray, ArrayType as ProstArrayType, DataType as ProstDataType, StructArrayData,
};
use risingwave_pb::expr::StructValue as ProstStructValue;

use super::{
    Array, ArrayBuilder, ArrayBuilderImpl, ArrayImpl, ArrayIterator, ArrayMeta, ArrayResult,
    NULL_VAL_FOR_HASH,
};
use crate::array::ArrayRef;
use crate::buffer::{Bitmap, BitmapBuilder};
use crate::types::{
<<<<<<< HEAD
    display_datum_ref, to_datum_ref, DataType, Datum, DatumRef, Scalar, ScalarImpl, ScalarRefImpl,
=======
    deserialize_datum_from, display_datum_ref, serialize_datum_into, serialize_datum_ref_into,
    to_datum_ref, DataType, Datum, DatumRef, Scalar, ScalarRefImpl,
>>>>>>> b12c16e6
};

#[derive(Debug)]
pub struct StructArrayBuilder {
    bitmap: BitmapBuilder,
    children_array: Vec<ArrayBuilderImpl>,
    children_type: Arc<[DataType]>,
    len: usize,
}

impl ArrayBuilder for StructArrayBuilder {
    type ArrayType = StructArray;

    #[cfg(not(test))]
    fn new(_capacity: usize) -> Self {
        panic!("Must use with_meta.")
    }

    #[cfg(test)]
    fn new(capacity: usize) -> Self {
        Self::with_meta(
            capacity,
            ArrayMeta::Struct {
                children: Arc::new([]),
            },
        )
    }

    fn with_meta(capacity: usize, meta: ArrayMeta) -> Self {
        if let ArrayMeta::Struct { children } = meta {
            let children_array = children
                .iter()
                .map(|a| a.create_array_builder(capacity))
                .collect();
            Self {
                bitmap: BitmapBuilder::with_capacity(capacity),
                children_array,
                children_type: children,
                len: 0,
            }
        } else {
            panic!("must be ArrayMeta::Struct");
        }
    }

    fn append(&mut self, value: Option<StructRef<'_>>) -> ArrayResult<()> {
        match value {
            None => {
                self.bitmap.append(false);
                for child in &mut self.children_array {
                    child.append_datum_ref(None)?;
                }
            }
            Some(v) => {
                self.bitmap.append(true);
                let fields = v.fields_ref();
                assert_eq!(fields.len(), self.children_array.len());
                for (field_idx, f) in fields.into_iter().enumerate() {
                    self.children_array[field_idx].append_datum_ref(f)?;
                }
            }
        }
        self.len += 1;
        Ok(())
    }

    fn append_array(&mut self, other: &StructArray) -> ArrayResult<()> {
        self.bitmap.append_bitmap(&other.bitmap);
        self.children_array
            .iter_mut()
            .enumerate()
            .try_for_each(|(i, a)| a.append_array(&other.children[i]))?;
        self.len += other.len();
        Ok(())
    }

    fn finish(self) -> ArrayResult<StructArray> {
        let children = self
            .children_array
            .into_iter()
            .map(|b| Ok(Arc::new(b.finish()?)))
            .collect::<ArrayResult<Vec<ArrayRef>>>()?;
        Ok(StructArray {
            bitmap: self.bitmap.finish(),
            children,
            children_type: self.children_type,
            len: self.len,
        })
    }
}

#[derive(Debug)]
pub struct StructArray {
    bitmap: Bitmap,
    children: Vec<ArrayRef>,
    children_type: Arc<[DataType]>,
    len: usize,
}

impl StructArrayBuilder {
    pub fn append_array_refs(&mut self, refs: Vec<ArrayRef>, len: usize) -> ArrayResult<()> {
        for _ in 0..len {
            self.bitmap.append(true);
        }
        self.len += len;
        self.children_array
            .iter_mut()
            .zip_eq(refs.iter())
            .try_for_each(|(a, r)| a.append_array(r))
    }
}

impl Array for StructArray {
    type Builder = StructArrayBuilder;
    type Iter<'a> = ArrayIterator<'a, Self>;
    type OwnedItem = StructValue;
    type RefItem<'a> = StructRef<'a>;

    fn value_at(&self, idx: usize) -> Option<StructRef<'_>> {
        if !self.is_null(idx) {
            Some(StructRef::Indexed { arr: self, idx })
        } else {
            None
        }
    }

    unsafe fn value_at_unchecked(&self, idx: usize) -> Option<StructRef<'_>> {
        if !self.is_null_unchecked(idx) {
            Some(StructRef::Indexed { arr: self, idx })
        } else {
            None
        }
    }

    fn len(&self) -> usize {
        self.len
    }

    fn iter(&self) -> Self::Iter<'_> {
        ArrayIterator::new(self)
    }

    fn to_protobuf(&self) -> ProstArray {
        let children_array = self.children.iter().map(|a| a.to_protobuf()).collect();
        let children_type = self.children_type.iter().map(|t| t.to_protobuf()).collect();
        ProstArray {
            array_type: ProstArrayType::Struct as i32,
            struct_array_data: Some(StructArrayData {
                children_array,
                children_type,
            }),
            list_array_data: None,
            null_bitmap: Some(self.bitmap.to_protobuf()),
            values: vec![],
        }
    }

    fn null_bitmap(&self) -> &Bitmap {
        &self.bitmap
    }

    fn into_null_bitmap(self) -> Bitmap {
        self.bitmap
    }

    fn set_bitmap(&mut self, bitmap: Bitmap) {
        self.bitmap = bitmap;
    }

    fn hash_at<H: std::hash::Hasher>(&self, idx: usize, state: &mut H) {
        if !self.is_null(idx) {
            self.children.iter().for_each(|a| a.hash_at(idx, state))
        } else {
            NULL_VAL_FOR_HASH.hash(state);
        }
    }

    fn create_builder(&self, capacity: usize) -> ArrayResult<super::ArrayBuilderImpl> {
        let array_builder = StructArrayBuilder::with_meta(
            capacity,
            ArrayMeta::Struct {
                children: self.children_type.clone(),
            },
        );
        Ok(ArrayBuilderImpl::Struct(array_builder))
    }

    fn array_meta(&self) -> ArrayMeta {
        ArrayMeta::Struct {
            children: self.children_type.clone(),
        }
    }
}

impl StructArray {
    pub fn from_protobuf(array: &ProstArray) -> ArrayResult<ArrayImpl> {
        ensure!(
            array.values.is_empty(),
            "Must have no buffer in a struct array"
        );
        let bitmap: Bitmap = array.get_null_bitmap()?.into();
        let cardinality = bitmap.len();
        let array_data = array.get_struct_array_data()?;
        let children = array_data
            .children_array
            .iter()
            .map(|child| Ok(Arc::new(ArrayImpl::from_protobuf(child, cardinality)?)))
            .collect::<ArrayResult<Vec<ArrayRef>>>()?;
        let children_type: Arc<[DataType]> = array_data
            .children_type
            .iter()
            .map(DataType::from)
            .collect::<Vec<DataType>>()
            .into();
        let arr = StructArray {
            bitmap,
            children,
            children_type,
            len: cardinality,
        };
        Ok(arr.into())
    }

    pub fn children_array_types(&self) -> &[DataType] {
        &self.children_type
    }

    pub fn field_at(&self, index: usize) -> ArrayRef {
        self.children[index].clone()
    }

    pub fn from_slices(
        null_bitmap: &[bool],
        children: Vec<ArrayImpl>,
        children_type: Vec<DataType>,
    ) -> ArrayResult<StructArray> {
        let cardinality = null_bitmap.len();
        let bitmap = Bitmap::from_iter(null_bitmap.to_vec());
        let children = children.into_iter().map(Arc::new).collect_vec();
        Ok(StructArray {
            bitmap,
            children_type: children_type.into(),
            len: cardinality,
            children,
        })
    }

    #[cfg(test)]
    pub fn values_vec(&self) -> Vec<Option<StructValue>> {
        use crate::types::ScalarRef;

        self.iter()
            .map(|v| v.map(|s| s.to_owned_scalar()))
            .collect_vec()
    }
}

#[derive(Clone, Debug, Eq, Default, PartialEq, Hash)]
pub struct StructValue {
    fields: Box<[Datum]>,
}

impl fmt::Display for StructValue {
    fn fmt(&self, f: &mut fmt::Formatter<'_>) -> fmt::Result {
        write!(
            f,
            "({})",
            self.fields
                .iter()
                .map(|f| {
                    match f {
                        Some(f) => format!("{}", f),
                        None => " ".to_string(),
                    }
                })
                .join(", ")
        )
    }
}

impl PartialOrd for StructValue {
    fn partial_cmp(&self, other: &Self) -> Option<Ordering> {
        self.as_scalar_ref().partial_cmp(&other.as_scalar_ref())
    }
}

impl Ord for StructValue {
    fn cmp(&self, other: &Self) -> Ordering {
        self.partial_cmp(other).unwrap()
    }
}

impl StructValue {
    pub fn new(fields: Vec<Datum>) -> Self {
        Self {
            fields: fields.into_boxed_slice(),
        }
    }

    pub fn fields(&self) -> &[Datum] {
        &self.fields
    }

    pub fn to_protobuf_owned(&self) -> Vec<u8> {
        let value = ProstStructValue {
            fields: self
                .fields
                .iter()
                .map(|f| match f {
                    None => {
                        vec![]
                    }
                    Some(s) => s.to_protobuf(),
                })
                .collect_vec(),
        };
        value.encode_to_vec()
    }

<<<<<<< HEAD
    pub fn from_protobuf_bytes(data_type: ProstDataType, b: &Vec<u8>) -> ArrayResult<Self> {
        let struct_value: ProstStructValue = Message::decode(b.as_slice())?;
        let fields: Vec<Datum> = struct_value
            .fields
            .iter()
            .zip_eq(data_type.field_type.iter())
            .map(|(b, d)| {
                if b.is_empty() {
                    Ok(None)
                } else {
                    Ok(Some(ScalarImpl::bytes_to_scalar(b, d)?))
                }
            })
            .collect::<ArrayResult<Vec<Datum>>>()?;
        Ok(StructValue::new(fields))
=======
    pub fn deserialize(
        fields: &[DataType],
        deserializer: &mut memcomparable::Deserializer<impl Buf>,
    ) -> memcomparable::Result<Self> {
        fields
            .iter()
            .map(|field| deserialize_datum_from(field, deserializer))
            .try_collect()
            .map(Self::new)
>>>>>>> b12c16e6
    }
}

#[derive(Copy, Clone)]
pub enum StructRef<'a> {
    Indexed { arr: &'a StructArray, idx: usize },
    ValueRef { val: &'a StructValue },
}

impl<'a> StructRef<'a> {
    pub fn fields_ref(&self) -> Vec<DatumRef<'a>> {
        match self {
            StructRef::Indexed { arr, idx } => {
                arr.children.iter().map(|a| a.value_at(*idx)).collect()
            }
            StructRef::ValueRef { val } => val.fields.iter().map(to_datum_ref).collect(),
        }
    }

    pub fn to_protobuf_owned(&self) -> Vec<u8> {
        match self {
            StructRef::ValueRef { val } => val.to_protobuf_owned(),
            StructRef::Indexed { arr, idx } => {
                let value = ProstStructValue {
                    fields: arr
                        .children
                        .iter()
                        .map(|a| {
                            let datum_ref = a.value_at(*idx);
                            match datum_ref {
                                None => vec![],
                                Some(s) => s.into_scalar_impl().to_protobuf(),
                            }
                        })
                        .collect_vec(),
                };
                value.encode_to_vec()
            }
        }
    }

    pub fn serialize(
        &self,
        serializer: &mut memcomparable::Serializer<impl BufMut>,
    ) -> memcomparable::Result<()> {
        match self {
            StructRef::Indexed { arr, idx } => arr
                .children
                .iter()
                .map(|a| a.value_at(*idx))
                .try_for_each(|datum_ref| serialize_datum_ref_into(&datum_ref, serializer))?,
            StructRef::ValueRef { val } => val
                .fields
                .iter()
                .try_for_each(|datum| serialize_datum_into(datum, serializer))?,
        }
        Ok(())
    }
}

impl Hash for StructRef<'_> {
    fn hash<H: Hasher>(&self, state: &mut H) {
        match self {
            StructRef::Indexed { arr, idx } => arr.hash_at(*idx, state),
            StructRef::ValueRef { val } => val.hash(state),
        }
    }
}

impl PartialEq for StructRef<'_> {
    fn eq(&self, other: &Self) -> bool {
        self.fields_ref().eq(&other.fields_ref())
    }
}

impl PartialOrd for StructRef<'_> {
    fn partial_cmp(&self, other: &Self) -> Option<Ordering> {
        let l = self.fields_ref();
        let r = other.fields_ref();
        debug_assert_eq!(
            l.len(),
            r.len(),
            "Structs must have the same length to be compared"
        );
        let it = l.iter().enumerate().find_map(|(idx, v)| {
            let ord = cmp_struct_field(v, &r[idx]);
            if let Ordering::Equal = ord {
                None
            } else {
                Some(ord)
            }
        });
        it.or(Some(Ordering::Equal))
    }
}

fn cmp_struct_field(l: &Option<ScalarRefImpl>, r: &Option<ScalarRefImpl>) -> Ordering {
    match (l, r) {
        // Comparability check was performed by frontend beforehand.
        (Some(sl), Some(sr)) => sl.partial_cmp(sr).unwrap(),
        // Nulls are larger than everything, (1, null) > (1, 2) for example.
        (Some(_), None) => Ordering::Less,
        (None, Some(_)) => Ordering::Greater,
        (None, None) => Ordering::Equal,
    }
}

impl Debug for StructRef<'_> {
    fn fmt(&self, f: &mut fmt::Formatter<'_>) -> fmt::Result {
        match self {
            StructRef::Indexed { arr, idx } => arr
                .children
                .iter()
                .try_for_each(|a| a.value_at(*idx).fmt(f)),
            StructRef::ValueRef { val } => write!(f, "{:?}", val),
        }
    }
}

impl Display for StructRef<'_> {
    fn fmt(&self, f: &mut fmt::Formatter<'_>) -> fmt::Result {
        let values = self.fields_ref().iter().map(display_datum_ref).join(",");
        write!(f, "({})", values)
    }
}

impl Eq for StructRef<'_> {}

impl Ord for StructRef<'_> {
    fn cmp(&self, other: &Self) -> Ordering {
        // The order between two structs is deterministic.
        self.partial_cmp(other).unwrap()
    }
}

#[cfg(test)]
mod tests {
    use more_asserts::assert_gt;

    use super::*;
    use crate::types::{OrderedF32, OrderedF64};
    use crate::{array, try_match_expand};

    // Empty struct is allowed in postgres.
    // `CREATE TYPE foo_empty as ();`, e.g.
    #[test]
    fn test_struct_new_empty() {
        let arr = StructArray::from_slices(&[true, false, true, false], vec![], vec![]).unwrap();
        let actual = StructArray::from_protobuf(&arr.to_protobuf()).unwrap();
        assert_eq!(ArrayImpl::Struct(arr), actual);
    }

    #[test]
    fn test_struct_with_fields() {
        use crate::array::*;
        let arr = StructArray::from_slices(
            &[false, true, false, true],
            vec![
                array! { I32Array, [None, Some(1), None, Some(2)] }.into(),
                array! { F32Array, [None, Some(3.0), None, Some(4.0)] }.into(),
            ],
            vec![DataType::Int32, DataType::Float32],
        )
        .unwrap();
        let actual = StructArray::from_protobuf(&arr.to_protobuf()).unwrap();
        assert_eq!(ArrayImpl::Struct(arr), actual);

        let arr = try_match_expand!(actual, ArrayImpl::Struct).unwrap();
        let struct_values = arr.values_vec();
        assert_eq!(
            struct_values,
            vec![
                None,
                Some(StructValue::new(vec![
                    Some(ScalarImpl::Int32(1)),
                    Some(ScalarImpl::Float32(3.0.into())),
                ])),
                None,
                Some(StructValue::new(vec![
                    Some(ScalarImpl::Int32(2)),
                    Some(ScalarImpl::Float32(4.0.into())),
                ])),
            ]
        );

        let mut builder = StructArrayBuilder::with_meta(
            4,
            ArrayMeta::Struct {
                children: Arc::new([DataType::Int32, DataType::Float32]),
            },
        );
        struct_values.iter().for_each(|v| {
            builder
                .append(v.as_ref().map(|s| s.as_scalar_ref()))
                .unwrap()
        });
        let arr = builder.finish().unwrap();
        assert_eq!(arr.values_vec(), struct_values);
    }

    // Ensure `create_builder` exactly copies the same metadata.
    #[test]
    fn test_struct_create_builder() {
        use crate::array::*;
        let arr = StructArray::from_slices(
            &[true],
            vec![
                array! { I32Array, [Some(1)] }.into(),
                array! { F32Array, [Some(2.0)] }.into(),
            ],
            vec![DataType::Int32, DataType::Float32],
        )
        .unwrap();
        let builder = arr.create_builder(4).unwrap();
        let arr2 = try_match_expand!(builder.finish().unwrap(), ArrayImpl::Struct).unwrap();
        assert_eq!(arr.array_meta(), arr2.array_meta());
    }

    #[test]
    fn test_struct_value_cmp() {
        // (1, 2.0) > (1, 1.0)
        assert_gt!(
            StructValue::new(vec![Some(1.into()), Some(2.0.into())]),
            StructValue::new(vec![Some(1.into()), Some(1.0.into())]),
        );
        // null > 1
        assert_eq!(
            cmp_struct_field(&None, &Some(ScalarRefImpl::Int32(1))),
            Ordering::Greater
        );
        // (1, null, 3) > (1, 1.0, 2)
        assert_gt!(
            StructValue::new(vec![Some(1.into()), None, Some(3.into())]),
            StructValue::new(vec![Some(1.into()), Some(1.0.into()), Some(2.into())]),
        );
        // (1, null) == (1, null)
        assert_eq!(
            StructValue::new(vec![Some(1.into()), None]),
            StructValue::new(vec![Some(1.into()), None]),
        );
    }

    #[test]
    fn test_to_protobuf_owned() {
        use crate::array::*;
        let arr = StructArray::from_slices(
            &[true],
            vec![
                array! { I32Array, [Some(1)] }.into(),
                array! { F32Array, [Some(2.0)] }.into(),
            ],
            vec![DataType::Int32, DataType::Float32],
        )
        .unwrap();
        let struct_ref = arr.value_at(0).unwrap();
        let output = struct_ref.to_protobuf_owned();
        let expect = StructValue::new(vec![
            Some(1i32.to_scalar_value()),
            Some(OrderedF32::from(2.0f32).to_scalar_value()),
        ])
        .to_protobuf_owned();
        assert_eq!(output, expect);
    }

    #[test]
    fn test_serialize_deserialize() {
        let value = StructValue::new(vec![
            Some(OrderedF32::from(3.2).to_scalar_value()),
            Some("abcde".to_string().to_scalar_value()),
            Some(
                StructValue::new(vec![
                    Some(OrderedF64::from(1.3).to_scalar_value()),
                    Some("a".to_string().to_scalar_value()),
                    None,
                    Some(StructValue::new(vec![]).to_scalar_value()),
                ])
                .to_scalar_value(),
            ),
            None,
            Some("".to_string().to_scalar_value()),
            None,
            Some(StructValue::new(vec![]).to_scalar_value()),
            Some(12345.to_scalar_value()),
        ]);
        let fields = [
            DataType::Float32,
            DataType::Varchar,
            DataType::Struct {
                fields: Arc::new([
                    DataType::Float64,
                    DataType::Varchar,
                    DataType::Varchar,
                    DataType::Struct {
                        fields: Arc::new([]),
                    },
                ]),
            },
            DataType::Int64,
            DataType::Varchar,
            DataType::Int16,
            DataType::Struct {
                fields: Arc::new([]),
            },
            DataType::Int32,
        ];
        let struct_ref = StructRef::ValueRef { val: &value };
        let mut serializer = memcomparable::Serializer::new(vec![]);
        struct_ref.serialize(&mut serializer).unwrap();
        let buf = serializer.into_inner();
        let mut deserializer = memcomparable::Deserializer::new(&buf[..]);
        assert_eq!(
            StructValue::deserialize(&fields, &mut deserializer).unwrap(),
            value
        );

        let mut builder = StructArrayBuilder::with_meta(
            0,
            ArrayMeta::Struct {
                children: Arc::new(fields.clone()),
            },
        );
        builder.append(Some(struct_ref)).unwrap();
        let array = builder.finish().unwrap();
        let struct_ref = array.value_at(0).unwrap();
        let mut serializer = memcomparable::Serializer::new(vec![]);
        struct_ref.serialize(&mut serializer).unwrap();
        let buf = serializer.into_inner();
        let mut deserializer = memcomparable::Deserializer::new(&buf[..]);
        assert_eq!(
            StructValue::deserialize(&fields, &mut deserializer).unwrap(),
            value
        );
    }

    #[test]
    fn test_memcomparable() {
        let cases = [
            (
                StructValue::new(vec![
                    Some(123.to_scalar_value()),
                    Some(456i64.to_scalar_value()),
                ]),
                StructValue::new(vec![
                    Some(123.to_scalar_value()),
                    Some(789i64.to_scalar_value()),
                ]),
                vec![DataType::Int32, DataType::Int64],
                Ordering::Less,
            ),
            (
                StructValue::new(vec![
                    Some(123.to_scalar_value()),
                    Some(456i64.to_scalar_value()),
                ]),
                StructValue::new(vec![
                    Some(1.to_scalar_value()),
                    Some(789i64.to_scalar_value()),
                ]),
                vec![DataType::Int32, DataType::Int64],
                Ordering::Greater,
            ),
            (
                StructValue::new(vec![Some("".to_string().to_scalar_value())]),
                StructValue::new(vec![None]),
                vec![DataType::Varchar],
                Ordering::Less,
            ),
            (
                StructValue::new(vec![Some("abcd".to_string().to_scalar_value()), None]),
                StructValue::new(vec![
                    Some("abcd".to_string().to_scalar_value()),
                    Some(
                        StructValue::new(vec![Some("abcdef".to_string().to_scalar_value())])
                            .to_scalar_value(),
                    ),
                ]),
                vec![
                    DataType::Varchar,
                    DataType::Struct {
                        fields: Arc::new([DataType::Varchar]),
                    },
                ],
                Ordering::Greater,
            ),
            (
                StructValue::new(vec![
                    Some("abcd".to_string().to_scalar_value()),
                    Some(
                        StructValue::new(vec![Some("abcdef".to_string().to_scalar_value())])
                            .to_scalar_value(),
                    ),
                ]),
                StructValue::new(vec![
                    Some("abcd".to_string().to_scalar_value()),
                    Some(
                        StructValue::new(vec![Some("abcdef".to_string().to_scalar_value())])
                            .to_scalar_value(),
                    ),
                ]),
                vec![
                    DataType::Varchar,
                    DataType::Struct {
                        fields: Arc::new([DataType::Varchar]),
                    },
                ],
                Ordering::Equal,
            ),
        ];

        for (lhs, rhs, fields, order) in cases {
            let lhs_serialized = {
                let mut serializer = memcomparable::Serializer::new(vec![]);
                StructRef::ValueRef { val: &lhs }
                    .serialize(&mut serializer)
                    .unwrap();
                serializer.into_inner()
            };
            let rhs_serialized = {
                let mut serializer = memcomparable::Serializer::new(vec![]);
                StructRef::ValueRef { val: &rhs }
                    .serialize(&mut serializer)
                    .unwrap();
                serializer.into_inner()
            };
            assert_eq!(lhs_serialized.cmp(&rhs_serialized), order);

            let mut builder = StructArrayBuilder::with_meta(
                0,
                ArrayMeta::Struct {
                    children: Arc::from(fields),
                },
            );
            builder
                .append(Some(StructRef::ValueRef { val: &lhs }))
                .unwrap();
            builder
                .append(Some(StructRef::ValueRef { val: &rhs }))
                .unwrap();
            let array = builder.finish().unwrap();
            let lhs_serialized = {
                let mut serializer = memcomparable::Serializer::new(vec![]);
                array
                    .value_at(0)
                    .unwrap()
                    .serialize(&mut serializer)
                    .unwrap();
                serializer.into_inner()
            };
            let rhs_serialized = {
                let mut serializer = memcomparable::Serializer::new(vec![]);
                array
                    .value_at(1)
                    .unwrap()
                    .serialize(&mut serializer)
                    .unwrap();
                serializer.into_inner()
            };
            assert_eq!(lhs_serialized.cmp(&rhs_serialized), order);
        }
    }
}<|MERGE_RESOLUTION|>--- conflicted
+++ resolved
@@ -33,12 +33,8 @@
 use crate::array::ArrayRef;
 use crate::buffer::{Bitmap, BitmapBuilder};
 use crate::types::{
-<<<<<<< HEAD
-    display_datum_ref, to_datum_ref, DataType, Datum, DatumRef, Scalar, ScalarImpl, ScalarRefImpl,
-=======
     deserialize_datum_from, display_datum_ref, serialize_datum_into, serialize_datum_ref_into,
-    to_datum_ref, DataType, Datum, DatumRef, Scalar, ScalarRefImpl,
->>>>>>> b12c16e6
+    to_datum_ref, DataType, Datum, DatumRef, Scalar, ScalarImpl, ScalarRefImpl,
 };
 
 #[derive(Debug)]
@@ -358,7 +354,6 @@
         value.encode_to_vec()
     }
 
-<<<<<<< HEAD
     pub fn from_protobuf_bytes(data_type: ProstDataType, b: &Vec<u8>) -> ArrayResult<Self> {
         let struct_value: ProstStructValue = Message::decode(b.as_slice())?;
         let fields: Vec<Datum> = struct_value
@@ -374,7 +369,8 @@
             })
             .collect::<ArrayResult<Vec<Datum>>>()?;
         Ok(StructValue::new(fields))
-=======
+    }
+
     pub fn deserialize(
         fields: &[DataType],
         deserializer: &mut memcomparable::Deserializer<impl Buf>,
@@ -384,7 +380,6 @@
             .map(|field| deserialize_datum_from(field, deserializer))
             .try_collect()
             .map(Self::new)
->>>>>>> b12c16e6
     }
 }
 
