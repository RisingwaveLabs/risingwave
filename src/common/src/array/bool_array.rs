--- conflicted
+++ resolved
@@ -159,17 +159,12 @@
         Ok(())
     }
 
-<<<<<<< HEAD
     fn pop(&mut self) -> Option<()> {
         self.data.pop().map(|_| self.bitmap.pop().unwrap())
     }
 
-    fn finish(self) -> ArrayResult<BoolArray> {
-        Ok(BoolArray {
-=======
     fn finish(self) -> BoolArray {
         BoolArray {
->>>>>>> 812775fa
             bitmap: self.bitmap.finish(),
             data: self.data.finish(),
         }
