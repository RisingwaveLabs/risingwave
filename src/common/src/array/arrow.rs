// Copyright 2023 RisingWave Labs
//
// Licensed under the Apache License, Version 2.0 (the "License");
// you may not use this file except in compliance with the License.
// You may obtain a copy of the License at
//
// http://www.apache.org/licenses/LICENSE-2.0
//
// Unless required by applicable law or agreed to in writing, software
// distributed under the License is distributed on an "AS IS" BASIS,
// WITHOUT WARRANTIES OR CONDITIONS OF ANY KIND, either express or implied.
// See the License for the specific language governing permissions and
// limitations under the License.

//! Converts between arrays and Apache Arrow arrays.

use arrow_schema::{Field, DECIMAL256_MAX_PRECISION};
use chrono::{NaiveDateTime, NaiveTime};
use itertools::Itertools;

use super::column::Column;
use super::*;
use crate::types::num256::Int256;
use crate::types::struct_type::StructType;
use crate::util::iter_util::ZipEqFast;

// Implement bi-directional `From` between `DataChunk` and `arrow_array::RecordBatch`.

impl From<&DataChunk> for arrow_array::RecordBatch {
    fn from(chunk: &DataChunk) -> Self {
        arrow_array::RecordBatch::try_from_iter(
            chunk
                .columns()
                .iter()
                .map(|column| ("", column.array_ref().into())),
        )
        .unwrap()
    }
}

impl TryFrom<&arrow_array::RecordBatch> for DataChunk {
    type Error = ArrayError;

    fn try_from(batch: &arrow_array::RecordBatch) -> Result<Self, Self::Error> {
        let mut columns = Vec::with_capacity(batch.num_columns());
        for array in batch.columns() {
            let column = Column::new(Arc::new(array.try_into()?));
            columns.push(column);
        }
        Ok(DataChunk::new(columns, batch.num_rows()))
    }
}

/// Implement bi-directional `From` between `ArrayImpl` and `arrow_array::ArrayRef`.
macro_rules! converts_generic {
    ($({ $ArrowType:ty, $ArrowPattern:pat, $ArrayImplPattern:path }),*) => {
        // RisingWave array -> Arrow array
        impl From<&ArrayImpl> for arrow_array::ArrayRef {
            fn from(array: &ArrayImpl) -> Self {
                match array {
                    $($ArrayImplPattern(a) => Arc::new(<$ArrowType>::from(a)),)*
                    _ => todo!("unsupported array"),
                }
            }
        }
        // Arrow array -> RisingWave array
        impl TryFrom<&arrow_array::ArrayRef> for ArrayImpl {
            type Error = ArrayError;
            fn try_from(array: &arrow_array::ArrayRef) -> Result<Self, Self::Error> {
                use arrow_schema::DataType::*;
                use arrow_schema::IntervalUnit::*;
                use arrow_schema::TimeUnit::*;
                match array.data_type() {
                    $($ArrowPattern => Ok($ArrayImplPattern(
                        array
                            .as_any()
                            .downcast_ref::<$ArrowType>()
                            .unwrap()
                            .try_into()?,
                    )),)*
                    t => Err(ArrayError::FromArrow(format!("unsupported data type: {t:?}"))),
                }
            }
        }
    };
}
converts_generic! {
    { arrow_array::Int16Array, Int16, ArrayImpl::Int16 },
    { arrow_array::Int32Array, Int32, ArrayImpl::Int32 },
    { arrow_array::Int64Array, Int64, ArrayImpl::Int64 },
    { arrow_array::Float32Array, Float32, ArrayImpl::Float32 },
    { arrow_array::Float64Array, Float64, ArrayImpl::Float64 },
    { arrow_array::StringArray, Utf8, ArrayImpl::Utf8 },
    { arrow_array::BooleanArray, Boolean, ArrayImpl::Bool },
    { arrow_array::Decimal128Array, Decimal128(_, _), ArrayImpl::Decimal },
    { arrow_array::Decimal256Array, Decimal256(_, _), ArrayImpl::Int256 },
    { arrow_array::IntervalMonthDayNanoArray, Interval(MonthDayNano), ArrayImpl::Interval },
    { arrow_array::Date32Array, Date32, ArrayImpl::Date },
    { arrow_array::TimestampNanosecondArray, Timestamp(Nanosecond, _), ArrayImpl::Timestamp },
    { arrow_array::Time64NanosecondArray, Time64(Nanosecond), ArrayImpl::Time },
    { arrow_array::StructArray, Struct(_), ArrayImpl::Struct },
    { arrow_array::ListArray, List(_), ArrayImpl::List },
    { arrow_array::BinaryArray, Binary, ArrayImpl::Bytea },
    { arrow_array::LargeStringArray, LargeUtf8, ArrayImpl::Jsonb }    // we use LargeUtf8 to represent Jsonb in arrow
}

// Arrow Datatype -> Risingwave Datatype
impl From<&arrow_schema::DataType> for DataType {
    fn from(value: &arrow_schema::DataType) -> Self {
        use arrow_schema::DataType::*;
        match value {
            Boolean => Self::Boolean,
            Int16 => Self::Int16,
            Int32 => Self::Int32,
            Int64 => Self::Int64,
            Float32 => Self::Float32,
            Float64 => Self::Float64,
            Timestamp(_, _) => Self::Timestamp, // TODO: check time unit
            Date32 => Self::Date,
            Time64(_) => Self::Time,
            Interval(_) => Self::Interval, // TODO: check time unit
            Binary => Self::Bytea,
            Utf8 => Self::Varchar,
            LargeUtf8 => Self::Jsonb,
            Struct(field) => Self::Struct(Arc::new(struct_type::StructType {
                fields: field.iter().map(|f| f.data_type().into()).collect(),
                field_names: field.iter().map(|f| f.name().clone()).collect(),
            })),
            List(field) => Self::List {
                datatype: Box::new(field.data_type().into()),
            },
            Decimal128(_, _) => Self::Decimal,
            Decimal256(_, _) => Self::Int256,
            _ => todo!("Unsupported arrow data type: {value:?}"),
        }
    }
}

impl From<arrow_schema::DataType> for DataType {
    fn from(value: arrow_schema::DataType) -> Self {
        (&value).into()
    }
}

impl From<&DataType> for arrow_schema::DataType {
    fn from(value: &DataType) -> Self {
        match value {
            DataType::Boolean => Self::Boolean,
            DataType::Int16 => Self::Int16,
            DataType::Int32 => Self::Int32,
            DataType::Int64 => Self::Int64,
            DataType::Int256 => Self::Decimal256(DECIMAL256_MAX_PRECISION, 0),
            DataType::Float32 => Self::Float32,
            DataType::Float64 => Self::Float64,
            DataType::Date => Self::Date32,
            DataType::Timestamp => Self::Timestamp(arrow_schema::TimeUnit::Millisecond, None),
            DataType::Time => Self::Time64(arrow_schema::TimeUnit::Millisecond),
            DataType::Interval => Self::Interval(arrow_schema::IntervalUnit::DayTime),
            DataType::Varchar => Self::Utf8,
            DataType::Jsonb => Self::LargeUtf8,
            DataType::Bytea => Self::Binary,
            DataType::Decimal => Self::Decimal128(28, 0), // arrow precision can not be 0
            DataType::Struct(struct_type) => {
                Self::Struct(get_field_vector_from_struct_type(struct_type))
            }
            DataType::List { datatype } => {
                Self::List(Box::new(Field::new("item", datatype.as_ref().into(), true)))
            }
            _ => todo!("Unsupported arrow data type: {value:?}"),
        }
    }
}

impl From<DataType> for arrow_schema::DataType {
    fn from(value: DataType) -> Self {
        (&value).into()
    }
}

fn get_field_vector_from_struct_type(struct_type: &StructType) -> Vec<Field> {
    // Check for length equality between field_name vector and datatype vector.
    if struct_type.field_names.len() != struct_type.fields.len() {
        struct_type
            .fields
            .iter()
            .map(|f| Field::new("", f.into(), true))
            .collect()
    } else {
        struct_type
            .fields
            .iter()
            .zip_eq_fast(struct_type.field_names.clone())
            .map(|(f, f_name)| Field::new(f_name, f.into(), true))
            .collect()
    }
}

/// Implement bi-directional `From` between concrete array types.
macro_rules! converts {
    ($ArrayType:ty, $ArrowType:ty) => {
        impl From<&$ArrayType> for $ArrowType {
            fn from(array: &$ArrayType) -> Self {
                array.iter().collect()
            }
        }
        impl From<&$ArrowType> for $ArrayType {
            fn from(array: &$ArrowType) -> Self {
                array.iter().collect()
            }
        }
        impl From<&[$ArrowType]> for $ArrayType {
            fn from(arrays: &[$ArrowType]) -> Self {
                arrays.iter().flat_map(|a| a.iter()).collect()
            }
        }
    };
    // convert values using FromIntoArrow
    ($ArrayType:ty, $ArrowType:ty, @map) => {
        impl From<&$ArrayType> for $ArrowType {
            fn from(array: &$ArrayType) -> Self {
                array.iter().map(|o| o.map(|v| v.into_arrow())).collect()
            }
        }
        impl From<&$ArrowType> for $ArrayType {
            fn from(array: &$ArrowType) -> Self {
                array
                    .iter()
                    .map(|o| {
                        o.map(|v| {
                            <<$ArrayType as Array>::RefItem<'_> as FromIntoArrow>::from_arrow(v)
                        })
                    })
                    .collect()
            }
        }
        impl From<&[$ArrowType]> for $ArrayType {
            fn from(arrays: &[$ArrowType]) -> Self {
                arrays
                    .iter()
                    .flat_map(|a| a.iter())
                    .map(|o| {
                        o.map(|v| {
                            <<$ArrayType as Array>::RefItem<'_> as FromIntoArrow>::from_arrow(v)
                        })
                    })
                    .collect()
            }
        }
    };
}
converts!(BoolArray, arrow_array::BooleanArray);
converts!(I16Array, arrow_array::Int16Array);
converts!(I32Array, arrow_array::Int32Array);
converts!(I64Array, arrow_array::Int64Array);
converts!(F32Array, arrow_array::Float32Array, @map);
converts!(F64Array, arrow_array::Float64Array, @map);
converts!(BytesArray, arrow_array::BinaryArray);
converts!(Utf8Array, arrow_array::StringArray);
converts!(DateArray, arrow_array::Date32Array, @map);
converts!(TimeArray, arrow_array::Time64NanosecondArray, @map);
converts!(TimestampArray, arrow_array::TimestampNanosecondArray, @map);
converts!(IntervalArray, arrow_array::IntervalMonthDayNanoArray, @map);

/// Converts RisingWave value from and into Arrow value.
trait FromIntoArrow {
    /// The corresponding element type in the Arrow array.
    type ArrowType;
    fn from_arrow(value: Self::ArrowType) -> Self;
    fn into_arrow(self) -> Self::ArrowType;
}

impl FromIntoArrow for F32 {
    type ArrowType = f32;

    fn from_arrow(value: Self::ArrowType) -> Self {
        value.into()
    }

    fn into_arrow(self) -> Self::ArrowType {
        self.into()
    }
}

impl FromIntoArrow for F64 {
    type ArrowType = f64;

    fn from_arrow(value: Self::ArrowType) -> Self {
        value.into()
    }

    fn into_arrow(self) -> Self::ArrowType {
        self.into()
    }
}

impl FromIntoArrow for Date {
    type ArrowType = i32;

    fn from_arrow(value: Self::ArrowType) -> Self {
        Date(arrow_array::types::Date32Type::to_naive_date(value))
    }

    fn into_arrow(self) -> Self::ArrowType {
        arrow_array::types::Date32Type::from_naive_date(self.0)
    }
}

impl FromIntoArrow for Time {
    type ArrowType = i64;

    fn from_arrow(value: Self::ArrowType) -> Self {
        Time(
            NaiveTime::from_num_seconds_from_midnight_opt(
                (value / 1_000_000_000) as _,
                (value % 1_000_000_000) as _,
            )
            .unwrap(),
        )
    }

    fn into_arrow(self) -> Self::ArrowType {
        self.0
            .signed_duration_since(NaiveTime::default())
            .num_nanoseconds()
            .unwrap()
    }
}

impl FromIntoArrow for Timestamp {
    type ArrowType = i64;

    fn from_arrow(value: Self::ArrowType) -> Self {
        Timestamp(
            NaiveDateTime::from_timestamp_opt(
                (value / 1_000_000_000) as _,
                (value % 1_000_000_000) as _,
            )
            .unwrap(),
        )
    }

    fn into_arrow(self) -> Self::ArrowType {
        self.0
            .signed_duration_since(NaiveDateTime::default())
            .num_nanoseconds()
            .unwrap()
    }
}

impl FromIntoArrow for Interval {
    type ArrowType = i128;

    fn from_arrow(value: Self::ArrowType) -> Self {
        let (months, days, ns) = arrow_array::types::IntervalMonthDayNanoType::to_parts(value);
        Interval::from_month_day_usec(months, days, ns / 1000)
    }

    fn into_arrow(self) -> Self::ArrowType {
        arrow_array::types::IntervalMonthDayNanoType::make_value(
            self.months(),
            self.days(),
            // TODO: this may overflow and we need `try_into`
            self.usecs() * 1000,
        )
    }
}

// RisingWave Decimal type is self-contained, but Arrow is not.
// In Arrow DecimalArray, the scale is stored in data type as metadata, and the mantissa is stored
// as i128 in the array.
impl From<&DecimalArray> for arrow_array::Decimal128Array {
    fn from(array: &DecimalArray) -> Self {
        let max_scale = array
            .iter()
            .filter_map(|o| o.map(|v| v.scale()))
            .max()
            .unwrap_or(0) as u32;
        let mut builder = arrow_array::builder::Decimal128Builder::with_capacity(array.len())
            .with_data_type(arrow_schema::DataType::Decimal128(28, max_scale as i8));
        for value in array.iter() {
            builder.append_option(value.map(|d| decimal_to_i128(d, max_scale)));
        }
        builder.finish()
    }
}

fn decimal_to_i128(value: Decimal, scale: u32) -> i128 {
    match value {
        Decimal::Normalized(mut d) => {
            d.rescale(scale);
            d.mantissa()
        }
        Decimal::NaN => i128::MIN + 1,
        Decimal::PositiveInf => i128::MAX,
        Decimal::NegativeInf => i128::MIN,
    }
}

impl From<&arrow_array::Decimal128Array> for DecimalArray {
    fn from(array: &arrow_array::Decimal128Array) -> Self {
        assert!(array.scale() >= 0, "todo: support negative scale");
        let from_arrow = |value| {
            const NAN: i128 = i128::MIN + 1;
            match value {
                NAN => Decimal::NaN,
                i128::MAX => Decimal::PositiveInf,
                i128::MIN => Decimal::NegativeInf,
                _ => Decimal::Normalized(rust_decimal::Decimal::from_i128_with_scale(
                    value,
                    array.scale() as u32,
                )),
            }
        };
        array.iter().map(|o| o.map(from_arrow)).collect()
    }
}

<<<<<<< HEAD
impl From<&JsonbArray> for arrow_array::LargeStringArray {
    fn from(array: &JsonbArray) -> Self {
        let mut builder =
            arrow_array::builder::LargeStringBuilder::with_capacity(array.len(), array.len() * 16);
        for value in array.iter() {
            builder.append_option(value.map(|j| j.to_string()));
        }
        builder.finish()
    }
}

impl TryFrom<&arrow_array::LargeStringArray> for JsonbArray {
    type Error = ArrayError;

    fn try_from(array: &arrow_array::LargeStringArray) -> Result<Self, Self::Error> {
        array
            .iter()
            .map(|o| {
                o.map(|s| {
                    s.parse()
                        .map_err(|_| ArrayError::FromArrow(format!("invalid json: {s}")))
                })
                .transpose()
            })
            .try_collect()
=======
impl From<&Int256Array> for arrow_array::Decimal256Array {
    fn from(array: &Int256Array) -> Self {
        array
            .iter()
            .map(|o| o.map(arrow_buffer::i256::from))
            .collect()
    }
}

impl From<&arrow_array::Decimal256Array> for Int256Array {
    fn from(array: &arrow_array::Decimal256Array) -> Self {
        let values = array.iter().map(|o| o.map(Int256::from)).collect_vec();

        values
            .iter()
            .map(|i| i.as_ref().map(|v| v.as_scalar_ref()))
            .collect()
>>>>>>> 99b39c22
    }
}

impl From<&ListArray> for arrow_array::ListArray {
    fn from(array: &ListArray) -> Self {
        use arrow_array::builder::*;
        fn build<A, B, F>(
            array: &ListArray,
            a: &A,
            builder: B,
            mut append: F,
        ) -> arrow_array::ListArray
        where
            A: Array,
            B: arrow_array::builder::ArrayBuilder,
            F: FnMut(&mut B, Option<A::RefItem<'_>>),
        {
            let mut builder = ListBuilder::with_capacity(builder, a.len());
            for i in 0..array.len() {
                for j in array.offsets[i]..array.offsets[i + 1] {
                    append(builder.values(), a.value_at(j as usize));
                }
                builder.append(!array.is_null(i));
            }
            builder.finish()
        }
        match &*array.value {
            ArrayImpl::Int16(a) => build(array, a, Int16Builder::with_capacity(a.len()), |b, v| {
                b.append_option(v)
            }),
            ArrayImpl::Int32(a) => build(array, a, Int32Builder::with_capacity(a.len()), |b, v| {
                b.append_option(v)
            }),
            ArrayImpl::Int64(a) => build(array, a, Int64Builder::with_capacity(a.len()), |b, v| {
                b.append_option(v)
            }),

            ArrayImpl::Float32(a) => {
                build(array, a, Float32Builder::with_capacity(a.len()), |b, v| {
                    b.append_option(v.map(|f| f.0))
                })
            }
            ArrayImpl::Float64(a) => {
                build(array, a, Float64Builder::with_capacity(a.len()), |b, v| {
                    b.append_option(v.map(|f| f.0))
                })
            }
            ArrayImpl::Utf8(a) => build(
                array,
                a,
                StringBuilder::with_capacity(a.len(), a.data().len()),
                |b, v| b.append_option(v),
            ),
            ArrayImpl::Int256(a) => build(
                array,
                a,
                Decimal256Builder::with_capacity(a.len()).with_data_type(
                    arrow_schema::DataType::Decimal256(DECIMAL256_MAX_PRECISION, 0),
                ),
                |b, v| b.append_option(v.map(Into::into)),
            ),
            ArrayImpl::Bool(a) => {
                build(array, a, BooleanBuilder::with_capacity(a.len()), |b, v| {
                    b.append_option(v)
                })
            }
            ArrayImpl::Decimal(a) => {
                let max_scale = a
                    .iter()
                    .filter_map(|o| o.map(|v| v.scale()))
                    .max()
                    .unwrap_or(0) as u32;
                build(
                    array,
                    a,
                    Decimal128Builder::with_capacity(a.len())
                        .with_data_type(arrow_schema::DataType::Decimal128(28, max_scale as i8)),
                    |b, v| b.append_option(v.map(|d| decimal_to_i128(d, max_scale))),
                )
            }
            ArrayImpl::Interval(a) => build(
                array,
                a,
                IntervalMonthDayNanoBuilder::with_capacity(a.len()),
                |b, v| b.append_option(v.map(|d| d.into_arrow())),
            ),
            ArrayImpl::Date(a) => build(array, a, Date32Builder::with_capacity(a.len()), |b, v| {
                b.append_option(v.map(|d| d.into_arrow()))
            }),
            ArrayImpl::Timestamp(a) => build(
                array,
                a,
                TimestampNanosecondBuilder::with_capacity(a.len()),
                |b, v| b.append_option(v.map(|d| d.into_arrow())),
            ),
            ArrayImpl::Time(a) => build(
                array,
                a,
                Time64NanosecondBuilder::with_capacity(a.len()),
                |b, v| b.append_option(v.map(|d| d.into_arrow())),
            ),
            ArrayImpl::Jsonb(a) => build(
                array,
                a,
                LargeStringBuilder::with_capacity(a.len(), a.len() * 16),
                |b, v| b.append_option(v.map(|j| j.to_string())),
            ),
            ArrayImpl::Serial(_) => todo!("list of serial"),
            ArrayImpl::Struct(_) => todo!("list of struct"),
            ArrayImpl::List(_) => todo!("list of list"),
            ArrayImpl::Bytea(a) => build(
                array,
                a,
                BinaryBuilder::with_capacity(a.len(), a.data().len()),
                |b, v| b.append_option(v),
            ),
        }
    }
}

impl TryFrom<&arrow_array::ListArray> for ListArray {
    type Error = ArrayError;

    fn try_from(array: &arrow_array::ListArray) -> Result<Self, Self::Error> {
        let iter: Vec<_> = array
            .iter()
            .map(|o| o.map(|a| ArrayImpl::try_from(&a)).transpose())
            .try_collect()?;
        Ok(ListArray::from_iter(iter, (&array.value_type()).into()))
    }
}

impl From<&StructArray> for arrow_array::StructArray {
    fn from(array: &StructArray) -> Self {
        let struct_data_vector: Vec<(arrow_schema::Field, arrow_array::ArrayRef)> =
            if array.children_names().len() != array.children_array_types().len() {
                array
                    .fields()
                    .zip_eq_fast(array.children_array_types())
                    .map(|(arr, datatype)| (Field::new("", datatype.into(), true), arr.into()))
                    .collect()
            } else {
                array
                    .fields()
                    .zip_eq_fast(array.children_array_types())
                    .zip_eq_fast(array.children_names())
                    .map(|((arr, datatype), field_name)| {
                        (Field::new(field_name, datatype.into(), true), arr.into())
                    })
                    .collect()
            };
        arrow_array::StructArray::from(struct_data_vector)
    }
}

impl TryFrom<&arrow_array::StructArray> for StructArray {
    type Error = ArrayError;

    fn try_from(array: &arrow_array::StructArray) -> Result<Self, Self::Error> {
        let mut null_bitmap = Vec::new();
        for i in 0..arrow_array::Array::len(&array) {
            null_bitmap.push(!arrow_array::Array::is_null(&array, i))
        }
        Ok(match arrow_array::Array::data_type(&array) {
            arrow_schema::DataType::Struct(fields) => StructArray::from_slices_with_field_names(
                &(null_bitmap),
                array
                    .columns()
                    .iter()
                    .map(ArrayImpl::try_from)
                    .try_collect()?,
                fields
                    .iter()
                    .map(|f| DataType::from(f.data_type()))
                    .collect(),
                array.column_names().into_iter().map(String::from).collect(),
            ),
            _ => panic!("nested field types cannot be determined."),
        })
    }
}

#[cfg(test)]
mod tests {
    use super::*;
    use crate::types::interval::test_utils::IntervalTestExt;
    use crate::{array, empty_array};

    #[test]
    fn bool() {
        let array = BoolArray::from_iter([None, Some(false), Some(true)]);
        let arrow = arrow_array::BooleanArray::from(&array);
        assert_eq!(BoolArray::from(&arrow), array);
    }

    #[test]
    fn i16() {
        let array = I16Array::from_iter([None, Some(-7), Some(25)]);
        let arrow = arrow_array::Int16Array::from(&array);
        assert_eq!(I16Array::from(&arrow), array);
    }

    #[test]
    fn f32() {
        let array = F32Array::from_iter([None, Some(F32::from(-7.0)), Some(F32::from(25.0))]);
        let arrow = arrow_array::Float32Array::from(&array);
        assert_eq!(F32Array::from(&arrow), array);
    }

    #[test]
    fn date() {
        let array = DateArray::from_iter([
            None,
            Date::with_days(12345).ok(),
            Date::with_days(-12345).ok(),
        ]);
        let arrow = arrow_array::Date32Array::from(&array);
        assert_eq!(DateArray::from(&arrow), array);
    }

    #[test]
    fn time() {
        let array = TimeArray::from_iter([
            None,
            Time::with_secs_nano(12345, 123456789).ok(),
            Time::with_secs_nano(1, 0).ok(),
        ]);
        let arrow = arrow_array::Time64NanosecondArray::from(&array);
        assert_eq!(TimeArray::from(&arrow), array);
    }

    #[test]
    fn timestamp() {
        let array = TimestampArray::from_iter([
            None,
            Timestamp::with_secs_nsecs(12345, 123456789).ok(),
            Timestamp::with_secs_nsecs(1, 0).ok(),
        ]);
        let arrow = arrow_array::TimestampNanosecondArray::from(&array);
        assert_eq!(TimestampArray::from(&arrow), array);
    }

    #[test]
    fn interval() {
        let array = IntervalArray::from_iter([
            None,
            Some(Interval::from_millis(123456789)),
            Some(Interval::from_millis(-123456789)),
        ]);
        let arrow = arrow_array::IntervalMonthDayNanoArray::from(&array);
        assert_eq!(IntervalArray::from(&arrow), array);
    }

    #[test]
    fn string() {
        let array = Utf8Array::from_iter([None, Some("array"), Some("arrow")]);
        let arrow = arrow_array::StringArray::from(&array);
        assert_eq!(Utf8Array::from(&arrow), array);
    }

    #[test]
    fn decimal() {
        let array = DecimalArray::from_iter([
            None,
            Some(Decimal::NaN),
            Some(Decimal::PositiveInf),
            Some(Decimal::NegativeInf),
            Some(Decimal::Normalized("123.4".parse().unwrap())),
            Some(Decimal::Normalized("123.456".parse().unwrap())),
        ]);
        let arrow = arrow_array::Decimal128Array::from(&array);
        assert_eq!(DecimalArray::from(&arrow), array);
    }

    #[test]
<<<<<<< HEAD
    fn jsonb() {
        let array = JsonbArray::from_iter([
            None,
            Some("null".parse().unwrap()),
            Some("false".parse().unwrap()),
            Some("1".parse().unwrap()),
            Some("[1, 2, 3]".parse().unwrap()),
            Some(r#"{ "a": 1, "b": null }"#.parse().unwrap()),
        ]);
        let arrow = arrow_array::LargeStringArray::from(&array);
        assert_eq!(JsonbArray::try_from(&arrow).unwrap(), array);
=======
    fn int256() {
        let values = vec![
            None,
            Some(Int256::from(1)),
            Some(Int256::from(i64::MAX)),
            Some(Int256::from(i64::MAX) * Int256::from(i64::MAX)),
            Some(Int256::from(i64::MAX) * Int256::from(i64::MAX) * Int256::from(i64::MAX)),
            Some(
                Int256::from(i64::MAX)
                    * Int256::from(i64::MAX)
                    * Int256::from(i64::MAX)
                    * Int256::from(i64::MAX),
            ),
            Some(Int256::min()),
            Some(Int256::max()),
        ];

        let array =
            Int256Array::from_iter(values.iter().map(|r| r.as_ref().map(|x| x.as_scalar_ref())));
        let arrow = arrow_array::Decimal256Array::from(&array);
        assert_eq!(Int256Array::from(&arrow), array);
>>>>>>> 99b39c22
    }

    #[test]
    fn struct_array() {
        use arrow_array::Array as _;

        // Empty array - risingwave to arrow conversion.
        let test_arr = StructArray::from_slices(&[true, false, true, false], vec![], vec![]);
        assert_eq!(arrow_array::StructArray::from(&test_arr).len(), 0);

        // Empty array - arrow to risingwave conversion.
        let test_arr_2 = arrow_array::StructArray::from(vec![]);
        assert_eq!(StructArray::try_from(&test_arr_2).unwrap().len(), 0);

        // Struct array with primitive types. arrow to risingwave conversion.
        let test_arrow_struct_array = arrow_array::StructArray::try_from(vec![
            (
                "a",
                Arc::new(arrow_array::BooleanArray::from(vec![
                    Some(false),
                    Some(false),
                    Some(true),
                    None,
                ])) as arrow_array::ArrayRef,
            ),
            (
                "b",
                Arc::new(arrow_array::Int32Array::from(vec![
                    Some(42),
                    Some(28),
                    Some(19),
                    None,
                ])) as arrow_array::ArrayRef,
            ),
        ])
        .unwrap();
        let actual_risingwave_struct_array =
            StructArray::try_from(&test_arrow_struct_array).unwrap();
        let expected_risingwave_struct_array = StructArray::from_slices_with_field_names(
            &[true, true, true, false],
            vec![
                array! { BoolArray, [Some(false), Some(false), Some(true), None]}.into(),
                array! { I32Array, [Some(42), Some(28), Some(19), None] }.into(),
            ],
            vec![DataType::Boolean, DataType::Int32],
            vec![String::from("a"), String::from("b")],
        );
        assert_eq!(
            expected_risingwave_struct_array,
            actual_risingwave_struct_array
        );
    }

    #[test]
    fn list() {
        let array = ListArray::from_iter(
            [
                Some(array! { I32Array, [None, Some(-7), Some(25)] }.into()),
                None,
                Some(array! { I32Array, [Some(0), Some(-127), Some(127), Some(50)] }.into()),
                Some(empty_array! { I32Array }.into()),
            ],
            DataType::Int32,
        );
        let arrow = arrow_array::ListArray::from(&array);
        assert_eq!(ListArray::try_from(&arrow).unwrap(), array);
    }
}<|MERGE_RESOLUTION|>--- conflicted
+++ resolved
@@ -415,7 +415,6 @@
     }
 }
 
-<<<<<<< HEAD
 impl From<&JsonbArray> for arrow_array::LargeStringArray {
     fn from(array: &JsonbArray) -> Self {
         let mut builder =
@@ -441,7 +440,9 @@
                 .transpose()
             })
             .try_collect()
-=======
+    }
+}
+
 impl From<&Int256Array> for arrow_array::Decimal256Array {
     fn from(array: &Int256Array) -> Self {
         array
@@ -459,7 +460,6 @@
             .iter()
             .map(|i| i.as_ref().map(|v| v.as_scalar_ref()))
             .collect()
->>>>>>> 99b39c22
     }
 }
 
@@ -735,7 +735,6 @@
     }
 
     #[test]
-<<<<<<< HEAD
     fn jsonb() {
         let array = JsonbArray::from_iter([
             None,
@@ -747,7 +746,9 @@
         ]);
         let arrow = arrow_array::LargeStringArray::from(&array);
         assert_eq!(JsonbArray::try_from(&arrow).unwrap(), array);
-=======
+    }
+
+    #[test]
     fn int256() {
         let values = vec![
             None,
@@ -769,7 +770,6 @@
             Int256Array::from_iter(values.iter().map(|r| r.as_ref().map(|x| x.as_scalar_ref())));
         let arrow = arrow_array::Decimal256Array::from(&array);
         assert_eq!(Int256Array::from(&arrow), array);
->>>>>>> 99b39c22
     }
 
     #[test]
