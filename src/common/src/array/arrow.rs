--- conflicted
+++ resolved
@@ -90,17 +90,10 @@
     { arrow_array::BooleanArray, Boolean, ArrayImpl::Bool },
     { arrow_array::Decimal128Array, Decimal128(_, _), ArrayImpl::Decimal },
     { arrow_array::IntervalMonthDayNanoArray, Interval(MonthDayNano), ArrayImpl::Interval },
-<<<<<<< HEAD
     { arrow_array::Date32Array, Date32, ArrayImpl::Date },
     { arrow_array::TimestampNanosecondArray, Timestamp(Nanosecond, _), ArrayImpl::Timestamp },
     { arrow_array::Time64NanosecondArray, Time64(Nanosecond), ArrayImpl::Time },
-    // { arrow_array::StructArray, Struct(_), ArrayImpl::Struct }, // TODO: convert struct
-=======
-    { arrow_array::Date32Array, Date32, ArrayImpl::NaiveDate },
-    { arrow_array::TimestampNanosecondArray, Timestamp(Nanosecond, _), ArrayImpl::NaiveDateTime },
-    { arrow_array::Time64NanosecondArray, Time64(Nanosecond), ArrayImpl::NaiveTime },
     { arrow_array::StructArray, Struct(_), ArrayImpl::Struct },
->>>>>>> 43c81b92
     { arrow_array::ListArray, List(_), ArrayImpl::List },
     { arrow_array::BinaryArray, Binary, ArrayImpl::Bytea }
 }
