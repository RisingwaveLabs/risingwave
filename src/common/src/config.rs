--- conflicted
+++ resolved
@@ -160,15 +160,13 @@
     #[serde(default = "default::meta::periodic_space_reclaim_compaction_interval_sec")]
     pub periodic_space_reclaim_compaction_interval_sec: u64,
 
-<<<<<<< HEAD
     /// Storage needs to throttle write when l0 sub level number is greater than this.
     #[serde(default = "default::meta::throttle_l0_sub_level_number")]
     pub throttle_l0_sub_level_number: u32,
-=======
+
     /// Schedule ttl_reclaim compaction for all compaction groups with this interval.
     #[serde(default = "default::meta::periodic_ttl_reclaim_compaction_interval_sec")]
     pub periodic_ttl_reclaim_compaction_interval_sec: u64,
->>>>>>> 4453ae1f
 }
 
 impl Default for MetaConfig {
@@ -518,13 +516,12 @@
             3600 // 60min
         }
 
-<<<<<<< HEAD
         pub fn throttle_l0_sub_level_number() -> u32 {
             1000
-=======
+        }
+
         pub fn periodic_ttl_reclaim_compaction_interval_sec() -> u64 {
             1800 // 30mi
->>>>>>> 4453ae1f
         }
     }
 
