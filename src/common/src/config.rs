// Copyright 2024 RisingWave Labs
//
// Licensed under the Apache License, Version 2.0 (the "License");
// you may not use this file except in compliance with the License.
// You may obtain a copy of the License at
//
//     http://www.apache.org/licenses/LICENSE-2.0
//
// Unless required by applicable law or agreed to in writing, software
// distributed under the License is distributed on an "AS IS" BASIS,
// WITHOUT WARRANTIES OR CONDITIONS OF ANY KIND, either express or implied.
// See the License for the specific language governing permissions and
// limitations under the License.

//! This module defines the structure of the configuration file `risingwave.toml`.
//!
//! [`RwConfig`] corresponds to the whole config file and each other config struct corresponds to a
//! section in `risingwave.toml`.

use std::collections::BTreeMap;
use std::fs;
use std::num::NonZeroUsize;

use anyhow::Context;
use clap::ValueEnum;
use educe::Educe;
use foyer::{LfuConfig, LruConfig, S3FifoConfig};
use risingwave_common_proc_macro::ConfigDoc;
pub use risingwave_common_proc_macro::OverrideConfig;
use risingwave_pb::meta::SystemParams;
use serde::{Deserialize, Serialize, Serializer};
use serde_default::DefaultFromSerde;
use serde_json::Value;

use crate::for_all_params;
use crate::hash::VirtualNode;

/// Use the maximum value for HTTP/2 connection window size to avoid deadlock among multiplexed
/// streams on the same connection.
pub const MAX_CONNECTION_WINDOW_SIZE: u32 = (1 << 31) - 1;
/// Use a large value for HTTP/2 stream window size to improve the performance of remote exchange,
/// as we don't rely on this for back-pressure.
pub const STREAM_WINDOW_SIZE: u32 = 32 * 1024 * 1024; // 32 MB

/// Unrecognized fields in a config section. Generic over the config section type to provide better
/// error messages.
///
/// The current implementation will log warnings if there are unrecognized fields.
#[derive(Educe)]
#[educe(Clone, Default)]
pub struct Unrecognized<T: 'static> {
    inner: BTreeMap<String, Value>,
    _marker: std::marker::PhantomData<&'static T>,
}

impl<T> std::fmt::Debug for Unrecognized<T> {
    fn fmt(&self, f: &mut std::fmt::Formatter<'_>) -> std::fmt::Result {
        self.inner.fmt(f)
    }
}

impl<T> Unrecognized<T> {
    /// Returns all unrecognized fields as a map.
    pub fn into_inner(self) -> BTreeMap<String, Value> {
        self.inner
    }
}

impl<'de, T> Deserialize<'de> for Unrecognized<T> {
    fn deserialize<D>(deserializer: D) -> Result<Self, D::Error>
    where
        D: serde::Deserializer<'de>,
    {
        let inner = BTreeMap::deserialize(deserializer)?;
        if !inner.is_empty() {
            tracing::warn!(
                "unrecognized fields in `{}`: {:?}",
                std::any::type_name::<T>(),
                inner.keys()
            );
        }
        Ok(Unrecognized {
            inner,
            _marker: std::marker::PhantomData,
        })
    }
}

impl<T> Serialize for Unrecognized<T> {
    fn serialize<S>(&self, serializer: S) -> Result<S::Ok, S::Error>
    where
        S: serde::Serializer,
    {
        self.inner.serialize(serializer)
    }
}

pub fn load_config(path: &str, cli_override: impl OverrideConfig) -> RwConfig
where
{
    let mut config = if path.is_empty() {
        tracing::warn!("risingwave.toml not found, using default config.");
        RwConfig::default()
    } else {
        let config_str = fs::read_to_string(path)
            .with_context(|| format!("failed to open config file at `{path}`"))
            .unwrap();
        toml::from_str(config_str.as_str())
            .context("failed to parse config file")
            .unwrap()
    };
    cli_override.r#override(&mut config);
    config
}

pub trait OverrideConfig {
    fn r#override(&self, config: &mut RwConfig);
}

impl<'a, T: OverrideConfig> OverrideConfig for &'a T {
    fn r#override(&self, config: &mut RwConfig) {
        T::r#override(self, config)
    }
}

/// For non-user-facing components where the CLI arguments do not override the config file.
#[derive(Clone, Copy)]
pub struct NoOverride;

impl OverrideConfig for NoOverride {
    fn r#override(&self, _config: &mut RwConfig) {}
}

/// [`RwConfig`] corresponds to the whole config file `risingwave.toml`. Each field corresponds to a
/// section.
#[derive(Educe, Clone, Serialize, Deserialize, Default, ConfigDoc)]
#[educe(Debug)]
pub struct RwConfig {
    #[serde(default)]
    #[config_doc(nested)]
    pub server: ServerConfig,

    #[serde(default)]
    #[config_doc(nested)]
    pub meta: MetaConfig,

    #[serde(default)]
    #[config_doc(nested)]
    pub batch: BatchConfig,

    #[serde(default)]
    #[config_doc(nested)]
    pub streaming: StreamingConfig,

    #[serde(default)]
    #[config_doc(nested)]
    pub storage: StorageConfig,

    #[serde(default)]
    #[educe(Debug(ignore))]
    #[config_doc(nested)]
    pub system: SystemConfig,

    #[serde(flatten)]
    #[config_doc(omitted)]
    pub unrecognized: Unrecognized<Self>,
}

serde_with::with_prefix!(meta_prefix "meta_");
serde_with::with_prefix!(streaming_prefix "stream_");
serde_with::with_prefix!(batch_prefix "batch_");

#[derive(Copy, Clone, Debug, Default, ValueEnum, Serialize, Deserialize)]
pub enum MetaBackend {
    #[default]
    Mem,
    Etcd,
    Sql,
}

/// The section `[meta]` in `risingwave.toml`.
#[derive(Clone, Debug, Serialize, Deserialize, DefaultFromSerde, ConfigDoc)]
pub struct MetaConfig {
    /// Objects within `min_sst_retention_time_sec` won't be deleted by hummock full GC, even they
    /// are dangling.
    #[serde(default = "default::meta::min_sst_retention_time_sec")]
    pub min_sst_retention_time_sec: u64,

    /// Interval of automatic hummock full GC.
    #[serde(default = "default::meta::full_gc_interval_sec")]
    pub full_gc_interval_sec: u64,

    /// The spin interval when collecting global GC watermark in hummock.
    #[serde(default = "default::meta::collect_gc_watermark_spin_interval_sec")]
    pub collect_gc_watermark_spin_interval_sec: u64,

    /// Schedule compaction for all compaction groups with this interval.
    #[serde(default = "default::meta::periodic_compaction_interval_sec")]
    pub periodic_compaction_interval_sec: u64,

    /// Interval of invoking a vacuum job, to remove stale metadata from meta store and objects
    /// from object store.
    #[serde(default = "default::meta::vacuum_interval_sec")]
    pub vacuum_interval_sec: u64,

    /// The spin interval inside a vacuum job. It avoids the vacuum job monopolizing resources of
    /// meta node.
    #[serde(default = "default::meta::vacuum_spin_interval_ms")]
    pub vacuum_spin_interval_ms: u64,

    /// Interval of hummock version checkpoint.
    #[serde(default = "default::meta::hummock_version_checkpoint_interval_sec")]
    pub hummock_version_checkpoint_interval_sec: u64,

    /// If enabled, `SSTable` object file and version delta will be retained.
    ///
    /// `SSTable` object file need to be deleted via full GC.
    ///
    /// version delta need to be manually deleted.
    #[serde(default = "default::meta::enable_hummock_data_archive")]
    pub enable_hummock_data_archive: bool,

    /// The minimum delta log number a new checkpoint should compact, otherwise the checkpoint
    /// attempt is rejected.
    #[serde(default = "default::meta::min_delta_log_num_for_hummock_version_checkpoint")]
    pub min_delta_log_num_for_hummock_version_checkpoint: u64,

    /// Maximum allowed heartbeat interval in seconds.
    #[serde(default = "default::meta::max_heartbeat_interval_sec")]
    pub max_heartbeat_interval_secs: u32,

    /// Whether to enable fail-on-recovery. Should only be used in e2e tests.
    #[serde(default)]
    pub disable_recovery: bool,

    /// Whether to disable adaptive-scaling feature.
    #[serde(default)]
    pub disable_automatic_parallelism_control: bool,

    /// The number of streaming jobs per scaling operation.
    #[serde(default = "default::meta::parallelism_control_batch_size")]
    pub parallelism_control_batch_size: usize,

    /// The period of parallelism control trigger.
    #[serde(default = "default::meta::parallelism_control_trigger_period_sec")]
    pub parallelism_control_trigger_period_sec: u64,

    /// The first delay of parallelism control.
    #[serde(default = "default::meta::parallelism_control_trigger_first_delay_sec")]
    pub parallelism_control_trigger_first_delay_sec: u64,

    #[serde(default = "default::meta::meta_leader_lease_secs")]
    pub meta_leader_lease_secs: u64,

    /// After specified seconds of idle (no mview or flush), the process will be exited.
    /// It is mainly useful for playgrounds.
    #[serde(default)]
    pub dangerous_max_idle_secs: Option<u64>,

    /// The default global parallelism for all streaming jobs, if user doesn't specify the
    /// parallelism, this value will be used. `FULL` means use all available parallelism units,
    /// otherwise it's a number.
    #[serde(default = "default::meta::default_parallelism")]
    pub default_parallelism: DefaultParallelism,

    /// Whether to enable deterministic compaction scheduling, which
    /// will disable all auto scheduling of compaction tasks.
    /// Should only be used in e2e tests.
    #[serde(default)]
    pub enable_compaction_deterministic: bool,

    /// Enable sanity check when SSTs are committed.
    #[serde(default)]
    pub enable_committed_sst_sanity_check: bool,

    #[serde(default = "default::meta::node_num_monitor_interval_sec")]
    pub node_num_monitor_interval_sec: u64,

    #[serde(default = "default::meta::backend")]
    pub backend: MetaBackend,

    /// Schedule `space_reclaim` compaction for all compaction groups with this interval.
    #[serde(default = "default::meta::periodic_space_reclaim_compaction_interval_sec")]
    pub periodic_space_reclaim_compaction_interval_sec: u64,

    /// Schedule `ttl_reclaim` compaction for all compaction groups with this interval.
    #[serde(default = "default::meta::periodic_ttl_reclaim_compaction_interval_sec")]
    pub periodic_ttl_reclaim_compaction_interval_sec: u64,

    #[serde(default = "default::meta::periodic_tombstone_reclaim_compaction_interval_sec")]
    pub periodic_tombstone_reclaim_compaction_interval_sec: u64,

    #[serde(default = "default::meta::periodic_split_compact_group_interval_sec")]
    pub periodic_split_compact_group_interval_sec: u64,

    #[serde(default = "default::meta::move_table_size_limit")]
    pub move_table_size_limit: u64,

    #[serde(default = "default::meta::split_group_size_limit")]
    pub split_group_size_limit: u64,

    #[serde(default = "default::meta::cut_table_size_limit")]
    pub cut_table_size_limit: u64,

    #[serde(default, flatten)]
    pub unrecognized: Unrecognized<Self>,

    /// Whether config object storage bucket lifecycle to purge stale data.
    #[serde(default)]
    pub do_not_config_object_storage_lifecycle: bool,

    /// Count of partition in split group. Meta will assign this value to every new group when it splits from default-group by automatically.
    /// Each partition contains aligned data of `VirtualNode::COUNT / partition_vnode_count` consecutive virtual-nodes of one state table.
    #[serde(default = "default::meta::partition_vnode_count")]
    pub partition_vnode_count: u32,

    /// The threshold of write throughput to trigger a group split. Increase this configuration value to avoid split too many groups with few data write.
    #[serde(default = "default::meta::table_write_throughput_threshold")]
    pub table_write_throughput_threshold: u64,

    #[serde(default = "default::meta::min_table_split_write_throughput")]
    /// If the size of one table is smaller than `min_table_split_write_throughput`, we would not
    /// split it to an single group.
    pub min_table_split_write_throughput: u64,

    // If the compaction task does not report heartbeat beyond the
    // `compaction_task_max_heartbeat_interval_secs` interval, we will cancel the task
    #[serde(default = "default::meta::compaction_task_max_heartbeat_interval_secs")]
    pub compaction_task_max_heartbeat_interval_secs: u64,

    // If the compaction task does not change in progress beyond the
    // `compaction_task_max_heartbeat_interval_secs` interval, we will cancel the task
    #[serde(default = "default::meta::compaction_task_max_progress_interval_secs")]
    pub compaction_task_max_progress_interval_secs: u64,

    #[serde(default)]
    #[config_doc(nested)]
    pub compaction_config: CompactionConfig,

    /// Count of partitions of tables in default group and materialized view group.
    /// The meta node will decide according to some strategy whether to cut the boundaries of the file according to the vnode alignment.
    /// Each partition contains aligned data of `VirtualNode::COUNT / hybrid_partition_vnode_count` consecutive virtual-nodes of one state table.
    /// Set it zero to disable this feature.
    #[serde(default = "default::meta::hybrid_partition_vnode_count")]
    pub hybrid_partition_vnode_count: u32,

    /// The threshold of table size in one compact task to decide whether to partition one table into `hybrid_partition_vnode_count` parts, which belongs to default group and materialized view group.
    /// Set it max value of 64-bit number to disable this feature.
    #[serde(default = "default::meta::compact_task_table_size_partition_threshold_low")]
    pub compact_task_table_size_partition_threshold_low: u64,

    /// The threshold of table size in one compact task to decide whether to partition one table into `partition_vnode_count` parts, which belongs to default group and materialized view group.
    /// Set it max value of 64-bit number to disable this feature.
    #[serde(default = "default::meta::compact_task_table_size_partition_threshold_high")]
    pub compact_task_table_size_partition_threshold_high: u64,

    #[serde(default = "default::meta::event_log_enabled")]
    pub event_log_enabled: bool,
    /// Keeps the latest N events per channel.
    #[serde(default = "default::meta::event_log_channel_max_size")]
    pub event_log_channel_max_size: u32,

    #[serde(default, with = "meta_prefix")]
    #[config_doc(omitted)]
    pub developer: MetaDeveloperConfig,
    /// Whether compactor should rewrite row to remove dropped column.
    #[serde(default = "default::meta::enable_dropped_column_reclaim")]
    pub enable_dropped_column_reclaim: bool,

    #[serde(default = "default::meta::secret_store_private_key")]
    pub secret_store_private_key: Vec<u8>,
}

#[derive(Copy, Clone, Debug, Default)]
pub enum DefaultParallelism {
    #[default]
    Full,
    Default(NonZeroUsize),
}

impl Serialize for DefaultParallelism {
    fn serialize<S>(&self, serializer: S) -> Result<S::Ok, S::Error>
    where
        S: Serializer,
    {
        #[derive(Debug, Serialize, Deserialize)]
        #[serde(untagged)]
        enum Parallelism {
            Str(String),
            Int(usize),
        }
        match self {
            DefaultParallelism::Full => Parallelism::Str("Full".to_string()).serialize(serializer),
            DefaultParallelism::Default(val) => {
                Parallelism::Int(val.get() as _).serialize(serializer)
            }
        }
    }
}

impl<'de> Deserialize<'de> for DefaultParallelism {
    fn deserialize<D>(deserializer: D) -> Result<Self, D::Error>
    where
        D: serde::Deserializer<'de>,
    {
        #[derive(Debug, Deserialize)]
        #[serde(untagged)]
        enum Parallelism {
            Str(String),
            Int(usize),
        }
        let p = Parallelism::deserialize(deserializer)?;
        match p {
            Parallelism::Str(s) => {
                if s.trim().eq_ignore_ascii_case("full") {
                    Ok(DefaultParallelism::Full)
                } else {
                    Err(serde::de::Error::custom(format!(
                        "invalid default parallelism: {}",
                        s
                    )))
                }
            }
            Parallelism::Int(i) => Ok(DefaultParallelism::Default(if i > VirtualNode::COUNT {
                Err(serde::de::Error::custom(format!(
                    "default parallelism should be not great than {}",
                    VirtualNode::COUNT
                )))?
            } else {
                NonZeroUsize::new(i).ok_or_else(|| {
                    serde::de::Error::custom("default parallelism should be greater than 0")
                })?
            })),
        }
    }
}

/// The subsections `[meta.developer]`.
///
/// It is put at [`MetaConfig::developer`].
#[derive(Clone, Debug, Serialize, Deserialize, DefaultFromSerde, ConfigDoc)]
pub struct MetaDeveloperConfig {
    /// The number of traces to be cached in-memory by the tracing collector
    /// embedded in the meta node.
    #[serde(default = "default::developer::meta_cached_traces_num")]
    pub cached_traces_num: u32,

    /// The maximum memory usage in bytes for the tracing collector embedded
    /// in the meta node.
    #[serde(default = "default::developer::meta_cached_traces_memory_limit_bytes")]
    pub cached_traces_memory_limit_bytes: usize,

    /// Compaction picker config
    #[serde(default = "default::developer::enable_trivial_move")]
    pub enable_trivial_move: bool,
    #[serde(default = "default::developer::enable_check_task_level_overlap")]
    pub enable_check_task_level_overlap: bool,
    #[serde(default = "default::developer::max_trivial_move_task_count_per_loop")]
    pub max_trivial_move_task_count_per_loop: usize,

    #[serde(default = "default::developer::max_get_task_probe_times")]
    pub max_get_task_probe_times: usize,
}

/// The section `[server]` in `risingwave.toml`.
#[derive(Clone, Debug, Serialize, Deserialize, DefaultFromSerde, ConfigDoc)]
pub struct ServerConfig {
    /// The interval for periodic heartbeat from worker to the meta service.
    #[serde(default = "default::server::heartbeat_interval_ms")]
    pub heartbeat_interval_ms: u32,

    #[serde(default = "default::server::connection_pool_size")]
    pub connection_pool_size: u16,

    /// Used for control the metrics level, similar to log level.
    #[serde(default = "default::server::metrics_level")]
    pub metrics_level: MetricLevel,

    #[serde(default = "default::server::telemetry_enabled")]
    pub telemetry_enabled: bool,

    /// Enable heap profile dump when memory usage is high.
    #[serde(default)]
    pub heap_profiling: HeapProfilingConfig,

    // Number of max pending reset stream for grpc server.
    #[serde(default = "default::server::grpc_max_reset_stream_size")]
    pub grpc_max_reset_stream: u32,

    #[serde(default, flatten)]
    #[config_doc(omitted)]
    pub unrecognized: Unrecognized<Self>,
}

/// The section `[batch]` in `risingwave.toml`.
#[derive(Clone, Debug, Serialize, Deserialize, DefaultFromSerde, ConfigDoc)]
pub struct BatchConfig {
    /// The thread number of the batch task runtime in the compute node. The default value is
    /// decided by `tokio`.
    #[serde(default)]
    pub worker_threads_num: Option<usize>,

    #[serde(default, with = "batch_prefix")]
    #[config_doc(omitted)]
    pub developer: BatchDeveloperConfig,

    /// This is the max number of queries per sql session.
    #[serde(default)]
    pub distributed_query_limit: Option<u64>,

    /// This is the max number of batch queries per frontend node.
    #[serde(default)]
    pub max_batch_queries_per_frontend_node: Option<u64>,

    #[serde(default = "default::batch::enable_barrier_read")]
    pub enable_barrier_read: bool,

    /// Timeout for a batch query in seconds.
    #[serde(default = "default::batch::statement_timeout_in_sec")]
    pub statement_timeout_in_sec: u32,

    #[serde(default, flatten)]
    #[config_doc(omitted)]
    pub unrecognized: Unrecognized<Self>,

    #[serde(default = "default::batch::frontend_compute_runtime_worker_threads")]
    /// frontend compute runtime worker threads
    pub frontend_compute_runtime_worker_threads: usize,

    /// This is the secs used to mask a worker unavailable temporarily.
    #[serde(default = "default::batch::mask_worker_temporary_secs")]
    pub mask_worker_temporary_secs: usize,

    /// Keywords on which SQL option redaction is based in the query log.
    /// A SQL option with a name containing any of these keywords will be redacted.
    #[serde(default = "default::batch::redact_sql_option_keywords")]
    pub redact_sql_option_keywords: Vec<String>,
}

/// The section `[streaming]` in `risingwave.toml`.
#[derive(Clone, Debug, Serialize, Deserialize, DefaultFromSerde, ConfigDoc)]
pub struct StreamingConfig {
    /// The maximum number of barriers in-flight in the compute nodes.
    #[serde(default = "default::streaming::in_flight_barrier_nums")]
    pub in_flight_barrier_nums: usize,

    /// The thread number of the streaming actor runtime in the compute node. The default value is
    /// decided by `tokio`.
    #[serde(default)]
    pub actor_runtime_worker_threads_num: Option<usize>,

    /// Enable async stack tracing through `await-tree` for risectl.
    #[serde(default = "default::streaming::async_stack_trace")]
    pub async_stack_trace: AsyncStackTraceOption,

    #[serde(default, with = "streaming_prefix")]
    #[config_doc(omitted)]
    pub developer: StreamingDeveloperConfig,

    /// Max unique user stream errors per actor
    #[serde(default = "default::streaming::unique_user_stream_errors")]
    pub unique_user_stream_errors: usize,

    /// Control the strictness of stream consistency.
    #[serde(default = "default::streaming::unsafe_enable_strict_consistency")]
    pub unsafe_enable_strict_consistency: bool,

    #[serde(default, flatten)]
    #[config_doc(omitted)]
    pub unrecognized: Unrecognized<Self>,
}

pub use risingwave_common_metrics::MetricLevel;

/// the section `[storage.cache]` in `risingwave.toml`.
#[derive(Clone, Debug, Serialize, Deserialize, DefaultFromSerde, ConfigDoc)]
pub struct CacheConfig {
    #[serde(default)]
    pub block_cache_capacity_mb: Option<usize>,

    #[serde(default)]
    pub block_cache_shard_num: Option<usize>,

    #[serde(default)]
    pub block_cache_eviction: CacheEvictionConfig,

    #[serde(default)]
    pub meta_cache_capacity_mb: Option<usize>,

    #[serde(default)]
    pub meta_cache_shard_num: Option<usize>,

    #[serde(default)]
    pub meta_cache_eviction: CacheEvictionConfig,
}

/// the section `[storage.cache.eviction]` in `risingwave.toml`.
#[derive(Clone, Debug, Serialize, Deserialize)]
#[serde(tag = "algorithm")]
pub enum CacheEvictionConfig {
    Lru {
        high_priority_ratio_in_percent: Option<usize>,
    },
    Lfu {
        window_capacity_ratio_in_percent: Option<usize>,
        protected_capacity_ratio_in_percent: Option<usize>,
        cmsketch_eps: Option<f64>,
        cmsketch_confidence: Option<f64>,
    },
    S3Fifo {
        small_queue_capacity_ratio_in_percent: Option<usize>,
        ghost_queue_capacity_ratio_in_percent: Option<usize>,
        small_to_main_freq_threshold: Option<u8>,
    },
}

impl Default for CacheEvictionConfig {
    fn default() -> Self {
        Self::Lru {
            high_priority_ratio_in_percent: None,
        }
    }
}

/// The section `[storage]` in `risingwave.toml`.
#[derive(Clone, Debug, Serialize, Deserialize, DefaultFromSerde, ConfigDoc)]
pub struct StorageConfig {
    /// parallelism while syncing share buffers into L0 SST. Should NOT be 0.
    #[serde(default = "default::storage::share_buffers_sync_parallelism")]
    pub share_buffers_sync_parallelism: u32,

    /// Worker threads number of dedicated tokio runtime for share buffer compaction. 0 means use
    /// tokio's default value (number of CPU core).
    #[serde(default = "default::storage::share_buffer_compaction_worker_threads_number")]
    pub share_buffer_compaction_worker_threads_number: u32,

    /// Maximum shared buffer size, writes attempting to exceed the capacity will stall until there
    /// is enough space.
    #[serde(default)]
    pub shared_buffer_capacity_mb: Option<usize>,

    /// The shared buffer will start flushing data to object when the ratio of memory usage to the
    /// shared buffer capacity exceed such ratio.
    #[serde(default = "default::storage::shared_buffer_flush_ratio")]
    pub shared_buffer_flush_ratio: f32,

    /// The threshold for the number of immutable memtables to merge to a new imm.
    #[serde(default = "default::storage::imm_merge_threshold")]
    #[deprecated]
    pub imm_merge_threshold: usize,

    /// Whether to enable write conflict detection
    #[serde(default = "default::storage::write_conflict_detection_enabled")]
    pub write_conflict_detection_enabled: bool,

    #[serde(default)]
    pub cache: CacheConfig,

    /// DEPRECATED: This config will be deprecated in the future version, use `storage.cache.block_cache_capacity_mb` instead.
    #[serde(default)]
    pub block_cache_capacity_mb: Option<usize>,

    /// DEPRECATED: This config will be deprecated in the future version, use `storage.cache.meta_cache_capacity_mb` instead.
    #[serde(default)]
    pub meta_cache_capacity_mb: Option<usize>,

    /// DEPRECATED: This config will be deprecated in the future version, use `storage.cache.block_cache_eviction.high_priority_ratio_in_percent` with `storage.cache.block_cache_eviction.algorithm = "Lru"` instead.
    #[serde(default)]
    pub high_priority_ratio_in_percent: Option<usize>,

    /// max memory usage for large query
    #[serde(default)]
    pub prefetch_buffer_capacity_mb: Option<usize>,

    /// max prefetch block number
    #[serde(default = "default::storage::max_prefetch_block_number")]
    pub max_prefetch_block_number: usize,

    #[serde(default = "default::storage::disable_remote_compactor")]
    pub disable_remote_compactor: bool,

    /// Number of tasks shared buffer can upload in parallel.
    #[serde(default = "default::storage::share_buffer_upload_concurrency")]
    pub share_buffer_upload_concurrency: usize,

    #[serde(default)]
    pub compactor_memory_limit_mb: Option<usize>,

    /// Compactor calculates the maximum number of tasks that can be executed on the node based on
    /// `worker_num` and `compactor_max_task_multiplier`.
    /// `max_pull_task_count` = `worker_num` * `compactor_max_task_multiplier`
    #[serde(default = "default::storage::compactor_max_task_multiplier")]
    pub compactor_max_task_multiplier: f32,

    /// The percentage of memory available when compactor is deployed separately.
    /// `non_reserved_memory_bytes` = `system_memory_available_bytes` * `compactor_memory_available_proportion`
    #[serde(default = "default::storage::compactor_memory_available_proportion")]
    pub compactor_memory_available_proportion: f64,

    /// Number of SST ids fetched from meta per RPC
    #[serde(default = "default::storage::sstable_id_remote_fetch_number")]
    pub sstable_id_remote_fetch_number: u32,

    #[serde(default = "default::storage::min_sstable_size_mb")]
    pub min_sstable_size_mb: u32,

    #[serde(default)]
    pub data_file_cache: FileCacheConfig,

    #[serde(default)]
    pub meta_file_cache: FileCacheConfig,

    #[serde(default)]
    pub cache_refill: CacheRefillConfig,

    /// Whether to enable streaming upload for sstable.
    #[serde(default = "default::storage::min_sst_size_for_streaming_upload")]
    pub min_sst_size_for_streaming_upload: u64,

    /// Max sub compaction task numbers
    #[serde(default = "default::storage::max_sub_compaction")]
    pub max_sub_compaction: u32,

    #[serde(default = "default::storage::max_concurrent_compaction_task_number")]
    pub max_concurrent_compaction_task_number: u64,

    #[serde(default = "default::storage::max_preload_wait_time_mill")]
    pub max_preload_wait_time_mill: u64,

    #[serde(default = "default::storage::max_version_pinning_duration_sec")]
    pub max_version_pinning_duration_sec: u64,

    #[serde(default = "default::storage::compactor_max_sst_key_count")]
    pub compactor_max_sst_key_count: u64,
    // DEPRECATED: This config will be deprecated in the future version, use `storage.compactor_iter_max_io_retry_times` instead.
    #[serde(default = "default::storage::compact_iter_recreate_timeout_ms")]
    pub compact_iter_recreate_timeout_ms: u64,
    #[serde(default = "default::storage::compactor_max_sst_size")]
    pub compactor_max_sst_size: u64,
    #[serde(default = "default::storage::enable_fast_compaction")]
    pub enable_fast_compaction: bool,
    #[serde(default = "default::storage::check_compaction_result")]
    pub check_compaction_result: bool,
    #[serde(default = "default::storage::max_preload_io_retry_times")]
    pub max_preload_io_retry_times: usize,
    #[serde(default = "default::storage::compactor_fast_max_compact_delete_ratio")]
    pub compactor_fast_max_compact_delete_ratio: u32,
    #[serde(default = "default::storage::compactor_fast_max_compact_task_size")]
    pub compactor_fast_max_compact_task_size: u64,
    #[serde(default = "default::storage::compactor_iter_max_io_retry_times")]
    pub compactor_iter_max_io_retry_times: usize,

    #[serde(default, flatten)]
    #[config_doc(omitted)]
    pub unrecognized: Unrecognized<Self>,

    /// The spill threshold for mem table.
    #[serde(default = "default::storage::mem_table_spill_threshold")]
    pub mem_table_spill_threshold: usize,

    #[serde(default)]
    pub object_store: ObjectStoreConfig,
}

#[derive(Clone, Debug, Serialize, Deserialize, DefaultFromSerde, ConfigDoc)]
pub struct CacheRefillConfig {
    /// `SSTable` levels to refill.
    #[serde(default = "default::cache_refill::data_refill_levels")]
    pub data_refill_levels: Vec<u32>,

    /// Cache refill maximum timeout to apply version delta.
    #[serde(default = "default::cache_refill::timeout_ms")]
    pub timeout_ms: u64,

    /// Inflight data cache refill tasks.
    #[serde(default = "default::cache_refill::concurrency")]
    pub concurrency: usize,

    /// Block count that a data cache refill request fetches.
    #[serde(default = "default::cache_refill::unit")]
    pub unit: usize,

    /// Data cache refill unit admission ratio.
    ///
    /// Only unit whose blocks are admitted above the ratio will be refilled.
    #[serde(default = "default::cache_refill::threshold")]
    pub threshold: f64,

    /// Recent filter layer count.
    #[serde(default = "default::cache_refill::recent_filter_layers")]
    pub recent_filter_layers: usize,

    /// Recent filter layer rotate interval.
    #[serde(default = "default::cache_refill::recent_filter_rotate_interval_ms")]
    pub recent_filter_rotate_interval_ms: usize,

    #[serde(default, flatten)]
    #[config_doc(omitted)]
    pub unrecognized: Unrecognized<Self>,
}

/// The subsection `[storage.data_file_cache]` and `[storage.meta_file_cache]` in `risingwave.toml`.
///
/// It's put at [`StorageConfig::data_file_cache`] and  [`StorageConfig::meta_file_cache`].
#[derive(Clone, Debug, Serialize, Deserialize, DefaultFromSerde, ConfigDoc)]
pub struct FileCacheConfig {
    #[serde(default = "default::file_cache::dir")]
    pub dir: String,

    #[serde(default = "default::file_cache::capacity_mb")]
    pub capacity_mb: usize,

    #[serde(default = "default::file_cache::file_capacity_mb")]
    pub file_capacity_mb: usize,

    #[serde(default = "default::file_cache::device_align")]
    pub device_align: usize,

    #[serde(default = "default::file_cache::device_io_size")]
    pub device_io_size: usize,

    #[serde(default = "default::file_cache::flushers")]
    pub flushers: usize,

    #[serde(default = "default::file_cache::reclaimers")]
    pub reclaimers: usize,

    #[serde(default = "default::file_cache::recover_concurrency")]
    pub recover_concurrency: usize,

    #[serde(default = "default::file_cache::lfu_window_to_cache_size_ratio")]
    pub lfu_window_to_cache_size_ratio: usize,

    #[serde(default = "default::file_cache::lfu_tiny_lru_capacity_ratio")]
    pub lfu_tiny_lru_capacity_ratio: f64,

    #[serde(default = "default::file_cache::insert_rate_limit_mb")]
    pub insert_rate_limit_mb: usize,

    #[serde(default = "default::file_cache::catalog_bits")]
    pub catalog_bits: usize,

    #[serde(default = "default::file_cache::compression")]
    pub compression: String,

    #[serde(default, flatten)]
    #[config_doc(omitted)]
    pub unrecognized: Unrecognized<Self>,
}

#[derive(Debug, Default, Clone, Copy, ValueEnum, Serialize, Deserialize)]
pub enum AsyncStackTraceOption {
    /// Disabled.
    Off,
    /// Enabled with basic instruments.
    On,
    /// Enabled with extra verbose instruments in release build.
    /// Behaves the same as `on` in debug build due to performance concern.
    #[default]
    #[clap(alias = "verbose")]
    ReleaseVerbose,
}

impl AsyncStackTraceOption {
    pub fn is_verbose(self) -> Option<bool> {
        match self {
            Self::Off => None,
            Self::On => Some(false),
            Self::ReleaseVerbose => Some(!cfg!(debug_assertions)),
        }
    }
}

#[derive(Debug, Default, Clone, Copy, ValueEnum)]
pub enum CompactorMode {
    #[default]
    #[clap(alias = "dedicated")]
    Dedicated,

    #[clap(alias = "shared")]
    Shared,
}

#[derive(Clone, Debug, Serialize, Deserialize, DefaultFromSerde, ConfigDoc)]
pub struct HeapProfilingConfig {
    /// Enable to auto dump heap profile when memory usage is high
    #[serde(default = "default::heap_profiling::enable_auto")]
    pub enable_auto: bool,

    /// The proportion (number between 0 and 1) of memory usage to trigger heap profile dump
    #[serde(default = "default::heap_profiling::threshold_auto")]
    pub threshold_auto: f32,

    /// The directory to dump heap profile. If empty, the prefix in `MALLOC_CONF` will be used
    #[serde(default = "default::heap_profiling::dir")]
    pub dir: String,
}

/// The subsections `[streaming.developer]`.
///
/// It is put at [`StreamingConfig::developer`].
#[derive(Clone, Debug, Serialize, Deserialize, DefaultFromSerde, ConfigDoc)]
pub struct StreamingDeveloperConfig {
    /// Set to true to enable per-executor row count metrics. This will produce a lot of timeseries
    /// and might affect the prometheus performance. If you only need actor input and output
    /// rows data, see `stream_actor_in_record_cnt` and `stream_actor_out_record_cnt` instead.
    #[serde(default = "default::developer::stream_enable_executor_row_count")]
    pub enable_executor_row_count: bool,

    /// The capacity of the chunks in the channel that connects between `ConnectorSource` and
    /// `SourceExecutor`.
    #[serde(default = "default::developer::connector_message_buffer_size")]
    pub connector_message_buffer_size: usize,

    /// Limit number of the cached entries in an extreme aggregation call.
    #[serde(default = "default::developer::unsafe_stream_extreme_cache_size")]
    pub unsafe_extreme_cache_size: usize,

    /// The maximum size of the chunk produced by executor at a time.
    #[serde(default = "default::developer::stream_chunk_size")]
    pub chunk_size: usize,

    /// The initial permits that a channel holds, i.e., the maximum row count can be buffered in
    /// the channel.
    #[serde(default = "default::developer::stream_exchange_initial_permits")]
    pub exchange_initial_permits: usize,

    /// The permits that are batched to add back, for reducing the backward `AddPermits` messages
    /// in remote exchange.
    #[serde(default = "default::developer::stream_exchange_batched_permits")]
    pub exchange_batched_permits: usize,

    /// The maximum number of concurrent barriers in an exchange channel.
    #[serde(default = "default::developer::stream_exchange_concurrent_barriers")]
    pub exchange_concurrent_barriers: usize,

    /// The concurrency for dispatching messages to different downstream jobs.
    ///
    /// - `1` means no concurrency, i.e., dispatch messages to downstream jobs one by one.
    /// - `0` means unlimited concurrency.
    #[serde(default = "default::developer::stream_exchange_concurrent_dispatchers")]
    pub exchange_concurrent_dispatchers: usize,

    /// The initial permits for a dml channel, i.e., the maximum row count can be buffered in
    /// the channel.
    #[serde(default = "default::developer::stream_dml_channel_initial_permits")]
    pub dml_channel_initial_permits: usize,

    /// The max heap size of dirty groups of `HashAggExecutor`.
    #[serde(default = "default::developer::stream_hash_agg_max_dirty_groups_heap_size")]
    pub hash_agg_max_dirty_groups_heap_size: usize,

    #[serde(default = "default::developer::memory_controller_threshold_aggressive")]
    pub memory_controller_threshold_aggressive: f64,

    #[serde(default = "default::developer::memory_controller_threshold_graceful")]
    pub memory_controller_threshold_graceful: f64,

    #[serde(default = "default::developer::memory_controller_threshold_stable")]
    pub memory_controller_threshold_stable: f64,

    #[serde(default = "default::developer::memory_controller_eviction_factor_aggressive")]
    pub memory_controller_eviction_factor_aggressive: f64,

    #[serde(default = "default::developer::memory_controller_eviction_factor_graceful")]
    pub memory_controller_eviction_factor_graceful: f64,

    #[serde(default = "default::developer::memory_controller_eviction_factor_stable")]
    pub memory_controller_eviction_factor_stable: f64,

    #[serde(default = "default::developer::memory_controller_sequence_tls_step")]
    pub memory_controller_sequence_tls_step: u64,

    #[serde(default = "default::developer::memory_controller_sequence_tls_lag")]
    pub memory_controller_sequence_tls_lag: u64,

    #[serde(default = "default::developer::stream_enable_arrangement_backfill")]
    /// Enable arrangement backfill
    /// If true, the arrangement backfill will be disabled,
    /// even if session variable set.
    pub enable_arrangement_backfill: bool,

    #[serde(default = "default::developer::stream_high_join_amplification_threshold")]
    /// If number of hash join matches exceeds this threshold number,
    /// it will be logged.
    pub high_join_amplification_threshold: usize,
}

/// The subsections `[batch.developer]`.
///
/// It is put at [`BatchConfig::developer`].
#[derive(Clone, Debug, Serialize, Deserialize, DefaultFromSerde, ConfigDoc)]
pub struct BatchDeveloperConfig {
    /// The capacity of the chunks in the channel that connects between `ConnectorSource` and
    /// `SourceExecutor`.
    #[serde(default = "default::developer::connector_message_buffer_size")]
    pub connector_message_buffer_size: usize,

    /// The size of the channel used for output to exchange/shuffle.
    #[serde(default = "default::developer::batch_output_channel_size")]
    pub output_channel_size: usize,

    /// The size of a chunk produced by `RowSeqScanExecutor`
    #[serde(default = "default::developer::batch_chunk_size")]
    pub chunk_size: usize,
}

macro_rules! define_system_config {
    ($({ $field:ident, $type:ty, $default:expr, $is_mutable:expr, $doc:literal, $($rest:tt)* },)*) => {
        paste::paste!(
            /// The section `[system]` in `risingwave.toml`. All these fields are used to initialize the system
            /// parameters persisted in Meta store. Most fields are for testing purpose only and should not be
            /// documented.
            #[derive(Clone, Debug, Serialize, Deserialize, DefaultFromSerde, ConfigDoc)]
            pub struct SystemConfig {
                $(
                    #[doc = $doc]
                    #[serde(default = "default::system::" $field "_opt")]
                    pub $field: Option<$type>,
                )*
            }
        );
    };
}

for_all_params!(define_system_config);

/// The subsections `[storage.object_store]`.
#[derive(Clone, Debug, Serialize, Deserialize, DefaultFromSerde)]
pub struct ObjectStoreConfig {
    #[serde(default = "default::object_store_config::object_store_set_atomic_write_dir")]
    pub object_store_set_atomic_write_dir: bool,

    #[serde(default)]
    pub retry: ObjectStoreRetryConfig,

    #[serde(default)]
    pub s3: S3ObjectStoreConfig,
}

impl ObjectStoreConfig {
    pub fn set_atomic_write_dir(&mut self) {
        self.object_store_set_atomic_write_dir = true;
    }
}

/// The subsections `[storage.object_store.s3]`.
#[derive(Clone, Debug, Serialize, Deserialize, DefaultFromSerde)]
pub struct S3ObjectStoreConfig {
    #[serde(default = "default::object_store_config::s3::object_store_keepalive_ms")]
    pub object_store_keepalive_ms: Option<u64>,
    #[serde(default = "default::object_store_config::s3::object_store_recv_buffer_size")]
    pub object_store_recv_buffer_size: Option<usize>,
    #[serde(default = "default::object_store_config::s3::object_store_send_buffer_size")]
    pub object_store_send_buffer_size: Option<usize>,
    #[serde(default = "default::object_store_config::s3::object_store_nodelay")]
    pub object_store_nodelay: Option<bool>,
    /// For backwards compatibility, users should use `S3ObjectStoreDeveloperConfig` instead.
    #[serde(
        default = "default::object_store_config::s3::developer::object_store_retry_unknown_service_error"
    )]
    pub retry_unknown_service_error: bool,
    #[serde(default = "default::object_store_config::s3::identity_resolution_timeout_s")]
    pub identity_resolution_timeout_s: u64,
    #[serde(default)]
    pub developer: S3ObjectStoreDeveloperConfig,
}

/// The subsections `[storage.object_store.s3.developer]`.
#[derive(Clone, Debug, Serialize, Deserialize, DefaultFromSerde)]
pub struct S3ObjectStoreDeveloperConfig {
    /// Whether to retry s3 sdk error from which no error metadata is provided.
    #[serde(
        default = "default::object_store_config::s3::developer::object_store_retry_unknown_service_error"
    )]
    pub object_store_retry_unknown_service_error: bool,
    /// An array of error codes that should be retried.
    /// e.g. `["SlowDown", "TooManyRequests"]`
    #[serde(
        default = "default::object_store_config::s3::developer::object_store_retryable_service_error_codes"
    )]
    pub object_store_retryable_service_error_codes: Vec<String>,

    #[serde(default = "default::object_store_config::s3::developer::use_opendal")]
    pub use_opendal: bool,
}

#[derive(Clone, Debug, Serialize, Deserialize, DefaultFromSerde)]
pub struct ObjectStoreRetryConfig {
    #[serde(default = "default::object_store_config::object_store_req_backoff_interval_ms")]
    pub req_backoff_interval_ms: u64,
    #[serde(default = "default::object_store_config::object_store_req_backoff_max_delay_ms")]
    pub req_backoff_max_delay_ms: u64,
    #[serde(default = "default::object_store_config::object_store_req_backoff_factor")]
    pub req_backoff_factor: u64,

    // upload
    #[serde(default = "default::object_store_config::object_store_upload_attempt_timeout_ms")]
    pub upload_attempt_timeout_ms: u64,
    #[serde(default = "default::object_store_config::object_store_upload_retry_attempts")]
    pub upload_retry_attempts: usize,

    // streaming_upload_init + streaming_upload
    #[serde(
        default = "default::object_store_config::object_store_streaming_upload_attempt_timeout_ms"
    )]
    pub streaming_upload_attempt_timeout_ms: u64,
    #[serde(
        default = "default::object_store_config::object_store_streaming_upload_retry_attempts"
    )]
    pub streaming_upload_retry_attempts: usize,

    // read
    #[serde(default = "default::object_store_config::object_store_read_attempt_timeout_ms")]
    pub read_attempt_timeout_ms: u64,
    #[serde(default = "default::object_store_config::object_store_read_retry_attempts")]
    pub read_retry_attempts: usize,

    // streaming_read_init + streaming_read
    #[serde(
        default = "default::object_store_config::object_store_streaming_read_attempt_timeout_ms"
    )]
    pub streaming_read_attempt_timeout_ms: u64,
    #[serde(default = "default::object_store_config::object_store_streaming_read_retry_attempts")]
    pub streaming_read_retry_attempts: usize,

    // metadata
    #[serde(default = "default::object_store_config::object_store_metadata_attempt_timeout_ms")]
    pub metadata_attempt_timeout_ms: u64,
    #[serde(default = "default::object_store_config::object_store_metadata_retry_attempts")]
    pub metadata_retry_attempts: usize,

    // delete
    #[serde(default = "default::object_store_config::object_store_delete_attempt_timeout_ms")]
    pub delete_attempt_timeout_ms: u64,
    #[serde(default = "default::object_store_config::object_store_delete_retry_attempts")]
    pub delete_retry_attempts: usize,

    // delete_object
    #[serde(
        default = "default::object_store_config::object_store_delete_objects_attempt_timeout_ms"
    )]
    pub delete_objects_attempt_timeout_ms: u64,
    #[serde(default = "default::object_store_config::object_store_delete_objects_retry_attempts")]
    pub delete_objects_retry_attempts: usize,

    // list
    #[serde(default = "default::object_store_config::object_store_list_attempt_timeout_ms")]
    pub list_attempt_timeout_ms: u64,
    #[serde(default = "default::object_store_config::object_store_list_retry_attempts")]
    pub list_retry_attempts: usize,
}

impl SystemConfig {
    #![allow(deprecated)]
    pub fn into_init_system_params(self) -> SystemParams {
        macro_rules! fields {
            ($({ $field:ident, $($rest:tt)* },)*) => {
                SystemParams {
                    $($field: self.$field,)*
                    ..Default::default() // deprecated fields
                }
            };
        }

        let mut system_params = for_all_params!(fields);

        // Initialize backup_storage_url and backup_storage_directory if not set.
        if let Some(state_store) = &system_params.state_store
            && let Some(data_directory) = &system_params.data_directory
        {
            if system_params.backup_storage_url.is_none() {
                if let Some(hummock_state_store) = state_store.strip_prefix("hummock+") {
                    system_params.backup_storage_url = Some(hummock_state_store.to_owned());
                } else {
                    system_params.backup_storage_url = Some("memory".to_string());
                }
                tracing::info!("initialize backup_storage_url based on state_store");
            }
            if system_params.backup_storage_directory.is_none() {
                system_params.backup_storage_directory = Some(format!("{data_directory}/backup"));
                tracing::info!("initialize backup_storage_directory based on data_directory");
            }
        }
        system_params
    }
}

pub mod default {
    pub mod meta {
        use crate::config::{DefaultParallelism, MetaBackend};

        pub fn min_sst_retention_time_sec() -> u64 {
            86400
        }

        pub fn full_gc_interval_sec() -> u64 {
            86400
        }

        pub fn collect_gc_watermark_spin_interval_sec() -> u64 {
            5
        }

        pub fn periodic_compaction_interval_sec() -> u64 {
            60
        }

        pub fn vacuum_interval_sec() -> u64 {
            30
        }

        pub fn vacuum_spin_interval_ms() -> u64 {
            10
        }

        pub fn hummock_version_checkpoint_interval_sec() -> u64 {
            30
        }

        pub fn enable_hummock_data_archive() -> bool {
            false
        }

        pub fn min_delta_log_num_for_hummock_version_checkpoint() -> u64 {
            10
        }

        pub fn max_heartbeat_interval_sec() -> u32 {
            60
        }

        pub fn meta_leader_lease_secs() -> u64 {
            30
        }

        pub fn default_parallelism() -> DefaultParallelism {
            DefaultParallelism::Full
        }

        pub fn node_num_monitor_interval_sec() -> u64 {
            10
        }

        pub fn backend() -> MetaBackend {
            MetaBackend::Mem
        }

        pub fn periodic_space_reclaim_compaction_interval_sec() -> u64 {
            3600 // 60min
        }

        pub fn periodic_ttl_reclaim_compaction_interval_sec() -> u64 {
            1800 // 30mi
        }

        pub fn periodic_split_compact_group_interval_sec() -> u64 {
            10 // 10s
        }

        pub fn periodic_tombstone_reclaim_compaction_interval_sec() -> u64 {
            600
        }

        pub fn move_table_size_limit() -> u64 {
            10 * 1024 * 1024 * 1024 // 10GB
        }

        pub fn split_group_size_limit() -> u64 {
            64 * 1024 * 1024 * 1024 // 64GB
        }

        pub fn partition_vnode_count() -> u32 {
            16
        }

        pub fn table_write_throughput_threshold() -> u64 {
            16 * 1024 * 1024 // 16MB
        }

        pub fn min_table_split_write_throughput() -> u64 {
            4 * 1024 * 1024 // 4MB
        }

        pub fn compaction_task_max_heartbeat_interval_secs() -> u64 {
            30 // 30s
        }

        pub fn compaction_task_max_progress_interval_secs() -> u64 {
            60 * 10 // 10min
        }

        pub fn cut_table_size_limit() -> u64 {
            1024 * 1024 * 1024 // 1GB
        }

        pub fn hybrid_partition_vnode_count() -> u32 {
            4
        }

        pub fn compact_task_table_size_partition_threshold_low() -> u64 {
            128 * 1024 * 1024 // 128MB
        }

        pub fn compact_task_table_size_partition_threshold_high() -> u64 {
            512 * 1024 * 1024 // 512MB
        }

        pub fn event_log_enabled() -> bool {
            true
        }

        pub fn event_log_channel_max_size() -> u32 {
            10
        }

        pub fn parallelism_control_batch_size() -> usize {
            10
        }

        pub fn parallelism_control_trigger_period_sec() -> u64 {
            10
        }

        pub fn parallelism_control_trigger_first_delay_sec() -> u64 {
            30
        }

        pub fn enable_dropped_column_reclaim() -> bool {
            false
        }

        pub fn secret_store_private_key() -> Vec<u8> {
            "demo-secret-private-key".as_bytes().to_vec()
        }
    }

    pub mod server {
        use crate::config::MetricLevel;

        pub fn heartbeat_interval_ms() -> u32 {
            1000
        }

        pub fn connection_pool_size() -> u16 {
            16
        }

        pub fn metrics_level() -> MetricLevel {
            MetricLevel::Info
        }

        pub fn telemetry_enabled() -> bool {
            true
        }

        pub fn grpc_max_reset_stream_size() -> u32 {
            200
        }
    }

    pub mod storage {
        pub fn share_buffers_sync_parallelism() -> u32 {
            1
        }

        pub fn share_buffer_compaction_worker_threads_number() -> u32 {
            4
        }

        pub fn shared_buffer_capacity_mb() -> usize {
            1024
        }

        pub fn shared_buffer_flush_ratio() -> f32 {
            0.8
        }

        pub fn imm_merge_threshold() -> usize {
            0 // disable
        }

        pub fn write_conflict_detection_enabled() -> bool {
            cfg!(debug_assertions)
        }

        pub fn block_cache_capacity_mb() -> usize {
            512
        }

        pub fn high_priority_ratio_in_percent() -> usize {
            70
        }

        pub fn window_capacity_ratio_in_percent() -> usize {
            10
        }

        pub fn protected_capacity_ratio_in_percent() -> usize {
            80
        }

        pub fn cmsketch_eps() -> f64 {
            0.002
        }

        pub fn cmsketch_confidence() -> f64 {
            0.95
        }

        pub fn small_queue_capacity_ratio_in_percent() -> usize {
            10
        }

        pub fn ghost_queue_capacity_ratio_in_percent() -> usize {
            1000
        }

        pub fn small_to_main_freq_threshold() -> u8 {
            1
        }

        pub fn meta_cache_capacity_mb() -> usize {
            128
        }

        pub fn disable_remote_compactor() -> bool {
            false
        }

        pub fn share_buffer_upload_concurrency() -> usize {
            8
        }

        pub fn compactor_memory_limit_mb() -> usize {
            512
        }

        pub fn compactor_max_task_multiplier() -> f32 {
            3.0000
        }

        pub fn compactor_memory_available_proportion() -> f64 {
            0.8
        }

        pub fn sstable_id_remote_fetch_number() -> u32 {
            10
        }

        pub fn min_sstable_size_mb() -> u32 {
            32
        }

        pub fn min_sst_size_for_streaming_upload() -> u64 {
            // 32MB
            32 * 1024 * 1024
        }

        pub fn max_sub_compaction() -> u32 {
            4
        }

        pub fn max_concurrent_compaction_task_number() -> u64 {
            16
        }

        pub fn max_preload_wait_time_mill() -> u64 {
            0
        }

        pub fn max_version_pinning_duration_sec() -> u64 {
            3 * 3600
        }

        pub fn compactor_max_sst_key_count() -> u64 {
            2 * 1024 * 1024 // 200w
        }

        pub fn compact_iter_recreate_timeout_ms() -> u64 {
            10 * 60 * 1000
        }

        pub fn compactor_iter_max_io_retry_times() -> usize {
            8
        }

        pub fn compactor_max_sst_size() -> u64 {
            512 * 1024 * 1024 // 512m
        }

        pub fn enable_fast_compaction() -> bool {
            true
        }

        pub fn check_compaction_result() -> bool {
            false
        }

        pub fn max_preload_io_retry_times() -> usize {
            3
        }

        pub fn mem_table_spill_threshold() -> usize {
            4 << 20
        }

        pub fn compactor_fast_max_compact_delete_ratio() -> u32 {
            40
        }

        pub fn compactor_fast_max_compact_task_size() -> u64 {
            2 * 1024 * 1024 * 1024 // 2g
        }

        pub fn max_prefetch_block_number() -> usize {
            16
        }
    }

    pub mod streaming {
        use crate::config::AsyncStackTraceOption;

        pub fn in_flight_barrier_nums() -> usize {
            // quick fix
            // TODO: remove this limitation from code
            10000
        }

        pub fn async_stack_trace() -> AsyncStackTraceOption {
            AsyncStackTraceOption::default()
        }

        pub fn unique_user_stream_errors() -> usize {
            10
        }

        pub fn unsafe_enable_strict_consistency() -> bool {
            true
        }
    }

    pub mod file_cache {
        pub fn dir() -> String {
            "".to_string()
        }

        pub fn capacity_mb() -> usize {
            1024
        }

        pub fn file_capacity_mb() -> usize {
            64
        }

        pub fn device_align() -> usize {
            4096
        }

        pub fn device_io_size() -> usize {
            16 * 1024
        }

        pub fn flushers() -> usize {
            4
        }

        pub fn reclaimers() -> usize {
            4
        }

        pub fn recover_concurrency() -> usize {
            8
        }

        pub fn lfu_window_to_cache_size_ratio() -> usize {
            1
        }

        pub fn lfu_tiny_lru_capacity_ratio() -> f64 {
            0.01
        }

        pub fn insert_rate_limit_mb() -> usize {
            0
        }

        pub fn catalog_bits() -> usize {
            6
        }

        pub fn compression() -> String {
            "none".to_string()
        }
    }

    pub mod cache_refill {
        pub fn data_refill_levels() -> Vec<u32> {
            vec![]
        }

        pub fn timeout_ms() -> u64 {
            6000
        }

        pub fn concurrency() -> usize {
            10
        }

        pub fn unit() -> usize {
            64
        }

        pub fn threshold() -> f64 {
            0.5
        }

        pub fn recent_filter_layers() -> usize {
            6
        }

        pub fn recent_filter_rotate_interval_ms() -> usize {
            10000
        }
    }

    pub mod heap_profiling {
        pub fn enable_auto() -> bool {
            true
        }

        pub fn threshold_auto() -> f32 {
            0.9
        }

        pub fn dir() -> String {
            "./".to_string()
        }
    }

    pub mod developer {
        pub fn meta_cached_traces_num() -> u32 {
            256
        }

        pub fn meta_cached_traces_memory_limit_bytes() -> usize {
            1 << 27 // 128 MiB
        }

        pub fn batch_output_channel_size() -> usize {
            64
        }

        pub fn batch_chunk_size() -> usize {
            1024
        }

        pub fn stream_enable_executor_row_count() -> bool {
            false
        }

        pub fn connector_message_buffer_size() -> usize {
            16
        }

        pub fn unsafe_stream_extreme_cache_size() -> usize {
            10
        }

        pub fn stream_chunk_size() -> usize {
            256
        }

        pub fn stream_exchange_initial_permits() -> usize {
            2048
        }

        pub fn stream_exchange_batched_permits() -> usize {
            256
        }

        pub fn stream_exchange_concurrent_barriers() -> usize {
            1
        }

        pub fn stream_exchange_concurrent_dispatchers() -> usize {
            0
        }

        pub fn stream_dml_channel_initial_permits() -> usize {
            32768
        }

        pub fn stream_hash_agg_max_dirty_groups_heap_size() -> usize {
            64 << 20 // 64MB
        }

        pub fn enable_trivial_move() -> bool {
            true
        }

        pub fn enable_check_task_level_overlap() -> bool {
            false
        }

        pub fn max_trivial_move_task_count_per_loop() -> usize {
            256
        }

        pub fn max_get_task_probe_times() -> usize {
            5
        }

        pub fn memory_controller_threshold_aggressive() -> f64 {
            0.9
        }

        pub fn memory_controller_threshold_graceful() -> f64 {
            0.8
        }

        pub fn memory_controller_threshold_stable() -> f64 {
            0.7
        }

<<<<<<< HEAD
=======
        pub fn memory_controller_eviction_factor_aggressive() -> f64 {
            2.0
        }

        pub fn memory_controller_eviction_factor_graceful() -> f64 {
            1.5
        }

        pub fn memory_controller_eviction_factor_stable() -> f64 {
            1.0
        }

        pub fn memory_controller_sequence_tls_step() -> u64 {
            128
        }

        pub fn memory_controller_sequence_tls_lag() -> u64 {
            32
        }

>>>>>>> e2bdd4fe
        pub fn stream_enable_arrangement_backfill() -> bool {
            true
        }

        pub fn stream_high_join_amplification_threshold() -> usize {
            2048
        }
    }

    pub use crate::system_param::default as system;

    pub mod batch {
        pub fn enable_barrier_read() -> bool {
            false
        }

        pub fn statement_timeout_in_sec() -> u32 {
            // 1 hour
            60 * 60
        }

        pub fn frontend_compute_runtime_worker_threads() -> usize {
            4
        }

        pub fn mask_worker_temporary_secs() -> usize {
            30
        }

        pub fn redact_sql_option_keywords() -> Vec<String> {
            [
                "credential",
                "key",
                "password",
                "private",
                "secret",
                "token",
            ]
            .into_iter()
            .map(str::to_string)
            .collect()
        }
    }

    pub mod compaction_config {
        const DEFAULT_MAX_COMPACTION_BYTES: u64 = 2 * 1024 * 1024 * 1024; // 2GB
        const DEFAULT_MIN_COMPACTION_BYTES: u64 = 128 * 1024 * 1024; // 128MB
        const DEFAULT_MAX_BYTES_FOR_LEVEL_BASE: u64 = 512 * 1024 * 1024; // 512MB

        // decrease this configure when the generation of checkpoint barrier is not frequent.
        const DEFAULT_TIER_COMPACT_TRIGGER_NUMBER: u64 = 12;
        const DEFAULT_TARGET_FILE_SIZE_BASE: u64 = 32 * 1024 * 1024;
        // 32MB
        const DEFAULT_MAX_SUB_COMPACTION: u32 = 4;
        const DEFAULT_LEVEL_MULTIPLIER: u64 = 5;
        const DEFAULT_MAX_SPACE_RECLAIM_BYTES: u64 = 512 * 1024 * 1024; // 512MB;
        const DEFAULT_LEVEL0_STOP_WRITE_THRESHOLD_SUB_LEVEL_NUMBER: u64 = 300;
        const DEFAULT_MAX_COMPACTION_FILE_COUNT: u64 = 100;
        const DEFAULT_MIN_SUB_LEVEL_COMPACT_LEVEL_COUNT: u32 = 3;
        const DEFAULT_MIN_OVERLAPPING_SUB_LEVEL_COMPACT_LEVEL_COUNT: u32 = 12;
        const DEFAULT_TOMBSTONE_RATIO_PERCENT: u32 = 40;
        const DEFAULT_EMERGENCY_PICKER: bool = true;

        use crate::catalog::hummock::CompactionFilterFlag;

        pub fn max_bytes_for_level_base() -> u64 {
            DEFAULT_MAX_BYTES_FOR_LEVEL_BASE
        }

        pub fn max_bytes_for_level_multiplier() -> u64 {
            DEFAULT_LEVEL_MULTIPLIER
        }

        pub fn max_compaction_bytes() -> u64 {
            DEFAULT_MAX_COMPACTION_BYTES
        }

        pub fn sub_level_max_compaction_bytes() -> u64 {
            DEFAULT_MIN_COMPACTION_BYTES
        }

        pub fn level0_tier_compact_file_number() -> u64 {
            DEFAULT_TIER_COMPACT_TRIGGER_NUMBER
        }

        pub fn target_file_size_base() -> u64 {
            DEFAULT_TARGET_FILE_SIZE_BASE
        }

        pub fn compaction_filter_mask() -> u32 {
            (CompactionFilterFlag::STATE_CLEAN | CompactionFilterFlag::TTL).into()
        }

        pub fn max_sub_compaction() -> u32 {
            DEFAULT_MAX_SUB_COMPACTION
        }

        pub fn level0_stop_write_threshold_sub_level_number() -> u64 {
            DEFAULT_LEVEL0_STOP_WRITE_THRESHOLD_SUB_LEVEL_NUMBER
        }

        pub fn level0_sub_level_compact_level_count() -> u32 {
            DEFAULT_MIN_SUB_LEVEL_COMPACT_LEVEL_COUNT
        }

        pub fn level0_overlapping_sub_level_compact_level_count() -> u32 {
            DEFAULT_MIN_OVERLAPPING_SUB_LEVEL_COMPACT_LEVEL_COUNT
        }

        pub fn max_space_reclaim_bytes() -> u64 {
            DEFAULT_MAX_SPACE_RECLAIM_BYTES
        }

        pub fn level0_max_compact_file_number() -> u64 {
            DEFAULT_MAX_COMPACTION_FILE_COUNT
        }

        pub fn tombstone_reclaim_ratio() -> u32 {
            DEFAULT_TOMBSTONE_RATIO_PERCENT
        }

        pub fn enable_emergency_picker() -> bool {
            DEFAULT_EMERGENCY_PICKER
        }
    }

    pub mod object_store_config {
        const DEFAULT_REQ_BACKOFF_INTERVAL_MS: u64 = 1000; // 1s
        const DEFAULT_REQ_BACKOFF_MAX_DELAY_MS: u64 = 10 * 1000; // 10s
        const DEFAULT_REQ_MAX_RETRY_ATTEMPTS: usize = 3;

        pub fn object_store_set_atomic_write_dir() -> bool {
            false
        }

        pub fn object_store_req_backoff_interval_ms() -> u64 {
            DEFAULT_REQ_BACKOFF_INTERVAL_MS
        }

        pub fn object_store_req_backoff_max_delay_ms() -> u64 {
            DEFAULT_REQ_BACKOFF_MAX_DELAY_MS // 10s
        }

        pub fn object_store_req_backoff_factor() -> u64 {
            2
        }

        pub fn object_store_upload_attempt_timeout_ms() -> u64 {
            8 * 1000 // 8s
        }

        pub fn object_store_upload_retry_attempts() -> usize {
            DEFAULT_REQ_MAX_RETRY_ATTEMPTS
        }

        // init + upload_part + finish
        pub fn object_store_streaming_upload_attempt_timeout_ms() -> u64 {
            5 * 1000 // 5s
        }

        pub fn object_store_streaming_upload_retry_attempts() -> usize {
            DEFAULT_REQ_MAX_RETRY_ATTEMPTS
        }

        // tips: depend on block_size
        pub fn object_store_read_attempt_timeout_ms() -> u64 {
            8 * 1000 // 8s
        }

        pub fn object_store_read_retry_attempts() -> usize {
            DEFAULT_REQ_MAX_RETRY_ATTEMPTS
        }

        pub fn object_store_streaming_read_attempt_timeout_ms() -> u64 {
            3 * 1000 // 3s
        }

        pub fn object_store_streaming_read_retry_attempts() -> usize {
            DEFAULT_REQ_MAX_RETRY_ATTEMPTS
        }

        pub fn object_store_metadata_attempt_timeout_ms() -> u64 {
            60 * 1000 // 1min
        }

        pub fn object_store_metadata_retry_attempts() -> usize {
            DEFAULT_REQ_MAX_RETRY_ATTEMPTS
        }

        pub fn object_store_delete_attempt_timeout_ms() -> u64 {
            5 * 1000
        }

        pub fn object_store_delete_retry_attempts() -> usize {
            DEFAULT_REQ_MAX_RETRY_ATTEMPTS
        }

        // tips: depend on batch size
        pub fn object_store_delete_objects_attempt_timeout_ms() -> u64 {
            5 * 1000
        }

        pub fn object_store_delete_objects_retry_attempts() -> usize {
            DEFAULT_REQ_MAX_RETRY_ATTEMPTS
        }

        pub fn object_store_list_attempt_timeout_ms() -> u64 {
            10 * 60 * 1000
        }

        pub fn object_store_list_retry_attempts() -> usize {
            DEFAULT_REQ_MAX_RETRY_ATTEMPTS
        }

        pub mod s3 {
            const DEFAULT_IDENTITY_RESOLUTION_TIMEOUT_S: u64 = 5;

            const DEFAULT_KEEPALIVE_MS: u64 = 600 * 1000; // 10min

            pub fn object_store_keepalive_ms() -> Option<u64> {
                Some(DEFAULT_KEEPALIVE_MS) // 10min
            }

            pub fn object_store_recv_buffer_size() -> Option<usize> {
                Some(1 << 21) // 2m
            }

            pub fn object_store_send_buffer_size() -> Option<usize> {
                None
            }

            pub fn object_store_nodelay() -> Option<bool> {
                Some(true)
            }

            pub fn identity_resolution_timeout_s() -> u64 {
                DEFAULT_IDENTITY_RESOLUTION_TIMEOUT_S
            }

            pub mod developer {
                use crate::util::env_var::env_var_is_true_or;

                const RW_USE_OPENDAL_FOR_S3: &str = "RW_USE_OPENDAL_FOR_S3";

                pub fn object_store_retry_unknown_service_error() -> bool {
                    false
                }

                pub fn object_store_retryable_service_error_codes() -> Vec<String> {
                    vec!["SlowDown".into(), "TooManyRequests".into()]
                }

                pub fn use_opendal() -> bool {
                    // TODO: deprecate this config when we are completely switch from aws sdk to opendal.
                    // The reason why we use !env_var_is_false_or(RW_USE_OPENDAL_FOR_S3, false) here is
                    // 1. Maintain compatibility so that there is no behavior change in cluster with RW_USE_OPENDAL_FOR_S3 set.
                    // 2. Change the default behavior to use opendal for s3 if RW_USE_OPENDAL_FOR_S3 is not set.
                    env_var_is_true_or(RW_USE_OPENDAL_FOR_S3, false)
                }
            }
        }
    }
}

#[derive(Debug, Clone)]
pub enum EvictionConfig {
    Lru(LruConfig),
    Lfu(LfuConfig),
    S3Fifo(S3FifoConfig),
}

impl EvictionConfig {
    pub fn for_test() -> Self {
        Self::Lru(LruConfig {
            high_priority_pool_ratio: 0.0,
        })
    }
}

impl From<EvictionConfig> for foyer::EvictionConfig {
    fn from(value: EvictionConfig) -> Self {
        match value {
            EvictionConfig::Lru(lru) => foyer::EvictionConfig::Lru(lru),
            EvictionConfig::Lfu(lfu) => foyer::EvictionConfig::Lfu(lfu),
            EvictionConfig::S3Fifo(s3fifo) => foyer::EvictionConfig::S3Fifo(s3fifo),
        }
    }
}

pub struct StorageMemoryConfig {
    pub block_cache_capacity_mb: usize,
    pub block_cache_shard_num: usize,
    pub meta_cache_capacity_mb: usize,
    pub meta_cache_shard_num: usize,
    pub shared_buffer_capacity_mb: usize,
    pub compactor_memory_limit_mb: usize,
    pub prefetch_buffer_capacity_mb: usize,
    pub block_cache_eviction_config: EvictionConfig,
    pub meta_cache_eviction_config: EvictionConfig,
}

pub const MAX_META_CACHE_SHARD_BITS: usize = 4;
pub const MIN_BUFFER_SIZE_PER_SHARD: usize = 256;
pub const MAX_BLOCK_CACHE_SHARD_BITS: usize = 6; // It means that there will be 64 shards lru-cache to avoid lock conflict.

pub fn extract_storage_memory_config(s: &RwConfig) -> StorageMemoryConfig {
    let block_cache_capacity_mb = s.storage.cache.block_cache_capacity_mb.unwrap_or(
        // adapt to old version
        s.storage
            .block_cache_capacity_mb
            .unwrap_or(default::storage::block_cache_capacity_mb()),
    );
    let meta_cache_capacity_mb = s.storage.cache.meta_cache_capacity_mb.unwrap_or(
        // adapt to old version
        s.storage
            .block_cache_capacity_mb
            .unwrap_or(default::storage::meta_cache_capacity_mb()),
    );
    let shared_buffer_capacity_mb = s
        .storage
        .shared_buffer_capacity_mb
        .unwrap_or(default::storage::shared_buffer_capacity_mb());
    let meta_cache_shard_num = s.storage.cache.meta_cache_shard_num.unwrap_or_else(|| {
        let mut shard_bits = MAX_META_CACHE_SHARD_BITS;
        while (meta_cache_capacity_mb >> shard_bits) < MIN_BUFFER_SIZE_PER_SHARD && shard_bits > 0 {
            shard_bits -= 1;
        }
        shard_bits
    });
    let block_cache_shard_num = s.storage.cache.block_cache_shard_num.unwrap_or_else(|| {
        let mut shard_bits = MAX_BLOCK_CACHE_SHARD_BITS;
        while (block_cache_capacity_mb >> shard_bits) < MIN_BUFFER_SIZE_PER_SHARD && shard_bits > 0
        {
            shard_bits -= 1;
        }
        shard_bits
    });
    let compactor_memory_limit_mb = s
        .storage
        .compactor_memory_limit_mb
        .unwrap_or(default::storage::compactor_memory_limit_mb());

    let get_eviction_config = |c: &CacheEvictionConfig| {
        match c {
            CacheEvictionConfig::Lru {
                high_priority_ratio_in_percent,
            } => EvictionConfig::Lru(LruConfig {
                high_priority_pool_ratio: high_priority_ratio_in_percent.unwrap_or(
                    // adapt to old version
                    s.storage
                        .high_priority_ratio_in_percent
                        .unwrap_or(default::storage::high_priority_ratio_in_percent()),
                ) as f64
                    / 100.0,
            }),
            CacheEvictionConfig::Lfu {
                window_capacity_ratio_in_percent,
                protected_capacity_ratio_in_percent,
                cmsketch_eps,
                cmsketch_confidence,
            } => EvictionConfig::Lfu(LfuConfig {
                window_capacity_ratio: window_capacity_ratio_in_percent
                    .unwrap_or(default::storage::window_capacity_ratio_in_percent())
                    as f64
                    / 100.0,
                protected_capacity_ratio: protected_capacity_ratio_in_percent
                    .unwrap_or(default::storage::protected_capacity_ratio_in_percent())
                    as f64
                    / 100.0,
                cmsketch_eps: cmsketch_eps.unwrap_or(default::storage::cmsketch_eps()),
                cmsketch_confidence: cmsketch_confidence
                    .unwrap_or(default::storage::cmsketch_confidence()),
            }),
            CacheEvictionConfig::S3Fifo {
                small_queue_capacity_ratio_in_percent,
                ghost_queue_capacity_ratio_in_percent,
                small_to_main_freq_threshold,
            } => EvictionConfig::S3Fifo(S3FifoConfig {
                small_queue_capacity_ratio: small_queue_capacity_ratio_in_percent
                    .unwrap_or(default::storage::small_queue_capacity_ratio_in_percent())
                    as f64
                    / 100.0,
                ghost_queue_capacity_ratio: ghost_queue_capacity_ratio_in_percent
                    .unwrap_or(default::storage::ghost_queue_capacity_ratio_in_percent())
                    as f64
                    / 100.0,
                small_to_main_freq_threshold: small_to_main_freq_threshold
                    .unwrap_or(default::storage::small_to_main_freq_threshold()),
            }),
        }
    };

    let block_cache_eviction_config = get_eviction_config(&s.storage.cache.block_cache_eviction);
    let meta_cache_eviction_config = get_eviction_config(&s.storage.cache.meta_cache_eviction);

    let prefetch_buffer_capacity_mb =
        s.storage
            .shared_buffer_capacity_mb
            .unwrap_or(match &block_cache_eviction_config {
                EvictionConfig::Lru(lru) => {
                    ((1.0 - lru.high_priority_pool_ratio) * block_cache_capacity_mb as f64) as usize
                }
                EvictionConfig::Lfu(lfu) => {
                    ((1.0 - lfu.protected_capacity_ratio) * block_cache_capacity_mb as f64) as usize
                }
                EvictionConfig::S3Fifo(s3fifo) => {
                    (s3fifo.small_queue_capacity_ratio * block_cache_capacity_mb as f64) as usize
                }
            });

    StorageMemoryConfig {
        block_cache_capacity_mb,
        block_cache_shard_num,
        meta_cache_capacity_mb,
        meta_cache_shard_num,
        shared_buffer_capacity_mb,
        compactor_memory_limit_mb,
        prefetch_buffer_capacity_mb,
        block_cache_eviction_config,
        meta_cache_eviction_config,
    }
}

#[derive(Clone, Debug, Serialize, Deserialize, DefaultFromSerde, ConfigDoc)]
pub struct CompactionConfig {
    #[serde(default = "default::compaction_config::max_bytes_for_level_base")]
    pub max_bytes_for_level_base: u64,
    #[serde(default = "default::compaction_config::max_bytes_for_level_multiplier")]
    pub max_bytes_for_level_multiplier: u64,
    #[serde(default = "default::compaction_config::max_compaction_bytes")]
    pub max_compaction_bytes: u64,
    #[serde(default = "default::compaction_config::sub_level_max_compaction_bytes")]
    pub sub_level_max_compaction_bytes: u64,
    #[serde(default = "default::compaction_config::level0_tier_compact_file_number")]
    pub level0_tier_compact_file_number: u64,
    #[serde(default = "default::compaction_config::target_file_size_base")]
    pub target_file_size_base: u64,
    #[serde(default = "default::compaction_config::compaction_filter_mask")]
    pub compaction_filter_mask: u32,
    #[serde(default = "default::compaction_config::max_sub_compaction")]
    pub max_sub_compaction: u32,
    #[serde(default = "default::compaction_config::level0_stop_write_threshold_sub_level_number")]
    pub level0_stop_write_threshold_sub_level_number: u64,
    #[serde(default = "default::compaction_config::level0_sub_level_compact_level_count")]
    pub level0_sub_level_compact_level_count: u32,
    #[serde(
        default = "default::compaction_config::level0_overlapping_sub_level_compact_level_count"
    )]
    pub level0_overlapping_sub_level_compact_level_count: u32,
    #[serde(default = "default::compaction_config::max_space_reclaim_bytes")]
    pub max_space_reclaim_bytes: u64,
    #[serde(default = "default::compaction_config::level0_max_compact_file_number")]
    pub level0_max_compact_file_number: u64,
    #[serde(default = "default::compaction_config::tombstone_reclaim_ratio")]
    pub tombstone_reclaim_ratio: u32,
    #[serde(default = "default::compaction_config::enable_emergency_picker")]
    pub enable_emergency_picker: bool,
}

#[cfg(test)]
mod tests {
    use super::*;

    /// This test ensures that `config/example.toml` is up-to-date with the default values specified
    /// in this file. Developer should run `./risedev generate-example-config` to update it if this
    /// test fails.
    #[test]
    fn test_example_up_to_date() {
        const HEADER: &str = "# This file is generated by ./risedev generate-example-config
# Check detailed comments in src/common/src/config.rs";

        let actual = expect_test::expect_file!["../../config/example.toml"];
        let default = toml::to_string(&RwConfig::default()).expect("failed to serialize");

        let expected = format!("{HEADER}\n\n{default}");
        actual.assert_eq(&expected);

        let expected = rw_config_to_markdown();
        let actual = expect_test::expect_file!["../../config/docs.md"];
        actual.assert_eq(&expected);
    }

    #[derive(Debug)]
    struct ConfigItemDoc {
        desc: String,
        default: String,
    }

    fn rw_config_to_markdown() -> String {
        let mut config_rustdocs = BTreeMap::<String, Vec<(String, String)>>::new();
        RwConfig::config_docs("".to_string(), &mut config_rustdocs);

        // Section -> Config Name -> ConfigItemDoc
        let mut configs: BTreeMap<String, BTreeMap<String, ConfigItemDoc>> = config_rustdocs
            .into_iter()
            .map(|(k, v)| {
                let docs: BTreeMap<String, ConfigItemDoc> = v
                    .into_iter()
                    .map(|(name, desc)| {
                        (
                            name,
                            ConfigItemDoc {
                                desc,
                                default: "".to_string(), // unset
                            },
                        )
                    })
                    .collect();
                (k, docs)
            })
            .collect();

        let toml_doc: BTreeMap<String, toml::Value> =
            toml::from_str(&toml::to_string(&RwConfig::default()).unwrap()).unwrap();
        toml_doc.into_iter().for_each(|(name, value)| {
            set_default_values("".to_string(), name, value, &mut configs);
        });

        let mut markdown = "# RisingWave System Configurations\n\n".to_string()
            + "This page is automatically generated by `./risedev generate-example-config`\n";
        for (section, configs) in configs {
            if configs.is_empty() {
                continue;
            }
            markdown.push_str(&format!("\n## {}\n\n", section));
            markdown.push_str("| Config | Description | Default |\n");
            markdown.push_str("|--------|-------------|---------|\n");
            for (config, doc) in configs {
                markdown.push_str(&format!(
                    "| {} | {} | {} |\n",
                    config, doc.desc, doc.default
                ));
            }
        }
        markdown
    }

    fn set_default_values(
        section: String,
        name: String,
        value: toml::Value,
        configs: &mut BTreeMap<String, BTreeMap<String, ConfigItemDoc>>,
    ) {
        // Set the default value if it's a config name-value pair, otherwise it's a sub-section (Table) that should be recursively processed.
        if let toml::Value::Table(table) = value {
            let section_configs: BTreeMap<String, toml::Value> =
                table.clone().into_iter().collect();
            let sub_section = if section.is_empty() {
                name
            } else {
                format!("{}.{}", section, name)
            };
            section_configs
                .into_iter()
                .for_each(|(k, v)| set_default_values(sub_section.clone(), k, v, configs))
        } else if let Some(t) = configs.get_mut(&section) {
            if let Some(item_doc) = t.get_mut(&name) {
                item_doc.default = format!("{}", value);
            }
        }
    }
}<|MERGE_RESOLUTION|>--- conflicted
+++ resolved
@@ -1723,8 +1723,6 @@
             0.7
         }
 
-<<<<<<< HEAD
-=======
         pub fn memory_controller_eviction_factor_aggressive() -> f64 {
             2.0
         }
@@ -1745,7 +1743,6 @@
             32
         }
 
->>>>>>> e2bdd4fe
         pub fn stream_enable_arrangement_backfill() -> bool {
             true
         }
