--- conflicted
+++ resolved
@@ -137,14 +137,12 @@
     #[serde(default = "default::meta_cache_capacity")]
     pub meta_cache_capacity: usize,
 
-<<<<<<< HEAD
+    #[serde(default = "default::disable_remote_compactor")]
+    pub disable_remote_compactor: bool,
+
     /// Local object store root. We should call `get_local_object_store` to get the object store.
     #[serde(default = "default::local_object_store")]
     pub local_object_store: String,
-=======
-    #[serde(default = "default::disable_remote_compactor")]
-    pub disable_remote_compactor: bool,
->>>>>>> 7e239401
 }
 
 impl Default for StorageConfig {
@@ -242,13 +240,12 @@
         67108864
     }
 
-<<<<<<< HEAD
+    pub fn disable_remote_compactor() -> bool {
+        false
+    }
+
     pub fn local_object_store() -> String {
         "tempdisk".to_string()
-=======
-    pub fn disable_remote_compactor() -> bool {
-        false
->>>>>>> 7e239401
     }
 }
 
