--- conflicted
+++ resolved
@@ -111,15 +111,9 @@
 
     #[serde(default)]
     pub storage: StorageConfig,
-<<<<<<< HEAD
-=======
-
-    #[serde(default)]
-    pub backup: BackupConfig,
-
-    #[serde(flatten)]
-    pub unrecognized: HashMap<String, Value>,
->>>>>>> 5f4c5cd4
+
+    #[serde(flatten)]
+    pub unrecognized: HashMap<String, Value>,
 }
 
 #[derive(Copy, Clone, Debug, Default, ValueEnum, Serialize, Deserialize)]
@@ -457,33 +451,6 @@
     }
 }
 
-<<<<<<< HEAD
-=======
-/// Configs for meta node backup
-#[derive(Clone, Debug, Serialize, Deserialize)]
-pub struct BackupConfig {
-    // TODO: Remove in 0.1.18 release
-    // NOTE: It is now a system parameter and should not be used directly.
-    /// Remote storage url for storing snapshots.
-    #[serde(default = "default::backup::storage_url")]
-    pub storage_url: String,
-    // TODO: Remove in 0.1.18 release
-    // NOTE: It is now a system parameter and should not be used directly.
-    /// Remote directory for storing snapshots.
-    #[serde(default = "default::backup::storage_directory")]
-    pub storage_directory: String,
-
-    #[serde(flatten)]
-    pub unrecognized: HashMap<String, Value>,
-}
-
-impl Default for BackupConfig {
-    fn default() -> Self {
-        toml::from_str("").unwrap()
-    }
-}
-
->>>>>>> 5f4c5cd4
 mod default {
     pub mod meta {
         use crate::config::MetaBackend;
