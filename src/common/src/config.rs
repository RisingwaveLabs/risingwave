--- conflicted
+++ resolved
@@ -2215,14 +2215,11 @@
         const DEFAULT_MAX_LEVEL: u32 = 6;
         const DEFAULT_MAX_L0_COMPACT_LEVEL_COUNT: u32 = 42;
         const DEFAULT_SST_ALLOWED_TRIVIAL_MOVE_MIN_SIZE: u64 = 4 * MB;
-<<<<<<< HEAD
         const DEFAULT_SST_ALLOWED_TRIVIAL_MOVE_MAX_COUNT: u32 = 64;
-=======
         const DEFAULT_EMERGENCY_LEVEL0_SST_FILE_COUNT: u32 = 2000; // > 50G / 32M = 1600
         const DEFAULT_EMERGENCY_LEVEL0_SUB_LEVEL_PARTITION: u32 = 256;
         const DEFAULT_LEVEL0_STOP_WRITE_THRESHOLD_MAX_SST_COUNT: u32 = 10000; // 10000 * 32M = 320G
         const DEFAULT_LEVEL0_STOP_WRITE_THRESHOLD_MAX_SIZE: u64 = 300 * 1024 * MB; // 300GB
->>>>>>> 4f6ad776
 
         use crate::catalog::hummock::CompactionFilterFlag;
 
@@ -2306,10 +2303,10 @@
             256 * MB
         }
 
-<<<<<<< HEAD
         pub fn sst_allowed_trivial_move_max_count() -> u32 {
             DEFAULT_SST_ALLOWED_TRIVIAL_MOVE_MAX_COUNT
-=======
+        }
+
         pub fn emergency_level0_sst_file_count() -> u32 {
             DEFAULT_EMERGENCY_LEVEL0_SST_FILE_COUNT
         }
@@ -2324,7 +2321,6 @@
 
         pub fn level0_stop_write_threshold_max_size() -> u64 {
             DEFAULT_LEVEL0_STOP_WRITE_THRESHOLD_MAX_SIZE
->>>>>>> 4f6ad776
         }
     }
 
@@ -2705,16 +2701,12 @@
     pub enable_emergency_picker: bool,
     #[serde(default = "default::compaction_config::max_level")]
     pub max_level: u32,
-<<<<<<< HEAD
     #[serde(default = "default::compaction_config::sst_allowed_trivial_move_min_size")]
     pub sst_allowed_trivial_move_min_size: u64,
     #[serde(default = "default::compaction_config::sst_allowed_trivial_move_max_count")]
     pub sst_allowed_trivial_move_max_count: u32,
-=======
     #[serde(default = "default::compaction_config::max_l0_compact_level_count")]
     pub max_l0_compact_level_count: u32,
-    #[serde(default = "default::compaction_config::sst_allowed_trivial_move_min_size")]
-    pub sst_allowed_trivial_move_min_size: u64,
     #[serde(default = "default::compaction_config::disable_auto_group_scheduling")]
     pub disable_auto_group_scheduling: bool,
     #[serde(default = "default::compaction_config::max_overlapping_level_size")]
@@ -2727,7 +2719,6 @@
     pub level0_stop_write_threshold_max_sst_count: u32,
     #[serde(default = "default::compaction_config::level0_stop_write_threshold_max_size")]
     pub level0_stop_write_threshold_max_size: u64,
->>>>>>> 4f6ad776
 }
 
 /// Note: only applies to meta store backends other than `SQLite`.
