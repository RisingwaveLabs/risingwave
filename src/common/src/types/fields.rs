--- conflicted
+++ resolved
@@ -105,12 +105,7 @@
             v7: Vec<u8>,
             v8: std::vec::Vec<i16>,
             v9: Option<Vec<i64>>,
-<<<<<<< HEAD
-            // FIXME: `ToOwnedDatum` is not implemented for `Vec<Option<T>>`
-            // v10: std::option::Option<Vec<Option<f32>>>,
-=======
             v10: std::option::Option<Vec<Option<F32>>>,
->>>>>>> 8313b0a9
             v11: Timestamp,
             v14: Sub,
         }
