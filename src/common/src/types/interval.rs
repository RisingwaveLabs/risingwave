// Copyright 2023 RisingWave Labs
//
// Licensed under the Apache License, Version 2.0 (the "License");
// you may not use this file except in compliance with the License.
// You may obtain a copy of the License at
//
//     http://www.apache.org/licenses/LICENSE-2.0
//
// Unless required by applicable law or agreed to in writing, software
// distributed under the License is distributed on an "AS IS" BASIS,
// WITHOUT WARRANTIES OR CONDITIONS OF ANY KIND, either express or implied.
// See the License for the specific language governing permissions and
// limitations under the License.

use std::cmp::Ordering;
use std::error::Error;
use std::fmt::{Display, Formatter};
use std::hash::{Hash, Hasher};
use std::io::Write;
use std::ops::{Add, Neg, Sub};
use std::sync::LazyLock;

use byteorder::{BigEndian, NetworkEndian, ReadBytesExt, WriteBytesExt};
use bytes::BytesMut;
use chrono::Timelike;
use num_traits::{CheckedAdd, CheckedNeg, CheckedSub, Zero};
use postgres_types::{to_sql_checked, FromSql};
use regex::Regex;
use risingwave_pb::data::PbInterval;
use rust_decimal::prelude::Decimal;

use super::to_binary::ToBinary;
use super::*;
<<<<<<< HEAD
use crate::error::{ErrorCode, Result, RwError};
use crate::estimate_size::ZeroHeapSize;
=======
use crate::estimate_size::EstimateSize;
>>>>>>> ce73e80d

/// Every interval can be represented by a `Interval`.
///
/// Note that the difference between Interval and Instant.
/// For example, `5 yrs 1 month 25 days 23:22:57` is a interval (Can be interpreted by Interval Unit
/// with months = 61, days = 25, usecs = (57 + 23 * 3600 + 22 * 60) * 1000000),
/// `1970-01-01 04:05:06` is a Instant or Timestamp
/// One month may contain 28/31 days. One day may contain 23/25 hours.
/// This internals is learned from PG:
/// <https://www.postgresql.org/docs/9.1/datatype-datetime.html#:~:text=field%20is%20negative.-,Internally,-interval%20values%20are>
#[derive(Debug, Clone, Copy, Default)]
pub struct Interval {
    months: i32,
    days: i32,
    usecs: i64,
}

impl ZeroHeapSize for Interval {}

const USECS_PER_SEC: i64 = 1_000_000;
const USECS_PER_DAY: i64 = 86400 * USECS_PER_SEC;
const USECS_PER_MONTH: i64 = 30 * USECS_PER_DAY;

impl Interval {
    /// Smallest interval value.
    pub const MIN: Self = Self {
        months: i32::MIN,
        days: i32::MIN,
        usecs: i64::MIN,
    };
    pub const USECS_PER_DAY: i64 = USECS_PER_DAY;
    pub const USECS_PER_MONTH: i64 = USECS_PER_MONTH;
    pub const USECS_PER_SEC: i64 = USECS_PER_SEC;

    /// Creates a new `Interval` from the given number of months, days, and microseconds.
    pub fn from_month_day_usec(months: i32, days: i32, usecs: i64) -> Self {
        Interval {
            months,
            days,
            usecs,
        }
    }

    /// Returns the total number of whole months.
    ///
    /// Note the difference between `months` and `months_field`.
    ///
    /// We have: `months = years_field * 12 + months_field`
    ///
    /// # Example
    /// ```
    /// # use risingwave_common::types::Interval;
    /// let interval: Interval = "5 yrs 1 month".parse().unwrap();
    /// assert_eq!(interval.months(), 61);
    /// assert_eq!(interval.months_field(), 1);
    /// ```
    pub fn months(&self) -> i32 {
        self.months
    }

    /// Returns the number of days.
    pub fn days(&self) -> i32 {
        self.days
    }

    /// Returns the number of microseconds.
    ///
    /// Note the difference between `usecs` and `seconds_in_micros`.
    ///
    /// We have: `usecs = (hours_field * 3600 + minutes_field * 60) * 1_000_000 +
    /// seconds_in_micros`.
    pub fn usecs(&self) -> i64 {
        self.usecs
    }

    /// Calculates the remaining number of microseconds.
    /// range: `0..86_400_000_000`
    ///
    /// Note the difference between `usecs` and `usecs_of_day`.
    /// ```
    /// # use risingwave_common::types::Interval;
    /// let interval: Interval = "-1:00:00".parse().unwrap();
    /// assert_eq!(interval.usecs(), -1 * 60 * 60 * 1_000_000);
    /// assert_eq!(interval.usecs_of_day(), 23 * 60 * 60 * 1_000_000);
    /// ```
    pub fn usecs_of_day(&self) -> u64 {
        self.usecs.rem_euclid(USECS_PER_DAY) as u64
    }

    /// Returns the years field. range: unlimited
    ///
    /// # Example
    /// ```
    /// # use risingwave_common::types::Interval;
    /// let interval: Interval = "2332 yrs 12 months".parse().unwrap();
    /// assert_eq!(interval.years_field(), 2333);
    /// ```
    pub fn years_field(&self) -> i32 {
        self.months / 12
    }

    /// Returns the months field. range: `-11..=11`
    ///
    /// # Example
    /// ```
    /// # use risingwave_common::types::Interval;
    /// let interval: Interval = "15 months".parse().unwrap();
    /// assert_eq!(interval.months_field(), 3);
    ///
    /// let interval: Interval = "-15 months".parse().unwrap();
    /// assert_eq!(interval.months_field(), -3);
    /// ```
    pub fn months_field(&self) -> i32 {
        self.months % 12
    }

    /// Returns the days field. range: unlimited
    ///
    /// # Example
    /// ```
    /// # use risingwave_common::types::Interval;
    /// let interval: Interval = "1 months 100 days 25:00:00".parse().unwrap();
    /// assert_eq!(interval.days_field(), 100);
    /// ```
    pub fn days_field(&self) -> i32 {
        self.days
    }

    /// Returns the hours field. range: unlimited
    ///
    /// # Example
    /// ```
    /// # use risingwave_common::types::Interval;
    /// let interval: Interval = "25:00:00".parse().unwrap();
    /// assert_eq!(interval.hours_field(), 25);
    ///
    /// let interval: Interval = "-25:00:00".parse().unwrap();
    /// assert_eq!(interval.hours_field(), -25);
    /// ```
    pub fn hours_field(&self) -> i64 {
        self.usecs / USECS_PER_SEC / 3600
    }

    /// Returns the minutes field. range: `-59..=-59`
    ///
    /// # Example
    /// ```
    /// # use risingwave_common::types::Interval;
    /// let interval: Interval = "00:20:00".parse().unwrap();
    /// assert_eq!(interval.minutes_field(), 20);
    ///
    /// let interval: Interval = "-00:20:00".parse().unwrap();
    /// assert_eq!(interval.minutes_field(), -20);
    /// ```
    pub fn minutes_field(&self) -> i32 {
        (self.usecs / USECS_PER_SEC / 60 % 60) as i32
    }

    /// Returns the seconds field, including fractional parts, in microseconds.
    /// range: `-59_999_999..=59_999_999`
    ///
    /// # Example
    /// ```
    /// # use risingwave_common::types::Interval;
    /// let interval: Interval = "01:02:03.45678".parse().unwrap();
    /// assert_eq!(interval.seconds_in_micros(), 3_456_780);
    ///
    /// let interval: Interval = "-01:02:03.45678".parse().unwrap();
    /// assert_eq!(interval.seconds_in_micros(), -3_456_780);
    /// ```
    pub fn seconds_in_micros(&self) -> i32 {
        (self.usecs % (USECS_PER_SEC * 60)) as i32
    }

    /// Returns the total number of microseconds, as defined by PostgreSQL `extract`.
    ///
    /// Note this value is not used by interval ordering (`IntervalCmpValue`) and is not consistent
    /// with it.
    pub fn epoch_in_micros(&self) -> i128 {
        // https://github.com/postgres/postgres/blob/REL_15_2/src/backend/utils/adt/timestamp.c#L5304

        const DAYS_PER_YEAR_X4: i32 = 365 * 4 + 1;
        const DAYS_PER_MONTH: i32 = 30;
        const SECS_PER_DAY: i32 = 86400;
        const MONTHS_PER_YEAR: i32 = 12;

        // To do this calculation in integer arithmetic even though
        // DAYS_PER_YEAR is fractional, multiply everything by 4 and then
        // divide by 4 again at the end.  This relies on DAYS_PER_YEAR
        // being a multiple of 0.25 and on SECS_PER_DAY being a multiple
        // of 4.
        let secs_from_day_month = ((DAYS_PER_YEAR_X4 as i64)
            * (self.months / MONTHS_PER_YEAR) as i64
            + (4 * DAYS_PER_MONTH as i64) * (self.months % MONTHS_PER_YEAR) as i64
            + 4 * self.days as i64)
            * (SECS_PER_DAY / 4) as i64;

        secs_from_day_month as i128 * USECS_PER_SEC as i128 + self.usecs as i128
    }

    pub fn to_protobuf<T: Write>(self, output: &mut T) -> ArrayResult<usize> {
        output.write_i32::<BigEndian>(self.months)?;
        output.write_i32::<BigEndian>(self.days)?;
        output.write_i64::<BigEndian>(self.usecs)?;
        Ok(16)
    }

    /// Multiple [`Interval`] by an integer with overflow check.
    pub fn checked_mul_int<I>(&self, rhs: I) -> Option<Self>
    where
        I: TryInto<i32>,
    {
        let rhs = rhs.try_into().ok()?;
        let months = self.months.checked_mul(rhs)?;
        let days = self.days.checked_mul(rhs)?;
        let usecs = self.usecs.checked_mul(rhs as i64)?;

        Some(Interval {
            months,
            days,
            usecs,
        })
    }

    /// Internal utility used by [`Self::mul_float`] and [`Self::div_float`] to adjust fractional
    /// units. Not intended as general constructor.
    fn from_floats(months: f64, days: f64, usecs: f64) -> Option<Self> {
        // TSROUND in include/datatype/timestamp.h
        // round eagerly at usecs precision because floats are imprecise
        let months_round_usecs = |months: f64| {
            (months * (USECS_PER_MONTH as f64)).round_ties_even() / (USECS_PER_MONTH as f64)
        };

        let days_round_usecs =
            |days: f64| (days * (USECS_PER_DAY as f64)).round_ties_even() / (USECS_PER_DAY as f64);

        let trunc_fract = |num: f64| (num.trunc(), num.fract());

        // Handle months
        let (months, months_fract) = trunc_fract(months_round_usecs(months));
        if months.is_nan() || months < i32::MIN.into() || months > i32::MAX.into() {
            return None;
        }
        let months = months as i32;
        let (leftover_days, leftover_days_fract) =
            trunc_fract(days_round_usecs(months_fract * 30.));

        // Handle days
        let (days, days_fract) = trunc_fract(days_round_usecs(days));
        if days.is_nan() || days < i32::MIN.into() || days > i32::MAX.into() {
            return None;
        }
        // Note that PostgreSQL split the integer part and fractional part individually before
        // adding `leftover_days`. This makes a difference for mixed sign interval.
        // For example in `interval '3 mons -3 days' / 2`
        // * `leftover_days` is `15`
        // * `days` from input is `-1.5`
        // If we add first, we get `13.5` which is `13 days 12:00:00`;
        // If we split first, we get `14` and `-0.5`, which ends up as `14 days -12:00:00`.
        let (days_fract_whole, days_fract) =
            trunc_fract(days_round_usecs(days_fract + leftover_days_fract));
        let days = (days as i32)
            .checked_add(leftover_days as i32)?
            .checked_add(days_fract_whole as i32)?;
        let leftover_usecs = days_fract * (USECS_PER_DAY as f64);

        // Handle usecs
        let result_usecs = usecs + leftover_usecs;
        let usecs = result_usecs.round_ties_even();
        if usecs.is_nan() || usecs < (i64::MIN as f64) || usecs > (i64::MAX as f64) {
            return None;
        }
        let usecs = usecs as i64;

        Some(Self {
            months,
            days,
            usecs,
        })
    }

    /// Divides [`Interval`] by an integer/float with zero check.
    pub fn div_float<I>(&self, rhs: I) -> Option<Self>
    where
        I: TryInto<F64>,
    {
        let rhs = rhs.try_into().ok()?;
        let rhs = rhs.0;

        if rhs == 0.0 {
            return None;
        }

        Self::from_floats(
            self.months as f64 / rhs,
            self.days as f64 / rhs,
            self.usecs as f64 / rhs,
        )
    }

    /// times [`Interval`] with an integer/float.
    pub fn mul_float<I>(&self, rhs: I) -> Option<Self>
    where
        I: TryInto<F64>,
    {
        let rhs = rhs.try_into().ok()?;
        let rhs = rhs.0;

        Self::from_floats(
            self.months as f64 * rhs,
            self.days as f64 * rhs,
            self.usecs as f64 * rhs,
        )
    }

    /// Performs an exact division, returns [`None`] if for any unit, lhs % rhs != 0.
    pub fn exact_div(&self, rhs: &Self) -> Option<i64> {
        let mut res = None;
        let mut check_unit = |l: i64, r: i64| {
            if l == 0 && r == 0 {
                return Some(());
            }
            if l != 0 && r == 0 {
                return None;
            }
            if l % r != 0 {
                return None;
            }
            let new_res = l / r;
            if let Some(old_res) = res {
                if old_res != new_res {
                    return None;
                }
            } else {
                res = Some(new_res);
            }

            Some(())
        };

        check_unit(self.months as i64, rhs.months as i64)?;
        check_unit(self.days as i64, rhs.days as i64)?;
        check_unit(self.usecs, rhs.usecs)?;

        res
    }

    /// Checks if [`Interval`] is positive.
    pub fn is_positive(&self) -> bool {
        self > &Self::from_month_day_usec(0, 0, 0)
    }

    /// Truncate the interval to the precision of milliseconds.
    ///
    /// # Example
    /// ```
    /// # use risingwave_common::types::Interval;
    /// let interval: Interval = "5 years 1 mon 25 days 23:22:57.123".parse().unwrap();
    /// assert_eq!(
    ///     interval.truncate_millis().to_string(),
    ///     "5 years 1 mon 25 days 23:22:57.123"
    /// );
    /// ```
    pub const fn truncate_millis(self) -> Self {
        Interval {
            months: self.months,
            days: self.days,
            usecs: self.usecs / 1000 * 1000,
        }
    }

    /// Truncate the interval to the precision of seconds.
    ///
    /// # Example
    /// ```
    /// # use risingwave_common::types::Interval;
    /// let interval: Interval = "5 years 1 mon 25 days 23:22:57.123".parse().unwrap();
    /// assert_eq!(
    ///     interval.truncate_second().to_string(),
    ///     "5 years 1 mon 25 days 23:22:57"
    /// );
    /// ```
    pub const fn truncate_second(self) -> Self {
        Interval {
            months: self.months,
            days: self.days,
            usecs: self.usecs / USECS_PER_SEC * USECS_PER_SEC,
        }
    }

    /// Truncate the interval to the precision of minutes.
    ///
    /// # Example
    /// ```
    /// # use risingwave_common::types::Interval;
    /// let interval: Interval = "5 years 1 mon 25 days 23:22:57.123".parse().unwrap();
    /// assert_eq!(
    ///     interval.truncate_minute().to_string(),
    ///     "5 years 1 mon 25 days 23:22:00"
    /// );
    /// ```
    pub const fn truncate_minute(self) -> Self {
        Interval {
            months: self.months,
            days: self.days,
            usecs: self.usecs / USECS_PER_SEC / 60 * USECS_PER_SEC * 60,
        }
    }

    /// Truncate the interval to the precision of hours.
    ///
    /// # Example
    /// ```
    /// # use risingwave_common::types::Interval;
    /// let interval: Interval = "5 years 1 mon 25 days 23:22:57.123".parse().unwrap();
    /// assert_eq!(
    ///     interval.truncate_hour().to_string(),
    ///     "5 years 1 mon 25 days 23:00:00"
    /// );
    /// ```
    pub const fn truncate_hour(self) -> Self {
        Interval {
            months: self.months,
            days: self.days,
            usecs: self.usecs / USECS_PER_SEC / 60 / 60 * USECS_PER_SEC * 60 * 60,
        }
    }

    /// Truncate the interval to the precision of days.
    ///
    /// # Example
    /// ```
    /// # use risingwave_common::types::Interval;
    /// let interval: Interval = "5 years 1 mon 25 days 23:22:57.123".parse().unwrap();
    /// assert_eq!(interval.truncate_day().to_string(), "5 years 1 mon 25 days");
    /// ```
    pub const fn truncate_day(self) -> Self {
        Interval {
            months: self.months,
            days: self.days,
            usecs: 0,
        }
    }

    /// Truncate the interval to the precision of months.
    ///
    /// # Example
    /// ```
    /// # use risingwave_common::types::Interval;
    /// let interval: Interval = "5 years 1 mon 25 days 23:22:57.123".parse().unwrap();
    /// assert_eq!(interval.truncate_month().to_string(), "5 years 1 mon");
    /// ```
    pub const fn truncate_month(self) -> Self {
        Interval {
            months: self.months,
            days: 0,
            usecs: 0,
        }
    }

    /// Truncate the interval to the precision of quarters.
    ///
    /// # Example
    /// ```
    /// # use risingwave_common::types::Interval;
    /// let interval: Interval = "5 years 1 mon 25 days 23:22:57.123".parse().unwrap();
    /// assert_eq!(interval.truncate_quarter().to_string(), "5 years");
    /// ```
    pub const fn truncate_quarter(self) -> Self {
        Interval {
            months: self.months / 3 * 3,
            days: 0,
            usecs: 0,
        }
    }

    /// Truncate the interval to the precision of years.
    ///
    /// # Example
    /// ```
    /// # use risingwave_common::types::Interval;
    /// let interval: Interval = "5 years 1 mon 25 days 23:22:57.123".parse().unwrap();
    /// assert_eq!(interval.truncate_year().to_string(), "5 years");
    /// ```
    pub const fn truncate_year(self) -> Self {
        Interval {
            months: self.months / 12 * 12,
            days: 0,
            usecs: 0,
        }
    }

    /// Truncate the interval to the precision of decades.
    ///
    /// # Example
    /// ```
    /// # use risingwave_common::types::Interval;
    /// let interval: Interval = "15 years 1 mon 25 days 23:22:57.123".parse().unwrap();
    /// assert_eq!(interval.truncate_decade().to_string(), "10 years");
    /// ```
    pub const fn truncate_decade(self) -> Self {
        Interval {
            months: self.months / 12 / 10 * 12 * 10,
            days: 0,
            usecs: 0,
        }
    }

    /// Truncate the interval to the precision of centuries.
    ///
    /// # Example
    /// ```
    /// # use risingwave_common::types::Interval;
    /// let interval: Interval = "115 years 1 mon 25 days 23:22:57.123".parse().unwrap();
    /// assert_eq!(interval.truncate_century().to_string(), "100 years");
    /// ```
    pub const fn truncate_century(self) -> Self {
        Interval {
            months: self.months / 12 / 100 * 12 * 100,
            days: 0,
            usecs: 0,
        }
    }

    /// Truncate the interval to the precision of millenniums.
    ///
    /// # Example
    /// ```
    /// # use risingwave_common::types::Interval;
    /// let interval: Interval = "1115 years 1 mon 25 days 23:22:57.123".parse().unwrap();
    /// assert_eq!(interval.truncate_millennium().to_string(), "1000 years");
    /// ```
    pub const fn truncate_millennium(self) -> Self {
        Interval {
            months: self.months / 12 / 1000 * 12 * 1000,
            days: 0,
            usecs: 0,
        }
    }

    // Assuming 1 day = 24 hours, adjust `abs(usecs)` to be less than 24 hours, and has the same
    // sign with `days`.
    pub fn justify_hour(self) -> Option<Self> {
        let whole_day = (self.usecs / USECS_PER_DAY) as i32;
        let mut usecs = self.usecs % USECS_PER_DAY;
        let mut days = self.days.checked_add(whole_day)?;
        if days > 0 && usecs < 0 {
            usecs += USECS_PER_DAY;
            days -= 1;
        } else if days < 0 && usecs > 0 {
            usecs -= USECS_PER_DAY;
            days += 1;
        }
        Some(Self::from_month_day_usec(self.months, days, usecs))
    }
}

/// A separate mod so that `use types::*` or `use interval::*` does not `use IntervalTestExt` by
/// accident.
pub mod test_utils {
    use super::*;

    /// These constructors may panic when value out of bound. Only use in tests with known input.
    pub trait IntervalTestExt {
        fn from_ymd(year: i32, month: i32, days: i32) -> Self;
        fn from_month(months: i32) -> Self;
        fn from_days(days: i32) -> Self;
        fn from_millis(ms: i64) -> Self;
        fn from_minutes(minutes: i64) -> Self;
    }

    impl IntervalTestExt for Interval {
        #[must_use]
        fn from_ymd(year: i32, month: i32, days: i32) -> Self {
            let months = year * 12 + month;
            let usecs = 0;
            Interval {
                months,
                days,
                usecs,
            }
        }

        #[must_use]
        fn from_month(months: i32) -> Self {
            Interval {
                months,
                ..Default::default()
            }
        }

        #[must_use]
        fn from_days(days: i32) -> Self {
            Self {
                days,
                ..Default::default()
            }
        }

        #[must_use]
        fn from_millis(ms: i64) -> Self {
            Self {
                usecs: ms * 1000,
                ..Default::default()
            }
        }

        #[must_use]
        fn from_minutes(minutes: i64) -> Self {
            Self {
                usecs: USECS_PER_SEC * 60 * minutes,
                ..Default::default()
            }
        }
    }
}

/// Wrapper so that `Debug for IntervalDisplay` would use the concise format of `Display for
/// Interval`.
#[derive(Clone, Copy)]
pub struct IntervalDisplay<'a> {
    pub core: &'a Interval,
}

impl std::fmt::Display for IntervalDisplay<'_> {
    fn fmt(&self, f: &mut std::fmt::Formatter<'_>) -> std::fmt::Result {
        (self as &dyn std::fmt::Debug).fmt(f)
    }
}

impl std::fmt::Debug for IntervalDisplay<'_> {
    fn fmt(&self, f: &mut std::fmt::Formatter<'_>) -> std::fmt::Result {
        write!(f, "{}", self.core)
    }
}

/// <https://github.com/postgres/postgres/blob/REL_15_2/src/backend/utils/adt/timestamp.c#L2384>
///
/// Do NOT make this `pub` as the assumption of 1 month = 30 days and 1 day = 24 hours does not
/// always hold in other places.
///
/// Given this equality definition in PostgreSQL, different interval values can be considered equal,
/// forming equivalence classes. For example:
/// * '-45 days' == '-1 months -15 days' == '1 months -75 days'
/// * '-2147483646 months -210 days' == '-2147483648 months -150 days' == '-2075900865 months
///   -2147483640 days'
///
/// To hash and memcompare them, we need to pick a representative for each equivalence class, and
/// then map all values from the same equivalence class to the same representative. There are 3
/// choices (may be more):
/// (a) an `i128` of total `usecs`, with `months` and `days` transformed into `usecs`;
/// (b) the justified interval, as defined by PostgreSQL `justify_interval`;
/// (c) the alternate representative interval that maximizes `abs` of smaller units;
///
/// For simplicity we will assume there are only `months` and `days` and ignore `usecs` below.
///
/// The justified interval is more human friendly. It requires all units to have the same sign, and
/// that `0 <= abs(usecs) < USECS_PER_DAY && 0 <= abs(days) < 30`. However, it may overflow. In the
/// 2 examples above, '-1 months -15 days' is the justified interval of the first equivalence class,
/// but there is no justified interval in the second one. It would be '-2147483653 months' but this
/// overflows `i32`. A lot of bits are wasted in a justified interval because `days` is using
/// `i32` for `-29..=29` only.
///
/// The alternate representative interval aims to avoid this overflow. It still requires all units
/// to have the same sign, but maximizes `abs` of smaller unit rather than limit it to `29`. The
/// alternate representative of the 2 examples above are '-45 days' and '-2075900865 months
/// -2147483640 days'. The alternate representative interval always exists.
///
/// For serialize, we could use any of 3, with a workaround of using (i33, i6, i38) rather than
/// (i32, i32, i64) to avoid overflow of the justified interval. We chose the `usecs: i128` option.
///
/// For deserialize, we attempt justified interval first and fallback to alternate. This could give
/// human friendly results in common cases and still guarantee no overflow, as long as the bytes
/// were serialized properly.
///
/// Note the alternate representative interval does not exist in PostgreSQL as they do not
/// deserialize from `IntervalCmpValue`.
#[derive(PartialEq, Eq, Hash, PartialOrd, Ord)]
struct IntervalCmpValue(i128);

impl From<Interval> for IntervalCmpValue {
    fn from(value: Interval) -> Self {
        let days = (value.days as i64) + 30i64 * (value.months as i64);
        let usecs = (value.usecs as i128) + (USECS_PER_DAY as i128) * (days as i128);
        Self(usecs)
    }
}

impl Ord for Interval {
    fn cmp(&self, other: &Self) -> Ordering {
        IntervalCmpValue::from(*self).cmp(&(*other).into())
    }
}

impl PartialOrd for Interval {
    fn partial_cmp(&self, other: &Self) -> Option<Ordering> {
        Some(self.cmp(other))
    }
}

impl PartialEq for Interval {
    fn eq(&self, other: &Self) -> bool {
        self.cmp(other).is_eq()
    }
}

impl Eq for Interval {}

impl Hash for Interval {
    fn hash<H: Hasher>(&self, state: &mut H) {
        IntervalCmpValue::from(*self).hash(state);
    }
}

/// Loss of information during the process due to `IntervalCmpValue`. Only intended for
/// memcomparable encoding.
impl Serialize for Interval {
    fn serialize<S>(&self, serializer: S) -> std::result::Result<S::Ok, S::Error>
    where
        S: serde::Serializer,
    {
        let cmp_value = IntervalCmpValue::from(*self);
        cmp_value.0.serialize(serializer)
    }
}

impl IntervalCmpValue {
    /// Recover the justified interval from this equivalence class, if it exists.
    fn as_justified(&self) -> Option<Interval> {
        let usecs = (self.0 % (USECS_PER_DAY as i128)) as i64;
        let remaining_days = self.0 / (USECS_PER_DAY as i128);
        let days = (remaining_days % 30) as i32;
        let months = (remaining_days / 30).try_into().ok()?;
        Some(Interval::from_month_day_usec(months, days, usecs))
    }

    /// Recover the alternate representative interval from this equivalence class.
    /// It always exists unless the encoding is invalid. See [`IntervalCmpValue`] for details.
    fn as_alternate(&self) -> Option<Interval> {
        match self.0.cmp(&0) {
            Ordering::Equal => Some(Interval::from_month_day_usec(0, 0, 0)),
            Ordering::Greater => {
                let remaining_usecs = self.0;
                let mut usecs = (remaining_usecs % (USECS_PER_DAY as i128)) as i64;
                let mut remaining_days = remaining_usecs / (USECS_PER_DAY as i128);
                // `usecs` is now smaller than `USECS_PER_DAY` but has 64 bits.
                // How much more days (multiples of `USECS_PER_DAY`) can it hold before overflowing
                // i64::MAX?
                // It should also not exceed `remaining_days` to bring it from positive to negative.
                // When `remaining_days` is larger than `i64::MAX`, just limit by `i64::MAX` (no-op)
                let extra_days = ((i64::MAX - usecs) / USECS_PER_DAY)
                    .min(remaining_days.try_into().unwrap_or(i64::MAX));
                // The lhs of `min` ensures `extra_days * USECS_PER_DAY <= i64::MAX - usecs`
                usecs += extra_days * USECS_PER_DAY;
                // The rhs of `min` ensures `extra_days <= remaining_days`
                remaining_days -= extra_days as i128;

                // Similar above
                let mut days = (remaining_days % 30) as i32;
                let mut remaining_months = remaining_days / 30;
                let extra_months =
                    ((i32::MAX - days) / 30).min(remaining_months.try_into().unwrap_or(i32::MAX));
                days += extra_months * 30;
                remaining_months -= extra_months as i128;

                let months = remaining_months.try_into().ok()?;
                Some(Interval::from_month_day_usec(months, days, usecs))
            }
            Ordering::Less => {
                let remaining_usecs = self.0;
                let mut usecs = (remaining_usecs % (USECS_PER_DAY as i128)) as i64;
                let mut remaining_days = remaining_usecs / (USECS_PER_DAY as i128);
                // The negative case. Borrow negative `extra_days` to make `usecs` as close to
                // `i64::MIN` as possible.
                let extra_days = ((i64::MIN - usecs) / USECS_PER_DAY)
                    .max(remaining_days.try_into().unwrap_or(i64::MIN));
                usecs += extra_days * USECS_PER_DAY;
                remaining_days -= extra_days as i128;

                let mut days = (remaining_days % 30) as i32;
                let mut remaining_months = remaining_days / 30;
                let extra_months =
                    ((i32::MIN - days) / 30).max(remaining_months.try_into().unwrap_or(i32::MIN));
                days += extra_months * 30;
                remaining_months -= extra_months as i128;

                let months = remaining_months.try_into().ok()?;
                Some(Interval::from_month_day_usec(months, days, usecs))
            }
        }
    }
}

impl<'de> Deserialize<'de> for Interval {
    fn deserialize<D>(deserializer: D) -> std::result::Result<Self, D::Error>
    where
        D: serde::Deserializer<'de>,
    {
        let cmp_value = IntervalCmpValue(i128::deserialize(deserializer)?);
        let interval = cmp_value
            .as_justified()
            .or_else(|| cmp_value.as_alternate());
        interval.ok_or_else(|| {
            use serde::de::Error as _;
            D::Error::custom("memcomparable deserialize interval overflow")
        })
    }
}

impl crate::hash::HashKeySer<'_> for Interval {
    fn serialize_into(self, mut buf: impl BufMut) {
        let cmp_value = IntervalCmpValue::from(self);
        let b = cmp_value.0.to_ne_bytes();
        buf.put_slice(&b);
    }

    fn exact_size() -> Option<usize> {
        Some(16)
    }
}

impl crate::hash::HashKeyDe for Interval {
    fn deserialize(_data_type: &DataType, mut buf: impl Buf) -> Self {
        let value = buf.get_i128_ne();
        let cmp_value = IntervalCmpValue(value);
        cmp_value
            .as_justified()
            .or_else(|| cmp_value.as_alternate())
            .expect("HashKey deserialize interval overflow")
    }
}

/// Duplicated logic only used by `HopWindow`. See #8452.
#[expect(clippy::from_over_into)]
impl Into<PbInterval> for Interval {
    fn into(self) -> PbInterval {
        PbInterval {
            months: self.months,
            days: self.days,
            usecs: self.usecs,
        }
    }
}

impl From<&'_ PbInterval> for Interval {
    fn from(p: &'_ PbInterval) -> Self {
        Self {
            months: p.months,
            days: p.days,
            usecs: p.usecs,
        }
    }
}

impl From<Time> for Interval {
    fn from(time: Time) -> Self {
        let mut usecs: i64 = (time.0.num_seconds_from_midnight() as i64) * USECS_PER_SEC;
        usecs += (time.0.nanosecond() / 1000) as i64;
        Self {
            months: 0,
            days: 0,
            usecs,
        }
    }
}

impl Add for Interval {
    type Output = Self;

    fn add(self, rhs: Self) -> Self {
        let months = self.months + rhs.months;
        let days = self.days + rhs.days;
        let usecs = self.usecs + rhs.usecs;
        Interval {
            months,
            days,
            usecs,
        }
    }
}

impl CheckedNeg for Interval {
    fn checked_neg(&self) -> Option<Self> {
        let months = self.months.checked_neg()?;
        let days = self.days.checked_neg()?;
        let usecs = self.usecs.checked_neg()?;
        Some(Interval {
            months,
            days,
            usecs,
        })
    }
}

impl CheckedAdd for Interval {
    fn checked_add(&self, other: &Self) -> Option<Self> {
        let months = self.months.checked_add(other.months)?;
        let days = self.days.checked_add(other.days)?;
        let usecs = self.usecs.checked_add(other.usecs)?;
        Some(Interval {
            months,
            days,
            usecs,
        })
    }
}

impl Sub for Interval {
    type Output = Self;

    fn sub(self, rhs: Self) -> Self {
        let months = self.months - rhs.months;
        let days = self.days - rhs.days;
        let usecs = self.usecs - rhs.usecs;
        Interval {
            months,
            days,
            usecs,
        }
    }
}

impl CheckedSub for Interval {
    fn checked_sub(&self, other: &Self) -> Option<Self> {
        let months = self.months.checked_sub(other.months)?;
        let days = self.days.checked_sub(other.days)?;
        let usecs = self.usecs.checked_sub(other.usecs)?;
        Some(Interval {
            months,
            days,
            usecs,
        })
    }
}

impl Zero for Interval {
    fn zero() -> Self {
        Self::from_month_day_usec(0, 0, 0)
    }

    fn is_zero(&self) -> bool {
        self.months == 0 && self.days == 0 && self.usecs == 0
    }
}

impl Neg for Interval {
    type Output = Self;

    fn neg(self) -> Self {
        Self {
            months: -self.months,
            days: -self.days,
            usecs: -self.usecs,
        }
    }
}

impl ToText for crate::types::Interval {
    fn write<W: std::fmt::Write>(&self, f: &mut W) -> std::fmt::Result {
        write!(f, "{self}")
    }

    fn write_with_type<W: std::fmt::Write>(&self, ty: &DataType, f: &mut W) -> std::fmt::Result {
        match ty {
            DataType::Interval => self.write(f),
            _ => unreachable!(),
        }
    }
}

/// Error type for parsing an [`Interval`].
#[derive(thiserror::Error, Debug, thiserror_ext::Construct)]
pub enum IntervalParseError {
    #[error("Invalid interval: {0}")]
    Invalid(String),

    #[error("Invalid interval: {0}, expected format P<years>Y<months>M<days>DT<hours>H<minutes>M<seconds>S")]
    InvalidIso8601(String),

    #[error("Invalid unit: {0}")]
    InvalidUnit(String),

    #[error("{0}")]
    Uncategorized(String),
}

type ParseResult<T> = std::result::Result<T, IntervalParseError>;

impl Interval {
    pub fn as_iso_8601(&self) -> String {
        // ISO pattern - PnYnMnDTnHnMnS
        let years = self.months / 12;
        let months = self.months % 12;
        let days = self.days;
        let secs_fract = (self.usecs % USECS_PER_SEC).abs();
        let total_secs = (self.usecs / USECS_PER_SEC).abs();
        let hours = total_secs / 3600;
        let minutes = (total_secs / 60) % 60;
        let seconds = total_secs % 60;
        let mut buf = [0u8; 7];
        let fract_str = if secs_fract != 0 {
            write!(buf.as_mut_slice(), ".{:06}", secs_fract).unwrap();
            std::str::from_utf8(&buf).unwrap().trim_end_matches('0')
        } else {
            ""
        };
        format!("P{years}Y{months}M{days}DT{hours}H{minutes}M{seconds}{fract_str}S")
    }

    /// Converts str to interval
    ///
    /// The input str must have the following format:
    /// `P<years>Y<months>M<days>DT<hours>H<minutes>M<seconds>S`
    ///
    /// Example
    /// - P1Y2M3DT4H5M6.78S
    pub fn from_iso_8601(s: &str) -> ParseResult<Self> {
        // ISO pattern - PnYnMnDTnHnMnS
        static ISO_8601_REGEX: LazyLock<Regex> = LazyLock::new(|| {
            Regex::new(r"P([0-9]+)Y([0-9]+)M([0-9]+)DT([0-9]+)H([0-9]+)M([0-9]+(?:\.[0-9]+)?)S")
                .unwrap()
        });
        // wrap into a closure to simplify error handling
        let f = || {
            let caps = ISO_8601_REGEX.captures(s)?;
            let years: i32 = caps[1].parse().ok()?;
            let months: i32 = caps[2].parse().ok()?;
            let days = caps[3].parse().ok()?;
            let hours: i64 = caps[4].parse().ok()?;
            let minutes: i64 = caps[5].parse().ok()?;
            // usecs = sec * 1000000, use decimal to be exact
            let usecs: i64 = (Decimal::from_str_exact(&caps[6])
                .ok()?
                .checked_mul(Decimal::from_str_exact("1000000").unwrap()))?
            .try_into()
            .ok()?;
            Some(Interval::from_month_day_usec(
                // months = years * 12 + months
                years.checked_mul(12)?.checked_add(months)?,
                days,
                // usecs = (hours * 3600 + minutes * 60) * 1000000 + usecs
                (hours
                    .checked_mul(3_600)?
                    .checked_add(minutes.checked_mul(60)?))?
                .checked_mul(USECS_PER_SEC)?
                .checked_add(usecs)?,
            ))
        };
        f().ok_or_else(|| IntervalParseError::invalid_iso8601(s))
    }
}

impl Display for Interval {
    fn fmt(&self, f: &mut Formatter<'_>) -> std::fmt::Result {
        let years = self.months / 12;
        let months = self.months % 12;
        let days = self.days;
        let mut space = false;
        let mut following_neg = false;
        let mut write_i32 = |arg: i32, unit: &str| -> std::fmt::Result {
            if arg == 0 {
                return Ok(());
            }
            if space {
                write!(f, " ")?;
            }
            if following_neg && arg > 0 {
                write!(f, "+")?;
            }
            write!(f, "{arg} {unit}")?;
            if arg != 1 {
                write!(f, "s")?;
            }
            space = true;
            following_neg = arg < 0;
            Ok(())
        };
        write_i32(years, "year")?;
        write_i32(months, "mon")?;
        write_i32(days, "day")?;
        if self.usecs != 0 || self.months == 0 && self.days == 0 {
            // `abs` on `self.usecs == i64::MIN` would overflow, so we divide first then abs
            let secs_fract = (self.usecs % USECS_PER_SEC).abs();
            let total_secs = (self.usecs / USECS_PER_SEC).abs();
            let hours = total_secs / 3600;
            let minutes = (total_secs / 60) % 60;
            let seconds = total_secs % 60;

            if space {
                write!(f, " ")?;
            }
            if following_neg && self.usecs > 0 {
                write!(f, "+")?;
            } else if self.usecs < 0 {
                write!(f, "-")?;
            }
            write!(f, "{hours:0>2}:{minutes:0>2}:{seconds:0>2}")?;
            if secs_fract != 0 {
                let mut buf = [0u8; 7];
                write!(buf.as_mut_slice(), ".{:06}", secs_fract).unwrap();
                write!(
                    f,
                    "{}",
                    std::str::from_utf8(&buf).unwrap().trim_end_matches('0')
                )?;
            }
        }
        Ok(())
    }
}

impl ToSql for Interval {
    to_sql_checked!();

    fn to_sql(
        &self,
        _: &Type,
        out: &mut BytesMut,
    ) -> std::result::Result<IsNull, Box<dyn Error + 'static + Send + Sync>> {
        // refer: https://github.com/postgres/postgres/blob/517bf2d91/src/backend/utils/adt/timestamp.c#L1008
        out.put_i64(self.usecs);
        out.put_i32(self.days);
        out.put_i32(self.months);
        Ok(IsNull::No)
    }

    fn accepts(ty: &Type) -> bool {
        matches!(*ty, Type::INTERVAL)
    }
}

impl<'a> FromSql<'a> for Interval {
    fn from_sql(
        _: &Type,
        mut raw: &'a [u8],
    ) -> std::result::Result<Interval, Box<dyn Error + Sync + Send>> {
        let usecs = raw.read_i64::<NetworkEndian>()?;
        let days = raw.read_i32::<NetworkEndian>()?;
        let months = raw.read_i32::<NetworkEndian>()?;
        Ok(Interval::from_month_day_usec(months, days, usecs))
    }

    fn accepts(ty: &Type) -> bool {
        matches!(*ty, Type::INTERVAL)
    }
}

impl ToBinary for Interval {
    fn to_binary_with_type(&self, ty: &DataType) -> super::to_binary::Result<Option<Bytes>> {
        match ty {
            DataType::Interval => {
                let mut output = BytesMut::new();
                self.to_sql(&Type::ANY, &mut output).unwrap();
                Ok(Some(output.freeze()))
            }
            _ => unreachable!(),
        }
    }
}

#[derive(Debug, Clone, PartialEq, Eq, Hash)]
pub enum DateTimeField {
    Year,
    Month,
    Day,
    Hour,
    Minute,
    Second,
}

impl FromStr for DateTimeField {
    type Err = IntervalParseError;

    fn from_str(s: &str) -> ParseResult<Self> {
        match s.to_lowercase().as_str() {
            "years" | "year" | "yrs" | "yr" | "y" => Ok(Self::Year),
            "days" | "day" | "d" => Ok(Self::Day),
            "hours" | "hour" | "hrs" | "hr" | "h" => Ok(Self::Hour),
            "minutes" | "minute" | "mins" | "min" | "m" => Ok(Self::Minute),
            "months" | "month" | "mons" | "mon" => Ok(Self::Month),
            "seconds" | "second" | "secs" | "sec" | "s" => Ok(Self::Second),
            _ => Err(IntervalParseError::invalid_unit(s)),
        }
    }
}

#[derive(Debug, Clone, PartialEq, Eq, Hash)]
enum TimeStrToken {
    Second(F64),
    Num(i64),
    TimeUnit(DateTimeField),
}

fn parse_interval(s: &str) -> ParseResult<Vec<TimeStrToken>> {
    let s = s.trim();
    let mut tokens = Vec::new();
    let mut num_buf = "".to_string();
    let mut char_buf = "".to_string();
    let mut hour_min_sec = Vec::new();
    for (i, c) in s.chars().enumerate() {
        match c {
            '-' | '+' => {
                num_buf.push(c);
            }
            '.' => {
                num_buf.push(c);
            }
            c if c.is_ascii_digit() => {
                convert_unit(&mut char_buf, &mut tokens)?;
                num_buf.push(c);
            }
            c if c.is_ascii_alphabetic() => {
                convert_digit(&mut num_buf, &mut tokens)?;
                char_buf.push(c);
            }
            chr if chr.is_ascii_whitespace() => {
                convert_unit(&mut char_buf, &mut tokens)?;
                convert_digit(&mut num_buf, &mut tokens)?;
            }
            ':' => {
                // there must be a digit before the ':'
                if num_buf.is_empty() {
                    return Err(IntervalParseError::invalid(s));
                }
                hour_min_sec.push(num_buf.clone());
                num_buf.clear();
            }
            _ => {
                return Err(IntervalParseError::uncategorized(format!(
                    "Invalid character at offset {} in {}: {:?}. Only support digit or alphabetic now",
                    i,s, c
                )));
            }
        };
    }
    if !hour_min_sec.is_empty() {
        if !num_buf.is_empty() {
            hour_min_sec.push(num_buf.clone());
            num_buf.clear();
        }
    } else {
        convert_digit(&mut num_buf, &mut tokens)?;
    }
    convert_unit(&mut char_buf, &mut tokens)?;
    convert_hms(&hour_min_sec, &mut tokens)
        .ok_or_else(|| IntervalParseError::invalid(format!("{hour_min_sec:?}")))?;

    Ok(tokens)
}

fn convert_digit(c: &mut String, t: &mut Vec<TimeStrToken>) -> ParseResult<()> {
    if !c.is_empty() {
        match c.parse::<i64>() {
            Ok(num) => {
                t.push(TimeStrToken::Num(num));
            }
            Err(_) => {
                return Err(IntervalParseError::invalid(c.clone()));
            }
        }
        c.clear();
    }
    Ok(())
}

fn convert_unit(c: &mut String, t: &mut Vec<TimeStrToken>) -> ParseResult<()> {
    if !c.is_empty() {
        t.push(TimeStrToken::TimeUnit(c.parse()?));
        c.clear();
    }
    Ok(())
}

/// convert `hour_min_sec` format
/// e.g.
/// c = ["1", "2", "3"], c will be convert to:
/// [`TimeStrToken::Num(1)`, `TimeStrToken::TimeUnit(DateTimeField::Hour)`,
///  `TimeStrToken::Num(2)`, `TimeStrToken::TimeUnit(DateTimeField::Minute)`,
///  `TimeStrToken::Second("3")`, `TimeStrToken::TimeUnit(DateTimeField::Second)`]
fn convert_hms(c: &Vec<String>, t: &mut Vec<TimeStrToken>) -> Option<()> {
    if c.len() > 3 {
        return None;
    }
    let mut is_neg = false;
    if let Some(s) = c.first() {
        let v = s.parse().ok()?;
        is_neg = s.starts_with('-');
        t.push(TimeStrToken::Num(v));
        t.push(TimeStrToken::TimeUnit(DateTimeField::Hour))
    }
    if let Some(s) = c.get(1) {
        let mut v: i64 = s.parse().ok()?;
        if !(0..60).contains(&v) {
            return None;
        }
        if is_neg {
            v = v.checked_neg()?;
        }
        t.push(TimeStrToken::Num(v));
        t.push(TimeStrToken::TimeUnit(DateTimeField::Minute))
    }
    if let Some(s) = c.get(2) {
        let mut v: f64 = s.parse().ok()?;
        // PostgreSQL allows '60.x' for seconds.
        if !(0f64..61f64).contains(&v) {
            return None;
        }
        if is_neg {
            v = -v;
        }
        t.push(TimeStrToken::Second(v.into()));
        t.push(TimeStrToken::TimeUnit(DateTimeField::Second))
    }
    Some(())
}

impl Interval {
    fn parse_sql_standard(s: &str, leading_field: DateTimeField) -> ParseResult<Self> {
        use DateTimeField::*;
        let tokens = parse_interval(s)?;
        // Todo: support more syntax
        if tokens.len() > 1 {
            return Err(IntervalParseError::invalid(s));
        }
        let num = match tokens.first() {
            Some(TimeStrToken::Num(num)) => *num,
            _ => {
                return Err(IntervalParseError::invalid(s));
            }
        };

        (|| match leading_field {
            Year => {
                let months = num.checked_mul(12)?.try_into().ok()?;
                Some(Interval::from_month_day_usec(months, 0, 0))
            }
            Month => Some(Interval::from_month_day_usec(num.try_into().ok()?, 0, 0)),
            Day => Some(Interval::from_month_day_usec(0, num.try_into().ok()?, 0)),
            Hour => {
                let usecs = num.checked_mul(3600 * USECS_PER_SEC)?;
                Some(Interval::from_month_day_usec(0, 0, usecs))
            }
            Minute => {
                let usecs = num.checked_mul(60 * USECS_PER_SEC)?;
                Some(Interval::from_month_day_usec(0, 0, usecs))
            }
            Second => {
                let usecs = num.checked_mul(USECS_PER_SEC)?;
                Some(Interval::from_month_day_usec(0, 0, usecs))
            }
        })()
        .ok_or_else(|| IntervalParseError::invalid(s))
    }

    fn parse_postgres(s: &str) -> ParseResult<Self> {
        use DateTimeField::*;
        let mut tokens = parse_interval(s)?;
        if tokens.len() % 2 != 0
            && let Some(TimeStrToken::Num(_)) = tokens.last()
        {
            tokens.push(TimeStrToken::TimeUnit(DateTimeField::Second));
        }
        if tokens.len() % 2 != 0 {
            return Err(IntervalParseError::invalid(s));
        }
        let mut token_iter = tokens.into_iter();
        let mut result = Interval::from_month_day_usec(0, 0, 0);
        while let Some(num) = token_iter.next()
            && let Some(interval_unit) = token_iter.next()
        {
            match (num, interval_unit) {
                (TimeStrToken::Num(num), TimeStrToken::TimeUnit(interval_unit)) => {
                    result = (|| match interval_unit {
                        Year => {
                            let months = num.checked_mul(12)?.try_into().ok()?;
                            Some(Interval::from_month_day_usec(months, 0, 0))
                        }
                        Month => Some(Interval::from_month_day_usec(num.try_into().ok()?, 0, 0)),
                        Day => Some(Interval::from_month_day_usec(0, num.try_into().ok()?, 0)),
                        Hour => {
                            let usecs = num.checked_mul(3600 * USECS_PER_SEC)?;
                            Some(Interval::from_month_day_usec(0, 0, usecs))
                        }
                        Minute => {
                            let usecs = num.checked_mul(60 * USECS_PER_SEC)?;
                            Some(Interval::from_month_day_usec(0, 0, usecs))
                        }
                        Second => {
                            let usecs = num.checked_mul(USECS_PER_SEC)?;
                            Some(Interval::from_month_day_usec(0, 0, usecs))
                        }
                    })()
                    .and_then(|rhs| result.checked_add(&rhs))
                    .ok_or_else(|| IntervalParseError::invalid(s))?;
                }
                (TimeStrToken::Second(second), TimeStrToken::TimeUnit(interval_unit)) => {
                    result = match interval_unit {
                        Second => {
                            // If unsatisfied precision is passed as input, we should not return
                            // None (Error).
                            let usecs = (second.into_inner() * (USECS_PER_SEC as f64))
                                .round_ties_even() as i64;
                            Some(Interval::from_month_day_usec(0, 0, usecs))
                        }
                        _ => None,
                    }
                    .and_then(|rhs| result.checked_add(&rhs))
                    .ok_or_else(|| IntervalParseError::invalid(s))?;
                }
                _ => {
                    return Err(IntervalParseError::invalid(s));
                }
            }
        }
        Ok(result)
    }

    pub fn parse_with_fields(s: &str, leading_field: Option<DateTimeField>) -> ParseResult<Self> {
        if let Some(leading_field) = leading_field {
            Self::parse_sql_standard(s, leading_field)
        } else {
            Self::parse_postgres(s)
        }
    }
}

impl FromStr for Interval {
    type Err = IntervalParseError;

    fn from_str(s: &str) -> ParseResult<Self> {
        Self::parse_with_fields(s, None)
    }
}

#[cfg(test)]
mod tests {
    use interval::test_utils::IntervalTestExt;

    use super::*;
    use crate::types::ordered_float::OrderedFloat;
    use crate::util::panic::rw_catch_unwind;

    #[test]
    fn test_parse() {
        let interval = "04:00:00".parse::<Interval>().unwrap();
        assert_eq!(interval, Interval::from_millis(4 * 3600 * 1000));

        let interval = "1 year 2 months 3 days 00:00:01"
            .parse::<Interval>()
            .unwrap();
        assert_eq!(
            interval,
            Interval::from_month(14) + Interval::from_days(3) + Interval::from_millis(1000)
        );

        let interval = "1 year 2 months 3 days 00:00:00.001"
            .parse::<Interval>()
            .unwrap();
        assert_eq!(
            interval,
            Interval::from_month(14) + Interval::from_days(3) + Interval::from_millis(1)
        );

        let interval = "1 year 2 months 3 days 00:59:59.005"
            .parse::<Interval>()
            .unwrap();
        assert_eq!(
            interval,
            Interval::from_month(14)
                + Interval::from_days(3)
                + Interval::from_minutes(59)
                + Interval::from_millis(59000)
                + Interval::from_millis(5)
        );

        let interval = "1 year 2 months 3 days 01".parse::<Interval>().unwrap();
        assert_eq!(
            interval,
            Interval::from_month(14) + Interval::from_days(3) + Interval::from_millis(1000)
        );

        let interval = "1 year 2 months 3 days 1:".parse::<Interval>().unwrap();
        assert_eq!(
            interval,
            Interval::from_month(14) + Interval::from_days(3) + Interval::from_minutes(60)
        );

        let interval = "1 year 2 months 3 days 1:2".parse::<Interval>().unwrap();
        assert_eq!(
            interval,
            Interval::from_month(14) + Interval::from_days(3) + Interval::from_minutes(62)
        );

        let interval = "1 year 2 months 3 days 1:2:".parse::<Interval>().unwrap();
        assert_eq!(
            interval,
            Interval::from_month(14) + Interval::from_days(3) + Interval::from_minutes(62)
        );
    }

    #[test]
    fn test_to_string() {
        assert_eq!(
            Interval::from_month_day_usec(-14, 3, (11 * 3600 + 45 * 60 + 14) * USECS_PER_SEC + 233)
                .to_string(),
            "-1 years -2 mons +3 days 11:45:14.000233"
        );
        assert_eq!(
            Interval::from_month_day_usec(-14, 3, 0).to_string(),
            "-1 years -2 mons +3 days"
        );
        assert_eq!(Interval::default().to_string(), "00:00:00");
        assert_eq!(
            Interval::from_month_day_usec(
                -14,
                3,
                -((11 * 3600 + 45 * 60 + 14) * USECS_PER_SEC + 233)
            )
            .to_string(),
            "-1 years -2 mons +3 days -11:45:14.000233"
        );
    }

    #[test]
    fn test_exact_div() {
        let cases = [
            ((14, 6, 6), (14, 6, 6), Some(1)),
            ((0, 0, 0), (0, 0, 0), None),
            ((0, 0, 0), (1, 0, 0), Some(0)),
            ((1, 1, 1), (0, 0, 0), None),
            ((1, 1, 1), (1, 0, 0), None),
            ((10, 0, 0), (1, 0, 0), Some(10)),
            ((10, 0, 0), (4, 0, 0), None),
            ((0, 24, 0), (4, 0, 0), None),
            ((6, 8, 9), (3, 1, 3), None),
            ((6, 8, 12), (3, 4, 6), Some(2)),
        ];

        for (lhs, rhs, expected) in cases {
            let lhs = Interval::from_month_day_usec(lhs.0, lhs.1, lhs.2 as i64);
            let rhs = Interval::from_month_day_usec(rhs.0, rhs.1, rhs.2 as i64);
            let result = rw_catch_unwind(|| {
                let actual = lhs.exact_div(&rhs);
                assert_eq!(actual, expected);
            });
            if result.is_err() {
                println!("Failed on {}.exact_div({})", lhs, rhs);
                break;
            }
        }
    }

    #[test]
    fn test_div_float() {
        let cases_int = [
            ((10, 8, 6), 2, Some((5, 4, 3))),
            ((1, 2, 33), 3, Some((0, 10, 57600000011i64))),
            ((1, 0, 11), 10, Some((0, 3, 1))),
            ((5, 6, 7), 0, None),
        ];

        let cases_float = [
            ((10, 8, 6), 2.0f32, Some((5, 4, 3))),
            ((1, 2, 33), 3.0f32, Some((0, 10, 57600000011i64))),
            ((10, 15, 100), 2.5f32, Some((4, 6, 40))),
            ((5, 6, 7), 0.0f32, None),
        ];

        for (lhs, rhs, expected) in cases_int {
            let lhs = Interval::from_month_day_usec(lhs.0, lhs.1, lhs.2 as i64);
            let expected = expected.map(|x| Interval::from_month_day_usec(x.0, x.1, x.2));

            let actual = lhs.div_float(rhs as i16);
            assert_eq!(actual, expected);

            let actual = lhs.div_float(rhs);
            assert_eq!(actual, expected);

            let actual = lhs.div_float(rhs as i64);
            assert_eq!(actual, expected);
        }

        for (lhs, rhs, expected) in cases_float {
            let lhs = Interval::from_month_day_usec(lhs.0, lhs.1, lhs.2 as i64);
            let expected = expected.map(|x| Interval::from_month_day_usec(x.0, x.1, x.2));

            let actual = lhs.div_float(OrderedFloat::<f32>(rhs));
            assert_eq!(actual, expected);

            let actual = lhs.div_float(OrderedFloat::<f64>(rhs as f64));
            assert_eq!(actual, expected);
        }
    }

    #[test]
    fn test_serialize_deserialize() {
        let mut serializer = memcomparable::Serializer::new(vec![]);
        let a = Interval::from_month_day_usec(123, 456, 789);
        a.serialize(&mut serializer).unwrap();
        let buf = serializer.into_inner();
        let mut deserializer = memcomparable::Deserializer::new(&buf[..]);
        assert_eq!(Interval::deserialize(&mut deserializer).unwrap(), a);
    }

    #[test]
    fn test_memcomparable() {
        let cases = [
            ((1, 2, 3), (4, 5, 6), Ordering::Less),
            ((0, 31, 0), (1, 0, 0), Ordering::Greater),
            ((1, 0, 0), (0, 0, USECS_PER_MONTH + 1), Ordering::Less),
            ((0, 1, 0), (0, 0, USECS_PER_DAY + 1), Ordering::Less),
            (
                (2, 3, 4),
                (1, 2, 4 + USECS_PER_DAY + USECS_PER_MONTH),
                Ordering::Equal,
            ),
        ];

        for ((lhs_months, lhs_days, lhs_usecs), (rhs_months, rhs_days, rhs_usecs), order) in cases {
            let lhs = {
                let mut serializer = memcomparable::Serializer::new(vec![]);
                Interval::from_month_day_usec(lhs_months, lhs_days, lhs_usecs)
                    .serialize(&mut serializer)
                    .unwrap();
                serializer.into_inner()
            };
            let rhs = {
                let mut serializer = memcomparable::Serializer::new(vec![]);
                Interval::from_month_day_usec(rhs_months, rhs_days, rhs_usecs)
                    .serialize(&mut serializer)
                    .unwrap();
                serializer.into_inner()
            };
            assert_eq!(lhs.cmp(&rhs), order)
        }
    }

    #[test]
    fn test_deserialize_justify() {
        let cases = [
            (
                (0, 0, USECS_PER_MONTH * 2 + USECS_PER_DAY * 3 + 4),
                Some((2, 3, 4i64, "2 mons 3 days 00:00:00.000004")),
            ),
            ((i32::MIN, i32::MIN, i64::MIN), None),
            ((i32::MAX, i32::MAX, i64::MAX), None),
            (
                (0, i32::MIN, i64::MIN),
                Some((
                    -75141187,
                    -29,
                    -14454775808,
                    "-6261765 years -7 mons -29 days -04:00:54.775808",
                )),
            ),
            (
                (i32::MIN, -60, i64::MAX),
                Some((
                    -2143925250,
                    -8,
                    -71945224193,
                    "-178660437 years -6 mons -8 days -19:59:05.224193",
                )),
            ),
        ];
        for ((lhs_months, lhs_days, lhs_usecs), rhs) in cases {
            let input = Interval::from_month_day_usec(lhs_months, lhs_days, lhs_usecs);
            let actual_deserialize = IntervalCmpValue::from(input).as_justified();

            match rhs {
                None => {
                    assert_eq!(actual_deserialize, None);
                }
                Some((rhs_months, rhs_days, rhs_usecs, rhs_str)) => {
                    // We should test individual fields rather than using custom `Eq`
                    assert_eq!(actual_deserialize.unwrap().months(), rhs_months);
                    assert_eq!(actual_deserialize.unwrap().days(), rhs_days);
                    assert_eq!(actual_deserialize.unwrap().usecs(), rhs_usecs);
                    assert_eq!(actual_deserialize.unwrap().to_string(), rhs_str);
                }
            }
        }

        // A false positive overflow that is buggy in PostgreSQL 15.2.
        let input = Interval::from_month_day_usec(i32::MIN, -30, 1);
        let actual_deserialize = IntervalCmpValue::from(input).as_justified();
        // It has a justified interval within range, and can be obtained by our deserialization.
        assert_eq!(actual_deserialize.unwrap().months(), i32::MIN);
        assert_eq!(actual_deserialize.unwrap().days(), -29);
        assert_eq!(actual_deserialize.unwrap().usecs(), -USECS_PER_DAY + 1);
    }

    #[test]
    fn test_deserialize_alternate() {
        let cases = [
            (0, 0, USECS_PER_MONTH * 2 + USECS_PER_DAY * 3 + 4),
            (i32::MIN, i32::MIN, i64::MIN),
            (i32::MAX, i32::MAX, i64::MAX),
            (0, i32::MIN, i64::MIN),
            (i32::MIN, -60, i64::MAX),
        ];
        for (months, days, usecs) in cases {
            let input = Interval::from_month_day_usec(months, days, usecs);

            let mut serializer = memcomparable::Serializer::new(vec![]);
            input.serialize(&mut serializer).unwrap();
            let buf = serializer.into_inner();
            let mut deserializer = memcomparable::Deserializer::new(&buf[..]);
            let actual = Interval::deserialize(&mut deserializer).unwrap();

            // The Interval we get back can be a different one, but they should be equal.
            assert_eq!(actual, input);
        }

        // Decoding invalid value
        let mut serializer = memcomparable::Serializer::new(vec![]);
        (i64::MAX, u64::MAX).serialize(&mut serializer).unwrap();
        let buf = serializer.into_inner();
        let mut deserializer = memcomparable::Deserializer::new(&buf[..]);
        assert!(Interval::deserialize(&mut deserializer).is_err());

        let buf = i128::MIN.to_ne_bytes();
        rw_catch_unwind(|| {
            <Interval as crate::hash::HashKeyDe>::deserialize(&DataType::Interval, &mut &buf[..])
        })
        .unwrap_err();
    }

    #[test]
    fn test_interval_estimate_size() {
        let interval = Interval::MIN;
        assert_eq!(interval.estimated_size(), 16);
    }

    #[test]
    fn test_iso_8601() {
        let iso_8601_str = "P1Y2M3DT4H5M6.789123S";
        let lhs = Interval::from_month_day_usec(14, 3, 14706789123);
        let rhs = Interval::from_iso_8601(iso_8601_str).unwrap();
        assert_eq!(rhs.as_iso_8601().as_str(), iso_8601_str);
        assert_eq!(lhs, rhs);
    }
}<|MERGE_RESOLUTION|>--- conflicted
+++ resolved
@@ -31,12 +31,7 @@
 
 use super::to_binary::ToBinary;
 use super::*;
-<<<<<<< HEAD
-use crate::error::{ErrorCode, Result, RwError};
 use crate::estimate_size::ZeroHeapSize;
-=======
-use crate::estimate_size::EstimateSize;
->>>>>>> ce73e80d
 
 /// Every interval can be represented by a `Interval`.
 ///
