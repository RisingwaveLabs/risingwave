--- conflicted
+++ resolved
@@ -378,7 +378,6 @@
         self.0.serialize(&mut ser).map_err(|_| std::fmt::Error)
     }
 
-<<<<<<< HEAD
     /// Convert the jsonb value to a datum.
     pub fn to_datum(self, ty: &DataType) -> Result<Datum, String> {
         if !matches!(
@@ -467,11 +466,11 @@
             fields.push(datum);
         }
         Ok(StructValue::new(fields))
-=======
+    }
+
     /// Returns the capacity of the underlying buffer.
     pub fn capacity(self) -> usize {
         self.0.capacity()
->>>>>>> 14ff1247
     }
 }
 
