--- conflicted
+++ resolved
@@ -379,8 +379,6 @@
         Self::Struct(StructType::from_parts(field_names, fields))
     }
 
-<<<<<<< HEAD
-=======
     pub fn as_struct(&self) -> &StructType {
         match self {
             DataType::Struct(t) => t,
@@ -400,7 +398,6 @@
         }
     }
 
->>>>>>> d79113ed
     /// WARNING: Currently this should only be used in `WatermarkFilterExecutor`. Please be careful
     /// if you want to use this.
     pub fn min_value(&self) -> ScalarImpl {
