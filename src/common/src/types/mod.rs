// Copyright 2022 Singularity Data
//
// Licensed under the Apache License, Version 2.0 (the "License");
// you may not use this file except in compliance with the License.
// You may obtain a copy of the License at
//
// http://www.apache.org/licenses/LICENSE-2.0
//
// Unless required by applicable law or agreed to in writing, software
// distributed under the License is distributed on an "AS IS" BASIS,
// WITHOUT WARRANTIES OR CONDITIONS OF ANY KIND, either express or implied.
// See the License for the specific language governing permissions and
// limitations under the License.

use std::convert::TryFrom;
use std::hash::Hash;
use std::sync::Arc;

use anyhow::anyhow;
use bytes::{Buf, BufMut};
use risingwave_pb::data::DataType as ProstDataType;
use serde::{Deserialize, Serialize};

use crate::array::{ArrayError, ArrayResult, NULL_VAL_FOR_HASH};
mod native_type;
mod ops;
mod scalar_impl;

use std::fmt::{Debug, Display, Formatter};
use std::io::Cursor;
use std::str::FromStr;

pub use native_type::*;
use risingwave_pb::data::data_type::IntervalType::*;
use risingwave_pb::data::data_type::{IntervalType, TypeName};
pub use scalar_impl::*;
pub mod chrono_wrapper;
pub mod decimal;
pub mod interval;

mod ordered_float;

use chrono::{Datelike, Timelike};
pub use chrono_wrapper::{
    NaiveDateTimeWrapper, NaiveDateWrapper, NaiveTimeWrapper, UNIX_EPOCH_DAYS,
};
pub use decimal::Decimal;
pub use interval::*;
use itertools::Itertools;
pub use ops::CheckedAdd;
pub use ordered_float::IntoOrdered;
use paste::paste;
use prost::Message;
use risingwave_pb::expr::{ListValue as ProstListValue, StructValue as ProstStructValue};

use crate::array::{
    read_interval_unit, ArrayBuilderImpl, ListRef, ListValue, PrimitiveArrayItemType, StructRef,
    StructValue,
};

/// Parallel unit is the minimal scheduling unit.
pub type ParallelUnitId = u32;

// VirtualNode (a.k.a. VNode) is a minimal partition that a set of keys belong to. It is used for
// consistent hashing.
pub type VirtualNode = u16;
pub const VIRTUAL_NODE_SIZE: usize = 2;
pub const VNODE_BITS: usize = 11;
pub const VIRTUAL_NODE_COUNT: usize = 1 << VNODE_BITS;

pub type OrderedF32 = ordered_float::OrderedFloat<f32>;
pub type OrderedF64 = ordered_float::OrderedFloat<f64>;

#[derive(Debug, Clone, PartialEq, Eq, Hash)]
pub enum DataType {
    Boolean,
    Int16,
    Int32,
    Int64,
    Float32,
    Float64,
    Decimal,
    Date,
    Varchar,
    Time,
    Timestamp,
    Timestampz,
    Interval,
    Struct { fields: Arc<[DataType]> },
    List { datatype: Box<DataType> },
}

const DECIMAL_DEFAULT_PRECISION: u32 = 20;
const DECIMAL_DEFAULT_SCALE: u32 = 6;

/// Number of bytes of one element in array of [`DataType`].
pub enum DataSize {
    /// For types with fixed size, e.g. int, float.
    Fixed(usize),
    /// For types with variable size, e.g. string.
    Variable,
}

impl From<&ProstDataType> for DataType {
    fn from(proto: &ProstDataType) -> DataType {
        match proto.get_type_name().expect("missing type field") {
            TypeName::Int16 => DataType::Int16,
            TypeName::Int32 => DataType::Int32,
            TypeName::Int64 => DataType::Int64,
            TypeName::Float => DataType::Float32,
            TypeName::Double => DataType::Float64,
            TypeName::Boolean => DataType::Boolean,
            TypeName::Varchar => DataType::Varchar,
            TypeName::Date => DataType::Date,
            TypeName::Time => DataType::Time,
            TypeName::Timestamp => DataType::Timestamp,
            TypeName::Timestampz => DataType::Timestampz,
            TypeName::Decimal => DataType::Decimal,
            TypeName::Interval => DataType::Interval,
            TypeName::Struct => {
                let fields: Vec<DataType> = proto.field_type.iter().map(|f| f.into()).collect_vec();
                DataType::Struct {
                    fields: fields.into(),
                }
            }
            TypeName::List => DataType::List {
                // The first (and only) item is the list element type.
                datatype: Box::new((&proto.field_type[0]).into()),
            },
        }
    }
}

impl Display for DataType {
    fn fmt(&self, f: &mut Formatter<'_>) -> std::fmt::Result {
        match self {
            DataType::Boolean => f.write_str("boolean"),
            DataType::Int16 => f.write_str("smallint"),
            DataType::Int32 => f.write_str("integer"),
            DataType::Int64 => f.write_str("bigint"),
            DataType::Float32 => f.write_str("real"),
            DataType::Float64 => f.write_str("double precision"),
            DataType::Decimal => f.write_str("numeric"),
            DataType::Date => f.write_str("date"),
            DataType::Varchar => f.write_str("character varying"),
            DataType::Time => f.write_str("time without time zone"),
            DataType::Timestamp => f.write_str("timestamp without time zone"),
            DataType::Timestampz => f.write_str("timestamp with time zone"),
            DataType::Interval => f.write_str("interval"),
            DataType::Struct { .. } => f.write_str("record"),
            DataType::List { datatype } => write!(f, "{}[]", datatype),
        }
    }
}

impl DataType {
    pub fn create_array_builder(&self, capacity: usize) -> ArrayResult<ArrayBuilderImpl> {
        use crate::array::*;
        Ok(match self {
            DataType::Boolean => BoolArrayBuilder::new(capacity)?.into(),
            DataType::Int16 => PrimitiveArrayBuilder::<i16>::new(capacity)?.into(),
            DataType::Int32 => PrimitiveArrayBuilder::<i32>::new(capacity)?.into(),
            DataType::Int64 => PrimitiveArrayBuilder::<i64>::new(capacity)?.into(),
            DataType::Float32 => PrimitiveArrayBuilder::<OrderedF32>::new(capacity)?.into(),
            DataType::Float64 => PrimitiveArrayBuilder::<OrderedF64>::new(capacity)?.into(),
            DataType::Decimal => DecimalArrayBuilder::new(capacity)?.into(),
            DataType::Date => NaiveDateArrayBuilder::new(capacity)?.into(),
            DataType::Varchar => Utf8ArrayBuilder::new(capacity)?.into(),
            DataType::Time => NaiveTimeArrayBuilder::new(capacity)?.into(),
            DataType::Timestamp => NaiveDateTimeArrayBuilder::new(capacity)?.into(),
            DataType::Timestampz => PrimitiveArrayBuilder::<i64>::new(capacity)?.into(),
            DataType::Interval => IntervalArrayBuilder::new(capacity)?.into(),
            DataType::Struct { fields } => StructArrayBuilder::with_meta(
                capacity,
                ArrayMeta::Struct {
                    children: fields.clone(),
                },
            )?
            .into(),
            DataType::List { datatype } => ListArrayBuilder::with_meta(
                capacity,
                ArrayMeta::List {
                    datatype: datatype.clone(),
                },
            )?
            .into(),
        })
    }

    pub fn prost_type_name(&self) -> TypeName {
        match self {
            DataType::Int16 => TypeName::Int16,
            DataType::Int32 => TypeName::Int32,
            DataType::Int64 => TypeName::Int64,
            DataType::Float32 => TypeName::Float,
            DataType::Float64 => TypeName::Double,
            DataType::Boolean => TypeName::Boolean,
            DataType::Varchar => TypeName::Varchar,
            DataType::Date => TypeName::Date,
            DataType::Time => TypeName::Time,
            DataType::Timestamp => TypeName::Timestamp,
            DataType::Timestampz => TypeName::Timestampz,
            DataType::Decimal => TypeName::Decimal,
            DataType::Interval => TypeName::Interval,
            DataType::Struct { .. } => TypeName::Struct,
            DataType::List { .. } => TypeName::List,
        }
    }

    pub fn to_protobuf(&self) -> ProstDataType {
        let field_type = match self {
            DataType::Struct { fields } => fields.iter().map(|f| f.to_protobuf()).collect_vec(),
            DataType::List { datatype } => vec![datatype.to_protobuf()],
            _ => vec![],
        };
        ProstDataType {
            type_name: self.prost_type_name() as i32,
            is_nullable: true,
            field_type,
            ..Default::default()
        }
    }

    pub fn data_size(&self) -> DataSize {
        use std::mem::size_of;
        match self {
            DataType::Boolean => DataSize::Variable,
            DataType::Int16 => DataSize::Fixed(size_of::<i16>()),
            DataType::Int32 => DataSize::Fixed(size_of::<i32>()),
            DataType::Int64 => DataSize::Fixed(size_of::<i64>()),
            DataType::Float32 => DataSize::Fixed(size_of::<OrderedF32>()),
            DataType::Float64 => DataSize::Fixed(size_of::<OrderedF64>()),
            DataType::Decimal => DataSize::Fixed(size_of::<Decimal>()),
            DataType::Varchar => DataSize::Variable,
            DataType::Date => DataSize::Fixed(size_of::<NaiveDateWrapper>()),
            DataType::Time => DataSize::Fixed(size_of::<NaiveTimeWrapper>()),
            DataType::Timestamp => DataSize::Fixed(size_of::<NaiveDateTimeWrapper>()),
            DataType::Timestampz => DataSize::Fixed(size_of::<NaiveDateTimeWrapper>()),
            DataType::Interval => DataSize::Variable,
            DataType::Struct { .. } => DataSize::Variable,
            DataType::List { .. } => DataSize::Variable,
        }
    }

    pub fn is_numeric(&self) -> bool {
        matches!(
            self,
            DataType::Int16
                | DataType::Int32
                | DataType::Int64
                | DataType::Float32
                | DataType::Float64
                | DataType::Decimal
        )
    }

    /// Checks if memcomparable encoding of datatype is equivalent to its value encoding.
    pub fn mem_cmp_eq_value_enc(&self) -> bool {
        use DataType::*;
        match self {
            Boolean | Int16 | Int32 | Int64 => true,
            Float32 | Float64 | Decimal | Date | Varchar | Time | Timestamp | Timestampz
            | Interval => false,
            Struct { fields } => fields.iter().all(|dt| dt.mem_cmp_eq_value_enc()),
            List { datatype } => datatype.mem_cmp_eq_value_enc(),
        }
    }
}

/// `Scalar` is a trait over all possible owned types in the evaluation
/// framework.
///
/// `Scalar` is reciprocal to `ScalarRef`. Use `as_scalar_ref` to get a
/// reference which has the same lifetime as `self`.
pub trait Scalar:
    std::fmt::Debug
    + Send
    + Sync
    + 'static
    + Clone
    + std::fmt::Debug
    + TryFrom<ScalarImpl, Error = ArrayError>
    + Into<ScalarImpl>
{
    /// Type for reference of `Scalar`
    type ScalarRefType<'a>: ScalarRef<'a, ScalarType = Self> + 'a
    where
        Self: 'a;

    /// Get a reference to current scalar.
    fn as_scalar_ref(&self) -> Self::ScalarRefType<'_>;

    fn to_scalar_value(self) -> ScalarImpl;
}

/// Convert an `Option<Scalar>` to corresponding `Option<ScalarRef>`.
pub fn option_as_scalar_ref<S: Scalar>(scalar: &Option<S>) -> Option<S::ScalarRefType<'_>> {
    scalar.as_ref().map(|x| x.as_scalar_ref())
}

/// Convert an `Option<ScalarRef>` to corresponding `Option<Scalar>`.
pub fn option_to_owned_scalar<S: Scalar>(scalar: &Option<S::ScalarRefType<'_>>) -> Option<S> {
    scalar.map(|x| x.to_owned_scalar())
}

/// `ScalarRef` is a trait over all possible references in the evaluation
/// framework.
///
/// `ScalarRef` is reciprocal to `Scalar`. Use `to_owned_scalar` to get an
/// owned scalar.
pub trait ScalarRef<'a>:
    Copy
    + std::fmt::Debug
    + 'a
    + TryFrom<ScalarRefImpl<'a>, Error = ArrayError>
    + Into<ScalarRefImpl<'a>>
{
    /// `ScalarType` is the owned type of current `ScalarRef`.
    type ScalarType: Scalar<ScalarRefType<'a> = Self>;

    /// Convert `ScalarRef` to an owned scalar.
    fn to_owned_scalar(&self) -> Self::ScalarType;
}

/// `for_all_scalar_variants` includes all variants of our scalar types. If you added a new scalar
/// type inside the project, be sure to add a variant here.
///
/// Every tuple has four elements, where
/// `{ enum variant name, function suffix name, scalar type, scalar ref type }`
#[macro_export]
macro_rules! for_all_scalar_variants {
    ($macro:ident $(, $x:tt)*) => {
        $macro! {
            [$($x),*],
            { Int16, int16, i16, i16 },
            { Int32, int32, i32, i32 },
            { Int64, int64, i64, i64 },
            { Float32, float32, OrderedF32, OrderedF32 },
            { Float64, float64, OrderedF64, OrderedF64 },
            { Utf8, utf8, String, &'scalar str },
            { Bool, bool, bool, bool },
            { Decimal, decimal, Decimal, Decimal  },
            { Interval, interval, IntervalUnit, IntervalUnit },
            { NaiveDate, naivedate, NaiveDateWrapper, NaiveDateWrapper },
            { NaiveDateTime, naivedatetime, NaiveDateTimeWrapper, NaiveDateTimeWrapper },
            { NaiveTime, naivetime, NaiveTimeWrapper, NaiveTimeWrapper },
            { Struct, struct, StructValue, StructRef<'scalar> },
            { List, list, ListValue, ListRef<'scalar> }
        }
    };
}

/// Define `ScalarImpl` and `ScalarRefImpl` with macro.
macro_rules! scalar_impl_enum {
    ([], $( { $variant_name:ident, $suffix_name:ident, $scalar:ty, $scalar_ref:ty } ),*) => {
        /// `ScalarImpl` embeds all possible scalars in the evaluation framework.
        #[derive(Debug, Clone, PartialEq, Eq, PartialOrd, Ord)]
        pub enum ScalarImpl {
            $( $variant_name($scalar) ),*
        }

        /// `ScalarRefImpl` embeds all possible scalar references in the evaluation
        /// framework.
        #[derive(Debug, Copy, Clone, PartialEq, Eq, PartialOrd, Ord)]
        pub enum ScalarRefImpl<'scalar> {
            $( $variant_name($scalar_ref) ),*
        }
    };
}

for_all_scalar_variants! { scalar_impl_enum }

pub type Datum = Option<ScalarImpl>;
pub type DatumRef<'a> = Option<ScalarRefImpl<'a>>;

/// Convert a [`Datum`] to a [`DatumRef`].
pub fn to_datum_ref(datum: &Datum) -> DatumRef<'_> {
    datum.as_ref().map(|d| d.as_scalar_ref_impl())
}

// TODO: specify `NULL FIRST` or `NULL LAST`.
pub fn serialize_datum_ref_into(
    datum_ref: &DatumRef,
    serializer: &mut memcomparable::Serializer<impl BufMut>,
) -> memcomparable::Result<()> {
    if let Some(datum_ref) = datum_ref {
        1u8.serialize(&mut *serializer)?;
        datum_ref.serialize(serializer)?;
    } else {
        0u8.serialize(serializer)?;
    }
    Ok(())
}

pub fn serialize_datum_ref_not_null_into(
    datum_ref: &DatumRef,
    serializer: &mut memcomparable::Serializer<impl BufMut>,
) -> memcomparable::Result<()> {
    datum_ref
        .as_ref()
        .expect("datum cannot be null")
        .serialize(serializer)
}

// TODO(MrCroxx): turn Datum into a struct, and impl ser/de as its member functions.
// TODO: specify `NULL FIRST` or `NULL LAST`.
pub fn serialize_datum_into(
    datum: &Datum,
    serializer: &mut memcomparable::Serializer<impl BufMut>,
) -> memcomparable::Result<()> {
    if let Some(datum) = datum {
        1u8.serialize(&mut *serializer)?;
        datum.serialize(serializer)?;
    } else {
        0u8.serialize(serializer)?;
    }
    Ok(())
}

// TODO(MrCroxx): turn Datum into a struct, and impl ser/de as its member functions.
pub fn serialize_datum_not_null_into(
    datum: &Datum,
    serializer: &mut memcomparable::Serializer<impl BufMut>,
) -> memcomparable::Result<()> {
    datum
        .as_ref()
        .expect("datum cannot be null")
        .serialize(serializer)
}

// TODO(MrCroxx): turn Datum into a struct, and impl ser/de as its member functions.
pub fn deserialize_datum_from(
    ty: &DataType,
    deserializer: &mut memcomparable::Deserializer<impl Buf>,
) -> memcomparable::Result<Datum> {
    let null_tag = u8::deserialize(&mut *deserializer)?;
    match null_tag {
        0 => Ok(None),
        1 => Ok(Some(ScalarImpl::deserialize(ty.clone(), deserializer)?)),
        _ => Err(memcomparable::Error::InvalidTagEncoding(null_tag as _)),
    }
}

// TODO(MrCroxx): turn Datum into a struct, and impl ser/de as its member functions.
pub fn deserialize_datum_not_null_from(
    ty: DataType,
    deserializer: &mut memcomparable::Deserializer<impl Buf>,
) -> memcomparable::Result<Datum> {
    Ok(Some(ScalarImpl::deserialize(ty, deserializer)?))
}

/// This trait is to implement `to_owned_datum` for `Option<ScalarImpl>`
pub trait ToOwnedDatum {
    /// implement `to_owned_datum` for `DatumRef` to convert to `Datum`
    fn to_owned_datum(self) -> Datum;
}

impl ToOwnedDatum for DatumRef<'_> {
    fn to_owned_datum(self) -> Datum {
        self.map(ScalarRefImpl::into_scalar_impl)
    }
}

/// `for_all_native_types` includes all native variants of our scalar types.
///
/// Specifically, it doesn't support u8/u16/u32/u64.
#[macro_export]
macro_rules! for_all_native_types {
    ($macro:ident $(, $x:tt)*) => {
        $macro! {
            [$($x),*],
            { i16, Int16 },
            { i32, Int32 },
            { i64, Int64 },
            { $crate::types::OrderedF32, Float32 },
            { $crate::types::OrderedF64, Float64 }
        }
    };
}

/// `impl_convert` implements several conversions for `Scalar`.
/// * `Scalar <-> ScalarImpl` with `From` and `TryFrom` trait.
/// * `ScalarRef <-> ScalarRefImpl` with `From` and `TryFrom` trait.
/// * `&ScalarImpl -> &Scalar` with `impl.as_int16()`.
/// * `ScalarImpl -> Scalar` with `impl.into_int16()`.
macro_rules! impl_convert {
    ([], $( { $variant_name:ident, $suffix_name:ident, $scalar:ty, $scalar_ref:ty } ),*) => {
        $(
            impl From<$scalar> for ScalarImpl {
                fn from(val: $scalar) -> Self {
                    ScalarImpl::$variant_name(val)
                }
            }

            impl TryFrom<ScalarImpl> for $scalar {
                type Error = ArrayError;

                fn try_from(val: ScalarImpl) -> ArrayResult<Self> {
                    match val {
                        ScalarImpl::$variant_name(scalar) => Ok(scalar),
                        other_scalar => bail!("cannot convert ScalarImpl::{} to concrete type", other_scalar.get_ident()),
                    }
                }
            }

            impl <'scalar> From<$scalar_ref> for ScalarRefImpl<'scalar> {
                fn from(val: $scalar_ref) -> Self {
                    ScalarRefImpl::$variant_name(val)
                }
            }

            impl <'scalar> TryFrom<ScalarRefImpl<'scalar>> for $scalar_ref {
                type Error = ArrayError;

                fn try_from(val: ScalarRefImpl<'scalar>) -> ArrayResult<Self> {
                    match val {
                        ScalarRefImpl::$variant_name(scalar_ref) => Ok(scalar_ref),
                        other_scalar => bail!("cannot convert ScalarRefImpl::{} to concrete type {}", other_scalar.get_ident(), stringify!($variant_name)),
                    }
                }
            }

            paste! {
                impl ScalarImpl {
                    pub fn [<as_ $suffix_name>](&self) -> &$scalar {
                        match self {
                        Self::$variant_name(ref scalar) => scalar,
                        other_scalar => panic!("cannot convert ScalarImpl::{} to concrete type {}", other_scalar.get_ident(), stringify!($variant_name))
                        }
                    }

                    pub fn [<into_ $suffix_name>](self) -> $scalar {
                        match self {
                            Self::$variant_name(scalar) => scalar,
                            other_scalar =>  panic!("cannot convert ScalarImpl::{} to concrete type {}", other_scalar.get_ident(), stringify!($variant_name))
                        }
                    }
                }

                impl <'scalar> ScalarRefImpl<'scalar> {
                    // Note that this conversion consume self.
                    pub fn [<into_ $suffix_name>](self) -> $scalar_ref {
                        match self {
                            Self::$variant_name(inner) => inner,
                            other_scalar => panic!("cannot convert ScalarRefImpl::{} to concrete type {}", other_scalar.get_ident(), stringify!($variant_name))
                        }
                    }
                }
            }
        )*
    };
}

for_all_scalar_variants! { impl_convert }

// Implement `From<raw float>` for `ScalarImpl` manually
impl From<f32> for ScalarImpl {
    fn from(f: f32) -> Self {
        Self::Float32(f.into())
    }
}

impl From<f64> for ScalarImpl {
    fn from(f: f64) -> Self {
        Self::Float64(f.into())
    }
}

macro_rules! impl_scalar_impl_ref_conversion {
    ([], $( { $variant_name:ident, $suffix_name:ident, $scalar:ty, $scalar_ref:ty } ),*) => {
        impl ScalarImpl {
            /// Converts [`ScalarImpl`] to [`ScalarRefImpl`]
            pub fn as_scalar_ref_impl(&self) -> ScalarRefImpl<'_> {
                match self {
                    $(
                        Self::$variant_name(inner) => ScalarRefImpl::<'_>::$variant_name(inner.as_scalar_ref())
                    ), *
                }
            }
        }

        impl<'a> ScalarRefImpl<'a> {
            /// Converts [`ScalarRefImpl`] to [`ScalarImpl`]
            pub fn into_scalar_impl(self) -> ScalarImpl {
                match self {
                    $(
                        Self::$variant_name(inner) => ScalarImpl::$variant_name(inner.to_owned_scalar())
                    ), *
                }
            }
        }
    };
}

for_all_scalar_variants! { impl_scalar_impl_ref_conversion }

/// Should behave the same as [`crate::array::Array::hash_at`] for non-null items.
#[expect(clippy::derive_hash_xor_eq)]
impl Hash for ScalarImpl {
    fn hash<H: std::hash::Hasher>(&self, state: &mut H) {
        macro_rules! impl_all_hash {
            ([$self:ident], $({ $variant_type:ty, $scalar_type:ident } ),*) => {
                match $self {
                    // Primitive types
                    $( Self::$scalar_type(inner) => {
                        NativeType::hash_wrapper(inner, state);
                    }, )*
                    Self::Interval(interval) => interval.hash(state),
                    Self::NaiveDate(naivedate) => naivedate.hash(state),
                    Self::NaiveTime(naivetime) => naivetime.hash(state),
                    Self::NaiveDateTime(naivedatetime) => naivedatetime.hash(state),

                    // Manually implemented
                    Self::Bool(b) => b.hash(state),
                    Self::Utf8(s) => state.write(s.as_bytes()),
                    Self::Decimal(decimal) => decimal.normalize().hash(state),
<<<<<<< HEAD
                    Self::Struct(v) => v.hash(state), // TODO: check if this is consistent to `StructArray::hash_at`
                    Self::List(v) => v.hash(state),   // TODO: check if this is consistent to `ListArray::hash_at`
=======
                    Self::Struct(v) => v.hash(state), // TODO: check if this is consistent with `StructArray::hash_at`
                    Self::List(v) => v.hash(state),   // TODO: check if this is consistent with `ListArray::hash_at`
>>>>>>> 46ed9d6e
                }
            };
        }
        for_all_native_types! { impl_all_hash, self }
    }
}

/// Feeds the raw scalar of `datum` to the given `state`, which should behave the same as
/// [`crate::array::Array::hash_at`]. NULL value will be carefully handled.
///
/// Caveats: this relies on the above implementation of [`Hash`].
pub fn hash_datum(datum: &Datum, state: &mut impl std::hash::Hasher) {
    match datum {
        Some(scalar) => scalar.hash(state),
        None => NULL_VAL_FOR_HASH.hash(state),
    }
}

impl Display for ScalarImpl {
    fn fmt(&self, f: &mut Formatter<'_>) -> std::fmt::Result {
        macro_rules! impl_display_fmt {
            ([], $( { $variant_name:ident, $suffix_name:ident, $scalar:ty, $scalar_ref:ty } ),*) => {
                match self {
                    $( Self::$variant_name(ref inner) => {
                        Display::fmt(inner, f)
                    }, )*
                }
            }
        }

        for_all_scalar_variants! { impl_display_fmt }
    }
}

impl Display for ScalarRefImpl<'_> {
    fn fmt(&self, f: &mut Formatter<'_>) -> std::fmt::Result {
        macro_rules! impl_display_fmt {
            ([], $( { $variant_name:ident, $suffix_name:ident, $scalar:ty, $scalar_ref:ty } ),*) => {
                match self {
                    $( Self::$variant_name(inner) => {
                        Display::fmt(inner, f)
                    }, )*
                }
            }
        }
        for_all_scalar_variants! { impl_display_fmt }
    }
}

pub fn display_datum_ref(d: &DatumRef<'_>) -> String {
    match d {
        Some(s) => format!("{}", s),
        None => "NULL".to_string(),
    }
}

impl ScalarRefImpl<'_> {
    /// Serialize the scalar.
    pub fn serialize(
        &self,
        ser: &mut memcomparable::Serializer<impl BufMut>,
    ) -> memcomparable::Result<()> {
        match self {
            &Self::Int16(v) => v.serialize(ser)?,
            &Self::Int32(v) => v.serialize(ser)?,
            &Self::Int64(v) => v.serialize(ser)?,
            &Self::Float32(v) => v.serialize(ser)?,
            &Self::Float64(v) => v.serialize(ser)?,
            &Self::Utf8(v) => v.serialize(ser)?,
            &Self::Bool(v) => v.serialize(ser)?,
            &Self::Decimal(v) => {
                let (mantissa, scale) = v.mantissa_scale_for_serialization();
                ser.serialize_decimal(mantissa, scale)?;
            }
            Self::Interval(v) => v.serialize(ser)?,
            &Self::NaiveDate(v) => ser.serialize_naivedate(v.0.num_days_from_ce())?,
            &Self::NaiveDateTime(v) => {
                ser.serialize_naivedatetime(v.0.timestamp(), v.0.timestamp_subsec_nanos())?
            }
            &Self::NaiveTime(v) => {
                ser.serialize_naivetime(v.0.num_seconds_from_midnight(), v.0.nanosecond())?
            }
            &Self::Struct(StructRef::ValueRef { val }) => {
                ser.serialize_struct_or_list(val.to_protobuf_owned())?
            }
            &Self::List(ListRef::ValueRef { val }) => {
                ser.serialize_struct_or_list(val.to_protobuf_owned())?
            }
            _ => {
                panic!("Type is unable to be serialized.")
            }
        };
        Ok(())
    }
}

impl ScalarImpl {
    /// Serialize the scalar.
    pub fn serialize(
        &self,
        ser: &mut memcomparable::Serializer<impl BufMut>,
    ) -> memcomparable::Result<()> {
        self.as_scalar_ref_impl().serialize(ser)
    }

    /// Deserialize the scalar.
    pub fn deserialize(
        ty: DataType,
        de: &mut memcomparable::Deserializer<impl Buf>,
    ) -> memcomparable::Result<Self> {
        use DataType as Ty;
        Ok(match ty {
            Ty::Int16 => Self::Int16(i16::deserialize(de)?),
            Ty::Int32 => Self::Int32(i32::deserialize(de)?),
            Ty::Int64 => Self::Int64(i64::deserialize(de)?),
            Ty::Float32 => Self::Float32(f32::deserialize(de)?.into()),
            Ty::Float64 => Self::Float64(f64::deserialize(de)?.into()),
            Ty::Varchar => Self::Utf8(String::deserialize(de)?),
            Ty::Boolean => Self::Bool(bool::deserialize(de)?),
            Ty::Decimal => Self::Decimal({
                let (mantissa, scale) = de.deserialize_decimal()?;
                match scale {
                    29 => Decimal::NegativeINF,
                    30 => Decimal::PositiveINF,
                    31 => Decimal::NaN,
                    _ => Decimal::from_i128_with_scale(mantissa, scale as u32),
                }
            }),
            Ty::Interval => Self::Interval(IntervalUnit::deserialize(de)?),
            Ty::Time => Self::NaiveTime({
                let (secs, nano) = de.deserialize_naivetime()?;
                NaiveTimeWrapper::with_secs_nano(secs, nano)?
            }),
            Ty::Timestamp => Self::NaiveDateTime({
                let (secs, nsecs) = de.deserialize_naivedatetime()?;
                NaiveDateTimeWrapper::with_secs_nsecs(secs, nsecs)?
            }),
            Ty::Timestampz => Self::Int64(i64::deserialize(de)?),
            Ty::Date => Self::NaiveDate({
                let days = de.deserialize_naivedate()?;
                NaiveDateWrapper::with_days(days)?
            }),
            Ty::Struct { fields: _ } => {
                let bytes = de.deserialize_struct_or_list()?;
                ScalarImpl::bytes_to_scalar(&bytes, &ty.to_protobuf()).unwrap()
            }
            Ty::List { datatype: _ } => {
                let bytes = de.deserialize_struct_or_list()?;
                ScalarImpl::bytes_to_scalar(&bytes, &ty.to_protobuf()).unwrap()
            }
        })
    }

    pub fn to_protobuf(&self) -> Vec<u8> {
        let body = match self {
            ScalarImpl::Int16(v) => v.to_be_bytes().to_vec(),
            ScalarImpl::Int32(v) => v.to_be_bytes().to_vec(),
            ScalarImpl::Int64(v) => v.to_be_bytes().to_vec(),
            ScalarImpl::Float32(v) => v.to_be_bytes().to_vec(),
            ScalarImpl::Float64(v) => v.to_be_bytes().to_vec(),
            ScalarImpl::Utf8(s) => s.as_bytes().to_vec(),
            ScalarImpl::Bool(v) => (*v as i8).to_be_bytes().to_vec(),
            ScalarImpl::Decimal(v) => v.to_string().as_bytes().to_vec(),
            ScalarImpl::Interval(v) => v.to_protobuf_owned(),
            ScalarImpl::NaiveDate(_) => todo!(),
            ScalarImpl::NaiveDateTime(_) => todo!(),
            ScalarImpl::NaiveTime(_) => todo!(),
            ScalarImpl::Struct(v) => v.to_protobuf_owned(),
            ScalarImpl::List(v) => v.to_protobuf_owned(),
        };
        body
    }

    pub fn bytes_to_scalar(b: &Vec<u8>, data_type: &ProstDataType) -> ArrayResult<Self> {
        let value = match data_type.get_type_name()? {
            TypeName::Boolean => ScalarImpl::Bool(
                i8::from_be_bytes(
                    b.as_slice()
                        .try_into()
                        .map_err(|e| anyhow!("Failed to deserialize bool, reason: {:?}", e))?,
                ) == 1,
            ),
            TypeName::Int16 => ScalarImpl::Int16(i16::from_be_bytes(
                b.as_slice()
                    .try_into()
                    .map_err(|e| anyhow!("Failed to deserialize i16, reason: {:?}", e))?,
            )),
            TypeName::Int32 => ScalarImpl::Int32(i32::from_be_bytes(
                b.as_slice()
                    .try_into()
                    .map_err(|e| anyhow!("Failed to deserialize i32, reason: {:?}", e))?,
            )),
            TypeName::Int64 => ScalarImpl::Int64(i64::from_be_bytes(
                b.as_slice()
                    .try_into()
                    .map_err(|e| anyhow!("Failed to deserialize i64, reason: {:?}", e))?,
            )),
            TypeName::Float => ScalarImpl::Float32(
                f32::from_be_bytes(
                    b.as_slice()
                        .try_into()
                        .map_err(|e| anyhow!("Failed to deserialize f32, reason: {:?}", e))?,
                )
                .into(),
            ),
            TypeName::Double => ScalarImpl::Float64(
                f64::from_be_bytes(
                    b.as_slice()
                        .try_into()
                        .map_err(|e| anyhow!("Failed to deserialize f64, reason: {:?}", e))?,
                )
                .into(),
            ),
            TypeName::Varchar => ScalarImpl::Utf8(
                std::str::from_utf8(b)
                    .map_err(|e| anyhow!("Failed to deserialize varchar, reason: {:?}", e))?
                    .to_string(),
            ),
            TypeName::Decimal => ScalarImpl::Decimal(
                Decimal::from_str(std::str::from_utf8(b).unwrap())
                    .map_err(|e| anyhow!("Failed to deserialize decimal, reason: {:?}", e))?,
            ),
            TypeName::Interval => ScalarImpl::Interval(IntervalUnit::from_protobuf_bytes(
                b,
                data_type.get_interval_type()?,
            )?),
            TypeName::Struct => {
                let struct_value: ProstStructValue = Message::decode(b.as_slice())?;
                let fields: Vec<Datum> = struct_value
                    .fields
                    .iter()
                    .zip_eq(data_type.field_type.iter())
                    .map(|(b, d)| {
                        if b.is_empty() {
                            Ok(None)
                        } else {
                            Ok(Some(ScalarImpl::bytes_to_scalar(b, d)?))
                        }
                    })
                    .collect::<ArrayResult<Vec<Datum>>>()?;
                ScalarImpl::Struct(StructValue::new(fields))
            }
            TypeName::List => {
                let list_value: ProstListValue = Message::decode(b.as_slice())?;
                let d = &data_type.field_type[0];
                let fields: Vec<Datum> = list_value
                    .fields
                    .iter()
                    .map(|b| {
                        if b.is_empty() {
                            Ok(None)
                        } else {
                            Ok(Some(ScalarImpl::bytes_to_scalar(b, d)?))
                        }
                    })
                    .collect::<ArrayResult<Vec<Datum>>>()?;
                ScalarImpl::List(ListValue::new(fields))
            }
            _ => bail!("Unrecognized type name: {:?}", data_type.get_type_name()),
        };
        Ok(value)
    }
}

#[cfg(test)]
mod tests {
    use std::ops::Neg;

    use itertools::Itertools;
    use rand::thread_rng;

    use super::*;

    fn serialize_datum_not_null_into_vec(data: i64) -> Vec<u8> {
        let mut serializer = memcomparable::Serializer::new(vec![]);
        serialize_datum_not_null_into(&Some(ScalarImpl::Int64(data)), &mut serializer).unwrap();
        serializer.into_inner()
    }

    #[test]
    fn test_memcomparable() {
        let memcmp_minus_1 = serialize_datum_not_null_into_vec(-1);
        let memcmp_3874 = serialize_datum_not_null_into_vec(3874);
        let memcmp_45745 = serialize_datum_not_null_into_vec(45745);
        let memcmp_21234 = serialize_datum_not_null_into_vec(21234);
        assert!(memcmp_3874 < memcmp_45745);
        assert!(memcmp_3874 < memcmp_21234);
        assert!(memcmp_21234 < memcmp_45745);

        assert!(memcmp_minus_1 < memcmp_3874);
        assert!(memcmp_minus_1 < memcmp_21234);
        assert!(memcmp_minus_1 < memcmp_45745);
    }

    #[test]
    fn test_issue_2057_ordered_float_memcomparable() {
        use num_traits::*;
        use rand::seq::SliceRandom;

        fn serialize(f: OrderedF32) -> Vec<u8> {
            let mut serializer = memcomparable::Serializer::new(vec![]);
            serialize_datum_not_null_into(&Some(f.into()), &mut serializer).unwrap();
            serializer.into_inner()
        }

        fn deserialize(data: Vec<u8>) -> OrderedF32 {
            let mut deserializer = memcomparable::Deserializer::new(data.as_slice());
            let datum =
                deserialize_datum_not_null_from(DataType::Float32, &mut deserializer).unwrap();
            datum.unwrap().try_into().unwrap()
        }

        let floats = vec![
            // -inf
            OrderedF32::neg_infinity(),
            // -1
            OrderedF32::one().neg(),
            // 0, -0 should be treated the same
            OrderedF32::zero(),
            OrderedF32::neg_zero(),
            OrderedF32::zero(),
            // 1
            OrderedF32::one(),
            // inf
            OrderedF32::infinity(),
            // nan, -nan should be treated the same
            OrderedF32::nan(),
            OrderedF32::nan().neg(),
            OrderedF32::nan(),
        ];
        assert!(floats.is_sorted());

        let mut floats_clone = floats.clone();
        floats_clone.shuffle(&mut thread_rng());
        floats_clone.sort();
        assert_eq!(floats, floats_clone);

        let memcomparables = floats.clone().into_iter().map(serialize).collect_vec();
        assert!(memcomparables.is_sorted());

        let decoded_floats = memcomparables.into_iter().map(deserialize).collect_vec();
        assert!(decoded_floats.is_sorted());
        assert_eq!(floats, decoded_floats);
    }

    #[test]
    fn test_size() {
        assert_eq!(std::mem::size_of::<StructValue>(), 16);
        assert_eq!(std::mem::size_of::<ListValue>(), 16);
        // TODO: try to reduce the memory usage of `Decimal`, `ScalarImpl` and `Datum`.
        assert_eq!(std::mem::size_of::<Decimal>(), 20);
        assert_eq!(std::mem::size_of::<ScalarImpl>(), 32);
        assert_eq!(std::mem::size_of::<Datum>(), 32);
    }
}<|MERGE_RESOLUTION|>--- conflicted
+++ resolved
@@ -614,13 +614,8 @@
                     Self::Bool(b) => b.hash(state),
                     Self::Utf8(s) => state.write(s.as_bytes()),
                     Self::Decimal(decimal) => decimal.normalize().hash(state),
-<<<<<<< HEAD
-                    Self::Struct(v) => v.hash(state), // TODO: check if this is consistent to `StructArray::hash_at`
-                    Self::List(v) => v.hash(state),   // TODO: check if this is consistent to `ListArray::hash_at`
-=======
                     Self::Struct(v) => v.hash(state), // TODO: check if this is consistent with `StructArray::hash_at`
                     Self::List(v) => v.hash(state),   // TODO: check if this is consistent with `ListArray::hash_at`
->>>>>>> 46ed9d6e
                 }
             };
         }
