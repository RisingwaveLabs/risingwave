--- conflicted
+++ resolved
@@ -600,11 +600,6 @@
     fn to_owned_datum(self) -> Datum;
 }
 
-<<<<<<< HEAD
-impl<T: Into<ScalarImpl>> ToOwnedDatum for T {
-    #[inline(always)]
-    fn to_owned_datum(self) -> Datum {
-=======
 impl ToOwnedDatum for &Datum {
     #[inline(always)]
     fn to_owned_datum(self) -> Datum {
@@ -615,7 +610,6 @@
 impl<T: Into<ScalarImpl>> ToOwnedDatum for T {
     #[inline(always)]
     fn to_owned_datum(self) -> Datum {
->>>>>>> 8313b0a9
         Some(self.into())
     }
 }
@@ -821,15 +815,12 @@
     }
 }
 
-<<<<<<< HEAD
-=======
 impl<T: PrimitiveArrayItemType> From<Vec<Option<T>>> for ScalarImpl {
     fn from(v: Vec<Option<T>>) -> Self {
         Self::List(v.into_iter().collect())
     }
 }
 
->>>>>>> 8313b0a9
 impl From<Vec<String>> for ScalarImpl {
     fn from(v: Vec<String>) -> Self {
         Self::List(v.iter().map(|s| s.as_str()).collect())
