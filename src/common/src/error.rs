// Copyright 2023 RisingWave Labs
//
// Licensed under the Apache License, Version 2.0 (the "License");
// you may not use this file except in compliance with the License.
// You may obtain a copy of the License at
//
//     http://www.apache.org/licenses/LICENSE-2.0
//
// Unless required by applicable law or agreed to in writing, software
// distributed under the License is distributed on an "AS IS" BASIS,
// WITHOUT WARRANTIES OR CONDITIONS OF ANY KIND, either express or implied.
// See the License for the specific language governing permissions and
// limitations under the License.

use std::collections::HashSet;
use std::convert::Infallible;
use std::fmt::{Debug, Display, Formatter};
use std::io::Error as IoError;
use std::time::{Duration, SystemTime};

use memcomparable::Error as MemComparableError;
use risingwave_error::tonic::{ToTonicStatus, TonicStatusWrapper};
use risingwave_pb::PbFieldNotFound;
use thiserror::Error;
use thiserror_ext::{Box, Macro};
use tokio::task::JoinError;

use crate::array::ArrayError;
use crate::session_config::SessionConfigError;
use crate::util::value_encoding::error::ValueEncodingError;

/// Re-export `risingwave_error` for easy access.
pub mod v2 {
    pub use risingwave_error::*;
}

const ERROR_SUPPRESSOR_RESET_DURATION: Duration = Duration::from_millis(60 * 60 * 1000); // 1h

pub trait Error = std::error::Error + Send + Sync + 'static;
pub type BoxedError = Box<dyn Error>;

pub use anyhow::anyhow as anyhow_error;

#[derive(Debug, Clone, Copy, Default)]
pub struct TrackingIssue(Option<u32>);

impl TrackingIssue {
    pub fn new(id: u32) -> Self {
        TrackingIssue(Some(id))
    }

    pub fn none() -> Self {
        TrackingIssue(None)
    }
}

impl From<u32> for TrackingIssue {
    fn from(id: u32) -> Self {
        TrackingIssue(Some(id))
    }
}

impl From<Option<u32>> for TrackingIssue {
    fn from(id: Option<u32>) -> Self {
        TrackingIssue(id)
    }
}

impl Display for TrackingIssue {
    fn fmt(&self, f: &mut Formatter<'_>) -> std::fmt::Result {
        match self.0 {
            Some(id) => write!(f, "Tracking issue: https://github.com/risingwavelabs/risingwave/issues/{id}"),
            None => write!(f, "No tracking issue yet. Feel free to submit a feature request at https://github.com/risingwavelabs/risingwave/issues/new?labels=type%2Ffeature&template=feature_request.yml"),
        }
    }
}

#[derive(Error, Debug, Macro)]
#[error("Feature is not yet implemented: {feature}\n{issue}")]
#[thiserror_ext(macro(path = "crate::error"))]
pub struct NotImplemented {
    #[message]
    pub feature: String,
    pub issue: TrackingIssue,
}

#[derive(Error, Debug, Box)]
#[thiserror_ext(newtype(name = RwError, backtrace, report_debug))]
pub enum ErrorCode {
    #[error("internal error: {0}")]
    InternalError(String),
    // TODO: unify with the above
    #[error(transparent)]
    InternalErrorAnyhow(
        #[from]
        #[backtrace]
        anyhow::Error,
    ),
    #[error("connector error: {0}")]
    ConnectorError(
        #[source]
        #[backtrace]
        BoxedError,
    ),
    #[error(transparent)]
    NotImplemented(#[from] NotImplemented),
    // Tips: Use this only if it's intended to reject the query
    #[error("Not supported: {0}\nHINT: {1}")]
    NotSupported(String, String),
    #[error("function {0} does not exist")]
    NoFunction(String),
    #[error(transparent)]
    IoError(#[from] IoError),
    #[error("Storage error: {0}")]
    StorageError(
        #[backtrace]
        #[source]
        BoxedError,
    ),
    #[error("Expr error: {0}")]
    ExprError(
        #[source]
        #[backtrace]
        BoxedError,
    ),
    // TODO(error-handling): there's a limitation that `#[transparent]` can't be used with `#[backtrace]` if no `#[from]`
    // So we emulate a transparent error with "{0}" display here.
    #[error("{0}")]
    BatchError(
        #[source]
        #[backtrace]
        // `BatchError`
        BoxedError,
    ),
    #[error("Array error: {0}")]
    ArrayError(
        #[from]
        #[backtrace]
        ArrayError,
    ),
    #[error("Stream error: {0}")]
    StreamError(
        #[backtrace]
        #[source]
        BoxedError,
    ),
    // TODO(error-handling): there's a limitation that `#[transparent]` can't be used with `#[backtrace]` if no `#[from]`
    // So we emulate a transparent error with "{0}" display here.
    #[error("{0}")]
    RpcError(
        #[source]
        #[backtrace]
        // `tonic::transport::Error`, `TonicStatusWrapper`, or `RpcError`
        BoxedError,
    ),
    // TODO: use a new type for bind error
    #[error("Bind error: {0}")]
    BindError(String),
    // TODO: only keep this one
    #[error("Failed to bind expression: {expr}: {error}")]
    BindErrorRoot {
        expr: String,
        #[source]
        #[backtrace]
        error: BoxedError,
    },
    #[error("Catalog error: {0}")]
    CatalogError(
        #[source]
        #[backtrace]
        BoxedError,
    ),
    #[error("Protocol error: {0}")]
    ProtocolError(String),
    #[error("Scheduler error: {0}")]
    SchedulerError(
        #[source]
        #[backtrace]
        BoxedError,
    ),
    #[error("Task not found")]
    TaskNotFound,
    #[error("Session not found")]
    SessionNotFound,
    #[error("Item not found: {0}")]
    ItemNotFound(String),
    #[error("Invalid input syntax: {0}")]
    InvalidInputSyntax(String),
    #[error("Can not compare in memory: {0}")]
    MemComparableError(#[from] MemComparableError),
    #[error("Error while de/se values: {0}")]
    ValueEncodingError(
        #[from]
        #[backtrace]
        ValueEncodingError,
    ),
    #[error("Invalid value [{config_value:?}] for [{config_entry:?}]")]
    InvalidConfigValue {
        config_entry: String,
        config_value: String,
    },
    #[error("Invalid Parameter Value: {0}")]
    InvalidParameterValue(String),
    #[error("Sink error: {0}")]
    SinkError(
        #[source]
        #[backtrace]
        BoxedError,
    ),
    #[error("Permission denied: {0}")]
    PermissionDenied(String),
    #[error("Failed to get/set session config: {0}")]
    SessionConfig(
        #[from]
        #[backtrace]
        SessionConfigError,
    ),
}

impl From<RwError> for tonic::Status {
    fn from(err: RwError) -> Self {
        use tonic::Code;

        let code = match err.inner() {
            ErrorCode::ExprError(_) => Code::InvalidArgument,
            ErrorCode::PermissionDenied(_) => Code::PermissionDenied,
            ErrorCode::InternalError(_) => Code::Internal,
            _ => Code::Internal,
        };

        err.to_status_unnamed(code)
    }
}

impl From<TonicStatusWrapper> for RwError {
    fn from(status: TonicStatusWrapper) -> Self {
        use tonic::Code;

        let message = status.inner().message();

        // TODO(error-handling): `message` loses the source chain.
        match status.inner().code() {
            Code::InvalidArgument => ErrorCode::InvalidParameterValue(message.to_string()),
            Code::NotFound | Code::AlreadyExists => ErrorCode::CatalogError(status.into()),
            Code::PermissionDenied => ErrorCode::PermissionDenied(message.to_string()),
            Code::Cancelled => ErrorCode::SchedulerError(status.into()),
            _ => ErrorCode::RpcError(status.into()),
        }
        .into()
    }
}

impl From<tonic::Status> for RwError {
    fn from(status: tonic::Status) -> Self {
        // Always wrap the status.
        Self::from(TonicStatusWrapper::new(status))
    }
}

impl From<JoinError> for RwError {
    fn from(join_error: JoinError) -> Self {
        anyhow::anyhow!(join_error).into()
<<<<<<< HEAD
    }
}

impl From<MemComparableError> for RwError {
    fn from(mem_comparable_error: MemComparableError) -> Self {
        ErrorCode::MemComparableError(mem_comparable_error).into()
    }
}

impl From<ValueEncodingError> for RwError {
    fn from(value_encoding_error: ValueEncodingError) -> Self {
        ErrorCode::ValueEncodingError(value_encoding_error).into()
    }
}

impl From<std::io::Error> for RwError {
    fn from(io_err: IoError) -> Self {
        ErrorCode::IoError(io_err).into()
=======
>>>>>>> db2239dc
    }
}

impl From<std::net::AddrParseError> for RwError {
    fn from(addr_parse_error: std::net::AddrParseError) -> Self {
        anyhow::anyhow!(addr_parse_error).into()
    }
}

impl From<Infallible> for RwError {
    fn from(x: Infallible) -> Self {
        match x {}
    }
}

impl From<String> for RwError {
    fn from(e: String) -> Self {
        ErrorCode::InternalError(e).into()
    }
}

<<<<<<< HEAD
#[allow(rw::format_error, reason = "to be removed soon")]
impl Debug for RwError {
    fn fmt(&self, f: &mut Formatter<'_>) -> std::fmt::Result {
        write!(
            f,
            "{}\n{}",
            self.inner,
            // Use inner error's backtrace by default, otherwise use the generated one in `From`.
            std::error::request_ref::<Backtrace>(&self.inner).unwrap_or(&*self.backtrace)
        )
    }
}

=======
>>>>>>> db2239dc
impl From<PbFieldNotFound> for RwError {
    fn from(err: PbFieldNotFound) -> Self {
        ErrorCode::InternalError(format!(
            "Failed to decode prost: field not found `{}`",
            err.0
        ))
        .into()
    }
}

impl From<tonic::transport::Error> for RwError {
    fn from(err: tonic::transport::Error) -> Self {
        ErrorCode::RpcError(err.into()).into()
    }
}

pub type Result<T> = std::result::Result<T, RwError>;

<<<<<<< HEAD
/// A helper to convert a third-party error to string.
pub trait ToErrorStr {
    fn to_error_str(self) -> String;
}

pub trait ToRwResult<T, E> {
    fn to_rw_result(self) -> Result<T>;

    fn to_rw_result_with(self, func: impl FnOnce() -> String) -> Result<T>;
}

impl<T, E: ToErrorStr> ToRwResult<T, E> for std::result::Result<T, E> {
    fn to_rw_result(self) -> Result<T> {
        self.map_err(|e| ErrorCode::InternalError(e.to_error_str()).into())
    }

    fn to_rw_result_with(self, func: impl FnOnce() -> String) -> Result<T> {
        self.map_err(|e| {
            ErrorCode::InternalError(format!("{}: {}", func(), e.to_error_str())).into()
        })
    }
}

#[allow(rw::format_error, reason = "to be removed soon")]
impl<T> ToErrorStr for std::sync::mpsc::SendError<T> {
    fn to_error_str(self) -> String {
        self.to_string()
    }
}

#[allow(rw::format_error, reason = "to be removed soon")]
impl<T> ToErrorStr for tokio::sync::mpsc::error::SendError<T> {
    fn to_error_str(self) -> String {
        self.to_string()
    }
}

=======
>>>>>>> db2239dc
/// Util macro for generating error when condition check failed.
///
/// # Case 1: Expression only.
/// ```ignore
/// ensure!(a < 0);
/// ```
/// This will generate following error:
/// ```ignore
/// anyhow!("a < 0").into()
/// ```
///
/// # Case 2: Error message only.
/// ```ignore
/// ensure!(a < 0, "a should not be negative!");
/// ```
/// This will generate following error:
/// ```ignore
/// anyhow!("a should not be negative!").into();
/// ```
///
/// # Case 3: Error message with argument.
/// ```ignore
/// ensure!(a < 0, "a should not be negative, value: {}", 1);
/// ```
/// This will generate following error:
/// ```ignore
/// anyhow!("a should not be negative, value: 1").into();
/// ```
///
/// # Case 4: Error code.
/// ```ignore
/// ensure!(a < 0, ErrorCode::MemoryError { layout });
/// ```
/// This will generate following error:
/// ```ignore
/// ErrorCode::MemoryError { layout }.into();
/// ```
#[macro_export]
macro_rules! ensure {
    ($cond:expr $(,)?) => {
        if !$cond {
            return Err($crate::error::anyhow_error!(stringify!($cond)).into());
        }
    };
    ($cond:expr, $msg:literal $(,)?) => {
        if !$cond {
            return Err($crate::error::anyhow_error!($msg).into());
        }
    };
    ($cond:expr, $fmt:expr, $($arg:tt)*) => {
        if !$cond {
            return Err($crate::error::anyhow_error!($fmt, $($arg)*).into());
        }
    };
    ($cond:expr, $error_code:expr) => {
        if !$cond {
            return Err($error_code.into());
        }
    };
}

/// Util macro to generate error when the two arguments are not equal.
#[macro_export]
macro_rules! ensure_eq {
    ($left:expr, $right:expr) => {
        match (&$left, &$right) {
            (left_val, right_val) => {
                if !(left_val == right_val) {
                    $crate::bail!(
                        "{} == {} assertion failed ({} is {}, {} is {})",
                        stringify!($left),
                        stringify!($right),
                        stringify!($left),
                        &*left_val,
                        stringify!($right),
                        &*right_val,
                    );
                }
            }
        }
    };
}

#[macro_export]
macro_rules! bail {
    ($($arg:tt)*) => {
        return Err($crate::error::anyhow_error!($($arg)*).into())
    };
}

#[derive(Debug)]
pub struct ErrorSuppressor {
    max_unique: usize,
    unique: HashSet<String>,
    last_reset_time: SystemTime,
}

impl ErrorSuppressor {
    pub fn new(max_unique: usize) -> Self {
        Self {
            max_unique,
            last_reset_time: SystemTime::now(),
            unique: Default::default(),
        }
    }

    pub fn suppress_error(&mut self, error: &str) -> bool {
        self.try_reset();
        if self.unique.contains(error) {
            false
        } else if self.unique.len() < self.max_unique {
            self.unique.insert(error.to_string());
            false
        } else {
            // We have exceeded the capacity.
            true
        }
    }

    pub fn max(&self) -> usize {
        self.max_unique
    }

    fn try_reset(&mut self) {
        if self.last_reset_time.elapsed().unwrap() >= ERROR_SUPPRESSOR_RESET_DURATION {
            *self = Self::new(self.max_unique)
        }
    }
}

#[cfg(test)]
mod tests {
    use std::convert::Into;
    use std::result::Result::Err;

    use anyhow::anyhow;

    use super::*;
    use crate::error::ErrorCode::InternalErrorAnyhow;

    #[test]
    fn test_display_internal_error() {
        let internal_error = ErrorCode::InternalError("some thing bad happened!".to_string());
        println!("{:?}", RwError::from(internal_error));
    }

    #[test]
    fn test_ensure() {
        let a = 1;

        {
            let err_msg = "a < 0";
            let error = (|| {
                ensure!(a < 0);
                Ok::<_, RwError>(())
            })()
            .unwrap_err();

            assert_eq!(
                RwError::from(InternalErrorAnyhow(anyhow!(err_msg))).to_string(),
                error.to_string(),
            );
        }

        {
            let err_msg = "error msg without args";
            let error = (|| {
                ensure!(a < 0, "error msg without args");
                Ok::<_, RwError>(())
            })()
            .unwrap_err();
            assert_eq!(
                RwError::from(InternalErrorAnyhow(anyhow!(err_msg))).to_string(),
                error.to_string()
            );
        }

        {
            let error = (|| {
                ensure!(a < 0, "error msg with args: {}", "xx");
                Ok::<_, RwError>(())
            })()
            .unwrap_err();
            assert_eq!(
                RwError::from(InternalErrorAnyhow(anyhow!(
                    "error msg with args: {}",
                    "xx"
                )))
                .to_string(),
                error.to_string()
            );
        }
    }

    #[test]
    fn test_ensure_eq() {
        fn ensure_a_equals_b() -> Result<()> {
            let a = 1;
            let b = 2;
            ensure_eq!(a, b);
            Ok(())
        }
        let err = ensure_a_equals_b().unwrap_err();
        assert_eq!(err.to_string(), "a == b assertion failed (a is 1, b is 2)");
    }

    #[test]
    fn test_into() {
        use tonic::{Code, Status};
        fn check_grpc_error(ec: ErrorCode, grpc_code: Code) {
            assert_eq!(Status::from(RwError::from(ec)).code(), grpc_code);
        }

        check_grpc_error(ErrorCode::TaskNotFound, Code::Internal);
        check_grpc_error(ErrorCode::InternalError(String::new()), Code::Internal);
        check_grpc_error(
            ErrorCode::NotImplemented(not_implemented!("test")),
            Code::Internal,
        );
    }

    #[test]
    #[ignore] // it's not a good practice to include error source in `Display`, see #13248
    fn test_internal_sources() {
        use anyhow::Context;

        let res: Result<()> = Err(anyhow::anyhow!("inner"))
            .context("outer")
            .map_err(Into::into);

        assert_eq!(res.unwrap_err().to_string(), "internal error: outer: inner");
    }
}<|MERGE_RESOLUTION|>--- conflicted
+++ resolved
@@ -260,27 +260,6 @@
 impl From<JoinError> for RwError {
     fn from(join_error: JoinError) -> Self {
         anyhow::anyhow!(join_error).into()
-<<<<<<< HEAD
-    }
-}
-
-impl From<MemComparableError> for RwError {
-    fn from(mem_comparable_error: MemComparableError) -> Self {
-        ErrorCode::MemComparableError(mem_comparable_error).into()
-    }
-}
-
-impl From<ValueEncodingError> for RwError {
-    fn from(value_encoding_error: ValueEncodingError) -> Self {
-        ErrorCode::ValueEncodingError(value_encoding_error).into()
-    }
-}
-
-impl From<std::io::Error> for RwError {
-    fn from(io_err: IoError) -> Self {
-        ErrorCode::IoError(io_err).into()
-=======
->>>>>>> db2239dc
     }
 }
 
@@ -302,22 +281,6 @@
     }
 }
 
-<<<<<<< HEAD
-#[allow(rw::format_error, reason = "to be removed soon")]
-impl Debug for RwError {
-    fn fmt(&self, f: &mut Formatter<'_>) -> std::fmt::Result {
-        write!(
-            f,
-            "{}\n{}",
-            self.inner,
-            // Use inner error's backtrace by default, otherwise use the generated one in `From`.
-            std::error::request_ref::<Backtrace>(&self.inner).unwrap_or(&*self.backtrace)
-        )
-    }
-}
-
-=======
->>>>>>> db2239dc
 impl From<PbFieldNotFound> for RwError {
     fn from(err: PbFieldNotFound) -> Self {
         ErrorCode::InternalError(format!(
@@ -336,46 +299,6 @@
 
 pub type Result<T> = std::result::Result<T, RwError>;
 
-<<<<<<< HEAD
-/// A helper to convert a third-party error to string.
-pub trait ToErrorStr {
-    fn to_error_str(self) -> String;
-}
-
-pub trait ToRwResult<T, E> {
-    fn to_rw_result(self) -> Result<T>;
-
-    fn to_rw_result_with(self, func: impl FnOnce() -> String) -> Result<T>;
-}
-
-impl<T, E: ToErrorStr> ToRwResult<T, E> for std::result::Result<T, E> {
-    fn to_rw_result(self) -> Result<T> {
-        self.map_err(|e| ErrorCode::InternalError(e.to_error_str()).into())
-    }
-
-    fn to_rw_result_with(self, func: impl FnOnce() -> String) -> Result<T> {
-        self.map_err(|e| {
-            ErrorCode::InternalError(format!("{}: {}", func(), e.to_error_str())).into()
-        })
-    }
-}
-
-#[allow(rw::format_error, reason = "to be removed soon")]
-impl<T> ToErrorStr for std::sync::mpsc::SendError<T> {
-    fn to_error_str(self) -> String {
-        self.to_string()
-    }
-}
-
-#[allow(rw::format_error, reason = "to be removed soon")]
-impl<T> ToErrorStr for tokio::sync::mpsc::error::SendError<T> {
-    fn to_error_str(self) -> String {
-        self.to_string()
-    }
-}
-
-=======
->>>>>>> db2239dc
 /// Util macro for generating error when condition check failed.
 ///
 /// # Case 1: Expression only.
