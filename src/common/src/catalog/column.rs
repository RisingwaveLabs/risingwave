// Copyright 2022 Singularity Data
//
// Licensed under the Apache License, Version 2.0 (the "License");
// you may not use this file except in compliance with the License.
// You may obtain a copy of the License at
//
// http://www.apache.org/licenses/LICENSE-2.0
//
// Unless required by applicable law or agreed to in writing, software
// distributed under the License is distributed on an "AS IS" BASIS,
// WITHOUT WARRANTIES OR CONDITIONS OF ANY KIND, either express or implied.
// See the License for the specific language governing permissions and
// limitations under the License.

use itertools::Itertools;
use risingwave_pb::plan::{
    ColumnDesc as ProstColumnDesc, OrderType as ProstOrderType,
    OrderedColumnDesc as ProstOrderedColumnDesc,
};

use crate::types::DataType;
use crate::util::sort_util::OrderType;

/// Column ID is the unique identifier of a column in a table. Different from table ID,
/// column ID is not globally unique.
#[derive(Clone, Copy, Eq, PartialEq, Hash)]
pub struct ColumnId(i32);

impl std::fmt::Debug for ColumnId {
    fn fmt(&self, f: &mut std::fmt::Formatter<'_>) -> std::fmt::Result {
        write!(f, "#{}", self.0)
    }
}

impl ColumnId {
    pub const fn new(column_id: i32) -> Self {
        Self(column_id)
    }
}

impl ColumnId {
    pub fn get_id(&self) -> i32 {
        self.0
    }
}

impl From<i32> for ColumnId {
    fn from(column_id: i32) -> Self {
        Self::new(column_id)
    }
}
impl From<ColumnId> for i32 {
    fn from(id: ColumnId) -> i32 {
        id.0
    }
}
impl std::fmt::Display for ColumnId {
    fn fmt(&self, f: &mut std::fmt::Formatter<'_>) -> std::fmt::Result {
        write!(f, "{}", self.0)
    }
}

#[derive(Clone, Debug, PartialEq)]
pub struct ColumnDesc {
    pub data_type: DataType,
    pub column_id: ColumnId,
    pub name: String, // for debugging
    pub field_descs: Vec<ColumnDesc>,
    pub type_name: String,
}

#[derive(Clone, Debug, PartialEq)]
pub struct OrderedColumnDesc {
    pub column_desc: ColumnDesc,
    pub order: OrderType,
}

impl ColumnDesc {
    pub fn unnamed(column_id: ColumnId, data_type: DataType) -> ColumnDesc {
        ColumnDesc {
            data_type,
            column_id,
            name: String::new(),
            field_descs: vec![],
            type_name: String::new(),
        }
    }

    /// Convert to proto
    pub fn to_protobuf(&self) -> ProstColumnDesc {
        ProstColumnDesc {
            column_type: Some(self.data_type.to_protobuf()),
            column_id: self.column_id.get_id(),
            name: self.name.clone(),
            field_descs: self
                .field_descs
                .clone()
                .into_iter()
                .map(|f| f.to_protobuf())
                .collect_vec(),
            type_name: self.type_name.clone(),
        }
    }

<<<<<<< HEAD
    /// Get all column descs under field descs
=======
    /// Get all column descs under `field_descs`.
>>>>>>> 81ce4095
    pub fn get_column_descs(&self) -> Vec<ColumnDesc> {
        let mut descs = vec![self.clone()];
        for desc in &self.field_descs {
            descs.append(&mut desc.get_column_descs());
        }
        descs
    }

    /// Change column and field names prefix to alias.
    pub fn change_prefix_name(&mut self, name: String, alias: String) {
        let regex_name = "^".to_string() + &name;
        let regex = regex::Regex::new(regex_name.as_str()).unwrap();
        self.name = regex.replace(&self.name, &alias).to_string();
        for col in &mut self.field_descs {
            col.change_prefix_name(name.clone(), alias.clone());
        }
    }

    #[cfg(test)]
    pub fn new_atomic(data_type: DataType, name: &str, column_id: i32) -> Self {
        Self {
            data_type,
            column_id: ColumnId::new(column_id),
            name: name.to_string(),
            field_descs: vec![],
            type_name: "".to_string(),
        }
    }

    #[cfg(test)]
    pub fn new_struct(
        name: &str,
        column_id: i32,
        type_name: &str,
        fields: Vec<ColumnDesc>,
    ) -> Self {
        let data_type = DataType::Struct {
            fields: fields
                .iter()
                .map(|f| f.data_type.clone())
                .collect_vec()
                .into(),
        };
        Self {
            data_type,
            column_id: ColumnId::new(column_id),
            name: name.to_string(),
            field_descs: fields,
            type_name: type_name.to_string(),
        }
    }
}

impl From<ProstColumnDesc> for ColumnDesc {
    // Since the prost DataType struct doesn't have field, so it need to be reinit when into
    // ColumnDesc
    fn from(prost: ProstColumnDesc) -> Self {
        if let DataType::Struct { .. } = DataType::from(prost.column_type.as_ref().unwrap()) {
            let descs: Vec<ColumnDesc> = prost
                .field_descs
                .into_iter()
                .map(ColumnDesc::from)
                .collect();
            let date_type = DataType::Struct {
                fields: descs
                    .clone()
                    .into_iter()
                    .map(|c| c.data_type)
                    .collect_vec()
                    .into(),
            };
            Self {
                data_type: date_type,
                column_id: ColumnId::new(prost.column_id),
                name: prost.name,
                type_name: prost.type_name,
                field_descs: descs,
            }
        } else {
            Self {
                data_type: DataType::from(prost.column_type.as_ref().unwrap()),
                column_id: ColumnId::new(prost.column_id),
                name: prost.name,
                type_name: prost.type_name,
                field_descs: vec![],
            }
        }
    }
}

impl From<&ProstColumnDesc> for ColumnDesc {
    fn from(prost: &ProstColumnDesc) -> Self {
        prost.clone().into()
    }
}

impl From<&ColumnDesc> for ProstColumnDesc {
    fn from(c: &ColumnDesc) -> Self {
        Self {
            column_type: c.data_type.to_protobuf().into(),
            column_id: c.column_id.into(),
            name: c.name.clone(),
            field_descs: c.field_descs.iter().map(ColumnDesc::to_protobuf).collect(),
            type_name: c.type_name.clone(),
        }
    }
}

impl From<ProstOrderedColumnDesc> for OrderedColumnDesc {
    fn from(prost: ProstOrderedColumnDesc) -> Self {
        Self {
            column_desc: prost.column_desc.unwrap().into(),
            order: OrderType::from_prost(&ProstOrderType::from_i32(prost.order).unwrap()),
        }
    }
}

#[cfg(test)]
pub mod tests {
    use risingwave_pb::plan::ColumnDesc as ProstColumnDesc;

    use crate::catalog::ColumnDesc;
    use crate::types::DataType;

    pub fn build_prost_desc() -> ProstColumnDesc {
        let city = vec![
            ProstColumnDesc::new_atomic(DataType::Varchar.to_protobuf(), "country.city.address", 2),
            ProstColumnDesc::new_atomic(DataType::Varchar.to_protobuf(), "country.city.zipcode", 3),
        ];
        let country = vec![
            ProstColumnDesc::new_atomic(DataType::Varchar.to_protobuf(), "country.address", 1),
            ProstColumnDesc::new_struct("country.city", 4, ".test.City", city),
        ];
        ProstColumnDesc::new_struct("country", 5, ".test.Country", country)
    }

    pub fn build_desc() -> ColumnDesc {
        let city = vec![
            ColumnDesc::new_atomic(DataType::Varchar, "country.city.address", 2),
            ColumnDesc::new_atomic(DataType::Varchar, "country.city.zipcode", 3),
        ];
        let country = vec![
            ColumnDesc::new_atomic(DataType::Varchar, "country.address", 1),
            ColumnDesc::new_struct("country.city", 4, ".test.City", city),
        ];
        ColumnDesc::new_struct("country", 5, ".test.Country", country)
    }

    #[test]
    fn test_into_column_catalog() {
        let desc: ColumnDesc = build_prost_desc().into();
        assert_eq!(desc, build_desc());
    }
}<|MERGE_RESOLUTION|>--- conflicted
+++ resolved
@@ -102,11 +102,7 @@
         }
     }
 
-<<<<<<< HEAD
-    /// Get all column descs under field descs
-=======
     /// Get all column descs under `field_descs`.
->>>>>>> 81ce4095
     pub fn get_column_descs(&self) -> Vec<ColumnDesc> {
         let mut descs = vec![self.clone()];
         for desc in &self.field_descs {
