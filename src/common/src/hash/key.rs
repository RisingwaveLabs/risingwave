--- conflicted
+++ resolved
@@ -889,21 +889,7 @@
         do_test::<KeySerialized, _>(vec![0, 7], generate_random_data_chunk);
     }
 
-<<<<<<< HEAD
     fn generate_decimal_test_data() -> (DataChunk, Vec<DataType>) {
-        let columns = vec![Column::new(Arc::new(
-            array! { DecimalArray, [
-                Some(Decimal::from_str("1.2").unwrap()),
-                None,
-                Some(Decimal::from_str("1.200").unwrap()),
-                Some(Decimal::from_str("0.00").unwrap()),
-                Some(Decimal::from_str("0.0").unwrap())
-            ]}
-            .into(),
-        ) as ArrayRef)];
-        let types = vec![DataType::Decimal];
-=======
-    fn generate_decimal_test_data() -> DataChunk {
         let columns = vec![array! { DecimalArray, [
             Some(Decimal::from_str("1.2").unwrap()),
             None,
@@ -912,7 +898,7 @@
             Some(Decimal::from_str("0.0").unwrap())
         ]}
         .into()];
->>>>>>> c9dc5b94
+        let types = vec![DataType::Decimal];
 
         (DataChunk::new(columns, 5), types)
     }
