// Copyright 2022 Singularity Data
//
// Licensed under the Apache License, Version 2.0 (the "License");
// you may not use this file except in compliance with the License.
// You may obtain a copy of the License at
//
// http://www.apache.org/licenses/LICENSE-2.0
//
// Unless required by applicable law or agreed to in writing, software
// distributed under the License is distributed on an "AS IS" BASIS,
// WITHOUT WARRANTIES OR CONDITIONS OF ANY KIND, either express or implied.
// See the License for the specific language governing permissions and
// limitations under the License.

// Licensed to the Apache Software Foundation (ASF) under one
// or more contributor license agreements.  See the NOTICE file
// distributed with this work for additional information
// regarding copyright ownership.  The ASF licenses this file
// to you under the Apache License, Version 2.0 (the
// "License"); you may not use this file except in compliance
// with the License.  You may obtain a copy of the License at
//
//   http://www.apache.org/licenses/LICENSE-2.0
//
// Unless required by applicable law or agreed to in writing,
// software distributed under the License is distributed on an
// "AS IS" BASIS, WITHOUT WARRANTIES OR CONDITIONS OF ANY
// KIND, either express or implied.  See the License for the
// specific language governing permissions and limitations
// under the License.

//! Defines a bitmap, which is used to track which values in an Arrow array are null.
//! This is called a "validity bitmap" in the Arrow documentation.
//! This file is adapted from [arrow-rs](https://github.com/apache/arrow-rs)

use std::ops::{BitAnd, BitOr, Not};

use bytes::Bytes;
use itertools::Itertools;
use risingwave_pb::common::buffer::CompressionType;
use risingwave_pb::common::Buffer as ProstBuffer;

use crate::array::error::ArrayError;
use crate::array::ArrayResult;
use crate::util::bit_util;

#[derive(Default, Debug)]
pub struct BitmapBuilder {
    len: usize,
    data: Vec<u8>,
    num_high_bits: usize,

    /// `head` is 'dirty' bitmap data and will be flushed to `self.data` when `self.len % 8 != 0`.
    head: u8,
}

impl BitmapBuilder {
    pub fn with_capacity(capacity: usize) -> BitmapBuilder {
        BitmapBuilder {
            len: 0,
            data: Vec::with_capacity((capacity + 7) / 8),
            num_high_bits: 0,
            head: 0,
        }
    }

    pub fn zeroed(len: usize) -> BitmapBuilder {
        BitmapBuilder {
            len,
            data: vec![0; len / 8],
            num_high_bits: 0,
            head: 0,
        }
    }

    pub fn set(&mut self, n: usize, val: bool) {
        assert!(n < self.len);

        let byte = self.data.get_mut(n / 8).unwrap_or(&mut self.head);
        let mask = 1 << (n % 8);
        match (*byte & mask > 0, val) {
            (true, false) => {
                *byte &= !mask;
                self.num_high_bits -= 1;
            }
            (false, true) => {
                *byte |= mask;
                self.num_high_bits += 1;
            }
            _ => {}
        }
    }

    pub fn append(&mut self, bit_set: bool) -> &mut Self {
        self.head |= (bit_set as u8) << (self.len % 8);
        self.num_high_bits += bit_set as usize;
        self.len += 1;
        if self.len % 8 == 0 {
            self.data.push(self.head);
            self.head = 0;
        }
        self
    }

    pub fn append_bitmap(&mut self, other: &Bitmap) -> &mut Self {
        for bit in other.iter() {
            self.append(bit);
        }
        self
    }

    pub fn finish(mut self) -> Bitmap {
        if self.len % 8 != 0 {
            self.data.push(self.head);
        }
        let num_high_bits = self.num_high_bits;

        Bitmap {
            num_bits: self.len(),
            bits: self.data.into(),
            num_high_bits,
        }
    }

    fn len(&self) -> usize {
        self.len
    }
}

/// An immutable bitmap. Use [`BitmapBuilder`] to build it.
#[derive(Clone)]
pub struct Bitmap {
    bits: Bytes,

    // The useful bits in the bitmap. The total number of bits will usually
    // be larger than the useful bits due to byte-padding.
    num_bits: usize,

    // The number of high bits in the bitmap.
    num_high_bits: usize,
}

impl std::fmt::Debug for Bitmap {
    fn fmt(&self, f: &mut std::fmt::Formatter<'_>) -> std::fmt::Result {
        write!(f, "[")?;
        let mut is_first = true;
        for data in self.iter() {
            if is_first {
                write!(f, "{}", data)?;
            } else {
                write!(f, ", {}", data)?;
            }
            is_first = false;
        }
        write!(f, "]")
    }
}

impl Bitmap {
<<<<<<< HEAD
    pub fn new(num_bits: usize) -> Self {
        let len = Self::num_of_bytes(num_bits);
        Self {
            bits: vec![0; len].into(),
            num_bits,
            num_high_bits: 0,
        }
    }

    pub fn all_high_bits(num_bits: usize) -> Self {
        let len = Self::num_of_bytes(num_bits);
=======
    pub fn all_high_bits(num_bits: usize) -> Self {
        let len = Self::num_bytes(num_bits);
>>>>>>> e4c5f8b0
        Self {
            bits: vec![0xff; len].into(),
            num_bits,
            num_high_bits: num_bits,
        }
    }

    fn from_bytes_with_num_bits(buf: Bytes, num_bits: usize) -> Self {
        assert!(num_bits <= buf.len() << 3);

        let num_high_bits = buf.iter().map(|x| x.count_ones()).sum::<u32>() as usize;
        Self {
            num_bits,
            bits: buf,
            num_high_bits,
        }
    }

    #[cfg(test)]
    pub fn from_bytes(buf: Bytes) -> Self {
        let num_bits = buf.len() << 3;
        Self::from_bytes_with_num_bits(buf, num_bits)
    }

    /// Return the next set bit index on or after `bit_idx`.
    pub fn next_set_bit(&self, bit_idx: usize) -> Option<usize> {
        for idx in bit_idx..self.len() {
            // Since `self.len()` guards the range, we can safely call unsafe function here.
            if unsafe { self.is_set_unchecked(idx) } {
                return Some(idx);
            }
        }
        None
    }

    pub fn num_high_bits(&self) -> usize {
        self.num_high_bits
    }

    fn num_bytes(num_bits: usize) -> usize {
        let num_bytes = num_bits / 8 + if num_bits % 8 > 0 { 1 } else { 0 };
        let r = num_bytes % 64;
        if r == 0 {
            num_bytes
        } else {
            num_bytes + 64 - r
        }
    }

    /// Returns the number of valid bits in the bitmap,
    /// also referred to its 'length'.
    #[inline]
    pub fn len(&self) -> usize {
        self.num_bits
    }

    /// Returns true if the `Bitmap` has a length of 0.
    pub fn is_empty(&self) -> bool {
        self.bits.is_empty()
    }

    /// # Safety
    ///
    /// Makes clippy happy.
    pub unsafe fn is_set_unchecked(&self, idx: usize) -> bool {
        bit_util::get_bit_raw(self.bits.as_ptr(), idx)
    }

    pub fn is_set(&self, idx: usize) -> ArrayResult<bool> {
        self.check_idx(idx)?;

        // Justification
        // We've already checked index here, so it's ok to use unsafe.
        Ok(unsafe { self.is_set_unchecked(idx) })
    }

    pub fn iter(&self) -> BitmapIter<'_> {
        BitmapIter {
            bits: &self.bits,
            idx: 0,
            num_bits: self.num_bits,
        }
    }

    /// Returns an iterator which starts from `offset`.
    pub fn iter_from(&self, offset: usize) -> ArrayResult<BitmapIter<'_>> {
        self.check_idx(offset)?;
        Ok(BitmapIter {
            bits: &self.bits,
            idx: offset,
            num_bits: self.num_bits,
        })
    }

    fn check_idx(&self, idx: usize) -> ArrayResult<()> {
        ensure!(idx < self.len());
        Ok(())
    }
}

impl<'a, 'b> BitAnd<&'b Bitmap> for &'a Bitmap {
    type Output = Bitmap;

    fn bitand(self, rhs: &'b Bitmap) -> Bitmap {
        assert_eq!(self.num_bits, rhs.num_bits);
        let bits = self
            .bits
            .iter()
            .zip_eq(rhs.bits.iter())
            .map(|(&a, &b)| a & b)
            .collect();
        Bitmap::from_bytes_with_num_bits(bits, self.num_bits)
    }
}

impl<'a, 'b> BitOr<&'b Bitmap> for &'a Bitmap {
    type Output = Bitmap;

    fn bitor(self, rhs: &'b Bitmap) -> Bitmap {
        assert_eq!(self.num_bits, rhs.num_bits);
        let bits = self
            .bits
            .iter()
            .zip_eq(rhs.bits.iter())
            .map(|(&a, &b)| a | b)
            .collect();
        Bitmap::from_bytes_with_num_bits(bits, self.num_bits)
    }
}

impl<'a> Not for &'a Bitmap {
    type Output = Bitmap;

    fn not(self) -> Self::Output {
        let bits = self.bits.iter().map(|b| !b).collect();
        Bitmap::from_bytes_with_num_bits(bits, self.num_bits)
    }
}

impl FromIterator<bool> for Bitmap {
    fn from_iter<T: IntoIterator<Item = bool>>(iter: T) -> Self {
        let mut builder = BitmapBuilder::default();
        for b in iter {
            builder.append(b);
        }
        builder.finish()
    }
}

impl FromIterator<Option<bool>> for Bitmap {
    fn from_iter<T: IntoIterator<Item = Option<bool>>>(iter: T) -> Self {
        let mut builder = BitmapBuilder::default();
        for b in iter {
            builder.append(b.unwrap_or(false));
        }
        builder.finish()
    }
}

impl Bitmap {
    pub fn to_protobuf(&self) -> ProstBuffer {
        let last_byte_num_bits = ((self.num_bits % 8) as u8).to_be_bytes();
        let body = last_byte_num_bits
            .into_iter()
            .chain(self.bits.iter().copied())
            .collect();

        ProstBuffer {
            body,
            compression: CompressionType::None as i32,
        }
    }
}

impl TryFrom<&ProstBuffer> for Bitmap {
    type Error = ArrayError;

    fn try_from(buf: &ProstBuffer) -> ArrayResult<Bitmap> {
        let last_byte_num_bits = u8::from_be_bytes(buf.body[..1].try_into().unwrap());
        let bits = Bytes::copy_from_slice(&buf.body[1..]); // TODO: avoid this allocation
        let num_bits = (bits.len() << 3) - ((8 - last_byte_num_bits) % 8) as usize;

        Ok(Self::from_bytes_with_num_bits(bits, num_bits))
    }
}

impl PartialEq for Bitmap {
    fn eq(&self, other: &Self) -> bool {
        // buffer equality considers capacity, but here we want to only compare
        // actual data contents
        if self.num_bits != other.num_bits {
            return false;
        }
        // assume unset bits are always 0, and num_bits is always consistent with bits length.
        // Note: If you new a Buffer without init, the PartialEq may have UB due to uninit mem cuz
        // we are comparing bytes by bytes instead of bits by bits.
        let length = (self.num_bits + 7) / 8;
        self.bits[..length] == other.bits[..length]
    }
}

pub struct BitmapIter<'a> {
    bits: &'a Bytes,
    idx: usize,
    num_bits: usize,
}

impl<'a> std::iter::Iterator for BitmapIter<'a> {
    type Item = bool;

    fn next(&mut self) -> Option<Self::Item> {
        if self.idx >= self.num_bits {
            return None;
        }
        let b = unsafe { bit_util::get_bit_raw(self.bits.as_ptr(), self.idx) };
        self.idx += 1;
        Some(b)
    }
}

#[cfg(test)]
mod tests {
    use itertools::Itertools;

    use super::*;

    #[test]
    fn test_bitmap_builder() {
        let bitmap1 = {
            let mut builder = BitmapBuilder::default();
            builder
                .append(false)
                .append(true)
                .append(true)
                .append(false)
                .append(true)
                .append(false)
                .append(true)
                .append(false)
                .append(true)
                .append(false)
                .append(true)
                .append(true)
                .append(false)
                .append(true)
                .append(false)
                .append(true);
            builder.finish()
        };
        let byte1 = 0b0101_0110_u8;
        let byte2 = 0b1010_1101_u8;
        let expected = Bitmap::from_bytes(Bytes::copy_from_slice(&[byte1, byte2]));
        assert_eq!(bitmap1, expected);
        assert_eq!(
            bitmap1.num_high_bits(),
            (byte1.count_ones() + byte2.count_ones()) as usize
        );

        let bitmap2 = {
            let mut builder = BitmapBuilder::default();
            builder
                .append(false)
                .append(true)
                .append(true)
                .append(false)
                .append(true)
                .append(false)
                .append(true)
                .append(false);
            builder.finish()
        };
        let byte1 = 0b0101_0110_u8;
        let expected = Bitmap::from_bytes(Bytes::copy_from_slice(&[byte1]));
        assert_eq!(bitmap2, expected);
    }

    #[test]
<<<<<<< HEAD
    fn test_bitmap_length() {
        assert_eq!(64, Bitmap::new(63 * 8).num_of_buffer_bytes());
        assert_eq!(64, Bitmap::new(64 * 8).num_of_buffer_bytes());
        assert_eq!(128, Bitmap::new(65 * 8).num_of_buffer_bytes());
    }

    #[test]
=======
>>>>>>> e4c5f8b0
    fn test_bitwise_and() {
        let bitmap1 = Bitmap::from_bytes(Bytes::from_static(&[0b01101010]));
        let bitmap2 = Bitmap::from_bytes(Bytes::from_static(&[0b01001110]));
        assert_eq!(
            Bitmap::from_bytes(Bytes::from_static(&[0b01001010])),
            (&bitmap1 & &bitmap2)
        );
    }

    #[test]
    fn test_bitwise_or() {
        let bitmap1 = Bitmap::from_bytes(Bytes::from_static(&[0b01101010]));
        let bitmap2 = Bitmap::from_bytes(Bytes::from_static(&[0b01001110]));
        assert_eq!(
            Bitmap::from_bytes(Bytes::from_static(&[0b01101110])),
            (&bitmap1 | &bitmap2)
        );
    }

    #[test]
    fn test_bitmap_is_set() {
        let bitmap = Bitmap::from_bytes(Bytes::from_static(&[0b01001010]));
        assert!(!bitmap.is_set(0).unwrap());
        assert!(bitmap.is_set(1).unwrap());
        assert!(!bitmap.is_set(2).unwrap());
        assert!(bitmap.is_set(3).unwrap());
        assert!(!bitmap.is_set(4).unwrap());
        assert!(!bitmap.is_set(5).unwrap());
        assert!(bitmap.is_set(6).unwrap());
        assert!(!bitmap.is_set(7).unwrap());
    }

    #[test]
    fn test_bitmap_iter() -> ArrayResult<()> {
        {
            let bitmap = Bitmap::from_bytes(Bytes::from_static(&[0b01001010]));
            let mut booleans = vec![];
            for b in bitmap.iter() {
                booleans.push(b as u8);
            }
            assert_eq!(booleans, vec![0u8, 1, 0, 1, 0, 0, 1, 0]);
        }
        {
            let bitmap: Bitmap = vec![true; 5].into_iter().collect();
            for b in bitmap.iter() {
                assert!(b);
            }
        }
        Ok(())
    }

    #[test]
    fn test_bitmap_from_protobuf() {
        let bitmap_bytes = vec![3u8 /* len % 8 */, 0b0101_0010, 0b110];
        let buf = ProstBuffer {
            body: bitmap_bytes,
            compression: CompressionType::None as _,
        };
        let bitmap: Bitmap = (&buf).try_into().unwrap();
        let actual_bytes: Vec<u8> = bitmap.iter().map(|b| b as u8).collect();

        assert_eq!(actual_bytes, vec![0, 1, 0, 0, 1, 0, 1, 0, /*  */ 0, 1, 1]); // in reverse order
        assert_eq!(bitmap.num_high_bits(), 5);
    }

    #[test]
    fn test_bitmap_from_buffer() {
        let byte1 = 0b0110_1010_u8;
        let byte2 = 0b1011_0101_u8;
        let bitmap = Bitmap::from_bytes(Bytes::from_static(&[0b0110_1010, 0b1011_0101]));
        let expected = Bitmap::from_iter(vec![
            false, true, false, true, false, true, true, false, true, false, true, false, true,
            true, false, true,
        ]);
        let num_high_bits = (byte1.count_ones() + byte2.count_ones()) as usize;
        assert_eq!(expected, bitmap);
        assert_eq!(bitmap.num_high_bits(), num_high_bits);
        assert_eq!(expected.num_high_bits(), num_high_bits);
    }

    #[test]
    fn test_bitmap_eq() {
        let b1: Bitmap = (vec![false; 3]).into_iter().collect();
        let b2: Bitmap = (vec![false; 5]).into_iter().collect();
        assert_ne!(b1, b2);

        let b1: Bitmap = [true, false]
            .iter()
            .cycle()
            .cloned()
            .take(10000)
            .collect_vec()
            .into_iter()
            .collect();
        let b2: Bitmap = [true, false]
            .iter()
            .cycle()
            .cloned()
            .take(10000)
            .collect_vec()
            .into_iter()
            .collect();
        assert_eq!(b1, b2);
    }

    #[test]
<<<<<<< HEAD
    fn test_bitmap_init() {
        let bm1 = Bitmap::new(1);
        let bm2 = (vec![false]).try_into().unwrap();
        assert_eq!(bm1, bm2);
    }

    #[test]
=======
>>>>>>> e4c5f8b0
    fn test_bitmap_set() {
        let mut b = BitmapBuilder::zeroed(10);
        assert_eq!(b.num_high_bits, 0);

        b.set(0, true);
        b.set(7, true);
        b.set(8, true);
        b.set(9, true);
        assert_eq!(b.num_high_bits, 4);

        b.set(7, false);
        b.set(8, false);
        assert_eq!(b.num_high_bits, 2);

        b.append(true);
        assert_eq!(b.len, 11);
        assert_eq!(b.num_high_bits, 3);

        let b = b.finish();
        assert_eq!(b.bits.to_vec(), &[0b0000_0001, 0b0000_0110]);
    }
}<|MERGE_RESOLUTION|>--- conflicted
+++ resolved
@@ -157,22 +157,8 @@
 }
 
 impl Bitmap {
-<<<<<<< HEAD
-    pub fn new(num_bits: usize) -> Self {
-        let len = Self::num_of_bytes(num_bits);
-        Self {
-            bits: vec![0; len].into(),
-            num_bits,
-            num_high_bits: 0,
-        }
-    }
-
-    pub fn all_high_bits(num_bits: usize) -> Self {
-        let len = Self::num_of_bytes(num_bits);
-=======
     pub fn all_high_bits(num_bits: usize) -> Self {
         let len = Self::num_bytes(num_bits);
->>>>>>> e4c5f8b0
         Self {
             bits: vec![0xff; len].into(),
             num_bits,
@@ -450,16 +436,6 @@
     }
 
     #[test]
-<<<<<<< HEAD
-    fn test_bitmap_length() {
-        assert_eq!(64, Bitmap::new(63 * 8).num_of_buffer_bytes());
-        assert_eq!(64, Bitmap::new(64 * 8).num_of_buffer_bytes());
-        assert_eq!(128, Bitmap::new(65 * 8).num_of_buffer_bytes());
-    }
-
-    #[test]
-=======
->>>>>>> e4c5f8b0
     fn test_bitwise_and() {
         let bitmap1 = Bitmap::from_bytes(Bytes::from_static(&[0b01101010]));
         let bitmap2 = Bitmap::from_bytes(Bytes::from_static(&[0b01001110]));
@@ -566,16 +542,6 @@
     }
 
     #[test]
-<<<<<<< HEAD
-    fn test_bitmap_init() {
-        let bm1 = Bitmap::new(1);
-        let bm2 = (vec![false]).try_into().unwrap();
-        assert_eq!(bm1, bm2);
-    }
-
-    #[test]
-=======
->>>>>>> e4c5f8b0
     fn test_bitmap_set() {
         let mut b = BitmapBuilder::zeroed(10);
         assert_eq!(b.num_high_bits, 0);
