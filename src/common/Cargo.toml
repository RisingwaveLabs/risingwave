[package]
name = "risingwave_common"
version = { workspace = true }
edition = { workspace = true }
homepage = { workspace = true }
keywords = { workspace = true }
license = { workspace = true }
repository = { workspace = true }

[package.metadata.cargo-machete]
ignored = ["workspace-hack"]

[package.metadata.cargo-udeps.ignore]
normal = ["workspace-hack"]

[dependencies]
anyhow = "1"
arc-swap = "1"
arrow-array = "34"
arrow-schema = "34"
async-trait = "0.1"
auto_enums = "0.8"
bitflags = "2"
byteorder = "1"
bytes = "1"
chrono = { version = "0.4", default-features = false, features = [
    "clock",
    "std",
] }
chrono-tz = { version = "0.7", features = ["case-insensitive"] }
clap = { version = "4", features = ["derive"] }
comfy-table = "6"
crc32fast = "1"
derivative = "2"
easy-ext = "1"
either = "1"
enum-as-inner = "0.5"
fixedbitset = { version = "0.4", features = ["std"] }
futures = { version = "0.3", default-features = false, features = ["alloc"] }
futures-async-stream = "0.2"
hex = "0.4.3"
humantime = "2.1"
itertools = "0.10"
itoa = "1.0"
memcomparable = { version = "0.1", features = ["decimal"] }
num-traits = "0.2"
parking_lot = "0.12"
parse-display = "0.6"
paste = "1"
postgres-types = { version = "0.2.4", features = [
    "derive",
    "with-chrono-0_4",
    "with-serde_json-1",
] }
prometheus = { version = "0.13" }
prost = "0.11"
rand = "0.8"
regex = "1"
reqwest = { version = "0.11", features = ["json"] }
risingwave_pb = { path = "../prost" }
rust_decimal = { version = "1", features = ["db-tokio-postgres"] }
ryu = "1.0"
serde = { version = "1", features = ["derive"] }
serde_json = "1"
static_assertions = "1"
strum = "0.24"
strum_macros = "0.24"
sysinfo = { version = "0.26", default-features = false }
thiserror = "1"
tokio = { version = "0.2", package = "madsim-tokio", features = [
    "rt",
    "rt-multi-thread",
    "sync",
    "macros",
    "time",
    "signal",
] }
toml = "0.7"
tonic = { version = "0.2", package = "madsim-tonic" }
tracing = "0.1"
url = "2"
uuid = "1.2.2"

[target.'cfg(not(madsim))'.dependencies]
workspace-hack = { path = "../workspace-hack" }

[target.'cfg(target_os = "linux")'.dependencies]
procfs = { version = "0.12", default-features = false }
libc = "0.2"

[target.'cfg(target_os = "macos")'.dependencies]
darwin-libproc = { git = "https://github.com/risingwavelabs/darwin-libproc.git", rev = "a502be24bd0971463f5bcbfe035a248d8ba503b7" }
libc = "0.2.72"
mach = "0.3.2"

[dev-dependencies]
criterion = "0.4"
more-asserts = "0.3"
rand = "0.8"
tempfile = "3"
twox-hash = "1"

[[bench]]
name = "bench_encoding"
harness = false

[[bench]]
name = "bench_row"
harness = false

[[bench]]
name = "bitmap"
harness = false

<<<<<<< HEAD
[[bin]]
name = "example-config"
path = "src/bin/default_config.rs"
=======
[[bench]]
name = "bench_hash_key_encoding"
harness = false
>>>>>>> 2493fc18
<|MERGE_RESOLUTION|>--- conflicted
+++ resolved
@@ -112,12 +112,10 @@
 name = "bitmap"
 harness = false
 
-<<<<<<< HEAD
-[[bin]]
-name = "example-config"
-path = "src/bin/default_config.rs"
-=======
 [[bench]]
 name = "bench_hash_key_encoding"
 harness = false
->>>>>>> 2493fc18
+
+[[bin]]
+name = "example-config"
+path = "src/bin/default_config.rs"