[package]
name = "risingwave_common"
version = { workspace = true }
edition = { workspace = true }
homepage = { workspace = true }
keywords = { workspace = true }
license = { workspace = true }
repository = { workspace = true }

[package.metadata.cargo-machete]
ignored = ["workspace-hack"]

[package.metadata.cargo-udeps.ignore]
normal = ["workspace-hack"]

[dependencies]
anyhow = "1"
arc-swap = "1"
arrow-array = "45"
arrow-buffer = "45"
arrow-schema = "45"
async-trait = "0.1"
auto_enums = "0.8"
bitflags = "2"
byteorder = "1"
bytes = "1"
chrono = { version = "0.4", default-features = false, features = [
    "clock",
    "std",
] }
chrono-tz = { version = "0.8", features = ["case-insensitive"] }
clap = { version = "4", features = ["derive"] }
comfy-table = "7"
crc32fast = "1"
easy-ext = "1"
educe = "0.4"
either = "1"
enum-as-inner = "0.6"
ethnum = { version = "1", features = ["serde"] }
fixedbitset = { version = "0.4", features = ["std"] }
fs-err = "2"
futures = { version = "0.3", default-features = false, features = ["alloc"] }
hex = "0.4.3"
http = "0.2"
humantime = "2.1"
hyper = "0.14"
hytra = { workspace = true }
itertools = "0.11"
itoa = "1.0"
lru = { git = "https://github.com/risingwavelabs/lru-rs.git", rev = "cb2d7c7" }
memcomparable = { version = "0.2", features = ["decimal"] }
num-integer = "0.1"
num-traits = "0.2"
number_prefix = "0.4.0"
opentelemetry = { version = "0.20", default-features = false }
parking_lot = "0.12"
parse-display = "0.8"
paste = "1"
<<<<<<< HEAD
pin-project-lite = "0.2"
postgres-types = { version = "0.2.5", features = [
=======
postgres-types = { version = "0.2.6", features = [
>>>>>>> 586bb0d9
    "derive",
    "with-chrono-0_4",
    "with-serde_json-1",
] }
prometheus = { version = "0.13" }
prost = "0.11"
rand = "0.8"
regex = "1"
reqwest = { version = "0.11", features = ["json"] }
risingwave_common_proc_macro = { path = "./proc_macro" }
risingwave_pb = { workspace = true }
rust_decimal = { version = "1", features = ["db-postgres", "maths"] }
ryu = "1.0"
serde = { version = "1", features = ["derive"] }
serde_bytes = "0.11"
serde_default = "0.1"
serde_json = "1"
serde_with = "3"
smallbitset = "0.7.1"
speedate = "0.12.0"
static_assertions = "1"
strum = "0.25"
strum_macros = "0.25"
sysinfo = { version = "0.29", default-features = false }
thiserror = "1"
tinyvec = { version = "1", features = ["rustc_1_55", "grab_spare_slice"] }
tokio = { version = "0.2", package = "madsim-tokio", features = [
    "rt",
    "rt-multi-thread",
    "sync",
    "macros",
    "time",
    "signal",
] }
toml = "0.7"
tonic = { workspace = true }
tracing = "0.1"
tracing-opentelemetry = "0.20"
tracing-subscriber = "0.3.17"
twox-hash = "1"
url = "2"
uuid = "1.4.1"

[target.'cfg(not(madsim))'.dependencies]
workspace-hack = { path = "../workspace-hack" }

[target.'cfg(target_os = "linux")'.dependencies]
procfs = { version = "0.15", default-features = false }
libc = "0.2"

[target.'cfg(target_os = "macos")'.dependencies]
darwin-libproc = { git = "https://github.com/risingwavelabs/darwin-libproc.git", rev = "a502be24bd0971463f5bcbfe035a248d8ba503b7" }
libc = "0.2.147"
mach2 = "0.4"

[dev-dependencies]
criterion = { workspace = true }
more-asserts = "0.3"
pretty_assertions = "1"
rand = "0.8"
rusty-fork = "0.3"
tempfile = "3"

[[bench]]
name = "bench_encoding"
harness = false

[[bench]]
name = "bitmap"
harness = false

[[bench]]
name = "bench_hash_key_encoding"
harness = false

[[bench]]
name = "bench_data_chunk_encoding"
harness = false

[[bench]]
name = "bench_data_chunk_compact"
harness = false

[[bench]]
name = "bench_array"
harness = false

[[bin]]
name = "example-config"
path = "src/bin/default_config.rs"<|MERGE_RESOLUTION|>--- conflicted
+++ resolved
@@ -56,12 +56,8 @@
 parking_lot = "0.12"
 parse-display = "0.8"
 paste = "1"
-<<<<<<< HEAD
 pin-project-lite = "0.2"
-postgres-types = { version = "0.2.5", features = [
-=======
 postgres-types = { version = "0.2.6", features = [
->>>>>>> 586bb0d9
     "derive",
     "with-chrono-0_4",
     "with-serde_json-1",
