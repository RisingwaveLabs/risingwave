--- conflicted
+++ resolved
@@ -45,11 +45,7 @@
 enumflags2 = { version = "0.7.8" }
 ethnum = { version = "1", features = ["serde"] }
 fixedbitset = { version = "0.5", features = ["std"] }
-<<<<<<< HEAD
 foyer = { workspace = true }
-fs-err = "2"
-=======
->>>>>>> a9bdaa8d
 futures = { version = "0.3", default-features = false, features = ["alloc"] }
 governor = { version = "0.6", default-features = false, features = ["std"] }
 hex = "0.4.3"
