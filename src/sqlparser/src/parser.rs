--- conflicted
+++ resolved
@@ -3669,27 +3669,14 @@
                     _ => self.expected_at(checkpoint, "A value")?,
                 },
                 Keyword::SECRET => {
-<<<<<<< HEAD
                     if FORBID_OBJ_REF {
                         return self.expected_at(
                             checkpoint,
                             "a concrete value rather than a secret reference",
                         );
                     }
-                    let secret_name = self.parse_object_name()?;
-                    let ref_as = if self.parse_keywords(&[Keyword::AS, Keyword::FILE]) {
-                        SecretRefAsType::File
-                    } else {
-                        SecretRefAsType::Text
-                    };
-                    Ok(SqlOptionValue::SecretRef(SecretRefValue {
-                        secret_name,
-                        ref_as,
-                    }))
-=======
                     let secret = self.parse_secret_ref()?;
                     Ok(Value::Ref(secret))
->>>>>>> 521f6749
                 }
                 _ => self.expected_at(checkpoint, "a concrete value"),
             },
