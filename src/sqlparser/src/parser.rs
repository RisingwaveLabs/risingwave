// Licensed under the Apache License, Version 2.0 (the "License");
// you may not use this file except in compliance with the License.
// You may obtain a copy of the License at
//
//     http://www.apache.org/licenses/LICENSE-2.0
//
// Unless required by applicable law or agreed to in writing, software
// distributed under the License is distributed on an "AS IS" BASIS,
// WITHOUT WARRANTIES OR CONDITIONS OF ANY KIND, either express or implied.
// See the License for the specific language governing permissions and
// limitations under the License.

//! SQL Parser

#[cfg(not(feature = "std"))]
use alloc::{
    boxed::Box,
    format,
    string::{String, ToString},
    vec,
    vec::Vec,
};
use core::fmt;

use itertools::Itertools;
use tracing::{debug, instrument};
use winnow::combinator::{alt, cut_err, dispatch, fail, opt, peek, preceded, repeat, separated};
use winnow::{PResult, Parser as _};

use crate::ast::*;
use crate::keywords::{self, Keyword};
use crate::parser_v2;
use crate::parser_v2::{keyword, literal_i64, literal_uint, ParserExt as _};
use crate::tokenizer::*;

pub(crate) const UPSTREAM_SOURCE_KEY: &str = "connector";

#[derive(Debug, Clone, PartialEq)]
pub enum ParserError {
    TokenizerError(String),
    ParserError(String),
}

impl ParserError {
    pub fn inner_msg(self) -> String {
        match self {
            ParserError::TokenizerError(s) | ParserError::ParserError(s) => s,
        }
    }
}

#[derive(Debug, thiserror::Error)]
#[error("{0}")]
pub struct StrError(pub String);

// Use `Parser::expected` instead, if possible
#[macro_export]
macro_rules! parser_err {
    ($($arg:tt)*) => {
        return Err(winnow::error::ErrMode::Backtrack(<winnow::error::ContextError as winnow::error::FromExternalError<_, _>>::from_external_error(
            &Parser::default(),
            winnow::error::ErrorKind::Fail,
            $crate::parser::StrError(format!($($arg)*)),
        )))
    };
}

impl From<StrError> for winnow::error::ErrMode<winnow::error::ContextError> {
    fn from(e: StrError) -> Self {
        winnow::error::ErrMode::Backtrack(<winnow::error::ContextError as winnow::error::FromExternalError<_, _>>::from_external_error(
            &Parser::default(),
            winnow::error::ErrorKind::Fail,
            e,
        ))
    }
}

// Returns a successful result if the optional expression is some
macro_rules! return_ok_if_some {
    ($e:expr) => {{
        if let Some(v) = $e {
            return Ok(v);
        }
    }};
}

#[derive(PartialEq)]
pub enum IsOptional {
    Optional,
    Mandatory,
}

use IsOptional::*;

pub enum IsLateral {
    Lateral,
    NotLateral,
}

use IsLateral::*;

pub type IncludeOption = Vec<IncludeOptionItem>;

#[cfg_attr(feature = "serde", derive(serde::Serialize, serde::Deserialize))]
#[derive(Eq, Clone, Debug, PartialEq, Hash)]
pub struct IncludeOptionItem {
    pub column_type: Ident,
    pub column_alias: Option<Ident>,
    pub inner_field: Option<String>,
    pub header_inner_expect_type: Option<DataType>,
}

#[derive(Debug)]
pub enum WildcardOrExpr {
    Expr(Expr),
    /// Expr is an arbitrary expression, returning either a table or a column.
    /// Idents are the prefix of `*`, which are consecutive field accesses.
    /// e.g. `(table.v1).*` or `(table).v1.*`
    ///
    /// See also [`Expr::FieldIdentifier`] for behaviors of parentheses.
    ExprQualifiedWildcard(Expr, Vec<Ident>),
    /// `QualifiedWildcard` and `Wildcard` can be followed by EXCEPT (columns)
    QualifiedWildcard(ObjectName, Option<Vec<Expr>>),
    Wildcard(Option<Vec<Expr>>),
}

impl From<WildcardOrExpr> for FunctionArgExpr {
    fn from(wildcard_expr: WildcardOrExpr) -> Self {
        match wildcard_expr {
            WildcardOrExpr::Expr(expr) => Self::Expr(expr),
            WildcardOrExpr::ExprQualifiedWildcard(expr, prefix) => {
                Self::ExprQualifiedWildcard(expr, prefix)
            }
            WildcardOrExpr::QualifiedWildcard(prefix, except) => {
                Self::QualifiedWildcard(prefix, except)
            }
            WildcardOrExpr::Wildcard(except) => Self::Wildcard(except),
        }
    }
}

impl From<TokenizerError> for ParserError {
    fn from(e: TokenizerError) -> Self {
        ParserError::TokenizerError(e.to_string())
    }
}

impl fmt::Display for ParserError {
    fn fmt(&self, f: &mut fmt::Formatter<'_>) -> fmt::Result {
        write!(
            f,
            "sql parser error: {}",
            match self {
                ParserError::TokenizerError(s) => s,
                ParserError::ParserError(s) => s,
            }
        )
    }
}

#[cfg(feature = "std")]
impl std::error::Error for ParserError {}

type ColumnsDefTuple = (
    Vec<ColumnDef>,
    Vec<TableConstraint>,
    Vec<SourceWatermark>,
    Option<usize>,
);

/// Reference:
/// <https://www.postgresql.org/docs/current/sql-syntax-lexical.html#SQL-PRECEDENCE>
#[derive(Debug, PartialEq, Eq, PartialOrd, Ord)]
pub enum Precedence {
    Zero = 0,
    LogicalOr, // 5 in upstream
    LogicalXor,
    LogicalAnd, // 10 in upstream
    UnaryNot,   // 15 in upstream
    Is,         // 17 in upstream
    Cmp,
    Like,    // 19 in upstream
    Between, // 20 in upstream
    Other,
    PlusMinus, // 30 in upstream
    MulDiv,    // 40 in upstream
    Exp,
    UnaryPosNeg,
    PostfixFactorial,
    Array,
    DoubleColon, // 50 in upstream
}

#[derive(Clone, Copy, Default)]
pub struct Parser<'a>(pub(crate) &'a [TokenWithLocation]);

impl Parser<'_> {
    /// Parse a SQL statement and produce an Abstract Syntax Tree (AST)
    #[instrument(level = "debug")]
    pub fn parse_sql(sql: &str) -> Result<Vec<Statement>, ParserError> {
        let mut tokenizer = Tokenizer::new(sql);
        let tokens = tokenizer.tokenize_with_location()?;
        let parser = Parser(&tokens);
        let stmts = Parser::parse_statements.parse(parser).map_err(|e| {
            // append SQL context to the error message, e.g.:
            // LINE 1: SELECT 1::int(2);
            let loc = match tokens.get(e.offset()) {
                Some(token) => token.location.clone(),
                None => {
                    // get location of EOF
                    Location {
                        line: sql.lines().count() as u64,
                        column: sql.lines().last().map_or(0, |l| l.len() as u64) + 1,
                    }
                }
            };
            let prefix = format!("LINE {}: ", loc.line);
            let sql_line = sql.split('\n').nth(loc.line as usize - 1).unwrap();
            let cursor = " ".repeat(prefix.len() + loc.column as usize - 1);
            ParserError::ParserError(format!(
                "{}\n{}{}\n{}^",
                e.inner().to_string().replace('\n', ": "),
                prefix,
                sql_line,
                cursor
            ))
        })?;
        Ok(stmts)
    }

    /// Parse object name from a string.
    pub fn parse_object_name_str(s: &str) -> Result<ObjectName, ParserError> {
        let mut tokenizer = Tokenizer::new(s);
        let tokens = tokenizer.tokenize_with_location()?;
        let parser = Parser(&tokens);
        Parser::parse_object_name
            .parse(parser)
            .map_err(|e| ParserError::ParserError(e.inner().to_string()))
    }

    /// Parse a list of semicolon-separated statements.
    fn parse_statements(&mut self) -> PResult<Vec<Statement>> {
        let mut stmts = Vec::new();
        let mut expecting_statement_delimiter = false;
        loop {
            // ignore empty statements (between successive statement delimiters)
            while self.consume_token(&Token::SemiColon) {
                expecting_statement_delimiter = false;
            }

            if self.peek_token() == Token::EOF {
                break;
            }
            if expecting_statement_delimiter {
                return self.expected("end of statement");
            }

            let statement = self.parse_statement()?;
            stmts.push(statement);
            expecting_statement_delimiter = true;
        }
        debug!("parsed statements:\n{:#?}", stmts);
        Ok(stmts)
    }

    /// Parse a single top-level statement (such as SELECT, INSERT, CREATE, etc.),
    /// stopping before the statement separator, if any.
    pub fn parse_statement(&mut self) -> PResult<Statement> {
        let checkpoint = *self;
        let token = self.next_token();
        match token.token {
            Token::Word(w) => match w.keyword {
                Keyword::EXPLAIN => Ok(self.parse_explain()?),
                Keyword::ANALYZE => Ok(self.parse_analyze()?),
                Keyword::SELECT | Keyword::WITH | Keyword::VALUES => {
                    *self = checkpoint;
                    Ok(Statement::Query(Box::new(self.parse_query()?)))
                }
                Keyword::DECLARE => Ok(self.parse_declare()?),
                Keyword::FETCH => Ok(self.parse_fetch_cursor()?),
                Keyword::CLOSE => Ok(self.parse_close_cursor()?),
                Keyword::TRUNCATE => Ok(self.parse_truncate()?),
                Keyword::CREATE => Ok(self.parse_create()?),
                Keyword::DISCARD => Ok(self.parse_discard()?),
                Keyword::DROP => Ok(self.parse_drop()?),
                Keyword::DELETE => Ok(self.parse_delete()?),
                Keyword::INSERT => Ok(self.parse_insert()?),
                Keyword::UPDATE => Ok(self.parse_update()?),
                Keyword::ALTER => Ok(self.parse_alter()?),
                Keyword::COPY => Ok(self.parse_copy()?),
                Keyword::SET => Ok(self.parse_set()?),
                Keyword::SHOW => {
                    if self.parse_keyword(Keyword::CREATE) {
                        Ok(self.parse_show_create()?)
                    } else {
                        Ok(self.parse_show()?)
                    }
                }
                Keyword::CANCEL => Ok(self.parse_cancel_job()?),
                Keyword::KILL => Ok(self.parse_kill_process()?),
                Keyword::DESCRIBE => Ok(Statement::Describe {
                    name: self.parse_object_name()?,
                }),
                Keyword::GRANT => Ok(self.parse_grant()?),
                Keyword::REVOKE => Ok(self.parse_revoke()?),
                Keyword::START => Ok(self.parse_start_transaction()?),
                Keyword::ABORT => Ok(Statement::Abort),
                // `BEGIN` is a nonstandard but common alias for the
                // standard `START TRANSACTION` statement. It is supported
                // by at least PostgreSQL and MySQL.
                Keyword::BEGIN => Ok(self.parse_begin()?),
                Keyword::COMMIT => Ok(self.parse_commit()?),
                Keyword::ROLLBACK => Ok(self.parse_rollback()?),
                // `PREPARE`, `EXECUTE` and `DEALLOCATE` are Postgres-specific
                // syntaxes. They are used for Postgres prepared statement.
                Keyword::DEALLOCATE => Ok(self.parse_deallocate()?),
                Keyword::EXECUTE => Ok(self.parse_execute()?),
                Keyword::PREPARE => Ok(self.parse_prepare()?),
                Keyword::COMMENT => Ok(self.parse_comment()?),
                Keyword::FLUSH => Ok(Statement::Flush),
                Keyword::WAIT => Ok(Statement::Wait),
                Keyword::RECOVER => Ok(Statement::Recover),
                _ => self.expected_at(checkpoint, "statement"),
            },
            Token::LParen => {
                *self = checkpoint;
                Ok(Statement::Query(Box::new(self.parse_query()?)))
            }
            _ => self.expected_at(checkpoint, "statement"),
        }
    }

    pub fn parse_truncate(&mut self) -> PResult<Statement> {
        let _ = self.parse_keyword(Keyword::TABLE);
        let table_name = self.parse_object_name()?;
        Ok(Statement::Truncate { table_name })
    }

    pub fn parse_analyze(&mut self) -> PResult<Statement> {
        let table_name = self.parse_object_name()?;

        Ok(Statement::Analyze { table_name })
    }

    /// Tries to parse a wildcard expression. If it is not a wildcard, parses an expression.
    ///
    /// A wildcard expression either means:
    /// - Selecting all fields from a struct. In this case, it is a
    ///   [`WildcardOrExpr::ExprQualifiedWildcard`]. Similar to [`Expr::FieldIdentifier`], It must
    ///   contain parentheses.
    /// - Selecting all columns from a table. In this case, it is a
    ///   [`WildcardOrExpr::QualifiedWildcard`] or a [`WildcardOrExpr::Wildcard`].
    pub fn parse_wildcard_or_expr(&mut self) -> PResult<WildcardOrExpr> {
        let checkpoint = *self;

        match self.next_token().token {
            Token::Word(w) if self.peek_token() == Token::Period => {
                // Since there's no parenthesis, `w` must be a column or a table
                // So what follows must be dot-delimited identifiers, e.g. `a.b.c.*`
                let wildcard_expr = self.parse_simple_wildcard_expr(checkpoint)?;
                return self.word_concat_wildcard_expr(w.to_ident()?, wildcard_expr);
            }
            Token::Mul => {
                return Ok(WildcardOrExpr::Wildcard(self.parse_except()?));
            }
            // parses wildcard field selection expression.
            // Code is similar to `parse_struct_selection`
            Token::LParen => {
                let mut expr = self.parse_expr()?;
                if self.consume_token(&Token::RParen) {
                    // Unwrap parentheses
                    while let Expr::Nested(inner) = expr {
                        expr = *inner;
                    }
                    // Now that we have an expr, what follows must be
                    // dot-delimited identifiers, e.g. `b.c.*` in `(a).b.c.*`
                    let wildcard_expr = self.parse_simple_wildcard_expr(checkpoint)?;
                    return self.expr_concat_wildcard_expr(expr, wildcard_expr);
                }
            }
            _ => (),
        };

        *self = checkpoint;
        self.parse_expr().map(WildcardOrExpr::Expr)
    }

    /// Concats `ident` and `wildcard_expr` in `ident.wildcard_expr`
    pub fn word_concat_wildcard_expr(
        &mut self,
        ident: Ident,
        simple_wildcard_expr: WildcardOrExpr,
    ) -> PResult<WildcardOrExpr> {
        let mut idents = vec![ident];
        let mut except_cols = vec![];
        match simple_wildcard_expr {
            WildcardOrExpr::QualifiedWildcard(ids, except) => {
                idents.extend(ids.0);
                if let Some(cols) = except {
                    except_cols = cols;
                }
            }
            WildcardOrExpr::Wildcard(except) => {
                if let Some(cols) = except {
                    except_cols = cols;
                }
            }
            WildcardOrExpr::ExprQualifiedWildcard(_, _) => unreachable!(),
            WildcardOrExpr::Expr(e) => return Ok(WildcardOrExpr::Expr(e)),
        }
        Ok(WildcardOrExpr::QualifiedWildcard(
            ObjectName(idents),
            if except_cols.is_empty() {
                None
            } else {
                Some(except_cols)
            },
        ))
    }

    /// Concats `expr` and `wildcard_expr` in `(expr).wildcard_expr`.
    pub fn expr_concat_wildcard_expr(
        &mut self,
        expr: Expr,
        simple_wildcard_expr: WildcardOrExpr,
    ) -> PResult<WildcardOrExpr> {
        if let WildcardOrExpr::Expr(e) = simple_wildcard_expr {
            return Ok(WildcardOrExpr::Expr(e));
        }

        // similar to `parse_struct_selection`
        let mut idents = vec![];
        let expr = match expr {
            // expr is `(foo)`
            Expr::Identifier(_) => expr,
            // expr is `(foo.v1)`
            Expr::CompoundIdentifier(_) => expr,
            // expr is `((1,2,3)::foo)`
            Expr::Cast { .. } => expr,
            // expr is `(func())`
            Expr::Function(_) => expr,
            // expr is `((foo.v1).v2)`
            Expr::FieldIdentifier(expr, ids) => {
                // Put `ids` to the latter part!
                idents.extend(ids);
                *expr
            }
            // expr is other things, e.g., `(1+2)`. It will become an unexpected period error at
            // upper level.
            _ => return Ok(WildcardOrExpr::Expr(expr)),
        };

        match simple_wildcard_expr {
            WildcardOrExpr::QualifiedWildcard(ids, except) => {
                if except.is_some() {
                    return self.expected("Expr quantified wildcard does not support except");
                }
                idents.extend(ids.0);
            }
            WildcardOrExpr::Wildcard(except) => {
                if except.is_some() {
                    return self.expected("Expr quantified wildcard does not support except");
                }
            }
            WildcardOrExpr::ExprQualifiedWildcard(_, _) => unreachable!(),
            WildcardOrExpr::Expr(_) => unreachable!(),
        }
        Ok(WildcardOrExpr::ExprQualifiedWildcard(expr, idents))
    }

    /// Tries to parses a wildcard expression without any parentheses.
    ///
    /// If wildcard is not found, go back to `index` and parse an expression.
    pub fn parse_simple_wildcard_expr(&mut self, checkpoint: Self) -> PResult<WildcardOrExpr> {
        let mut id_parts = vec![];
        while self.consume_token(&Token::Period) {
            let ckpt = *self;
            let token = self.next_token();
            match token.token {
                Token::Word(w) => id_parts.push(w.to_ident()?),
                Token::Mul => {
                    return if id_parts.is_empty() {
                        Ok(WildcardOrExpr::Wildcard(self.parse_except()?))
                    } else {
                        Ok(WildcardOrExpr::QualifiedWildcard(
                            ObjectName(id_parts),
                            self.parse_except()?,
                        ))
                    };
                }
                _ => {
                    *self = ckpt;
                    return self.expected("an identifier or a '*' after '.'");
                }
            }
        }
        *self = checkpoint;
        self.parse_expr().map(WildcardOrExpr::Expr)
    }

    pub fn parse_except(&mut self) -> PResult<Option<Vec<Expr>>> {
        if !self.parse_keyword(Keyword::EXCEPT) {
            return Ok(None);
        }
        if !self.consume_token(&Token::LParen) {
            return self.expected("EXCEPT should be followed by (");
        }
        let exprs = self.parse_comma_separated(Parser::parse_expr)?;
        if self.consume_token(&Token::RParen) {
            Ok(Some(exprs))
        } else {
            self.expected("( should be followed by ) after column names")
        }
    }

    /// Parse a new expression
    pub fn parse_expr(&mut self) -> PResult<Expr> {
        self.parse_subexpr(Precedence::Zero)
    }

    /// Parse tokens until the precedence changes
    pub fn parse_subexpr(&mut self, precedence: Precedence) -> PResult<Expr> {
        debug!("parsing expr, current token: {:?}", self.peek_token().token);
        let mut expr = self.parse_prefix()?;
        debug!("prefix: {:?}", expr);
        loop {
            let next_precedence = self.get_next_precedence()?;
            debug!("precedence: {precedence:?}, next precedence: {next_precedence:?}");

            if precedence >= next_precedence {
                break;
            }

            expr = self.parse_infix(expr, next_precedence)?;
        }
        Ok(expr)
    }

    /// Parse an expression prefix
    pub fn parse_prefix(&mut self) -> PResult<Expr> {
        // PostgreSQL allows any string literal to be preceded by a type name, indicating that the
        // string literal represents a literal of that type. Some examples:
        //
        //      DATE '2020-05-20'
        //      TIMESTAMP WITH TIME ZONE '2020-05-20 7:43:54'
        //      BOOL 'true'
        //
        // The first two are standard SQL, while the latter is a PostgreSQL extension. Complicating
        // matters is the fact that INTERVAL string literals may optionally be followed by special
        // keywords, e.g.:
        //
        //      INTERVAL '7' DAY
        //
        // Note also that naively `SELECT date` looks like a syntax error because the `date` type
        // name is not followed by a string literal, but in fact in PostgreSQL it is a valid
        // expression that should parse as the column name "date".
        return_ok_if_some!(self.maybe_parse(|parser| {
            match parser.parse_data_type()? {
                DataType::Interval => parser.parse_literal_interval(),
                // PostgreSQL allows almost any identifier to be used as custom data type name,
                // and we support that in `parse_data_type()`. But unlike Postgres we don't
                // have a list of globally reserved keywords (since they vary across dialects),
                // so given `NOT 'a' LIKE 'b'`, we'd accept `NOT` as a possible custom data type
                // name, resulting in `NOT 'a'` being recognized as a `TypedString` instead of
                // an unary negation `NOT ('a' LIKE 'b')`. To solve this, we don't accept the
                // `type 'string'` syntax for the custom data types at all.
                DataType::Custom(..) => parser_err!("dummy"),
                data_type => Ok(Expr::TypedString {
                    data_type,
                    value: parser.parse_literal_string()?,
                }),
            }
        }));

        let checkpoint = *self;
        let token = self.next_token();
        let expr = match token.token.clone() {
            Token::Word(w) => match w.keyword {
                Keyword::TRUE | Keyword::FALSE | Keyword::NULL => {
                    *self = checkpoint;
                    Ok(Expr::Value(self.parse_value()?))
                }
                Keyword::CASE => self.parse_case_expr(),
                Keyword::CAST => self.parse_cast_expr(),
                Keyword::TRY_CAST => self.parse_try_cast_expr(),
                Keyword::EXISTS => self.parse_exists_expr(),
                Keyword::EXTRACT => self.parse_extract_expr(),
                Keyword::SUBSTRING => self.parse_substring_expr(),
                Keyword::POSITION => self.parse_position_expr(),
                Keyword::OVERLAY => self.parse_overlay_expr(),
                Keyword::TRIM => self.parse_trim_expr(),
                Keyword::INTERVAL => self.parse_literal_interval(),
                Keyword::NOT => Ok(Expr::UnaryOp {
                    op: UnaryOperator::Not,
                    expr: Box::new(self.parse_subexpr(Precedence::UnaryNot)?),
                }),
                Keyword::ROW => self.parse_row_expr(),
                Keyword::ARRAY if self.peek_token() == Token::LParen => {
                    // similar to `exists(subquery)`
                    self.expect_token(&Token::LParen)?;
                    let exists_node = Expr::ArraySubquery(Box::new(self.parse_query()?));
                    self.expect_token(&Token::RParen)?;
                    Ok(exists_node)
                }
                Keyword::ARRAY if self.peek_token() == Token::LBracket => self.parse_array_expr(),
                // `LEFT` and `RIGHT` are reserved as identifier but okay as function
                Keyword::LEFT | Keyword::RIGHT => {
                    self.parse_function(ObjectName(vec![w.to_ident()?]))
                }
                Keyword::OPERATOR if self.peek_token().token == Token::LParen => {
                    let op = UnaryOperator::PGQualified(Box::new(self.parse_qualified_operator()?));
                    Ok(Expr::UnaryOp {
                        op,
                        expr: Box::new(self.parse_subexpr(Precedence::Other)?),
                    })
                }
                keyword @ (Keyword::ALL | Keyword::ANY | Keyword::SOME) => {
                    self.expect_token(&Token::LParen)?;
                    // In upstream's PR of parser-rs, there is `self.parser_subexpr(precedence)` here.
                    // But it will fail to parse `select 1 = any(null and true);`.
                    let sub = self.parse_expr()?;
                    self.expect_token(&Token::RParen)?;

                    // TODO: support `all/any/some(subquery)`.
                    if let Expr::Subquery(_) = &sub {
                        parser_err!("ANY/SOME/ALL(Subquery) is not implemented");
                    }

                    Ok(match keyword {
                        Keyword::ALL => Expr::AllOp(Box::new(sub)),
                        // `SOME` is a synonym for `ANY`.
                        Keyword::ANY | Keyword::SOME => Expr::SomeOp(Box::new(sub)),
                        _ => unreachable!(),
                    })
                }
                k if keywords::RESERVED_FOR_COLUMN_OR_TABLE_NAME.contains(&k) => {
                    parser_err!("syntax error at or near {token}")
                }
                // Here `w` is a word, check if it's a part of a multi-part
                // identifier, a function call, or a simple identifier:
                _ => match self.peek_token().token {
                    Token::LParen | Token::Period => {
                        let mut id_parts: Vec<Ident> = vec![w.to_ident()?];
                        while self.consume_token(&Token::Period) {
                            let ckpt = *self;
                            let token = self.next_token();
                            match token.token {
                                Token::Word(w) => id_parts.push(w.to_ident()?),
                                _ => {
                                    *self = ckpt;
                                    return self.expected("an identifier or a '*' after '.'");
                                }
                            }
                        }

                        if self.peek_token().token == Token::LParen {
                            self.parse_function(ObjectName(id_parts))
                        } else {
                            Ok(Expr::CompoundIdentifier(id_parts))
                        }
                    }
                    _ => Ok(Expr::Identifier(w.to_ident()?)),
                },
            }, // End of Token::Word

            tok @ Token::Minus | tok @ Token::Plus => {
                let op = if tok == Token::Plus {
                    UnaryOperator::Plus
                } else {
                    UnaryOperator::Minus
                };
                let mut sub_expr = self.parse_subexpr(Precedence::UnaryPosNeg)?;
                if let Expr::Value(Value::Number(ref mut s)) = sub_expr {
                    if tok == Token::Minus {
                        *s = format!("-{}", s);
                    }
                    return Ok(sub_expr);
                }
                Ok(Expr::UnaryOp {
                    op,
                    expr: Box::new(sub_expr),
                })
            }
            tok @ Token::DoubleExclamationMark
            | tok @ Token::PGSquareRoot
            | tok @ Token::PGCubeRoot
            | tok @ Token::AtSign
            | tok @ Token::Tilde => {
                let op = match tok {
                    Token::DoubleExclamationMark => UnaryOperator::PGPrefixFactorial,
                    Token::PGSquareRoot => UnaryOperator::PGSquareRoot,
                    Token::PGCubeRoot => UnaryOperator::PGCubeRoot,
                    Token::AtSign => UnaryOperator::PGAbs,
                    Token::Tilde => UnaryOperator::PGBitwiseNot,
                    _ => unreachable!(),
                };
                // Counter-intuitively, `|/ 4 + 12` means `|/ (4+12)` rather than `(|/4) + 12` in
                // PostgreSQL.
                Ok(Expr::UnaryOp {
                    op,
                    expr: Box::new(self.parse_subexpr(Precedence::Other)?),
                })
            }
            Token::Number(_)
            | Token::SingleQuotedString(_)
            | Token::DollarQuotedString(_)
            | Token::NationalStringLiteral(_)
            | Token::HexStringLiteral(_)
            | Token::CstyleEscapesString(_) => {
                *self = checkpoint;
                Ok(Expr::Value(self.parse_value()?))
            }
            Token::Parameter(number) => self.parse_param(number),
            Token::Pipe => {
                let args = self.parse_comma_separated(Parser::parse_identifier)?;
                self.expect_token(&Token::Pipe)?;
                let body = self.parse_expr()?;
                Ok(Expr::LambdaFunction {
                    args,
                    body: Box::new(body),
                })
            }
            Token::LParen => {
                let expr = if matches!(self.peek_token().token, Token::Word(w) if w.keyword == Keyword::SELECT || w.keyword == Keyword::WITH)
                {
                    Expr::Subquery(Box::new(self.parse_query()?))
                } else {
                    let mut exprs = self.parse_comma_separated(Parser::parse_expr)?;
                    if exprs.len() == 1 {
                        Expr::Nested(Box::new(exprs.pop().unwrap()))
                    } else {
                        Expr::Row(exprs)
                    }
                };
                self.expect_token(&Token::RParen)?;
                if self.peek_token() == Token::Period && matches!(expr, Expr::Nested(_)) {
                    self.parse_struct_selection(expr)
                } else {
                    Ok(expr)
                }
            }
            _ => self.expected_at(checkpoint, "an expression"),
        }?;

        if self.parse_keyword(Keyword::COLLATE) {
            Ok(Expr::Collate {
                expr: Box::new(expr),
                collation: self.parse_object_name()?,
            })
        } else {
            Ok(expr)
        }
    }

    fn parse_param(&mut self, param: String) -> PResult<Expr> {
        let Ok(index) = param.parse() else {
            parser_err!("Parameter symbol has a invalid index {}.", param);
        };
        Ok(Expr::Parameter { index })
    }

    /// Parses a field selection expression. See also [`Expr::FieldIdentifier`].
    pub fn parse_struct_selection(&mut self, expr: Expr) -> PResult<Expr> {
        let mut nested_expr = expr;
        // Unwrap parentheses
        while let Expr::Nested(inner) = nested_expr {
            nested_expr = *inner;
        }
        let fields = self.parse_fields()?;
        Ok(Expr::FieldIdentifier(Box::new(nested_expr), fields))
    }

    /// Parses consecutive field identifiers after a period. i.e., `.foo.bar.baz`
    pub fn parse_fields(&mut self) -> PResult<Vec<Ident>> {
        repeat(.., preceded(Token::Period, cut_err(Self::parse_identifier))).parse_next(self)
    }

    pub fn parse_qualified_operator(&mut self) -> PResult<QualifiedOperator> {
        self.expect_token(&Token::LParen)?;

        let checkpoint = *self;
        let schema = match self.parse_identifier_non_reserved() {
            Ok(ident) => {
                self.expect_token(&Token::Period)?;
                Some(ident)
            }
            Err(_) => {
                *self = checkpoint;
                None
            }
        };

        // https://www.postgresql.org/docs/15/sql-syntax-lexical.html#SQL-SYNTAX-OPERATORS
        const OP_CHARS: &[char] = &[
            '+', '-', '*', '/', '<', '>', '=', '~', '!', '@', '#', '%', '^', '&', '|', '`', '?',
        ];
        let name = {
            // Unlike PostgreSQL, we only take 1 token here rather than any sequence of `OP_CHARS`.
            // This is enough because we do not support custom operators like `x *@ y` anyways,
            // and all builtin sequences are already single tokens.
            //
            // To support custom operators and be fully compatible with PostgreSQL later, the
            // tokenizer should also be updated.
            let checkpoint = *self;
            let token = self.next_token();
            let name = token.token.to_string();
            if !name.trim_matches(OP_CHARS).is_empty() {
                return self
                    .expected_at(checkpoint, &format!("one of {}", OP_CHARS.iter().join(" ")));
            }
            name
        };

        self.expect_token(&Token::RParen)?;
        Ok(QualifiedOperator { schema, name })
    }

    pub fn parse_function(&mut self, name: ObjectName) -> PResult<Expr> {
        self.expect_token(&Token::LParen)?;
        let distinct = self.parse_all_or_distinct()?;
        let (args, order_by, variadic) = self.parse_optional_args()?;
        let over = if self.parse_keyword(Keyword::OVER) {
            // TBD: support window names (`OVER mywin`) in place of inline specification
            self.expect_token(&Token::LParen)?;
            let partition_by = if self.parse_keywords(&[Keyword::PARTITION, Keyword::BY]) {
                // a list of possibly-qualified column names
                self.parse_comma_separated(Parser::parse_expr)?
            } else {
                vec![]
            };
            let order_by_window = if self.parse_keywords(&[Keyword::ORDER, Keyword::BY]) {
                self.parse_comma_separated(Parser::parse_order_by_expr)?
            } else {
                vec![]
            };
            let window_frame = if !self.consume_token(&Token::RParen) {
                let window_frame = self.parse_window_frame()?;
                self.expect_token(&Token::RParen)?;
                Some(window_frame)
            } else {
                None
            };

            Some(WindowSpec {
                partition_by,
                order_by: order_by_window,
                window_frame,
            })
        } else {
            None
        };

        let filter = if self.parse_keyword(Keyword::FILTER) {
            self.expect_token(&Token::LParen)?;
            self.expect_keyword(Keyword::WHERE)?;
            let filter_expr = self.parse_expr()?;
            self.expect_token(&Token::RParen)?;
            Some(Box::new(filter_expr))
        } else {
            None
        };

        let within_group = if self.parse_keywords(&[Keyword::WITHIN, Keyword::GROUP]) {
            self.expect_token(&Token::LParen)?;
            self.expect_keywords(&[Keyword::ORDER, Keyword::BY])?;
            let order_by = self.parse_order_by_expr()?;
            self.expect_token(&Token::RParen)?;
            Some(Box::new(order_by.clone()))
        } else {
            None
        };

        Ok(Expr::Function(Function {
            name,
            args,
            variadic,
            over,
            distinct,
            order_by,
            filter,
            within_group,
        }))
    }

    pub fn parse_window_frame_units(&mut self) -> PResult<WindowFrameUnits> {
        dispatch! { peek(keyword);
            Keyword::ROWS => keyword.value(WindowFrameUnits::Rows),
            Keyword::RANGE => keyword.value(WindowFrameUnits::Range),
            Keyword::GROUPS => keyword.value(WindowFrameUnits::Groups),
            _ => fail,
        }
        .expect("ROWS, RANGE, or GROUPS")
        .parse_next(self)
    }

    pub fn parse_window_frame(&mut self) -> PResult<WindowFrame> {
        let units = self.parse_window_frame_units()?;
        let (start_bound, end_bound) = if self.parse_keyword(Keyword::BETWEEN) {
            let start_bound = self.parse_window_frame_bound()?;
            self.expect_keyword(Keyword::AND)?;
            let end_bound = Some(self.parse_window_frame_bound()?);
            (start_bound, end_bound)
        } else {
            (self.parse_window_frame_bound()?, None)
        };
        let exclusion = if self.parse_keyword(Keyword::EXCLUDE) {
            Some(self.parse_window_frame_exclusion()?)
        } else {
            None
        };
        Ok(WindowFrame {
            units,
            start_bound,
            end_bound,
            exclusion,
        })
    }

    /// Parse `CURRENT ROW` or `{ <non-negative numeric | datetime | interval> | UNBOUNDED } { PRECEDING | FOLLOWING }`
    pub fn parse_window_frame_bound(&mut self) -> PResult<WindowFrameBound> {
        if self.parse_keywords(&[Keyword::CURRENT, Keyword::ROW]) {
            Ok(WindowFrameBound::CurrentRow)
        } else {
            let rows = if self.parse_keyword(Keyword::UNBOUNDED) {
                None
            } else {
                Some(Box::new(self.parse_expr()?))
            };
            if self.parse_keyword(Keyword::PRECEDING) {
                Ok(WindowFrameBound::Preceding(rows))
            } else if self.parse_keyword(Keyword::FOLLOWING) {
                Ok(WindowFrameBound::Following(rows))
            } else {
                self.expected("PRECEDING or FOLLOWING")
            }
        }
    }

    pub fn parse_window_frame_exclusion(&mut self) -> PResult<WindowFrameExclusion> {
        if self.parse_keywords(&[Keyword::CURRENT, Keyword::ROW]) {
            Ok(WindowFrameExclusion::CurrentRow)
        } else if self.parse_keyword(Keyword::GROUP) {
            Ok(WindowFrameExclusion::Group)
        } else if self.parse_keyword(Keyword::TIES) {
            Ok(WindowFrameExclusion::Ties)
        } else if self.parse_keywords(&[Keyword::NO, Keyword::OTHERS]) {
            Ok(WindowFrameExclusion::NoOthers)
        } else {
            self.expected("CURRENT ROW, GROUP, TIES, or NO OTHERS")
        }
    }

    /// parse a group by expr. a group by expr can be one of group sets, roll up, cube, or simple
    /// expr.
    fn parse_group_by_expr(&mut self) -> PResult<Expr> {
        if self.parse_keywords(&[Keyword::GROUPING, Keyword::SETS]) {
            self.expect_token(&Token::LParen)?;
            let result = self.parse_comma_separated(|p| p.parse_tuple(true, true))?;
            self.expect_token(&Token::RParen)?;
            Ok(Expr::GroupingSets(result))
        } else if self.parse_keyword(Keyword::CUBE) {
            self.expect_token(&Token::LParen)?;
            let result = self.parse_comma_separated(|p| p.parse_tuple(true, false))?;
            self.expect_token(&Token::RParen)?;
            Ok(Expr::Cube(result))
        } else if self.parse_keyword(Keyword::ROLLUP) {
            self.expect_token(&Token::LParen)?;
            let result = self.parse_comma_separated(|p| p.parse_tuple(true, false))?;
            self.expect_token(&Token::RParen)?;
            Ok(Expr::Rollup(result))
        } else {
            self.parse_expr()
        }
    }

    /// parse a tuple with `(` and `)`.
    /// If `lift_singleton` is true, then a singleton tuple is lifted to a tuple of length 1,
    /// otherwise it will fail. If `allow_empty` is true, then an empty tuple is allowed.
    fn parse_tuple(&mut self, lift_singleton: bool, allow_empty: bool) -> PResult<Vec<Expr>> {
        if lift_singleton {
            if self.consume_token(&Token::LParen) {
                let result = if allow_empty && self.consume_token(&Token::RParen) {
                    vec![]
                } else {
                    let result = self.parse_comma_separated(Parser::parse_expr)?;
                    self.expect_token(&Token::RParen)?;
                    result
                };
                Ok(result)
            } else {
                Ok(vec![self.parse_expr()?])
            }
        } else {
            self.expect_token(&Token::LParen)?;
            let result = if allow_empty && self.consume_token(&Token::RParen) {
                vec![]
            } else {
                let result = self.parse_comma_separated(Parser::parse_expr)?;
                self.expect_token(&Token::RParen)?;
                result
            };
            Ok(result)
        }
    }

    pub fn parse_case_expr(&mut self) -> PResult<Expr> {
        parser_v2::expr_case(self)
    }

    /// Parse a SQL CAST function e.g. `CAST(expr AS FLOAT)`
    pub fn parse_cast_expr(&mut self) -> PResult<Expr> {
        self.expect_token(&Token::LParen)?;
        let expr = self.parse_expr()?;
        self.expect_keyword(Keyword::AS)?;
        let data_type = self.parse_data_type()?;
        self.expect_token(&Token::RParen)?;
        Ok(Expr::Cast {
            expr: Box::new(expr),
            data_type,
        })
    }

    /// Parse a SQL TRY_CAST function e.g. `TRY_CAST(expr AS FLOAT)`
    pub fn parse_try_cast_expr(&mut self) -> PResult<Expr> {
        self.expect_token(&Token::LParen)?;
        let expr = self.parse_expr()?;
        self.expect_keyword(Keyword::AS)?;
        let data_type = self.parse_data_type()?;
        self.expect_token(&Token::RParen)?;
        Ok(Expr::TryCast {
            expr: Box::new(expr),
            data_type,
        })
    }

    /// Parse a SQL EXISTS expression e.g. `WHERE EXISTS(SELECT ...)`.
    pub fn parse_exists_expr(&mut self) -> PResult<Expr> {
        self.expect_token(&Token::LParen)?;
        let exists_node = Expr::Exists(Box::new(self.parse_query()?));
        self.expect_token(&Token::RParen)?;
        Ok(exists_node)
    }

    pub fn parse_extract_expr(&mut self) -> PResult<Expr> {
        self.expect_token(&Token::LParen)?;
        let field = self.parse_date_time_field_in_extract()?;
        self.expect_keyword(Keyword::FROM)?;
        let expr = self.parse_expr()?;
        self.expect_token(&Token::RParen)?;
        Ok(Expr::Extract {
            field,
            expr: Box::new(expr),
        })
    }

    pub fn parse_substring_expr(&mut self) -> PResult<Expr> {
        // PARSE SUBSTRING (EXPR [FROM 1] [FOR 3])
        self.expect_token(&Token::LParen)?;
        let expr = self.parse_expr()?;
        let mut from_expr = None;
        if self.parse_keyword(Keyword::FROM) || self.consume_token(&Token::Comma) {
            from_expr = Some(self.parse_expr()?);
        }

        let mut to_expr = None;
        if self.parse_keyword(Keyword::FOR) || self.consume_token(&Token::Comma) {
            to_expr = Some(self.parse_expr()?);
        }
        self.expect_token(&Token::RParen)?;

        Ok(Expr::Substring {
            expr: Box::new(expr),
            substring_from: from_expr.map(Box::new),
            substring_for: to_expr.map(Box::new),
        })
    }

    /// `POSITION(<expr> IN <expr>)`
    pub fn parse_position_expr(&mut self) -> PResult<Expr> {
        self.expect_token(&Token::LParen)?;

        // Logically `parse_expr`, but limited to those with precedence higher than `BETWEEN`/`IN`,
        // to avoid conflict with general IN operator, for example `position(a IN (b) IN (c))`.
        // https://github.com/postgres/postgres/blob/REL_15_2/src/backend/parser/gram.y#L16012
        let substring = self.parse_subexpr(Precedence::Between)?;
        self.expect_keyword(Keyword::IN)?;
        let string = self.parse_subexpr(Precedence::Between)?;

        self.expect_token(&Token::RParen)?;

        Ok(Expr::Position {
            substring: Box::new(substring),
            string: Box::new(string),
        })
    }

    /// `OVERLAY(<expr> PLACING <expr> FROM <expr> [ FOR <expr> ])`
    pub fn parse_overlay_expr(&mut self) -> PResult<Expr> {
        self.expect_token(&Token::LParen)?;

        let expr = self.parse_expr()?;

        self.expect_keyword(Keyword::PLACING)?;
        let new_substring = self.parse_expr()?;

        self.expect_keyword(Keyword::FROM)?;
        let start = self.parse_expr()?;

        let mut count = None;
        if self.parse_keyword(Keyword::FOR) {
            count = Some(self.parse_expr()?);
        }

        self.expect_token(&Token::RParen)?;

        Ok(Expr::Overlay {
            expr: Box::new(expr),
            new_substring: Box::new(new_substring),
            start: Box::new(start),
            count: count.map(Box::new),
        })
    }

    /// `TRIM ([WHERE] ['text'] FROM 'text')`\
    /// `TRIM ([WHERE] [FROM] 'text' [, 'text'])`
    pub fn parse_trim_expr(&mut self) -> PResult<Expr> {
        self.expect_token(&Token::LParen)?;
        let mut trim_where = None;
        if let Token::Word(word) = self.peek_token().token {
            if [Keyword::BOTH, Keyword::LEADING, Keyword::TRAILING]
                .iter()
                .any(|d| word.keyword == *d)
            {
                trim_where = Some(self.parse_trim_where()?);
            }
        }

        let (mut trim_what, expr) = if self.parse_keyword(Keyword::FROM) {
            (None, self.parse_expr()?)
        } else {
            let mut expr = self.parse_expr()?;
            if self.parse_keyword(Keyword::FROM) {
                let trim_what = std::mem::replace(&mut expr, self.parse_expr()?);
                (Some(Box::new(trim_what)), expr)
            } else {
                (None, expr)
            }
        };

        if trim_what.is_none() && self.consume_token(&Token::Comma) {
            trim_what = Some(Box::new(self.parse_expr()?));
        }
        self.expect_token(&Token::RParen)?;

        Ok(Expr::Trim {
            expr: Box::new(expr),
            trim_where,
            trim_what,
        })
    }

    pub fn parse_trim_where(&mut self) -> PResult<TrimWhereField> {
        dispatch! { peek(keyword);
            Keyword::BOTH => keyword.value(TrimWhereField::Both),
            Keyword::LEADING => keyword.value(TrimWhereField::Leading),
            Keyword::TRAILING => keyword.value(TrimWhereField::Trailing),
            _ => fail
        }
        .expect("BOTH, LEADING, or TRAILING")
        .parse_next(self)
    }

    /// Parses an array expression `[ex1, ex2, ..]`
    pub fn parse_array_expr(&mut self) -> PResult<Expr> {
        let mut expected_depth = None;
        let exprs = self.parse_array_inner(0, &mut expected_depth)?;
        Ok(Expr::Array(Array {
            elem: exprs,
            // Top-level array is named.
            named: true,
        }))
    }

    fn parse_array_inner(
        &mut self,
        depth: usize,
        expected_depth: &mut Option<usize>,
    ) -> PResult<Vec<Expr>> {
        self.expect_token(&Token::LBracket)?;
        if let Some(expected_depth) = *expected_depth
            && depth > expected_depth
        {
            return self.expected("]");
        }
        let exprs = if self.peek_token() == Token::LBracket {
            self.parse_comma_separated(|parser| {
                let exprs = parser.parse_array_inner(depth + 1, expected_depth)?;
                Ok(Expr::Array(Array {
                    elem: exprs,
                    named: false,
                }))
            })?
        } else {
            if let Some(expected_depth) = *expected_depth {
                if depth < expected_depth {
                    return self.expected("[");
                }
            } else {
                *expected_depth = Some(depth);
            }
            if self.consume_token(&Token::RBracket) {
                return Ok(vec![]);
            }
            self.parse_comma_separated(Self::parse_expr)?
        };
        self.expect_token(&Token::RBracket)?;
        Ok(exprs)
    }

    // This function parses date/time fields for interval qualifiers.
    pub fn parse_date_time_field(&mut self) -> PResult<DateTimeField> {
        dispatch! { peek(keyword);
            Keyword::YEAR => keyword.value(DateTimeField::Year),
            Keyword::MONTH => keyword.value(DateTimeField::Month),
            Keyword::DAY => keyword.value(DateTimeField::Day),
            Keyword::HOUR => keyword.value(DateTimeField::Hour),
            Keyword::MINUTE => keyword.value(DateTimeField::Minute),
            Keyword::SECOND => keyword.value(DateTimeField::Second),
            _ => fail,
        }
        .expect("date/time field")
        .parse_next(self)
    }

    // This function parses date/time fields for the EXTRACT function-like operator. PostgreSQL
    // allows arbitrary inputs including invalid ones.
    //
    // ```
    //   select extract(day from null::date);
    //   select extract(invalid from null::date);
    //   select extract("invaLId" from null::date);
    //   select extract('invaLId' from null::date);
    // ```
    pub fn parse_date_time_field_in_extract(&mut self) -> PResult<String> {
        let checkpoint = *self;
        let token = self.next_token();
        match token.token {
            Token::Word(w) => Ok(w.value.to_uppercase()),
            Token::SingleQuotedString(s) => Ok(s.to_uppercase()),
            _ => {
                *self = checkpoint;
                self.expected("date/time field")
            }
        }
    }

    /// Parse an INTERVAL literal.
    ///
    /// Some syntactically valid intervals:
    ///
    ///   1. `INTERVAL '1' DAY`
    ///   2. `INTERVAL '1-1' YEAR TO MONTH`
    ///   3. `INTERVAL '1' SECOND`
    ///   4. `INTERVAL '1:1:1.1' HOUR (5) TO SECOND (5)`
    ///   5. `INTERVAL '1.1' SECOND (2, 2)`
    ///   6. `INTERVAL '1:1' HOUR (5) TO MINUTE (5)`
    ///
    /// Note that we do not currently attempt to parse the quoted value.
    pub fn parse_literal_interval(&mut self) -> PResult<Expr> {
        // The SQL standard allows an optional sign before the value string, but
        // it is not clear if any implementations support that syntax, so we
        // don't currently try to parse it. (The sign can instead be included
        // inside the value string.)

        // The first token in an interval is a string literal which specifies
        // the duration of the interval.
        let value = self.parse_literal_string()?;

        // Following the string literal is a qualifier which indicates the units
        // of the duration specified in the string literal.
        //
        // Note that PostgreSQL allows omitting the qualifier, so we provide
        // this more general implementation.
        let leading_field = match self.peek_token().token {
            Token::Word(kw)
                if [
                    Keyword::YEAR,
                    Keyword::MONTH,
                    Keyword::DAY,
                    Keyword::HOUR,
                    Keyword::MINUTE,
                    Keyword::SECOND,
                ]
                .iter()
                .any(|d| kw.keyword == *d) =>
            {
                Some(self.parse_date_time_field()?)
            }
            _ => None,
        };

        let (leading_precision, last_field, fsec_precision) =
            if leading_field == Some(DateTimeField::Second) {
                // SQL mandates special syntax for `SECOND TO SECOND` literals.
                // Instead of
                //     `SECOND [(<leading precision>)] TO SECOND[(<fractional seconds precision>)]`
                // one must use the special format:
                //     `SECOND [( <leading precision> [ , <fractional seconds precision>] )]`
                let last_field = None;
                let (leading_precision, fsec_precision) = self.parse_optional_precision_scale()?;
                (leading_precision, last_field, fsec_precision)
            } else {
                let leading_precision = self.parse_optional_precision()?;
                if self.parse_keyword(Keyword::TO) {
                    let last_field = Some(self.parse_date_time_field()?);
                    let fsec_precision = if last_field == Some(DateTimeField::Second) {
                        self.parse_optional_precision()?
                    } else {
                        None
                    };
                    (leading_precision, last_field, fsec_precision)
                } else {
                    (leading_precision, None, None)
                }
            };

        Ok(Expr::Value(Value::Interval {
            value,
            leading_field,
            leading_precision,
            last_field,
            fractional_seconds_precision: fsec_precision,
        }))
    }

    /// Parse an operator following an expression
    pub fn parse_infix(&mut self, expr: Expr, precedence: Precedence) -> PResult<Expr> {
        let checkpoint = *self;
        let tok = self.next_token();
        debug!("parsing infix {:?}", tok.token);
        let regular_binary_operator = match &tok.token {
            Token::Spaceship => Some(BinaryOperator::Spaceship),
            Token::DoubleEq => Some(BinaryOperator::Eq),
            Token::Eq => Some(BinaryOperator::Eq),
            Token::Neq => Some(BinaryOperator::NotEq),
            Token::Gt => Some(BinaryOperator::Gt),
            Token::GtEq => Some(BinaryOperator::GtEq),
            Token::Lt => Some(BinaryOperator::Lt),
            Token::LtEq => Some(BinaryOperator::LtEq),
            Token::Plus => Some(BinaryOperator::Plus),
            Token::Minus => Some(BinaryOperator::Minus),
            Token::Mul => Some(BinaryOperator::Multiply),
            Token::Mod => Some(BinaryOperator::Modulo),
            Token::Concat => Some(BinaryOperator::Concat),
            Token::Pipe => Some(BinaryOperator::BitwiseOr),
            Token::Caret => Some(BinaryOperator::BitwiseXor),
            Token::Prefix => Some(BinaryOperator::Prefix),
            Token::Ampersand => Some(BinaryOperator::BitwiseAnd),
            Token::Div => Some(BinaryOperator::Divide),
            Token::ShiftLeft => Some(BinaryOperator::PGBitwiseShiftLeft),
            Token::ShiftRight => Some(BinaryOperator::PGBitwiseShiftRight),
            Token::Sharp => Some(BinaryOperator::PGBitwiseXor),
            Token::Tilde => Some(BinaryOperator::PGRegexMatch),
            Token::TildeAsterisk => Some(BinaryOperator::PGRegexIMatch),
            Token::ExclamationMarkTilde => Some(BinaryOperator::PGRegexNotMatch),
            Token::ExclamationMarkTildeAsterisk => Some(BinaryOperator::PGRegexNotIMatch),
            Token::DoubleTilde => Some(BinaryOperator::PGLikeMatch),
            Token::DoubleTildeAsterisk => Some(BinaryOperator::PGILikeMatch),
            Token::ExclamationMarkDoubleTilde => Some(BinaryOperator::PGNotLikeMatch),
            Token::ExclamationMarkDoubleTildeAsterisk => Some(BinaryOperator::PGNotILikeMatch),
            Token::Arrow => Some(BinaryOperator::Arrow),
            Token::LongArrow => Some(BinaryOperator::LongArrow),
            Token::HashArrow => Some(BinaryOperator::HashArrow),
            Token::HashLongArrow => Some(BinaryOperator::HashLongArrow),
            Token::HashMinus => Some(BinaryOperator::HashMinus),
            Token::AtArrow => Some(BinaryOperator::Contains),
            Token::ArrowAt => Some(BinaryOperator::Contained),
            Token::QuestionMark => Some(BinaryOperator::Exists),
            Token::QuestionMarkPipe => Some(BinaryOperator::ExistsAny),
            Token::QuestionMarkAmpersand => Some(BinaryOperator::ExistsAll),
            Token::AtQuestionMark => Some(BinaryOperator::PathExists),
            Token::AtAt => Some(BinaryOperator::PathMatch),
            Token::Word(w) => match w.keyword {
                Keyword::AND => Some(BinaryOperator::And),
                Keyword::OR => Some(BinaryOperator::Or),
                Keyword::XOR => Some(BinaryOperator::Xor),
                Keyword::OPERATOR if self.peek_token() == Token::LParen => Some(
                    BinaryOperator::PGQualified(Box::new(self.parse_qualified_operator()?)),
                ),
                _ => None,
            },
            _ => None,
        };

        if let Some(op) = regular_binary_operator {
            // // `all/any/some` only appears to the right of the binary op.
            // if let Some(keyword) =
            //     self.parse_one_of_keywords(&[Keyword::ANY, Keyword::ALL, Keyword::SOME])
            // {
            //     self.expect_token(&Token::LParen)?;
            //     // In upstream's PR of parser-rs, there is `self.parser_subexpr(precedence)` here.
            //     // But it will fail to parse `select 1 = any(null and true);`.
            //     let right = self.parse_expr()?;
            //     self.expect_token(&Token::RParen)?;

            //     // TODO: support `all/any/some(subquery)`.
            //     if let Expr::Subquery(_) = &right {
            //         parser_err!("ANY/SOME/ALL(Subquery) is not implemented");
            //     }

            //     let right = match keyword {
            //         Keyword::ALL => Box::new(Expr::AllOp(Box::new(right))),
            //         // `SOME` is a synonym for `ANY`.
            //         Keyword::ANY | Keyword::SOME => Box::new(Expr::SomeOp(Box::new(right))),
            //         _ => unreachable!(),
            //     };

            //     Ok(Expr::BinaryOp {
            //         left: Box::new(expr),
            //         op,
            //         right,
            //     })
            // } else {
            Ok(Expr::BinaryOp {
                left: Box::new(expr),
                op,
                right: Box::new(self.parse_subexpr(precedence)?),
            })
            // }
        } else if let Token::Word(w) = &tok.token {
            match w.keyword {
                Keyword::IS => {
                    if self.parse_keyword(Keyword::TRUE) {
                        Ok(Expr::IsTrue(Box::new(expr)))
                    } else if self.parse_keywords(&[Keyword::NOT, Keyword::TRUE]) {
                        Ok(Expr::IsNotTrue(Box::new(expr)))
                    } else if self.parse_keyword(Keyword::FALSE) {
                        Ok(Expr::IsFalse(Box::new(expr)))
                    } else if self.parse_keywords(&[Keyword::NOT, Keyword::FALSE]) {
                        Ok(Expr::IsNotFalse(Box::new(expr)))
                    } else if self.parse_keyword(Keyword::UNKNOWN) {
                        Ok(Expr::IsUnknown(Box::new(expr)))
                    } else if self.parse_keywords(&[Keyword::NOT, Keyword::UNKNOWN]) {
                        Ok(Expr::IsNotUnknown(Box::new(expr)))
                    } else if self.parse_keyword(Keyword::NULL) {
                        Ok(Expr::IsNull(Box::new(expr)))
                    } else if self.parse_keywords(&[Keyword::NOT, Keyword::NULL]) {
                        Ok(Expr::IsNotNull(Box::new(expr)))
                    } else if self.parse_keywords(&[Keyword::DISTINCT, Keyword::FROM]) {
                        let expr2 = self.parse_expr()?;
                        Ok(Expr::IsDistinctFrom(Box::new(expr), Box::new(expr2)))
                    } else if self.parse_keywords(&[Keyword::NOT, Keyword::DISTINCT, Keyword::FROM])
                    {
                        let expr2 = self.parse_expr()?;
                        Ok(Expr::IsNotDistinctFrom(Box::new(expr), Box::new(expr2)))
                    } else {
                        let negated = self.parse_keyword(Keyword::NOT);

                        if self.parse_keyword(Keyword::JSON) {
                            self.parse_is_json(expr, negated)
                        } else {
                            self.expected(
                                "[NOT] { TRUE | FALSE | UNKNOWN | NULL | DISTINCT FROM | JSON } after IS",
                            )
                        }
                    }
                }
                Keyword::AT => {
                    let time_zone = preceded(
                        (Keyword::TIME, Keyword::ZONE),
                        cut_err(Self::parse_literal_string),
                    )
                    .parse_next(self)?;
                    Ok(Expr::AtTimeZone {
                        timestamp: Box::new(expr),
                        time_zone,
                    })
                }
                keyword @ (Keyword::ALL | Keyword::ANY | Keyword::SOME) => {
                    self.expect_token(&Token::LParen)?;
                    // In upstream's PR of parser-rs, there is `self.parser_subexpr(precedence)` here.
                    // But it will fail to parse `select 1 = any(null and true);`.
                    let sub = self.parse_expr()?;
                    self.expect_token(&Token::RParen)?;

                    // TODO: support `all/any/some(subquery)`.
                    if let Expr::Subquery(_) = &sub {
                        parser_err!("ANY/SOME/ALL(Subquery) is not implemented");
                    }

                    Ok(match keyword {
                        Keyword::ALL => Expr::AllOp(Box::new(sub)),
                        // `SOME` is a synonym for `ANY`.
                        Keyword::ANY | Keyword::SOME => Expr::SomeOp(Box::new(sub)),
                        _ => unreachable!(),
                    })
                }
                Keyword::NOT
                | Keyword::IN
                | Keyword::BETWEEN
                | Keyword::LIKE
                | Keyword::ILIKE
                | Keyword::SIMILAR => {
                    *self = checkpoint;
                    let negated = self.parse_keyword(Keyword::NOT);
                    if self.parse_keyword(Keyword::IN) {
                        self.parse_in(expr, negated)
                    } else if self.parse_keyword(Keyword::BETWEEN) {
                        self.parse_between(expr, negated)
                    } else if self.parse_keyword(Keyword::LIKE) {
                        Ok(Expr::Like {
                            negated,
                            expr: Box::new(expr),
                            pattern: Box::new(self.parse_subexpr(Precedence::Like)?),
                            escape_char: self.parse_escape()?,
                        })
                    } else if self.parse_keyword(Keyword::ILIKE) {
                        Ok(Expr::ILike {
                            negated,
                            expr: Box::new(expr),
                            pattern: Box::new(self.parse_subexpr(Precedence::Like)?),
                            escape_char: self.parse_escape()?,
                        })
                    } else if self.parse_keywords(&[Keyword::SIMILAR, Keyword::TO]) {
                        Ok(Expr::SimilarTo {
                            negated,
                            expr: Box::new(expr),
                            pattern: Box::new(self.parse_subexpr(Precedence::Like)?),
                            escape_char: self.parse_escape()?,
                        })
                    } else {
                        self.expected("IN, BETWEEN or SIMILAR TO after NOT")
                    }
                }
                // Can only happen if `get_next_precedence` got out of sync with this function
                _ => parser_err!("No infix parser for token {:?}", tok),
            }
        } else if Token::DoubleColon == tok {
            self.parse_pg_cast(expr)
        } else if Token::ExclamationMark == tok {
            // PostgreSQL factorial operation
            Ok(Expr::UnaryOp {
                op: UnaryOperator::PGPostfixFactorial,
                expr: Box::new(expr),
            })
        } else if Token::LBracket == tok {
            self.parse_array_index(expr)
        } else {
            // Can only happen if `get_next_precedence` got out of sync with this function
            parser_err!("No infix parser for token {:?}", tok)
        }
    }

    /// parse the ESCAPE CHAR portion of LIKE, ILIKE, and SIMILAR TO
    pub fn parse_escape(&mut self) -> PResult<Option<EscapeChar>> {
        if self.parse_keyword(Keyword::ESCAPE) {
            let s = self.parse_literal_string()?;
            let mut chs = s.chars();
            if let Some(ch) = chs.next() {
                if chs.next().is_some() {
                    parser_err!("Escape string must be empty or one character, found {s:?}")
                } else {
                    Ok(Some(EscapeChar::escape(ch)))
                }
            } else {
                Ok(Some(EscapeChar::empty()))
            }
        } else {
            Ok(None)
        }
    }

    /// We parse both `array[1,9][1]`, `array[1,9][1:2]`, `array[1,9][:2]`, `array[1,9][1:]` and
    /// `array[1,9][:]` in this function.
    pub fn parse_array_index(&mut self, expr: Expr) -> PResult<Expr> {
        let new_expr = match self.peek_token().token {
            Token::Colon => {
                // [:] or [:N]
                assert!(self.consume_token(&Token::Colon));
                let end = match self.peek_token().token {
                    Token::RBracket => None,
                    _ => {
                        let end_index = Box::new(self.parse_expr()?);
                        Some(end_index)
                    }
                };
                Expr::ArrayRangeIndex {
                    obj: Box::new(expr),
                    start: None,
                    end,
                }
            }
            _ => {
                // [N], [N:], [N:M]
                let index = Box::new(self.parse_expr()?);
                match self.peek_token().token {
                    Token::Colon => {
                        // [N:], [N:M]
                        assert!(self.consume_token(&Token::Colon));
                        match self.peek_token().token {
                            Token::RBracket => {
                                // [N:]
                                Expr::ArrayRangeIndex {
                                    obj: Box::new(expr),
                                    start: Some(index),
                                    end: None,
                                }
                            }
                            _ => {
                                // [N:M]
                                let end = Some(Box::new(self.parse_expr()?));
                                Expr::ArrayRangeIndex {
                                    obj: Box::new(expr),
                                    start: Some(index),
                                    end,
                                }
                            }
                        }
                    }
                    _ => {
                        // [N]
                        Expr::ArrayIndex {
                            obj: Box::new(expr),
                            index,
                        }
                    }
                }
            }
        };
        self.expect_token(&Token::RBracket)?;
        // recursively checking for more indices
        if self.consume_token(&Token::LBracket) {
            self.parse_array_index(new_expr)
        } else {
            Ok(new_expr)
        }
    }

    /// Parses the optional constraints following the `IS [NOT] JSON` predicate
    pub fn parse_is_json(&mut self, expr: Expr, negated: bool) -> PResult<Expr> {
        let item_type = match self.peek_token().token {
            Token::Word(w) => match w.keyword {
                Keyword::VALUE => Some(JsonPredicateType::Value),
                Keyword::ARRAY => Some(JsonPredicateType::Array),
                Keyword::OBJECT => Some(JsonPredicateType::Object),
                Keyword::SCALAR => Some(JsonPredicateType::Scalar),
                _ => None,
            },
            _ => None,
        };
        if item_type.is_some() {
            self.next_token();
        }
        let item_type = item_type.unwrap_or_default();

        let unique_keys = self.parse_one_of_keywords(&[Keyword::WITH, Keyword::WITHOUT]);
        if unique_keys.is_some() {
            self.expect_keyword(Keyword::UNIQUE)?;
            _ = self.parse_keyword(Keyword::KEYS);
        }
        let unique_keys = unique_keys.is_some_and(|w| w == Keyword::WITH);

        Ok(Expr::IsJson {
            expr: Box::new(expr),
            negated,
            item_type,
            unique_keys,
        })
    }

    /// Parses the parens following the `[ NOT ] IN` operator
    pub fn parse_in(&mut self, expr: Expr, negated: bool) -> PResult<Expr> {
        self.expect_token(&Token::LParen)?;
        let in_op = if matches!(self.peek_token().token, Token::Word(w) if w.keyword == Keyword::SELECT || w.keyword == Keyword::WITH)
        {
            Expr::InSubquery {
                expr: Box::new(expr),
                subquery: Box::new(self.parse_query()?),
                negated,
            }
        } else {
            Expr::InList {
                expr: Box::new(expr),
                list: self.parse_comma_separated(Parser::parse_expr)?,
                negated,
            }
        };
        self.expect_token(&Token::RParen)?;
        Ok(in_op)
    }

    /// Parses `BETWEEN <low> AND <high>`, assuming the `BETWEEN` keyword was already consumed
    pub fn parse_between(&mut self, expr: Expr, negated: bool) -> PResult<Expr> {
        // Stop parsing subexpressions for <low> and <high> on tokens with
        // precedence lower than that of `BETWEEN`, such as `AND`, `IS`, etc.
        let low = self.parse_subexpr(Precedence::Between)?;
        self.expect_keyword(Keyword::AND)?;
        let high = self.parse_subexpr(Precedence::Between)?;
        Ok(Expr::Between {
            expr: Box::new(expr),
            negated,
            low: Box::new(low),
            high: Box::new(high),
        })
    }

    /// Parse a postgresql casting style which is in the form of `expr::datatype`
    pub fn parse_pg_cast(&mut self, expr: Expr) -> PResult<Expr> {
        Ok(Expr::Cast {
            expr: Box::new(expr),
            data_type: self.parse_data_type()?,
        })
    }

    /// Get the precedence of the next token
    pub fn get_next_precedence(&self) -> PResult<Precedence> {
        use Precedence as P;

        let token = self.peek_token();
        debug!("get_next_precedence() {:?}", token);
        match token.token {
            Token::Word(w) if w.keyword == Keyword::OR => Ok(P::LogicalOr),
            Token::Word(w) if w.keyword == Keyword::XOR => Ok(P::LogicalXor),
            Token::Word(w) if w.keyword == Keyword::AND => Ok(P::LogicalAnd),
            Token::Word(w) if w.keyword == Keyword::AT => {
                match (self.peek_nth_token(1).token, self.peek_nth_token(2).token) {
                    (Token::Word(w), Token::Word(w2))
                        if w.keyword == Keyword::TIME && w2.keyword == Keyword::ZONE =>
                    {
                        Ok(P::Other)
                    }
                    _ => Ok(P::Zero),
                }
            }

            Token::Word(w) if w.keyword == Keyword::NOT => match self.peek_nth_token(1).token {
                // The precedence of NOT varies depending on keyword that
                // follows it. If it is followed by IN, BETWEEN, or LIKE,
                // it takes on the precedence of those tokens. Otherwise it
                // is not an infix operator, and therefore has zero
                // precedence.
                Token::Word(w) if w.keyword == Keyword::BETWEEN => Ok(P::Between),
                Token::Word(w) if w.keyword == Keyword::IN => Ok(P::Between),
                Token::Word(w) if w.keyword == Keyword::LIKE => Ok(P::Like),
                Token::Word(w) if w.keyword == Keyword::ILIKE => Ok(P::Like),
                Token::Word(w) if w.keyword == Keyword::SIMILAR => Ok(P::Like),
                _ => Ok(P::Zero),
            },

            Token::Word(w) if w.keyword == Keyword::IS => Ok(P::Is),
            Token::Word(w) if w.keyword == Keyword::ISNULL => Ok(P::Is),
            Token::Word(w) if w.keyword == Keyword::NOTNULL => Ok(P::Is),
            Token::Eq
            | Token::Lt
            | Token::LtEq
            | Token::Neq
            | Token::Gt
            | Token::GtEq
            | Token::DoubleEq
            | Token::Spaceship => Ok(P::Cmp),
            Token::Word(w) if w.keyword == Keyword::IN => Ok(P::Between),
            Token::Word(w) if w.keyword == Keyword::BETWEEN => Ok(P::Between),
            Token::Word(w) if w.keyword == Keyword::LIKE => Ok(P::Like),
            Token::Word(w) if w.keyword == Keyword::ILIKE => Ok(P::Like),
            Token::Word(w) if w.keyword == Keyword::SIMILAR => Ok(P::Like),
            Token::Word(w) if w.keyword == Keyword::ALL => Ok(P::Other),
            Token::Word(w) if w.keyword == Keyword::ANY => Ok(P::Other),
            Token::Word(w) if w.keyword == Keyword::SOME => Ok(P::Other),
            Token::Tilde
            | Token::TildeAsterisk
            | Token::ExclamationMarkTilde
            | Token::ExclamationMarkTildeAsterisk
            | Token::DoubleTilde
            | Token::DoubleTildeAsterisk
            | Token::ExclamationMarkDoubleTilde
            | Token::ExclamationMarkDoubleTildeAsterisk
            | Token::Concat
            | Token::Prefix
            | Token::Arrow
            | Token::LongArrow
            | Token::HashArrow
            | Token::HashLongArrow
            | Token::HashMinus
            | Token::AtArrow
            | Token::ArrowAt
            | Token::QuestionMark
            | Token::QuestionMarkPipe
            | Token::QuestionMarkAmpersand
            | Token::AtQuestionMark
            | Token::AtAt => Ok(P::Other),
            Token::Word(w)
                if w.keyword == Keyword::OPERATOR && self.peek_nth_token(1) == Token::LParen =>
            {
                Ok(P::Other)
            }
            // In some languages (incl. rust, c), bitwise operators have precedence:
            //   or < xor < and < shift
            // But in PostgreSQL, they are just left to right. So `2 | 3 & 4` is 0.
            Token::Pipe => Ok(P::Other),
            Token::Sharp => Ok(P::Other),
            Token::Ampersand => Ok(P::Other),
            Token::ShiftRight | Token::ShiftLeft => Ok(P::Other),
            Token::Plus | Token::Minus => Ok(P::PlusMinus),
            Token::Mul | Token::Div | Token::Mod => Ok(P::MulDiv),
            Token::Caret => Ok(P::Exp),
            Token::ExclamationMark => Ok(P::PostfixFactorial),
            Token::LBracket => Ok(P::Array),
            Token::DoubleColon => Ok(P::DoubleColon),
            _ => Ok(P::Zero),
        }
    }

    /// Return the first non-whitespace token that has not yet been processed
    /// (or None if reached end-of-file)
    pub fn peek_token(&self) -> TokenWithLocation {
        self.peek_nth_token(0)
    }

    /// Return nth non-whitespace token that has not yet been processed
    pub fn peek_nth_token(&self, mut n: usize) -> TokenWithLocation {
        let mut index = 0;
        loop {
            let token = self.0.get(index);
            index += 1;
            match token.map(|x| &x.token) {
                Some(Token::Whitespace(_)) => continue,
                _ => {
                    if n == 0 {
                        return token.cloned().unwrap_or(TokenWithLocation::eof());
                    }
                    n -= 1;
                }
            }
        }
    }

    /// Return the first non-whitespace token that has not yet been processed
    /// (or None if reached end-of-file) and mark it as processed. OK to call
    /// repeatedly after reaching EOF.
    pub fn next_token(&mut self) -> TokenWithLocation {
        loop {
            let Some(token) = self.0.first() else {
                return TokenWithLocation::eof();
            };
            self.0 = &self.0[1..];
            match token.token {
                Token::Whitespace(_) => continue,
                _ => return token.clone(),
            }
        }
    }

    /// Return the first unprocessed token, possibly whitespace.
    pub fn next_token_no_skip(&mut self) -> Option<&TokenWithLocation> {
        if self.0.is_empty() {
            None
        } else {
            let (first, rest) = self.0.split_at(1);
            self.0 = rest;
            Some(&first[0])
        }
    }

    /// Report an expected error at the current position.
    pub fn expected<T>(&self, expected: &str) -> PResult<T> {
        parser_err!("expected {}, found: {}", expected, self.peek_token().token)
    }

    /// Revert the parser to a previous position and report an expected error.
    pub fn expected_at<T>(&mut self, checkpoint: Self, expected: &str) -> PResult<T> {
        *self = checkpoint;
        self.expected(expected)
    }

    /// Look for an expected keyword and consume it if it exists
    #[must_use]
    pub fn parse_keyword(&mut self, expected: Keyword) -> bool {
        match self.peek_token().token {
            Token::Word(w) if expected == w.keyword => {
                self.next_token();
                true
            }
            _ => false,
        }
    }

    /// Look for an expected sequence of keywords and consume them if they exist
    #[must_use]
    pub fn parse_keywords(&mut self, keywords: &[Keyword]) -> bool {
        let checkpoint = *self;
        for &keyword in keywords {
            if !self.parse_keyword(keyword) {
                // println!("parse_keywords aborting .. did not find {:?}", keyword);
                // reset index and return immediately
                *self = checkpoint;
                return false;
            }
        }
        true
    }

    /// Look for one of the given keywords and return the one that matches.
    #[must_use]
    pub fn parse_one_of_keywords(&mut self, keywords: &[Keyword]) -> Option<Keyword> {
        match self.peek_token().token {
            Token::Word(w) => {
                keywords
                    .iter()
                    .find(|keyword| **keyword == w.keyword)
                    .map(|keyword| {
                        self.next_token();
                        *keyword
                    })
            }
            _ => None,
        }
    }

    pub fn peek_nth_any_of_keywords(&mut self, n: usize, keywords: &[Keyword]) -> bool {
        match self.peek_nth_token(n).token {
            Token::Word(w) => keywords.iter().any(|keyword| *keyword == w.keyword),
            _ => false,
        }
    }

    /// Bail out if the current token is not one of the expected keywords, or consume it if it is
    pub fn expect_one_of_keywords(&mut self, keywords: &[Keyword]) -> PResult<Keyword> {
        if let Some(keyword) = self.parse_one_of_keywords(keywords) {
            Ok(keyword)
        } else {
            let keywords: Vec<String> = keywords.iter().map(|x| format!("{:?}", x)).collect();
            self.expected(&format!("one of {}", keywords.join(" or ")))
        }
    }

    /// Bail out if the current token is not an expected keyword, or consume it if it is
    pub fn expect_keyword(&mut self, expected: Keyword) -> PResult<()> {
        if self.parse_keyword(expected) {
            Ok(())
        } else {
            self.expected(format!("{:?}", &expected).as_str())
        }
    }

    /// Bail out if the following tokens are not the expected sequence of
    /// keywords, or consume them if they are.
    pub fn expect_keywords(&mut self, expected: &[Keyword]) -> PResult<()> {
        for &kw in expected {
            self.expect_keyword(kw)?;
        }
        Ok(())
    }

    /// Consume the next token if it matches the expected token, otherwise return false
    #[must_use]
    pub fn consume_token(&mut self, expected: &Token) -> bool {
        if self.peek_token() == *expected {
            self.next_token();
            true
        } else {
            false
        }
    }

    /// Bail out if the current token is not an expected keyword, or consume it if it is
    pub fn expect_token(&mut self, expected: &Token) -> PResult<()> {
        if self.consume_token(expected) {
            Ok(())
        } else {
            self.expected(&expected.to_string())
        }
    }

    /// Parse a comma-separated list of 1+ items accepted by `F`
    pub fn parse_comma_separated<T, F>(&mut self, mut f: F) -> PResult<Vec<T>>
    where
        F: FnMut(&mut Self) -> PResult<T>,
    {
        let mut values = vec![];
        loop {
            values.push(f(self)?);
            if !self.consume_token(&Token::Comma) {
                break;
            }
        }
        Ok(values)
    }

    /// Run a parser method `f`, reverting back to the current position
    /// if unsuccessful.
    #[must_use]
    fn maybe_parse<T, F>(&mut self, mut f: F) -> Option<T>
    where
        F: FnMut(&mut Self) -> PResult<T>,
    {
        let checkpoint = *self;
        if let Ok(t) = f(self) {
            Some(t)
        } else {
            *self = checkpoint;
            None
        }
    }

    /// Parse either `ALL` or `DISTINCT`. Returns `true` if `DISTINCT` is parsed and results in a
    /// `ParserError` if both `ALL` and `DISTINCT` are fround.
    pub fn parse_all_or_distinct(&mut self) -> PResult<bool> {
        let all = self.parse_keyword(Keyword::ALL);
        let distinct = self.parse_keyword(Keyword::DISTINCT);
        if all && distinct {
            parser_err!("Cannot specify both ALL and DISTINCT")
        } else {
            Ok(distinct)
        }
    }

    /// Parse either `ALL` or `DISTINCT` or `DISTINCT ON (<expr>)`.
    pub fn parse_all_or_distinct_on(&mut self) -> PResult<Distinct> {
        if self.parse_keywords(&[Keyword::DISTINCT, Keyword::ON]) {
            self.expect_token(&Token::LParen)?;
            let exprs = self.parse_comma_separated(Parser::parse_expr)?;
            self.expect_token(&Token::RParen)?;
            return Ok(Distinct::DistinctOn(exprs));
        } else if self.parse_keyword(Keyword::DISTINCT) {
            return Ok(Distinct::Distinct);
        };
        _ = self.parse_keyword(Keyword::ALL);
        Ok(Distinct::All)
    }

    /// Parse a SQL CREATE statement
    pub fn parse_create(&mut self) -> PResult<Statement> {
        let or_replace = self.parse_keywords(&[Keyword::OR, Keyword::REPLACE]);
        let temporary = self
            .parse_one_of_keywords(&[Keyword::TEMP, Keyword::TEMPORARY])
            .is_some();
        if self.parse_keyword(Keyword::TABLE) {
            self.parse_create_table(or_replace, temporary)
        } else if self.parse_keyword(Keyword::VIEW) {
            self.parse_create_view(false, or_replace)
        } else if self.parse_keywords(&[Keyword::MATERIALIZED, Keyword::VIEW]) {
            self.parse_create_view(true, or_replace)
        } else if self.parse_keywords(&[Keyword::MATERIALIZED, Keyword::SOURCE]) {
            parser_err!("CREATE MATERIALIZED SOURCE has been deprecated, use CREATE TABLE instead")
        } else if self.parse_keyword(Keyword::SOURCE) {
            self.parse_create_source(or_replace)
        } else if self.parse_keyword(Keyword::SINK) {
            self.parse_create_sink(or_replace)
        } else if self.parse_keyword(Keyword::SUBSCRIPTION) {
            self.parse_create_subscription(or_replace)
        } else if self.parse_keyword(Keyword::CONNECTION) {
            self.parse_create_connection()
        } else if self.parse_keyword(Keyword::FUNCTION) {
            self.parse_create_function(or_replace, temporary)
        } else if self.parse_keyword(Keyword::AGGREGATE) {
            self.parse_create_aggregate(or_replace)
        } else if or_replace {
            self.expected(
                "[EXTERNAL] TABLE or [MATERIALIZED] VIEW or [MATERIALIZED] SOURCE or SINK or FUNCTION after CREATE OR REPLACE",
            )
        } else if self.parse_keyword(Keyword::INDEX) {
            self.parse_create_index(false)
        } else if self.parse_keywords(&[Keyword::UNIQUE, Keyword::INDEX]) {
            self.parse_create_index(true)
        } else if self.parse_keyword(Keyword::SCHEMA) {
            self.parse_create_schema()
        } else if self.parse_keyword(Keyword::DATABASE) {
            self.parse_create_database()
        } else if self.parse_keyword(Keyword::USER) {
            self.parse_create_user()
        } else if self.parse_keyword(Keyword::SECRET) {
            self.parse_create_secret()
        } else {
            self.expected("an object type after CREATE")
        }
    }

    pub fn parse_create_schema(&mut self) -> PResult<Statement> {
        let if_not_exists = self.parse_keywords(&[Keyword::IF, Keyword::NOT, Keyword::EXISTS]);
        let (schema_name, user_specified) = if self.parse_keyword(Keyword::AUTHORIZATION) {
            let user_specified = self.parse_object_name()?;
            (user_specified.clone(), Some(user_specified))
        } else {
            let schema_name = self.parse_object_name()?;
            let user_specified = if self.parse_keyword(Keyword::AUTHORIZATION) {
                Some(self.parse_object_name()?)
            } else {
                None
            };
            (schema_name, user_specified)
        };
        Ok(Statement::CreateSchema {
            schema_name,
            if_not_exists,
            user_specified,
        })
    }

    pub fn parse_create_database(&mut self) -> PResult<Statement> {
        let if_not_exists = self.parse_keywords(&[Keyword::IF, Keyword::NOT, Keyword::EXISTS]);
        let db_name = self.parse_object_name()?;
        Ok(Statement::CreateDatabase {
            db_name,
            if_not_exists,
        })
    }

    pub fn parse_create_view(
        &mut self,
        materialized: bool,
        or_replace: bool,
    ) -> PResult<Statement> {
        let if_not_exists = self.parse_keywords(&[Keyword::IF, Keyword::NOT, Keyword::EXISTS]);
        // Many dialects support `OR ALTER` right after `CREATE`, but we don't (yet).
        // ANSI SQL and Postgres support RECURSIVE here, but we don't support it either.
        let name = self.parse_object_name()?;
        let columns = self.parse_parenthesized_column_list(Optional)?;
        let with_options = self.parse_options_with_preceding_keyword(Keyword::WITH)?;
        self.expect_keyword(Keyword::AS)?;
        let query = Box::new(self.parse_query()?);
        let emit_mode = if materialized {
            self.parse_emit_mode()?
        } else {
            None
        };
        // Optional `WITH [ CASCADED | LOCAL ] CHECK OPTION` is widely supported here.
        Ok(Statement::CreateView {
            if_not_exists,
            name,
            columns,
            query,
            materialized,
            or_replace,
            with_options,
            emit_mode,
        })
    }

    // CREATE [OR REPLACE]?
    // [MATERIALIZED] SOURCE
    // [IF NOT EXISTS]?
    // <source_name: Ident>
    // [COLUMNS]?
    // [WITH (properties)]?
    // ROW FORMAT <row_format: Ident>
    // [ROW SCHEMA LOCATION <row_schema_location: String>]?
    pub fn parse_create_source(&mut self, _or_replace: bool) -> PResult<Statement> {
        Ok(Statement::CreateSource {
            stmt: CreateSourceStatement::parse_to(self)?,
        })
    }

    // CREATE [OR REPLACE]?
    // SINK
    // [IF NOT EXISTS]?
    // <sink_name: Ident>
    // FROM
    // <materialized_view: Ident>
    // [WITH (properties)]?
    pub fn parse_create_sink(&mut self, _or_replace: bool) -> PResult<Statement> {
        Ok(Statement::CreateSink {
            stmt: CreateSinkStatement::parse_to(self)?,
        })
    }

    // CREATE
    // SUBSCRIPTION
    // [IF NOT EXISTS]?
    // <subscription_name: Ident>
    // FROM
    // <materialized_view: Ident>
    // [WITH (properties)]?
    pub fn parse_create_subscription(&mut self, _or_replace: bool) -> PResult<Statement> {
        Ok(Statement::CreateSubscription {
            stmt: CreateSubscriptionStatement::parse_to(self)?,
        })
    }

    // CREATE
    // CONNECTION
    // [IF NOT EXISTS]?
    // <connection_name: Ident>
    // [WITH (properties)]?
    pub fn parse_create_connection(&mut self) -> PResult<Statement> {
        Ok(Statement::CreateConnection {
            stmt: CreateConnectionStatement::parse_to(self)?,
        })
    }

    pub fn parse_create_function(
        &mut self,
        or_replace: bool,
        temporary: bool,
    ) -> PResult<Statement> {
        let name = self.parse_object_name()?;
        self.expect_token(&Token::LParen)?;
        let args = if self.peek_token().token == Token::RParen {
            None
        } else {
            Some(self.parse_comma_separated(Parser::parse_function_arg)?)
        };

        self.expect_token(&Token::RParen)?;

        let return_type = if self.parse_keyword(Keyword::RETURNS) {
            if self.parse_keyword(Keyword::TABLE) {
                self.expect_token(&Token::LParen)?;
                let mut values = vec![];
                loop {
                    values.push(self.parse_table_column_def()?);
                    let comma = self.consume_token(&Token::Comma);
                    if self.consume_token(&Token::RParen) {
                        // allow a trailing comma, even though it's not in standard
                        break;
                    } else if !comma {
                        return self.expected("',' or ')'");
                    }
                }
                Some(CreateFunctionReturns::Table(values))
            } else {
                Some(CreateFunctionReturns::Value(self.parse_data_type()?))
            }
        } else {
            None
        };

        let params = self.parse_create_function_body()?;
        let with_options = self.parse_options_with_preceding_keyword(Keyword::WITH)?;
        let with_options = with_options.try_into()?;
        Ok(Statement::CreateFunction {
            or_replace,
            temporary,
            name,
            args,
            returns: return_type,
            params,
            with_options,
        })
    }

    fn parse_create_aggregate(&mut self, or_replace: bool) -> PResult<Statement> {
        let name = self.parse_object_name()?;
        self.expect_token(&Token::LParen)?;
        let args = self.parse_comma_separated(Parser::parse_function_arg)?;
        self.expect_token(&Token::RParen)?;

        self.expect_keyword(Keyword::RETURNS)?;
        let returns = self.parse_data_type()?;

        let append_only = self.parse_keywords(&[Keyword::APPEND, Keyword::ONLY]);
        let params = self.parse_create_function_body()?;

        Ok(Statement::CreateAggregate {
            or_replace,
            name,
            args,
            returns,
            append_only,
            params,
        })
    }

    pub fn parse_declare(&mut self) -> PResult<Statement> {
        Ok(Statement::DeclareCursor {
            stmt: DeclareCursorStatement::parse_to(self)?,
        })
    }

    pub fn parse_fetch_cursor(&mut self) -> PResult<Statement> {
        Ok(Statement::FetchCursor {
            stmt: FetchCursorStatement::parse_to(self)?,
        })
    }

    pub fn parse_close_cursor(&mut self) -> PResult<Statement> {
        Ok(Statement::CloseCursor {
            stmt: CloseCursorStatement::parse_to(self)?,
        })
    }

    fn parse_table_column_def(&mut self) -> PResult<TableColumnDef> {
        Ok(TableColumnDef {
            name: self.parse_identifier_non_reserved()?,
            data_type: self.parse_data_type()?,
        })
    }

    fn parse_function_arg(&mut self) -> PResult<OperateFunctionArg> {
        let mode = if self.parse_keyword(Keyword::IN) {
            Some(ArgMode::In)
        } else if self.parse_keyword(Keyword::OUT) {
            Some(ArgMode::Out)
        } else if self.parse_keyword(Keyword::INOUT) {
            Some(ArgMode::InOut)
        } else {
            None
        };

        // parse: [ argname ] argtype
        let mut name = None;
        let mut data_type = self.parse_data_type()?;
        if let DataType::Custom(n) = &data_type
            && !matches!(self.peek_token().token, Token::Comma | Token::RParen)
        {
            // the first token is actually a name
            name = Some(n.0[0].clone());
            data_type = self.parse_data_type()?;
        }

        let default_expr = if self.parse_keyword(Keyword::DEFAULT) || self.consume_token(&Token::Eq)
        {
            Some(self.parse_expr()?)
        } else {
            None
        };
        Ok(OperateFunctionArg {
            mode,
            name,
            data_type,
            default_expr,
        })
    }

    fn parse_create_function_body(&mut self) -> PResult<CreateFunctionBody> {
        let mut body = CreateFunctionBody::default();
        loop {
            fn ensure_not_set<T>(field: &Option<T>, name: &str) -> PResult<()> {
                if field.is_some() {
                    parser_err!("{name} specified more than once");
                }
                Ok(())
            }
            if self.parse_keyword(Keyword::AS) {
                ensure_not_set(&body.as_, "AS")?;
                body.as_ = Some(self.parse_function_definition()?);
            } else if self.parse_keyword(Keyword::LANGUAGE) {
                ensure_not_set(&body.language, "LANGUAGE")?;
                body.language = Some(self.parse_identifier()?);
            } else if self.parse_keyword(Keyword::RUNTIME) {
                ensure_not_set(&body.runtime, "RUNTIME")?;
                body.runtime = Some(self.parse_identifier()?);
            } else if self.parse_keyword(Keyword::IMMUTABLE) {
                ensure_not_set(&body.behavior, "IMMUTABLE | STABLE | VOLATILE")?;
                body.behavior = Some(FunctionBehavior::Immutable);
            } else if self.parse_keyword(Keyword::STABLE) {
                ensure_not_set(&body.behavior, "IMMUTABLE | STABLE | VOLATILE")?;
                body.behavior = Some(FunctionBehavior::Stable);
            } else if self.parse_keyword(Keyword::VOLATILE) {
                ensure_not_set(&body.behavior, "IMMUTABLE | STABLE | VOLATILE")?;
                body.behavior = Some(FunctionBehavior::Volatile);
            } else if self.parse_keyword(Keyword::RETURN) {
                ensure_not_set(&body.return_, "RETURN")?;
                body.return_ = Some(self.parse_expr()?);
            } else if self.parse_keyword(Keyword::USING) {
                ensure_not_set(&body.using, "USING")?;
                body.using = Some(self.parse_create_function_using()?);
            } else if self.parse_keyword(Keyword::SYNC) {
                ensure_not_set(&body.function_type, "SYNC | ASYNC")?;
                body.function_type = Some(self.parse_function_type(false, false)?);
            } else if self.parse_keyword(Keyword::ASYNC) {
                ensure_not_set(&body.function_type, "SYNC | ASYNC")?;
                body.function_type = Some(self.parse_function_type(true, false)?);
            } else if self.parse_keyword(Keyword::GENERATOR) {
                ensure_not_set(&body.function_type, "SYNC | ASYNC")?;
                body.function_type = Some(self.parse_function_type(false, true)?);
            } else {
                return Ok(body);
            }
        }
    }

    fn parse_create_function_using(&mut self) -> PResult<CreateFunctionUsing> {
        let keyword = self.expect_one_of_keywords(&[Keyword::LINK, Keyword::BASE64])?;

        match keyword {
            Keyword::LINK => {
                let uri = self.parse_literal_string()?;
                Ok(CreateFunctionUsing::Link(uri))
            }
            Keyword::BASE64 => {
                let base64 = self.parse_literal_string()?;
                Ok(CreateFunctionUsing::Base64(base64))
            }
            _ => unreachable!("{}", keyword),
        }
    }

    fn parse_function_type(
        &mut self,
        is_async: bool,
        is_generator: bool,
    ) -> PResult<CreateFunctionType> {
        let is_generator = if is_generator {
            true
        } else {
            self.parse_keyword(Keyword::GENERATOR)
        };

        match (is_async, is_generator) {
            (false, false) => Ok(CreateFunctionType::Sync),
            (true, false) => Ok(CreateFunctionType::Async),
            (false, true) => Ok(CreateFunctionType::Generator),
            (true, true) => Ok(CreateFunctionType::AsyncGenerator),
        }
    }

    // CREATE USER name [ [ WITH ] option [ ... ] ]
    // where option can be:
    //       SUPERUSER | NOSUPERUSER
    //     | CREATEDB | NOCREATEDB
    //     | CREATEUSER | NOCREATEUSER
    //     | LOGIN | NOLOGIN
    //     | [ ENCRYPTED ] PASSWORD 'password' | PASSWORD NULL | OAUTH
    fn parse_create_user(&mut self) -> PResult<Statement> {
        Ok(Statement::CreateUser(CreateUserStatement::parse_to(self)?))
    }

    fn parse_create_secret(&mut self) -> PResult<Statement> {
        Ok(Statement::CreateSecret {
            stmt: CreateSecretStatement::parse_to(self)?,
        })
    }

    pub fn parse_with_properties(&mut self) -> PResult<Vec<SqlOption>> {
        Ok(self
            .parse_options_with_preceding_keyword(Keyword::WITH)?
            .to_vec())
    }

    pub fn parse_discard(&mut self) -> PResult<Statement> {
        self.expect_keyword(Keyword::ALL)?;
        Ok(Statement::Discard(DiscardType::All))
    }

    pub fn parse_drop(&mut self) -> PResult<Statement> {
        if self.parse_keyword(Keyword::FUNCTION) {
            return self.parse_drop_function();
        } else if self.parse_keyword(Keyword::AGGREGATE) {
            return self.parse_drop_aggregate();
        }
        Ok(Statement::Drop(DropStatement::parse_to(self)?))
    }

    /// ```sql
    /// DROP FUNCTION [ IF EXISTS ] name [ ( [ [ argmode ] [ argname ] argtype [, ...] ] ) ] [, ...]
    /// [ CASCADE | RESTRICT ]
    /// ```
    fn parse_drop_function(&mut self) -> PResult<Statement> {
        let if_exists = self.parse_keywords(&[Keyword::IF, Keyword::EXISTS]);
        let func_desc = self.parse_comma_separated(Parser::parse_function_desc)?;
        let option = match self.parse_one_of_keywords(&[Keyword::CASCADE, Keyword::RESTRICT]) {
            Some(Keyword::CASCADE) => Some(ReferentialAction::Cascade),
            Some(Keyword::RESTRICT) => Some(ReferentialAction::Restrict),
            _ => None,
        };
        Ok(Statement::DropFunction {
            if_exists,
            func_desc,
            option,
        })
    }

    /// ```sql
    /// DROP AGGREGATE [ IF EXISTS ] name [ ( [ [ argmode ] [ argname ] argtype [, ...] ] ) ] [, ...]
    /// [ CASCADE | RESTRICT ]
    /// ```
    fn parse_drop_aggregate(&mut self) -> PResult<Statement> {
        let if_exists = self.parse_keywords(&[Keyword::IF, Keyword::EXISTS]);
        let func_desc = self.parse_comma_separated(Parser::parse_function_desc)?;
        let option = match self.parse_one_of_keywords(&[Keyword::CASCADE, Keyword::RESTRICT]) {
            Some(Keyword::CASCADE) => Some(ReferentialAction::Cascade),
            Some(Keyword::RESTRICT) => Some(ReferentialAction::Restrict),
            _ => None,
        };
        Ok(Statement::DropAggregate {
            if_exists,
            func_desc,
            option,
        })
    }

    fn parse_function_desc(&mut self) -> PResult<FunctionDesc> {
        let name = self.parse_object_name()?;

        let args = if self.consume_token(&Token::LParen) {
            if self.consume_token(&Token::RParen) {
                Some(vec![])
            } else {
                let args = self.parse_comma_separated(Parser::parse_function_arg)?;
                self.expect_token(&Token::RParen)?;
                Some(args)
            }
        } else {
            None
        };

        Ok(FunctionDesc { name, args })
    }

    pub fn parse_create_index(&mut self, unique: bool) -> PResult<Statement> {
        let if_not_exists = self.parse_keywords(&[Keyword::IF, Keyword::NOT, Keyword::EXISTS]);
        let index_name = self.parse_object_name()?;
        self.expect_keyword(Keyword::ON)?;
        let table_name = self.parse_object_name()?;
        self.expect_token(&Token::LParen)?;
        let columns = self.parse_comma_separated(Parser::parse_order_by_expr)?;
        self.expect_token(&Token::RParen)?;
        let mut include = vec![];
        if self.parse_keyword(Keyword::INCLUDE) {
            self.expect_token(&Token::LParen)?;
            include = self.parse_comma_separated(Parser::parse_identifier_non_reserved)?;
            self.expect_token(&Token::RParen)?;
        }
        let mut distributed_by = vec![];
        if self.parse_keywords(&[Keyword::DISTRIBUTED, Keyword::BY]) {
            self.expect_token(&Token::LParen)?;
            distributed_by = self.parse_comma_separated(Parser::parse_expr)?;
            self.expect_token(&Token::RParen)?;
        }
        Ok(Statement::CreateIndex {
            name: index_name,
            table_name,
            columns,
            include,
            distributed_by,
            unique,
            if_not_exists,
        })
    }

    pub fn parse_with_version_column(&mut self) -> PResult<Option<String>> {
        if self.parse_keywords(&[Keyword::WITH, Keyword::VERSION, Keyword::COLUMN]) {
            self.expect_token(&Token::LParen)?;
            let name = self.parse_identifier_non_reserved()?;
            self.expect_token(&Token::RParen)?;
            Ok(Some(name.value))
        } else {
            Ok(None)
        }
    }

    pub fn parse_on_conflict(&mut self) -> PResult<Option<OnConflict>> {
        if self.parse_keywords(&[Keyword::ON, Keyword::CONFLICT]) {
            self.parse_handle_conflict_behavior()
        } else {
            Ok(None)
        }
    }

    pub fn parse_create_table(&mut self, or_replace: bool, temporary: bool) -> PResult<Statement> {
        let if_not_exists = self.parse_keywords(&[Keyword::IF, Keyword::NOT, Keyword::EXISTS]);
        let table_name = self.parse_object_name()?;
        // parse optional column list (schema) and watermarks on source.
        let (columns, constraints, source_watermarks, wildcard_idx) =
            self.parse_columns_with_watermark()?;

        let append_only = if self.parse_keyword(Keyword::APPEND) {
            self.expect_keyword(Keyword::ONLY)?;
            true
        } else {
            false
        };

        let on_conflict = self.parse_on_conflict()?;

        let with_version_column = self.parse_with_version_column()?;
        let include_options = self.parse_include_options()?;

        // PostgreSQL supports `WITH ( options )`, before `AS`
        let with_options = self.parse_with_properties()?;

        let option = with_options
            .iter()
            .find(|&opt| opt.name.real_value() == UPSTREAM_SOURCE_KEY);
        let connector = option.map(|opt| opt.value.to_string());

        let source_schema = if let Some(connector) = connector {
            Some(self.parse_source_schema_with_connector(&connector, false)?)
        } else {
            None // Table is NOT created with an external connector.
        };
        // Parse optional `AS ( query )`
        let query = if self.parse_keyword(Keyword::AS) {
            if !source_watermarks.is_empty() {
                parser_err!("Watermarks can't be defined on table created by CREATE TABLE AS");
            }
            Some(Box::new(self.parse_query()?))
        } else {
            None
        };

        let cdc_table_info = if self.parse_keyword(Keyword::FROM) {
            let source_name = self.parse_object_name()?;
            self.expect_keyword(Keyword::TABLE)?;
            let external_table_name = self.parse_literal_string()?;
            Some(CdcTableInfo {
                source_name,
                external_table_name,
            })
        } else {
            None
        };

        Ok(Statement::CreateTable {
            name: table_name,
            temporary,
            columns,
            wildcard_idx,
            constraints,
            with_options,
            or_replace,
            if_not_exists,
            source_schema,
            source_watermarks,
            append_only,
            on_conflict,
            with_version_column,
            query,
            cdc_table_info,
            include_column_options: include_options,
        })
    }

    pub fn parse_include_options(&mut self) -> PResult<IncludeOption> {
        let mut options = vec![];
        while self.parse_keyword(Keyword::INCLUDE) {
            let column_type = self.parse_identifier()?;

            let mut column_inner_field = None;
            let mut header_inner_expect_type = None;
            if let Token::SingleQuotedString(inner_field) = self.peek_token().token {
                self.next_token();
                column_inner_field = Some(inner_field);

                if let Token::Word(w) = self.peek_token().token {
                    match w.keyword {
                        Keyword::BYTEA => {
                            header_inner_expect_type = Some(DataType::Bytea);
                            self.next_token();
                        }
                        Keyword::VARCHAR => {
                            header_inner_expect_type = Some(DataType::Varchar);
                            self.next_token();
                        }
                        _ => {
                            // default to bytea
                            header_inner_expect_type = Some(DataType::Bytea);
                        }
                    }
                }
            }

            let mut column_alias = None;
            if self.parse_keyword(Keyword::AS) {
                column_alias = Some(self.parse_identifier()?);
            }

            options.push(IncludeOptionItem {
                column_type,
                inner_field: column_inner_field,
                column_alias,
                header_inner_expect_type,
            });
        }
        Ok(options)
    }

    pub fn parse_columns_with_watermark(&mut self) -> PResult<ColumnsDefTuple> {
        let mut columns = vec![];
        let mut constraints = vec![];
        let mut watermarks = vec![];
        let mut wildcard_idx = None;
        if !self.consume_token(&Token::LParen) || self.consume_token(&Token::RParen) {
            return Ok((columns, constraints, watermarks, wildcard_idx));
        }

        loop {
            if self.consume_token(&Token::Mul) {
                if wildcard_idx.is_none() {
                    wildcard_idx = Some(columns.len());
                } else {
                    parser_err!("At most 1 wildcard is allowed in source definetion");
                }
            } else if let Some(constraint) = self.parse_optional_table_constraint()? {
                constraints.push(constraint);
            } else if let Some(watermark) = self.parse_optional_watermark()? {
                watermarks.push(watermark);
                if watermarks.len() > 1 {
                    // TODO(yuhao): allow multiple watermark on source.
                    parser_err!("Only 1 watermark is allowed to be defined on source.");
                }
            } else if let Token::Word(_) = self.peek_token().token {
                columns.push(self.parse_column_def()?);
            } else {
                return self.expected("column name or constraint definition");
            }
            let comma = self.consume_token(&Token::Comma);
            if self.consume_token(&Token::RParen) {
                // allow a trailing comma, even though it's not in standard
                break;
            } else if !comma {
                return self.expected("',' or ')' after column definition");
            }
        }

        Ok((columns, constraints, watermarks, wildcard_idx))
    }

    fn parse_column_def(&mut self) -> PResult<ColumnDef> {
        let name = self.parse_identifier_non_reserved()?;
        let data_type = if let Token::Word(_) = self.peek_token().token {
            Some(self.parse_data_type()?)
        } else {
            None
        };

        let collation = if self.parse_keyword(Keyword::COLLATE) {
            Some(self.parse_object_name()?)
        } else {
            None
        };
        let mut options = vec![];
        loop {
            if self.parse_keyword(Keyword::CONSTRAINT) {
                let name = Some(self.parse_identifier_non_reserved()?);
                if let Some(option) = self.parse_optional_column_option()? {
                    options.push(ColumnOptionDef { name, option });
                } else {
                    return self.expected("constraint details after CONSTRAINT <name>");
                }
            } else if let Some(option) = self.parse_optional_column_option()? {
                options.push(ColumnOptionDef { name: None, option });
            } else {
                break;
            };
        }
        Ok(ColumnDef {
            name,
            data_type,
            collation,
            options,
        })
    }

    pub fn parse_optional_column_option(&mut self) -> PResult<Option<ColumnOption>> {
        if self.parse_keywords(&[Keyword::NOT, Keyword::NULL]) {
            Ok(Some(ColumnOption::NotNull))
        } else if self.parse_keyword(Keyword::NULL) {
            Ok(Some(ColumnOption::Null))
        } else if self.parse_keyword(Keyword::DEFAULT) {
            Ok(Some(ColumnOption::DefaultColumns(self.parse_expr()?)))
        } else if self.parse_keywords(&[Keyword::PRIMARY, Keyword::KEY]) {
            Ok(Some(ColumnOption::Unique { is_primary: true }))
        } else if self.parse_keyword(Keyword::UNIQUE) {
            Ok(Some(ColumnOption::Unique { is_primary: false }))
        } else if self.parse_keyword(Keyword::REFERENCES) {
            let foreign_table = self.parse_object_name()?;
            // PostgreSQL allows omitting the column list and
            // uses the primary key column of the foreign table by default
            let referred_columns = self.parse_parenthesized_column_list(Optional)?;
            let mut on_delete = None;
            let mut on_update = None;
            loop {
                if on_delete.is_none() && self.parse_keywords(&[Keyword::ON, Keyword::DELETE]) {
                    on_delete = Some(self.parse_referential_action()?);
                } else if on_update.is_none()
                    && self.parse_keywords(&[Keyword::ON, Keyword::UPDATE])
                {
                    on_update = Some(self.parse_referential_action()?);
                } else {
                    break;
                }
            }
            Ok(Some(ColumnOption::ForeignKey {
                foreign_table,
                referred_columns,
                on_delete,
                on_update,
            }))
        } else if self.parse_keyword(Keyword::CHECK) {
            self.expect_token(&Token::LParen)?;
            let expr = self.parse_expr()?;
            self.expect_token(&Token::RParen)?;
            Ok(Some(ColumnOption::Check(expr)))
        } else if self.parse_keyword(Keyword::AS) {
            Ok(Some(ColumnOption::GeneratedColumns(self.parse_expr()?)))
        } else {
            Ok(None)
        }
    }

    pub fn parse_handle_conflict_behavior(&mut self) -> PResult<Option<OnConflict>> {
        if self.parse_keyword(Keyword::OVERWRITE) {
            Ok(Some(OnConflict::OverWrite))
        } else if self.parse_keyword(Keyword::IGNORE) {
            Ok(Some(OnConflict::Ignore))
        } else if self.parse_keywords(&[
            Keyword::DO,
            Keyword::UPDATE,
            Keyword::IF,
            Keyword::NOT,
            Keyword::NULL,
        ]) {
            Ok(Some(OnConflict::DoUpdateIfNotNull))
        } else {
            Ok(None)
        }
    }

    pub fn parse_referential_action(&mut self) -> PResult<ReferentialAction> {
        if self.parse_keyword(Keyword::RESTRICT) {
            Ok(ReferentialAction::Restrict)
        } else if self.parse_keyword(Keyword::CASCADE) {
            Ok(ReferentialAction::Cascade)
        } else if self.parse_keywords(&[Keyword::SET, Keyword::NULL]) {
            Ok(ReferentialAction::SetNull)
        } else if self.parse_keywords(&[Keyword::NO, Keyword::ACTION]) {
            Ok(ReferentialAction::NoAction)
        } else if self.parse_keywords(&[Keyword::SET, Keyword::DEFAULT]) {
            Ok(ReferentialAction::SetDefault)
        } else {
            self.expected("one of RESTRICT, CASCADE, SET NULL, NO ACTION or SET DEFAULT")
        }
    }

    pub fn parse_optional_watermark(&mut self) -> PResult<Option<SourceWatermark>> {
        if self.parse_keyword(Keyword::WATERMARK) {
            self.expect_keyword(Keyword::FOR)?;
            let column = self.parse_identifier_non_reserved()?;
            self.expect_keyword(Keyword::AS)?;
            let expr = self.parse_expr()?;
            Ok(Some(SourceWatermark { column, expr }))
        } else {
            Ok(None)
        }
    }

    pub fn parse_optional_table_constraint(&mut self) -> PResult<Option<TableConstraint>> {
        let name = if self.parse_keyword(Keyword::CONSTRAINT) {
            Some(self.parse_identifier_non_reserved()?)
        } else {
            None
        };
        let checkpoint = *self;
        let token = self.next_token();
        match token.token {
            Token::Word(w) if w.keyword == Keyword::PRIMARY || w.keyword == Keyword::UNIQUE => {
                let is_primary = w.keyword == Keyword::PRIMARY;
                if is_primary {
                    self.expect_keyword(Keyword::KEY)?;
                }
                let columns = self.parse_parenthesized_column_list(Mandatory)?;
                Ok(Some(TableConstraint::Unique {
                    name,
                    columns,
                    is_primary,
                }))
            }
            Token::Word(w) if w.keyword == Keyword::FOREIGN => {
                self.expect_keyword(Keyword::KEY)?;
                let columns = self.parse_parenthesized_column_list(Mandatory)?;
                self.expect_keyword(Keyword::REFERENCES)?;
                let foreign_table = self.parse_object_name()?;
                let referred_columns = self.parse_parenthesized_column_list(Mandatory)?;
                let mut on_delete = None;
                let mut on_update = None;
                loop {
                    if on_delete.is_none() && self.parse_keywords(&[Keyword::ON, Keyword::DELETE]) {
                        on_delete = Some(self.parse_referential_action()?);
                    } else if on_update.is_none()
                        && self.parse_keywords(&[Keyword::ON, Keyword::UPDATE])
                    {
                        on_update = Some(self.parse_referential_action()?);
                    } else {
                        break;
                    }
                }
                Ok(Some(TableConstraint::ForeignKey {
                    name,
                    columns,
                    foreign_table,
                    referred_columns,
                    on_delete,
                    on_update,
                }))
            }
            Token::Word(w) if w.keyword == Keyword::CHECK => {
                self.expect_token(&Token::LParen)?;
                let expr = Box::new(self.parse_expr()?);
                self.expect_token(&Token::RParen)?;
                Ok(Some(TableConstraint::Check { name, expr }))
            }
            _ => {
                *self = checkpoint;
                if name.is_some() {
                    self.expected("PRIMARY, UNIQUE, FOREIGN, or CHECK")
                } else {
                    Ok(None)
                }
            }
        }
    }

    pub fn parse_options_with_preceding_keyword(
        &mut self,
        keyword: Keyword,
    ) -> PResult<Vec<SqlOption>> {
        if self.parse_keyword(keyword) {
            self.expect_token(&Token::LParen)?;
            self.parse_options_inner()
        } else {
            Ok(vec![])
        }
    }

    pub fn parse_options(&mut self) -> PResult<Vec<SqlOption>> {
        if self.peek_token() == Token::LParen {
            self.next_token();
            self.parse_options_inner()
        } else {
            Ok(vec![])
        }
    }

    // has parsed a LParen
    pub fn parse_options_inner(&mut self) -> PResult<Vec<SqlOption>> {
        let mut values = vec![];
        loop {
            values.push(Parser::parse_sql_option(self)?);
            let comma = self.consume_token(&Token::Comma);
            if self.consume_token(&Token::RParen) {
                // allow a trailing comma, even though it's not in standard
                break;
            } else if !comma {
                return self.expected("',' or ')' after option definition");
            }
        }
        Ok(values)
    }

    pub fn parse_sql_option(&mut self) -> PResult<SqlOption> {
        let name = self.parse_object_name()?;
        self.expect_token(&Token::Eq)?;
        let value = self.parse_value()?;
        Ok(SqlOption { name, value })
    }

    pub fn parse_since(&mut self) -> PResult<Option<Since>> {
        if self.parse_keyword(Keyword::SINCE) {
            let checkpoint = *self;
            let token = self.next_token();
            match token.token {
                Token::Word(w) => {
                    let ident = w.to_ident()?;
                    // Backward compatibility for now.
                    if ident.real_value() == "proctime" || ident.real_value() == "now" {
                        self.expect_token(&Token::LParen)?;
                        self.expect_token(&Token::RParen)?;
                        Ok(Some(Since::ProcessTime))
                    } else if ident.real_value() == "begin" {
                        self.expect_token(&Token::LParen)?;
                        self.expect_token(&Token::RParen)?;
                        Ok(Some(Since::Begin))
                    } else {
                        parser_err!(
                            "Expected proctime(), begin() or now(), found: {}",
                            ident.real_value()
                        )
                    }
                }
                Token::Number(s) => {
                    let num = s
                        .parse::<u64>()
                        .map_err(|e| StrError(format!("Could not parse '{}' as u64: {}", s, e)))?;
                    Ok(Some(Since::TimestampMsNum(num)))
                }
                _ => self.expected_at(checkpoint, "proctime(), begin() , now(), Number"),
            }
        } else {
            Ok(None)
        }
    }

    pub fn parse_emit_mode(&mut self) -> PResult<Option<EmitMode>> {
        if self.parse_keyword(Keyword::EMIT) {
            match self.parse_one_of_keywords(&[Keyword::IMMEDIATELY, Keyword::ON]) {
                Some(Keyword::IMMEDIATELY) => Ok(Some(EmitMode::Immediately)),
                Some(Keyword::ON) => {
                    self.expect_keywords(&[Keyword::WINDOW, Keyword::CLOSE])?;
                    Ok(Some(EmitMode::OnWindowClose))
                }
                Some(_) => unreachable!(),
                None => self.expected("IMMEDIATELY or ON WINDOW CLOSE after EMIT"),
            }
        } else {
            Ok(None)
        }
    }

    pub fn parse_alter(&mut self) -> PResult<Statement> {
        if self.parse_keyword(Keyword::DATABASE) {
            self.parse_alter_database()
        } else if self.parse_keyword(Keyword::SCHEMA) {
            self.parse_alter_schema()
        } else if self.parse_keyword(Keyword::TABLE) {
            self.parse_alter_table()
        } else if self.parse_keyword(Keyword::INDEX) {
            self.parse_alter_index()
        } else if self.parse_keyword(Keyword::VIEW) {
            self.parse_alter_view(false)
        } else if self.parse_keywords(&[Keyword::MATERIALIZED, Keyword::VIEW]) {
            self.parse_alter_view(true)
        } else if self.parse_keyword(Keyword::SINK) {
            self.parse_alter_sink()
        } else if self.parse_keyword(Keyword::SOURCE) {
            self.parse_alter_source()
        } else if self.parse_keyword(Keyword::FUNCTION) {
            self.parse_alter_function()
        } else if self.parse_keyword(Keyword::CONNECTION) {
            self.parse_alter_connection()
        } else if self.parse_keyword(Keyword::USER) {
            self.parse_alter_user()
        } else if self.parse_keyword(Keyword::SYSTEM) {
            self.parse_alter_system()
        } else if self.parse_keyword(Keyword::SUBSCRIPTION) {
            self.parse_alter_subscription()
        } else {
            self.expected(
                "DATABASE, SCHEMA, TABLE, INDEX, MATERIALIZED, VIEW, SINK, SUBSCRIPTION, SOURCE, FUNCTION, USER or SYSTEM after ALTER"
            )
        }
    }

    pub fn parse_alter_database(&mut self) -> PResult<Statement> {
        let database_name = self.parse_object_name()?;
        let operation = if self.parse_keywords(&[Keyword::OWNER, Keyword::TO]) {
            let owner_name: Ident = self.parse_identifier()?;
            AlterDatabaseOperation::ChangeOwner {
                new_owner_name: owner_name,
            }
        } else if self.parse_keyword(Keyword::RENAME) {
            if self.parse_keyword(Keyword::TO) {
                let database_name = self.parse_object_name()?;
                AlterDatabaseOperation::RenameDatabase { database_name }
            } else {
                return self.expected("TO after RENAME");
            }
        } else {
            return self.expected("OWNER TO after ALTER DATABASE");
        };

        Ok(Statement::AlterDatabase {
            name: database_name,
            operation,
        })
    }

    pub fn parse_alter_schema(&mut self) -> PResult<Statement> {
        let schema_name = self.parse_object_name()?;
        let operation = if self.parse_keywords(&[Keyword::OWNER, Keyword::TO]) {
            let owner_name: Ident = self.parse_identifier()?;
            AlterSchemaOperation::ChangeOwner {
                new_owner_name: owner_name,
            }
        } else if self.parse_keyword(Keyword::RENAME) {
            self.expect_keyword(Keyword::TO)?;
            let schema_name = self.parse_object_name()?;
            AlterSchemaOperation::RenameSchema { schema_name }
        } else {
            return self.expected("RENAME OR OWNER TO after ALTER SCHEMA");
        };

        Ok(Statement::AlterSchema {
            name: schema_name,
            operation,
        })
    }

    pub fn parse_alter_user(&mut self) -> PResult<Statement> {
        Ok(Statement::AlterUser(AlterUserStatement::parse_to(self)?))
    }

    pub fn parse_alter_table(&mut self) -> PResult<Statement> {
        let _ = self.parse_keyword(Keyword::ONLY);
        let table_name = self.parse_object_name()?;
        let operation = if self.parse_keyword(Keyword::ADD) {
            if let Some(constraint) = self.parse_optional_table_constraint()? {
                AlterTableOperation::AddConstraint(constraint)
            } else {
                let _ = self.parse_keyword(Keyword::COLUMN);
                let _if_not_exists =
                    self.parse_keywords(&[Keyword::IF, Keyword::NOT, Keyword::EXISTS]);
                let column_def = self.parse_column_def()?;
                AlterTableOperation::AddColumn { column_def }
            }
        } else if self.parse_keyword(Keyword::RENAME) {
            if self.parse_keyword(Keyword::CONSTRAINT) {
                let old_name = self.parse_identifier_non_reserved()?;
                self.expect_keyword(Keyword::TO)?;
                let new_name = self.parse_identifier_non_reserved()?;
                AlterTableOperation::RenameConstraint { old_name, new_name }
            } else if self.parse_keyword(Keyword::TO) {
                let table_name = self.parse_object_name()?;
                AlterTableOperation::RenameTable { table_name }
            } else {
                let _ = self.parse_keyword(Keyword::COLUMN);
                let old_column_name = self.parse_identifier_non_reserved()?;
                self.expect_keyword(Keyword::TO)?;
                let new_column_name = self.parse_identifier_non_reserved()?;
                AlterTableOperation::RenameColumn {
                    old_column_name,
                    new_column_name,
                }
            }
        } else if self.parse_keywords(&[Keyword::OWNER, Keyword::TO]) {
            let owner_name: Ident = self.parse_identifier()?;
            AlterTableOperation::ChangeOwner {
                new_owner_name: owner_name,
            }
        } else if self.parse_keyword(Keyword::SET) {
            if self.parse_keyword(Keyword::SCHEMA) {
                let schema_name = self.parse_object_name()?;
                AlterTableOperation::SetSchema {
                    new_schema_name: schema_name,
                }
            } else if self.parse_keyword(Keyword::PARALLELISM) {
                if self.expect_keyword(Keyword::TO).is_err()
                    && self.expect_token(&Token::Eq).is_err()
                {
                    return self.expected("TO or = after ALTER TABLE SET PARALLELISM");
                }

                let value = self.parse_set_variable()?;

                let deferred = self.parse_keyword(Keyword::DEFERRED);

                AlterTableOperation::SetParallelism {
                    parallelism: value,
                    deferred,
                }
            } else if let Some(rate_limit) = self.parse_alter_streaming_rate_limit()? {
                AlterTableOperation::SetStreamingRateLimit { rate_limit }
            } else {
                return self.expected("SCHEMA/PARALLELISM/STREAMING_RATE_LIMIT after SET");
            }
        } else if self.parse_keyword(Keyword::DROP) {
            let _ = self.parse_keyword(Keyword::COLUMN);
            let if_exists = self.parse_keywords(&[Keyword::IF, Keyword::EXISTS]);
            let column_name = self.parse_identifier_non_reserved()?;
            let cascade = self.parse_keyword(Keyword::CASCADE);
            AlterTableOperation::DropColumn {
                column_name,
                if_exists,
                cascade,
            }
        } else if self.parse_keyword(Keyword::ALTER) {
            let _ = self.parse_keyword(Keyword::COLUMN);
            let column_name = self.parse_identifier_non_reserved()?;

            let op = if self.parse_keywords(&[Keyword::SET, Keyword::NOT, Keyword::NULL]) {
                AlterColumnOperation::SetNotNull {}
            } else if self.parse_keywords(&[Keyword::DROP, Keyword::NOT, Keyword::NULL]) {
                AlterColumnOperation::DropNotNull {}
            } else if self.parse_keywords(&[Keyword::SET, Keyword::DEFAULT]) {
                AlterColumnOperation::SetDefault {
                    value: self.parse_expr()?,
                }
            } else if self.parse_keywords(&[Keyword::DROP, Keyword::DEFAULT]) {
                AlterColumnOperation::DropDefault {}
            } else if self.parse_keywords(&[Keyword::SET, Keyword::DATA, Keyword::TYPE])
                || (self.parse_keyword(Keyword::TYPE))
            {
                let data_type = self.parse_data_type()?;
                let using = if self.parse_keyword(Keyword::USING) {
                    Some(self.parse_expr()?)
                } else {
                    None
                };
                AlterColumnOperation::SetDataType { data_type, using }
            } else {
                return self
                    .expected("SET/DROP NOT NULL, SET DEFAULT, SET DATA TYPE after ALTER COLUMN");
            };
            AlterTableOperation::AlterColumn { column_name, op }
        } else if self.parse_keywords(&[Keyword::REFRESH, Keyword::SCHEMA]) {
            AlterTableOperation::RefreshSchema
        } else {
            return self.expected("ADD or RENAME or OWNER TO or SET or DROP after ALTER TABLE");
        };
        Ok(Statement::AlterTable {
            name: table_name,
            operation,
        })
    }

    /// STREAMING_RATE_LIMIT = default | NUMBER
    /// STREAMING_RATE_LIMIT TO default | NUMBER
    pub fn parse_alter_streaming_rate_limit(&mut self) -> PResult<Option<i32>> {
        if !self.parse_keyword(Keyword::STREAMING_RATE_LIMIT) {
            return Ok(None);
        }
        if self.expect_keyword(Keyword::TO).is_err() && self.expect_token(&Token::Eq).is_err() {
            return self.expected("TO or = after ALTER TABLE SET STREAMING_RATE_LIMIT");
        }
        let rate_limit = if self.parse_keyword(Keyword::DEFAULT) {
            -1
        } else {
            let s = self.parse_number_value()?;
            if let Ok(n) = s.parse::<i32>() {
                n
            } else {
                return self.expected("number or DEFAULT");
            }
        };
        Ok(Some(rate_limit))
    }

    pub fn parse_alter_index(&mut self) -> PResult<Statement> {
        let index_name = self.parse_object_name()?;
        let operation = if self.parse_keyword(Keyword::RENAME) {
            if self.parse_keyword(Keyword::TO) {
                let index_name = self.parse_object_name()?;
                AlterIndexOperation::RenameIndex { index_name }
            } else {
                return self.expected("TO after RENAME");
            }
        } else if self.parse_keyword(Keyword::SET) {
            if self.parse_keyword(Keyword::PARALLELISM) {
                if self.expect_keyword(Keyword::TO).is_err()
                    && self.expect_token(&Token::Eq).is_err()
                {
                    return self.expected("TO or = after ALTER TABLE SET PARALLELISM");
                }

                let value = self.parse_set_variable()?;

                let deferred = self.parse_keyword(Keyword::DEFERRED);

                AlterIndexOperation::SetParallelism {
                    parallelism: value,
                    deferred,
                }
            } else {
                return self.expected("PARALLELISM after SET");
            }
        } else {
            return self.expected("RENAME after ALTER INDEX");
        };

        Ok(Statement::AlterIndex {
            name: index_name,
            operation,
        })
    }

    pub fn parse_alter_view(&mut self, materialized: bool) -> PResult<Statement> {
        let view_name = self.parse_object_name()?;
        let operation = if self.parse_keyword(Keyword::RENAME) {
            if self.parse_keyword(Keyword::TO) {
                let view_name = self.parse_object_name()?;
                AlterViewOperation::RenameView { view_name }
            } else {
                return self.expected("TO after RENAME");
            }
        } else if self.parse_keywords(&[Keyword::OWNER, Keyword::TO]) {
            let owner_name: Ident = self.parse_identifier()?;
            AlterViewOperation::ChangeOwner {
                new_owner_name: owner_name,
            }
        } else if self.parse_keyword(Keyword::SET) {
            if self.parse_keyword(Keyword::SCHEMA) {
                let schema_name = self.parse_object_name()?;
                AlterViewOperation::SetSchema {
                    new_schema_name: schema_name,
                }
            } else if self.parse_keyword(Keyword::PARALLELISM) && materialized {
                if self.expect_keyword(Keyword::TO).is_err()
                    && self.expect_token(&Token::Eq).is_err()
                {
                    return self.expected("TO or = after ALTER TABLE SET PARALLELISM");
                }

                let value = self.parse_set_variable()?;

                let deferred = self.parse_keyword(Keyword::DEFERRED);

                AlterViewOperation::SetParallelism {
                    parallelism: value,
                    deferred,
                }
            } else if materialized
                && let Some(rate_limit) = self.parse_alter_streaming_rate_limit()?
            {
                AlterViewOperation::SetStreamingRateLimit { rate_limit }
            } else {
                return self.expected("SCHEMA/PARALLELISM/STREAMING_RATE_LIMIT after SET");
            }
        } else {
            return self.expected(&format!(
                "RENAME or OWNER TO or SET after ALTER {}VIEW",
                if materialized { "MATERIALIZED " } else { "" }
            ));
        };

        Ok(Statement::AlterView {
            materialized,
            name: view_name,
            operation,
        })
    }

    pub fn parse_alter_sink(&mut self) -> PResult<Statement> {
        let sink_name = self.parse_object_name()?;
        let operation = if self.parse_keyword(Keyword::RENAME) {
            if self.parse_keyword(Keyword::TO) {
                let sink_name = self.parse_object_name()?;
                AlterSinkOperation::RenameSink { sink_name }
            } else {
                return self.expected("TO after RENAME");
            }
        } else if self.parse_keywords(&[Keyword::OWNER, Keyword::TO]) {
            let owner_name: Ident = self.parse_identifier()?;
            AlterSinkOperation::ChangeOwner {
                new_owner_name: owner_name,
            }
        } else if self.parse_keyword(Keyword::SET) {
            if self.parse_keyword(Keyword::SCHEMA) {
                let schema_name = self.parse_object_name()?;
                AlterSinkOperation::SetSchema {
                    new_schema_name: schema_name,
                }
            } else if self.parse_keyword(Keyword::PARALLELISM) {
                if self.expect_keyword(Keyword::TO).is_err()
                    && self.expect_token(&Token::Eq).is_err()
                {
                    return self.expected("TO or = after ALTER TABLE SET PARALLELISM");
                }

                let value = self.parse_set_variable()?;
                let deferred = self.parse_keyword(Keyword::DEFERRED);

                AlterSinkOperation::SetParallelism {
                    parallelism: value,
                    deferred,
                }
            } else {
                return self.expected("SCHEMA/PARALLELISM after SET");
            }
        } else {
            return self.expected("RENAME or OWNER TO or SET after ALTER SINK");
        };

        Ok(Statement::AlterSink {
            name: sink_name,
            operation,
        })
    }

    pub fn parse_alter_subscription(&mut self) -> PResult<Statement> {
        let subscription_name = self.parse_object_name()?;
        let operation = if self.parse_keyword(Keyword::RENAME) {
            if self.parse_keyword(Keyword::TO) {
                let subscription_name = self.parse_object_name()?;
                AlterSubscriptionOperation::RenameSubscription { subscription_name }
            } else {
                return self.expected("TO after RENAME");
            }
        } else if self.parse_keywords(&[Keyword::OWNER, Keyword::TO]) {
            let owner_name: Ident = self.parse_identifier()?;
            AlterSubscriptionOperation::ChangeOwner {
                new_owner_name: owner_name,
            }
        } else if self.parse_keyword(Keyword::SET) {
            if self.parse_keyword(Keyword::SCHEMA) {
                let schema_name = self.parse_object_name()?;
                AlterSubscriptionOperation::SetSchema {
                    new_schema_name: schema_name,
                }
            } else {
                return self.expected("SCHEMA after SET");
            }
        } else {
            return self.expected("RENAME or OWNER TO or SET after ALTER SUBSCRIPTION");
        };

        Ok(Statement::AlterSubscription {
            name: subscription_name,
            operation,
        })
    }

    pub fn parse_alter_source(&mut self) -> PResult<Statement> {
        let source_name = self.parse_object_name()?;
        let operation = if self.parse_keyword(Keyword::RENAME) {
            if self.parse_keyword(Keyword::TO) {
                let source_name = self.parse_object_name()?;
                AlterSourceOperation::RenameSource { source_name }
            } else {
                return self.expected("TO after RENAME");
            }
        } else if self.parse_keyword(Keyword::ADD) {
            let _ = self.parse_keyword(Keyword::COLUMN);
            let _if_not_exists = self.parse_keywords(&[Keyword::IF, Keyword::NOT, Keyword::EXISTS]);
            let column_def = self.parse_column_def()?;
            AlterSourceOperation::AddColumn { column_def }
        } else if self.parse_keywords(&[Keyword::OWNER, Keyword::TO]) {
            let owner_name: Ident = self.parse_identifier()?;
            AlterSourceOperation::ChangeOwner {
                new_owner_name: owner_name,
            }
        } else if self.parse_keyword(Keyword::SET) {
            if self.parse_keyword(Keyword::SCHEMA) {
                let schema_name = self.parse_object_name()?;
                AlterSourceOperation::SetSchema {
                    new_schema_name: schema_name,
                }
            } else if let Some(rate_limit) = self.parse_alter_streaming_rate_limit()? {
                AlterSourceOperation::SetStreamingRateLimit { rate_limit }
            } else {
                return self.expected("SCHEMA after SET");
            }
        } else if self.peek_nth_any_of_keywords(0, &[Keyword::FORMAT]) {
            let connector_schema = self.parse_schema()?.unwrap();
            if connector_schema.key_encode.is_some() {
                parser_err!("key encode clause is not supported in source schema");
            }
            AlterSourceOperation::FormatEncode { connector_schema }
        } else if self.parse_keywords(&[Keyword::REFRESH, Keyword::SCHEMA]) {
            AlterSourceOperation::RefreshSchema
        } else {
            return self.expected(
                "RENAME, ADD COLUMN, OWNER TO, SET or STREAMING_RATE_LIMIT after ALTER SOURCE",
            );
        };

        Ok(Statement::AlterSource {
            name: source_name,
            operation,
        })
    }

    pub fn parse_alter_function(&mut self) -> PResult<Statement> {
        let FunctionDesc { name, args } = self.parse_function_desc()?;

        let operation = if self.parse_keyword(Keyword::SET) {
            if self.parse_keyword(Keyword::SCHEMA) {
                let schema_name = self.parse_object_name()?;
                AlterFunctionOperation::SetSchema {
                    new_schema_name: schema_name,
                }
            } else {
                return self.expected("SCHEMA after SET");
            }
        } else {
            return self.expected("SET after ALTER FUNCTION");
        };

        Ok(Statement::AlterFunction {
            name,
            args,
            operation,
        })
    }

    pub fn parse_alter_connection(&mut self) -> PResult<Statement> {
        let connection_name = self.parse_object_name()?;
        let operation = if self.parse_keyword(Keyword::SET) {
            if self.parse_keyword(Keyword::SCHEMA) {
                let schema_name = self.parse_object_name()?;
                AlterConnectionOperation::SetSchema {
                    new_schema_name: schema_name,
                }
            } else {
                return self.expected("SCHEMA after SET");
            }
        } else {
            return self.expected("SET after ALTER CONNECTION");
        };

        Ok(Statement::AlterConnection {
            name: connection_name,
            operation,
        })
    }

    pub fn parse_alter_system(&mut self) -> PResult<Statement> {
        self.expect_keyword(Keyword::SET)?;
        let param = self.parse_identifier()?;
        if self.expect_keyword(Keyword::TO).is_err() && self.expect_token(&Token::Eq).is_err() {
            return self.expected("TO or = after ALTER SYSTEM SET");
        }
        let value = self.parse_set_variable()?;
        Ok(Statement::AlterSystem { param, value })
    }

    /// Parse a copy statement
    pub fn parse_copy(&mut self) -> PResult<Statement> {
        let table_name = self.parse_object_name()?;
        let columns = self.parse_parenthesized_column_list(Optional)?;
        self.expect_keywords(&[Keyword::FROM, Keyword::STDIN])?;
        self.expect_token(&Token::SemiColon)?;
        let values = self.parse_tsv();
        Ok(Statement::Copy {
            table_name,
            columns,
            values,
        })
    }

    /// Parse a tab separated values in
    /// COPY payload
    fn parse_tsv(&mut self) -> Vec<Option<String>> {
        self.parse_tab_value()
    }

    fn parse_tab_value(&mut self) -> Vec<Option<String>> {
        let mut values = vec![];
        let mut content = String::from("");
        while let Some(t) = self.next_token_no_skip() {
            match t.token {
                Token::Whitespace(Whitespace::Tab) => {
                    values.push(Some(content.to_string()));
                    content.clear();
                }
                Token::Whitespace(Whitespace::Newline) => {
                    values.push(Some(content.to_string()));
                    content.clear();
                }
                Token::Backslash => {
                    if self.consume_token(&Token::Period) {
                        return values;
                    }
                    if let Token::Word(w) = self.next_token().token {
                        if w.value == "N" {
                            values.push(None);
                        }
                    }
                }
                _ => {
                    content.push_str(&t.to_string());
                }
            }
        }
        values
    }

    /// Parse a literal value (numbers, strings, date/time, booleans)
    pub fn parse_value(&mut self) -> PResult<Value> {
        let checkpoint = *self;
        let token = self.next_token();
        match token.token {
            Token::Word(w) => match w.keyword {
                Keyword::TRUE => Ok(Value::Boolean(true)),
                Keyword::FALSE => Ok(Value::Boolean(false)),
                Keyword::NULL => Ok(Value::Null),
                Keyword::NoKeyword if w.quote_style.is_some() => match w.quote_style {
                    Some('"') => Ok(Value::DoubleQuotedString(w.value)),
                    Some('\'') => Ok(Value::SingleQuotedString(w.value)),
                    _ => self.expected_at(checkpoint, "A value")?,
                },
<<<<<<< HEAD
                Keyword::REF => {
                    self.expect_keyword(Keyword::SECRET)?;
                    Ok(Value::Ref(self.parse_object_name()?))
                }
                _ => self.expected(
                    "a concrete value",
                    Token::Word(w).with_location(token.location),
                ),
=======
                _ => self.expected_at(checkpoint, "a concrete value"),
>>>>>>> 5fa10ff0
            },
            Token::Number(ref n) => Ok(Value::Number(n.clone())),
            Token::SingleQuotedString(ref s) => Ok(Value::SingleQuotedString(s.to_string())),
            Token::DollarQuotedString(ref s) => Ok(Value::DollarQuotedString(s.clone())),
            Token::CstyleEscapesString(ref s) => Ok(Value::CstyleEscapedString(s.clone())),
            Token::NationalStringLiteral(ref s) => Ok(Value::NationalStringLiteral(s.to_string())),
            Token::HexStringLiteral(ref s) => Ok(Value::HexStringLiteral(s.to_string())),
            _ => self.expected_at(checkpoint, "a value"),
        }
    }

    fn parse_set_variable(&mut self) -> PResult<SetVariableValue> {
        alt((
            Keyword::DEFAULT.value(SetVariableValue::Default),
            separated(
                1..,
                alt((
                    Self::parse_value.map(SetVariableValueSingle::Literal),
                    |parser: &mut Self| {
                        let checkpoint = *parser;
                        let ident = parser.parse_identifier()?;
                        if ident.value == "default" {
                            *parser = checkpoint;
                            return parser.expected("parameter list value").map_err(|e| e.cut());
                        }
                        Ok(SetVariableValueSingle::Ident(ident))
                    },
                    fail.expect("parameter value"),
                )),
                Token::Comma,
            )
            .map(|list: Vec<SetVariableValueSingle>| {
                if list.len() == 1 {
                    SetVariableValue::Single(list[0].clone())
                } else {
                    SetVariableValue::List(list)
                }
            }),
        ))
        .parse_next(self)
    }

    pub fn parse_number_value(&mut self) -> PResult<String> {
        let checkpoint = *self;
        match self.parse_value()? {
            Value::Number(v) => Ok(v),
            _ => self.expected_at(checkpoint, "literal number"),
        }
    }

    /// Parse an unsigned literal integer/long
    pub fn parse_literal_uint(&mut self) -> PResult<u64> {
        literal_uint(self)
    }

    pub fn parse_function_definition(&mut self) -> PResult<FunctionDefinition> {
        let peek_token = self.peek_token();
        match peek_token.token {
            Token::DollarQuotedString(value) => {
                self.next_token();
                Ok(FunctionDefinition::DoubleDollarDef(value.value))
            }
            _ => Ok(FunctionDefinition::SingleQuotedDef(
                self.parse_literal_string()?,
            )),
        }
    }

    /// Parse a literal string
    pub fn parse_literal_string(&mut self) -> PResult<String> {
        let checkpoint = *self;
        let token = self.next_token();
        match token.token {
            Token::Word(Word {
                value,
                keyword: Keyword::NoKeyword,
                ..
            }) => Ok(value),
            Token::SingleQuotedString(s) => Ok(s),
            _ => self.expected_at(checkpoint, "literal string"),
        }
    }

    /// Parse a map key string
    pub fn parse_map_key(&mut self) -> PResult<Expr> {
        let checkpoint = *self;
        let token = self.next_token();
        match token.token {
            Token::Word(Word {
                value,
                keyword: Keyword::NoKeyword,
                ..
            }) => {
                if self.peek_token() == Token::LParen {
                    return self.parse_function(ObjectName(vec![Ident::new_unchecked(value)]));
                }
                Ok(Expr::Value(Value::SingleQuotedString(value)))
            }
            Token::SingleQuotedString(s) => Ok(Expr::Value(Value::SingleQuotedString(s))),
            Token::Number(s) => Ok(Expr::Value(Value::Number(s))),
            _ => self.expected_at(checkpoint, "literal string, number or function"),
        }
    }

    /// Parse a SQL datatype (in the context of a CREATE TABLE statement for example) and convert
    /// into an array of that datatype if needed
    pub fn parse_data_type(&mut self) -> PResult<DataType> {
        parser_v2::data_type(self)
    }

    /// Parse `AS identifier` (or simply `identifier` if it's not a reserved keyword)
    /// Some examples with aliases: `SELECT 1 foo`, `SELECT COUNT(*) AS cnt`,
    /// `SELECT ... FROM t1 foo, t2 bar`, `SELECT ... FROM (...) AS bar`
    pub fn parse_optional_alias(&mut self, reserved_kwds: &[Keyword]) -> PResult<Option<Ident>> {
        let after_as = self.parse_keyword(Keyword::AS);
        let checkpoint = *self;
        let token = self.next_token();
        match token.token {
            // Accept any identifier after `AS` (though many dialects have restrictions on
            // keywords that may appear here). If there's no `AS`: don't parse keywords,
            // which may start a construct allowed in this position, to be parsed as aliases.
            // (For example, in `FROM t1 JOIN` the `JOIN` will always be parsed as a keyword,
            // not an alias.)
            Token::Word(w) if after_as || (!reserved_kwds.contains(&w.keyword)) => {
                Ok(Some(w.to_ident()?))
            }
            _ => {
                *self = checkpoint;
                if after_as {
                    return self.expected("an identifier after AS");
                }
                Ok(None) // no alias found
            }
        }
    }

    /// Parse `AS identifier` when the AS is describing a table-valued object,
    /// like in `... FROM generate_series(1, 10) AS t (col)`. In this case
    /// the alias is allowed to optionally name the columns in the table, in
    /// addition to the table itself.
    pub fn parse_optional_table_alias(
        &mut self,
        reserved_kwds: &[Keyword],
    ) -> PResult<Option<TableAlias>> {
        match self.parse_optional_alias(reserved_kwds)? {
            Some(name) => {
                let columns = self.parse_parenthesized_column_list(Optional)?;
                Ok(Some(TableAlias { name, columns }))
            }
            None => Ok(None),
        }
    }

    /// syntax `FOR SYSTEM_TIME AS OF PROCTIME()` is used for temporal join.
    pub fn parse_as_of(&mut self) -> PResult<AsOf> {
        Keyword::FOR.parse_next(self)?;
        alt((
            preceded(
                (Keyword::SYSTEM_TIME, Keyword::AS, Keyword::OF),
                alt((
                    (
                        Self::parse_identifier.verify(|ident| {
                            ident.real_value() == "proctime" || ident.real_value() == "now"
                        }),
                        Token::LParen,
                        Token::RParen,
                    )
                        .value(AsOf::ProcessTime),
                    literal_i64.map(AsOf::VersionNum),
                    Self::parse_literal_string.map(AsOf::TimestampString),
                )),
            ),
            preceded(
                (Keyword::SYSTEM_VERSION, Keyword::AS, Keyword::OF),
                alt((
                    literal_i64.map(AsOf::VersionNum),
                    Self::parse_literal_string.map(AsOf::VersionString),
                )),
            ),
        ))
        .parse_next(self)
    }

    /// Parse a possibly qualified, possibly quoted identifier, e.g.
    /// `foo` or `myschema."table"
    pub fn parse_object_name(&mut self) -> PResult<ObjectName> {
        let mut idents = vec![];
        loop {
            idents.push(self.parse_identifier()?);
            if !self.consume_token(&Token::Period) {
                break;
            }
        }
        Ok(ObjectName(idents))
    }

    /// Parse identifiers strictly i.e. don't parse keywords
    pub fn parse_identifiers_non_keywords(&mut self) -> PResult<Vec<Ident>> {
        let mut idents = vec![];
        loop {
            match self.peek_token().token {
                Token::Word(w) => {
                    if w.keyword != Keyword::NoKeyword {
                        break;
                    }

                    idents.push(w.to_ident()?);
                }
                Token::EOF | Token::Eq => break,
                _ => {}
            }

            self.next_token();
        }

        Ok(idents)
    }

    /// Parse identifiers
    pub fn parse_identifiers(&mut self) -> PResult<Vec<Ident>> {
        let mut idents = vec![];
        loop {
            let token = self.next_token();
            match token.token {
                Token::Word(w) => {
                    idents.push(w.to_ident()?);
                }
                Token::EOF => break,
                _ => {}
            }
        }

        Ok(idents)
    }

    /// Parse a simple one-word identifier (possibly quoted, possibly a keyword)
    pub fn parse_identifier(&mut self) -> PResult<Ident> {
        let checkpoint = *self;
        let token = self.next_token();
        match token.token {
            Token::Word(w) => Ok(w.to_ident()?),
            _ => self.expected_at(checkpoint, "identifier"),
        }
    }

    /// Parse a simple one-word identifier (possibly quoted, possibly a non-reserved keyword)
    pub fn parse_identifier_non_reserved(&mut self) -> PResult<Ident> {
        let checkpoint = *self;
        let token = self.next_token();
        match token.token {
            Token::Word(w) => {
                match keywords::RESERVED_FOR_COLUMN_OR_TABLE_NAME.contains(&w.keyword) {
                    true => parser_err!("syntax error at or near {w}"),
                    false => Ok(w.to_ident()?),
                }
            }
            _ => self.expected_at(checkpoint, "identifier"),
        }
    }

    /// Parse a parenthesized comma-separated list of unqualified, possibly quoted identifiers
    pub fn parse_parenthesized_column_list(&mut self, optional: IsOptional) -> PResult<Vec<Ident>> {
        if self.consume_token(&Token::LParen) {
            let cols = self.parse_comma_separated(Parser::parse_identifier_non_reserved)?;
            self.expect_token(&Token::RParen)?;
            Ok(cols)
        } else if optional == Optional {
            Ok(vec![])
        } else {
            self.expected("a list of columns in parentheses")
        }
    }

    pub fn parse_returning(&mut self, optional: IsOptional) -> PResult<Vec<SelectItem>> {
        if self.parse_keyword(Keyword::RETURNING) {
            let cols = self.parse_comma_separated(Parser::parse_select_item)?;
            Ok(cols)
        } else if optional == Optional {
            Ok(vec![])
        } else {
            self.expected("a list of columns or * after returning")
        }
    }

    pub fn parse_row_expr(&mut self) -> PResult<Expr> {
        Ok(Expr::Row(self.parse_token_wrapped_exprs(
            &Token::LParen,
            &Token::RParen,
        )?))
    }

    /// Parse a comma-separated list (maybe empty) from a wrapped expression
    pub fn parse_token_wrapped_exprs(&mut self, left: &Token, right: &Token) -> PResult<Vec<Expr>> {
        if self.consume_token(left) {
            let exprs = if self.consume_token(right) {
                vec![]
            } else {
                let exprs = self.parse_comma_separated(Parser::parse_expr)?;
                self.expect_token(right)?;
                exprs
            };
            Ok(exprs)
        } else {
            self.expected(left.to_string().as_str())
        }
    }

    pub fn parse_optional_precision(&mut self) -> PResult<Option<u64>> {
        if self.consume_token(&Token::LParen) {
            let n = self.parse_literal_uint()?;
            self.expect_token(&Token::RParen)?;
            Ok(Some(n))
        } else {
            Ok(None)
        }
    }

    pub fn parse_optional_precision_scale(&mut self) -> PResult<(Option<u64>, Option<u64>)> {
        if self.consume_token(&Token::LParen) {
            let n = self.parse_literal_uint()?;
            let scale = if self.consume_token(&Token::Comma) {
                Some(self.parse_literal_uint()?)
            } else {
                None
            };
            self.expect_token(&Token::RParen)?;
            Ok((Some(n), scale))
        } else {
            Ok((None, None))
        }
    }

    pub fn parse_delete(&mut self) -> PResult<Statement> {
        self.expect_keyword(Keyword::FROM)?;
        let table_name = self.parse_object_name()?;
        let selection = if self.parse_keyword(Keyword::WHERE) {
            Some(self.parse_expr()?)
        } else {
            None
        };
        let returning = self.parse_returning(Optional)?;

        Ok(Statement::Delete {
            table_name,
            selection,
            returning,
        })
    }

    pub fn parse_optional_boolean(&mut self, default: bool) -> bool {
        if let Some(keyword) = self.parse_one_of_keywords(&[Keyword::TRUE, Keyword::FALSE]) {
            match keyword {
                Keyword::TRUE => true,
                Keyword::FALSE => false,
                _ => unreachable!(),
            }
        } else {
            default
        }
    }

    pub fn parse_explain(&mut self) -> PResult<Statement> {
        let mut options = ExplainOptions::default();

        let explain_key_words = [
            Keyword::VERBOSE,
            Keyword::TRACE,
            Keyword::TYPE,
            Keyword::LOGICAL,
            Keyword::PHYSICAL,
            Keyword::DISTSQL,
        ];

        let parse_explain_option = |parser: &mut Parser<'_>| -> PResult<()> {
            let keyword = parser.expect_one_of_keywords(&explain_key_words)?;
            match keyword {
                Keyword::VERBOSE => options.verbose = parser.parse_optional_boolean(true),
                Keyword::TRACE => options.trace = parser.parse_optional_boolean(true),
                Keyword::TYPE => {
                    let explain_type = parser.expect_one_of_keywords(&[
                        Keyword::LOGICAL,
                        Keyword::PHYSICAL,
                        Keyword::DISTSQL,
                    ])?;
                    match explain_type {
                        Keyword::LOGICAL => options.explain_type = ExplainType::Logical,
                        Keyword::PHYSICAL => options.explain_type = ExplainType::Physical,
                        Keyword::DISTSQL => options.explain_type = ExplainType::DistSql,
                        _ => unreachable!("{}", keyword),
                    }
                }
                Keyword::LOGICAL => options.explain_type = ExplainType::Logical,
                Keyword::PHYSICAL => options.explain_type = ExplainType::Physical,
                Keyword::DISTSQL => options.explain_type = ExplainType::DistSql,
                _ => unreachable!("{}", keyword),
            };
            Ok(())
        };

        let analyze = self.parse_keyword(Keyword::ANALYZE);
        // In order to support following statement, we need to peek before consume.
        // explain (select 1) union (select 1)
        if self.peek_token() == Token::LParen
            && self.peek_nth_any_of_keywords(1, &explain_key_words)
            && self.consume_token(&Token::LParen)
        {
            self.parse_comma_separated(parse_explain_option)?;
            self.expect_token(&Token::RParen)?;
        }

        let statement = self.parse_statement()?;
        Ok(Statement::Explain {
            analyze,
            statement: Box::new(statement),
            options,
        })
    }

    /// Parse a query expression, i.e. a `SELECT` statement optionally
    /// preceded with some `WITH` CTE declarations and optionally followed
    /// by `ORDER BY`. Unlike some other parse_... methods, this one doesn't
    /// expect the initial keyword to be already consumed
    pub fn parse_query(&mut self) -> PResult<Query> {
        let with = if self.parse_keyword(Keyword::WITH) {
            Some(With {
                recursive: self.parse_keyword(Keyword::RECURSIVE),
                cte_tables: self.parse_comma_separated(Parser::parse_cte)?,
            })
        } else {
            None
        };

        let body = self.parse_query_body(0)?;

        let order_by = if self.parse_keywords(&[Keyword::ORDER, Keyword::BY]) {
            self.parse_comma_separated(Parser::parse_order_by_expr)?
        } else {
            vec![]
        };

        let limit = if self.parse_keyword(Keyword::LIMIT) {
            self.parse_limit()?
        } else {
            None
        };

        let offset = if self.parse_keyword(Keyword::OFFSET) {
            Some(self.parse_offset()?)
        } else {
            None
        };

        let fetch = if self.parse_keyword(Keyword::FETCH) {
            if limit.is_some() {
                parser_err!("Cannot specify both LIMIT and FETCH");
            }
            let fetch = self.parse_fetch()?;
            if fetch.with_ties && order_by.is_empty() {
                parser_err!("WITH TIES cannot be specified without ORDER BY clause");
            }
            Some(fetch)
        } else {
            None
        };

        Ok(Query {
            with,
            body,
            order_by,
            limit,
            offset,
            fetch,
        })
    }

    /// Parse a CTE (`alias [( col1, col2, ... )] AS (subquery)`)
    fn parse_cte(&mut self) -> PResult<Cte> {
        let name = self.parse_identifier_non_reserved()?;

        let mut cte = if self.parse_keyword(Keyword::AS) {
            self.expect_token(&Token::LParen)?;
            let query = self.parse_query()?;
            self.expect_token(&Token::RParen)?;
            let alias = TableAlias {
                name,
                columns: vec![],
            };
            Cte {
                alias,
                query,
                from: None,
            }
        } else {
            let columns = self.parse_parenthesized_column_list(Optional)?;
            self.expect_keyword(Keyword::AS)?;
            self.expect_token(&Token::LParen)?;
            let query = self.parse_query()?;
            self.expect_token(&Token::RParen)?;
            let alias = TableAlias { name, columns };
            Cte {
                alias,
                query,
                from: None,
            }
        };
        if self.parse_keyword(Keyword::FROM) {
            cte.from = Some(self.parse_identifier()?);
        }
        Ok(cte)
    }

    /// Parse a "query body", which is an expression with roughly the
    /// following grammar:
    /// ```text
    ///   query_body ::= restricted_select | '(' subquery ')' | set_operation
    ///   restricted_select ::= 'SELECT' [expr_list] [ from ] [ where ] [ groupby_having ]
    ///   subquery ::= query_body [ order_by_limit ]
    ///   set_operation ::= query_body { 'UNION' | 'EXCEPT' | 'INTERSECT' } [ 'ALL' ] query_body
    /// ```
    fn parse_query_body(&mut self, precedence: u8) -> PResult<SetExpr> {
        // We parse the expression using a Pratt parser, as in `parse_expr()`.
        // Start by parsing a restricted SELECT or a `(subquery)`:
        let mut expr = if self.parse_keyword(Keyword::SELECT) {
            SetExpr::Select(Box::new(self.parse_select()?))
        } else if self.consume_token(&Token::LParen) {
            // CTEs are not allowed here, but the parser currently accepts them
            let subquery = self.parse_query()?;
            self.expect_token(&Token::RParen)?;
            SetExpr::Query(Box::new(subquery))
        } else if self.parse_keyword(Keyword::VALUES) {
            SetExpr::Values(self.parse_values()?)
        } else {
            return self.expected("SELECT, VALUES, or a subquery in the query body");
        };

        loop {
            // The query can be optionally followed by a set operator:
            let op = self.parse_set_operator(&self.peek_token().token);
            let next_precedence = match op {
                // UNION and EXCEPT have the same binding power and evaluate left-to-right
                Some(SetOperator::Union) | Some(SetOperator::Except) => 10,
                // INTERSECT has higher precedence than UNION/EXCEPT
                Some(SetOperator::Intersect) => 20,
                // Unexpected token or EOF => stop parsing the query body
                None => break,
            };
            if precedence >= next_precedence {
                break;
            }
            self.next_token(); // skip past the set operator
            expr = SetExpr::SetOperation {
                left: Box::new(expr),
                op: op.unwrap(),
                all: self.parse_keyword(Keyword::ALL),
                right: Box::new(self.parse_query_body(next_precedence)?),
            };
        }

        Ok(expr)
    }

    fn parse_set_operator(&mut self, token: &Token) -> Option<SetOperator> {
        match token {
            Token::Word(w) if w.keyword == Keyword::UNION => Some(SetOperator::Union),
            Token::Word(w) if w.keyword == Keyword::EXCEPT => Some(SetOperator::Except),
            Token::Word(w) if w.keyword == Keyword::INTERSECT => Some(SetOperator::Intersect),
            _ => None,
        }
    }

    /// Parse a restricted `SELECT` statement (no CTEs / `UNION` / `ORDER BY`),
    /// assuming the initial `SELECT` was already consumed
    pub fn parse_select(&mut self) -> PResult<Select> {
        let distinct = self.parse_all_or_distinct_on()?;

        let projection = self.parse_comma_separated(Parser::parse_select_item)?;

        // Note that for keywords to be properly handled here, they need to be
        // added to `RESERVED_FOR_COLUMN_ALIAS` / `RESERVED_FOR_TABLE_ALIAS`,
        // otherwise they may be parsed as an alias as part of the `projection`
        // or `from`.

        let from = if self.parse_keyword(Keyword::FROM) {
            self.parse_comma_separated(Parser::parse_table_and_joins)?
        } else {
            vec![]
        };
        let mut lateral_views = vec![];
        loop {
            if self.parse_keywords(&[Keyword::LATERAL, Keyword::VIEW]) {
                let outer = self.parse_keyword(Keyword::OUTER);
                let lateral_view = self.parse_expr()?;
                let lateral_view_name = self.parse_object_name()?;
                let lateral_col_alias = self
                    .parse_comma_separated(|parser| {
                        parser.parse_optional_alias(&[
                            Keyword::WHERE,
                            Keyword::GROUP,
                            Keyword::CLUSTER,
                            Keyword::HAVING,
                            Keyword::LATERAL,
                        ]) // This couldn't possibly be a bad idea
                    })?
                    .into_iter()
                    .flatten()
                    .collect();

                lateral_views.push(LateralView {
                    lateral_view,
                    lateral_view_name,
                    lateral_col_alias,
                    outer,
                });
            } else {
                break;
            }
        }

        let selection = if self.parse_keyword(Keyword::WHERE) {
            Some(self.parse_expr()?)
        } else {
            None
        };

        let group_by = if self.parse_keywords(&[Keyword::GROUP, Keyword::BY]) {
            self.parse_comma_separated(Parser::parse_group_by_expr)?
        } else {
            vec![]
        };

        let having = if self.parse_keyword(Keyword::HAVING) {
            Some(self.parse_expr()?)
        } else {
            None
        };

        Ok(Select {
            distinct,
            projection,
            from,
            lateral_views,
            selection,
            group_by,
            having,
        })
    }

    pub fn parse_set(&mut self) -> PResult<Statement> {
        let modifier = self.parse_one_of_keywords(&[Keyword::SESSION, Keyword::LOCAL]);
        if self.parse_keywords(&[Keyword::TIME, Keyword::ZONE]) {
            let value = alt((
                Keyword::DEFAULT.value(SetTimeZoneValue::Default),
                Keyword::LOCAL.value(SetTimeZoneValue::Local),
                Self::parse_identifier.map(SetTimeZoneValue::Ident),
                Self::parse_value.map(SetTimeZoneValue::Literal),
            ))
            .expect("variable")
            .parse_next(self)?;

            Ok(Statement::SetTimeZone {
                local: modifier == Some(Keyword::LOCAL),
                value,
            })
        } else if self.parse_keyword(Keyword::CHARACTERISTICS) && modifier == Some(Keyword::SESSION)
        {
            self.expect_keywords(&[Keyword::AS, Keyword::TRANSACTION])?;
            Ok(Statement::SetTransaction {
                modes: self.parse_transaction_modes()?,
                snapshot: None,
                session: true,
            })
        } else if self.parse_keyword(Keyword::TRANSACTION) && modifier.is_none() {
            if self.parse_keyword(Keyword::SNAPSHOT) {
                let snapshot_id = self.parse_value()?;
                return Ok(Statement::SetTransaction {
                    modes: vec![],
                    snapshot: Some(snapshot_id),
                    session: false,
                });
            }
            Ok(Statement::SetTransaction {
                modes: self.parse_transaction_modes()?,
                snapshot: None,
                session: false,
            })
        } else {
            let variable = self.parse_identifier()?;

            if self.consume_token(&Token::Eq) || self.parse_keyword(Keyword::TO) {
                let value = self.parse_set_variable()?;
                Ok(Statement::SetVariable {
                    local: modifier == Some(Keyword::LOCAL),
                    variable,
                    value,
                })
            } else {
                self.expected("equals sign or TO")
            }
        }
    }

    /// If have `databases`,`tables`,`columns`,`schemas` and `materialized views` after show,
    /// return `Statement::ShowCommand` or `Statement::ShowColumn`,
    /// otherwise, return `Statement::ShowVariable`.
    pub fn parse_show(&mut self) -> PResult<Statement> {
        let checkpoint = *self;
        if let Token::Word(w) = self.next_token().token {
            match w.keyword {
                Keyword::TABLES => {
                    return Ok(Statement::ShowObjects {
                        object: ShowObject::Table {
                            schema: self.parse_from_and_identifier()?,
                        },
                        filter: self.parse_show_statement_filter()?,
                    });
                }
                Keyword::INTERNAL => {
                    self.expect_keyword(Keyword::TABLES)?;
                    return Ok(Statement::ShowObjects {
                        object: ShowObject::InternalTable {
                            schema: self.parse_from_and_identifier()?,
                        },
                        filter: self.parse_show_statement_filter()?,
                    });
                }
                Keyword::SOURCES => {
                    return Ok(Statement::ShowObjects {
                        object: ShowObject::Source {
                            schema: self.parse_from_and_identifier()?,
                        },
                        filter: self.parse_show_statement_filter()?,
                    });
                }
                Keyword::SINKS => {
                    return Ok(Statement::ShowObjects {
                        object: ShowObject::Sink {
                            schema: self.parse_from_and_identifier()?,
                        },
                        filter: self.parse_show_statement_filter()?,
                    });
                }
                Keyword::SUBSCRIPTIONS => {
                    return Ok(Statement::ShowObjects {
                        object: ShowObject::Subscription {
                            schema: self.parse_from_and_identifier()?,
                        },
                        filter: self.parse_show_statement_filter()?,
                    });
                }
                Keyword::DATABASES => {
                    return Ok(Statement::ShowObjects {
                        object: ShowObject::Database,
                        filter: self.parse_show_statement_filter()?,
                    });
                }
                Keyword::SCHEMAS => {
                    return Ok(Statement::ShowObjects {
                        object: ShowObject::Schema,
                        filter: self.parse_show_statement_filter()?,
                    });
                }
                Keyword::VIEWS => {
                    return Ok(Statement::ShowObjects {
                        object: ShowObject::View {
                            schema: self.parse_from_and_identifier()?,
                        },
                        filter: self.parse_show_statement_filter()?,
                    });
                }
                Keyword::MATERIALIZED => {
                    if self.parse_keyword(Keyword::VIEWS) {
                        return Ok(Statement::ShowObjects {
                            object: ShowObject::MaterializedView {
                                schema: self.parse_from_and_identifier()?,
                            },
                            filter: self.parse_show_statement_filter()?,
                        });
                    } else {
                        return self.expected("VIEWS after MATERIALIZED");
                    }
                }
                Keyword::COLUMNS => {
                    if self.parse_keyword(Keyword::FROM) {
                        return Ok(Statement::ShowObjects {
                            object: ShowObject::Columns {
                                table: self.parse_object_name()?,
                            },
                            filter: self.parse_show_statement_filter()?,
                        });
                    } else {
                        return self.expected("from after columns");
                    }
                }
                Keyword::SECRETS => {
                    return Ok(Statement::ShowObjects {
                        object: ShowObject::Secret {
                            schema: self.parse_from_and_identifier()?,
                        },
                        filter: self.parse_show_statement_filter()?,
                    });
                }
                Keyword::CONNECTIONS => {
                    return Ok(Statement::ShowObjects {
                        object: ShowObject::Connection {
                            schema: self.parse_from_and_identifier()?,
                        },
                        filter: self.parse_show_statement_filter()?,
                    });
                }
                Keyword::FUNCTIONS => {
                    return Ok(Statement::ShowObjects {
                        object: ShowObject::Function {
                            schema: self.parse_from_and_identifier()?,
                        },
                        filter: self.parse_show_statement_filter()?,
                    });
                }
                Keyword::INDEXES => {
                    if self.parse_keyword(Keyword::FROM) {
                        return Ok(Statement::ShowObjects {
                            object: ShowObject::Indexes {
                                table: self.parse_object_name()?,
                            },
                            filter: self.parse_show_statement_filter()?,
                        });
                    } else {
                        return self.expected("from after indexes");
                    }
                }
                Keyword::CLUSTER => {
                    return Ok(Statement::ShowObjects {
                        object: ShowObject::Cluster,
                        filter: self.parse_show_statement_filter()?,
                    });
                }
                Keyword::JOBS => {
                    return Ok(Statement::ShowObjects {
                        object: ShowObject::Jobs,
                        filter: self.parse_show_statement_filter()?,
                    });
                }
                Keyword::PROCESSLIST => {
                    return Ok(Statement::ShowObjects {
                        object: ShowObject::ProcessList,
                        filter: self.parse_show_statement_filter()?,
                    });
                }
                Keyword::TRANSACTION => {
                    self.expect_keywords(&[Keyword::ISOLATION, Keyword::LEVEL])?;
                    return Ok(Statement::ShowTransactionIsolationLevel);
                }
                _ => {}
            }
        }
        *self = checkpoint;
        Ok(Statement::ShowVariable {
            variable: self.parse_identifiers()?,
        })
    }

    pub fn parse_cancel_job(&mut self) -> PResult<Statement> {
        // CANCEL [JOBS|JOB] job_ids
        match self.peek_token().token {
            Token::Word(w) if Keyword::JOBS == w.keyword || Keyword::JOB == w.keyword => {
                self.next_token();
            }
            _ => return self.expected("JOBS or JOB after CANCEL"),
        }

        let mut job_ids = vec![];
        loop {
            job_ids.push(self.parse_literal_uint()? as u32);
            if !self.consume_token(&Token::Comma) {
                break;
            }
        }
        Ok(Statement::CancelJobs(JobIdents(job_ids)))
    }

    pub fn parse_kill_process(&mut self) -> PResult<Statement> {
        let process_id = self.parse_literal_uint()? as i32;
        Ok(Statement::Kill(process_id))
    }

    /// Parser `from schema` after `show tables` and `show materialized views`, if not conclude
    /// `from` then use default schema name.
    pub fn parse_from_and_identifier(&mut self) -> PResult<Option<Ident>> {
        if self.parse_keyword(Keyword::FROM) {
            Ok(Some(self.parse_identifier_non_reserved()?))
        } else {
            Ok(None)
        }
    }

    /// Parse object type and name after `show create`.
    pub fn parse_show_create(&mut self) -> PResult<Statement> {
        if let Token::Word(w) = self.next_token().token {
            let show_type = match w.keyword {
                Keyword::TABLE => ShowCreateType::Table,
                Keyword::MATERIALIZED => {
                    if self.parse_keyword(Keyword::VIEW) {
                        ShowCreateType::MaterializedView
                    } else {
                        return self.expected("VIEW after MATERIALIZED");
                    }
                }
                Keyword::VIEW => ShowCreateType::View,
                Keyword::INDEX => ShowCreateType::Index,
                Keyword::SOURCE => ShowCreateType::Source,
                Keyword::SINK => ShowCreateType::Sink,
                Keyword::SUBSCRIPTION => ShowCreateType::Subscription,
                Keyword::FUNCTION => ShowCreateType::Function,
                _ => return self.expected(
                    "TABLE, MATERIALIZED VIEW, VIEW, INDEX, FUNCTION, SOURCE, SUBSCRIPTION or SINK",
                ),
            };
            return Ok(Statement::ShowCreateObject {
                create_type: show_type,
                name: self.parse_object_name()?,
            });
        }
        self.expected(
            "TABLE, MATERIALIZED VIEW, VIEW, INDEX, FUNCTION, SOURCE, SUBSCRIPTION or SINK",
        )
    }

    pub fn parse_show_statement_filter(&mut self) -> PResult<Option<ShowStatementFilter>> {
        if self.parse_keyword(Keyword::LIKE) {
            Ok(Some(ShowStatementFilter::Like(
                self.parse_literal_string()?,
            )))
        } else if self.parse_keyword(Keyword::ILIKE) {
            Ok(Some(ShowStatementFilter::ILike(
                self.parse_literal_string()?,
            )))
        } else if self.parse_keyword(Keyword::WHERE) {
            Ok(Some(ShowStatementFilter::Where(self.parse_expr()?)))
        } else {
            Ok(None)
        }
    }

    pub fn parse_table_and_joins(&mut self) -> PResult<TableWithJoins> {
        let relation = self.parse_table_factor()?;

        // Note that for keywords to be properly handled here, they need to be
        // added to `RESERVED_FOR_TABLE_ALIAS`, otherwise they may be parsed as
        // a table alias.
        let mut joins = vec![];
        loop {
            let join = if self.parse_keyword(Keyword::CROSS) {
                let join_operator = if self.parse_keyword(Keyword::JOIN) {
                    JoinOperator::CrossJoin
                } else {
                    return self.expected("JOIN after CROSS");
                };
                Join {
                    relation: self.parse_table_factor()?,
                    join_operator,
                }
            } else {
                let natural = self.parse_keyword(Keyword::NATURAL);
                let peek_keyword = if let Token::Word(w) = self.peek_token().token {
                    w.keyword
                } else {
                    Keyword::NoKeyword
                };

                let join_operator_type = match peek_keyword {
                    Keyword::INNER | Keyword::JOIN => {
                        let _ = self.parse_keyword(Keyword::INNER);
                        self.expect_keyword(Keyword::JOIN)?;
                        JoinOperator::Inner
                    }
                    kw @ Keyword::LEFT | kw @ Keyword::RIGHT | kw @ Keyword::FULL => {
                        let _ = self.next_token();
                        let _ = self.parse_keyword(Keyword::OUTER);
                        self.expect_keyword(Keyword::JOIN)?;
                        match kw {
                            Keyword::LEFT => JoinOperator::LeftOuter,
                            Keyword::RIGHT => JoinOperator::RightOuter,
                            Keyword::FULL => JoinOperator::FullOuter,
                            _ => unreachable!(),
                        }
                    }
                    Keyword::OUTER => {
                        return self.expected("LEFT, RIGHT, or FULL");
                    }
                    _ if natural => {
                        return self.expected("a join type after NATURAL");
                    }
                    _ => break,
                };
                let relation = self.parse_table_factor()?;
                let join_constraint = self.parse_join_constraint(natural)?;
                let join_operator = join_operator_type(join_constraint);
                if let JoinOperator::Inner(JoinConstraint::None) = join_operator {
                    return self.expected("join constraint after INNER JOIN");
                }
                Join {
                    relation,
                    join_operator,
                }
            };
            joins.push(join);
        }
        Ok(TableWithJoins { relation, joins })
    }

    /// A table name or a parenthesized subquery, followed by optional `[AS] alias`
    pub fn parse_table_factor(&mut self) -> PResult<TableFactor> {
        if self.parse_keyword(Keyword::LATERAL) {
            // LATERAL must always be followed by a subquery.
            if !self.consume_token(&Token::LParen) {
                self.expected("subquery after LATERAL")?;
            }
            self.parse_derived_table_factor(Lateral)
        } else if self.consume_token(&Token::LParen) {
            // A left paren introduces either a derived table (i.e., a subquery)
            // or a nested join. It's nearly impossible to determine ahead of
            // time which it is... so we just try to parse both.
            //
            // Here's an example that demonstrates the complexity:
            //                     /-------------------------------------------------------\
            //                     | /-----------------------------------\                 |
            //     SELECT * FROM ( ( ( (SELECT 1) UNION (SELECT 2) ) AS t1 NATURAL JOIN t2 ) )
            //                   ^ ^ ^ ^
            //                   | | | |
            //                   | | | |
            //                   | | | (4) belongs to a SetExpr::Query inside the subquery
            //                   | | (3) starts a derived table (subquery)
            //                   | (2) starts a nested join
            //                   (1) an additional set of parens around a nested join
            //

            // It can only be a subquery. We don't use `maybe_parse` so that a meaningful error can
            // be returned.
            match self.peek_token().token {
                Token::Word(w)
                    if [Keyword::SELECT, Keyword::WITH, Keyword::VALUES].contains(&w.keyword) =>
                {
                    return self.parse_derived_table_factor(NotLateral);
                }
                _ => {}
            };
            // It can still be a subquery, e.g., the case (3) in the example above:
            // (SELECT 1) UNION (SELECT 2)
            // TODO: how to produce a good error message here?
            if self.peek_token() == Token::LParen {
                return_ok_if_some!(
                    self.maybe_parse(|parser| parser.parse_derived_table_factor(NotLateral))
                );
            }

            // A parsing error from `parse_derived_table_factor` indicates that the '(' we've
            // recently consumed does not start a derived table (cases 1, 2, or 4).
            // `maybe_parse` will ignore such an error and rewind to be after the opening '('.

            // Inside the parentheses we expect to find an (A) table factor
            // followed by some joins or (B) another level of nesting.
            let table_and_joins = self.parse_table_and_joins()?;

            #[allow(clippy::if_same_then_else)]
            if !table_and_joins.joins.is_empty() {
                self.expect_token(&Token::RParen)?;
                Ok(TableFactor::NestedJoin(Box::new(table_and_joins))) // (A)
            } else if let TableFactor::NestedJoin(_) = &table_and_joins.relation {
                // (B): `table_and_joins` (what we found inside the parentheses)
                // is a nested join `(foo JOIN bar)`, not followed by other joins.
                self.expect_token(&Token::RParen)?;
                Ok(TableFactor::NestedJoin(Box::new(table_and_joins)))
            } else {
                // The SQL spec prohibits derived tables and bare tables from
                // appearing alone in parentheses (e.g. `FROM (mytable)`)
                parser_err!(
                    "Expected joined table, found: {table_and_joins}, next_token: {}",
                    self.peek_token()
                );
            }
        } else {
            let name = self.parse_object_name()?;
            // Postgres,table-valued functions:
            if self.consume_token(&Token::LParen) {
                // ignore VARIADIC here
                let (args, order_by, _variadic) = self.parse_optional_args()?;
                // Table-valued functions do not support ORDER BY, should return error if it appears
                if !order_by.is_empty() {
                    parser_err!("Table-valued functions do not support ORDER BY clauses");
                }
                let with_ordinality = self.parse_keywords(&[Keyword::WITH, Keyword::ORDINALITY]);

                let alias = self.parse_optional_table_alias(keywords::RESERVED_FOR_TABLE_ALIAS)?;
                Ok(TableFactor::TableFunction {
                    name,
                    alias,
                    args,
                    with_ordinality,
                })
            } else {
                let as_of = opt(Self::parse_as_of).parse_next(self)?;
                let alias = self.parse_optional_table_alias(keywords::RESERVED_FOR_TABLE_ALIAS)?;
                Ok(TableFactor::Table { name, alias, as_of })
            }
        }
    }

    pub fn parse_derived_table_factor(&mut self, lateral: IsLateral) -> PResult<TableFactor> {
        let subquery = Box::new(self.parse_query()?);
        self.expect_token(&Token::RParen)?;
        let alias = self.parse_optional_table_alias(keywords::RESERVED_FOR_TABLE_ALIAS)?;
        Ok(TableFactor::Derived {
            lateral: match lateral {
                Lateral => true,
                NotLateral => false,
            },
            subquery,
            alias,
        })
    }

    fn parse_join_constraint(&mut self, natural: bool) -> PResult<JoinConstraint> {
        if natural {
            Ok(JoinConstraint::Natural)
        } else if self.parse_keyword(Keyword::ON) {
            let constraint = self.parse_expr()?;
            Ok(JoinConstraint::On(constraint))
        } else if self.parse_keyword(Keyword::USING) {
            let columns = self.parse_parenthesized_column_list(Mandatory)?;
            Ok(JoinConstraint::Using(columns))
        } else {
            Ok(JoinConstraint::None)
            // self.expected("ON, or USING after JOIN")
        }
    }

    /// Parse a GRANT statement.
    pub fn parse_grant(&mut self) -> PResult<Statement> {
        let (privileges, objects) = self.parse_grant_revoke_privileges_objects()?;

        self.expect_keyword(Keyword::TO)?;
        let grantees = self.parse_comma_separated(Parser::parse_identifier)?;

        let with_grant_option =
            self.parse_keywords(&[Keyword::WITH, Keyword::GRANT, Keyword::OPTION]);

        let granted_by = self
            .parse_keywords(&[Keyword::GRANTED, Keyword::BY])
            .then(|| self.parse_identifier().unwrap());

        Ok(Statement::Grant {
            privileges,
            objects,
            grantees,
            with_grant_option,
            granted_by,
        })
    }

    fn parse_grant_revoke_privileges_objects(&mut self) -> PResult<(Privileges, GrantObjects)> {
        let privileges = if self.parse_keyword(Keyword::ALL) {
            Privileges::All {
                with_privileges_keyword: self.parse_keyword(Keyword::PRIVILEGES),
            }
        } else {
            Privileges::Actions(
                self.parse_comma_separated(Parser::parse_grant_permission)?
                    .into_iter()
                    .map(|(kw, columns)| match kw {
                        Keyword::CONNECT => Action::Connect,
                        Keyword::CREATE => Action::Create,
                        Keyword::DELETE => Action::Delete,
                        Keyword::EXECUTE => Action::Execute,
                        Keyword::INSERT => Action::Insert { columns },
                        Keyword::REFERENCES => Action::References { columns },
                        Keyword::SELECT => Action::Select { columns },
                        Keyword::TEMPORARY => Action::Temporary,
                        Keyword::TRIGGER => Action::Trigger,
                        Keyword::TRUNCATE => Action::Truncate,
                        Keyword::UPDATE => Action::Update { columns },
                        Keyword::USAGE => Action::Usage,
                        _ => unreachable!(),
                    })
                    .collect(),
            )
        };

        self.expect_keyword(Keyword::ON)?;

        let objects = if self.parse_keywords(&[
            Keyword::ALL,
            Keyword::TABLES,
            Keyword::IN,
            Keyword::SCHEMA,
        ]) {
            GrantObjects::AllTablesInSchema {
                schemas: self.parse_comma_separated(Parser::parse_object_name)?,
            }
        } else if self.parse_keywords(&[
            Keyword::ALL,
            Keyword::SEQUENCES,
            Keyword::IN,
            Keyword::SCHEMA,
        ]) {
            GrantObjects::AllSequencesInSchema {
                schemas: self.parse_comma_separated(Parser::parse_object_name)?,
            }
        } else if self.parse_keywords(&[
            Keyword::ALL,
            Keyword::SOURCES,
            Keyword::IN,
            Keyword::SCHEMA,
        ]) {
            GrantObjects::AllSourcesInSchema {
                schemas: self.parse_comma_separated(Parser::parse_object_name)?,
            }
        } else if self.parse_keywords(&[
            Keyword::ALL,
            Keyword::MATERIALIZED,
            Keyword::VIEWS,
            Keyword::IN,
            Keyword::SCHEMA,
        ]) {
            GrantObjects::AllMviewsInSchema {
                schemas: self.parse_comma_separated(Parser::parse_object_name)?,
            }
        } else if self.parse_keywords(&[Keyword::MATERIALIZED, Keyword::VIEW]) {
            GrantObjects::Mviews(self.parse_comma_separated(Parser::parse_object_name)?)
        } else {
            let object_type = self.parse_one_of_keywords(&[
                Keyword::SEQUENCE,
                Keyword::DATABASE,
                Keyword::SCHEMA,
                Keyword::TABLE,
                Keyword::SOURCE,
            ]);
            let objects = self.parse_comma_separated(Parser::parse_object_name);
            match object_type {
                Some(Keyword::DATABASE) => GrantObjects::Databases(objects?),
                Some(Keyword::SCHEMA) => GrantObjects::Schemas(objects?),
                Some(Keyword::SEQUENCE) => GrantObjects::Sequences(objects?),
                Some(Keyword::SOURCE) => GrantObjects::Sources(objects?),
                Some(Keyword::TABLE) | None => GrantObjects::Tables(objects?),
                _ => unreachable!(),
            }
        };

        Ok((privileges, objects))
    }

    fn parse_grant_permission(&mut self) -> PResult<(Keyword, Option<Vec<Ident>>)> {
        let kw = self.expect_one_of_keywords(&[
            Keyword::CONNECT,
            Keyword::CREATE,
            Keyword::DELETE,
            Keyword::EXECUTE,
            Keyword::INSERT,
            Keyword::REFERENCES,
            Keyword::SELECT,
            Keyword::TEMPORARY,
            Keyword::TRIGGER,
            Keyword::TRUNCATE,
            Keyword::UPDATE,
            Keyword::USAGE,
        ])?;
        let columns = match kw {
            Keyword::INSERT | Keyword::REFERENCES | Keyword::SELECT | Keyword::UPDATE => {
                let columns = self.parse_parenthesized_column_list(Optional)?;
                if columns.is_empty() {
                    None
                } else {
                    Some(columns)
                }
            }
            _ => None,
        };
        Ok((kw, columns))
    }

    /// Parse a REVOKE statement
    pub fn parse_revoke(&mut self) -> PResult<Statement> {
        let revoke_grant_option =
            self.parse_keywords(&[Keyword::GRANT, Keyword::OPTION, Keyword::FOR]);
        let (privileges, objects) = self.parse_grant_revoke_privileges_objects()?;

        self.expect_keyword(Keyword::FROM)?;
        let grantees = self.parse_comma_separated(Parser::parse_identifier)?;

        let granted_by = self
            .parse_keywords(&[Keyword::GRANTED, Keyword::BY])
            .then(|| self.parse_identifier().unwrap());

        let cascade = self.parse_keyword(Keyword::CASCADE);
        let restrict = self.parse_keyword(Keyword::RESTRICT);
        if cascade && restrict {
            parser_err!("Cannot specify both CASCADE and RESTRICT in REVOKE");
        }

        Ok(Statement::Revoke {
            privileges,
            objects,
            grantees,
            granted_by,
            revoke_grant_option,
            cascade,
        })
    }

    /// Parse an INSERT statement
    pub fn parse_insert(&mut self) -> PResult<Statement> {
        self.expect_keyword(Keyword::INTO)?;

        let table_name = self.parse_object_name()?;
        let columns = self.parse_parenthesized_column_list(Optional)?;

        let source = Box::new(self.parse_query()?);
        let returning = self.parse_returning(Optional)?;

        Ok(Statement::Insert {
            table_name,
            columns,
            source,
            returning,
        })
    }

    pub fn parse_update(&mut self) -> PResult<Statement> {
        let table_name = self.parse_object_name()?;

        self.expect_keyword(Keyword::SET)?;
        let assignments = self.parse_comma_separated(Parser::parse_assignment)?;
        let selection = if self.parse_keyword(Keyword::WHERE) {
            Some(self.parse_expr()?)
        } else {
            None
        };
        let returning = self.parse_returning(Optional)?;
        Ok(Statement::Update {
            table_name,
            assignments,
            selection,
            returning,
        })
    }

    /// Parse a `var = expr` assignment, used in an UPDATE statement
    pub fn parse_assignment(&mut self) -> PResult<Assignment> {
        let id = self.parse_identifiers_non_keywords()?;
        self.expect_token(&Token::Eq)?;

        let value = if self.parse_keyword(Keyword::DEFAULT) {
            AssignmentValue::Default
        } else {
            AssignmentValue::Expr(self.parse_expr()?)
        };

        Ok(Assignment { id, value })
    }

    /// Parse a `[VARIADIC] name => expr`.
    fn parse_function_args(&mut self) -> PResult<(bool, FunctionArg)> {
        let variadic = self.parse_keyword(Keyword::VARIADIC);
        let arg = if self.peek_nth_token(1) == Token::RArrow {
            let name = self.parse_identifier()?;

            self.expect_token(&Token::RArrow)?;
            let arg = self.parse_wildcard_or_expr()?.into();

            FunctionArg::Named { name, arg }
        } else {
            FunctionArg::Unnamed(self.parse_wildcard_or_expr()?.into())
        };
        Ok((variadic, arg))
    }

    pub fn parse_optional_args(&mut self) -> PResult<(Vec<FunctionArg>, Vec<OrderByExpr>, bool)> {
        if self.consume_token(&Token::RParen) {
            Ok((vec![], vec![], false))
        } else {
            let args = self.parse_comma_separated(Parser::parse_function_args)?;
            if args
                .iter()
                .take(args.len() - 1)
                .any(|(variadic, _)| *variadic)
            {
                parser_err!("VARIADIC argument must be last");
            }
            let variadic = args.last().map(|(variadic, _)| *variadic).unwrap_or(false);
            let args = args.into_iter().map(|(_, arg)| arg).collect();

            let order_by = if self.parse_keywords(&[Keyword::ORDER, Keyword::BY]) {
                self.parse_comma_separated(Parser::parse_order_by_expr)?
            } else {
                vec![]
            };
            self.expect_token(&Token::RParen)?;
            Ok((args, order_by, variadic))
        }
    }

    /// Parse a comma-delimited list of projections after SELECT
    pub fn parse_select_item(&mut self) -> PResult<SelectItem> {
        match self.parse_wildcard_or_expr()? {
            WildcardOrExpr::Expr(expr) => self
                .parse_optional_alias(keywords::RESERVED_FOR_COLUMN_ALIAS)
                .map(|alias| match alias {
                    Some(alias) => SelectItem::ExprWithAlias { expr, alias },
                    None => SelectItem::UnnamedExpr(expr),
                }),
            WildcardOrExpr::QualifiedWildcard(prefix, except) => {
                Ok(SelectItem::QualifiedWildcard(prefix, except))
            }
            WildcardOrExpr::ExprQualifiedWildcard(expr, prefix) => {
                Ok(SelectItem::ExprQualifiedWildcard(expr, prefix))
            }
            WildcardOrExpr::Wildcard(except) => Ok(SelectItem::Wildcard(except)),
        }
    }

    /// Parse an expression, optionally followed by ASC or DESC (used in ORDER BY)
    pub fn parse_order_by_expr(&mut self) -> PResult<OrderByExpr> {
        let expr = self.parse_expr()?;

        let asc = if self.parse_keyword(Keyword::ASC) {
            Some(true)
        } else if self.parse_keyword(Keyword::DESC) {
            Some(false)
        } else {
            None
        };

        let nulls_first = if self.parse_keywords(&[Keyword::NULLS, Keyword::FIRST]) {
            Some(true)
        } else if self.parse_keywords(&[Keyword::NULLS, Keyword::LAST]) {
            Some(false)
        } else {
            None
        };

        Ok(OrderByExpr {
            expr,
            asc,
            nulls_first,
        })
    }

    /// Parse a LIMIT clause
    pub fn parse_limit(&mut self) -> PResult<Option<String>> {
        if self.parse_keyword(Keyword::ALL) {
            Ok(None)
        } else {
            let number = self.parse_number_value()?;
            // TODO(Kexiang): support LIMIT expr
            if self.consume_token(&Token::DoubleColon) {
                self.expect_keyword(Keyword::BIGINT)?
            }
            Ok(Some(number))
        }
    }

    /// Parse an OFFSET clause
    pub fn parse_offset(&mut self) -> PResult<String> {
        let value = self.parse_number_value()?;
        // TODO(Kexiang): support LIMIT expr
        if self.consume_token(&Token::DoubleColon) {
            self.expect_keyword(Keyword::BIGINT)?;
        }
        _ = self.parse_one_of_keywords(&[Keyword::ROW, Keyword::ROWS]);
        Ok(value)
    }

    /// Parse a FETCH clause
    pub fn parse_fetch(&mut self) -> PResult<Fetch> {
        self.expect_one_of_keywords(&[Keyword::FIRST, Keyword::NEXT])?;
        let quantity = if self
            .parse_one_of_keywords(&[Keyword::ROW, Keyword::ROWS])
            .is_some()
        {
            None
        } else {
            let quantity = self.parse_number_value()?;
            self.expect_one_of_keywords(&[Keyword::ROW, Keyword::ROWS])?;
            Some(quantity)
        };
        let with_ties = if self.parse_keyword(Keyword::ONLY) {
            false
        } else if self.parse_keywords(&[Keyword::WITH, Keyword::TIES]) {
            true
        } else {
            return self.expected("one of ONLY or WITH TIES");
        };
        Ok(Fetch {
            with_ties,
            quantity,
        })
    }

    pub fn parse_values(&mut self) -> PResult<Values> {
        let values = self.parse_comma_separated(|parser| {
            parser.expect_token(&Token::LParen)?;
            let exprs = parser.parse_comma_separated(Parser::parse_expr)?;
            parser.expect_token(&Token::RParen)?;
            Ok(exprs)
        })?;
        Ok(Values(values))
    }

    pub fn parse_start_transaction(&mut self) -> PResult<Statement> {
        self.expect_keyword(Keyword::TRANSACTION)?;
        Ok(Statement::StartTransaction {
            modes: self.parse_transaction_modes()?,
        })
    }

    pub fn parse_begin(&mut self) -> PResult<Statement> {
        let _ = self.parse_one_of_keywords(&[Keyword::TRANSACTION, Keyword::WORK]);
        Ok(Statement::Begin {
            modes: self.parse_transaction_modes()?,
        })
    }

    pub fn parse_transaction_modes(&mut self) -> PResult<Vec<TransactionMode>> {
        let mut modes = vec![];
        let mut required = false;
        loop {
            let mode = if self.parse_keywords(&[Keyword::ISOLATION, Keyword::LEVEL]) {
                let iso_level = if self.parse_keywords(&[Keyword::READ, Keyword::UNCOMMITTED]) {
                    TransactionIsolationLevel::ReadUncommitted
                } else if self.parse_keywords(&[Keyword::READ, Keyword::COMMITTED]) {
                    TransactionIsolationLevel::ReadCommitted
                } else if self.parse_keywords(&[Keyword::REPEATABLE, Keyword::READ]) {
                    TransactionIsolationLevel::RepeatableRead
                } else if self.parse_keyword(Keyword::SERIALIZABLE) {
                    TransactionIsolationLevel::Serializable
                } else {
                    self.expected("isolation level")?
                };
                TransactionMode::IsolationLevel(iso_level)
            } else if self.parse_keywords(&[Keyword::READ, Keyword::ONLY]) {
                TransactionMode::AccessMode(TransactionAccessMode::ReadOnly)
            } else if self.parse_keywords(&[Keyword::READ, Keyword::WRITE]) {
                TransactionMode::AccessMode(TransactionAccessMode::ReadWrite)
            } else if required {
                self.expected("transaction mode")?
            } else {
                break;
            };
            modes.push(mode);
            // ANSI requires a comma after each transaction mode, but
            // PostgreSQL, for historical reasons, does not. We follow
            // PostgreSQL in making the comma optional, since that is strictly
            // more general.
            required = self.consume_token(&Token::Comma);
        }
        Ok(modes)
    }

    pub fn parse_commit(&mut self) -> PResult<Statement> {
        Ok(Statement::Commit {
            chain: self.parse_commit_rollback_chain()?,
        })
    }

    pub fn parse_rollback(&mut self) -> PResult<Statement> {
        Ok(Statement::Rollback {
            chain: self.parse_commit_rollback_chain()?,
        })
    }

    pub fn parse_commit_rollback_chain(&mut self) -> PResult<bool> {
        let _ = self.parse_one_of_keywords(&[Keyword::TRANSACTION, Keyword::WORK]);
        if self.parse_keyword(Keyword::AND) {
            let chain = !self.parse_keyword(Keyword::NO);
            self.expect_keyword(Keyword::CHAIN)?;
            Ok(chain)
        } else {
            Ok(false)
        }
    }

    fn parse_deallocate(&mut self) -> PResult<Statement> {
        let prepare = self.parse_keyword(Keyword::PREPARE);
        let name = self.parse_identifier()?;
        Ok(Statement::Deallocate { name, prepare })
    }

    fn parse_execute(&mut self) -> PResult<Statement> {
        let name = self.parse_identifier()?;

        let mut parameters = vec![];
        if self.consume_token(&Token::LParen) {
            parameters = self.parse_comma_separated(Parser::parse_expr)?;
            self.expect_token(&Token::RParen)?;
        }

        Ok(Statement::Execute { name, parameters })
    }

    fn parse_prepare(&mut self) -> PResult<Statement> {
        let name = self.parse_identifier()?;

        let mut data_types = vec![];
        if self.consume_token(&Token::LParen) {
            data_types = self.parse_comma_separated(Parser::parse_data_type)?;
            self.expect_token(&Token::RParen)?;
        }

        self.expect_keyword(Keyword::AS)?;
        let statement = Box::new(self.parse_statement()?);
        Ok(Statement::Prepare {
            name,
            data_types,
            statement,
        })
    }

    fn parse_comment(&mut self) -> PResult<Statement> {
        self.expect_keyword(Keyword::ON)?;
        let checkpoint = *self;
        let token = self.next_token();

        let (object_type, object_name) = match token.token {
            Token::Word(w) if w.keyword == Keyword::COLUMN => {
                let object_name = self.parse_object_name()?;
                (CommentObject::Column, object_name)
            }
            Token::Word(w) if w.keyword == Keyword::TABLE => {
                let object_name = self.parse_object_name()?;
                (CommentObject::Table, object_name)
            }
            _ => self.expected_at(checkpoint, "comment object_type")?,
        };

        self.expect_keyword(Keyword::IS)?;
        let comment = if self.parse_keyword(Keyword::NULL) {
            None
        } else {
            Some(self.parse_literal_string()?)
        };
        Ok(Statement::Comment {
            object_type,
            object_name,
            comment,
        })
    }
}

impl Word {
    /// Convert a Word to a Identifier, return ParserError when the Word's value is a empty string.
    pub fn to_ident(&self) -> PResult<Ident> {
        if self.value.is_empty() {
            parser_err!("zero-length delimited identifier at or near \"{self}\"")
        } else {
            Ok(Ident {
                value: self.value.clone(),
                quote_style: self.quote_style,
            })
        }
    }
}

#[cfg(test)]
mod tests {
    use super::*;
    use crate::test_utils::run_parser_method;

    #[test]
    fn test_parse_integer_min() {
        let min_bigint = "-9223372036854775808";
        run_parser_method(min_bigint, |parser| {
            assert_eq!(
                parser.parse_expr().unwrap(),
                Expr::Value(Value::Number("-9223372036854775808".to_string()))
            )
        });
    }
}<|MERGE_RESOLUTION|>--- conflicted
+++ resolved
@@ -3558,18 +3558,11 @@
                     Some('\'') => Ok(Value::SingleQuotedString(w.value)),
                     _ => self.expected_at(checkpoint, "A value")?,
                 },
-<<<<<<< HEAD
                 Keyword::REF => {
                     self.expect_keyword(Keyword::SECRET)?;
                     Ok(Value::Ref(self.parse_object_name()?))
                 }
-                _ => self.expected(
-                    "a concrete value",
-                    Token::Word(w).with_location(token.location),
-                ),
-=======
                 _ => self.expected_at(checkpoint, "a concrete value"),
->>>>>>> 5fa10ff0
             },
             Token::Number(ref n) => Ok(Value::Number(n.clone())),
             Token::SingleQuotedString(ref s) => Ok(Value::SingleQuotedString(s.to_string())),
