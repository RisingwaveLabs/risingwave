// Licensed under the Apache License, Version 2.0 (the "License");
// you may not use this file except in compliance with the License.
// You may obtain a copy of the License at
//
//     http://www.apache.org/licenses/LICENSE-2.0
//
// Unless required by applicable law or agreed to in writing, software
// distributed under the License is distributed on an "AS IS" BASIS,
// WITHOUT WARRANTIES OR CONDITIONS OF ANY KIND, either express or implied.
// See the License for the specific language governing permissions and
// limitations under the License.

//! SQL Parser

#[cfg(not(feature = "std"))]
use alloc::{
    boxed::Box,
    format,
    string::{String, ToString},
    vec,
    vec::Vec,
};
use core::fmt;

use ddl::WebhookSourceInfo;
use itertools::Itertools;
use tracing::{debug, instrument};
use winnow::combinator::{alt, cut_err, dispatch, fail, opt, peek, preceded, repeat, separated};
use winnow::{PResult, Parser as _};

use crate::ast::*;
use crate::keywords::{self, Keyword};
use crate::parser_v2::{
    dollar_quoted_string, keyword, literal_i64, literal_uint, single_quoted_string, token_number,
    ParserExt as _,
};
use crate::tokenizer::*;
use crate::{impl_parse_to, parser_v2};

pub(crate) const UPSTREAM_SOURCE_KEY: &str = "connector";
pub(crate) const WEBHOOK_CONNECTOR: &str = "webhook";

#[derive(Debug, Clone, PartialEq)]
pub enum ParserError {
    TokenizerError(String),
    ParserError(String),
}

impl ParserError {
    pub fn inner_msg(self) -> String {
        match self {
            ParserError::TokenizerError(s) | ParserError::ParserError(s) => s,
        }
    }
}

#[derive(Debug, thiserror::Error)]
#[error("{0}")]
pub struct StrError(pub String);

// Use `Parser::expected` instead, if possible
#[macro_export]
macro_rules! parser_err {
    ($($arg:tt)*) => {
        return Err(winnow::error::ErrMode::Backtrack(<winnow::error::ContextError as winnow::error::FromExternalError<_, _>>::from_external_error(
            &Parser::default(),
            winnow::error::ErrorKind::Fail,
            $crate::parser::StrError(format!($($arg)*)),
        )))
    };
}

impl From<StrError> for winnow::error::ErrMode<winnow::error::ContextError> {
    fn from(e: StrError) -> Self {
        winnow::error::ErrMode::Backtrack(<winnow::error::ContextError as winnow::error::FromExternalError<_, _>>::from_external_error(
            &Parser::default(),
            winnow::error::ErrorKind::Fail,
            e,
        ))
    }
}

// Returns a successful result if the optional expression is some
macro_rules! return_ok_if_some {
    ($e:expr) => {{
        if let Some(v) = $e {
            return Ok(v);
        }
    }};
}

#[derive(PartialEq)]
pub enum IsOptional {
    Optional,
    Mandatory,
}

use IsOptional::*;

pub enum IsLateral {
    Lateral,
    NotLateral,
}

use IsLateral::*;

pub type IncludeOption = Vec<IncludeOptionItem>;

#[cfg_attr(feature = "serde", derive(serde::Serialize, serde::Deserialize))]
#[derive(Eq, Clone, Debug, PartialEq, Hash)]
pub struct IncludeOptionItem {
    pub column_type: Ident,
    pub column_alias: Option<Ident>,
    pub inner_field: Option<String>,
    pub header_inner_expect_type: Option<DataType>,
}

#[derive(Debug)]
pub enum WildcardOrExpr {
    Expr(Expr),
    /// Expr is an arbitrary expression, returning either a table or a column.
    /// Idents are the prefix of `*`, which are consecutive field accesses.
    /// e.g. `(table.v1).*` or `(table).v1.*`
    ///
    /// See also [`Expr::FieldIdentifier`] for behaviors of parentheses.
    ExprQualifiedWildcard(Expr, Vec<Ident>),
    /// `QualifiedWildcard` and `Wildcard` can be followed by EXCEPT (columns)
    QualifiedWildcard(ObjectName, Option<Vec<Expr>>),
    Wildcard(Option<Vec<Expr>>),
}

impl From<WildcardOrExpr> for FunctionArgExpr {
    fn from(wildcard_expr: WildcardOrExpr) -> Self {
        match wildcard_expr {
            WildcardOrExpr::Expr(expr) => Self::Expr(expr),
            WildcardOrExpr::ExprQualifiedWildcard(expr, prefix) => {
                Self::ExprQualifiedWildcard(expr, prefix)
            }
            WildcardOrExpr::QualifiedWildcard(prefix, except) => {
                Self::QualifiedWildcard(prefix, except)
            }
            WildcardOrExpr::Wildcard(except) => Self::Wildcard(except),
        }
    }
}

impl From<TokenizerError> for ParserError {
    fn from(e: TokenizerError) -> Self {
        ParserError::TokenizerError(e.to_string())
    }
}

impl fmt::Display for ParserError {
    fn fmt(&self, f: &mut fmt::Formatter<'_>) -> fmt::Result {
        write!(
            f,
            "sql parser error: {}",
            match self {
                ParserError::TokenizerError(s) => s,
                ParserError::ParserError(s) => s,
            }
        )
    }
}

#[cfg(feature = "std")]
impl std::error::Error for ParserError {}

type ColumnsDefTuple = (
    Vec<ColumnDef>,
    Vec<TableConstraint>,
    Vec<SourceWatermark>,
    Option<usize>,
);

/// Reference:
/// <https://www.postgresql.org/docs/current/sql-syntax-lexical.html#SQL-PRECEDENCE>
#[derive(Copy, Clone, Debug, PartialEq, Eq, PartialOrd, Ord)]
pub enum Precedence {
    Zero = 0,
    LogicalOr, // 5 in upstream
    LogicalXor,
    LogicalAnd, // 10 in upstream
    UnaryNot,   // 15 in upstream
    Is,         // 17 in upstream
    Cmp,
    Like,    // 19 in upstream
    Between, // 20 in upstream
    Other,
    PlusMinus, // 30 in upstream
    MulDiv,    // 40 in upstream
    Exp,
    At,
    Collate,
    UnaryPosNeg,
    PostfixFactorial,
    Array,
    DoubleColon, // 50 in upstream
}

#[derive(Clone, Copy, Default)]
pub struct Parser<'a>(pub(crate) &'a [TokenWithLocation]);

impl Parser<'_> {
    /// Parse a SQL statement and produce an Abstract Syntax Tree (AST)
    #[instrument(level = "debug")]
    pub fn parse_sql(sql: &str) -> Result<Vec<Statement>, ParserError> {
        let mut tokenizer = Tokenizer::new(sql);
        let tokens = tokenizer.tokenize_with_location()?;
        let parser = Parser(&tokens);
        let stmts = Parser::parse_statements.parse(parser).map_err(|e| {
            // append SQL context to the error message, e.g.:
            // LINE 1: SELECT 1::int(2);
            let loc = match tokens.get(e.offset()) {
                Some(token) => token.location.clone(),
                None => {
                    // get location of EOF
                    Location {
                        line: sql.lines().count() as u64,
                        column: sql.lines().last().map_or(0, |l| l.len() as u64) + 1,
                    }
                }
            };
            let prefix = format!("LINE {}: ", loc.line);
            let sql_line = sql.split('\n').nth(loc.line as usize - 1).unwrap();
            let cursor = " ".repeat(prefix.len() + loc.column as usize - 1);
            ParserError::ParserError(format!(
                "{}\n{}{}\n{}^",
                e.inner().to_string().replace('\n', ": "),
                prefix,
                sql_line,
                cursor
            ))
        })?;
        Ok(stmts)
    }

    /// Parse object name from a string.
    pub fn parse_object_name_str(s: &str) -> Result<ObjectName, ParserError> {
        let mut tokenizer = Tokenizer::new(s);
        let tokens = tokenizer.tokenize_with_location()?;
        let parser = Parser(&tokens);
        Parser::parse_object_name
            .parse(parser)
            .map_err(|e| ParserError::ParserError(e.inner().to_string()))
    }

    /// Parse a list of semicolon-separated statements.
    fn parse_statements(&mut self) -> PResult<Vec<Statement>> {
        let mut stmts = Vec::new();
        let mut expecting_statement_delimiter = false;
        loop {
            // ignore empty statements (between successive statement delimiters)
            while self.consume_token(&Token::SemiColon) {
                expecting_statement_delimiter = false;
            }

            if self.peek_token() == Token::EOF {
                break;
            }
            if expecting_statement_delimiter {
                return self.expected("end of statement");
            }

            let statement = self.parse_statement()?;
            stmts.push(statement);
            expecting_statement_delimiter = true;
        }
        debug!("parsed statements:\n{:#?}", stmts);
        Ok(stmts)
    }

    /// Parse a single top-level statement (such as SELECT, INSERT, CREATE, etc.),
    /// stopping before the statement separator, if any.
    pub fn parse_statement(&mut self) -> PResult<Statement> {
        let checkpoint = *self;
        let token = self.next_token();
        match token.token {
            Token::Word(w) => match w.keyword {
                Keyword::EXPLAIN => Ok(self.parse_explain()?),
                Keyword::ANALYZE => Ok(self.parse_analyze()?),
                Keyword::SELECT | Keyword::WITH | Keyword::VALUES => {
                    *self = checkpoint;
                    Ok(Statement::Query(Box::new(self.parse_query()?)))
                }
                Keyword::DECLARE => Ok(self.parse_declare()?),
                Keyword::FETCH => Ok(self.parse_fetch_cursor()?),
                Keyword::CLOSE => Ok(self.parse_close_cursor()?),
                Keyword::TRUNCATE => Ok(self.parse_truncate()?),
                Keyword::CREATE => Ok(self.parse_create()?),
                Keyword::DISCARD => Ok(self.parse_discard()?),
                Keyword::DROP => Ok(self.parse_drop()?),
                Keyword::DELETE => Ok(self.parse_delete()?),
                Keyword::INSERT => Ok(self.parse_insert()?),
                Keyword::UPDATE => Ok(self.parse_update()?),
                Keyword::ALTER => Ok(self.parse_alter()?),
                Keyword::COPY => Ok(self.parse_copy()?),
                Keyword::SET => Ok(self.parse_set()?),
                Keyword::SHOW => {
                    if self.parse_keyword(Keyword::CREATE) {
                        Ok(self.parse_show_create()?)
                    } else {
                        Ok(self.parse_show()?)
                    }
                }
                Keyword::CANCEL => Ok(self.parse_cancel_job()?),
                Keyword::KILL => Ok(self.parse_kill_process()?),
                Keyword::DESCRIBE => Ok(Statement::Describe {
                    name: self.parse_object_name()?,
                }),
                Keyword::GRANT => Ok(self.parse_grant()?),
                Keyword::REVOKE => Ok(self.parse_revoke()?),
                Keyword::START => Ok(self.parse_start_transaction()?),
                Keyword::ABORT => Ok(Statement::Abort),
                // `BEGIN` is a nonstandard but common alias for the
                // standard `START TRANSACTION` statement. It is supported
                // by at least PostgreSQL and MySQL.
                Keyword::BEGIN => Ok(self.parse_begin()?),
                Keyword::COMMIT => Ok(self.parse_commit()?),
                Keyword::ROLLBACK => Ok(self.parse_rollback()?),
                // `PREPARE`, `EXECUTE` and `DEALLOCATE` are Postgres-specific
                // syntaxes. They are used for Postgres prepared statement.
                Keyword::DEALLOCATE => Ok(self.parse_deallocate()?),
                Keyword::EXECUTE => Ok(self.parse_execute()?),
                Keyword::PREPARE => Ok(self.parse_prepare()?),
                Keyword::COMMENT => Ok(self.parse_comment()?),
                Keyword::FLUSH => Ok(Statement::Flush),
                Keyword::WAIT => Ok(Statement::Wait),
                Keyword::RECOVER => Ok(Statement::Recover),
                _ => self.expected_at(checkpoint, "statement"),
            },
            Token::LParen => {
                *self = checkpoint;
                Ok(Statement::Query(Box::new(self.parse_query()?)))
            }
            _ => self.expected_at(checkpoint, "statement"),
        }
    }

    pub fn parse_truncate(&mut self) -> PResult<Statement> {
        let _ = self.parse_keyword(Keyword::TABLE);
        let table_name = self.parse_object_name()?;
        Ok(Statement::Truncate { table_name })
    }

    pub fn parse_analyze(&mut self) -> PResult<Statement> {
        let table_name = self.parse_object_name()?;

        Ok(Statement::Analyze { table_name })
    }

    /// Tries to parse a wildcard expression. If it is not a wildcard, parses an expression.
    ///
    /// A wildcard expression either means:
    /// - Selecting all fields from a struct. In this case, it is a
    ///   [`WildcardOrExpr::ExprQualifiedWildcard`]. Similar to [`Expr::FieldIdentifier`], It must
    ///   contain parentheses.
    /// - Selecting all columns from a table. In this case, it is a
    ///   [`WildcardOrExpr::QualifiedWildcard`] or a [`WildcardOrExpr::Wildcard`].
    pub fn parse_wildcard_or_expr(&mut self) -> PResult<WildcardOrExpr> {
        let checkpoint = *self;

        match self.next_token().token {
            Token::Word(w) if self.peek_token() == Token::Period => {
                // Since there's no parenthesis, `w` must be a column or a table
                // So what follows must be dot-delimited identifiers, e.g. `a.b.c.*`
                let wildcard_expr = self.parse_simple_wildcard_expr(checkpoint)?;
                return self.word_concat_wildcard_expr(w.to_ident()?, wildcard_expr);
            }
            Token::Mul => {
                return Ok(WildcardOrExpr::Wildcard(self.parse_except()?));
            }
            // parses wildcard field selection expression.
            // Code is similar to `parse_struct_selection`
            Token::LParen => {
                let mut expr = self.parse_expr()?;
                if self.consume_token(&Token::RParen) {
                    // Unwrap parentheses
                    while let Expr::Nested(inner) = expr {
                        expr = *inner;
                    }
                    // Now that we have an expr, what follows must be
                    // dot-delimited identifiers, e.g. `b.c.*` in `(a).b.c.*`
                    let wildcard_expr = self.parse_simple_wildcard_expr(checkpoint)?;
                    return self.expr_concat_wildcard_expr(expr, wildcard_expr);
                }
            }
            _ => (),
        };

        *self = checkpoint;
        self.parse_expr().map(WildcardOrExpr::Expr)
    }

    /// Concats `ident` and `wildcard_expr` in `ident.wildcard_expr`
    pub fn word_concat_wildcard_expr(
        &mut self,
        ident: Ident,
        simple_wildcard_expr: WildcardOrExpr,
    ) -> PResult<WildcardOrExpr> {
        let mut idents = vec![ident];
        let mut except_cols = vec![];
        match simple_wildcard_expr {
            WildcardOrExpr::QualifiedWildcard(ids, except) => {
                idents.extend(ids.0);
                if let Some(cols) = except {
                    except_cols = cols;
                }
            }
            WildcardOrExpr::Wildcard(except) => {
                if let Some(cols) = except {
                    except_cols = cols;
                }
            }
            WildcardOrExpr::ExprQualifiedWildcard(_, _) => unreachable!(),
            WildcardOrExpr::Expr(e) => return Ok(WildcardOrExpr::Expr(e)),
        }
        Ok(WildcardOrExpr::QualifiedWildcard(
            ObjectName(idents),
            if except_cols.is_empty() {
                None
            } else {
                Some(except_cols)
            },
        ))
    }

    /// Concats `expr` and `wildcard_expr` in `(expr).wildcard_expr`.
    pub fn expr_concat_wildcard_expr(
        &mut self,
        expr: Expr,
        simple_wildcard_expr: WildcardOrExpr,
    ) -> PResult<WildcardOrExpr> {
        if let WildcardOrExpr::Expr(e) = simple_wildcard_expr {
            return Ok(WildcardOrExpr::Expr(e));
        }

        // similar to `parse_struct_selection`
        let mut idents = vec![];
        let expr = match expr {
            // expr is `(foo)`
            Expr::Identifier(_) => expr,
            // expr is `(foo.v1)`
            Expr::CompoundIdentifier(_) => expr,
            // expr is `((1,2,3)::foo)`
            Expr::Cast { .. } => expr,
            // expr is `(func())`
            Expr::Function(_) => expr,
            // expr is `((foo.v1).v2)`
            Expr::FieldIdentifier(expr, ids) => {
                // Put `ids` to the latter part!
                idents.extend(ids);
                *expr
            }
            // expr is other things, e.g., `(1+2)`. It will become an unexpected period error at
            // upper level.
            _ => return Ok(WildcardOrExpr::Expr(expr)),
        };

        match simple_wildcard_expr {
            WildcardOrExpr::QualifiedWildcard(ids, except) => {
                if except.is_some() {
                    return self.expected("Expr quantified wildcard does not support except");
                }
                idents.extend(ids.0);
            }
            WildcardOrExpr::Wildcard(except) => {
                if except.is_some() {
                    return self.expected("Expr quantified wildcard does not support except");
                }
            }
            WildcardOrExpr::ExprQualifiedWildcard(_, _) => unreachable!(),
            WildcardOrExpr::Expr(_) => unreachable!(),
        }
        Ok(WildcardOrExpr::ExprQualifiedWildcard(expr, idents))
    }

    /// Tries to parses a wildcard expression without any parentheses.
    ///
    /// If wildcard is not found, go back to `index` and parse an expression.
    pub fn parse_simple_wildcard_expr(&mut self, checkpoint: Self) -> PResult<WildcardOrExpr> {
        let mut id_parts = vec![];
        while self.consume_token(&Token::Period) {
            let ckpt = *self;
            let token = self.next_token();
            match token.token {
                Token::Word(w) => id_parts.push(w.to_ident()?),
                Token::Mul => {
                    return if id_parts.is_empty() {
                        Ok(WildcardOrExpr::Wildcard(self.parse_except()?))
                    } else {
                        Ok(WildcardOrExpr::QualifiedWildcard(
                            ObjectName(id_parts),
                            self.parse_except()?,
                        ))
                    };
                }
                _ => {
                    *self = ckpt;
                    return self.expected("an identifier or a '*' after '.'");
                }
            }
        }
        *self = checkpoint;
        self.parse_expr().map(WildcardOrExpr::Expr)
    }

    pub fn parse_except(&mut self) -> PResult<Option<Vec<Expr>>> {
        if !self.parse_keyword(Keyword::EXCEPT) {
            return Ok(None);
        }
        if !self.consume_token(&Token::LParen) {
            return self.expected("EXCEPT should be followed by (");
        }
        let exprs = self.parse_comma_separated(Parser::parse_expr)?;
        if self.consume_token(&Token::RParen) {
            Ok(Some(exprs))
        } else {
            self.expected("( should be followed by ) after column names")
        }
    }

    /// Parse a new expression
    pub fn parse_expr(&mut self) -> PResult<Expr> {
        self.parse_subexpr(Precedence::Zero)
    }

    /// Parse tokens until the precedence changes
    pub fn parse_subexpr(&mut self, precedence: Precedence) -> PResult<Expr> {
        debug!("parsing expr, current token: {:?}", self.peek_token().token);
        let mut expr = self.parse_prefix()?;
        debug!("prefix: {:?}", expr);
        loop {
            let next_precedence = self.get_next_precedence()?;
            debug!("precedence: {precedence:?}, next precedence: {next_precedence:?}");

            if precedence >= next_precedence {
                break;
            }

            expr = self.parse_infix(expr, next_precedence)?;
        }
        Ok(expr)
    }

    /// Parse an expression prefix
    pub fn parse_prefix(&mut self) -> PResult<Expr> {
        // PostgreSQL allows any string literal to be preceded by a type name, indicating that the
        // string literal represents a literal of that type. Some examples:
        //
        //      DATE '2020-05-20'
        //      TIMESTAMP WITH TIME ZONE '2020-05-20 7:43:54'
        //      BOOL 'true'
        //
        // The first two are standard SQL, while the latter is a PostgreSQL extension. Complicating
        // matters is the fact that INTERVAL string literals may optionally be followed by special
        // keywords, e.g.:
        //
        //      INTERVAL '7' DAY
        //
        // Note also that naively `SELECT date` looks like a syntax error because the `date` type
        // name is not followed by a string literal, but in fact in PostgreSQL it is a valid
        // expression that should parse as the column name "date".
        return_ok_if_some!(self.maybe_parse(|parser| {
            match parser.parse_data_type()? {
                DataType::Interval => parser.parse_literal_interval(),
                // PostgreSQL allows almost any identifier to be used as custom data type name,
                // and we support that in `parse_data_type()`. But unlike Postgres we don't
                // have a list of globally reserved keywords (since they vary across dialects),
                // so given `NOT 'a' LIKE 'b'`, we'd accept `NOT` as a possible custom data type
                // name, resulting in `NOT 'a'` being recognized as a `TypedString` instead of
                // an unary negation `NOT ('a' LIKE 'b')`. To solve this, we don't accept the
                // `type 'string'` syntax for the custom data types at all.
                DataType::Custom(..) => parser_err!("dummy"),
                data_type => Ok(Expr::TypedString {
                    data_type,
                    value: parser.parse_literal_string()?,
                }),
            }
        }));

        let checkpoint = *self;
        let token = self.next_token();
        let expr = match token.token.clone() {
            Token::Word(w) => match w.keyword {
                Keyword::TRUE | Keyword::FALSE | Keyword::NULL => {
                    *self = checkpoint;
                    Ok(Expr::Value(self.parse_value()?))
                }
                Keyword::CASE => self.parse_case_expr(),
                Keyword::CAST => self.parse_cast_expr(),
                Keyword::TRY_CAST => self.parse_try_cast_expr(),
                Keyword::EXISTS => self.parse_exists_expr(),
                Keyword::EXTRACT => self.parse_extract_expr(),
                Keyword::SUBSTRING => self.parse_substring_expr(),
                Keyword::POSITION => self.parse_position_expr(),
                Keyword::OVERLAY => self.parse_overlay_expr(),
                Keyword::TRIM => self.parse_trim_expr(),
                Keyword::INTERVAL => self.parse_literal_interval(),
                Keyword::NOT => Ok(Expr::UnaryOp {
                    op: UnaryOperator::Not,
                    expr: Box::new(self.parse_subexpr(Precedence::UnaryNot)?),
                }),
                Keyword::ROW => self.parse_row_expr(),
                Keyword::ARRAY if self.peek_token() == Token::LParen => {
                    // similar to `exists(subquery)`
                    self.expect_token(&Token::LParen)?;
                    let exists_node = Expr::ArraySubquery(Box::new(self.parse_query()?));
                    self.expect_token(&Token::RParen)?;
                    Ok(exists_node)
                }
                Keyword::ARRAY if self.peek_token() == Token::LBracket => self.parse_array_expr(),
                Keyword::MAP if self.peek_token() == Token::LBrace => self.parse_map_expr(),
                // `LEFT` and `RIGHT` are reserved as identifier but okay as function
                Keyword::LEFT | Keyword::RIGHT => {
                    *self = checkpoint;
                    self.parse_function()
                }
                Keyword::OPERATOR if self.peek_token().token == Token::LParen => {
                    let op = UnaryOperator::PGQualified(Box::new(self.parse_qualified_operator()?));
                    Ok(Expr::UnaryOp {
                        op,
                        expr: Box::new(self.parse_subexpr(Precedence::Other)?),
                    })
                }
                keyword @ (Keyword::ALL | Keyword::ANY | Keyword::SOME) => {
                    self.expect_token(&Token::LParen)?;
                    // In upstream's PR of parser-rs, there is `self.parser_subexpr(precedence)` here.
                    // But it will fail to parse `select 1 = any(null and true);`.
                    let sub = self.parse_expr()?;
                    self.expect_token(&Token::RParen)?;

                    // TODO: support `all/any/some(subquery)`.
                    if let Expr::Subquery(_) = &sub {
                        parser_err!("ANY/SOME/ALL(Subquery) is not implemented");
                    }

                    Ok(match keyword {
                        Keyword::ALL => Expr::AllOp(Box::new(sub)),
                        // `SOME` is a synonym for `ANY`.
                        Keyword::ANY | Keyword::SOME => Expr::SomeOp(Box::new(sub)),
                        _ => unreachable!(),
                    })
                }
                k if keywords::RESERVED_FOR_COLUMN_OR_TABLE_NAME.contains(&k) => {
                    parser_err!("syntax error at or near {token}")
                }
                // Here `w` is a word, check if it's a part of a multi-part
                // identifier, a function call, or a simple identifier:
                _ => match self.peek_token().token {
                    Token::LParen | Token::Period | Token::Colon => {
                        *self = checkpoint;
                        if let Ok(object_name) = self.parse_object_name()
                            && !matches!(self.peek_token().token, Token::LParen | Token::Colon)
                        {
                            Ok(Expr::CompoundIdentifier(object_name.0))
                        } else {
                            *self = checkpoint;
                            self.parse_function()
                        }
                    }
                    _ => Ok(Expr::Identifier(w.to_ident()?)),
                },
            }, // End of Token::Word

            tok @ Token::Minus | tok @ Token::Plus => {
                let op = if tok == Token::Plus {
                    UnaryOperator::Plus
                } else {
                    UnaryOperator::Minus
                };
                let mut sub_expr = self.parse_subexpr(Precedence::UnaryPosNeg)?;
                if let Expr::Value(Value::Number(ref mut s)) = sub_expr {
                    if tok == Token::Minus {
                        *s = format!("-{}", s);
                    }
                    return Ok(sub_expr);
                }
                Ok(Expr::UnaryOp {
                    op,
                    expr: Box::new(sub_expr),
                })
            }
            tok @ Token::DoubleExclamationMark
            | tok @ Token::PGSquareRoot
            | tok @ Token::PGCubeRoot
            | tok @ Token::AtSign
            | tok @ Token::Tilde => {
                let op = match tok {
                    Token::DoubleExclamationMark => UnaryOperator::PGPrefixFactorial,
                    Token::PGSquareRoot => UnaryOperator::PGSquareRoot,
                    Token::PGCubeRoot => UnaryOperator::PGCubeRoot,
                    Token::AtSign => UnaryOperator::PGAbs,
                    Token::Tilde => UnaryOperator::PGBitwiseNot,
                    _ => unreachable!(),
                };
                // Counter-intuitively, `|/ 4 + 12` means `|/ (4+12)` rather than `(|/4) + 12` in
                // PostgreSQL.
                Ok(Expr::UnaryOp {
                    op,
                    expr: Box::new(self.parse_subexpr(Precedence::Other)?),
                })
            }
            Token::Number(_)
            | Token::SingleQuotedString(_)
            | Token::DollarQuotedString(_)
            | Token::NationalStringLiteral(_)
            | Token::HexStringLiteral(_)
            | Token::CstyleEscapesString(_) => {
                *self = checkpoint;
                Ok(Expr::Value(self.parse_value()?))
            }
            Token::Parameter(number) => self.parse_param(number),
            Token::Pipe => {
                let args = self.parse_comma_separated(Parser::parse_identifier)?;
                self.expect_token(&Token::Pipe)?;
                let body = self.parse_expr()?;
                Ok(Expr::LambdaFunction {
                    args,
                    body: Box::new(body),
                })
            }
            Token::LParen => {
                let expr = if matches!(self.peek_token().token, Token::Word(w) if w.keyword == Keyword::SELECT || w.keyword == Keyword::WITH)
                {
                    Expr::Subquery(Box::new(self.parse_query()?))
                } else {
                    let mut exprs = self.parse_comma_separated(Parser::parse_expr)?;
                    if exprs.len() == 1 {
                        Expr::Nested(Box::new(exprs.pop().unwrap()))
                    } else {
                        Expr::Row(exprs)
                    }
                };
                self.expect_token(&Token::RParen)?;
                if self.peek_token() == Token::Period && matches!(expr, Expr::Nested(_)) {
                    self.parse_struct_selection(expr)
                } else {
                    Ok(expr)
                }
            }
            _ => self.expected_at(checkpoint, "an expression"),
        }?;

        if self.parse_keyword(Keyword::COLLATE) {
            Ok(Expr::Collate {
                expr: Box::new(expr),
                collation: self.parse_object_name()?,
            })
        } else {
            Ok(expr)
        }
    }

    fn parse_param(&mut self, param: String) -> PResult<Expr> {
        let Ok(index) = param.parse() else {
            parser_err!("Parameter symbol has a invalid index {}.", param);
        };
        Ok(Expr::Parameter { index })
    }

    /// Parses a field selection expression. See also [`Expr::FieldIdentifier`].
    pub fn parse_struct_selection(&mut self, expr: Expr) -> PResult<Expr> {
        let mut nested_expr = expr;
        // Unwrap parentheses
        while let Expr::Nested(inner) = nested_expr {
            nested_expr = *inner;
        }
        let fields = self.parse_fields()?;
        Ok(Expr::FieldIdentifier(Box::new(nested_expr), fields))
    }

    /// Parses consecutive field identifiers after a period. i.e., `.foo.bar.baz`
    pub fn parse_fields(&mut self) -> PResult<Vec<Ident>> {
        repeat(.., preceded(Token::Period, cut_err(Self::parse_identifier))).parse_next(self)
    }

    pub fn parse_qualified_operator(&mut self) -> PResult<QualifiedOperator> {
        self.expect_token(&Token::LParen)?;

        let checkpoint = *self;
        let schema = match self.parse_identifier_non_reserved() {
            Ok(ident) => {
                self.expect_token(&Token::Period)?;
                Some(ident)
            }
            Err(_) => {
                *self = checkpoint;
                None
            }
        };

        // https://www.postgresql.org/docs/15/sql-syntax-lexical.html#SQL-SYNTAX-OPERATORS
        const OP_CHARS: &[char] = &[
            '+', '-', '*', '/', '<', '>', '=', '~', '!', '@', '#', '%', '^', '&', '|', '`', '?',
        ];
        let name = {
            // Unlike PostgreSQL, we only take 1 token here rather than any sequence of `OP_CHARS`.
            // This is enough because we do not support custom operators like `x *@ y` anyways,
            // and all builtin sequences are already single tokens.
            //
            // To support custom operators and be fully compatible with PostgreSQL later, the
            // tokenizer should also be updated.
            let checkpoint = *self;
            let token = self.next_token();
            let name = token.token.to_string();
            if !name.trim_matches(OP_CHARS).is_empty() {
                return self
                    .expected_at(checkpoint, &format!("one of {}", OP_CHARS.iter().join(" ")));
            }
            name
        };

        self.expect_token(&Token::RParen)?;
        Ok(QualifiedOperator { schema, name })
    }

    /// Parse a function call.
    pub fn parse_function(&mut self) -> PResult<Expr> {
        // [aggregate:]
        let scalar_as_agg = if self.parse_keyword(Keyword::AGGREGATE) {
            self.expect_token(&Token::Colon)?;
            true
        } else {
            false
        };
        let name = self.parse_object_name()?;
        let arg_list = self.parse_argument_list()?;

        let within_group = if self.parse_keywords(&[Keyword::WITHIN, Keyword::GROUP]) {
            self.expect_token(&Token::LParen)?;
            self.expect_keywords(&[Keyword::ORDER, Keyword::BY])?;
            let order_by = self.parse_order_by_expr()?;
            self.expect_token(&Token::RParen)?;
            Some(Box::new(order_by.clone()))
        } else {
            None
        };

        let filter = if self.parse_keyword(Keyword::FILTER) {
            self.expect_token(&Token::LParen)?;
            self.expect_keyword(Keyword::WHERE)?;
            let filter_expr = self.parse_expr()?;
            self.expect_token(&Token::RParen)?;
            Some(Box::new(filter_expr))
        } else {
            None
        };

        let over = if self.parse_keyword(Keyword::OVER) {
            // TODO: support window names (`OVER mywin`) in place of inline specification
            self.expect_token(&Token::LParen)?;
            let partition_by = if self.parse_keywords(&[Keyword::PARTITION, Keyword::BY]) {
                // a list of possibly-qualified column names
                self.parse_comma_separated(Parser::parse_expr)?
            } else {
                vec![]
            };
            let order_by_window = if self.parse_keywords(&[Keyword::ORDER, Keyword::BY]) {
                self.parse_comma_separated(Parser::parse_order_by_expr)?
            } else {
                vec![]
            };
            let window_frame = if !self.consume_token(&Token::RParen) {
                let window_frame = self.parse_window_frame()?;
                self.expect_token(&Token::RParen)?;
                Some(window_frame)
            } else {
                None
            };

            Some(WindowSpec {
                partition_by,
                order_by: order_by_window,
                window_frame,
            })
        } else {
            None
        };

        Ok(Expr::Function(Function {
            scalar_as_agg,
            name,
            arg_list,
            within_group,
            filter,
            over,
        }))
    }

    pub fn parse_window_frame_units(&mut self) -> PResult<WindowFrameUnits> {
        dispatch! { peek(keyword);
            Keyword::ROWS => keyword.value(WindowFrameUnits::Rows),
            Keyword::RANGE => keyword.value(WindowFrameUnits::Range),
            Keyword::GROUPS => keyword.value(WindowFrameUnits::Groups),
            Keyword::SESSION => keyword.value(WindowFrameUnits::Session),
            _ => fail,
        }
        .expect("ROWS, RANGE, or GROUPS")
        .parse_next(self)
    }

    pub fn parse_window_frame(&mut self) -> PResult<WindowFrame> {
        let units = self.parse_window_frame_units()?;
        let bounds = if self.parse_keyword(Keyword::BETWEEN) {
            // `BETWEEN <frame_start> AND <frame_end>`
            let start = self.parse_window_frame_bound()?;
            self.expect_keyword(Keyword::AND)?;
            let end = Some(self.parse_window_frame_bound()?);
            WindowFrameBounds::Bounds { start, end }
        } else if self.parse_keywords(&[Keyword::WITH, Keyword::GAP]) {
            // `WITH GAP <gap>`, only for session frames
            WindowFrameBounds::Gap(Box::new(self.parse_expr()?))
        } else {
            // `<frame_start>`
            WindowFrameBounds::Bounds {
                start: self.parse_window_frame_bound()?,
                end: None,
            }
        };
        let exclusion = if self.parse_keyword(Keyword::EXCLUDE) {
            Some(self.parse_window_frame_exclusion()?)
        } else {
            None
        };
        Ok(WindowFrame {
            units,
            bounds,
            exclusion,
        })
    }

    /// Parse `CURRENT ROW` or `{ <non-negative numeric | datetime | interval> | UNBOUNDED } { PRECEDING | FOLLOWING }`
    pub fn parse_window_frame_bound(&mut self) -> PResult<WindowFrameBound> {
        if self.parse_keywords(&[Keyword::CURRENT, Keyword::ROW]) {
            Ok(WindowFrameBound::CurrentRow)
        } else {
            let rows = if self.parse_keyword(Keyword::UNBOUNDED) {
                None
            } else {
                Some(Box::new(self.parse_expr()?))
            };
            if self.parse_keyword(Keyword::PRECEDING) {
                Ok(WindowFrameBound::Preceding(rows))
            } else if self.parse_keyword(Keyword::FOLLOWING) {
                Ok(WindowFrameBound::Following(rows))
            } else {
                self.expected("PRECEDING or FOLLOWING")
            }
        }
    }

    pub fn parse_window_frame_exclusion(&mut self) -> PResult<WindowFrameExclusion> {
        if self.parse_keywords(&[Keyword::CURRENT, Keyword::ROW]) {
            Ok(WindowFrameExclusion::CurrentRow)
        } else if self.parse_keyword(Keyword::GROUP) {
            Ok(WindowFrameExclusion::Group)
        } else if self.parse_keyword(Keyword::TIES) {
            Ok(WindowFrameExclusion::Ties)
        } else if self.parse_keywords(&[Keyword::NO, Keyword::OTHERS]) {
            Ok(WindowFrameExclusion::NoOthers)
        } else {
            self.expected("CURRENT ROW, GROUP, TIES, or NO OTHERS")
        }
    }

    /// parse a group by expr. a group by expr can be one of group sets, roll up, cube, or simple
    /// expr.
    fn parse_group_by_expr(&mut self) -> PResult<Expr> {
        if self.parse_keywords(&[Keyword::GROUPING, Keyword::SETS]) {
            self.expect_token(&Token::LParen)?;
            let result = self.parse_comma_separated(|p| p.parse_tuple(true, true))?;
            self.expect_token(&Token::RParen)?;
            Ok(Expr::GroupingSets(result))
        } else if self.parse_keyword(Keyword::CUBE) {
            self.expect_token(&Token::LParen)?;
            let result = self.parse_comma_separated(|p| p.parse_tuple(true, false))?;
            self.expect_token(&Token::RParen)?;
            Ok(Expr::Cube(result))
        } else if self.parse_keyword(Keyword::ROLLUP) {
            self.expect_token(&Token::LParen)?;
            let result = self.parse_comma_separated(|p| p.parse_tuple(true, false))?;
            self.expect_token(&Token::RParen)?;
            Ok(Expr::Rollup(result))
        } else {
            self.parse_expr()
        }
    }

    /// parse a tuple with `(` and `)`.
    /// If `lift_singleton` is true, then a singleton tuple is lifted to a tuple of length 1,
    /// otherwise it will fail. If `allow_empty` is true, then an empty tuple is allowed.
    fn parse_tuple(&mut self, lift_singleton: bool, allow_empty: bool) -> PResult<Vec<Expr>> {
        if lift_singleton {
            if self.consume_token(&Token::LParen) {
                let result = if allow_empty && self.consume_token(&Token::RParen) {
                    vec![]
                } else {
                    let result = self.parse_comma_separated(Parser::parse_expr)?;
                    self.expect_token(&Token::RParen)?;
                    result
                };
                Ok(result)
            } else {
                Ok(vec![self.parse_expr()?])
            }
        } else {
            self.expect_token(&Token::LParen)?;
            let result = if allow_empty && self.consume_token(&Token::RParen) {
                vec![]
            } else {
                let result = self.parse_comma_separated(Parser::parse_expr)?;
                self.expect_token(&Token::RParen)?;
                result
            };
            Ok(result)
        }
    }

    pub fn parse_case_expr(&mut self) -> PResult<Expr> {
        parser_v2::expr_case(self)
    }

    /// Parse a SQL CAST function e.g. `CAST(expr AS FLOAT)`
    pub fn parse_cast_expr(&mut self) -> PResult<Expr> {
        parser_v2::expr_cast(self)
    }

    /// Parse a SQL TRY_CAST function e.g. `TRY_CAST(expr AS FLOAT)`
    pub fn parse_try_cast_expr(&mut self) -> PResult<Expr> {
        parser_v2::expr_try_cast(self)
    }

    /// Parse a SQL EXISTS expression e.g. `WHERE EXISTS(SELECT ...)`.
    pub fn parse_exists_expr(&mut self) -> PResult<Expr> {
        self.expect_token(&Token::LParen)?;
        let exists_node = Expr::Exists(Box::new(self.parse_query()?));
        self.expect_token(&Token::RParen)?;
        Ok(exists_node)
    }

    pub fn parse_extract_expr(&mut self) -> PResult<Expr> {
        parser_v2::expr_extract(self)
    }

    pub fn parse_substring_expr(&mut self) -> PResult<Expr> {
        parser_v2::expr_substring(self)
    }

    /// `POSITION(<expr> IN <expr>)`
    pub fn parse_position_expr(&mut self) -> PResult<Expr> {
        parser_v2::expr_position(self)
    }

    /// `OVERLAY(<expr> PLACING <expr> FROM <expr> [ FOR <expr> ])`
    pub fn parse_overlay_expr(&mut self) -> PResult<Expr> {
        parser_v2::expr_overlay(self)
    }

    /// `TRIM ([WHERE] ['text'] FROM 'text')`\
    /// `TRIM ([WHERE] [FROM] 'text' [, 'text'])`
    pub fn parse_trim_expr(&mut self) -> PResult<Expr> {
        self.expect_token(&Token::LParen)?;
        let mut trim_where = None;
        if let Token::Word(word) = self.peek_token().token {
            if [Keyword::BOTH, Keyword::LEADING, Keyword::TRAILING]
                .iter()
                .any(|d| word.keyword == *d)
            {
                trim_where = Some(self.parse_trim_where()?);
            }
        }

        let (mut trim_what, expr) = if self.parse_keyword(Keyword::FROM) {
            (None, self.parse_expr()?)
        } else {
            let mut expr = self.parse_expr()?;
            if self.parse_keyword(Keyword::FROM) {
                let trim_what = std::mem::replace(&mut expr, self.parse_expr()?);
                (Some(Box::new(trim_what)), expr)
            } else {
                (None, expr)
            }
        };

        if trim_what.is_none() && self.consume_token(&Token::Comma) {
            trim_what = Some(Box::new(self.parse_expr()?));
        }
        self.expect_token(&Token::RParen)?;

        Ok(Expr::Trim {
            expr: Box::new(expr),
            trim_where,
            trim_what,
        })
    }

    pub fn parse_trim_where(&mut self) -> PResult<TrimWhereField> {
        dispatch! { peek(keyword);
            Keyword::BOTH => keyword.value(TrimWhereField::Both),
            Keyword::LEADING => keyword.value(TrimWhereField::Leading),
            Keyword::TRAILING => keyword.value(TrimWhereField::Trailing),
            _ => fail
        }
        .expect("BOTH, LEADING, or TRAILING")
        .parse_next(self)
    }

    /// Parses an array expression `[ex1, ex2, ..]`
    pub fn parse_array_expr(&mut self) -> PResult<Expr> {
        let mut expected_depth = None;
        let exprs = self.parse_array_inner(0, &mut expected_depth)?;
        Ok(Expr::Array(Array {
            elem: exprs,
            // Top-level array is named.
            named: true,
        }))
    }

    fn parse_array_inner(
        &mut self,
        depth: usize,
        expected_depth: &mut Option<usize>,
    ) -> PResult<Vec<Expr>> {
        self.expect_token(&Token::LBracket)?;
        if let Some(expected_depth) = *expected_depth
            && depth > expected_depth
        {
            return self.expected("]");
        }
        let exprs = if self.peek_token() == Token::LBracket {
            self.parse_comma_separated(|parser| {
                let exprs = parser.parse_array_inner(depth + 1, expected_depth)?;
                Ok(Expr::Array(Array {
                    elem: exprs,
                    named: false,
                }))
            })?
        } else {
            if let Some(expected_depth) = *expected_depth {
                if depth < expected_depth {
                    return self.expected("[");
                }
            } else {
                *expected_depth = Some(depth);
            }
            if self.consume_token(&Token::RBracket) {
                return Ok(vec![]);
            }
            self.parse_comma_separated(Self::parse_expr)?
        };
        self.expect_token(&Token::RBracket)?;
        Ok(exprs)
    }

    /// Parses a map expression `MAP {k1:v1, k2:v2, ..}`
    pub fn parse_map_expr(&mut self) -> PResult<Expr> {
        self.expect_token(&Token::LBrace)?;
        if self.consume_token(&Token::RBrace) {
            return Ok(Expr::Map { entries: vec![] });
        }
        let entries = self.parse_comma_separated(|parser| {
            let key = parser.parse_expr()?;
            parser.expect_token(&Token::Colon)?;
            let value = parser.parse_expr()?;
            Ok((key, value))
        })?;
        self.expect_token(&Token::RBrace)?;
        Ok(Expr::Map { entries })
    }

    // This function parses date/time fields for interval qualifiers.
    pub fn parse_date_time_field(&mut self) -> PResult<DateTimeField> {
        dispatch! { peek(keyword);
            Keyword::YEAR => keyword.value(DateTimeField::Year),
            Keyword::MONTH => keyword.value(DateTimeField::Month),
            Keyword::DAY => keyword.value(DateTimeField::Day),
            Keyword::HOUR => keyword.value(DateTimeField::Hour),
            Keyword::MINUTE => keyword.value(DateTimeField::Minute),
            Keyword::SECOND => keyword.value(DateTimeField::Second),
            _ => fail,
        }
        .expect("date/time field")
        .parse_next(self)
    }

    // This function parses date/time fields for the EXTRACT function-like operator. PostgreSQL
    // allows arbitrary inputs including invalid ones.
    //
    // ```
    //   select extract(day from null::date);
    //   select extract(invalid from null::date);
    //   select extract("invaLId" from null::date);
    //   select extract('invaLId' from null::date);
    // ```
    pub fn parse_date_time_field_in_extract(&mut self) -> PResult<String> {
        let checkpoint = *self;
        let token = self.next_token();
        match token.token {
            Token::Word(w) => Ok(w.value.to_uppercase()),
            Token::SingleQuotedString(s) => Ok(s.to_uppercase()),
            _ => {
                *self = checkpoint;
                self.expected("date/time field")
            }
        }
    }

    /// Parse an INTERVAL literal.
    ///
    /// Some syntactically valid intervals:
    ///
    ///   1. `INTERVAL '1' DAY`
    ///   2. `INTERVAL '1-1' YEAR TO MONTH`
    ///   3. `INTERVAL '1' SECOND`
    ///   4. `INTERVAL '1:1:1.1' HOUR (5) TO SECOND (5)`
    ///   5. `INTERVAL '1.1' SECOND (2, 2)`
    ///   6. `INTERVAL '1:1' HOUR (5) TO MINUTE (5)`
    ///
    /// Note that we do not currently attempt to parse the quoted value.
    pub fn parse_literal_interval(&mut self) -> PResult<Expr> {
        // The SQL standard allows an optional sign before the value string, but
        // it is not clear if any implementations support that syntax, so we
        // don't currently try to parse it. (The sign can instead be included
        // inside the value string.)

        // The first token in an interval is a string literal which specifies
        // the duration of the interval.
        let value = self.parse_literal_string()?;

        // Following the string literal is a qualifier which indicates the units
        // of the duration specified in the string literal.
        //
        // Note that PostgreSQL allows omitting the qualifier, so we provide
        // this more general implementation.
        let leading_field = match self.peek_token().token {
            Token::Word(kw)
                if [
                    Keyword::YEAR,
                    Keyword::MONTH,
                    Keyword::DAY,
                    Keyword::HOUR,
                    Keyword::MINUTE,
                    Keyword::SECOND,
                ]
                .iter()
                .any(|d| kw.keyword == *d) =>
            {
                Some(self.parse_date_time_field()?)
            }
            _ => None,
        };

        let (leading_precision, last_field, fsec_precision) =
            if leading_field == Some(DateTimeField::Second) {
                // SQL mandates special syntax for `SECOND TO SECOND` literals.
                // Instead of
                //     `SECOND [(<leading precision>)] TO SECOND[(<fractional seconds precision>)]`
                // one must use the special format:
                //     `SECOND [( <leading precision> [ , <fractional seconds precision>] )]`
                let last_field = None;
                let (leading_precision, fsec_precision) = self.parse_optional_precision_scale()?;
                (leading_precision, last_field, fsec_precision)
            } else {
                let leading_precision = self.parse_optional_precision()?;
                if self.parse_keyword(Keyword::TO) {
                    let last_field = Some(self.parse_date_time_field()?);
                    let fsec_precision = if last_field == Some(DateTimeField::Second) {
                        self.parse_optional_precision()?
                    } else {
                        None
                    };
                    (leading_precision, last_field, fsec_precision)
                } else {
                    (leading_precision, None, None)
                }
            };

        Ok(Expr::Value(Value::Interval {
            value,
            leading_field,
            leading_precision,
            last_field,
            fractional_seconds_precision: fsec_precision,
        }))
    }

    /// Parse an operator following an expression
    pub fn parse_infix(&mut self, expr: Expr, precedence: Precedence) -> PResult<Expr> {
        let checkpoint = *self;
        let tok = self.next_token();
        debug!("parsing infix {:?}", tok.token);
        let regular_binary_operator = match &tok.token {
            Token::Spaceship => Some(BinaryOperator::Spaceship),
            Token::DoubleEq => Some(BinaryOperator::Eq),
            Token::Eq => Some(BinaryOperator::Eq),
            Token::Neq => Some(BinaryOperator::NotEq),
            Token::Gt => Some(BinaryOperator::Gt),
            Token::GtEq => Some(BinaryOperator::GtEq),
            Token::Lt => Some(BinaryOperator::Lt),
            Token::LtEq => Some(BinaryOperator::LtEq),
            Token::Plus => Some(BinaryOperator::Plus),
            Token::Minus => Some(BinaryOperator::Minus),
            Token::Mul => Some(BinaryOperator::Multiply),
            Token::Mod => Some(BinaryOperator::Modulo),
            Token::Concat => Some(BinaryOperator::Concat),
            Token::Pipe => Some(BinaryOperator::BitwiseOr),
            Token::Caret => Some(BinaryOperator::BitwiseXor),
            Token::Prefix => Some(BinaryOperator::Prefix),
            Token::Ampersand => Some(BinaryOperator::BitwiseAnd),
            Token::Div => Some(BinaryOperator::Divide),
            Token::ShiftLeft => Some(BinaryOperator::PGBitwiseShiftLeft),
            Token::ShiftRight => Some(BinaryOperator::PGBitwiseShiftRight),
            Token::Sharp => Some(BinaryOperator::PGBitwiseXor),
            Token::Tilde => Some(BinaryOperator::PGRegexMatch),
            Token::TildeAsterisk => Some(BinaryOperator::PGRegexIMatch),
            Token::ExclamationMarkTilde => Some(BinaryOperator::PGRegexNotMatch),
            Token::ExclamationMarkTildeAsterisk => Some(BinaryOperator::PGRegexNotIMatch),
            Token::DoubleTilde => Some(BinaryOperator::PGLikeMatch),
            Token::DoubleTildeAsterisk => Some(BinaryOperator::PGILikeMatch),
            Token::ExclamationMarkDoubleTilde => Some(BinaryOperator::PGNotLikeMatch),
            Token::ExclamationMarkDoubleTildeAsterisk => Some(BinaryOperator::PGNotILikeMatch),
            Token::Arrow => Some(BinaryOperator::Arrow),
            Token::LongArrow => Some(BinaryOperator::LongArrow),
            Token::HashArrow => Some(BinaryOperator::HashArrow),
            Token::HashLongArrow => Some(BinaryOperator::HashLongArrow),
            Token::HashMinus => Some(BinaryOperator::HashMinus),
            Token::AtArrow => Some(BinaryOperator::Contains),
            Token::ArrowAt => Some(BinaryOperator::Contained),
            Token::QuestionMark => Some(BinaryOperator::Exists),
            Token::QuestionMarkPipe => Some(BinaryOperator::ExistsAny),
            Token::QuestionMarkAmpersand => Some(BinaryOperator::ExistsAll),
            Token::AtQuestionMark => Some(BinaryOperator::PathExists),
            Token::AtAt => Some(BinaryOperator::PathMatch),
            Token::Word(w) => match w.keyword {
                Keyword::AND => Some(BinaryOperator::And),
                Keyword::OR => Some(BinaryOperator::Or),
                Keyword::XOR => Some(BinaryOperator::Xor),
                Keyword::OPERATOR if self.peek_token() == Token::LParen => Some(
                    BinaryOperator::PGQualified(Box::new(self.parse_qualified_operator()?)),
                ),
                _ => None,
            },
            _ => None,
        };

        if let Some(op) = regular_binary_operator {
            // // `all/any/some` only appears to the right of the binary op.
            // if let Some(keyword) =
            //     self.parse_one_of_keywords(&[Keyword::ANY, Keyword::ALL, Keyword::SOME])
            // {
            //     self.expect_token(&Token::LParen)?;
            //     // In upstream's PR of parser-rs, there is `self.parser_subexpr(precedence)` here.
            //     // But it will fail to parse `select 1 = any(null and true);`.
            //     let right = self.parse_expr()?;
            //     self.expect_token(&Token::RParen)?;

            //     // TODO: support `all/any/some(subquery)`.
            //     if let Expr::Subquery(_) = &right {
            //         parser_err!("ANY/SOME/ALL(Subquery) is not implemented");
            //     }

            //     let right = match keyword {
            //         Keyword::ALL => Box::new(Expr::AllOp(Box::new(right))),
            //         // `SOME` is a synonym for `ANY`.
            //         Keyword::ANY | Keyword::SOME => Box::new(Expr::SomeOp(Box::new(right))),
            //         _ => unreachable!(),
            //     };

            //     Ok(Expr::BinaryOp {
            //         left: Box::new(expr),
            //         op,
            //         right,
            //     })
            // } else {
            Ok(Expr::BinaryOp {
                left: Box::new(expr),
                op,
                right: Box::new(self.parse_subexpr(precedence)?),
            })
            // }
        } else if let Token::Word(w) = &tok.token {
            match w.keyword {
                Keyword::IS => {
                    if self.parse_keyword(Keyword::TRUE) {
                        Ok(Expr::IsTrue(Box::new(expr)))
                    } else if self.parse_keywords(&[Keyword::NOT, Keyword::TRUE]) {
                        Ok(Expr::IsNotTrue(Box::new(expr)))
                    } else if self.parse_keyword(Keyword::FALSE) {
                        Ok(Expr::IsFalse(Box::new(expr)))
                    } else if self.parse_keywords(&[Keyword::NOT, Keyword::FALSE]) {
                        Ok(Expr::IsNotFalse(Box::new(expr)))
                    } else if self.parse_keyword(Keyword::UNKNOWN) {
                        Ok(Expr::IsUnknown(Box::new(expr)))
                    } else if self.parse_keywords(&[Keyword::NOT, Keyword::UNKNOWN]) {
                        Ok(Expr::IsNotUnknown(Box::new(expr)))
                    } else if self.parse_keyword(Keyword::NULL) {
                        Ok(Expr::IsNull(Box::new(expr)))
                    } else if self.parse_keywords(&[Keyword::NOT, Keyword::NULL]) {
                        Ok(Expr::IsNotNull(Box::new(expr)))
                    } else if self.parse_keywords(&[Keyword::DISTINCT, Keyword::FROM]) {
                        let expr2 = self.parse_expr()?;
                        Ok(Expr::IsDistinctFrom(Box::new(expr), Box::new(expr2)))
                    } else if self.parse_keywords(&[Keyword::NOT, Keyword::DISTINCT, Keyword::FROM])
                    {
                        let expr2 = self.parse_expr()?;
                        Ok(Expr::IsNotDistinctFrom(Box::new(expr), Box::new(expr2)))
                    } else {
                        let negated = self.parse_keyword(Keyword::NOT);

                        if self.parse_keyword(Keyword::JSON) {
                            self.parse_is_json(expr, negated)
                        } else {
                            self.expected(
                                "[NOT] { TRUE | FALSE | UNKNOWN | NULL | DISTINCT FROM | JSON } after IS",
                            )
                        }
                    }
                }
                Keyword::AT => {
                    assert_eq!(precedence, Precedence::At);
                    let time_zone = Box::new(
                        preceded(
                            (Keyword::TIME, Keyword::ZONE),
                            cut_err(|p: &mut Self| p.parse_subexpr(precedence)),
                        )
                        .parse_next(self)?,
                    );
                    Ok(Expr::AtTimeZone {
                        timestamp: Box::new(expr),
                        time_zone,
                    })
                }
                keyword @ (Keyword::ALL | Keyword::ANY | Keyword::SOME) => {
                    self.expect_token(&Token::LParen)?;
                    // In upstream's PR of parser-rs, there is `self.parser_subexpr(precedence)` here.
                    // But it will fail to parse `select 1 = any(null and true);`.
                    let sub = self.parse_expr()?;
                    self.expect_token(&Token::RParen)?;

                    // TODO: support `all/any/some(subquery)`.
                    if let Expr::Subquery(_) = &sub {
                        parser_err!("ANY/SOME/ALL(Subquery) is not implemented");
                    }

                    Ok(match keyword {
                        Keyword::ALL => Expr::AllOp(Box::new(sub)),
                        // `SOME` is a synonym for `ANY`.
                        Keyword::ANY | Keyword::SOME => Expr::SomeOp(Box::new(sub)),
                        _ => unreachable!(),
                    })
                }
                Keyword::NOT
                | Keyword::IN
                | Keyword::BETWEEN
                | Keyword::LIKE
                | Keyword::ILIKE
                | Keyword::SIMILAR => {
                    *self = checkpoint;
                    let negated = self.parse_keyword(Keyword::NOT);
                    if self.parse_keyword(Keyword::IN) {
                        self.parse_in(expr, negated)
                    } else if self.parse_keyword(Keyword::BETWEEN) {
                        self.parse_between(expr, negated)
                    } else if self.parse_keyword(Keyword::LIKE) {
                        Ok(Expr::Like {
                            negated,
                            expr: Box::new(expr),
                            pattern: Box::new(self.parse_subexpr(Precedence::Like)?),
                            escape_char: self.parse_escape()?,
                        })
                    } else if self.parse_keyword(Keyword::ILIKE) {
                        Ok(Expr::ILike {
                            negated,
                            expr: Box::new(expr),
                            pattern: Box::new(self.parse_subexpr(Precedence::Like)?),
                            escape_char: self.parse_escape()?,
                        })
                    } else if self.parse_keywords(&[Keyword::SIMILAR, Keyword::TO]) {
                        Ok(Expr::SimilarTo {
                            negated,
                            expr: Box::new(expr),
                            pattern: Box::new(self.parse_subexpr(Precedence::Like)?),
                            escape_char: self.parse_escape()?,
                        })
                    } else {
                        self.expected("IN, BETWEEN or SIMILAR TO after NOT")
                    }
                }
                // Can only happen if `get_next_precedence` got out of sync with this function
                _ => parser_err!("No infix parser for token {:?}", tok),
            }
        } else if Token::DoubleColon == tok {
            self.parse_pg_cast(expr)
        } else if Token::ExclamationMark == tok {
            // PostgreSQL factorial operation
            Ok(Expr::UnaryOp {
                op: UnaryOperator::PGPostfixFactorial,
                expr: Box::new(expr),
            })
        } else if Token::LBracket == tok {
            self.parse_array_index(expr)
        } else {
            // Can only happen if `get_next_precedence` got out of sync with this function
            parser_err!("No infix parser for token {:?}", tok)
        }
    }

    /// parse the ESCAPE CHAR portion of LIKE, ILIKE, and SIMILAR TO
    pub fn parse_escape(&mut self) -> PResult<Option<EscapeChar>> {
        if self.parse_keyword(Keyword::ESCAPE) {
            let s = self.parse_literal_string()?;
            let mut chs = s.chars();
            if let Some(ch) = chs.next() {
                if chs.next().is_some() {
                    parser_err!("Escape string must be empty or one character, found {s:?}")
                } else {
                    Ok(Some(EscapeChar::escape(ch)))
                }
            } else {
                Ok(Some(EscapeChar::empty()))
            }
        } else {
            Ok(None)
        }
    }

    /// We parse both `array[1,9][1]`, `array[1,9][1:2]`, `array[1,9][:2]`, `array[1,9][1:]` and
    /// `array[1,9][:]` in this function.
    pub fn parse_array_index(&mut self, expr: Expr) -> PResult<Expr> {
        let new_expr = match self.peek_token().token {
            Token::Colon => {
                // [:] or [:N]
                assert!(self.consume_token(&Token::Colon));
                let end = match self.peek_token().token {
                    Token::RBracket => None,
                    _ => {
                        let end_index = Box::new(self.parse_expr()?);
                        Some(end_index)
                    }
                };
                Expr::ArrayRangeIndex {
                    obj: Box::new(expr),
                    start: None,
                    end,
                }
            }
            _ => {
                // [N], [N:], [N:M]
                let index = Box::new(self.parse_expr()?);
                match self.peek_token().token {
                    Token::Colon => {
                        // [N:], [N:M]
                        assert!(self.consume_token(&Token::Colon));
                        match self.peek_token().token {
                            Token::RBracket => {
                                // [N:]
                                Expr::ArrayRangeIndex {
                                    obj: Box::new(expr),
                                    start: Some(index),
                                    end: None,
                                }
                            }
                            _ => {
                                // [N:M]
                                let end = Some(Box::new(self.parse_expr()?));
                                Expr::ArrayRangeIndex {
                                    obj: Box::new(expr),
                                    start: Some(index),
                                    end,
                                }
                            }
                        }
                    }
                    _ => {
                        // [N]
                        Expr::Index {
                            obj: Box::new(expr),
                            index,
                        }
                    }
                }
            }
        };
        self.expect_token(&Token::RBracket)?;
        // recursively checking for more indices
        if self.consume_token(&Token::LBracket) {
            self.parse_array_index(new_expr)
        } else {
            Ok(new_expr)
        }
    }

    /// Parses the optional constraints following the `IS [NOT] JSON` predicate
    pub fn parse_is_json(&mut self, expr: Expr, negated: bool) -> PResult<Expr> {
        let item_type = match self.peek_token().token {
            Token::Word(w) => match w.keyword {
                Keyword::VALUE => Some(JsonPredicateType::Value),
                Keyword::ARRAY => Some(JsonPredicateType::Array),
                Keyword::OBJECT => Some(JsonPredicateType::Object),
                Keyword::SCALAR => Some(JsonPredicateType::Scalar),
                _ => None,
            },
            _ => None,
        };
        if item_type.is_some() {
            self.next_token();
        }
        let item_type = item_type.unwrap_or_default();

        let unique_keys = self.parse_one_of_keywords(&[Keyword::WITH, Keyword::WITHOUT]);
        if unique_keys.is_some() {
            self.expect_keyword(Keyword::UNIQUE)?;
            _ = self.parse_keyword(Keyword::KEYS);
        }
        let unique_keys = unique_keys.is_some_and(|w| w == Keyword::WITH);

        Ok(Expr::IsJson {
            expr: Box::new(expr),
            negated,
            item_type,
            unique_keys,
        })
    }

    /// Parses the parens following the `[ NOT ] IN` operator
    pub fn parse_in(&mut self, expr: Expr, negated: bool) -> PResult<Expr> {
        self.expect_token(&Token::LParen)?;
        let in_op = if matches!(self.peek_token().token, Token::Word(w) if w.keyword == Keyword::SELECT || w.keyword == Keyword::WITH)
        {
            Expr::InSubquery {
                expr: Box::new(expr),
                subquery: Box::new(self.parse_query()?),
                negated,
            }
        } else {
            Expr::InList {
                expr: Box::new(expr),
                list: self.parse_comma_separated(Parser::parse_expr)?,
                negated,
            }
        };
        self.expect_token(&Token::RParen)?;
        Ok(in_op)
    }

    /// Parses `BETWEEN <low> AND <high>`, assuming the `BETWEEN` keyword was already consumed
    pub fn parse_between(&mut self, expr: Expr, negated: bool) -> PResult<Expr> {
        // Stop parsing subexpressions for <low> and <high> on tokens with
        // precedence lower than that of `BETWEEN`, such as `AND`, `IS`, etc.
        let low = self.parse_subexpr(Precedence::Between)?;
        self.expect_keyword(Keyword::AND)?;
        let high = self.parse_subexpr(Precedence::Between)?;
        Ok(Expr::Between {
            expr: Box::new(expr),
            negated,
            low: Box::new(low),
            high: Box::new(high),
        })
    }

    /// Parse a postgresql casting style which is in the form of `expr::datatype`
    pub fn parse_pg_cast(&mut self, expr: Expr) -> PResult<Expr> {
        Ok(Expr::Cast {
            expr: Box::new(expr),
            data_type: self.parse_data_type()?,
        })
    }

    /// Get the precedence of the next token
    pub fn get_next_precedence(&self) -> PResult<Precedence> {
        use Precedence as P;

        let token = self.peek_token();
        debug!("get_next_precedence() {:?}", token);
        match token.token {
            Token::Word(w) if w.keyword == Keyword::OR => Ok(P::LogicalOr),
            Token::Word(w) if w.keyword == Keyword::XOR => Ok(P::LogicalXor),
            Token::Word(w) if w.keyword == Keyword::AND => Ok(P::LogicalAnd),
            Token::Word(w) if w.keyword == Keyword::AT => {
                match (self.peek_nth_token(1).token, self.peek_nth_token(2).token) {
                    (Token::Word(w), Token::Word(w2))
                        if w.keyword == Keyword::TIME && w2.keyword == Keyword::ZONE =>
                    {
                        Ok(P::At)
                    }
                    _ => Ok(P::Zero),
                }
            }

            Token::Word(w) if w.keyword == Keyword::NOT => match self.peek_nth_token(1).token {
                // The precedence of NOT varies depending on keyword that
                // follows it. If it is followed by IN, BETWEEN, or LIKE,
                // it takes on the precedence of those tokens. Otherwise it
                // is not an infix operator, and therefore has zero
                // precedence.
                Token::Word(w) if w.keyword == Keyword::BETWEEN => Ok(P::Between),
                Token::Word(w) if w.keyword == Keyword::IN => Ok(P::Between),
                Token::Word(w) if w.keyword == Keyword::LIKE => Ok(P::Like),
                Token::Word(w) if w.keyword == Keyword::ILIKE => Ok(P::Like),
                Token::Word(w) if w.keyword == Keyword::SIMILAR => Ok(P::Like),
                _ => Ok(P::Zero),
            },

            Token::Word(w) if w.keyword == Keyword::IS => Ok(P::Is),
            Token::Word(w) if w.keyword == Keyword::ISNULL => Ok(P::Is),
            Token::Word(w) if w.keyword == Keyword::NOTNULL => Ok(P::Is),
            Token::Eq
            | Token::Lt
            | Token::LtEq
            | Token::Neq
            | Token::Gt
            | Token::GtEq
            | Token::DoubleEq
            | Token::Spaceship => Ok(P::Cmp),
            Token::Word(w) if w.keyword == Keyword::IN => Ok(P::Between),
            Token::Word(w) if w.keyword == Keyword::BETWEEN => Ok(P::Between),
            Token::Word(w) if w.keyword == Keyword::LIKE => Ok(P::Like),
            Token::Word(w) if w.keyword == Keyword::ILIKE => Ok(P::Like),
            Token::Word(w) if w.keyword == Keyword::SIMILAR => Ok(P::Like),
            Token::Word(w) if w.keyword == Keyword::ALL => Ok(P::Other),
            Token::Word(w) if w.keyword == Keyword::ANY => Ok(P::Other),
            Token::Word(w) if w.keyword == Keyword::SOME => Ok(P::Other),
            Token::Tilde
            | Token::TildeAsterisk
            | Token::ExclamationMarkTilde
            | Token::ExclamationMarkTildeAsterisk
            | Token::DoubleTilde
            | Token::DoubleTildeAsterisk
            | Token::ExclamationMarkDoubleTilde
            | Token::ExclamationMarkDoubleTildeAsterisk
            | Token::Concat
            | Token::Prefix
            | Token::Arrow
            | Token::LongArrow
            | Token::HashArrow
            | Token::HashLongArrow
            | Token::HashMinus
            | Token::AtArrow
            | Token::ArrowAt
            | Token::QuestionMark
            | Token::QuestionMarkPipe
            | Token::QuestionMarkAmpersand
            | Token::AtQuestionMark
            | Token::AtAt => Ok(P::Other),
            Token::Word(w)
                if w.keyword == Keyword::OPERATOR && self.peek_nth_token(1) == Token::LParen =>
            {
                Ok(P::Other)
            }
            // In some languages (incl. rust, c), bitwise operators have precedence:
            //   or < xor < and < shift
            // But in PostgreSQL, they are just left to right. So `2 | 3 & 4` is 0.
            Token::Pipe => Ok(P::Other),
            Token::Sharp => Ok(P::Other),
            Token::Ampersand => Ok(P::Other),
            Token::ShiftRight | Token::ShiftLeft => Ok(P::Other),
            Token::Plus | Token::Minus => Ok(P::PlusMinus),
            Token::Mul | Token::Div | Token::Mod => Ok(P::MulDiv),
            Token::Caret => Ok(P::Exp),
            Token::ExclamationMark => Ok(P::PostfixFactorial),
            Token::LBracket => Ok(P::Array),
            Token::DoubleColon => Ok(P::DoubleColon),
            _ => Ok(P::Zero),
        }
    }

    /// Return the first non-whitespace token that has not yet been processed
    /// (or None if reached end-of-file)
    pub fn peek_token(&self) -> TokenWithLocation {
        self.peek_nth_token(0)
    }

    /// Return nth non-whitespace token that has not yet been processed
    pub fn peek_nth_token(&self, mut n: usize) -> TokenWithLocation {
        let mut index = 0;
        loop {
            let token = self.0.get(index);
            index += 1;
            match token.map(|x| &x.token) {
                Some(Token::Whitespace(_)) => continue,
                _ => {
                    if n == 0 {
                        return token.cloned().unwrap_or(TokenWithLocation::eof());
                    }
                    n -= 1;
                }
            }
        }
    }

    /// Return the first non-whitespace token that has not yet been processed
    /// (or None if reached end-of-file) and mark it as processed. OK to call
    /// repeatedly after reaching EOF.
    pub fn next_token(&mut self) -> TokenWithLocation {
        loop {
            let Some(token) = self.0.first() else {
                return TokenWithLocation::eof();
            };
            self.0 = &self.0[1..];
            match token.token {
                Token::Whitespace(_) => continue,
                _ => return token.clone(),
            }
        }
    }

    /// Return the first unprocessed token, possibly whitespace.
    pub fn next_token_no_skip(&mut self) -> Option<&TokenWithLocation> {
        if self.0.is_empty() {
            None
        } else {
            let (first, rest) = self.0.split_at(1);
            self.0 = rest;
            Some(&first[0])
        }
    }

    /// Report an expected error at the current position.
    pub fn expected<T>(&self, expected: &str) -> PResult<T> {
        parser_err!("expected {}, found: {}", expected, self.peek_token().token)
    }

    /// Revert the parser to a previous position and report an expected error.
    pub fn expected_at<T>(&mut self, checkpoint: Self, expected: &str) -> PResult<T> {
        *self = checkpoint;
        self.expected(expected)
    }

    /// Check if the expected match is the next token.
    /// The equality check is case-insensitive.
    pub fn parse_word(&mut self, expected: &str) -> bool {
        match self.peek_token().token {
            Token::Word(w) if w.value.to_uppercase() == expected => {
                self.next_token();
                true
            }
            _ => false,
        }
    }

    /// Look for an expected keyword and consume it if it exists
    #[must_use]
    pub fn parse_keyword(&mut self, expected: Keyword) -> bool {
        match self.peek_token().token {
            Token::Word(w) if expected == w.keyword => {
                self.next_token();
                true
            }
            _ => false,
        }
    }

    /// Look for an expected sequence of keywords and consume them if they exist
    #[must_use]
    pub fn parse_keywords(&mut self, keywords: &[Keyword]) -> bool {
        let checkpoint = *self;
        for &keyword in keywords {
            if !self.parse_keyword(keyword) {
                // println!("parse_keywords aborting .. did not find {:?}", keyword);
                // reset index and return immediately
                *self = checkpoint;
                return false;
            }
        }
        true
    }

    /// Look for one of the given keywords and return the one that matches.
    #[must_use]
    pub fn parse_one_of_keywords(&mut self, keywords: &[Keyword]) -> Option<Keyword> {
        match self.peek_token().token {
            Token::Word(w) => {
                keywords
                    .iter()
                    .find(|keyword| **keyword == w.keyword)
                    .map(|keyword| {
                        self.next_token();
                        *keyword
                    })
            }
            _ => None,
        }
    }

    pub fn peek_nth_any_of_keywords(&mut self, n: usize, keywords: &[Keyword]) -> bool {
        match self.peek_nth_token(n).token {
            Token::Word(w) => keywords.iter().any(|keyword| *keyword == w.keyword),
            _ => false,
        }
    }

    /// Bail out if the current token is not one of the expected keywords, or consume it if it is
    pub fn expect_one_of_keywords(&mut self, keywords: &[Keyword]) -> PResult<Keyword> {
        if let Some(keyword) = self.parse_one_of_keywords(keywords) {
            Ok(keyword)
        } else {
            let keywords: Vec<String> = keywords.iter().map(|x| format!("{:?}", x)).collect();
            self.expected(&format!("one of {}", keywords.join(" or ")))
        }
    }

    /// Bail out if the current token is not an expected keyword, or consume it if it is
    pub fn expect_keyword(&mut self, expected: Keyword) -> PResult<()> {
        if self.parse_keyword(expected) {
            Ok(())
        } else {
            self.expected(format!("{:?}", &expected).as_str())
        }
    }

    /// Bail out if the following tokens are not the expected sequence of
    /// keywords, or consume them if they are.
    pub fn expect_keywords(&mut self, expected: &[Keyword]) -> PResult<()> {
        for &kw in expected {
            self.expect_keyword(kw)?;
        }
        Ok(())
    }

    /// Consume the next token if it matches the expected token, otherwise return false
    #[must_use]
    pub fn consume_token(&mut self, expected: &Token) -> bool {
        if self.peek_token() == *expected {
            self.next_token();
            true
        } else {
            false
        }
    }

    /// Bail out if the current token is not an expected keyword, or consume it if it is
    pub fn expect_token(&mut self, expected: &Token) -> PResult<()> {
        if self.consume_token(expected) {
            Ok(())
        } else {
            self.expected(&expected.to_string())
        }
    }

    /// Parse a comma-separated list of 1+ items accepted by `F`
    pub fn parse_comma_separated<T, F>(&mut self, mut f: F) -> PResult<Vec<T>>
    where
        F: FnMut(&mut Self) -> PResult<T>,
    {
        let mut values = vec![];
        loop {
            values.push(f(self)?);
            if !self.consume_token(&Token::Comma) {
                break;
            }
        }
        Ok(values)
    }

    /// Run a parser method `f`, reverting back to the current position
    /// if unsuccessful.
    #[must_use]
    fn maybe_parse<T, F>(&mut self, mut f: F) -> Option<T>
    where
        F: FnMut(&mut Self) -> PResult<T>,
    {
        let checkpoint = *self;
        if let Ok(t) = f(self) {
            Some(t)
        } else {
            *self = checkpoint;
            None
        }
    }

    /// Parse either `ALL` or `DISTINCT`. Returns `true` if `DISTINCT` is parsed and results in a
    /// `ParserError` if both `ALL` and `DISTINCT` are fround.
    pub fn parse_all_or_distinct(&mut self) -> PResult<bool> {
        let all = self.parse_keyword(Keyword::ALL);
        let distinct = self.parse_keyword(Keyword::DISTINCT);
        if all && distinct {
            parser_err!("Cannot specify both ALL and DISTINCT")
        } else {
            Ok(distinct)
        }
    }

    /// Parse either `ALL` or `DISTINCT` or `DISTINCT ON (<expr>)`.
    pub fn parse_all_or_distinct_on(&mut self) -> PResult<Distinct> {
        if self.parse_keywords(&[Keyword::DISTINCT, Keyword::ON]) {
            self.expect_token(&Token::LParen)?;
            let exprs = self.parse_comma_separated(Parser::parse_expr)?;
            self.expect_token(&Token::RParen)?;
            return Ok(Distinct::DistinctOn(exprs));
        } else if self.parse_keyword(Keyword::DISTINCT) {
            return Ok(Distinct::Distinct);
        };
        _ = self.parse_keyword(Keyword::ALL);
        Ok(Distinct::All)
    }

    /// Parse a SQL CREATE statement
    pub fn parse_create(&mut self) -> PResult<Statement> {
        let or_replace = self.parse_keywords(&[Keyword::OR, Keyword::REPLACE]);
        let temporary = self
            .parse_one_of_keywords(&[Keyword::TEMP, Keyword::TEMPORARY])
            .is_some();
        if self.parse_keyword(Keyword::TABLE) {
            self.parse_create_table(or_replace, temporary)
        } else if self.parse_keyword(Keyword::VIEW) {
            self.parse_create_view(false, or_replace)
        } else if self.parse_keywords(&[Keyword::MATERIALIZED, Keyword::VIEW]) {
            self.parse_create_view(true, or_replace)
        } else if self.parse_keywords(&[Keyword::MATERIALIZED, Keyword::SOURCE]) {
            parser_err!("CREATE MATERIALIZED SOURCE has been deprecated, use CREATE TABLE instead")
        } else if self.parse_keyword(Keyword::SOURCE) {
            self.parse_create_source(or_replace, temporary)
        } else if self.parse_keyword(Keyword::SINK) {
            self.parse_create_sink(or_replace)
        } else if self.parse_keyword(Keyword::SUBSCRIPTION) {
            self.parse_create_subscription(or_replace)
        } else if self.parse_keyword(Keyword::CONNECTION) {
            self.parse_create_connection()
        } else if self.parse_keyword(Keyword::FUNCTION) {
            self.parse_create_function(or_replace, temporary)
        } else if self.parse_keyword(Keyword::AGGREGATE) {
            self.parse_create_aggregate(or_replace)
        } else if or_replace {
            self.expected(
                "[EXTERNAL] TABLE or [MATERIALIZED] VIEW or [MATERIALIZED] SOURCE or SINK or FUNCTION after CREATE OR REPLACE",
            )
        } else if self.parse_keyword(Keyword::INDEX) {
            self.parse_create_index(false)
        } else if self.parse_keywords(&[Keyword::UNIQUE, Keyword::INDEX]) {
            self.parse_create_index(true)
        } else if self.parse_keyword(Keyword::SCHEMA) {
            self.parse_create_schema()
        } else if self.parse_keyword(Keyword::DATABASE) {
            self.parse_create_database()
        } else if self.parse_keyword(Keyword::USER) {
            self.parse_create_user()
        } else if self.parse_keyword(Keyword::SECRET) {
            self.parse_create_secret()
        } else {
            self.expected("an object type after CREATE")
        }
    }

    pub fn parse_create_schema(&mut self) -> PResult<Statement> {
        let if_not_exists = self.parse_keywords(&[Keyword::IF, Keyword::NOT, Keyword::EXISTS]);
        let (schema_name, owner) = if self.parse_keyword(Keyword::AUTHORIZATION) {
            let owner = self.parse_object_name()?;
            (owner.clone(), Some(owner))
        } else {
            let schema_name = self.parse_object_name()?;
            let owner = if self.parse_keyword(Keyword::AUTHORIZATION) {
                Some(self.parse_object_name()?)
            } else {
                None
            };
            (schema_name, owner)
        };
        Ok(Statement::CreateSchema {
            schema_name,
            if_not_exists,
            owner,
        })
    }

    pub fn parse_create_database(&mut self) -> PResult<Statement> {
        let if_not_exists = self.parse_keywords(&[Keyword::IF, Keyword::NOT, Keyword::EXISTS]);
        let db_name = self.parse_object_name()?;
        let _ = self.parse_keyword(Keyword::WITH);
        let owner = if self.parse_keyword(Keyword::OWNER) {
            let _ = self.consume_token(&Token::Eq);
            Some(self.parse_object_name()?)
        } else {
            None
        };

        Ok(Statement::CreateDatabase {
            db_name,
            if_not_exists,
            owner,
        })
    }

    pub fn parse_create_view(
        &mut self,
        materialized: bool,
        or_replace: bool,
    ) -> PResult<Statement> {
        let if_not_exists = self.parse_keywords(&[Keyword::IF, Keyword::NOT, Keyword::EXISTS]);
        // Many dialects support `OR ALTER` right after `CREATE`, but we don't (yet).
        // ANSI SQL and Postgres support RECURSIVE here, but we don't support it either.
        let name = self.parse_object_name()?;
        let columns = self.parse_parenthesized_column_list(Optional)?;
        let with_options = self.parse_options_with_preceding_keyword(Keyword::WITH)?;
        self.expect_keyword(Keyword::AS)?;
        let query = Box::new(self.parse_query()?);
        let emit_mode = if materialized {
            self.parse_emit_mode()?
        } else {
            None
        };
        // Optional `WITH [ CASCADED | LOCAL ] CHECK OPTION` is widely supported here.
        Ok(Statement::CreateView {
            if_not_exists,
            name,
            columns,
            query,
            materialized,
            or_replace,
            with_options,
            emit_mode,
        })
    }

    // CREATE [OR REPLACE]?
    // [TEMPORARY] SOURCE
    // [IF NOT EXISTS]?
    // <source_name: Ident>
    // [COLUMNS]?
    // [WITH (properties)]?
    // ROW FORMAT <row_format: Ident>
    // [ROW SCHEMA LOCATION <row_schema_location: String>]?
    pub fn parse_create_source(
        &mut self,
        _or_replace: bool,
        temporary: bool,
    ) -> PResult<Statement> {
        impl_parse_to!(if_not_exists => [Keyword::IF, Keyword::NOT, Keyword::EXISTS], self);
        impl_parse_to!(source_name: ObjectName, self);

        // parse columns
        let (columns, constraints, source_watermarks, wildcard_idx) =
            self.parse_columns_with_watermark()?;
        let include_options = self.parse_include_options()?;

        let with_options = self.parse_with_properties()?;
        let option = with_options
            .iter()
            .find(|&opt| opt.name.real_value() == UPSTREAM_SOURCE_KEY);
        let connector: String = option.map(|opt| opt.value.to_string()).unwrap_or_default();
        let cdc_source_job = connector.contains("-cdc");
        if cdc_source_job && (!columns.is_empty() || !constraints.is_empty()) {
            parser_err!("CDC source cannot define columns and constraints");
        }

        // row format for nexmark source must be native
        // default row format for datagen source is native
        let format_encode = self.parse_format_encode_with_connector(&connector, cdc_source_job)?;

        let stmt = CreateSourceStatement {
            temporary,
            if_not_exists,
            columns,
            wildcard_idx,
            constraints,
            source_name,
            with_properties: WithProperties(with_options),
            format_encode,
            source_watermarks,
            include_column_options: include_options,
        };

        Ok(Statement::CreateSource { stmt })
    }

    // CREATE [OR REPLACE]?
    // SINK
    // [IF NOT EXISTS]?
    // <sink_name: Ident>
    // FROM
    // <materialized_view: Ident>
    // [WITH (properties)]?
    pub fn parse_create_sink(&mut self, _or_replace: bool) -> PResult<Statement> {
        Ok(Statement::CreateSink {
            stmt: CreateSinkStatement::parse_to(self)?,
        })
    }

    // CREATE
    // SUBSCRIPTION
    // [IF NOT EXISTS]?
    // <subscription_name: Ident>
    // FROM
    // <materialized_view: Ident>
    // [WITH (properties)]?
    pub fn parse_create_subscription(&mut self, _or_replace: bool) -> PResult<Statement> {
        Ok(Statement::CreateSubscription {
            stmt: CreateSubscriptionStatement::parse_to(self)?,
        })
    }

    // CREATE
    // CONNECTION
    // [IF NOT EXISTS]?
    // <connection_name: Ident>
    // [WITH (properties)]?
    pub fn parse_create_connection(&mut self) -> PResult<Statement> {
        Ok(Statement::CreateConnection {
            stmt: CreateConnectionStatement::parse_to(self)?,
        })
    }

    pub fn parse_create_function(
        &mut self,
        or_replace: bool,
        temporary: bool,
    ) -> PResult<Statement> {
        let name = self.parse_object_name()?;
        self.expect_token(&Token::LParen)?;
        let args = if self.peek_token().token == Token::RParen {
            None
        } else {
            Some(self.parse_comma_separated(Parser::parse_function_arg)?)
        };

        self.expect_token(&Token::RParen)?;

        let return_type = if self.parse_keyword(Keyword::RETURNS) {
            if self.parse_keyword(Keyword::TABLE) {
                self.expect_token(&Token::LParen)?;
                let mut values = vec![];
                loop {
                    values.push(self.parse_table_column_def()?);
                    let comma = self.consume_token(&Token::Comma);
                    if self.consume_token(&Token::RParen) {
                        // allow a trailing comma, even though it's not in standard
                        break;
                    } else if !comma {
                        return self.expected("',' or ')'");
                    }
                }
                Some(CreateFunctionReturns::Table(values))
            } else {
                Some(CreateFunctionReturns::Value(self.parse_data_type()?))
            }
        } else {
            None
        };

        let params = self.parse_create_function_body()?;
        let with_options = self.parse_options_with_preceding_keyword(Keyword::WITH)?;
        let with_options = with_options.try_into()?;
        Ok(Statement::CreateFunction {
            or_replace,
            temporary,
            name,
            args,
            returns: return_type,
            params,
            with_options,
        })
    }

    fn parse_create_aggregate(&mut self, or_replace: bool) -> PResult<Statement> {
        let name = self.parse_object_name()?;
        self.expect_token(&Token::LParen)?;
        let args = self.parse_comma_separated(Parser::parse_function_arg)?;
        self.expect_token(&Token::RParen)?;

        self.expect_keyword(Keyword::RETURNS)?;
        let returns = self.parse_data_type()?;

        let append_only = self.parse_keywords(&[Keyword::APPEND, Keyword::ONLY]);
        let params = self.parse_create_function_body()?;

        Ok(Statement::CreateAggregate {
            or_replace,
            name,
            args,
            returns,
            append_only,
            params,
        })
    }

    pub fn parse_declare(&mut self) -> PResult<Statement> {
        Ok(Statement::DeclareCursor {
            stmt: DeclareCursorStatement::parse_to(self)?,
        })
    }

    pub fn parse_fetch_cursor(&mut self) -> PResult<Statement> {
        Ok(Statement::FetchCursor {
            stmt: FetchCursorStatement::parse_to(self)?,
        })
    }

    pub fn parse_close_cursor(&mut self) -> PResult<Statement> {
        Ok(Statement::CloseCursor {
            stmt: CloseCursorStatement::parse_to(self)?,
        })
    }

    fn parse_table_column_def(&mut self) -> PResult<TableColumnDef> {
        Ok(TableColumnDef {
            name: self.parse_identifier_non_reserved()?,
            data_type: self.parse_data_type()?,
        })
    }

    fn parse_function_arg(&mut self) -> PResult<OperateFunctionArg> {
        let mode = if self.parse_keyword(Keyword::IN) {
            Some(ArgMode::In)
        } else if self.parse_keyword(Keyword::OUT) {
            Some(ArgMode::Out)
        } else if self.parse_keyword(Keyword::INOUT) {
            Some(ArgMode::InOut)
        } else {
            None
        };

        // parse: [ argname ] argtype
        let mut name = None;
        let mut data_type = self.parse_data_type()?;
        if let DataType::Custom(n) = &data_type
            && !matches!(self.peek_token().token, Token::Comma | Token::RParen)
        {
            // the first token is actually a name
            name = Some(n.0[0].clone());
            data_type = self.parse_data_type()?;
        }

        let default_expr = if self.parse_keyword(Keyword::DEFAULT) || self.consume_token(&Token::Eq)
        {
            Some(self.parse_expr()?)
        } else {
            None
        };
        Ok(OperateFunctionArg {
            mode,
            name,
            data_type,
            default_expr,
        })
    }

    fn parse_create_function_body(&mut self) -> PResult<CreateFunctionBody> {
        let mut body = CreateFunctionBody::default();
        loop {
            fn ensure_not_set<T>(field: &Option<T>, name: &str) -> PResult<()> {
                if field.is_some() {
                    parser_err!("{name} specified more than once");
                }
                Ok(())
            }
            if self.parse_keyword(Keyword::AS) {
                ensure_not_set(&body.as_, "AS")?;
                body.as_ = Some(self.parse_function_definition()?);
            } else if self.parse_keyword(Keyword::LANGUAGE) {
                ensure_not_set(&body.language, "LANGUAGE")?;
                body.language = Some(self.parse_identifier()?);
            } else if self.parse_keyword(Keyword::RUNTIME) {
                ensure_not_set(&body.runtime, "RUNTIME")?;
                body.runtime = Some(self.parse_identifier()?);
            } else if self.parse_keyword(Keyword::IMMUTABLE) {
                ensure_not_set(&body.behavior, "IMMUTABLE | STABLE | VOLATILE")?;
                body.behavior = Some(FunctionBehavior::Immutable);
            } else if self.parse_keyword(Keyword::STABLE) {
                ensure_not_set(&body.behavior, "IMMUTABLE | STABLE | VOLATILE")?;
                body.behavior = Some(FunctionBehavior::Stable);
            } else if self.parse_keyword(Keyword::VOLATILE) {
                ensure_not_set(&body.behavior, "IMMUTABLE | STABLE | VOLATILE")?;
                body.behavior = Some(FunctionBehavior::Volatile);
            } else if self.parse_keyword(Keyword::RETURN) {
                ensure_not_set(&body.return_, "RETURN")?;
                body.return_ = Some(self.parse_expr()?);
            } else if self.parse_keyword(Keyword::USING) {
                ensure_not_set(&body.using, "USING")?;
                body.using = Some(self.parse_create_function_using()?);
            } else {
                return Ok(body);
            }
        }
    }

    fn parse_create_function_using(&mut self) -> PResult<CreateFunctionUsing> {
        let keyword = self.expect_one_of_keywords(&[Keyword::LINK, Keyword::BASE64])?;

        match keyword {
            Keyword::LINK => {
                let uri = self.parse_literal_string()?;
                Ok(CreateFunctionUsing::Link(uri))
            }
            Keyword::BASE64 => {
                let base64 = self.parse_literal_string()?;
                Ok(CreateFunctionUsing::Base64(base64))
            }
            _ => unreachable!("{}", keyword),
        }
    }

    // CREATE USER name [ [ WITH ] option [ ... ] ]
    // where option can be:
    //       SUPERUSER | NOSUPERUSER
    //     | CREATEDB | NOCREATEDB
    //     | CREATEUSER | NOCREATEUSER
    //     | LOGIN | NOLOGIN
    //     | [ ENCRYPTED ] PASSWORD 'password' | PASSWORD NULL | OAUTH
    fn parse_create_user(&mut self) -> PResult<Statement> {
        Ok(Statement::CreateUser(CreateUserStatement::parse_to(self)?))
    }

    fn parse_create_secret(&mut self) -> PResult<Statement> {
        Ok(Statement::CreateSecret {
            stmt: CreateSecretStatement::parse_to(self)?,
        })
    }

    pub fn parse_with_properties(&mut self) -> PResult<Vec<SqlOption>> {
        Ok(self
            .parse_options_with_preceding_keyword(Keyword::WITH)?
            .to_vec())
    }

    pub fn parse_discard(&mut self) -> PResult<Statement> {
        self.expect_keyword(Keyword::ALL)?;
        Ok(Statement::Discard(DiscardType::All))
    }

    pub fn parse_drop(&mut self) -> PResult<Statement> {
        if self.parse_keyword(Keyword::FUNCTION) {
            return self.parse_drop_function();
        } else if self.parse_keyword(Keyword::AGGREGATE) {
            return self.parse_drop_aggregate();
        }
        Ok(Statement::Drop(DropStatement::parse_to(self)?))
    }

    /// ```sql
    /// DROP FUNCTION [ IF EXISTS ] name [ ( [ [ argmode ] [ argname ] argtype [, ...] ] ) ] [, ...]
    /// [ CASCADE | RESTRICT ]
    /// ```
    fn parse_drop_function(&mut self) -> PResult<Statement> {
        let if_exists = self.parse_keywords(&[Keyword::IF, Keyword::EXISTS]);
        let func_desc = self.parse_comma_separated(Parser::parse_function_desc)?;
        let option = match self.parse_one_of_keywords(&[Keyword::CASCADE, Keyword::RESTRICT]) {
            Some(Keyword::CASCADE) => Some(ReferentialAction::Cascade),
            Some(Keyword::RESTRICT) => Some(ReferentialAction::Restrict),
            _ => None,
        };
        Ok(Statement::DropFunction {
            if_exists,
            func_desc,
            option,
        })
    }

    /// ```sql
    /// DROP AGGREGATE [ IF EXISTS ] name [ ( [ [ argmode ] [ argname ] argtype [, ...] ] ) ] [, ...]
    /// [ CASCADE | RESTRICT ]
    /// ```
    fn parse_drop_aggregate(&mut self) -> PResult<Statement> {
        let if_exists = self.parse_keywords(&[Keyword::IF, Keyword::EXISTS]);
        let func_desc = self.parse_comma_separated(Parser::parse_function_desc)?;
        let option = match self.parse_one_of_keywords(&[Keyword::CASCADE, Keyword::RESTRICT]) {
            Some(Keyword::CASCADE) => Some(ReferentialAction::Cascade),
            Some(Keyword::RESTRICT) => Some(ReferentialAction::Restrict),
            _ => None,
        };
        Ok(Statement::DropAggregate {
            if_exists,
            func_desc,
            option,
        })
    }

    fn parse_function_desc(&mut self) -> PResult<FunctionDesc> {
        let name = self.parse_object_name()?;

        let args = if self.consume_token(&Token::LParen) {
            if self.consume_token(&Token::RParen) {
                Some(vec![])
            } else {
                let args = self.parse_comma_separated(Parser::parse_function_arg)?;
                self.expect_token(&Token::RParen)?;
                Some(args)
            }
        } else {
            None
        };

        Ok(FunctionDesc { name, args })
    }

    pub fn parse_create_index(&mut self, unique: bool) -> PResult<Statement> {
        let if_not_exists = self.parse_keywords(&[Keyword::IF, Keyword::NOT, Keyword::EXISTS]);
        let index_name = self.parse_object_name()?;
        self.expect_keyword(Keyword::ON)?;
        let table_name = self.parse_object_name()?;
        self.expect_token(&Token::LParen)?;
        let columns = self.parse_comma_separated(Parser::parse_order_by_expr)?;
        self.expect_token(&Token::RParen)?;
        let mut include = vec![];
        if self.parse_keyword(Keyword::INCLUDE) {
            self.expect_token(&Token::LParen)?;
            include = self.parse_comma_separated(Parser::parse_identifier_non_reserved)?;
            self.expect_token(&Token::RParen)?;
        }
        let mut distributed_by = vec![];
        if self.parse_keywords(&[Keyword::DISTRIBUTED, Keyword::BY]) {
            self.expect_token(&Token::LParen)?;
            distributed_by = self.parse_comma_separated(Parser::parse_expr)?;
            self.expect_token(&Token::RParen)?;
        }
        Ok(Statement::CreateIndex {
            name: index_name,
            table_name,
            columns,
            include,
            distributed_by,
            unique,
            if_not_exists,
        })
    }

    pub fn parse_with_version_column(&mut self) -> PResult<Option<String>> {
        if self.parse_keywords(&[Keyword::WITH, Keyword::VERSION, Keyword::COLUMN]) {
            self.expect_token(&Token::LParen)?;
            let name = self.parse_identifier_non_reserved()?;
            self.expect_token(&Token::RParen)?;
            Ok(Some(name.value))
        } else {
            Ok(None)
        }
    }

    pub fn parse_on_conflict(&mut self) -> PResult<Option<OnConflict>> {
        if self.parse_keywords(&[Keyword::ON, Keyword::CONFLICT]) {
            self.parse_handle_conflict_behavior()
        } else {
            Ok(None)
        }
    }

    pub fn parse_create_table(&mut self, or_replace: bool, temporary: bool) -> PResult<Statement> {
        let if_not_exists = self.parse_keywords(&[Keyword::IF, Keyword::NOT, Keyword::EXISTS]);
        let table_name = self.parse_object_name()?;
        // parse optional column list (schema) and watermarks on source.
        let (columns, constraints, source_watermarks, wildcard_idx) =
            self.parse_columns_with_watermark()?;

        let append_only = if self.parse_keyword(Keyword::APPEND) {
            self.expect_keyword(Keyword::ONLY)?;
            true
        } else {
            false
        };

        let on_conflict = self.parse_on_conflict()?;

        let with_version_column = self.parse_with_version_column()?;
        let include_options = self.parse_include_options()?;

        // PostgreSQL supports `WITH ( options )`, before `AS`
        let with_options = self.parse_with_properties()?;

        let option = with_options
            .iter()
            .find(|&opt| opt.name.real_value() == UPSTREAM_SOURCE_KEY);
        let connector = option.map(|opt| opt.value.to_string());
        let contain_webhook =
            connector.is_some() && connector.as_ref().unwrap().contains(WEBHOOK_CONNECTOR);

        // webhook connector does not require row format
        let format_encode = if let Some(connector) = connector
            && !contain_webhook
        {
            Some(self.parse_format_encode_with_connector(&connector, false)?)
        } else {
            None // Table is NOT created with an external connector.
        };
        // Parse optional `AS ( query )`
        let query = if self.parse_keyword(Keyword::AS) {
            if !source_watermarks.is_empty() {
                parser_err!("Watermarks can't be defined on table created by CREATE TABLE AS");
            }
            Some(Box::new(self.parse_query()?))
        } else {
            None
        };

        let cdc_table_info = if self.parse_keyword(Keyword::FROM) {
            let source_name = self.parse_object_name()?;
            self.expect_keyword(Keyword::TABLE)?;
            let external_table_name = self.parse_literal_string()?;
            Some(CdcTableInfo {
                source_name,
                external_table_name,
            })
        } else {
            None
        };

<<<<<<< HEAD
        let engine = if self.parse_keyword(Keyword::ENGINE) {
            self.expect_token(&Token::Eq)?;
            let engine_name = self.parse_object_name()?;
            if "iceberg".eq_ignore_ascii_case(&engine_name.real_value()) {
                Engine::Iceberg
            } else if "hummock".eq_ignore_ascii_case(&engine_name.real_value()) {
                Engine::Hummock
            } else {
                parser_err!("Unsupported engine: {}", engine_name);
            }
        } else {
            Engine::Hummock
=======
        let webhook_info = if self.parse_keyword(Keyword::VALIDATE) {
            if !contain_webhook {
                parser_err!("VALIDATE is only supported for tables created with webhook source");
            }

            self.expect_keyword(Keyword::SECRET)?;
            let secret_ref = self.parse_secret_ref()?;
            if secret_ref.ref_as == SecretRefAsType::File {
                parser_err!("Secret for SECURE_COMPARE() does not support AS FILE");
            };

            self.expect_keyword(Keyword::AS)?;
            let signature_expr = self.parse_function()?;

            Some(WebhookSourceInfo {
                secret_ref,
                signature_expr,
            })
        } else {
            None
>>>>>>> 521f6749
        };

        Ok(Statement::CreateTable {
            name: table_name,
            temporary,
            columns,
            wildcard_idx,
            constraints,
            with_options,
            or_replace,
            if_not_exists,
            format_encode,
            source_watermarks,
            append_only,
            on_conflict,
            with_version_column,
            query,
            cdc_table_info,
            include_column_options: include_options,
<<<<<<< HEAD
            engine,
=======
            webhook_info,
>>>>>>> 521f6749
        })
    }

    pub fn parse_include_options(&mut self) -> PResult<IncludeOption> {
        let mut options = vec![];
        while self.parse_keyword(Keyword::INCLUDE) {
            let column_type = self.parse_identifier()?;

            let mut column_inner_field = None;
            let mut header_inner_expect_type = None;
            if let Token::SingleQuotedString(inner_field) = self.peek_token().token {
                self.next_token();
                column_inner_field = Some(inner_field);

                // `verify` rejects `DataType::Custom` so that a following `INCLUDE` (or even `WITH`)
                // will not be misrecognized as a DataType.
                //
                // For example, the following look structurally the same because `INCLUDE` is not a
                // reserved keyword. (`AS` is reserved.)
                // * `INCLUDE header 'foo' varchar`
                // * `INCLUDE header 'foo' INCLUDE`
                //
                // To be honest `bytea` shall be a `DataType::Custom` rather than a keyword, and the
                // logic here shall be:
                // ```
                // match dt {
                //     DataType::Custom(name) => allowed.contains(name.real_value()),
                //     _ => true,
                // }
                // ```
                // An allowlist is better than a denylist, as the following token may be other than
                // `INCLUDE` or `WITH` in the future.
                //
                // If this sounds too complicated - it means we should have designed this extension
                // syntax differently to make ambiguity handling easier.
                header_inner_expect_type =
                    opt(parser_v2::data_type.verify(|dt| !matches!(dt, DataType::Custom(_))))
                        .parse_next(self)?;
            }

            let mut column_alias = None;
            if self.parse_keyword(Keyword::AS) {
                column_alias = Some(self.parse_identifier()?);
            }

            options.push(IncludeOptionItem {
                column_type,
                inner_field: column_inner_field,
                column_alias,
                header_inner_expect_type,
            });

            // tolerate previous bug #18800 of displaying with comma separation
            let _ = self.consume_token(&Token::Comma);
        }
        Ok(options)
    }

    pub fn parse_columns_with_watermark(&mut self) -> PResult<ColumnsDefTuple> {
        let mut columns = vec![];
        let mut constraints = vec![];
        let mut watermarks = vec![];
        let mut wildcard_idx = None;
        if !self.consume_token(&Token::LParen) || self.consume_token(&Token::RParen) {
            return Ok((columns, constraints, watermarks, wildcard_idx));
        }

        loop {
            if self.consume_token(&Token::Mul) {
                if wildcard_idx.is_none() {
                    wildcard_idx = Some(columns.len());
                } else {
                    parser_err!("At most 1 wildcard is allowed in source definetion");
                }
            } else if let Some(constraint) = self.parse_optional_table_constraint()? {
                constraints.push(constraint);
            } else if let Some(watermark) = self.parse_optional_watermark()? {
                watermarks.push(watermark);
                if watermarks.len() > 1 {
                    // TODO(yuhao): allow multiple watermark on source.
                    parser_err!("Only 1 watermark is allowed to be defined on source.");
                }
            } else if let Token::Word(_) = self.peek_token().token {
                columns.push(self.parse_column_def()?);
            } else {
                return self.expected("column name or constraint definition");
            }
            let comma = self.consume_token(&Token::Comma);
            if self.consume_token(&Token::RParen) {
                // allow a trailing comma, even though it's not in standard
                break;
            } else if !comma {
                return self.expected("',' or ')' after column definition");
            }
        }

        Ok((columns, constraints, watermarks, wildcard_idx))
    }

    fn parse_column_def(&mut self) -> PResult<ColumnDef> {
        let name = self.parse_identifier_non_reserved()?;
        let data_type = if let Token::Word(_) = self.peek_token().token {
            Some(self.parse_data_type()?)
        } else {
            None
        };

        let collation = if self.parse_keyword(Keyword::COLLATE) {
            Some(self.parse_object_name()?)
        } else {
            None
        };
        let mut options = vec![];
        loop {
            if self.parse_keyword(Keyword::CONSTRAINT) {
                let name = Some(self.parse_identifier_non_reserved()?);
                if let Some(option) = self.parse_optional_column_option()? {
                    options.push(ColumnOptionDef { name, option });
                } else {
                    return self.expected("constraint details after CONSTRAINT <name>");
                }
            } else if let Some(option) = self.parse_optional_column_option()? {
                options.push(ColumnOptionDef { name: None, option });
            } else {
                break;
            };
        }
        Ok(ColumnDef {
            name,
            data_type,
            collation,
            options,
        })
    }

    pub fn parse_optional_column_option(&mut self) -> PResult<Option<ColumnOption>> {
        if self.parse_keywords(&[Keyword::NOT, Keyword::NULL]) {
            Ok(Some(ColumnOption::NotNull))
        } else if self.parse_keyword(Keyword::NULL) {
            Ok(Some(ColumnOption::Null))
        } else if self.parse_keyword(Keyword::DEFAULT) {
            Ok(Some(ColumnOption::DefaultColumns(self.parse_expr()?)))
        } else if self.parse_keywords(&[Keyword::PRIMARY, Keyword::KEY]) {
            Ok(Some(ColumnOption::Unique { is_primary: true }))
        } else if self.parse_keyword(Keyword::UNIQUE) {
            Ok(Some(ColumnOption::Unique { is_primary: false }))
        } else if self.parse_keyword(Keyword::REFERENCES) {
            let foreign_table = self.parse_object_name()?;
            // PostgreSQL allows omitting the column list and
            // uses the primary key column of the foreign table by default
            let referred_columns = self.parse_parenthesized_column_list(Optional)?;
            let mut on_delete = None;
            let mut on_update = None;
            loop {
                if on_delete.is_none() && self.parse_keywords(&[Keyword::ON, Keyword::DELETE]) {
                    on_delete = Some(self.parse_referential_action()?);
                } else if on_update.is_none()
                    && self.parse_keywords(&[Keyword::ON, Keyword::UPDATE])
                {
                    on_update = Some(self.parse_referential_action()?);
                } else {
                    break;
                }
            }
            Ok(Some(ColumnOption::ForeignKey {
                foreign_table,
                referred_columns,
                on_delete,
                on_update,
            }))
        } else if self.parse_keyword(Keyword::CHECK) {
            self.expect_token(&Token::LParen)?;
            let expr = self.parse_expr()?;
            self.expect_token(&Token::RParen)?;
            Ok(Some(ColumnOption::Check(expr)))
        } else if self.parse_keyword(Keyword::AS) {
            Ok(Some(ColumnOption::GeneratedColumns(self.parse_expr()?)))
        } else {
            Ok(None)
        }
    }

    pub fn parse_handle_conflict_behavior(&mut self) -> PResult<Option<OnConflict>> {
        if self.parse_keyword(Keyword::OVERWRITE) {
            // compatible with v1.9 - v2.0
            Ok(Some(OnConflict::UpdateFull))
        } else if self.parse_keyword(Keyword::IGNORE) {
            // compatible with v1.9 - v2.0
            Ok(Some(OnConflict::Nothing))
        } else if self.parse_keywords(&[
            Keyword::DO,
            Keyword::UPDATE,
            Keyword::IF,
            Keyword::NOT,
            Keyword::NULL,
        ]) {
            Ok(Some(OnConflict::UpdateIfNotNull))
        } else if self.parse_keywords(&[Keyword::DO, Keyword::UPDATE, Keyword::FULL]) {
            Ok(Some(OnConflict::UpdateFull))
        } else if self.parse_keywords(&[Keyword::DO, Keyword::NOTHING]) {
            Ok(Some(OnConflict::Nothing))
        } else {
            Ok(None)
        }
    }

    pub fn parse_referential_action(&mut self) -> PResult<ReferentialAction> {
        if self.parse_keyword(Keyword::RESTRICT) {
            Ok(ReferentialAction::Restrict)
        } else if self.parse_keyword(Keyword::CASCADE) {
            Ok(ReferentialAction::Cascade)
        } else if self.parse_keywords(&[Keyword::SET, Keyword::NULL]) {
            Ok(ReferentialAction::SetNull)
        } else if self.parse_keywords(&[Keyword::NO, Keyword::ACTION]) {
            Ok(ReferentialAction::NoAction)
        } else if self.parse_keywords(&[Keyword::SET, Keyword::DEFAULT]) {
            Ok(ReferentialAction::SetDefault)
        } else {
            self.expected("one of RESTRICT, CASCADE, SET NULL, NO ACTION or SET DEFAULT")
        }
    }

    pub fn parse_optional_watermark(&mut self) -> PResult<Option<SourceWatermark>> {
        if self.parse_keyword(Keyword::WATERMARK) {
            self.expect_keyword(Keyword::FOR)?;
            let column = self.parse_identifier_non_reserved()?;
            self.expect_keyword(Keyword::AS)?;
            let expr = self.parse_expr()?;
            Ok(Some(SourceWatermark { column, expr }))
        } else {
            Ok(None)
        }
    }

    pub fn parse_optional_table_constraint(&mut self) -> PResult<Option<TableConstraint>> {
        let name = if self.parse_keyword(Keyword::CONSTRAINT) {
            Some(self.parse_identifier_non_reserved()?)
        } else {
            None
        };
        let checkpoint = *self;
        let token = self.next_token();
        match token.token {
            Token::Word(w) if w.keyword == Keyword::PRIMARY || w.keyword == Keyword::UNIQUE => {
                let is_primary = w.keyword == Keyword::PRIMARY;
                if is_primary {
                    self.expect_keyword(Keyword::KEY)?;
                }
                let columns = self.parse_parenthesized_column_list(Mandatory)?;
                Ok(Some(TableConstraint::Unique {
                    name,
                    columns,
                    is_primary,
                }))
            }
            Token::Word(w) if w.keyword == Keyword::FOREIGN => {
                self.expect_keyword(Keyword::KEY)?;
                let columns = self.parse_parenthesized_column_list(Mandatory)?;
                self.expect_keyword(Keyword::REFERENCES)?;
                let foreign_table = self.parse_object_name()?;
                let referred_columns = self.parse_parenthesized_column_list(Mandatory)?;
                let mut on_delete = None;
                let mut on_update = None;
                loop {
                    if on_delete.is_none() && self.parse_keywords(&[Keyword::ON, Keyword::DELETE]) {
                        on_delete = Some(self.parse_referential_action()?);
                    } else if on_update.is_none()
                        && self.parse_keywords(&[Keyword::ON, Keyword::UPDATE])
                    {
                        on_update = Some(self.parse_referential_action()?);
                    } else {
                        break;
                    }
                }
                Ok(Some(TableConstraint::ForeignKey {
                    name,
                    columns,
                    foreign_table,
                    referred_columns,
                    on_delete,
                    on_update,
                }))
            }
            Token::Word(w) if w.keyword == Keyword::CHECK => {
                self.expect_token(&Token::LParen)?;
                let expr = Box::new(self.parse_expr()?);
                self.expect_token(&Token::RParen)?;
                Ok(Some(TableConstraint::Check { name, expr }))
            }
            _ => {
                *self = checkpoint;
                if name.is_some() {
                    self.expected("PRIMARY, UNIQUE, FOREIGN, or CHECK")
                } else {
                    Ok(None)
                }
            }
        }
    }

    pub fn parse_options_with_preceding_keyword(
        &mut self,
        keyword: Keyword,
    ) -> PResult<Vec<SqlOption>> {
        if self.parse_keyword(keyword) {
            self.expect_token(&Token::LParen)?;
            self.parse_options_inner()
        } else {
            Ok(vec![])
        }
    }

    pub fn parse_options(&mut self) -> PResult<Vec<SqlOption>> {
        if self.peek_token() == Token::LParen {
            self.next_token();
            self.parse_options_inner()
        } else {
            Ok(vec![])
        }
    }

    // has parsed a LParen
    pub fn parse_options_inner(&mut self) -> PResult<Vec<SqlOption>> {
        let mut values = vec![];
        loop {
            values.push(Parser::parse_sql_option(self)?);
            let comma = self.consume_token(&Token::Comma);
            if self.consume_token(&Token::RParen) {
                // allow a trailing comma, even though it's not in standard
                break;
            } else if !comma {
                return self.expected("',' or ')' after option definition");
            }
        }
        Ok(values)
    }

    pub fn parse_sql_option(&mut self) -> PResult<SqlOption> {
        let name = self.parse_object_name()?;
        self.expect_token(&Token::Eq)?;
        let value = self.parse_value()?;
        Ok(SqlOption { name, value })
    }

    pub fn parse_since(&mut self) -> PResult<Since> {
        if self.parse_keyword(Keyword::SINCE) {
            let checkpoint = *self;
            let token = self.next_token();
            match token.token {
                Token::Word(w) => {
                    let ident = w.to_ident()?;
                    // Backward compatibility for now.
                    if ident.real_value() == "proctime" || ident.real_value() == "now" {
                        self.expect_token(&Token::LParen)?;
                        self.expect_token(&Token::RParen)?;
                        Ok(Since::ProcessTime)
                    } else if ident.real_value() == "begin" {
                        self.expect_token(&Token::LParen)?;
                        self.expect_token(&Token::RParen)?;
                        Ok(Since::Begin)
                    } else {
                        parser_err!(
                            "Expected proctime(), begin() or now(), found: {}",
                            ident.real_value()
                        )
                    }
                }
                Token::Number(s) => {
                    let num = s
                        .parse::<u64>()
                        .map_err(|e| StrError(format!("Could not parse '{}' as u64: {}", s, e)))?;
                    Ok(Since::TimestampMsNum(num))
                }
                _ => self.expected_at(checkpoint, "proctime(), begin() , now(), Number"),
            }
        } else if self.parse_word("FULL") {
            Ok(Since::Full)
        } else {
            Ok(Since::ProcessTime)
        }
    }

    pub fn parse_emit_mode(&mut self) -> PResult<Option<EmitMode>> {
        if self.parse_keyword(Keyword::EMIT) {
            match self.parse_one_of_keywords(&[Keyword::IMMEDIATELY, Keyword::ON]) {
                Some(Keyword::IMMEDIATELY) => Ok(Some(EmitMode::Immediately)),
                Some(Keyword::ON) => {
                    self.expect_keywords(&[Keyword::WINDOW, Keyword::CLOSE])?;
                    Ok(Some(EmitMode::OnWindowClose))
                }
                Some(_) => unreachable!(),
                None => self.expected("IMMEDIATELY or ON WINDOW CLOSE after EMIT"),
            }
        } else {
            Ok(None)
        }
    }

    pub fn parse_alter(&mut self) -> PResult<Statement> {
        if self.parse_keyword(Keyword::DATABASE) {
            self.parse_alter_database()
        } else if self.parse_keyword(Keyword::SCHEMA) {
            self.parse_alter_schema()
        } else if self.parse_keyword(Keyword::TABLE) {
            self.parse_alter_table()
        } else if self.parse_keyword(Keyword::INDEX) {
            self.parse_alter_index()
        } else if self.parse_keyword(Keyword::VIEW) {
            self.parse_alter_view(false)
        } else if self.parse_keywords(&[Keyword::MATERIALIZED, Keyword::VIEW]) {
            self.parse_alter_view(true)
        } else if self.parse_keyword(Keyword::SINK) {
            self.parse_alter_sink()
        } else if self.parse_keyword(Keyword::SOURCE) {
            self.parse_alter_source()
        } else if self.parse_keyword(Keyword::FUNCTION) {
            self.parse_alter_function()
        } else if self.parse_keyword(Keyword::CONNECTION) {
            self.parse_alter_connection()
        } else if self.parse_keyword(Keyword::USER) {
            self.parse_alter_user()
        } else if self.parse_keyword(Keyword::SYSTEM) {
            self.parse_alter_system()
        } else if self.parse_keyword(Keyword::SUBSCRIPTION) {
            self.parse_alter_subscription()
        } else if self.parse_keyword(Keyword::SECRET) {
            self.parse_alter_secret()
        } else {
            self.expected(
                "DATABASE, SCHEMA, TABLE, INDEX, MATERIALIZED, VIEW, SINK, SUBSCRIPTION, SOURCE, FUNCTION, USER, SECRET or SYSTEM after ALTER"
            )
        }
    }

    pub fn parse_alter_database(&mut self) -> PResult<Statement> {
        let database_name = self.parse_object_name()?;
        let operation = if self.parse_keywords(&[Keyword::OWNER, Keyword::TO]) {
            let owner_name: Ident = self.parse_identifier()?;
            AlterDatabaseOperation::ChangeOwner {
                new_owner_name: owner_name,
            }
        } else if self.parse_keyword(Keyword::RENAME) {
            if self.parse_keyword(Keyword::TO) {
                let database_name = self.parse_object_name()?;
                AlterDatabaseOperation::RenameDatabase { database_name }
            } else {
                return self.expected("TO after RENAME");
            }
        } else {
            return self.expected("OWNER TO after ALTER DATABASE");
        };

        Ok(Statement::AlterDatabase {
            name: database_name,
            operation,
        })
    }

    pub fn parse_alter_schema(&mut self) -> PResult<Statement> {
        let schema_name = self.parse_object_name()?;
        let operation = if self.parse_keywords(&[Keyword::OWNER, Keyword::TO]) {
            let owner_name: Ident = self.parse_identifier()?;
            AlterSchemaOperation::ChangeOwner {
                new_owner_name: owner_name,
            }
        } else if self.parse_keyword(Keyword::RENAME) {
            self.expect_keyword(Keyword::TO)?;
            let schema_name = self.parse_object_name()?;
            AlterSchemaOperation::RenameSchema { schema_name }
        } else if self.parse_keywords(&[Keyword::SWAP, Keyword::WITH]) {
            let target_schema = self.parse_object_name()?;
            AlterSchemaOperation::SwapRenameSchema { target_schema }
        } else {
            return self.expected("RENAME, OWNER TO, OR SWAP WITH after ALTER SCHEMA");
        };

        Ok(Statement::AlterSchema {
            name: schema_name,
            operation,
        })
    }

    pub fn parse_alter_user(&mut self) -> PResult<Statement> {
        Ok(Statement::AlterUser(AlterUserStatement::parse_to(self)?))
    }

    pub fn parse_alter_table(&mut self) -> PResult<Statement> {
        let _ = self.parse_keyword(Keyword::ONLY);
        let table_name = self.parse_object_name()?;
        let operation = if self.parse_keyword(Keyword::ADD) {
            if let Some(constraint) = self.parse_optional_table_constraint()? {
                AlterTableOperation::AddConstraint(constraint)
            } else {
                let _ = self.parse_keyword(Keyword::COLUMN);
                let _if_not_exists =
                    self.parse_keywords(&[Keyword::IF, Keyword::NOT, Keyword::EXISTS]);
                let column_def = self.parse_column_def()?;
                AlterTableOperation::AddColumn { column_def }
            }
        } else if self.parse_keyword(Keyword::RENAME) {
            if self.parse_keyword(Keyword::CONSTRAINT) {
                let old_name = self.parse_identifier_non_reserved()?;
                self.expect_keyword(Keyword::TO)?;
                let new_name = self.parse_identifier_non_reserved()?;
                AlterTableOperation::RenameConstraint { old_name, new_name }
            } else if self.parse_keyword(Keyword::TO) {
                let table_name = self.parse_object_name()?;
                AlterTableOperation::RenameTable { table_name }
            } else {
                let _ = self.parse_keyword(Keyword::COLUMN);
                let old_column_name = self.parse_identifier_non_reserved()?;
                self.expect_keyword(Keyword::TO)?;
                let new_column_name = self.parse_identifier_non_reserved()?;
                AlterTableOperation::RenameColumn {
                    old_column_name,
                    new_column_name,
                }
            }
        } else if self.parse_keywords(&[Keyword::OWNER, Keyword::TO]) {
            let owner_name: Ident = self.parse_identifier()?;
            AlterTableOperation::ChangeOwner {
                new_owner_name: owner_name,
            }
        } else if self.parse_keyword(Keyword::SET) {
            if self.parse_keyword(Keyword::SCHEMA) {
                let schema_name = self.parse_object_name()?;
                AlterTableOperation::SetSchema {
                    new_schema_name: schema_name,
                }
            } else if self.parse_keyword(Keyword::PARALLELISM) {
                if self.expect_keyword(Keyword::TO).is_err()
                    && self.expect_token(&Token::Eq).is_err()
                {
                    return self.expected("TO or = after ALTER TABLE SET PARALLELISM");
                }

                let value = self.parse_set_variable()?;

                let deferred = self.parse_keyword(Keyword::DEFERRED);

                AlterTableOperation::SetParallelism {
                    parallelism: value,
                    deferred,
                }
            } else if let Some(rate_limit) = self.parse_alter_source_rate_limit(true)? {
                AlterTableOperation::SetSourceRateLimit { rate_limit }
            } else if let Some(rate_limit) = self.parse_alter_backfill_rate_limit()? {
                AlterTableOperation::SetBackfillRateLimit { rate_limit }
            } else {
                return self.expected("SCHEMA/PARALLELISM/SOURCE_RATE_LIMIT after SET");
            }
        } else if self.parse_keyword(Keyword::DROP) {
            let _ = self.parse_keyword(Keyword::COLUMN);
            let if_exists = self.parse_keywords(&[Keyword::IF, Keyword::EXISTS]);
            let column_name = self.parse_identifier_non_reserved()?;
            let cascade = self.parse_keyword(Keyword::CASCADE);
            AlterTableOperation::DropColumn {
                column_name,
                if_exists,
                cascade,
            }
        } else if self.parse_keyword(Keyword::ALTER) {
            let _ = self.parse_keyword(Keyword::COLUMN);
            let column_name = self.parse_identifier_non_reserved()?;

            let op = if self.parse_keywords(&[Keyword::SET, Keyword::NOT, Keyword::NULL]) {
                AlterColumnOperation::SetNotNull {}
            } else if self.parse_keywords(&[Keyword::DROP, Keyword::NOT, Keyword::NULL]) {
                AlterColumnOperation::DropNotNull {}
            } else if self.parse_keywords(&[Keyword::SET, Keyword::DEFAULT]) {
                AlterColumnOperation::SetDefault {
                    value: self.parse_expr()?,
                }
            } else if self.parse_keywords(&[Keyword::DROP, Keyword::DEFAULT]) {
                AlterColumnOperation::DropDefault {}
            } else if self.parse_keywords(&[Keyword::SET, Keyword::DATA, Keyword::TYPE])
                || (self.parse_keyword(Keyword::TYPE))
            {
                let data_type = self.parse_data_type()?;
                let using = if self.parse_keyword(Keyword::USING) {
                    Some(self.parse_expr()?)
                } else {
                    None
                };
                AlterColumnOperation::SetDataType { data_type, using }
            } else {
                return self
                    .expected("SET/DROP NOT NULL, SET DEFAULT, SET DATA TYPE after ALTER COLUMN");
            };
            AlterTableOperation::AlterColumn { column_name, op }
        } else if self.parse_keywords(&[Keyword::REFRESH, Keyword::SCHEMA]) {
            AlterTableOperation::RefreshSchema
        } else if self.parse_keywords(&[Keyword::SWAP, Keyword::WITH]) {
            let target_table = self.parse_object_name()?;
            AlterTableOperation::SwapRenameTable { target_table }
        } else {
            return self
                .expected("ADD or RENAME or OWNER TO or SET or DROP or SWAP after ALTER TABLE");
        };
        Ok(Statement::AlterTable {
            name: table_name,
            operation,
        })
    }

    /// BACKFILL_RATE_LIMIT = default | NUMBER
    /// BACKFILL_RATE_LIMIT TO default | NUMBER
    pub fn parse_alter_backfill_rate_limit(&mut self) -> PResult<Option<i32>> {
        if !self.parse_word("BACKFILL_RATE_LIMIT") {
            return Ok(None);
        }
        if self.expect_keyword(Keyword::TO).is_err() && self.expect_token(&Token::Eq).is_err() {
            return self.expected("TO or = after ALTER TABLE SET BACKFILL_RATE_LIMIT");
        }
        let rate_limit = if self.parse_keyword(Keyword::DEFAULT) {
            -1
        } else {
            let s = self.parse_number_value()?;
            if let Ok(n) = s.parse::<i32>() {
                n
            } else {
                return self.expected("number or DEFAULT");
            }
        };
        Ok(Some(rate_limit))
    }

    /// SOURCE_RATE_LIMIT = default | NUMBER
    /// SOURCE_RATE_LIMIT TO default | NUMBER
    pub fn parse_alter_source_rate_limit(&mut self, is_table: bool) -> PResult<Option<i32>> {
        if !self.parse_word("SOURCE_RATE_LIMIT") {
            return Ok(None);
        }
        if self.expect_keyword(Keyword::TO).is_err() && self.expect_token(&Token::Eq).is_err() {
            let ddl = if is_table { "TABLE" } else { "SOURCE" };
            return self.expected(&format!("TO or = after ALTER {ddl} SET SOURCE_RATE_LIMIT"));
        }
        let rate_limit = if self.parse_keyword(Keyword::DEFAULT) {
            -1
        } else {
            let s = self.parse_number_value()?;
            if let Ok(n) = s.parse::<i32>() {
                n
            } else {
                return self.expected("number or DEFAULT");
            }
        };
        Ok(Some(rate_limit))
    }

    pub fn parse_alter_index(&mut self) -> PResult<Statement> {
        let index_name = self.parse_object_name()?;
        let operation = if self.parse_keyword(Keyword::RENAME) {
            if self.parse_keyword(Keyword::TO) {
                let index_name = self.parse_object_name()?;
                AlterIndexOperation::RenameIndex { index_name }
            } else {
                return self.expected("TO after RENAME");
            }
        } else if self.parse_keyword(Keyword::SET) {
            if self.parse_keyword(Keyword::PARALLELISM) {
                if self.expect_keyword(Keyword::TO).is_err()
                    && self.expect_token(&Token::Eq).is_err()
                {
                    return self.expected("TO or = after ALTER TABLE SET PARALLELISM");
                }

                let value = self.parse_set_variable()?;

                let deferred = self.parse_keyword(Keyword::DEFERRED);

                AlterIndexOperation::SetParallelism {
                    parallelism: value,
                    deferred,
                }
            } else {
                return self.expected("PARALLELISM after SET");
            }
        } else {
            return self.expected("RENAME after ALTER INDEX");
        };

        Ok(Statement::AlterIndex {
            name: index_name,
            operation,
        })
    }

    pub fn parse_alter_view(&mut self, materialized: bool) -> PResult<Statement> {
        let view_name = self.parse_object_name()?;
        let operation = if self.parse_keyword(Keyword::RENAME) {
            if self.parse_keyword(Keyword::TO) {
                let view_name = self.parse_object_name()?;
                AlterViewOperation::RenameView { view_name }
            } else {
                return self.expected("TO after RENAME");
            }
        } else if self.parse_keywords(&[Keyword::OWNER, Keyword::TO]) {
            let owner_name: Ident = self.parse_identifier()?;
            AlterViewOperation::ChangeOwner {
                new_owner_name: owner_name,
            }
        } else if self.parse_keywords(&[Keyword::SWAP, Keyword::WITH]) {
            let target_view = self.parse_object_name()?;
            AlterViewOperation::SwapRenameView { target_view }
        } else if self.parse_keyword(Keyword::SET) {
            if self.parse_keyword(Keyword::SCHEMA) {
                let schema_name = self.parse_object_name()?;
                AlterViewOperation::SetSchema {
                    new_schema_name: schema_name,
                }
            } else if self.parse_keyword(Keyword::PARALLELISM) && materialized {
                if self.expect_keyword(Keyword::TO).is_err()
                    && self.expect_token(&Token::Eq).is_err()
                {
                    return self.expected("TO or = after ALTER TABLE SET PARALLELISM");
                }

                let value = self.parse_set_variable()?;

                let deferred = self.parse_keyword(Keyword::DEFERRED);

                AlterViewOperation::SetParallelism {
                    parallelism: value,
                    deferred,
                }
            } else if materialized
                && let Some(rate_limit) = self.parse_alter_backfill_rate_limit()?
            {
                AlterViewOperation::SetBackfillRateLimit { rate_limit }
            } else {
                return self.expected("SCHEMA/PARALLELISM/BACKFILL_RATE_LIMIT after SET");
            }
        } else {
            return self.expected(&format!(
                "RENAME or OWNER TO or SET or SWAP after ALTER {}VIEW",
                if materialized { "MATERIALIZED " } else { "" }
            ));
        };

        Ok(Statement::AlterView {
            materialized,
            name: view_name,
            operation,
        })
    }

    pub fn parse_alter_sink(&mut self) -> PResult<Statement> {
        let sink_name = self.parse_object_name()?;
        let operation = if self.parse_keyword(Keyword::RENAME) {
            if self.parse_keyword(Keyword::TO) {
                let sink_name = self.parse_object_name()?;
                AlterSinkOperation::RenameSink { sink_name }
            } else {
                return self.expected("TO after RENAME");
            }
        } else if self.parse_keywords(&[Keyword::OWNER, Keyword::TO]) {
            let owner_name: Ident = self.parse_identifier()?;
            AlterSinkOperation::ChangeOwner {
                new_owner_name: owner_name,
            }
        } else if self.parse_keyword(Keyword::SET) {
            if self.parse_keyword(Keyword::SCHEMA) {
                let schema_name = self.parse_object_name()?;
                AlterSinkOperation::SetSchema {
                    new_schema_name: schema_name,
                }
            } else if self.parse_keyword(Keyword::PARALLELISM) {
                if self.expect_keyword(Keyword::TO).is_err()
                    && self.expect_token(&Token::Eq).is_err()
                {
                    return self.expected("TO or = after ALTER TABLE SET PARALLELISM");
                }

                let value = self.parse_set_variable()?;
                let deferred = self.parse_keyword(Keyword::DEFERRED);

                AlterSinkOperation::SetParallelism {
                    parallelism: value,
                    deferred,
                }
            } else {
                return self.expected("SCHEMA/PARALLELISM after SET");
            }
        } else if self.parse_keywords(&[Keyword::SWAP, Keyword::WITH]) {
            let target_sink = self.parse_object_name()?;
            AlterSinkOperation::SwapRenameSink { target_sink }
        } else {
            return self.expected("RENAME or OWNER TO or SET after ALTER SINK");
        };

        Ok(Statement::AlterSink {
            name: sink_name,
            operation,
        })
    }

    pub fn parse_alter_subscription(&mut self) -> PResult<Statement> {
        let subscription_name = self.parse_object_name()?;
        let operation = if self.parse_keyword(Keyword::RENAME) {
            if self.parse_keyword(Keyword::TO) {
                let subscription_name = self.parse_object_name()?;
                AlterSubscriptionOperation::RenameSubscription { subscription_name }
            } else {
                return self.expected("TO after RENAME");
            }
        } else if self.parse_keywords(&[Keyword::OWNER, Keyword::TO]) {
            let owner_name: Ident = self.parse_identifier()?;
            AlterSubscriptionOperation::ChangeOwner {
                new_owner_name: owner_name,
            }
        } else if self.parse_keyword(Keyword::SET) {
            if self.parse_keyword(Keyword::SCHEMA) {
                let schema_name = self.parse_object_name()?;
                AlterSubscriptionOperation::SetSchema {
                    new_schema_name: schema_name,
                }
            } else {
                return self.expected("SCHEMA after SET");
            }
        } else if self.parse_keywords(&[Keyword::SWAP, Keyword::WITH]) {
            let target_subscription = self.parse_object_name()?;
            AlterSubscriptionOperation::SwapRenameSubscription {
                target_subscription,
            }
        } else {
            return self.expected("RENAME or OWNER TO or SET or SWAP after ALTER SUBSCRIPTION");
        };

        Ok(Statement::AlterSubscription {
            name: subscription_name,
            operation,
        })
    }

    pub fn parse_alter_source(&mut self) -> PResult<Statement> {
        let source_name = self.parse_object_name()?;
        let operation = if self.parse_keyword(Keyword::RENAME) {
            if self.parse_keyword(Keyword::TO) {
                let source_name = self.parse_object_name()?;
                AlterSourceOperation::RenameSource { source_name }
            } else {
                return self.expected("TO after RENAME");
            }
        } else if self.parse_keyword(Keyword::ADD) {
            let _ = self.parse_keyword(Keyword::COLUMN);
            let _if_not_exists = self.parse_keywords(&[Keyword::IF, Keyword::NOT, Keyword::EXISTS]);
            let column_def = self.parse_column_def()?;
            AlterSourceOperation::AddColumn { column_def }
        } else if self.parse_keywords(&[Keyword::OWNER, Keyword::TO]) {
            let owner_name: Ident = self.parse_identifier()?;
            AlterSourceOperation::ChangeOwner {
                new_owner_name: owner_name,
            }
        } else if self.parse_keyword(Keyword::SET) {
            if self.parse_keyword(Keyword::SCHEMA) {
                let schema_name = self.parse_object_name()?;
                AlterSourceOperation::SetSchema {
                    new_schema_name: schema_name,
                }
            } else if let Some(rate_limit) = self.parse_alter_source_rate_limit(false)? {
                AlterSourceOperation::SetSourceRateLimit { rate_limit }
            } else {
                return self.expected("SCHEMA or SOURCE_RATE_LIMIT after SET");
            }
        } else if self.peek_nth_any_of_keywords(0, &[Keyword::FORMAT]) {
            let format_encode = self.parse_schema()?.unwrap();
            if format_encode.key_encode.is_some() {
                parser_err!("key encode clause is not supported in source schema");
            }
            AlterSourceOperation::FormatEncode { format_encode }
        } else if self.parse_keywords(&[Keyword::REFRESH, Keyword::SCHEMA]) {
            AlterSourceOperation::RefreshSchema
        } else if self.parse_keywords(&[Keyword::SWAP, Keyword::WITH]) {
            let target_source = self.parse_object_name()?;
            AlterSourceOperation::SwapRenameSource { target_source }
        } else {
            return self.expected(
                "RENAME, ADD COLUMN, OWNER TO, SET or SOURCE_RATE_LIMIT after ALTER SOURCE",
            );
        };

        Ok(Statement::AlterSource {
            name: source_name,
            operation,
        })
    }

    pub fn parse_alter_function(&mut self) -> PResult<Statement> {
        let FunctionDesc { name, args } = self.parse_function_desc()?;

        let operation = if self.parse_keyword(Keyword::SET) {
            if self.parse_keyword(Keyword::SCHEMA) {
                let schema_name = self.parse_object_name()?;
                AlterFunctionOperation::SetSchema {
                    new_schema_name: schema_name,
                }
            } else {
                return self.expected("SCHEMA after SET");
            }
        } else {
            return self.expected("SET after ALTER FUNCTION");
        };

        Ok(Statement::AlterFunction {
            name,
            args,
            operation,
        })
    }

    pub fn parse_alter_connection(&mut self) -> PResult<Statement> {
        let connection_name = self.parse_object_name()?;
        let operation = if self.parse_keyword(Keyword::SET) {
            if self.parse_keyword(Keyword::SCHEMA) {
                let schema_name = self.parse_object_name()?;
                AlterConnectionOperation::SetSchema {
                    new_schema_name: schema_name,
                }
            } else {
                return self.expected("SCHEMA after SET");
            }
        } else {
            return self.expected("SET after ALTER CONNECTION");
        };

        Ok(Statement::AlterConnection {
            name: connection_name,
            operation,
        })
    }

    pub fn parse_alter_system(&mut self) -> PResult<Statement> {
        self.expect_keyword(Keyword::SET)?;
        let param = self.parse_identifier()?;
        if self.expect_keyword(Keyword::TO).is_err() && self.expect_token(&Token::Eq).is_err() {
            return self.expected("TO or = after ALTER SYSTEM SET");
        }
        let value = self.parse_set_variable()?;
        Ok(Statement::AlterSystem { param, value })
    }

    pub fn parse_alter_secret(&mut self) -> PResult<Statement> {
        let secret_name = self.parse_object_name()?;
        let with_options = self.parse_with_properties()?;
        self.expect_keyword(Keyword::AS)?;
        let new_credential = self.parse_value()?;
        let operation = AlterSecretOperation::ChangeCredential { new_credential };
        Ok(Statement::AlterSecret {
            name: secret_name,
            with_options,
            operation,
        })
    }

    /// Parse a copy statement
    pub fn parse_copy(&mut self) -> PResult<Statement> {
        let table_name = self.parse_object_name()?;
        let columns = self.parse_parenthesized_column_list(Optional)?;
        self.expect_keywords(&[Keyword::FROM, Keyword::STDIN])?;
        self.expect_token(&Token::SemiColon)?;
        let values = self.parse_tsv();
        Ok(Statement::Copy {
            table_name,
            columns,
            values,
        })
    }

    /// Parse a tab separated values in
    /// COPY payload
    fn parse_tsv(&mut self) -> Vec<Option<String>> {
        self.parse_tab_value()
    }

    fn parse_tab_value(&mut self) -> Vec<Option<String>> {
        let mut values = vec![];
        let mut content = String::from("");
        while let Some(t) = self.next_token_no_skip() {
            match t.token {
                Token::Whitespace(Whitespace::Tab) => {
                    values.push(Some(content.to_string()));
                    content.clear();
                }
                Token::Whitespace(Whitespace::Newline) => {
                    values.push(Some(content.to_string()));
                    content.clear();
                }
                Token::Backslash => {
                    if self.consume_token(&Token::Period) {
                        return values;
                    }
                    if let Token::Word(w) = self.next_token().token {
                        if w.value == "N" {
                            values.push(None);
                        }
                    }
                }
                _ => {
                    content.push_str(&t.to_string());
                }
            }
        }
        values
    }

    /// Parse a literal value (numbers, strings, date/time, booleans)
    pub fn parse_value(&mut self) -> PResult<Value> {
        let checkpoint = *self;
        let token = self.next_token();
        match token.token {
            Token::Word(w) => match w.keyword {
                Keyword::TRUE => Ok(Value::Boolean(true)),
                Keyword::FALSE => Ok(Value::Boolean(false)),
                Keyword::NULL => Ok(Value::Null),
                Keyword::NoKeyword if w.quote_style.is_some() => match w.quote_style {
                    Some('"') => Ok(Value::DoubleQuotedString(w.value)),
                    Some('\'') => Ok(Value::SingleQuotedString(w.value)),
                    _ => self.expected_at(checkpoint, "A value")?,
                },
                Keyword::SECRET => {
                    let secret = self.parse_secret_ref()?;
                    Ok(Value::Ref(secret))
                }
                _ => self.expected_at(checkpoint, "a concrete value"),
            },
            Token::Number(ref n) => Ok(Value::Number(n.clone())),
            Token::SingleQuotedString(ref s) => Ok(Value::SingleQuotedString(s.to_string())),
            Token::DollarQuotedString(ref s) => Ok(Value::DollarQuotedString(s.clone())),
            Token::CstyleEscapesString(ref s) => Ok(Value::CstyleEscapedString(s.clone())),
            Token::NationalStringLiteral(ref s) => Ok(Value::NationalStringLiteral(s.to_string())),
            Token::HexStringLiteral(ref s) => Ok(Value::HexStringLiteral(s.to_string())),
            _ => self.expected_at(checkpoint, "a value"),
        }
    }

    fn parse_secret_ref(&mut self) -> PResult<SecretRef> {
        let secret_name = self.parse_object_name()?;
        let ref_as = if self.parse_keywords(&[Keyword::AS, Keyword::FILE]) {
            SecretRefAsType::File
        } else {
            SecretRefAsType::Text
        };
        Ok(SecretRef {
            secret_name,
            ref_as,
        })
    }

    fn parse_set_variable(&mut self) -> PResult<SetVariableValue> {
        alt((
            Keyword::DEFAULT.value(SetVariableValue::Default),
            separated(
                1..,
                alt((
                    Self::parse_value.map(SetVariableValueSingle::Literal),
                    |parser: &mut Self| {
                        let checkpoint = *parser;
                        let ident = parser.parse_identifier()?;
                        if ident.value == "default" {
                            *parser = checkpoint;
                            return parser.expected("parameter list value").map_err(|e| e.cut());
                        }
                        Ok(SetVariableValueSingle::Ident(ident))
                    },
                    fail.expect("parameter value"),
                )),
                Token::Comma,
            )
            .map(|list: Vec<SetVariableValueSingle>| {
                if list.len() == 1 {
                    SetVariableValue::Single(list[0].clone())
                } else {
                    SetVariableValue::List(list)
                }
            }),
        ))
        .parse_next(self)
    }

    pub fn parse_number_value(&mut self) -> PResult<String> {
        let checkpoint = *self;
        match self.parse_value()? {
            Value::Number(v) => Ok(v),
            _ => self.expected_at(checkpoint, "literal number"),
        }
    }

    /// Parse an unsigned literal integer/long
    pub fn parse_literal_uint(&mut self) -> PResult<u64> {
        literal_uint(self)
    }

    pub fn parse_function_definition(&mut self) -> PResult<FunctionDefinition> {
        alt((
            single_quoted_string.map(FunctionDefinition::SingleQuotedDef),
            dollar_quoted_string.map(FunctionDefinition::DoubleDollarDef),
            Self::parse_identifier.map(|i| FunctionDefinition::Identifier(i.value)),
            fail.expect("function definition"),
        ))
        .parse_next(self)
    }

    /// Parse a literal string
    pub fn parse_literal_string(&mut self) -> PResult<String> {
        let checkpoint = *self;
        let token = self.next_token();
        match token.token {
            Token::SingleQuotedString(s) => Ok(s),
            _ => self.expected_at(checkpoint, "literal string"),
        }
    }

    /// Parse a map key string
    pub fn parse_map_key(&mut self) -> PResult<Expr> {
        alt((
            Self::parse_function,
            single_quoted_string.map(|s| Expr::Value(Value::SingleQuotedString(s))),
            token_number.map(|s| Expr::Value(Value::Number(s))),
            fail.expect("literal string, number or function"),
        ))
        .parse_next(self)
    }

    /// Parse a SQL datatype (in the context of a CREATE TABLE statement for example)
    pub fn parse_data_type(&mut self) -> PResult<DataType> {
        parser_v2::data_type(self)
    }

    /// Parse `AS identifier` (or simply `identifier` if it's not a reserved keyword)
    /// Some examples with aliases: `SELECT 1 foo`, `SELECT COUNT(*) AS cnt`,
    /// `SELECT ... FROM t1 foo, t2 bar`, `SELECT ... FROM (...) AS bar`
    pub fn parse_optional_alias(&mut self, reserved_kwds: &[Keyword]) -> PResult<Option<Ident>> {
        let after_as = self.parse_keyword(Keyword::AS);
        let checkpoint = *self;
        let token = self.next_token();
        match token.token {
            // Accept any identifier after `AS` (though many dialects have restrictions on
            // keywords that may appear here). If there's no `AS`: don't parse keywords,
            // which may start a construct allowed in this position, to be parsed as aliases.
            // (For example, in `FROM t1 JOIN` the `JOIN` will always be parsed as a keyword,
            // not an alias.)
            Token::Word(w) if after_as || (!reserved_kwds.contains(&w.keyword)) => {
                Ok(Some(w.to_ident()?))
            }
            _ => {
                *self = checkpoint;
                if after_as {
                    return self.expected("an identifier after AS");
                }
                Ok(None) // no alias found
            }
        }
    }

    /// Parse `AS identifier` when the AS is describing a table-valued object,
    /// like in `... FROM generate_series(1, 10) AS t (col)`. In this case
    /// the alias is allowed to optionally name the columns in the table, in
    /// addition to the table itself.
    pub fn parse_optional_table_alias(
        &mut self,
        reserved_kwds: &[Keyword],
    ) -> PResult<Option<TableAlias>> {
        match self.parse_optional_alias(reserved_kwds)? {
            Some(name) => {
                let columns = self.parse_parenthesized_column_list(Optional)?;
                Ok(Some(TableAlias { name, columns }))
            }
            None => Ok(None),
        }
    }

    /// syntax `FOR SYSTEM_TIME AS OF PROCTIME()` is used for temporal join.
    pub fn parse_as_of(&mut self) -> PResult<AsOf> {
        Keyword::FOR.parse_next(self)?;
        alt((
            preceded(
                (Keyword::SYSTEM_TIME, Keyword::AS, Keyword::OF),
                cut_err(
                    alt((
                        preceded(
                            (
                                Self::parse_identifier.verify(|ident| ident.real_value() == "now"),
                                cut_err(Token::LParen),
                                cut_err(Token::RParen),
                                Token::Minus,
                            ),
                            Self::parse_literal_interval.try_map(|e| match e {
                                Expr::Value(v) => match v {
                                    Value::Interval {
                                        value,
                                        leading_field,
                                        ..
                                    } => {
                                        let Some(leading_field) = leading_field else {
                                            return Err(StrError("expect duration unit".into()));
                                        };
                                        Ok(AsOf::ProcessTimeWithInterval((value, leading_field)))
                                    }
                                    _ => Err(StrError("expect Value::Interval".into())),
                                },
                                _ => Err(StrError("expect Expr::Value".into())),
                            }),
                        ),
                        (
                            Self::parse_identifier.verify(|ident| ident.real_value() == "now"),
                            cut_err(Token::LParen),
                            cut_err(Token::RParen),
                        )
                            .value(AsOf::ProcessTimeWithInterval((
                                "0".to_owned(),
                                DateTimeField::Second,
                            ))),
                        (
                            Self::parse_identifier.verify(|ident| ident.real_value() == "proctime"),
                            cut_err(Token::LParen),
                            cut_err(Token::RParen),
                        )
                            .value(AsOf::ProcessTime),
                        literal_i64.map(AsOf::TimestampNum),
                        single_quoted_string.map(AsOf::TimestampString),
                    ))
                    .expect("proctime(), now(), number or string"),
                ),
            ),
            preceded(
                (Keyword::SYSTEM_VERSION, Keyword::AS, Keyword::OF),
                cut_err(
                    alt((
                        literal_i64.map(AsOf::VersionNum),
                        single_quoted_string.map(AsOf::VersionString),
                    ))
                    .expect("number or string"),
                ),
            ),
        ))
        .parse_next(self)
    }

    /// Parse a possibly qualified, possibly quoted identifier, e.g.
    /// `foo` or `myschema."table"
    pub fn parse_object_name(&mut self) -> PResult<ObjectName> {
        let mut idents = vec![];
        loop {
            idents.push(self.parse_identifier()?);
            if !self.consume_token(&Token::Period) {
                break;
            }
        }
        Ok(ObjectName(idents))
    }

    /// Parse identifiers strictly i.e. don't parse keywords
    pub fn parse_identifiers_non_keywords(&mut self) -> PResult<Vec<Ident>> {
        let mut idents = vec![];
        loop {
            match self.peek_token().token {
                Token::Word(w) => {
                    if w.keyword != Keyword::NoKeyword {
                        break;
                    }

                    idents.push(w.to_ident()?);
                }
                Token::EOF | Token::Eq => break,
                _ => {}
            }

            self.next_token();
        }

        Ok(idents)
    }

    /// Parse identifiers
    pub fn parse_identifiers(&mut self) -> PResult<Vec<Ident>> {
        let mut idents = vec![];
        loop {
            let token = self.next_token();
            match token.token {
                Token::Word(w) => {
                    idents.push(w.to_ident()?);
                }
                Token::EOF => break,
                _ => {}
            }
        }

        Ok(idents)
    }

    /// Parse a simple one-word identifier (possibly quoted, possibly a keyword)
    pub fn parse_identifier(&mut self) -> PResult<Ident> {
        let checkpoint = *self;
        let token = self.next_token();
        match token.token {
            Token::Word(w) => Ok(w.to_ident()?),
            _ => self.expected_at(checkpoint, "identifier"),
        }
    }

    /// Parse a simple one-word identifier (possibly quoted, possibly a non-reserved keyword)
    pub fn parse_identifier_non_reserved(&mut self) -> PResult<Ident> {
        let checkpoint = *self;
        let token = self.next_token();
        match token.token {
            Token::Word(w) => {
                match keywords::RESERVED_FOR_COLUMN_OR_TABLE_NAME.contains(&w.keyword) {
                    true => parser_err!("syntax error at or near {w}"),
                    false => Ok(w.to_ident()?),
                }
            }
            _ => self.expected_at(checkpoint, "identifier"),
        }
    }

    /// Parse a parenthesized comma-separated list of unqualified, possibly quoted identifiers
    pub fn parse_parenthesized_column_list(&mut self, optional: IsOptional) -> PResult<Vec<Ident>> {
        if self.consume_token(&Token::LParen) {
            let cols = self.parse_comma_separated(Parser::parse_identifier_non_reserved)?;
            self.expect_token(&Token::RParen)?;
            Ok(cols)
        } else if optional == Optional {
            Ok(vec![])
        } else {
            self.expected("a list of columns in parentheses")
        }
    }

    pub fn parse_returning(&mut self, optional: IsOptional) -> PResult<Vec<SelectItem>> {
        if self.parse_keyword(Keyword::RETURNING) {
            let cols = self.parse_comma_separated(Parser::parse_select_item)?;
            Ok(cols)
        } else if optional == Optional {
            Ok(vec![])
        } else {
            self.expected("a list of columns or * after returning")
        }
    }

    pub fn parse_row_expr(&mut self) -> PResult<Expr> {
        Ok(Expr::Row(self.parse_token_wrapped_exprs(
            &Token::LParen,
            &Token::RParen,
        )?))
    }

    /// Parse a comma-separated list (maybe empty) from a wrapped expression
    pub fn parse_token_wrapped_exprs(&mut self, left: &Token, right: &Token) -> PResult<Vec<Expr>> {
        if self.consume_token(left) {
            let exprs = if self.consume_token(right) {
                vec![]
            } else {
                let exprs = self.parse_comma_separated(Parser::parse_expr)?;
                self.expect_token(right)?;
                exprs
            };
            Ok(exprs)
        } else {
            self.expected(left.to_string().as_str())
        }
    }

    pub fn parse_optional_precision(&mut self) -> PResult<Option<u64>> {
        if self.consume_token(&Token::LParen) {
            let n = self.parse_literal_uint()?;
            self.expect_token(&Token::RParen)?;
            Ok(Some(n))
        } else {
            Ok(None)
        }
    }

    pub fn parse_optional_precision_scale(&mut self) -> PResult<(Option<u64>, Option<u64>)> {
        if self.consume_token(&Token::LParen) {
            let n = self.parse_literal_uint()?;
            let scale = if self.consume_token(&Token::Comma) {
                Some(self.parse_literal_uint()?)
            } else {
                None
            };
            self.expect_token(&Token::RParen)?;
            Ok((Some(n), scale))
        } else {
            Ok((None, None))
        }
    }

    pub fn parse_delete(&mut self) -> PResult<Statement> {
        self.expect_keyword(Keyword::FROM)?;
        let table_name = self.parse_object_name()?;
        let selection = if self.parse_keyword(Keyword::WHERE) {
            Some(self.parse_expr()?)
        } else {
            None
        };
        let returning = self.parse_returning(Optional)?;

        Ok(Statement::Delete {
            table_name,
            selection,
            returning,
        })
    }

    pub fn parse_optional_boolean(&mut self, default: bool) -> bool {
        if let Some(keyword) = self.parse_one_of_keywords(&[Keyword::TRUE, Keyword::FALSE]) {
            match keyword {
                Keyword::TRUE => true,
                Keyword::FALSE => false,
                _ => unreachable!(),
            }
        } else {
            default
        }
    }

    pub fn parse_explain(&mut self) -> PResult<Statement> {
        let mut options = ExplainOptions::default();

        let explain_key_words = [
            Keyword::VERBOSE,
            Keyword::TRACE,
            Keyword::TYPE,
            Keyword::LOGICAL,
            Keyword::PHYSICAL,
            Keyword::DISTSQL,
            Keyword::FORMAT,
        ];

        let parse_explain_option = |parser: &mut Parser<'_>| -> PResult<()> {
            let keyword = parser.expect_one_of_keywords(&explain_key_words)?;
            match keyword {
                Keyword::VERBOSE => options.verbose = parser.parse_optional_boolean(true),
                Keyword::TRACE => options.trace = parser.parse_optional_boolean(true),
                Keyword::TYPE => {
                    let explain_type = parser.expect_one_of_keywords(&[
                        Keyword::LOGICAL,
                        Keyword::PHYSICAL,
                        Keyword::DISTSQL,
                    ])?;
                    match explain_type {
                        Keyword::LOGICAL => options.explain_type = ExplainType::Logical,
                        Keyword::PHYSICAL => options.explain_type = ExplainType::Physical,
                        Keyword::DISTSQL => options.explain_type = ExplainType::DistSql,
                        _ => unreachable!("{}", keyword),
                    }
                }
                Keyword::LOGICAL => options.explain_type = ExplainType::Logical,
                Keyword::PHYSICAL => options.explain_type = ExplainType::Physical,
                Keyword::DISTSQL => options.explain_type = ExplainType::DistSql,
                Keyword::FORMAT => {
                    options.explain_format = {
                        match parser.expect_one_of_keywords(&[
                            Keyword::TEXT,
                            Keyword::JSON,
                            Keyword::XML,
                            Keyword::YAML,
                            Keyword::DOT,
                        ])? {
                            Keyword::TEXT => ExplainFormat::Text,
                            Keyword::JSON => ExplainFormat::Json,
                            Keyword::XML => ExplainFormat::Xml,
                            Keyword::YAML => ExplainFormat::Yaml,
                            Keyword::DOT => ExplainFormat::Dot,
                            _ => unreachable!("{}", keyword),
                        }
                    }
                }
                _ => unreachable!("{}", keyword),
            };
            Ok(())
        };

        let analyze = self.parse_keyword(Keyword::ANALYZE);
        // In order to support following statement, we need to peek before consume.
        // explain (select 1) union (select 1)
        if self.peek_token() == Token::LParen
            && self.peek_nth_any_of_keywords(1, &explain_key_words)
            && self.consume_token(&Token::LParen)
        {
            self.parse_comma_separated(parse_explain_option)?;
            self.expect_token(&Token::RParen)?;
        }

        let statement = self.parse_statement()?;
        Ok(Statement::Explain {
            analyze,
            statement: Box::new(statement),
            options,
        })
    }

    /// Parse a query expression, i.e. a `SELECT` statement optionally
    /// preceded with some `WITH` CTE declarations and optionally followed
    /// by `ORDER BY`. Unlike some other parse_... methods, this one doesn't
    /// expect the initial keyword to be already consumed
    pub fn parse_query(&mut self) -> PResult<Query> {
        let with = if self.parse_keyword(Keyword::WITH) {
            Some(With {
                recursive: self.parse_keyword(Keyword::RECURSIVE),
                cte_tables: self.parse_comma_separated(Parser::parse_cte)?,
            })
        } else {
            None
        };

        let body = self.parse_query_body(0)?;

        let order_by = if self.parse_keywords(&[Keyword::ORDER, Keyword::BY]) {
            self.parse_comma_separated(Parser::parse_order_by_expr)?
        } else {
            vec![]
        };

        let limit = if self.parse_keyword(Keyword::LIMIT) {
            self.parse_limit()?
        } else {
            None
        };

        let offset = if self.parse_keyword(Keyword::OFFSET) {
            Some(self.parse_offset()?)
        } else {
            None
        };

        let fetch = if self.parse_keyword(Keyword::FETCH) {
            if limit.is_some() {
                parser_err!("Cannot specify both LIMIT and FETCH");
            }
            let fetch = self.parse_fetch()?;
            if fetch.with_ties && order_by.is_empty() {
                parser_err!("WITH TIES cannot be specified without ORDER BY clause");
            }
            Some(fetch)
        } else {
            None
        };

        Ok(Query {
            with,
            body,
            order_by,
            limit,
            offset,
            fetch,
        })
    }

    /// Parse a CTE (`alias [( col1, col2, ... )] AS (subquery)`)
    fn parse_cte(&mut self) -> PResult<Cte> {
        let name = self.parse_identifier_non_reserved()?;
        let cte = if self.parse_keyword(Keyword::AS) {
            let cte_inner = self.parse_cte_inner()?;
            let alias = TableAlias {
                name,
                columns: vec![],
            };
            Cte { alias, cte_inner }
        } else {
            let columns = self.parse_parenthesized_column_list(Optional)?;
            self.expect_keyword(Keyword::AS)?;
            let cte_inner = self.parse_cte_inner()?;
            let alias = TableAlias { name, columns };
            Cte { alias, cte_inner }
        };
        Ok(cte)
    }

    fn parse_cte_inner(&mut self) -> PResult<CteInner> {
        if let Ok(()) = self.expect_token(&Token::LParen) {
            let query = self.parse_query()?;
            self.expect_token(&Token::RParen)?;
            Ok(CteInner::Query(query))
        } else {
            let changelog = self.parse_identifier_non_reserved()?;
            if changelog.to_string().to_lowercase() != "changelog" {
                parser_err!("Expected 'changelog' but found '{}'", changelog);
            }
            self.expect_keyword(Keyword::FROM)?;
            Ok(CteInner::ChangeLog(self.parse_object_name()?))
        }
    }

    /// Parse a "query body", which is an expression with roughly the
    /// following grammar:
    /// ```text
    ///   query_body ::= restricted_select | '(' subquery ')' | set_operation
    ///   restricted_select ::= 'SELECT' [expr_list] [ from ] [ where ] [ groupby_having ]
    ///   subquery ::= query_body [ order_by_limit ]
    ///   set_operation ::= query_body { 'UNION' | 'EXCEPT' | 'INTERSECT' } [ 'ALL' ] query_body
    /// ```
    fn parse_query_body(&mut self, precedence: u8) -> PResult<SetExpr> {
        // We parse the expression using a Pratt parser, as in `parse_expr()`.
        // Start by parsing a restricted SELECT or a `(subquery)`:
        let mut expr = if self.parse_keyword(Keyword::SELECT) {
            SetExpr::Select(Box::new(self.parse_select()?))
        } else if self.consume_token(&Token::LParen) {
            // CTEs are not allowed here, but the parser currently accepts them
            let subquery = self.parse_query()?;
            self.expect_token(&Token::RParen)?;
            SetExpr::Query(Box::new(subquery))
        } else if self.parse_keyword(Keyword::VALUES) {
            SetExpr::Values(self.parse_values()?)
        } else {
            return self.expected("SELECT, VALUES, or a subquery in the query body");
        };

        loop {
            // The query can be optionally followed by a set operator:
            let op = self.parse_set_operator(&self.peek_token().token);
            let next_precedence = match op {
                // UNION and EXCEPT have the same binding power and evaluate left-to-right
                Some(SetOperator::Union) | Some(SetOperator::Except) => 10,
                // INTERSECT has higher precedence than UNION/EXCEPT
                Some(SetOperator::Intersect) => 20,
                // Unexpected token or EOF => stop parsing the query body
                None => break,
            };
            if precedence >= next_precedence {
                break;
            }
            self.next_token(); // skip past the set operator

            let all = self.parse_keyword(Keyword::ALL);
            let corresponding = self.parse_corresponding()?;

            expr = SetExpr::SetOperation {
                left: Box::new(expr),
                op: op.unwrap(),
                corresponding,
                all,
                right: Box::new(self.parse_query_body(next_precedence)?),
            };
        }

        Ok(expr)
    }

    fn parse_set_operator(&mut self, token: &Token) -> Option<SetOperator> {
        match token {
            Token::Word(w) if w.keyword == Keyword::UNION => Some(SetOperator::Union),
            Token::Word(w) if w.keyword == Keyword::EXCEPT => Some(SetOperator::Except),
            Token::Word(w) if w.keyword == Keyword::INTERSECT => Some(SetOperator::Intersect),
            _ => None,
        }
    }

    fn parse_corresponding(&mut self) -> PResult<Corresponding> {
        let corresponding = if self.parse_keyword(Keyword::CORRESPONDING) {
            let column_list = if self.parse_keyword(Keyword::BY) {
                Some(self.parse_parenthesized_column_list(IsOptional::Mandatory)?)
            } else {
                None
            };
            Corresponding::with_column_list(column_list)
        } else {
            Corresponding::none()
        };
        Ok(corresponding)
    }

    /// Parse a restricted `SELECT` statement (no CTEs / `UNION` / `ORDER BY`),
    /// assuming the initial `SELECT` was already consumed
    pub fn parse_select(&mut self) -> PResult<Select> {
        let distinct = self.parse_all_or_distinct_on()?;

        let projection = self.parse_comma_separated(Parser::parse_select_item)?;

        // Note that for keywords to be properly handled here, they need to be
        // added to `RESERVED_FOR_COLUMN_ALIAS` / `RESERVED_FOR_TABLE_ALIAS`,
        // otherwise they may be parsed as an alias as part of the `projection`
        // or `from`.

        let from = if self.parse_keyword(Keyword::FROM) {
            self.parse_comma_separated(Parser::parse_table_and_joins)?
        } else {
            vec![]
        };
        let mut lateral_views = vec![];
        loop {
            if self.parse_keywords(&[Keyword::LATERAL, Keyword::VIEW]) {
                let outer = self.parse_keyword(Keyword::OUTER);
                let lateral_view = self.parse_expr()?;
                let lateral_view_name = self.parse_object_name()?;
                let lateral_col_alias = self
                    .parse_comma_separated(|parser| {
                        parser.parse_optional_alias(&[
                            Keyword::WHERE,
                            Keyword::GROUP,
                            Keyword::CLUSTER,
                            Keyword::HAVING,
                            Keyword::LATERAL,
                        ]) // This couldn't possibly be a bad idea
                    })?
                    .into_iter()
                    .flatten()
                    .collect();

                lateral_views.push(LateralView {
                    lateral_view,
                    lateral_view_name,
                    lateral_col_alias,
                    outer,
                });
            } else {
                break;
            }
        }

        let selection = if self.parse_keyword(Keyword::WHERE) {
            Some(self.parse_expr()?)
        } else {
            None
        };

        let group_by = if self.parse_keywords(&[Keyword::GROUP, Keyword::BY]) {
            self.parse_comma_separated(Parser::parse_group_by_expr)?
        } else {
            vec![]
        };

        let having = if self.parse_keyword(Keyword::HAVING) {
            Some(self.parse_expr()?)
        } else {
            None
        };

        Ok(Select {
            distinct,
            projection,
            from,
            lateral_views,
            selection,
            group_by,
            having,
        })
    }

    pub fn parse_set(&mut self) -> PResult<Statement> {
        let modifier = self.parse_one_of_keywords(&[Keyword::SESSION, Keyword::LOCAL]);
        if self.parse_keywords(&[Keyword::TIME, Keyword::ZONE]) {
            let value = alt((
                Keyword::DEFAULT.value(SetTimeZoneValue::Default),
                Keyword::LOCAL.value(SetTimeZoneValue::Local),
                preceded(
                    Keyword::INTERVAL,
                    cut_err(Self::parse_literal_interval.try_map(|e| match e {
                        // support a special case for clients which would send when initializing the connection
                        // like: SET TIME ZONE INTERVAL '+00:00' HOUR TO MINUTE;
                        Expr::Value(v) => match v {
                            Value::Interval { value, .. } => {
                                if value != "+00:00" {
                                    return Err(StrError("only support \"+00:00\" ".into()));
                                }
                                Ok(SetTimeZoneValue::Ident(Ident::with_quote_unchecked(
                                    '\'',
                                    "UTC".to_string(),
                                )))
                            }
                            _ => Err(StrError("expect Value::Interval".into())),
                        },
                        _ => Err(StrError("expect Expr::Value".into())),
                    })),
                ),
                Self::parse_identifier.map(SetTimeZoneValue::Ident),
                Self::parse_value.map(SetTimeZoneValue::Literal),
            ))
            .expect("variable")
            .parse_next(self)?;

            Ok(Statement::SetTimeZone {
                local: modifier == Some(Keyword::LOCAL),
                value,
            })
        } else if self.parse_keyword(Keyword::CHARACTERISTICS) && modifier == Some(Keyword::SESSION)
        {
            self.expect_keywords(&[Keyword::AS, Keyword::TRANSACTION])?;
            Ok(Statement::SetTransaction {
                modes: self.parse_transaction_modes()?,
                snapshot: None,
                session: true,
            })
        } else if self.parse_keyword(Keyword::TRANSACTION) && modifier.is_none() {
            if self.parse_keyword(Keyword::SNAPSHOT) {
                let snapshot_id = self.parse_value()?;
                return Ok(Statement::SetTransaction {
                    modes: vec![],
                    snapshot: Some(snapshot_id),
                    session: false,
                });
            }
            Ok(Statement::SetTransaction {
                modes: self.parse_transaction_modes()?,
                snapshot: None,
                session: false,
            })
        } else {
            let variable = self.parse_identifier()?;

            if self.consume_token(&Token::Eq) || self.parse_keyword(Keyword::TO) {
                let value = self.parse_set_variable()?;
                Ok(Statement::SetVariable {
                    local: modifier == Some(Keyword::LOCAL),
                    variable,
                    value,
                })
            } else {
                self.expected("equals sign or TO")
            }
        }
    }

    /// If have `databases`,`tables`,`columns`,`schemas` and `materialized views` after show,
    /// return `Statement::ShowCommand` or `Statement::ShowColumn`,
    /// otherwise, return `Statement::ShowVariable`.
    pub fn parse_show(&mut self) -> PResult<Statement> {
        let checkpoint = *self;
        if let Token::Word(w) = self.next_token().token {
            match w.keyword {
                Keyword::TABLES => {
                    return Ok(Statement::ShowObjects {
                        object: ShowObject::Table {
                            schema: self.parse_from_and_identifier()?,
                        },
                        filter: self.parse_show_statement_filter()?,
                    });
                }
                Keyword::INTERNAL => {
                    self.expect_keyword(Keyword::TABLES)?;
                    return Ok(Statement::ShowObjects {
                        object: ShowObject::InternalTable {
                            schema: self.parse_from_and_identifier()?,
                        },
                        filter: self.parse_show_statement_filter()?,
                    });
                }
                Keyword::SOURCES => {
                    return Ok(Statement::ShowObjects {
                        object: ShowObject::Source {
                            schema: self.parse_from_and_identifier()?,
                        },
                        filter: self.parse_show_statement_filter()?,
                    });
                }
                Keyword::SINKS => {
                    return Ok(Statement::ShowObjects {
                        object: ShowObject::Sink {
                            schema: self.parse_from_and_identifier()?,
                        },
                        filter: self.parse_show_statement_filter()?,
                    });
                }
                Keyword::SUBSCRIPTIONS => {
                    return Ok(Statement::ShowObjects {
                        object: ShowObject::Subscription {
                            schema: self.parse_from_and_identifier()?,
                        },
                        filter: self.parse_show_statement_filter()?,
                    });
                }
                Keyword::DATABASES => {
                    return Ok(Statement::ShowObjects {
                        object: ShowObject::Database,
                        filter: self.parse_show_statement_filter()?,
                    });
                }
                Keyword::SCHEMAS => {
                    return Ok(Statement::ShowObjects {
                        object: ShowObject::Schema,
                        filter: self.parse_show_statement_filter()?,
                    });
                }
                Keyword::VIEWS => {
                    return Ok(Statement::ShowObjects {
                        object: ShowObject::View {
                            schema: self.parse_from_and_identifier()?,
                        },
                        filter: self.parse_show_statement_filter()?,
                    });
                }
                Keyword::MATERIALIZED => {
                    if self.parse_keyword(Keyword::VIEWS) {
                        return Ok(Statement::ShowObjects {
                            object: ShowObject::MaterializedView {
                                schema: self.parse_from_and_identifier()?,
                            },
                            filter: self.parse_show_statement_filter()?,
                        });
                    } else {
                        return self.expected("VIEWS after MATERIALIZED");
                    }
                }
                Keyword::COLUMNS => {
                    if self.parse_keyword(Keyword::FROM) {
                        return Ok(Statement::ShowObjects {
                            object: ShowObject::Columns {
                                table: self.parse_object_name()?,
                            },
                            filter: self.parse_show_statement_filter()?,
                        });
                    } else {
                        return self.expected("from after columns");
                    }
                }
                Keyword::SECRETS => {
                    return Ok(Statement::ShowObjects {
                        object: ShowObject::Secret {
                            schema: self.parse_from_and_identifier()?,
                        },
                        filter: self.parse_show_statement_filter()?,
                    });
                }
                Keyword::CONNECTIONS => {
                    return Ok(Statement::ShowObjects {
                        object: ShowObject::Connection {
                            schema: self.parse_from_and_identifier()?,
                        },
                        filter: self.parse_show_statement_filter()?,
                    });
                }
                Keyword::FUNCTIONS => {
                    return Ok(Statement::ShowObjects {
                        object: ShowObject::Function {
                            schema: self.parse_from_and_identifier()?,
                        },
                        filter: self.parse_show_statement_filter()?,
                    });
                }
                Keyword::INDEXES => {
                    if self.parse_keyword(Keyword::FROM) {
                        return Ok(Statement::ShowObjects {
                            object: ShowObject::Indexes {
                                table: self.parse_object_name()?,
                            },
                            filter: self.parse_show_statement_filter()?,
                        });
                    } else {
                        return self.expected("from after indexes");
                    }
                }
                Keyword::CLUSTER => {
                    return Ok(Statement::ShowObjects {
                        object: ShowObject::Cluster,
                        filter: self.parse_show_statement_filter()?,
                    });
                }
                Keyword::JOBS => {
                    return Ok(Statement::ShowObjects {
                        object: ShowObject::Jobs,
                        filter: self.parse_show_statement_filter()?,
                    });
                }
                Keyword::PROCESSLIST => {
                    return Ok(Statement::ShowObjects {
                        object: ShowObject::ProcessList,
                        filter: self.parse_show_statement_filter()?,
                    });
                }
                Keyword::TRANSACTION => {
                    self.expect_keywords(&[Keyword::ISOLATION, Keyword::LEVEL])?;
                    return Ok(Statement::ShowTransactionIsolationLevel);
                }
                Keyword::CURSORS => {
                    return Ok(Statement::ShowObjects {
                        object: ShowObject::Cursor,
                        filter: None,
                    });
                }
                Keyword::SUBSCRIPTION => {
                    self.expect_keyword(Keyword::CURSORS)?;
                    return Ok(Statement::ShowObjects {
                        object: ShowObject::SubscriptionCursor,
                        filter: None,
                    });
                }
                _ => {}
            }
        }
        *self = checkpoint;
        Ok(Statement::ShowVariable {
            variable: self.parse_identifiers()?,
        })
    }

    pub fn parse_cancel_job(&mut self) -> PResult<Statement> {
        // CANCEL [JOBS|JOB] job_ids
        match self.peek_token().token {
            Token::Word(w) if Keyword::JOBS == w.keyword || Keyword::JOB == w.keyword => {
                self.next_token();
            }
            _ => return self.expected("JOBS or JOB after CANCEL"),
        }

        let mut job_ids = vec![];
        loop {
            job_ids.push(self.parse_literal_uint()? as u32);
            if !self.consume_token(&Token::Comma) {
                break;
            }
        }
        Ok(Statement::CancelJobs(JobIdents(job_ids)))
    }

    pub fn parse_kill_process(&mut self) -> PResult<Statement> {
        let process_id = self.parse_literal_uint()? as i32;
        Ok(Statement::Kill(process_id))
    }

    /// Parser `from schema` after `show tables` and `show materialized views`, if not conclude
    /// `from` then use default schema name.
    pub fn parse_from_and_identifier(&mut self) -> PResult<Option<Ident>> {
        if self.parse_keyword(Keyword::FROM) {
            Ok(Some(self.parse_identifier_non_reserved()?))
        } else {
            Ok(None)
        }
    }

    /// Parse object type and name after `show create`.
    pub fn parse_show_create(&mut self) -> PResult<Statement> {
        if let Token::Word(w) = self.next_token().token {
            let show_type = match w.keyword {
                Keyword::TABLE => ShowCreateType::Table,
                Keyword::MATERIALIZED => {
                    if self.parse_keyword(Keyword::VIEW) {
                        ShowCreateType::MaterializedView
                    } else {
                        return self.expected("VIEW after MATERIALIZED");
                    }
                }
                Keyword::VIEW => ShowCreateType::View,
                Keyword::INDEX => ShowCreateType::Index,
                Keyword::SOURCE => ShowCreateType::Source,
                Keyword::SINK => ShowCreateType::Sink,
                Keyword::SUBSCRIPTION => ShowCreateType::Subscription,
                Keyword::FUNCTION => ShowCreateType::Function,
                _ => return self.expected(
                    "TABLE, MATERIALIZED VIEW, VIEW, INDEX, FUNCTION, SOURCE, SUBSCRIPTION or SINK",
                ),
            };
            return Ok(Statement::ShowCreateObject {
                create_type: show_type,
                name: self.parse_object_name()?,
            });
        }
        self.expected(
            "TABLE, MATERIALIZED VIEW, VIEW, INDEX, FUNCTION, SOURCE, SUBSCRIPTION or SINK",
        )
    }

    pub fn parse_show_statement_filter(&mut self) -> PResult<Option<ShowStatementFilter>> {
        if self.parse_keyword(Keyword::LIKE) {
            Ok(Some(ShowStatementFilter::Like(
                self.parse_literal_string()?,
            )))
        } else if self.parse_keyword(Keyword::ILIKE) {
            Ok(Some(ShowStatementFilter::ILike(
                self.parse_literal_string()?,
            )))
        } else if self.parse_keyword(Keyword::WHERE) {
            Ok(Some(ShowStatementFilter::Where(self.parse_expr()?)))
        } else {
            Ok(None)
        }
    }

    pub fn parse_table_and_joins(&mut self) -> PResult<TableWithJoins> {
        let relation = self.parse_table_factor()?;

        // Note that for keywords to be properly handled here, they need to be
        // added to `RESERVED_FOR_TABLE_ALIAS`, otherwise they may be parsed as
        // a table alias.
        let mut joins = vec![];
        loop {
            let join = if self.parse_keyword(Keyword::CROSS) {
                let join_operator = if self.parse_keyword(Keyword::JOIN) {
                    JoinOperator::CrossJoin
                } else {
                    return self.expected("JOIN after CROSS");
                };
                Join {
                    relation: self.parse_table_factor()?,
                    join_operator,
                }
            } else {
                let (natural, asof) =
                    match self.parse_one_of_keywords(&[Keyword::NATURAL, Keyword::ASOF]) {
                        Some(Keyword::NATURAL) => (true, false),
                        Some(Keyword::ASOF) => (false, true),
                        Some(_) => unreachable!(),
                        None => (false, false),
                    };
                let peek_keyword = if let Token::Word(w) = self.peek_token().token {
                    w.keyword
                } else {
                    Keyword::NoKeyword
                };

                let join_operator_type = match peek_keyword {
                    Keyword::INNER | Keyword::JOIN => {
                        let _ = self.parse_keyword(Keyword::INNER);
                        self.expect_keyword(Keyword::JOIN)?;
                        if asof {
                            JoinOperator::AsOfInner
                        } else {
                            JoinOperator::Inner
                        }
                    }
                    kw @ Keyword::LEFT | kw @ Keyword::RIGHT | kw @ Keyword::FULL => {
                        let checkpoint = *self;
                        let _ = self.next_token();
                        let _ = self.parse_keyword(Keyword::OUTER);
                        self.expect_keyword(Keyword::JOIN)?;
                        if asof {
                            if Keyword::LEFT == kw {
                                JoinOperator::AsOfLeft
                            } else {
                                return self.expected_at(
                                    checkpoint,
                                    "LEFT after ASOF. RIGHT or FULL are not supported",
                                );
                            }
                        } else {
                            match kw {
                                Keyword::LEFT => JoinOperator::LeftOuter,
                                Keyword::RIGHT => JoinOperator::RightOuter,
                                Keyword::FULL => JoinOperator::FullOuter,
                                _ => unreachable!(),
                            }
                        }
                    }
                    Keyword::OUTER => {
                        return self.expected("LEFT, RIGHT, or FULL");
                    }
                    _ if natural => {
                        return self.expected("a join type after NATURAL");
                    }
                    _ if asof => {
                        return self.expected("a join type after ASOF");
                    }
                    _ => break,
                };
                let relation = self.parse_table_factor()?;
                let join_constraint = self.parse_join_constraint(natural)?;
                let join_operator = join_operator_type(join_constraint);
                let need_constraint = match join_operator {
                    JoinOperator::Inner(JoinConstraint::None) => Some("INNER JOIN"),
                    JoinOperator::AsOfInner(JoinConstraint::None) => Some("ASOF INNER JOIN"),
                    JoinOperator::AsOfLeft(JoinConstraint::None) => Some("ASOF LEFT JOIN"),
                    _ => None,
                };
                if let Some(join_type) = need_constraint {
                    return self.expected(&format!("join constraint after {join_type}"));
                }

                Join {
                    relation,
                    join_operator,
                }
            };
            joins.push(join);
        }
        Ok(TableWithJoins { relation, joins })
    }

    /// A table name or a parenthesized subquery, followed by optional `[AS] alias`
    pub fn parse_table_factor(&mut self) -> PResult<TableFactor> {
        if self.parse_keyword(Keyword::LATERAL) {
            // LATERAL must always be followed by a subquery.
            if !self.consume_token(&Token::LParen) {
                self.expected("subquery after LATERAL")?;
            }
            self.parse_derived_table_factor(Lateral)
        } else if self.consume_token(&Token::LParen) {
            // A left paren introduces either a derived table (i.e., a subquery)
            // or a nested join. It's nearly impossible to determine ahead of
            // time which it is... so we just try to parse both.
            //
            // Here's an example that demonstrates the complexity:
            //                     /-------------------------------------------------------\
            //                     | /-----------------------------------\                 |
            //     SELECT * FROM ( ( ( (SELECT 1) UNION (SELECT 2) ) AS t1 NATURAL JOIN t2 ) )
            //                   ^ ^ ^ ^
            //                   | | | |
            //                   | | | |
            //                   | | | (4) belongs to a SetExpr::Query inside the subquery
            //                   | | (3) starts a derived table (subquery)
            //                   | (2) starts a nested join
            //                   (1) an additional set of parens around a nested join
            //

            // It can only be a subquery. We don't use `maybe_parse` so that a meaningful error can
            // be returned.
            match self.peek_token().token {
                Token::Word(w)
                    if [Keyword::SELECT, Keyword::WITH, Keyword::VALUES].contains(&w.keyword) =>
                {
                    return self.parse_derived_table_factor(NotLateral);
                }
                _ => {}
            };
            // It can still be a subquery, e.g., the case (3) in the example above:
            // (SELECT 1) UNION (SELECT 2)
            // TODO: how to produce a good error message here?
            if self.peek_token() == Token::LParen {
                return_ok_if_some!(
                    self.maybe_parse(|parser| parser.parse_derived_table_factor(NotLateral))
                );
            }

            // A parsing error from `parse_derived_table_factor` indicates that the '(' we've
            // recently consumed does not start a derived table (cases 1, 2, or 4).
            // `maybe_parse` will ignore such an error and rewind to be after the opening '('.

            // Inside the parentheses we expect to find an (A) table factor
            // followed by some joins or (B) another level of nesting.
            let table_and_joins = self.parse_table_and_joins()?;

            #[allow(clippy::if_same_then_else)]
            if !table_and_joins.joins.is_empty() {
                self.expect_token(&Token::RParen)?;
                Ok(TableFactor::NestedJoin(Box::new(table_and_joins))) // (A)
            } else if let TableFactor::NestedJoin(_) = &table_and_joins.relation {
                // (B): `table_and_joins` (what we found inside the parentheses)
                // is a nested join `(foo JOIN bar)`, not followed by other joins.
                self.expect_token(&Token::RParen)?;
                Ok(TableFactor::NestedJoin(Box::new(table_and_joins)))
            } else {
                // The SQL spec prohibits derived tables and bare tables from
                // appearing alone in parentheses (e.g. `FROM (mytable)`)
                parser_err!(
                    "Expected joined table, found: {table_and_joins}, next_token: {}",
                    self.peek_token()
                );
            }
        } else {
            let name = self.parse_object_name()?;
            if self.peek_token() == Token::LParen {
                // table-valued function

                let arg_list = self.parse_argument_list()?;
                if arg_list.distinct {
                    parser_err!("DISTINCT is not supported in table-valued function calls");
                }
                if !arg_list.order_by.is_empty() {
                    parser_err!("ORDER BY is not supported in table-valued function calls");
                }
                if arg_list.ignore_nulls {
                    parser_err!("IGNORE NULLS is not supported in table-valued function calls");
                }

                let args = arg_list.args;
                let with_ordinality = self.parse_keywords(&[Keyword::WITH, Keyword::ORDINALITY]);
                let alias = self.parse_optional_table_alias(keywords::RESERVED_FOR_TABLE_ALIAS)?;

                Ok(TableFactor::TableFunction {
                    name,
                    alias,
                    args,
                    with_ordinality,
                })
            } else {
                let as_of = opt(Self::parse_as_of).parse_next(self)?;
                let alias = self.parse_optional_table_alias(keywords::RESERVED_FOR_TABLE_ALIAS)?;
                Ok(TableFactor::Table { name, alias, as_of })
            }
        }
    }

    pub fn parse_derived_table_factor(&mut self, lateral: IsLateral) -> PResult<TableFactor> {
        let subquery = Box::new(self.parse_query()?);
        self.expect_token(&Token::RParen)?;
        let alias = self.parse_optional_table_alias(keywords::RESERVED_FOR_TABLE_ALIAS)?;
        Ok(TableFactor::Derived {
            lateral: match lateral {
                Lateral => true,
                NotLateral => false,
            },
            subquery,
            alias,
        })
    }

    fn parse_join_constraint(&mut self, natural: bool) -> PResult<JoinConstraint> {
        if natural {
            Ok(JoinConstraint::Natural)
        } else if self.parse_keyword(Keyword::ON) {
            let constraint = self.parse_expr()?;
            Ok(JoinConstraint::On(constraint))
        } else if self.parse_keyword(Keyword::USING) {
            let columns = self.parse_parenthesized_column_list(Mandatory)?;
            Ok(JoinConstraint::Using(columns))
        } else {
            Ok(JoinConstraint::None)
            // self.expected("ON, or USING after JOIN")
        }
    }

    /// Parse a GRANT statement.
    pub fn parse_grant(&mut self) -> PResult<Statement> {
        let (privileges, objects) = self.parse_grant_revoke_privileges_objects()?;

        self.expect_keyword(Keyword::TO)?;
        let grantees = self.parse_comma_separated(Parser::parse_identifier)?;

        let with_grant_option =
            self.parse_keywords(&[Keyword::WITH, Keyword::GRANT, Keyword::OPTION]);

        let granted_by = self
            .parse_keywords(&[Keyword::GRANTED, Keyword::BY])
            .then(|| self.parse_identifier().unwrap());

        Ok(Statement::Grant {
            privileges,
            objects,
            grantees,
            with_grant_option,
            granted_by,
        })
    }

    fn parse_grant_revoke_privileges_objects(&mut self) -> PResult<(Privileges, GrantObjects)> {
        let privileges = if self.parse_keyword(Keyword::ALL) {
            Privileges::All {
                with_privileges_keyword: self.parse_keyword(Keyword::PRIVILEGES),
            }
        } else {
            Privileges::Actions(
                self.parse_comma_separated(Parser::parse_grant_permission)?
                    .into_iter()
                    .map(|(kw, columns)| match kw {
                        Keyword::CONNECT => Action::Connect,
                        Keyword::CREATE => Action::Create,
                        Keyword::DELETE => Action::Delete,
                        Keyword::EXECUTE => Action::Execute,
                        Keyword::INSERT => Action::Insert { columns },
                        Keyword::REFERENCES => Action::References { columns },
                        Keyword::SELECT => Action::Select { columns },
                        Keyword::TEMPORARY => Action::Temporary,
                        Keyword::TRIGGER => Action::Trigger,
                        Keyword::TRUNCATE => Action::Truncate,
                        Keyword::UPDATE => Action::Update { columns },
                        Keyword::USAGE => Action::Usage,
                        _ => unreachable!(),
                    })
                    .collect(),
            )
        };

        self.expect_keyword(Keyword::ON)?;

        let objects = if self.parse_keywords(&[
            Keyword::ALL,
            Keyword::TABLES,
            Keyword::IN,
            Keyword::SCHEMA,
        ]) {
            GrantObjects::AllTablesInSchema {
                schemas: self.parse_comma_separated(Parser::parse_object_name)?,
            }
        } else if self.parse_keywords(&[
            Keyword::ALL,
            Keyword::SEQUENCES,
            Keyword::IN,
            Keyword::SCHEMA,
        ]) {
            GrantObjects::AllSequencesInSchema {
                schemas: self.parse_comma_separated(Parser::parse_object_name)?,
            }
        } else if self.parse_keywords(&[
            Keyword::ALL,
            Keyword::SOURCES,
            Keyword::IN,
            Keyword::SCHEMA,
        ]) {
            GrantObjects::AllSourcesInSchema {
                schemas: self.parse_comma_separated(Parser::parse_object_name)?,
            }
        } else if self.parse_keywords(&[
            Keyword::ALL,
            Keyword::MATERIALIZED,
            Keyword::VIEWS,
            Keyword::IN,
            Keyword::SCHEMA,
        ]) {
            GrantObjects::AllMviewsInSchema {
                schemas: self.parse_comma_separated(Parser::parse_object_name)?,
            }
        } else if self.parse_keywords(&[Keyword::MATERIALIZED, Keyword::VIEW]) {
            GrantObjects::Mviews(self.parse_comma_separated(Parser::parse_object_name)?)
        } else {
            let object_type = self.parse_one_of_keywords(&[
                Keyword::SEQUENCE,
                Keyword::DATABASE,
                Keyword::SCHEMA,
                Keyword::TABLE,
                Keyword::SOURCE,
                Keyword::SINK,
            ]);
            let objects = self.parse_comma_separated(Parser::parse_object_name);
            match object_type {
                Some(Keyword::DATABASE) => GrantObjects::Databases(objects?),
                Some(Keyword::SCHEMA) => GrantObjects::Schemas(objects?),
                Some(Keyword::SEQUENCE) => GrantObjects::Sequences(objects?),
                Some(Keyword::SOURCE) => GrantObjects::Sources(objects?),
                Some(Keyword::SINK) => GrantObjects::Sinks(objects?),
                Some(Keyword::TABLE) | None => GrantObjects::Tables(objects?),
                _ => unreachable!(),
            }
        };

        Ok((privileges, objects))
    }

    fn parse_grant_permission(&mut self) -> PResult<(Keyword, Option<Vec<Ident>>)> {
        let kw = self.expect_one_of_keywords(&[
            Keyword::CONNECT,
            Keyword::CREATE,
            Keyword::DELETE,
            Keyword::EXECUTE,
            Keyword::INSERT,
            Keyword::REFERENCES,
            Keyword::SELECT,
            Keyword::TEMPORARY,
            Keyword::TRIGGER,
            Keyword::TRUNCATE,
            Keyword::UPDATE,
            Keyword::USAGE,
        ])?;
        let columns = match kw {
            Keyword::INSERT | Keyword::REFERENCES | Keyword::SELECT | Keyword::UPDATE => {
                let columns = self.parse_parenthesized_column_list(Optional)?;
                if columns.is_empty() {
                    None
                } else {
                    Some(columns)
                }
            }
            _ => None,
        };
        Ok((kw, columns))
    }

    /// Parse a REVOKE statement
    pub fn parse_revoke(&mut self) -> PResult<Statement> {
        let revoke_grant_option =
            self.parse_keywords(&[Keyword::GRANT, Keyword::OPTION, Keyword::FOR]);
        let (privileges, objects) = self.parse_grant_revoke_privileges_objects()?;

        self.expect_keyword(Keyword::FROM)?;
        let grantees = self.parse_comma_separated(Parser::parse_identifier)?;

        let granted_by = self
            .parse_keywords(&[Keyword::GRANTED, Keyword::BY])
            .then(|| self.parse_identifier().unwrap());

        let cascade = self.parse_keyword(Keyword::CASCADE);
        let restrict = self.parse_keyword(Keyword::RESTRICT);
        if cascade && restrict {
            parser_err!("Cannot specify both CASCADE and RESTRICT in REVOKE");
        }

        Ok(Statement::Revoke {
            privileges,
            objects,
            grantees,
            granted_by,
            revoke_grant_option,
            cascade,
        })
    }

    /// Parse an INSERT statement
    pub fn parse_insert(&mut self) -> PResult<Statement> {
        self.expect_keyword(Keyword::INTO)?;

        let table_name = self.parse_object_name()?;
        let columns = self.parse_parenthesized_column_list(Optional)?;

        let source = Box::new(self.parse_query()?);
        let returning = self.parse_returning(Optional)?;
        Ok(Statement::Insert {
            table_name,
            columns,
            source,
            returning,
        })
    }

    pub fn parse_update(&mut self) -> PResult<Statement> {
        let table_name = self.parse_object_name()?;

        self.expect_keyword(Keyword::SET)?;
        let assignments = self.parse_comma_separated(Parser::parse_assignment)?;
        let selection = if self.parse_keyword(Keyword::WHERE) {
            Some(self.parse_expr()?)
        } else {
            None
        };
        let returning = self.parse_returning(Optional)?;
        Ok(Statement::Update {
            table_name,
            assignments,
            selection,
            returning,
        })
    }

    /// Parse a `var = expr` assignment, used in an UPDATE statement
    pub fn parse_assignment(&mut self) -> PResult<Assignment> {
        let id = self.parse_identifiers_non_keywords()?;
        self.expect_token(&Token::Eq)?;

        let value = if self.parse_keyword(Keyword::DEFAULT) {
            AssignmentValue::Default
        } else {
            AssignmentValue::Expr(self.parse_expr()?)
        };

        Ok(Assignment { id, value })
    }

    /// Parse a `[VARIADIC] name => expr`.
    fn parse_function_args(&mut self) -> PResult<(bool, FunctionArg)> {
        let variadic = self.parse_keyword(Keyword::VARIADIC);
        let arg = if self.peek_nth_token(1) == Token::RArrow {
            let name = self.parse_identifier()?;

            self.expect_token(&Token::RArrow)?;
            let arg = self.parse_wildcard_or_expr()?.into();

            FunctionArg::Named { name, arg }
        } else {
            FunctionArg::Unnamed(self.parse_wildcard_or_expr()?.into())
        };
        Ok((variadic, arg))
    }

    pub fn parse_argument_list(&mut self) -> PResult<FunctionArgList> {
        self.expect_token(&Token::LParen)?;
        if self.consume_token(&Token::RParen) {
            Ok(FunctionArgList::empty())
        } else {
            let distinct = self.parse_all_or_distinct()?;
            let args = self.parse_comma_separated(Parser::parse_function_args)?;
            if args
                .iter()
                .take(args.len() - 1)
                .any(|(variadic, _)| *variadic)
            {
                parser_err!("VARIADIC argument must be the last");
            }
            let variadic = args.last().map(|(variadic, _)| *variadic).unwrap_or(false);
            let args = args.into_iter().map(|(_, arg)| arg).collect();

            let order_by = if self.parse_keywords(&[Keyword::ORDER, Keyword::BY]) {
                self.parse_comma_separated(Parser::parse_order_by_expr)?
            } else {
                vec![]
            };

            let ignore_nulls = self.parse_keywords(&[Keyword::IGNORE, Keyword::NULLS]);

            let arg_list = FunctionArgList {
                distinct,
                args,
                variadic,
                order_by,
                ignore_nulls,
            };

            self.expect_token(&Token::RParen)?;
            Ok(arg_list)
        }
    }

    /// Parse a comma-delimited list of projections after SELECT
    pub fn parse_select_item(&mut self) -> PResult<SelectItem> {
        match self.parse_wildcard_or_expr()? {
            WildcardOrExpr::Expr(expr) => self
                .parse_optional_alias(keywords::RESERVED_FOR_COLUMN_ALIAS)
                .map(|alias| match alias {
                    Some(alias) => SelectItem::ExprWithAlias { expr, alias },
                    None => SelectItem::UnnamedExpr(expr),
                }),
            WildcardOrExpr::QualifiedWildcard(prefix, except) => {
                Ok(SelectItem::QualifiedWildcard(prefix, except))
            }
            WildcardOrExpr::ExprQualifiedWildcard(expr, prefix) => {
                Ok(SelectItem::ExprQualifiedWildcard(expr, prefix))
            }
            WildcardOrExpr::Wildcard(except) => Ok(SelectItem::Wildcard(except)),
        }
    }

    /// Parse an expression, optionally followed by ASC or DESC (used in ORDER BY)
    pub fn parse_order_by_expr(&mut self) -> PResult<OrderByExpr> {
        let expr = self.parse_expr()?;

        let asc = if self.parse_keyword(Keyword::ASC) {
            Some(true)
        } else if self.parse_keyword(Keyword::DESC) {
            Some(false)
        } else {
            None
        };

        let nulls_first = if self.parse_keywords(&[Keyword::NULLS, Keyword::FIRST]) {
            Some(true)
        } else if self.parse_keywords(&[Keyword::NULLS, Keyword::LAST]) {
            Some(false)
        } else {
            None
        };

        Ok(OrderByExpr {
            expr,
            asc,
            nulls_first,
        })
    }

    /// Parse a LIMIT clause
    pub fn parse_limit(&mut self) -> PResult<Option<String>> {
        if self.parse_keyword(Keyword::ALL) {
            Ok(None)
        } else {
            let number = self.parse_number_value()?;
            // TODO(Kexiang): support LIMIT expr
            if self.consume_token(&Token::DoubleColon) {
                self.expect_keyword(Keyword::BIGINT)?
            }
            Ok(Some(number))
        }
    }

    /// Parse an OFFSET clause
    pub fn parse_offset(&mut self) -> PResult<String> {
        let value = self.parse_number_value()?;
        // TODO(Kexiang): support LIMIT expr
        if self.consume_token(&Token::DoubleColon) {
            self.expect_keyword(Keyword::BIGINT)?;
        }
        _ = self.parse_one_of_keywords(&[Keyword::ROW, Keyword::ROWS]);
        Ok(value)
    }

    /// Parse a FETCH clause
    pub fn parse_fetch(&mut self) -> PResult<Fetch> {
        self.expect_one_of_keywords(&[Keyword::FIRST, Keyword::NEXT])?;
        let quantity = if self
            .parse_one_of_keywords(&[Keyword::ROW, Keyword::ROWS])
            .is_some()
        {
            None
        } else {
            let quantity = self.parse_number_value()?;
            self.expect_one_of_keywords(&[Keyword::ROW, Keyword::ROWS])?;
            Some(quantity)
        };
        let with_ties = if self.parse_keyword(Keyword::ONLY) {
            false
        } else if self.parse_keywords(&[Keyword::WITH, Keyword::TIES]) {
            true
        } else {
            return self.expected("one of ONLY or WITH TIES");
        };
        Ok(Fetch {
            with_ties,
            quantity,
        })
    }

    pub fn parse_values(&mut self) -> PResult<Values> {
        let values = self.parse_comma_separated(|parser| {
            parser.expect_token(&Token::LParen)?;
            let exprs = parser.parse_comma_separated(Parser::parse_expr)?;
            parser.expect_token(&Token::RParen)?;
            Ok(exprs)
        })?;
        Ok(Values(values))
    }

    pub fn parse_start_transaction(&mut self) -> PResult<Statement> {
        self.expect_keyword(Keyword::TRANSACTION)?;
        Ok(Statement::StartTransaction {
            modes: self.parse_transaction_modes()?,
        })
    }

    pub fn parse_begin(&mut self) -> PResult<Statement> {
        let _ = self.parse_one_of_keywords(&[Keyword::TRANSACTION, Keyword::WORK]);
        Ok(Statement::Begin {
            modes: self.parse_transaction_modes()?,
        })
    }

    pub fn parse_transaction_modes(&mut self) -> PResult<Vec<TransactionMode>> {
        let mut modes = vec![];
        let mut required = false;
        loop {
            let mode = if self.parse_keywords(&[Keyword::ISOLATION, Keyword::LEVEL]) {
                let iso_level = if self.parse_keywords(&[Keyword::READ, Keyword::UNCOMMITTED]) {
                    TransactionIsolationLevel::ReadUncommitted
                } else if self.parse_keywords(&[Keyword::READ, Keyword::COMMITTED]) {
                    TransactionIsolationLevel::ReadCommitted
                } else if self.parse_keywords(&[Keyword::REPEATABLE, Keyword::READ]) {
                    TransactionIsolationLevel::RepeatableRead
                } else if self.parse_keyword(Keyword::SERIALIZABLE) {
                    TransactionIsolationLevel::Serializable
                } else {
                    self.expected("isolation level")?
                };
                TransactionMode::IsolationLevel(iso_level)
            } else if self.parse_keywords(&[Keyword::READ, Keyword::ONLY]) {
                TransactionMode::AccessMode(TransactionAccessMode::ReadOnly)
            } else if self.parse_keywords(&[Keyword::READ, Keyword::WRITE]) {
                TransactionMode::AccessMode(TransactionAccessMode::ReadWrite)
            } else if required {
                self.expected("transaction mode")?
            } else {
                break;
            };
            modes.push(mode);
            // ANSI requires a comma after each transaction mode, but
            // PostgreSQL, for historical reasons, does not. We follow
            // PostgreSQL in making the comma optional, since that is strictly
            // more general.
            required = self.consume_token(&Token::Comma);
        }
        Ok(modes)
    }

    pub fn parse_commit(&mut self) -> PResult<Statement> {
        Ok(Statement::Commit {
            chain: self.parse_commit_rollback_chain()?,
        })
    }

    pub fn parse_rollback(&mut self) -> PResult<Statement> {
        Ok(Statement::Rollback {
            chain: self.parse_commit_rollback_chain()?,
        })
    }

    pub fn parse_commit_rollback_chain(&mut self) -> PResult<bool> {
        let _ = self.parse_one_of_keywords(&[Keyword::TRANSACTION, Keyword::WORK]);
        if self.parse_keyword(Keyword::AND) {
            let chain = !self.parse_keyword(Keyword::NO);
            self.expect_keyword(Keyword::CHAIN)?;
            Ok(chain)
        } else {
            Ok(false)
        }
    }

    fn parse_deallocate(&mut self) -> PResult<Statement> {
        let prepare = self.parse_keyword(Keyword::PREPARE);
        let name = self.parse_identifier()?;
        Ok(Statement::Deallocate { name, prepare })
    }

    fn parse_execute(&mut self) -> PResult<Statement> {
        let name = self.parse_identifier()?;

        let mut parameters = vec![];
        if self.consume_token(&Token::LParen) {
            parameters = self.parse_comma_separated(Parser::parse_expr)?;
            self.expect_token(&Token::RParen)?;
        }

        Ok(Statement::Execute { name, parameters })
    }

    fn parse_prepare(&mut self) -> PResult<Statement> {
        let name = self.parse_identifier()?;

        let mut data_types = vec![];
        if self.consume_token(&Token::LParen) {
            data_types = self.parse_comma_separated(Parser::parse_data_type)?;
            self.expect_token(&Token::RParen)?;
        }

        self.expect_keyword(Keyword::AS)?;
        let statement = Box::new(self.parse_statement()?);
        Ok(Statement::Prepare {
            name,
            data_types,
            statement,
        })
    }

    fn parse_comment(&mut self) -> PResult<Statement> {
        self.expect_keyword(Keyword::ON)?;
        let checkpoint = *self;
        let token = self.next_token();

        let (object_type, object_name) = match token.token {
            Token::Word(w) if w.keyword == Keyword::COLUMN => {
                let object_name = self.parse_object_name()?;
                (CommentObject::Column, object_name)
            }
            Token::Word(w) if w.keyword == Keyword::TABLE => {
                let object_name = self.parse_object_name()?;
                (CommentObject::Table, object_name)
            }
            _ => self.expected_at(checkpoint, "comment object_type")?,
        };

        self.expect_keyword(Keyword::IS)?;
        let comment = if self.parse_keyword(Keyword::NULL) {
            None
        } else {
            Some(self.parse_literal_string()?)
        };
        Ok(Statement::Comment {
            object_type,
            object_name,
            comment,
        })
    }
}

impl Word {
    /// Convert a Word to a Identifier, return ParserError when the Word's value is a empty string.
    pub fn to_ident(&self) -> PResult<Ident> {
        if self.value.is_empty() {
            parser_err!("zero-length delimited identifier at or near \"{self}\"")
        } else {
            Ok(Ident {
                value: self.value.clone(),
                quote_style: self.quote_style,
            })
        }
    }
}

#[cfg(test)]
mod tests {
    use super::*;
    use crate::test_utils::run_parser_method;

    #[test]
    fn test_parse_integer_min() {
        let min_bigint = "-9223372036854775808";
        run_parser_method(min_bigint, |parser| {
            assert_eq!(
                parser.parse_expr().unwrap(),
                Expr::Value(Value::Number("-9223372036854775808".to_string()))
            )
        });
    }
}<|MERGE_RESOLUTION|>--- conflicted
+++ resolved
@@ -2591,7 +2591,28 @@
             None
         };
 
-<<<<<<< HEAD
+        let webhook_info = if self.parse_keyword(Keyword::VALIDATE) {
+            if !contain_webhook {
+                parser_err!("VALIDATE is only supported for tables created with webhook source");
+            }
+
+            self.expect_keyword(Keyword::SECRET)?;
+            let secret_ref = self.parse_secret_ref()?;
+            if secret_ref.ref_as == SecretRefAsType::File {
+                parser_err!("Secret for SECURE_COMPARE() does not support AS FILE");
+            };
+
+            self.expect_keyword(Keyword::AS)?;
+            let signature_expr = self.parse_function()?;
+
+            Some(WebhookSourceInfo {
+                secret_ref,
+                signature_expr,
+            })
+        } else {
+            None
+        };
+
         let engine = if self.parse_keyword(Keyword::ENGINE) {
             self.expect_token(&Token::Eq)?;
             let engine_name = self.parse_object_name()?;
@@ -2604,28 +2625,6 @@
             }
         } else {
             Engine::Hummock
-=======
-        let webhook_info = if self.parse_keyword(Keyword::VALIDATE) {
-            if !contain_webhook {
-                parser_err!("VALIDATE is only supported for tables created with webhook source");
-            }
-
-            self.expect_keyword(Keyword::SECRET)?;
-            let secret_ref = self.parse_secret_ref()?;
-            if secret_ref.ref_as == SecretRefAsType::File {
-                parser_err!("Secret for SECURE_COMPARE() does not support AS FILE");
-            };
-
-            self.expect_keyword(Keyword::AS)?;
-            let signature_expr = self.parse_function()?;
-
-            Some(WebhookSourceInfo {
-                secret_ref,
-                signature_expr,
-            })
-        } else {
-            None
->>>>>>> 521f6749
         };
 
         Ok(Statement::CreateTable {
@@ -2645,11 +2644,8 @@
             query,
             cdc_table_info,
             include_column_options: include_options,
-<<<<<<< HEAD
+            webhook_info,
             engine,
-=======
-            webhook_info,
->>>>>>> 521f6749
         })
     }
 
