--- conflicted
+++ resolved
@@ -1308,13 +1308,10 @@
         cdc_table_info: Option<CdcTableInfo>,
         /// `INCLUDE a AS b INCLUDE c`
         include_column_options: IncludeOption,
-<<<<<<< HEAD
-
-        engine: Engine,
-=======
         /// `VALIDATE SECRET secure_secret_name AS secure_compare ()`
         webhook_info: Option<WebhookSourceInfo>,
->>>>>>> 521f6749
+        /// `Engine = [hummock | iceberg]`
+        engine: Engine,
     },
     /// CREATE INDEX
     CreateIndex {
@@ -1855,11 +1852,8 @@
                 query,
                 cdc_table_info,
                 include_column_options,
-<<<<<<< HEAD
+                webhook_info,
                 engine,
-=======
-                webhook_info,
->>>>>>> 521f6749
             } => {
                 // We want to allow the following options
                 // Empty column list, allowed by PostgreSQL:
@@ -1909,17 +1903,15 @@
                     write!(f, " FROM {}", info.source_name)?;
                     write!(f, " TABLE '{}'", info.external_table_name)?;
                 }
-<<<<<<< HEAD
+                if let Some(info)= webhook_info {
+                    write!(f, " VALIDATE SECRET {}", info.secret_ref.secret_name)?;
+                    write!(f, " AS {}", info.signature_expr)?;
+                }
                 match engine {
                     Engine::Hummock => {},
                     Engine::Iceberg => {
                         write!(f, " ENGINE = {}", engine)?;
                     },
-=======
-                if let Some(info)= webhook_info {
-                    write!(f, " VALIDATE SECRET {}", info.secret_ref.secret_name)?;
-                    write!(f, " AS {}", info.signature_expr)?;
->>>>>>> 521f6749
                 }
                 Ok(())
             }
