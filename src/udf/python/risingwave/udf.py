import pickle
from typing import *
import pyarrow as pa
import pyarrow.flight
import pyarrow.parquet
import inspect
import traceback
import json
from concurrent.futures import ProcessPoolExecutor
import concurrent


class UserDefinedFunction:
    """
    Base interface for user-defined function.
    """

    _name: str
    _input_schema: pa.Schema
    _result_schema: pa.Schema

    def eval_batch(self, batch: pa.RecordBatch) -> Iterator[pa.RecordBatch]:
        """
        Apply the function on a batch of inputs.
        """
        return iter([])


class ScalarFunction(UserDefinedFunction):
    """
    Base interface for user-defined scalar function. A user-defined scalar functions maps zero, one,
    or multiple scalar values to a new scalar value.
    """

    def eval(self, *args) -> Any:
        """
        Method which defines the logic of the scalar function.
        """
        pass

    def eval_batch(self, batch: pa.RecordBatch) -> Iterator[pa.RecordBatch]:
        # parse value from json string for jsonb columns
        inputs = [[v.as_py() for v in array] for array in batch]
        inputs = [
            _process_input_array(array, type)
            for array, type in zip(inputs, self._input_schema.types)
        ]

        # evaluate the function for each row
        column = [self.eval(*[col[i] for col in inputs]) for i in range(batch.num_rows)]

        # convert value to json for jsonb columns
        if self._result_schema.types[0] == pa.large_string():
            column = [(json.dumps(v) if v is not None else None) for v in column]
        array = pa.array(column, type=self._result_schema.types[0])
        yield pa.RecordBatch.from_arrays([array], schema=self._result_schema)


def _process_input_array(array: list, type: pa.DataType) -> list:
    if pa.types.is_list(type):
        return [
            (_process_input_array(v, type.value_type) if v is not None else None)
            for v in array
        ]
    if pa.types.is_large_string(type):
        return [(json.loads(v) if v is not None else None) for v in array]
    return array


class TableFunction(UserDefinedFunction):
    """
    Base interface for user-defined table function. A user-defined table functions maps zero, one,
    or multiple scalar values to a new table value.
    """

    BATCH_SIZE = 1024

    def eval(self, *args) -> Iterator:
        """
        Method which defines the logic of the table function.
        """
        yield

    def eval_batch(self, batch: pa.RecordBatch) -> Iterator[pa.RecordBatch]:
        class RecordBatchBuilder:
            """A utility class for constructing Arrow RecordBatch by row."""

            schema: pa.Schema
            columns: List[List]

            def __init__(self, schema: pa.Schema):
                self.schema = schema
                self.columns = [[] for _ in self.schema.types]

            def len(self) -> int:
                """Returns the number of rows in the RecordBatch being built."""
                return len(self.columns[0])

            def append(self, index: int, args: Tuple):
                """Appends a new row to the RecordBatch being built."""
                self.columns[0].append(index)
                for column, val in zip(self.columns[1:], args):
                    column.append(val)

            def build(self) -> pa.RecordBatch:
                """Builds the RecordBatch from the accumulated data and clears the state."""
                # Convert the columns to arrow arrays
                arrays = [
                    pa.array(col, type)
                    for col, type in zip(self.columns, self.schema.types)
                ]
                # Reset columns
                self.columns = [[] for _ in self.schema.types]
                return pa.RecordBatch.from_arrays(arrays, schema=self.schema)

        builder = RecordBatchBuilder(self._result_schema)

        # Iterate through rows in the input RecordBatch
        for row_index in range(batch.num_rows):
            row = tuple(column[row_index].as_py() for column in batch)
            for result_row in self.eval(*row):
                if not isinstance(result_row, tuple):
                    result_row = (result_row,)
                builder.append(row_index, result_row)
                if builder.len() == self.BATCH_SIZE:
                    yield builder.build()
        if builder.len() != 0:
            yield builder.build()


class UserDefinedScalarFunctionWrapper(ScalarFunction):
    """
    Base Wrapper for Python user-defined scalar function.
    """

    _func: Callable

    def __init__(self, func, input_types, result_type, name=None):
        self._func = func
        self._input_schema = pa.schema(
            zip(
                inspect.getfullargspec(func)[0],
                [_to_data_type(t) for t in _to_list(input_types)],
            )
        )
        self._result_schema = pa.schema([("output", _to_data_type(result_type))])
        self._name = name or (
            func.__name__ if hasattr(func, "__name__") else func.__class__.__name__
        )

    def __call__(self, *args):
        return self._func(*args)

    def eval(self, *args):
        return self._func(*args)
    
class UserDefinedScalarFunctionWrapperConcurrent(UserDefinedScalarFunctionWrapper):
    def __init__(self, *args, **kwargs):
        self.io_threads = kwargs.pop("io_threads") if "io_threads" in kwargs else 1
        super().__init__(*args, **kwargs)
        self.executor = ProcessPoolExecutor(max_workers=self.io_threads)  # Or any number that fits your machine

    def eval_batch(self, batch: pa.RecordBatch) -> pa.RecordBatch:
        # parse value from json string for jsonb columns
        inputs = [[v.as_py() for v in array] for array in batch]
        inputs = [
            _process_input_array(array, type)
            for array, type in zip(inputs, self._input_schema.types)
        ]

        # evaluate the function for each row
        tasks = [self.executor.submit(self._func, *[col[i] for col in inputs])
                 for i in range(batch.num_rows)]
        column = [future.result() for future in concurrent.futures.as_completed(tasks)]

        # convert value to json for jsonb columns
        if self._result_schema.types[0] == pa.large_string():
            column = [(json.dumps(v) if v is not None else None)
                      for v in column]
        array = pa.array(column, type=self._result_schema.types[0])
        return pa.RecordBatch.from_arrays([array], schema=self._result_schema)


class UserDefinedTableFunctionWrapper(TableFunction):
    """
    Base Wrapper for Python user-defined table function.
    """

    _func: Callable

    def __init__(self, func, input_types, result_types, name=None):
        self._func = func
        self._input_schema = pa.schema(
            zip(
                inspect.getfullargspec(func)[0],
                [_to_data_type(t) for t in _to_list(input_types)],
            )
        )
        self._result_schema = pa.schema(
            [("row_index", pa.int64())]
            + [("", _to_data_type(t)) for t in _to_list(result_types)]
        )
        self._name = name or (
            func.__name__ if hasattr(func, "__name__") else func.__class__.__name__
        )

    def __call__(self, *args):
        return self._func(*args)

    def eval(self, *args):
        return self._func(*args)

def _to_list(x):
    if isinstance(x, list):
        return x
    else:
        return [x]


<<<<<<< HEAD
def udf(input_types: Union[List[Union[str, pa.DataType]], Union[str, pa.DataType]],
        result_type: Union[str, pa.DataType],
        name: Optional[str] = None,
        io_threads: Optional[int] = None,
    ) -> Callable:
=======
def udf(
    input_types: Union[List[Union[str, pa.DataType]], Union[str, pa.DataType]],
    result_type: Union[str, pa.DataType],
    name: Optional[str] = None,
) -> Callable:
>>>>>>> 76f51bb8
    """
    Annotation for creating a user-defined scalar function.

    Parameters:
    - input_types: A list of strings or Arrow data types that specifies the input data types.
    - result_type: A string or an Arrow data type that specifies the return value type.
    - name: An optional string specifying the function name. If not provided, the original name will be used.
    - io_threads: Number of I/O threads used per data chunk for I/O bound UDFs.

    Example:
    ```
    @udf(input_types=['INT', 'INT'], result_type='INT')
    def gcd(x, y):
        while y != 0:
            (x, y) = (y, x % y)
        return x
    ```
    """

    if io_threads is not None and io_threads > 1:
        def wrapper(f):
            # Hack to allow function to be pickleable by instantiating the original
            # function under a different name in the module it is defined in
            f.__qualname__ = '__original_' + f.__name__
            module_globals = inspect.currentframe().f_back.f_globals
            module_globals[f.__qualname__] = f

            return UserDefinedScalarFunctionWrapperConcurrent(f, input_types, result_type, name, io_threads=io_threads)
        return wrapper
    else:
        return lambda f: UserDefinedScalarFunctionWrapper(f, input_types, result_type, name)


def udtf(
    input_types: Union[List[Union[str, pa.DataType]], Union[str, pa.DataType]],
    result_types: Union[List[Union[str, pa.DataType]], Union[str, pa.DataType]],
    name: Optional[str] = None,
) -> Callable:
    """
    Annotation for creating a user-defined table function.

    Parameters:
    - input_types: A list of strings or Arrow data types that specifies the input data types.
    - result_types A list of strings or Arrow data types that specifies the return value types.
    - name: An optional string specifying the function name. If not provided, the original name will be used.

    Example:
    ```
    @udtf(input_types='INT', result_types='INT')
    def series(n):
        for i in range(n):
            yield i
    ```
    """

    return lambda f: UserDefinedTableFunctionWrapper(f, input_types, result_types, name)


class UdfServer(pa.flight.FlightServerBase):
    """
    A server that provides user-defined functions to clients.

    Example:
    ```
    server = UdfServer(location="0.0.0.0:8815")
    server.add_function(my_udf)
    server.serve()
    ```
    """

    # UDF server based on Apache Arrow Flight protocol.
    # Reference: https://arrow.apache.org/cookbook/py/flight.html#simple-parquet-storage-service-with-arrow-flight

    _location: str
    _functions: Dict[str, UserDefinedFunction]

    def __init__(self, location="0.0.0.0:8815", **kwargs):
        super(UdfServer, self).__init__("grpc://" + location, **kwargs)
        self._location = location
        self._functions = {}

    def get_flight_info(self, context, descriptor):
        """Return the result schema of a function."""
        udf = self._functions[descriptor.path[0].decode("utf-8")]
        # return the concatenation of input and output schema
        full_schema = pa.schema(list(udf._input_schema) + list(udf._result_schema))
        # we use `total_records` to indicate the number of input arguments
        return pa.flight.FlightInfo(
            schema=full_schema,
            descriptor=descriptor,
            endpoints=[],
            total_records=len(udf._input_schema),
            total_bytes=0,
        )

    def add_function(self, udf: UserDefinedFunction):
        """Add a function to the server."""
        name = udf._name
        if name in self._functions:
            raise ValueError("Function already exists: " + name)
        print("added function:", name)
        self._functions[name] = udf

    def do_exchange(self, context, descriptor, reader, writer):
        """Call a function from the client."""
        udf = self._functions[descriptor.path[0].decode("utf-8")]
        writer.begin(udf._result_schema)
        try:
            for batch in reader:
                # print(pa.Table.from_batches([batch.data]))
                for output_batch in udf.eval_batch(batch.data):
                    writer.write_batch(output_batch)
        except Exception as e:
            print(traceback.print_exc())
            raise e

    def serve(self):
        """Start the server."""
        print(f"listening on {self._location}")
        super(UdfServer, self).serve()


def _to_data_type(t: Union[str, pa.DataType]) -> pa.DataType:
    """
    Convert a string or pyarrow.DataType to pyarrow.DataType.
    """
    if isinstance(t, str):
        return _string_to_data_type(t)
    else:
        return t


def _string_to_data_type(type_str: str):
    type_str = type_str.upper()
    if type_str in ("BOOLEAN", "BOOL"):
        return pa.bool_()
    elif type_str in ("SMALLINT", "INT2"):
        return pa.int16()
    elif type_str in ("INT", "INTEGER", "INT4"):
        return pa.int32()
    elif type_str in ("BIGINT", "INT8"):
        return pa.int64()
    elif type_str in ("FLOAT4", "REAL"):
        return pa.float32()
    elif type_str in ("FLOAT8", "DOUBLE PRECISION"):
        return pa.float64()
    elif type_str.startswith("DECIMAL") or type_str.startswith("NUMERIC"):
        return pa.decimal128(28)
    elif type_str in ("DATE"):
        return pa.date32()
    elif type_str in ("TIME", "TIME WITHOUT TIME ZONE"):
        return pa.time32("ms")
    elif type_str in ("TIMESTAMP", "TIMESTAMP WITHOUT TIME ZONE"):
        return pa.timestamp("ms")
    elif type_str.startswith("INTERVAL"):
        return pa.duration("us")
    elif type_str in ("VARCHAR"):
        return pa.string()
    elif type_str in ("JSONB"):
        return pa.large_string()
    elif type_str in ("BYTEA"):
        return pa.binary()
    elif type_str.endswith("[]"):
        return pa.list_(_string_to_data_type(type_str[:-2]))
    elif type_str.startswith("STRUCT"):
        # extract 'STRUCT<INT, VARCHAR, ...>'
        type_list = type_str[6:].strip("<>")
        fields = []
        for type_str in type_list.split(","):
            type_str = type_str.strip()
            fields.append(pa.field("", _string_to_data_type(type_str)))
        return pa.struct(fields)

    raise ValueError(f"Unsupported type: {type_str}")<|MERGE_RESOLUTION|>--- conflicted
+++ resolved
@@ -217,19 +217,11 @@
         return [x]
 
 
-<<<<<<< HEAD
 def udf(input_types: Union[List[Union[str, pa.DataType]], Union[str, pa.DataType]],
         result_type: Union[str, pa.DataType],
         name: Optional[str] = None,
         io_threads: Optional[int] = None,
     ) -> Callable:
-=======
-def udf(
-    input_types: Union[List[Union[str, pa.DataType]], Union[str, pa.DataType]],
-    result_type: Union[str, pa.DataType],
-    name: Optional[str] = None,
-) -> Callable:
->>>>>>> 76f51bb8
     """
     Annotation for creating a user-defined scalar function.
 
