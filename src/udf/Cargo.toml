--- conflicted
+++ resolved
@@ -11,19 +11,11 @@
 normal = ["workspace-hack"]
 
 [dependencies]
-<<<<<<< HEAD
-arrow-array = "44"
-arrow-flight = "44"
-arrow-schema = "44"
-arrow-select = "44"
-futures-util = "0.3.28"
-=======
 arrow-array = "45"
 arrow-flight = "45"
 arrow-schema = "45"
 arrow-select = "45"
-futures-util = "0.3.25"
->>>>>>> 19aded30
+futures-util = "0.3.28"
 static_assertions = "1"
 thiserror = "1"
 tokio = { version = "0.2", package = "madsim-tokio", features = ["rt", "macros"] }
