// Copyright 2024 RisingWave Labs
//
// Licensed under the Apache License, Version 2.0 (the "License");
// you may not use this file except in compliance with the License.
// You may obtain a copy of the License at
//
//     http://www.apache.org/licenses/LICENSE-2.0
//
// Unless required by applicable law or agreed to in writing, software
// distributed under the License is distributed on an "AS IS" BASIS,
// WITHOUT WARRANTIES OR CONDITIONS OF ANY KIND, either express or implied.
// See the License for the specific language governing permissions and
// limitations under the License.

use std::sync::Arc;
use std::time::Duration;

use anyhow::anyhow;
use async_trait::async_trait;
use futures::TryStreamExt;
use risingwave_common::config::MAX_CONNECTION_WINDOW_SIZE;
use risingwave_common::monitor::{EndpointExt, TcpConfig};
use risingwave_common::util::addr::HostAddr;
use risingwave_pb::stream_plan::SubscriptionUpstreamInfo;
use risingwave_pb::stream_service::stream_service_client::StreamServiceClient;
use risingwave_pb::stream_service::streaming_control_stream_request::InitRequest;
use risingwave_pb::stream_service::streaming_control_stream_response::InitResponse;
use risingwave_pb::stream_service::*;
use tokio_stream::wrappers::UnboundedReceiverStream;
use tonic::transport::Endpoint;

use crate::error::{Result, RpcError};
use crate::tracing::{Channel, TracingInjectedChannelExt};
use crate::{stream_rpc_client_method_impl, RpcClient, RpcClientPool, UnboundedBidiStreamHandle};

#[derive(Clone)]
pub struct StreamClient(StreamServiceClient<Channel>);

#[async_trait]
impl RpcClient for StreamClient {
    async fn new_client(host_addr: HostAddr) -> Result<Self> {
        Self::new(host_addr).await
    }
}

impl StreamClient {
    async fn new(host_addr: HostAddr) -> Result<Self> {
        let channel = Endpoint::from_shared(format!("http://{}", &host_addr))?
            .initial_connection_window_size(MAX_CONNECTION_WINDOW_SIZE)
            .connect_timeout(Duration::from_secs(5))
            .monitored_connect(
                "grpc-stream-client",
                TcpConfig {
                    tcp_nodelay: true,
                    ..Default::default()
                },
            )
            .await?
            .tracing_injected();

        Ok(Self(
            StreamServiceClient::new(channel).max_decoding_message_size(usize::MAX),
        ))
    }
}

pub type StreamClientPool = RpcClientPool<StreamClient>;
pub type StreamClientPoolRef = Arc<StreamClientPool>;

macro_rules! for_all_stream_rpc {
    ($macro:ident) => {
        $macro! {
            { 0, wait_epoch_commit, WaitEpochCommitRequest, WaitEpochCommitResponse },
            { 0, get_min_uncommitted_sst_id, GetMinUncommittedSstIdRequest, GetMinUncommittedSstIdResponse }
        }
    };
}

impl StreamClient {
    for_all_stream_rpc! { stream_rpc_client_method_impl }
}

pub type StreamingControlHandle =
    UnboundedBidiStreamHandle<StreamingControlStreamRequest, StreamingControlStreamResponse>;

impl StreamClient {
    pub async fn start_streaming_control(
        &self,
<<<<<<< HEAD
        mv_depended_subscriptions: &HashMap<TableId, HashMap<u32, u64>>,
=======
        version_id: HummockVersionId,
        subscriptions: impl Iterator<Item = SubscriptionUpstreamInfo>,
>>>>>>> 71146a6b
    ) -> Result<StreamingControlHandle> {
        let first_request = StreamingControlStreamRequest {
            request: Some(streaming_control_stream_request::Request::Init(
                InitRequest {
<<<<<<< HEAD
                    subscriptions: mv_depended_subscriptions
                        .iter()
                        .flat_map(|(table_id, subscriptions)| {
                            subscriptions
                                .keys()
                                .map(|subscriber_id| SubscriptionUpstreamInfo {
                                    subscriber_id: *subscriber_id,
                                    upstream_mv_table_id: table_id.table_id,
                                })
                        })
                        .collect(),
=======
                    version_id: version_id.to_u64(),
                    subscriptions: subscriptions.collect(),
>>>>>>> 71146a6b
                },
            )),
        };
        let mut client = self.0.to_owned();
        let (handle, first_rsp) =
            UnboundedBidiStreamHandle::initialize(first_request, |rx| async move {
                client
                    .streaming_control_stream(UnboundedReceiverStream::new(rx))
                    .await
                    .map(|response| response.into_inner().map_err(RpcError::from_stream_status))
                    .map_err(RpcError::from_stream_status)
            })
            .await?;
        match first_rsp {
            StreamingControlStreamResponse {
                response: Some(streaming_control_stream_response::Response::Init(InitResponse {})),
            } => {}
            other => {
                return Err(anyhow!("expect InitResponse but get {:?}", other).into());
            }
        };
        Ok(handle)
    }
}<|MERGE_RESOLUTION|>--- conflicted
+++ resolved
@@ -86,32 +86,12 @@
 impl StreamClient {
     pub async fn start_streaming_control(
         &self,
-<<<<<<< HEAD
-        mv_depended_subscriptions: &HashMap<TableId, HashMap<u32, u64>>,
-=======
-        version_id: HummockVersionId,
         subscriptions: impl Iterator<Item = SubscriptionUpstreamInfo>,
->>>>>>> 71146a6b
     ) -> Result<StreamingControlHandle> {
         let first_request = StreamingControlStreamRequest {
             request: Some(streaming_control_stream_request::Request::Init(
                 InitRequest {
-<<<<<<< HEAD
-                    subscriptions: mv_depended_subscriptions
-                        .iter()
-                        .flat_map(|(table_id, subscriptions)| {
-                            subscriptions
-                                .keys()
-                                .map(|subscriber_id| SubscriptionUpstreamInfo {
-                                    subscriber_id: *subscriber_id,
-                                    upstream_mv_table_id: table_id.table_id,
-                                })
-                        })
-                        .collect(),
-=======
-                    version_id: version_id.to_u64(),
                     subscriptions: subscriptions.collect(),
->>>>>>> 71146a6b
                 },
             )),
         };
