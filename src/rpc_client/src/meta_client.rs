--- conflicted
+++ resolved
@@ -43,13 +43,9 @@
 use risingwave_pb::catalog::{
     Connection, PbDatabase, PbFunction, PbIndex, PbSchema, PbSink, PbSource, PbTable, PbView, Table,
 };
-<<<<<<< HEAD
 use risingwave_pb::cloud_service::cloud_service_client::CloudServiceClient;
 use risingwave_pb::cloud_service::*;
-use risingwave_pb::common::{HostAddress, WorkerType};
-=======
 use risingwave_pb::common::{HostAddress, WorkerNode, WorkerType};
->>>>>>> 1df60609
 use risingwave_pb::ddl_service::alter_relation_name_request::Relation;
 use risingwave_pb::ddl_service::ddl_service_client::DdlServiceClient;
 use risingwave_pb::ddl_service::drop_table_request::SourceId;
@@ -984,19 +980,6 @@
         Ok(resp.tables)
     }
 
-<<<<<<< HEAD
-    pub async fn rw_cloud_validate_source(
-        &self,
-        source_type: SourceType,
-        source_config: HashMap<String, String>,
-    ) -> Result<RwCloudValidateSourceResponse> {
-        let req = RwCloudValidateSourceRequest {
-            source_type: source_type.into(),
-            source_config,
-        };
-        let resp = self.inner.rw_cloud_validate_source(req).await?;
-        Ok(resp)
-=======
     pub async fn list_serving_vnode_mappings(
         &self,
     ) -> Result<HashMap<u32, (u32, ParallelUnitMapping)>> {
@@ -1044,7 +1027,19 @@
             .await?;
 
         Ok(())
->>>>>>> 1df60609
+    }
+
+    pub async fn rw_cloud_validate_source(
+        &self,
+        source_type: SourceType,
+        source_config: HashMap<String, String>,
+    ) -> Result<RwCloudValidateSourceResponse> {
+        let req = RwCloudValidateSourceRequest {
+            source_type: source_type.into(),
+            source_config,
+        };
+        let resp = self.inner.rw_cloud_validate_source(req).await?;
+        Ok(resp)
     }
 }
 
@@ -1231,11 +1226,8 @@
     backup_client: BackupServiceClient<Channel>,
     telemetry_client: TelemetryInfoServiceClient<Channel>,
     system_params_client: SystemParamsServiceClient<Channel>,
-<<<<<<< HEAD
+    serving_client: ServingServiceClient<Channel>,
     cloud_client: CloudServiceClient<Channel>,
-=======
-    serving_client: ServingServiceClient<Channel>,
->>>>>>> 1df60609
 }
 
 impl GrpcMetaClientCore {
@@ -1252,11 +1244,8 @@
         let backup_client = BackupServiceClient::new(channel.clone());
         let telemetry_client = TelemetryInfoServiceClient::new(channel.clone());
         let system_params_client = SystemParamsServiceClient::new(channel.clone());
-<<<<<<< HEAD
+        let serving_client = ServingServiceClient::new(channel.clone());
         let cloud_client = CloudServiceClient::new(channel);
-=======
-        let serving_client = ServingServiceClient::new(channel);
->>>>>>> 1df60609
 
         GrpcMetaClientCore {
             cluster_client,
@@ -1271,11 +1260,8 @@
             backup_client,
             telemetry_client,
             system_params_client,
-<<<<<<< HEAD
+            serving_client,
             cloud_client,
-=======
-            serving_client,
->>>>>>> 1df60609
         }
     }
 }
@@ -1703,11 +1689,8 @@
             ,{ telemetry_client, get_telemetry_info, GetTelemetryInfoRequest, TelemetryInfoResponse}
             ,{ system_params_client, get_system_params, GetSystemParamsRequest, GetSystemParamsResponse }
             ,{ system_params_client, set_system_param, SetSystemParamRequest, SetSystemParamResponse }
-<<<<<<< HEAD
+            ,{ serving_client, get_serving_vnode_mappings, GetServingVnodeMappingsRequest, GetServingVnodeMappingsResponse }
             ,{ cloud_client, rw_cloud_validate_source, RwCloudValidateSourceRequest, RwCloudValidateSourceResponse }
-=======
-            ,{ serving_client, get_serving_vnode_mappings, GetServingVnodeMappingsRequest, GetServingVnodeMappingsResponse }
->>>>>>> 1df60609
         }
     };
 }
