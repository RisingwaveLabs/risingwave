// Copyright 2023 RisingWave Labs
//
// Licensed under the Apache License, Version 2.0 (the "License");
// you may not use this file except in compliance with the License.
// You may obtain a copy of the License at
//
//     http://www.apache.org/licenses/LICENSE-2.0
//
// Unless required by applicable law or agreed to in writing, software
// distributed under the License is distributed on an "AS IS" BASIS,
// WITHOUT WARRANTIES OR CONDITIONS OF ANY KIND, either express or implied.
// See the License for the specific language governing permissions and
// limitations under the License.

use std::borrow::Borrow;
use std::collections::{HashMap, HashSet};
use std::fmt::Debug;
use std::sync::Arc;
use std::time::Duration;

use anyhow::anyhow;
use async_trait::async_trait;
use either::Either;
use futures::stream::BoxStream;
use itertools::Itertools;
use risingwave_common::catalog::{CatalogVersion, FunctionId, IndexId, TableId};
use risingwave_common::config::MAX_CONNECTION_WINDOW_SIZE;
use risingwave_common::system_param::system_params_to_kv;
use risingwave_common::util::addr::HostAddr;
use risingwave_hummock_sdk::compact::CompactorRuntimeConfig;
use risingwave_hummock_sdk::table_stats::to_prost_table_stats_map;
use risingwave_hummock_sdk::{
    CompactionGroupId, HummockEpoch, HummockSstableId, HummockVersionId, LocalSstableInfo,
    SstIdRange,
};
use risingwave_pb::backup_service::backup_service_client::BackupServiceClient;
use risingwave_pb::backup_service::*;
use risingwave_pb::catalog::{
    Database as ProstDatabase, Function as ProstFunction, Index as ProstIndex,
    Schema as ProstSchema, Sink as ProstSink, Source as ProstSource, Table as ProstTable,
    View as ProstView,
};
use risingwave_pb::common::{HostAddress, WorkerType};
use risingwave_pb::ddl_service::ddl_service_client::DdlServiceClient;
use risingwave_pb::ddl_service::drop_table_request::SourceId;
use risingwave_pb::ddl_service::*;
use risingwave_pb::hummock::hummock_manager_service_client::HummockManagerServiceClient;
use risingwave_pb::hummock::rise_ctl_update_compaction_config_request::mutable_config::MutableConfig;
use risingwave_pb::hummock::*;
use risingwave_pb::meta::cluster_service_client::ClusterServiceClient;
use risingwave_pb::meta::heartbeat_request::{extra_info, ExtraInfo};
use risingwave_pb::meta::heartbeat_service_client::HeartbeatServiceClient;
use risingwave_pb::meta::list_table_fragments_response::TableFragmentInfo;
use risingwave_pb::meta::meta_member_service_client::MetaMemberServiceClient;
use risingwave_pb::meta::notification_service_client::NotificationServiceClient;
use risingwave_pb::meta::reschedule_request::Reschedule as ProstReschedule;
use risingwave_pb::meta::scale_service_client::ScaleServiceClient;
use risingwave_pb::meta::stream_manager_service_client::StreamManagerServiceClient;
use risingwave_pb::meta::system_params_service_client::SystemParamsServiceClient;
use risingwave_pb::meta::{SystemParams as ProstSystemParams, *};
use risingwave_pb::stream_plan::StreamFragmentGraph;
use risingwave_pb::user::update_user_request::UpdateField;
use risingwave_pb::user::user_service_client::UserServiceClient;
use risingwave_pb::user::*;
use tokio::sync::mpsc::Receiver;
use tokio::sync::oneshot::Sender;
use tokio::sync::{mpsc, oneshot, RwLock};
use tokio::task::JoinHandle;
use tokio::time;
use tokio_retry::strategy::{jitter, ExponentialBackoff};
use tonic::transport::{Channel, Endpoint};
use tonic::{Code, Streaming};
use tracing::warn;

use crate::error::{Result, RpcError};
use crate::hummock_meta_client::{CompactTaskItem, HummockMetaClient};
use crate::{meta_rpc_client_method_impl, ExtraInfoSourceRef};

type DatabaseId = u32;
type SchemaId = u32;

/// Client to meta server. Cloning the instance is lightweight.
#[derive(Clone, Debug)]
pub struct MetaClient {
    worker_id: u32,
    worker_type: WorkerType,
    host_addr: HostAddr,
    inner: GrpcMetaClient,
}

impl MetaClient {
    const META_ADDRESS_LOAD_BALANCE_MODE_PREFIX: &'static str = "load-balance+";

    pub fn worker_id(&self) -> u32 {
        self.worker_id
    }

    pub fn host_addr(&self) -> &HostAddr {
        &self.host_addr
    }

    pub fn worker_type(&self) -> WorkerType {
        self.worker_type
    }

    /// Subscribe to notification from meta.
    pub async fn subscribe(
        &self,
        subscribe_type: SubscribeType,
    ) -> Result<Streaming<SubscribeResponse>> {
        let request = SubscribeRequest {
            subscribe_type: subscribe_type as i32,
            host: Some(self.host_addr.to_protobuf()),
            worker_id: self.worker_id(),
        };
        let retry_strategy = GrpcMetaClient::retry_strategy_for_request();
        tokio_retry::Retry::spawn(retry_strategy, || async {
            let request = request.clone();
            self.inner.subscribe(request).await
        })
        .await
    }

    pub(crate) fn parse_meta_addr(meta_addr: &str) -> Result<MetaAddressStrategy> {
        if meta_addr.starts_with(Self::META_ADDRESS_LOAD_BALANCE_MODE_PREFIX) {
            let addr = meta_addr
                .strip_prefix(Self::META_ADDRESS_LOAD_BALANCE_MODE_PREFIX)
                .unwrap();

            let addr = addr.split(',').exactly_one().map_err(|_| {
                RpcError::Internal(anyhow!(
                    "meta address {} in load-balance mode should be exactly one",
                    addr
                ))
            })?;

            let _url = url::Url::parse(addr).map_err(|e| {
                RpcError::Internal(anyhow!("could not parse meta address {}, {}", addr, e))
            })?;

            Ok(MetaAddressStrategy::LoadBalance(addr.to_string()))
        } else {
            let addrs: Vec<_> = meta_addr.split(',').map(str::to_string).collect();

            if addrs.is_empty() {
                return Err(RpcError::Internal(anyhow!(
                    "empty meta addresses {:?}",
                    addrs
                )));
            }

            for addr in &addrs {
                let _url = url::Url::parse(addr).map_err(|e| {
                    RpcError::Internal(anyhow!("could not parse meta address {}, {}", addr, e))
                })?;
            }

            Ok(MetaAddressStrategy::List(addrs))
        }
    }

    /// Register the current node to the cluster and set the corresponding worker id.
    pub async fn register_new(
        meta_addr: &str,
        worker_type: WorkerType,
        addr: &HostAddr,
        worker_node_parallelism: usize,
    ) -> Result<(Self, SystemParamsReader)> {
        let addr_strategy = Self::parse_meta_addr(meta_addr)?;

        let grpc_meta_client = GrpcMetaClient::new(addr_strategy).await?;

        let add_worker_request = AddWorkerNodeRequest {
            worker_type: worker_type as i32,
            host: Some(addr.to_protobuf()),
            worker_node_parallelism: worker_node_parallelism as u64,
        };
        let add_worker_resp =
            tokio_retry::Retry::spawn(GrpcMetaClient::retry_strategy_for_request(), || async {
                let request = add_worker_request.clone();
                grpc_meta_client.add_worker_node(request).await
            })
            .await?;
        let worker_node = add_worker_resp
            .node
            .expect("AddWorkerNodeResponse::node is empty");

        let system_params_request = GetSystemParamsRequest {};
        let system_params_resp =
            tokio_retry::Retry::spawn(GrpcMetaClient::retry_strategy_for_request(), || async {
                let request = system_params_request.clone();
                grpc_meta_client.get_system_params(request).await
            })
            .await?;

        Ok((
            Self {
                worker_id: worker_node.id,
                worker_type,
                host_addr: addr.clone(),
                inner: grpc_meta_client,
            },
            system_params_resp.params.unwrap().into(),
        ))
    }

    /// Activate the current node in cluster to confirm it's ready to serve.
    pub async fn activate(&self, addr: &HostAddr) -> Result<()> {
        let request = ActivateWorkerNodeRequest {
            host: Some(addr.to_protobuf()),
        };
        let retry_strategy = GrpcMetaClient::retry_strategy_for_request();
        tokio_retry::Retry::spawn(retry_strategy, || async {
            let request = request.clone();
            self.inner.activate_worker_node(request).await
        })
        .await?;

        Ok(())
    }

    /// Send heartbeat signal to meta service.
    pub async fn send_heartbeat(&self, node_id: u32, info: Vec<extra_info::Info>) -> Result<()> {
        let request = HeartbeatRequest {
            node_id,
            info: info
                .into_iter()
                .map(|info| ExtraInfo { info: Some(info) })
                .collect(),
        };
        let resp = self.inner.heartbeat(request).await?;
        if let Some(status) = resp.status {
            if status.code() == risingwave_pb::common::status::Code::UnknownWorker {
                tracing::error!("worker expired: {}", status.message);
                std::process::exit(1);
            }
        }
        Ok(())
    }

    pub async fn create_database(&self, db: ProstDatabase) -> Result<(DatabaseId, CatalogVersion)> {
        let request = CreateDatabaseRequest { db: Some(db) };
        let resp = self.inner.create_database(request).await?;
        // TODO: handle error in `resp.status` here
        Ok((resp.database_id, resp.version))
    }

    pub async fn create_schema(&self, schema: ProstSchema) -> Result<(SchemaId, CatalogVersion)> {
        let request = CreateSchemaRequest {
            schema: Some(schema),
        };
        let resp = self.inner.create_schema(request).await?;
        // TODO: handle error in `resp.status` here
        Ok((resp.schema_id, resp.version))
    }

    pub async fn create_materialized_view(
        &self,
        table: ProstTable,
        graph: StreamFragmentGraph,
    ) -> Result<(TableId, CatalogVersion)> {
        let request = CreateMaterializedViewRequest {
            materialized_view: Some(table),
            fragment_graph: Some(graph),
        };
        let resp = self.inner.create_materialized_view(request).await?;
        // TODO: handle error in `resp.status` here
        Ok((resp.table_id.into(), resp.version))
    }

    pub async fn drop_materialized_view(&self, table_id: TableId) -> Result<CatalogVersion> {
        let request = DropMaterializedViewRequest {
            table_id: table_id.table_id(),
        };

        let resp = self.inner.drop_materialized_view(request).await?;
        Ok(resp.version)
    }

    pub async fn create_source(&self, source: ProstSource) -> Result<(u32, CatalogVersion)> {
        let request = CreateSourceRequest {
            source: Some(source),
        };

        let resp = self.inner.create_source(request).await?;
        Ok((resp.source_id, resp.version))
    }

    pub async fn create_sink(
        &self,
        sink: ProstSink,
        graph: StreamFragmentGraph,
    ) -> Result<(u32, CatalogVersion)> {
        let request = CreateSinkRequest {
            sink: Some(sink),
            fragment_graph: Some(graph),
        };

        let resp = self.inner.create_sink(request).await?;
        Ok((resp.sink_id, resp.version))
    }

    pub async fn create_function(
        &self,
        function: ProstFunction,
    ) -> Result<(FunctionId, CatalogVersion)> {
        let request = CreateFunctionRequest {
            function: Some(function),
        };
        let resp = self.inner.create_function(request).await?;
        Ok((resp.function_id.into(), resp.version))
    }

    pub async fn create_table(
        &self,
        source: Option<ProstSource>,
        table: ProstTable,
        graph: StreamFragmentGraph,
    ) -> Result<(TableId, CatalogVersion)> {
        let request = CreateTableRequest {
            materialized_view: Some(table),
            fragment_graph: Some(graph),
            source,
        };
        let resp = self.inner.create_table(request).await?;
        // TODO: handle error in `resp.status` here
        Ok((resp.table_id.into(), resp.version))
    }

    pub async fn create_view(&self, view: ProstView) -> Result<(u32, CatalogVersion)> {
        let request = CreateViewRequest { view: Some(view) };
        let resp = self.inner.create_view(request).await?;
        // TODO: handle error in `resp.status` here
        Ok((resp.view_id, resp.version))
    }

    pub async fn create_index(
        &self,
        index: ProstIndex,
        table: ProstTable,
        graph: StreamFragmentGraph,
    ) -> Result<(TableId, CatalogVersion)> {
        let request = CreateIndexRequest {
            index: Some(index),
            index_table: Some(table),
            fragment_graph: Some(graph),
        };
        let resp = self.inner.create_index(request).await?;
        // TODO: handle error in `resp.status` here
        Ok((resp.index_id.into(), resp.version))
    }

    pub async fn drop_table(
        &self,
        source_id: Option<u32>,
        table_id: TableId,
    ) -> Result<CatalogVersion> {
        let request = DropTableRequest {
            source_id: source_id.map(SourceId::Id),
            table_id: table_id.table_id(),
        };

        let resp = self.inner.drop_table(request).await?;
        Ok(resp.version)
    }

    pub async fn drop_view(&self, view_id: u32) -> Result<CatalogVersion> {
        let request = DropViewRequest { view_id };
        let resp = self.inner.drop_view(request).await?;
        Ok(resp.version)
    }

    pub async fn drop_source(&self, source_id: u32) -> Result<CatalogVersion> {
        let request = DropSourceRequest { source_id };
        let resp = self.inner.drop_source(request).await?;
        Ok(resp.version)
    }

    pub async fn drop_sink(&self, sink_id: u32) -> Result<CatalogVersion> {
        let request = DropSinkRequest { sink_id };
        let resp = self.inner.drop_sink(request).await?;
        Ok(resp.version)
    }

    pub async fn drop_index(&self, index_id: IndexId) -> Result<CatalogVersion> {
        let request = DropIndexRequest {
            index_id: index_id.index_id,
        };
        let resp = self.inner.drop_index(request).await?;
        Ok(resp.version)
    }

    pub async fn drop_function(&self, function_id: FunctionId) -> Result<CatalogVersion> {
        let request = DropFunctionRequest {
            function_id: function_id.0,
        };
        let resp = self.inner.drop_function(request).await?;
        Ok(resp.version)
    }

    pub async fn drop_database(&self, database_id: u32) -> Result<CatalogVersion> {
        let request = DropDatabaseRequest { database_id };
        let resp = self.inner.drop_database(request).await?;
        Ok(resp.version)
    }

    pub async fn drop_schema(&self, schema_id: u32) -> Result<CatalogVersion> {
        let request = DropSchemaRequest { schema_id };
        let resp = self.inner.drop_schema(request).await?;
        Ok(resp.version)
    }

    // TODO: using UserInfoVersion instead as return type.
    pub async fn create_user(&self, user: UserInfo) -> Result<u64> {
        let request = CreateUserRequest { user: Some(user) };
        let resp = self.inner.create_user(request).await?;
        Ok(resp.version)
    }

    pub async fn drop_user(&self, user_id: u32) -> Result<u64> {
        let request = DropUserRequest { user_id };
        let resp = self.inner.drop_user(request).await?;
        Ok(resp.version)
    }

    pub async fn update_user(
        &self,
        user: UserInfo,
        update_fields: Vec<UpdateField>,
    ) -> Result<u64> {
        let request = UpdateUserRequest {
            user: Some(user),
            update_fields: update_fields
                .into_iter()
                .map(|field| field as i32)
                .collect::<Vec<_>>(),
        };
        let resp = self.inner.update_user(request).await?;
        Ok(resp.version)
    }

    pub async fn grant_privilege(
        &self,
        user_ids: Vec<u32>,
        privileges: Vec<GrantPrivilege>,
        with_grant_option: bool,
        granted_by: u32,
    ) -> Result<u64> {
        let request = GrantPrivilegeRequest {
            user_ids,
            privileges,
            with_grant_option,
            granted_by,
        };
        let resp = self.inner.grant_privilege(request).await?;
        Ok(resp.version)
    }

    pub async fn revoke_privilege(
        &self,
        user_ids: Vec<u32>,
        privileges: Vec<GrantPrivilege>,
        granted_by: Option<u32>,
        revoke_by: u32,
        revoke_grant_option: bool,
        cascade: bool,
    ) -> Result<u64> {
        let granted_by = granted_by.unwrap_or_default();
        let request = RevokePrivilegeRequest {
            user_ids,
            privileges,
            granted_by,
            revoke_by,
            revoke_grant_option,
            cascade,
        };
        let resp = self.inner.revoke_privilege(request).await?;
        Ok(resp.version)
    }

    /// Unregister the current node to the cluster.
    pub async fn unregister(&self, addr: HostAddr) -> Result<()> {
        let request = DeleteWorkerNodeRequest {
            host: Some(addr.to_protobuf()),
        };
        self.inner.delete_worker_node(request).await?;
        Ok(())
    }

    /// Starts a heartbeat worker.
    ///
    /// When sending heartbeat RPC, it also carries extra info from `extra_info_sources`.
    pub fn start_heartbeat_loop(
        meta_client: MetaClient,
        min_interval: Duration,
        max_interval: Duration,
        extra_info_sources: Vec<ExtraInfoSourceRef>,
    ) -> (JoinHandle<()>, Sender<()>) {
        assert!(min_interval < max_interval);
        let (shutdown_tx, mut shutdown_rx) = tokio::sync::oneshot::channel();
        let join_handle = tokio::spawn(async move {
            let mut min_interval_ticker = tokio::time::interval(min_interval);
            let mut max_interval_ticker = tokio::time::interval(max_interval);
            max_interval_ticker.reset();
            loop {
                tokio::select! {
                    biased;
                    // Shutdown
                    _ = &mut shutdown_rx => {
                        tracing::info!("Heartbeat loop is stopped");
                        return;
                    }
                    // Wait for interval
                    _ = min_interval_ticker.tick() => {},
                    _ = max_interval_ticker.tick() => {
                        // Client has lost connection to the server and reached time limit, it should exit.
                        tracing::error!("Heartbeat timeout, exiting...");
                        std::process::exit(1);
                    },
                }
                let mut extra_info = Vec::with_capacity(extra_info_sources.len());
                for extra_info_source in &extra_info_sources {
                    if let Some(info) = extra_info_source.get_extra_info().await {
                        // None means the info is not available at the moment, and won't be sent to
                        // meta.
                        extra_info.push(info);
                    }
                }
                tracing::trace!(target: "events::meta::client_heartbeat", "heartbeat");
                match tokio::time::timeout(
                    // TODO: decide better min_interval for timeout
                    min_interval * 3,
                    meta_client.send_heartbeat(meta_client.worker_id(), extra_info),
                )
                .await
                {
                    Ok(Ok(_)) => {
                        max_interval_ticker.reset();
                    }
                    Ok(Err(err)) => {
                        tracing::warn!("Failed to send_heartbeat: error {}", err);
                    }
                    Err(err) => {
                        tracing::warn!("Failed to send_heartbeat: timeout {}", err);
                    }
                }
            }
        });
        (join_handle, shutdown_tx)
    }

    pub async fn risectl_list_state_tables(&self) -> Result<Vec<ProstTable>> {
        let request = RisectlListStateTablesRequest {};
        let resp = self.inner.risectl_list_state_tables(request).await?;
        Ok(resp.tables)
    }

    pub async fn flush(&self, checkpoint: bool) -> Result<HummockSnapshot> {
        let request = FlushRequest { checkpoint };
        let resp = self.inner.flush(request).await?;
        Ok(resp.snapshot.unwrap())
    }

    pub async fn list_table_fragments(
        &self,
        table_ids: &[u32],
    ) -> Result<HashMap<u32, TableFragmentInfo>> {
        let request = ListTableFragmentsRequest {
            table_ids: table_ids.to_vec(),
        };
        let resp = self.inner.list_table_fragments(request).await?;
        Ok(resp.table_fragments)
    }

    pub async fn pause(&self) -> Result<()> {
        let request = PauseRequest {};
        let _resp = self.inner.pause(request).await?;
        Ok(())
    }

    pub async fn resume(&self) -> Result<()> {
        let request = ResumeRequest {};
        let _resp = self.inner.resume(request).await?;
        Ok(())
    }

    pub async fn get_cluster_info(&self) -> Result<GetClusterInfoResponse> {
        let request = GetClusterInfoRequest {};
        let resp = self.inner.get_cluster_info(request).await?;
        Ok(resp)
    }

    pub async fn reschedule(&self, reschedules: HashMap<u32, ProstReschedule>) -> Result<bool> {
        let request = RescheduleRequest { reschedules };
        let resp = self.inner.reschedule(request).await?;
        Ok(resp.success)
    }

    pub async fn risectl_get_pinned_versions_summary(
        &self,
    ) -> Result<RiseCtlGetPinnedVersionsSummaryResponse> {
        let request = RiseCtlGetPinnedVersionsSummaryRequest {};
        self.inner
            .rise_ctl_get_pinned_versions_summary(request)
            .await
    }

    pub async fn risectl_get_pinned_snapshots_summary(
        &self,
    ) -> Result<RiseCtlGetPinnedSnapshotsSummaryResponse> {
        let request = RiseCtlGetPinnedSnapshotsSummaryRequest {};
        self.inner
            .rise_ctl_get_pinned_snapshots_summary(request)
            .await
    }

    pub async fn init_metadata_for_replay(
        &self,
        tables: Vec<ProstTable>,
        compaction_groups: Vec<CompactionGroupInfo>,
    ) -> Result<()> {
        let req = InitMetadataForReplayRequest {
            tables,
            compaction_groups,
        };
        let _resp = self.inner.init_metadata_for_replay(req).await?;
        Ok(())
    }

    pub async fn set_compactor_runtime_config(&self, config: CompactorRuntimeConfig) -> Result<()> {
        let req = SetCompactorRuntimeConfigRequest {
            context_id: self.worker_id,
            config: Some(config.into()),
        };
        let _resp = self.inner.set_compactor_runtime_config(req).await?;
        Ok(())
    }

    pub async fn replay_version_delta(
        &self,
        version_delta: HummockVersionDelta,
    ) -> Result<(HummockVersion, Vec<CompactionGroupId>)> {
        let req = ReplayVersionDeltaRequest {
            version_delta: Some(version_delta),
        };
        let resp = self.inner.replay_version_delta(req).await?;
        Ok((resp.version.unwrap(), resp.modified_compaction_groups))
    }

    pub async fn list_version_deltas(
        &self,
        start_id: u64,
        num_limit: u32,
        committed_epoch_limit: HummockEpoch,
    ) -> Result<HummockVersionDeltas> {
        let req = ListVersionDeltasRequest {
            start_id,
            num_limit,
            committed_epoch_limit,
        };
        Ok(self
            .inner
            .list_version_deltas(req)
            .await?
            .version_deltas
            .unwrap())
    }

    pub async fn trigger_compaction_deterministic(
        &self,
        version_id: HummockVersionId,
        compaction_groups: Vec<CompactionGroupId>,
    ) -> Result<()> {
        let req = TriggerCompactionDeterministicRequest {
            version_id,
            compaction_groups,
        };
        self.inner.trigger_compaction_deterministic(req).await?;
        Ok(())
    }

    pub async fn disable_commit_epoch(&self) -> Result<HummockVersion> {
        let req = DisableCommitEpochRequest {};
        Ok(self
            .inner
            .disable_commit_epoch(req)
            .await?
            .current_version
            .unwrap())
    }

    pub async fn pin_specific_snapshot(&self, epoch: HummockEpoch) -> Result<HummockSnapshot> {
        let req = PinSpecificSnapshotRequest {
            context_id: self.worker_id(),
            epoch,
        };
        let resp = self.inner.pin_specific_snapshot(req).await?;
        Ok(resp.snapshot.unwrap())
    }

    pub async fn get_assigned_compact_task_num(&self) -> Result<usize> {
        let req = GetAssignedCompactTaskNumRequest {};
        let resp = self.inner.get_assigned_compact_task_num(req).await?;
        Ok(resp.num_tasks as usize)
    }

    pub async fn risectl_list_compaction_group(&self) -> Result<Vec<CompactionGroupInfo>> {
        let req = RiseCtlListCompactionGroupRequest {};
        let resp = self.inner.rise_ctl_list_compaction_group(req).await?;
        Ok(resp.compaction_groups)
    }

    pub async fn risectl_update_compaction_config(
        &self,
        compaction_groups: &[CompactionGroupId],
        configs: &[MutableConfig],
    ) -> Result<()> {
        let req = RiseCtlUpdateCompactionConfigRequest {
            compaction_group_ids: compaction_groups.to_vec(),
            configs: configs
                .iter()
                .map(
                    |c| rise_ctl_update_compaction_config_request::MutableConfig {
                        mutable_config: Some(c.clone()),
                    },
                )
                .collect(),
        };
        let _resp = self.inner.rise_ctl_update_compaction_config(req).await?;
        Ok(())
    }

    pub async fn backup_meta(&self) -> Result<u64> {
        let req = BackupMetaRequest {};
        let resp = self.inner.backup_meta(req).await?;
        Ok(resp.job_id)
    }

    pub async fn get_backup_job_status(&self, job_id: u64) -> Result<BackupJobStatus> {
        let req = GetBackupJobStatusRequest { job_id };
        let resp = self.inner.get_backup_job_status(req).await?;
        Ok(resp.job_status())
    }

    pub async fn delete_meta_snapshot(&self, snapshot_ids: &[u64]) -> Result<()> {
        let req = DeleteMetaSnapshotRequest {
            snapshot_ids: snapshot_ids.to_vec(),
        };
        let _resp = self.inner.delete_meta_snapshot(req).await?;
        Ok(())
    }

    pub async fn get_meta_snapshot_manifest(&self) -> Result<MetaSnapshotManifest> {
        let req = GetMetaSnapshotManifestRequest {};
        let resp = self.inner.get_meta_snapshot_manifest(req).await?;
        Ok(resp.manifest.expect("should exist"))
    }

<<<<<<< HEAD
    pub async fn get_ddl_progress(&self) -> Result<Vec<DdlProgress>> {
        let req = GetDdlProgressRequest {};
        let resp = self.inner.get_ddl_progress(req).await?;
        Ok(resp.ddl_progress)
=======
    pub async fn get_system_params(&self) -> Result<SystemParamsReader> {
        let req = GetSystemParamsRequest {};
        let resp = self.inner.get_system_params(req).await?;
        Ok(resp.params.unwrap().into())
>>>>>>> e8717462
    }
}

#[async_trait]
impl HummockMetaClient for MetaClient {
    async fn unpin_version_before(&self, unpin_version_before: HummockVersionId) -> Result<()> {
        let req = UnpinVersionBeforeRequest {
            context_id: self.worker_id(),
            unpin_version_before,
        };
        self.inner.unpin_version_before(req).await?;
        Ok(())
    }

    async fn get_current_version(&self) -> Result<HummockVersion> {
        let req = GetCurrentVersionRequest::default();
        Ok(self
            .inner
            .get_current_version(req)
            .await?
            .current_version
            .unwrap())
    }

    async fn pin_snapshot(&self) -> Result<HummockSnapshot> {
        let req = PinSnapshotRequest {
            context_id: self.worker_id(),
        };
        let resp = self.inner.pin_snapshot(req).await?;
        Ok(resp.snapshot.unwrap())
    }

    async fn get_epoch(&self) -> Result<HummockSnapshot> {
        let req = GetEpochRequest {};
        let resp = self.inner.get_epoch(req).await?;
        Ok(resp.snapshot.unwrap())
    }

    async fn unpin_snapshot(&self) -> Result<()> {
        let req = UnpinSnapshotRequest {
            context_id: self.worker_id(),
        };
        self.inner.unpin_snapshot(req).await?;
        Ok(())
    }

    async fn unpin_snapshot_before(&self, pinned_epochs: HummockEpoch) -> Result<()> {
        let req = UnpinSnapshotBeforeRequest {
            context_id: self.worker_id(),
            // For unpin_snapshot_before, we do not care about snapshots list but only min epoch.
            min_snapshot: Some(HummockSnapshot {
                committed_epoch: pinned_epochs,
                current_epoch: pinned_epochs,
            }),
        };
        self.inner.unpin_snapshot_before(req).await?;
        Ok(())
    }

    async fn get_new_sst_ids(&self, number: u32) -> Result<SstIdRange> {
        let resp = self
            .inner
            .get_new_sst_ids(GetNewSstIdsRequest { number })
            .await?;
        Ok(SstIdRange::new(resp.start_id, resp.end_id))
    }

    async fn report_compaction_task(
        &self,
        compact_task: CompactTask,
        table_stats_change: HashMap<u32, risingwave_hummock_sdk::table_stats::TableStats>,
    ) -> Result<()> {
        let req = ReportCompactionTasksRequest {
            context_id: self.worker_id(),
            compact_task: Some(compact_task),
            table_stats_change: to_prost_table_stats_map(table_stats_change),
        };
        self.inner.report_compaction_tasks(req).await?;
        Ok(())
    }

    async fn commit_epoch(
        &self,
        _epoch: HummockEpoch,
        _sstables: Vec<LocalSstableInfo>,
    ) -> Result<()> {
        panic!("Only meta service can commit_epoch in production.")
    }

    async fn update_current_epoch(&self, _epoch: HummockEpoch) -> Result<()> {
        panic!("Only meta service can update_current_epoch in production.")
    }

    async fn subscribe_compact_tasks(
        &self,
        max_concurrent_task_number: u64,
    ) -> Result<BoxStream<'static, CompactTaskItem>> {
        let req = SubscribeCompactTasksRequest {
            context_id: self.worker_id(),
            max_concurrent_task_number,
        };
        let stream = self.inner.subscribe_compact_tasks(req).await?;
        Ok(Box::pin(stream))
    }

    async fn report_compaction_task_progress(
        &self,
        progress: Vec<CompactTaskProgress>,
    ) -> Result<()> {
        let req = ReportCompactionTaskProgressRequest {
            context_id: self.worker_id(),
            progress,
        };
        self.inner.report_compaction_task_progress(req).await?;
        Ok(())
    }

    async fn report_vacuum_task(&self, vacuum_task: VacuumTask) -> Result<()> {
        let req = ReportVacuumTaskRequest {
            vacuum_task: Some(vacuum_task),
        };
        self.inner.report_vacuum_task(req).await?;
        Ok(())
    }

    async fn report_full_scan_task(&self, sst_ids: Vec<HummockSstableId>) -> Result<()> {
        let req = ReportFullScanTaskRequest { sst_ids };
        self.inner.report_full_scan_task(req).await?;
        Ok(())
    }

    async fn trigger_manual_compaction(
        &self,
        compaction_group_id: u64,
        table_id: u32,
        level: u32,
    ) -> Result<()> {
        // TODO: support key_range parameter
        let req = TriggerManualCompactionRequest {
            compaction_group_id,
            table_id,
            // if table_id not exist, manual_compaction will include all the sst
            // without check internal_table_id
            level,
            ..Default::default()
        };

        self.inner.trigger_manual_compaction(req).await?;
        Ok(())
    }

    async fn trigger_full_gc(&self, sst_retention_time_sec: u64) -> Result<()> {
        self.inner
            .trigger_full_gc(TriggerFullGcRequest {
                sst_retention_time_sec,
            })
            .await?;
        Ok(())
    }
}

/// A wrapper for [`risingwave_pb::meta::SystemParams`] for 2 purposes:
/// - Avoid misuse of deprecated fields by hiding their getters.
/// - Abstract fallback logic for fields that might not be provided by meta service due to backward
///   compatibility.
pub struct SystemParamsReader {
    prost: ProstSystemParams,
}

impl From<ProstSystemParams> for SystemParamsReader {
    fn from(prost: ProstSystemParams) -> Self {
        Self { prost }
    }
}

impl SystemParamsReader {
    pub fn barrier_interval_ms(&self) -> u32 {
        self.prost.barrier_interval_ms.unwrap()
    }

    pub fn checkpoint_frequency(&self) -> u64 {
        self.prost.checkpoint_frequency.unwrap()
    }

    pub fn sstable_size_mb(&self) -> u32 {
        self.prost.sstable_size_mb.unwrap()
    }

    pub fn block_size_kb(&self) -> u32 {
        self.prost.block_size_kb.unwrap()
    }

    pub fn bloom_false_positive(&self) -> f64 {
        self.prost.bloom_false_positive.unwrap()
    }

    // TODO(zhidong): Only read from system params in v0.1.18.
    pub fn state_store(&self, from_local: String) -> String {
        let from_prost = self.prost.state_store.as_ref().unwrap();
        if from_prost.is_empty() {
            warn!("--state-store is not specified on meta node, reading from CLI instead");
            from_local
        } else {
            from_prost.clone()
        }
    }

    pub fn data_directory(&self) -> &str {
        self.prost.data_directory.as_ref().unwrap()
    }

    pub fn backup_storage_url(&self) -> &str {
        self.prost.backup_storage_url.as_ref().unwrap()
    }

    pub fn backup_storage_directory(&self) -> &str {
        self.prost.backup_storage_directory.as_ref().unwrap()
    }

    pub fn to_kv(&self) -> Vec<(String, String)> {
        system_params_to_kv(&self.prost).unwrap()
    }
}

#[derive(Debug, Clone)]
struct GrpcMetaClientCore {
    cluster_client: ClusterServiceClient<Channel>,
    meta_member_client: MetaMemberServiceClient<Channel>,
    heartbeat_client: HeartbeatServiceClient<Channel>,
    ddl_client: DdlServiceClient<Channel>,
    hummock_client: HummockManagerServiceClient<Channel>,
    notification_client: NotificationServiceClient<Channel>,
    stream_client: StreamManagerServiceClient<Channel>,
    user_client: UserServiceClient<Channel>,
    scale_client: ScaleServiceClient<Channel>,
    backup_client: BackupServiceClient<Channel>,
    system_params_client: SystemParamsServiceClient<Channel>,
}

impl GrpcMetaClientCore {
    pub(crate) fn new(channel: Channel) -> Self {
        let cluster_client = ClusterServiceClient::new(channel.clone());
        let meta_member_client = MetaMemberClient::new(channel.clone());
        let heartbeat_client = HeartbeatServiceClient::new(channel.clone());
        let ddl_client = DdlServiceClient::new(channel.clone());
        let hummock_client = HummockManagerServiceClient::new(channel.clone());
        let notification_client = NotificationServiceClient::new(channel.clone());
        let stream_client = StreamManagerServiceClient::new(channel.clone());
        let user_client = UserServiceClient::new(channel.clone());
        let scale_client = ScaleServiceClient::new(channel.clone());
        let backup_client = BackupServiceClient::new(channel.clone());
        let system_params_client = SystemParamsServiceClient::new(channel);
        GrpcMetaClientCore {
            cluster_client,
            meta_member_client,
            heartbeat_client,
            ddl_client,
            hummock_client,
            notification_client,
            stream_client,
            user_client,
            scale_client,
            backup_client,
            system_params_client,
        }
    }
}

/// Client to meta server. Cloning the instance is lightweight.
///
/// It is a wrapper of tonic client. See [`rpc_client_method_impl`].
#[derive(Debug, Clone)]
struct GrpcMetaClient {
    force_refresh_sender: mpsc::Sender<oneshot::Sender<Result<()>>>,
    core: Arc<RwLock<GrpcMetaClientCore>>,
}

#[derive(Debug, Eq, PartialEq)]
pub enum MetaAddressStrategy {
    LoadBalance(String),
    List(Vec<String>),
}

type MetaMemberClient = MetaMemberServiceClient<Channel>;

struct MetaMemberGroup {
    client_cache: HashMap<String, MetaMemberClient>,
    members: HashSet<String>,
}

struct ElectionMemberManagement {
    core_ref: Arc<RwLock<GrpcMetaClientCore>>,
    members: Either<MetaMemberClient, MetaMemberGroup>,
    current_leader: String,
}

impl ElectionMemberManagement {
    const ELECTION_MEMBER_REFRESH_PERIOD: Duration = Duration::from_secs(5);

    fn host_address_to_url(addr: HostAddress) -> String {
        format!("http://{}:{}", addr.host, addr.port)
    }

    async fn recreate_core(&self, channel: Channel) {
        let mut core = self.core_ref.write().await;
        *core = GrpcMetaClientCore::new(channel);
    }

    async fn refresh_members(&mut self) -> Result<()> {
        let leader_addr = match self.members.as_mut() {
            Either::Left(client) => {
                let resp = client.to_owned().members(MembersRequest {}).await?;
                let resp = resp.into_inner();
                resp.members.into_iter().find(|member| member.is_leader)
            }
            Either::Right(member_group) => {
                let mut fetched_members = None;

                for addr in &member_group.members {
                    let mut client = match member_group.client_cache.get(addr) {
                        Some(cached_client) => cached_client.to_owned(),
                        None => {
                            let endpoint = match GrpcMetaClient::addr_to_endpoint(addr.clone()) {
                                Ok(endpoint) => endpoint,
                                Err(e) => {
                                    tracing::warn!(
                                        "failed to create endpoint from {}, {}",
                                        addr,
                                        e
                                    );
                                    continue;
                                }
                            };

                            let channel = match GrpcMetaClient::connect_to_endpoint(endpoint).await
                            {
                                Ok(channel) => channel,
                                Err(e) => {
                                    tracing::warn!(
                                        "failed to create rpc channel from {}, {}",
                                        addr,
                                        e
                                    );
                                    continue;
                                }
                            };

                            let client: MetaMemberServiceClient<Channel> =
                                MetaMemberServiceClient::new(channel);
                            member_group
                                .client_cache
                                .insert(addr.clone(), client.clone());
                            client.to_owned()
                        }
                    };

                    let MembersResponse { members } = match client.members(MembersRequest {}).await
                    {
                        Ok(members) => members.into_inner(),
                        Err(e) => {
                            tracing::warn!(
                                "failed to fetch members from MetaMemberClient {}: {}",
                                addr,
                                e
                            );
                            continue;
                        }
                    };

                    fetched_members = Some(members);

                    break;
                }

                let members =
                    fetched_members.ok_or_else(|| anyhow!("could not refresh members"))?;

                // find new leader
                let mut leader = None;
                let mut member_addrs = HashSet::new();
                for member in members {
                    if member.is_leader {
                        leader = Some(member.clone());
                    }

                    member_addrs.insert(Self::host_address_to_url(member.address.unwrap()));
                }

                // drain old cache
                let drained = member_group
                    .client_cache
                    .drain_filter(|addr, _| !member_addrs.borrow().contains(addr));

                for (addr, _) in drained {
                    tracing::info!("dropping meta client from {}", addr);
                }

                // update members
                member_group.members = member_addrs;

                leader
            }
        };

        if let Some(leader) = leader_addr {
            let discovered_leader = Self::host_address_to_url(leader.address.unwrap());

            if discovered_leader != self.current_leader {
                tracing::info!("new meta leader {} discovered", discovered_leader);
                let (channel, _) =
                    GrpcMetaClient::try_build_rpc_channel(vec![discovered_leader.clone()]).await?;

                self.recreate_core(channel).await;
                self.current_leader = discovered_leader;
            }
        }

        Ok(())
    }
}

impl GrpcMetaClient {
    // Retry base interval in ms for connecting to meta server.
    const CONN_RETRY_BASE_INTERVAL_MS: u64 = 100;
    // Max retry interval in ms for connecting to meta server.
    const CONN_RETRY_MAX_INTERVAL_MS: u64 = 5000;
    // See `Endpoint::http2_keep_alive_interval`
    const ENDPOINT_KEEP_ALIVE_INTERVAL_SEC: u64 = 60;
    // See `Endpoint::keep_alive_timeout`
    const ENDPOINT_KEEP_ALIVE_TIMEOUT_SEC: u64 = 60;
    // Max retry times for request to meta server.
    const REQUEST_RETRY_BASE_INTERVAL_MS: u64 = 50;
    // Max retry times for connecting to meta server.
    const REQUEST_RETRY_MAX_ATTEMPTS: usize = 10;
    // Max retry interval in ms for request to meta server.
    const REQUEST_RETRY_MAX_INTERVAL_MS: u64 = 5000;

    async fn start_meta_member_monitor(
        &self,
        init_leader_addr: String,
        members: Either<MetaMemberClient, MetaMemberGroup>,
        force_refresh_receiver: Receiver<Sender<Result<()>>>,
    ) -> Result<()> {
        let core_ref = self.core.clone();
        let current_leader = init_leader_addr;

        let enable_period_tick = matches!(members, Either::Right(_));

        let member_management = ElectionMemberManagement {
            core_ref,
            members,
            current_leader,
        };

        let mut force_refresh_receiver = force_refresh_receiver;

        tokio::spawn(async move {
            let mut member_management = member_management;
            let mut ticker =
                time::interval(ElectionMemberManagement::ELECTION_MEMBER_REFRESH_PERIOD);

            loop {
                let result_sender: Option<Sender<Result<()>>> = if enable_period_tick {
                    tokio::select! {
                        _ = ticker.tick() => None,
                        result_sender = force_refresh_receiver.recv() => result_sender,
                    }
                } else {
                    force_refresh_receiver.recv().await
                };

                let tick_result = member_management.refresh_members().await;
                if let Err(e) = tick_result.as_ref() {
                    tracing::warn!("refresh election client failed {}", e);
                }

                if let Some(sender) = result_sender {
                    // ignore resp
                    let _resp = sender.send(tick_result);
                }
            }
        });

        Ok(())
    }

    async fn force_refresh_leader(&self) -> Result<()> {
        let (sender, receiver) = oneshot::channel();

        self.force_refresh_sender
            .send(sender)
            .await
            .map_err(|e| anyhow!(e))?;

        receiver.await.map_err(|e| anyhow!(e))?
    }

    /// Connect to the meta server from `addrs`.
    pub async fn new(strategy: MetaAddressStrategy) -> Result<Self> {
        let (channel, addr) = match &strategy {
            MetaAddressStrategy::LoadBalance(addr) => {
                Self::try_build_rpc_channel(vec![addr.clone()]).await
            }
            MetaAddressStrategy::List(addrs) => Self::try_build_rpc_channel(addrs.clone()).await,
        }?;
        let (force_refresh_sender, force_refresh_receiver) = mpsc::channel(1);
        let client = GrpcMetaClient {
            force_refresh_sender,
            core: Arc::new(RwLock::new(GrpcMetaClientCore::new(channel))),
        };

        let meta_member_client = client.core.read().await.meta_member_client.clone();
        let members = match &strategy {
            MetaAddressStrategy::LoadBalance(_) => Either::Left(meta_member_client),
            MetaAddressStrategy::List(_) => {
                let mut client_cache = HashMap::new();
                let mut members = HashSet::new();
                members.insert(addr.to_string());

                client_cache.insert(addr.to_string(), meta_member_client);

                Either::Right(MetaMemberGroup {
                    client_cache,
                    members,
                })
            }
        };

        client
            .start_meta_member_monitor(addr, members, force_refresh_receiver)
            .await?;

        if let Err(e) = client.force_refresh_leader().await {
            tracing::warn!("force refresh leader failed {}, init leader may failed", e);
        }

        Ok(client)
    }

    fn addr_to_endpoint(addr: String) -> Result<Endpoint> {
        Endpoint::from_shared(addr)
            .map(|endpoint| endpoint.initial_connection_window_size(MAX_CONNECTION_WINDOW_SIZE))
            .map_err(RpcError::TransportError)
    }

    pub(crate) async fn try_build_rpc_channel(addrs: Vec<String>) -> Result<(Channel, String)> {
        let endpoints: Vec<_> = addrs
            .into_iter()
            .map(|addr| Self::addr_to_endpoint(addr.clone()).map(|endpoint| (endpoint, addr)))
            .try_collect()?;

        let retry_strategy = ExponentialBackoff::from_millis(Self::CONN_RETRY_BASE_INTERVAL_MS)
            .max_delay(Duration::from_millis(Self::CONN_RETRY_MAX_INTERVAL_MS))
            .map(jitter);

        let channel = tokio_retry::Retry::spawn(retry_strategy, || async {
            let endpoints = endpoints.clone();

            for (endpoint, addr) in endpoints {
                match Self::connect_to_endpoint(endpoint).await {
                    Ok(channel) => {
                        tracing::info!("Connect to meta server {} successfully", addr);
                        return Ok((channel, addr));
                    }
                    Err(e) => {
                        tracing::warn!(
                            "Failed to connect to meta server {}, trying next address: {}",
                            addr,
                            e
                        )
                    }
                }
            }

            Err(RpcError::Internal(anyhow!(
                "Failed to connect to any meta server"
            )))
        })
        .await?;

        Ok(channel)
    }

    async fn connect_to_endpoint(endpoint: Endpoint) -> Result<Channel> {
        endpoint
            .http2_keep_alive_interval(Duration::from_secs(Self::ENDPOINT_KEEP_ALIVE_INTERVAL_SEC))
            .keep_alive_timeout(Duration::from_secs(Self::ENDPOINT_KEEP_ALIVE_TIMEOUT_SEC))
            .connect_timeout(Duration::from_secs(5))
            .connect()
            .await
            .map_err(RpcError::TransportError)
    }

    /// Return retry strategy for retrying meta requests.
    pub fn retry_strategy_for_request() -> impl Iterator<Item = Duration> {
        ExponentialBackoff::from_millis(Self::REQUEST_RETRY_BASE_INTERVAL_MS)
            .max_delay(Duration::from_millis(Self::REQUEST_RETRY_MAX_INTERVAL_MS))
            .map(jitter)
            .take(Self::REQUEST_RETRY_MAX_ATTEMPTS)
    }
}

macro_rules! for_all_meta_rpc {
    ($macro:ident) => {
        $macro! {
             { cluster_client, add_worker_node, AddWorkerNodeRequest, AddWorkerNodeResponse }
            ,{ cluster_client, activate_worker_node, ActivateWorkerNodeRequest, ActivateWorkerNodeResponse }
            ,{ cluster_client, delete_worker_node, DeleteWorkerNodeRequest, DeleteWorkerNodeResponse }
            //(not used) ,{ cluster_client, list_all_nodes, ListAllNodesRequest, ListAllNodesResponse }
            ,{ heartbeat_client, heartbeat, HeartbeatRequest, HeartbeatResponse }
            ,{ stream_client, flush, FlushRequest, FlushResponse }
            ,{ stream_client, list_table_fragments, ListTableFragmentsRequest, ListTableFragmentsResponse }
            ,{ ddl_client, create_table, CreateTableRequest, CreateTableResponse }
            ,{ ddl_client, create_materialized_view, CreateMaterializedViewRequest, CreateMaterializedViewResponse }
            ,{ ddl_client, create_view, CreateViewRequest, CreateViewResponse }
            ,{ ddl_client, create_source, CreateSourceRequest, CreateSourceResponse }
            ,{ ddl_client, create_sink, CreateSinkRequest, CreateSinkResponse }
            ,{ ddl_client, create_schema, CreateSchemaRequest, CreateSchemaResponse }
            ,{ ddl_client, create_database, CreateDatabaseRequest, CreateDatabaseResponse }
            ,{ ddl_client, create_index, CreateIndexRequest, CreateIndexResponse }
            ,{ ddl_client, create_function, CreateFunctionRequest, CreateFunctionResponse }
            ,{ ddl_client, drop_table, DropTableRequest, DropTableResponse }
            ,{ ddl_client, drop_materialized_view, DropMaterializedViewRequest, DropMaterializedViewResponse }
            ,{ ddl_client, drop_view, DropViewRequest, DropViewResponse }
            ,{ ddl_client, drop_source, DropSourceRequest, DropSourceResponse }
            ,{ ddl_client, drop_sink, DropSinkRequest, DropSinkResponse }
            ,{ ddl_client, drop_database, DropDatabaseRequest, DropDatabaseResponse }
            ,{ ddl_client, drop_schema, DropSchemaRequest, DropSchemaResponse }
            ,{ ddl_client, drop_index, DropIndexRequest, DropIndexResponse }
            ,{ ddl_client, drop_function, DropFunctionRequest, DropFunctionResponse }
            ,{ ddl_client, risectl_list_state_tables, RisectlListStateTablesRequest, RisectlListStateTablesResponse }
            ,{ ddl_client, get_ddl_progress, GetDdlProgressRequest, GetDdlProgressResponse }
            ,{ hummock_client, unpin_version_before, UnpinVersionBeforeRequest, UnpinVersionBeforeResponse }
            ,{ hummock_client, get_current_version, GetCurrentVersionRequest, GetCurrentVersionResponse }
            ,{ hummock_client, replay_version_delta, ReplayVersionDeltaRequest, ReplayVersionDeltaResponse }
            ,{ hummock_client, list_version_deltas, ListVersionDeltasRequest, ListVersionDeltasResponse }
            ,{ hummock_client, get_assigned_compact_task_num, GetAssignedCompactTaskNumRequest, GetAssignedCompactTaskNumResponse }
            ,{ hummock_client, trigger_compaction_deterministic, TriggerCompactionDeterministicRequest, TriggerCompactionDeterministicResponse }
            ,{ hummock_client, disable_commit_epoch, DisableCommitEpochRequest, DisableCommitEpochResponse }
            ,{ hummock_client, pin_snapshot, PinSnapshotRequest, PinSnapshotResponse }
            ,{ hummock_client, pin_specific_snapshot, PinSpecificSnapshotRequest, PinSnapshotResponse }
            ,{ hummock_client, get_epoch, GetEpochRequest, GetEpochResponse }
            ,{ hummock_client, unpin_snapshot, UnpinSnapshotRequest, UnpinSnapshotResponse }
            ,{ hummock_client, unpin_snapshot_before, UnpinSnapshotBeforeRequest, UnpinSnapshotBeforeResponse }
            ,{ hummock_client, report_compaction_tasks, ReportCompactionTasksRequest, ReportCompactionTasksResponse }
            ,{ hummock_client, get_new_sst_ids, GetNewSstIdsRequest, GetNewSstIdsResponse }
            ,{ hummock_client, subscribe_compact_tasks, SubscribeCompactTasksRequest, Streaming<SubscribeCompactTasksResponse> }
            ,{ hummock_client, report_compaction_task_progress, ReportCompactionTaskProgressRequest, ReportCompactionTaskProgressResponse }
            ,{ hummock_client, report_vacuum_task, ReportVacuumTaskRequest, ReportVacuumTaskResponse }
            ,{ hummock_client, trigger_manual_compaction, TriggerManualCompactionRequest, TriggerManualCompactionResponse }
            ,{ hummock_client, report_full_scan_task, ReportFullScanTaskRequest, ReportFullScanTaskResponse }
            ,{ hummock_client, trigger_full_gc, TriggerFullGcRequest, TriggerFullGcResponse }
            ,{ hummock_client, rise_ctl_get_pinned_versions_summary, RiseCtlGetPinnedVersionsSummaryRequest, RiseCtlGetPinnedVersionsSummaryResponse }
            ,{ hummock_client, rise_ctl_get_pinned_snapshots_summary, RiseCtlGetPinnedSnapshotsSummaryRequest, RiseCtlGetPinnedSnapshotsSummaryResponse }
            ,{ hummock_client, rise_ctl_list_compaction_group, RiseCtlListCompactionGroupRequest, RiseCtlListCompactionGroupResponse }
            ,{ hummock_client, rise_ctl_update_compaction_config, RiseCtlUpdateCompactionConfigRequest, RiseCtlUpdateCompactionConfigResponse }
            ,{ hummock_client, init_metadata_for_replay, InitMetadataForReplayRequest, InitMetadataForReplayResponse }
            ,{ hummock_client, set_compactor_runtime_config, SetCompactorRuntimeConfigRequest, SetCompactorRuntimeConfigResponse }
            ,{ user_client, create_user, CreateUserRequest, CreateUserResponse }
            ,{ user_client, update_user, UpdateUserRequest, UpdateUserResponse }
            ,{ user_client, drop_user, DropUserRequest, DropUserResponse }
            ,{ user_client, grant_privilege, GrantPrivilegeRequest, GrantPrivilegeResponse }
            ,{ user_client, revoke_privilege, RevokePrivilegeRequest, RevokePrivilegeResponse }
            ,{ scale_client, pause, PauseRequest, PauseResponse }
            ,{ scale_client, resume, ResumeRequest, ResumeResponse }
            ,{ scale_client, get_cluster_info, GetClusterInfoRequest, GetClusterInfoResponse }
            ,{ scale_client, reschedule, RescheduleRequest, RescheduleResponse }
            ,{ notification_client, subscribe, SubscribeRequest, Streaming<SubscribeResponse> }
            ,{ backup_client, backup_meta, BackupMetaRequest, BackupMetaResponse }
            ,{ backup_client, get_backup_job_status, GetBackupJobStatusRequest, GetBackupJobStatusResponse }
            ,{ backup_client, delete_meta_snapshot, DeleteMetaSnapshotRequest, DeleteMetaSnapshotResponse}
            ,{ backup_client, get_meta_snapshot_manifest, GetMetaSnapshotManifestRequest, GetMetaSnapshotManifestResponse}
            ,{ system_params_client, get_system_params, GetSystemParamsRequest, GetSystemParamsResponse }
        }
    };
}

impl GrpcMetaClient {
    async fn refresh_client_if_needed(&self, code: Code) {
        if matches!(
            code,
            Code::Unknown | Code::Unimplemented | Code::Unavailable
        ) {
            tracing::debug!("matching tonic code {}", code);
            let (result_sender, result_receiver) = oneshot::channel();
            if self.force_refresh_sender.try_send(result_sender).is_ok() {
                if let Ok(Err(e)) = result_receiver.await {
                    tracing::warn!("force refresh meta client failed {}", e);
                }
            } else {
                tracing::debug!("skipping the current refresh, somewhere else is already doing it")
            }
        }
    }
}

impl GrpcMetaClient {
    for_all_meta_rpc! { meta_rpc_client_method_impl }
}

#[cfg(test)]
mod tests {
    use crate::meta_client::MetaAddressStrategy;
    use crate::MetaClient;

    #[test]
    fn test_parse_meta_addr() {
        let results = vec![
            (
                "load-balance+http://abc",
                Some(MetaAddressStrategy::LoadBalance("http://abc".to_string())),
            ),
            ("load-balance+http://abc,http://def", None),
            ("load-balance+http://abc:xxx", None),
            ("", None),
            (
                "http://abc,http://def",
                Some(MetaAddressStrategy::List(vec![
                    "http://abc".to_string(),
                    "http://def".to_string(),
                ])),
            ),
            ("http://abc:xx,http://def", None),
        ];
        for (addr, result) in results {
            let parsed_result = MetaClient::parse_meta_addr(addr);
            match result {
                None => {
                    assert!(parsed_result.is_err());
                }
                Some(strategy) => {
                    assert_eq!(strategy, parsed_result.unwrap())
                }
            }
        }
    }
}<|MERGE_RESOLUTION|>--- conflicted
+++ resolved
@@ -756,17 +756,16 @@
         Ok(resp.manifest.expect("should exist"))
     }
 
-<<<<<<< HEAD
+    pub async fn get_system_params(&self) -> Result<SystemParamsReader> {
+        let req = GetSystemParamsRequest {};
+        let resp = self.inner.get_system_params(req).await?;
+        Ok(resp.params.unwrap().into())
+    }
+
     pub async fn get_ddl_progress(&self) -> Result<Vec<DdlProgress>> {
         let req = GetDdlProgressRequest {};
         let resp = self.inner.get_ddl_progress(req).await?;
         Ok(resp.ddl_progress)
-=======
-    pub async fn get_system_params(&self) -> Result<SystemParamsReader> {
-        let req = GetSystemParamsRequest {};
-        let resp = self.inner.get_system_params(req).await?;
-        Ok(resp.params.unwrap().into())
->>>>>>> e8717462
     }
 }
 
