--- conflicted
+++ resolved
@@ -1451,8 +1451,6 @@
         let resp = self.inner.get_cluster_limits(req).await?;
         Ok(resp.active_limits.into_iter().map(|l| l.into()).collect())
     }
-<<<<<<< HEAD
-=======
 
     pub async fn merge_compaction_group(
         &self,
@@ -1466,7 +1464,6 @@
         self.inner.merge_compaction_group(req).await?;
         Ok(())
     }
->>>>>>> 00150a30
 }
 
 #[async_trait]
