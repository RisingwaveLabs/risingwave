--- conflicted
+++ resolved
@@ -17,12 +17,8 @@
     HummockEpoch, HummockSstableId, HummockVersionId, LocalSstableInfo, SstIdRange,
 };
 use risingwave_pb::hummock::{
-<<<<<<< HEAD
-    CompactTask, CompactTaskProgress, CompactionGroup, HummockVersion, HummockVersionDelta,
+    pin_version_response, CompactTask, CompactTaskProgress, CompactionGroup, HummockVersion, HummockVersionDelta,
     SubscribeCompactTasksResponse, VacuumTask,
-=======
-    pin_version_response, CompactTask, CompactionGroup, SubscribeCompactTasksResponse, VacuumTask,
->>>>>>> 65c2a24b
 };
 use tonic::Streaming;
 
