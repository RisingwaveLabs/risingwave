// Copyright 2022 Singularity Data
//
// Licensed under the Apache License, Version 2.0 (the "License");
// you may not use this file except in compliance with the License.
// You may obtain a copy of the License at
//
// http://www.apache.org/licenses/LICENSE-2.0
//
// Unless required by applicable law or agreed to in writing, software
// distributed under the License is distributed on an "AS IS" BASIS,
// WITHOUT WARRANTIES OR CONDITIONS OF ANY KIND, either express or implied.
// See the License for the specific language governing permissions and
// limitations under the License.

use async_trait::async_trait;
use risingwave_hummock_sdk::{
    HummockEpoch, HummockSstableId, HummockVersionId, LocalSstableInfo, SstIdRange,
};
use risingwave_pb::hummock::{
<<<<<<< HEAD
    CompactTask, CompactionGroup, HummockAllEpoch, HummockVersion, HummockVersionDelta,
    SubscribeCompactTasksResponse, VacuumTask,
=======
    pin_version_response, CompactTask, CompactionGroup, SubscribeCompactTasksResponse, VacuumTask,
>>>>>>> c3d51a49
};
use tonic::Streaming;

use crate::error::Result;

#[async_trait]
pub trait HummockMetaClient: Send + Sync + 'static {
    async fn pin_version(
        &self,
        last_pinned: HummockVersionId,
    ) -> Result<pin_version_response::Payload>;
    async fn unpin_version(&self) -> Result<()>;
    async fn unpin_version_before(&self, unpin_version_before: HummockVersionId) -> Result<()>;
    async fn pin_snapshot(&self) -> Result<HummockAllEpoch>;
    async fn unpin_snapshot(&self) -> Result<()>;
    async fn unpin_snapshot_before(&self, pinned_epochs: HummockEpoch) -> Result<()>;
    async fn get_epoch(&self) -> Result<HummockAllEpoch>;
    async fn get_new_sst_ids(&self, number: u32) -> Result<SstIdRange>;
    async fn report_compaction_task(&self, compact_task: CompactTask) -> Result<()>;
    // We keep `commit_epoch` only for test/benchmark like ssbench.
    async fn commit_epoch(
        &self,
        epoch: HummockEpoch,
        sstables: Vec<LocalSstableInfo>,
    ) -> Result<()>;
    async fn subscribe_compact_tasks(
        &self,
        max_concurrent_task_number: u64,
    ) -> Result<Streaming<SubscribeCompactTasksResponse>>;
    async fn report_vacuum_task(&self, vacuum_task: VacuumTask) -> Result<()>;
    async fn get_compaction_groups(&self) -> Result<Vec<CompactionGroup>>;
    async fn trigger_manual_compaction(
        &self,
        compaction_group_id: u64,
        table_id: u32,
        level: u32,
    ) -> Result<()>;
    async fn report_full_scan_task(&self, sst_ids: Vec<HummockSstableId>) -> Result<()>;
}<|MERGE_RESOLUTION|>--- conflicted
+++ resolved
@@ -17,12 +17,8 @@
     HummockEpoch, HummockSstableId, HummockVersionId, LocalSstableInfo, SstIdRange,
 };
 use risingwave_pb::hummock::{
-<<<<<<< HEAD
-    CompactTask, CompactionGroup, HummockAllEpoch, HummockVersion, HummockVersionDelta,
+    pin_version_response, CompactTask, CompactionGroup, HummockAllEpoch,
     SubscribeCompactTasksResponse, VacuumTask,
-=======
-    pin_version_response, CompactTask, CompactionGroup, SubscribeCompactTasksResponse, VacuumTask,
->>>>>>> c3d51a49
 };
 use tonic::Streaming;
 
