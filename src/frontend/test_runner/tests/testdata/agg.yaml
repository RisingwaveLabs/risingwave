--- conflicted
+++ resolved
@@ -377,19 +377,11 @@
     select sum(v1 order by v1) as s1 from t;
   logical_plan: |
     LogicalProject { exprs: [$0] }
-<<<<<<< HEAD
-      LogicalAgg { group_key: [], agg_calls: [sum($0)] }
+      LogicalAgg { aggs: [sum($0)] }
         LogicalProject { exprs: [$1] }
           LogicalScan { table: t, columns: [_row_id, v1] }
   optimized_logical_plan: |
-    LogicalAgg { group_key: [], agg_calls: [sum($0)] }
-=======
-      LogicalAgg { aggs: [sum($0 order_by($0 ASC NULLS LAST))] }
-        LogicalProject { exprs: [$1] }
-          LogicalScan { table: t, columns: [_row_id, v1] }
-  optimized_logical_plan: |
-    LogicalAgg { aggs: [sum($0 order_by($0 ASC NULLS LAST))] }
->>>>>>> 66e37d87
+    LogicalAgg { aggs: [sum($0)] }
       LogicalScan { table: t, columns: [v1] }
   stream_plan: |
     StreamMaterialize { columns: [sum(count)(hidden), s1], pk_columns: [] }
@@ -403,21 +395,12 @@
     select sum(v1 order by v2) as s1 from t;
   logical_plan: |
     LogicalProject { exprs: [$0] }
-<<<<<<< HEAD
-      LogicalAgg { group_key: [], agg_calls: [sum($0)] }
+      LogicalAgg { aggs: [sum($0)] }
         LogicalProject { exprs: [$1] }
           LogicalScan { table: t, columns: [_row_id, v1, v2] }
   optimized_logical_plan: |
-    LogicalAgg { group_key: [], agg_calls: [sum($0)] }
+    LogicalAgg { aggs: [sum($0)] }
       LogicalScan { table: t, columns: [v1] }
-=======
-      LogicalAgg { aggs: [sum($0 order_by($1 ASC NULLS LAST))] }
-        LogicalProject { exprs: [$1, $2] }
-          LogicalScan { table: t, columns: [_row_id, v1, v2] }
-  optimized_logical_plan: |
-    LogicalAgg { aggs: [sum($0 order_by($1 ASC NULLS LAST))] }
-      LogicalScan { table: t, columns: [v1, v2] }
->>>>>>> 66e37d87
   stream_plan: |
     StreamMaterialize { columns: [sum(count)(hidden), s1], pk_columns: [] }
       StreamGlobalSimpleAgg { aggs: [sum($0), sum($1)] }
@@ -430,21 +413,12 @@
     select sum(v1 order by v1, v2 ASC, v3 DESC) as s1 from t;
   logical_plan: |
     LogicalProject { exprs: [$0] }
-<<<<<<< HEAD
-      LogicalAgg { group_key: [], agg_calls: [sum($0)] }
+      LogicalAgg { aggs: [sum($0)] }
         LogicalProject { exprs: [$1] }
           LogicalScan { table: t, columns: [_row_id, v1, v2, v3] }
   optimized_logical_plan: |
-    LogicalAgg { group_key: [], agg_calls: [sum($0)] }
+    LogicalAgg { aggs: [sum($0)] }
       LogicalScan { table: t, columns: [v1] }
-=======
-      LogicalAgg { aggs: [sum($0 order_by($0 ASC NULLS LAST, $1 ASC NULLS LAST, $2 DESC NULLS FIRST))] }
-        LogicalProject { exprs: [$1, $2, $3] }
-          LogicalScan { table: t, columns: [_row_id, v1, v2, v3] }
-  optimized_logical_plan: |
-    LogicalAgg { aggs: [sum($0 order_by($0 ASC NULLS LAST, $1 ASC NULLS LAST, $2 DESC NULLS FIRST))] }
-      LogicalScan { table: t, columns: [v1, v2, v3] }
->>>>>>> 66e37d87
   stream_plan: |
     StreamMaterialize { columns: [sum(count)(hidden), s1], pk_columns: [] }
       StreamGlobalSimpleAgg { aggs: [sum($0), sum($1)] }
@@ -457,21 +431,12 @@
     select sum(v1 order by v1, v2 NULLS FIRST, v3 NULLS LAST) as s1 from t;
   logical_plan: |
     LogicalProject { exprs: [$0] }
-<<<<<<< HEAD
-      LogicalAgg { group_key: [], agg_calls: [sum($0)] }
+      LogicalAgg { aggs: [sum($0)] }
         LogicalProject { exprs: [$1] }
           LogicalScan { table: t, columns: [_row_id, v1, v2, v3] }
   optimized_logical_plan: |
-    LogicalAgg { group_key: [], agg_calls: [sum($0)] }
+    LogicalAgg { aggs: [sum($0)] }
       LogicalScan { table: t, columns: [v1] }
-=======
-      LogicalAgg { aggs: [sum($0 order_by($0 ASC NULLS LAST, $1 ASC NULLS FIRST, $2 ASC NULLS LAST))] }
-        LogicalProject { exprs: [$1, $2, $3] }
-          LogicalScan { table: t, columns: [_row_id, v1, v2, v3] }
-  optimized_logical_plan: |
-    LogicalAgg { aggs: [sum($0 order_by($0 ASC NULLS LAST, $1 ASC NULLS FIRST, $2 ASC NULLS LAST))] }
-      LogicalScan { table: t, columns: [v1, v2, v3] }
->>>>>>> 66e37d87
   stream_plan: |
     StreamMaterialize { columns: [sum(count)(hidden), s1], pk_columns: [] }
       StreamGlobalSimpleAgg { aggs: [sum($0), sum($1)] }
@@ -484,22 +449,12 @@
     select sum(v1 order by v1 + v3 ASC, length(v2) * v3 DESC NULLS FIRST) as s1 from t;
   logical_plan: |
     LogicalProject { exprs: [$0] }
-<<<<<<< HEAD
-      LogicalAgg { group_key: [], agg_calls: [sum($0)] }
+      LogicalAgg { aggs: [sum($0)] }
         LogicalProject { exprs: [$1] }
           LogicalScan { table: t, columns: [_row_id, v1, v2, v3] }
   optimized_logical_plan: |
-    LogicalAgg { group_key: [], agg_calls: [sum($0)] }
+    LogicalAgg { aggs: [sum($0)] }
       LogicalScan { table: t, columns: [v1] }
-=======
-      LogicalAgg { aggs: [sum($0 order_by($1 ASC NULLS LAST, $2 DESC NULLS FIRST))] }
-        LogicalProject { exprs: [$1, ($1 + $3), (Length($2) * $3)] }
-          LogicalScan { table: t, columns: [_row_id, v1, v2, v3] }
-  optimized_logical_plan: |
-    LogicalAgg { aggs: [sum($0 order_by($1 ASC NULLS LAST, $2 DESC NULLS FIRST))] }
-      LogicalProject { exprs: [$0, ($0 + $2), (Length($1) * $2)] }
-        LogicalScan { table: t, columns: [v1, v2, v3] }
->>>>>>> 66e37d87
   stream_plan: |
     StreamMaterialize { columns: [sum(count)(hidden), s1], pk_columns: [] }
       StreamGlobalSimpleAgg { aggs: [sum($0), sum($1)] }
@@ -681,21 +636,12 @@
     select sum(length(a) * b order by length(a) + b) filter (where b < 100 AND b * 2 > 10) as s1 from t;
   logical_plan: |
     LogicalProject { exprs: [$0] }
-<<<<<<< HEAD
-      LogicalAgg { group_key: [], agg_calls: [sum($1) filter((($0 < 100:Int32) AND (($0 * 2:Int32) > 10:Int32)))] }
+      LogicalAgg { aggs: [sum($1) filter((($0 < 100:Int32) AND (($0 * 2:Int32) > 10:Int32)))] }
         LogicalProject { exprs: [$2, (Length($1) * $2)] }
           LogicalScan { table: t, columns: [_row_id, a, b] }
   optimized_logical_plan: |
-    LogicalAgg { group_key: [], agg_calls: [sum($1) filter((($0 < 100:Int32) AND (($0 * 2:Int32) > 10:Int32)))] }
+    LogicalAgg { aggs: [sum($1) filter((($0 < 100:Int32) AND (($0 * 2:Int32) > 10:Int32)))] }
       LogicalProject { exprs: [$1, (Length($0) * $1)] }
-=======
-      LogicalAgg { aggs: [sum($1 order_by($2 ASC NULLS LAST)) filter((($0 < 100:Int32) AND (($0 * 2:Int32) > 10:Int32)))] }
-        LogicalProject { exprs: [$2, (Length($1) * $2), (Length($1) + $2)] }
-          LogicalScan { table: t, columns: [_row_id, a, b] }
-  optimized_logical_plan: |
-    LogicalAgg { aggs: [sum($1 order_by($2 ASC NULLS LAST)) filter((($0 < 100:Int32) AND (($0 * 2:Int32) > 10:Int32)))] }
-      LogicalProject { exprs: [$1, (Length($0) * $1), (Length($0) + $1)] }
->>>>>>> 66e37d87
         LogicalScan { table: t, columns: [a, b] }
   stream_plan: |
     StreamMaterialize { columns: [sum(count)(hidden), s1], pk_columns: [] }
