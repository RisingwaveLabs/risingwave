--- conflicted
+++ resolved
@@ -477,19 +477,11 @@
                                       StreamProject { exprs: [$0, $1, $3] }
                                         StreamExchange { dist: HashShard([1]) }
                                           StreamFilter { predicate: ($2 >= '1994-01-01':Varchar::Date) AND ($2 < ('1994-01-01':Varchar::Date + '1 year 00:00:00':Interval)) }
-<<<<<<< HEAD
                                             StreamTableScan { table: orders, columns: [o_orderkey, o_custkey, o_orderdate, _row_id#0], pk_indices: [3] }
                                 StreamExchange { dist: HashShard([1]) }
                                   StreamTableScan { table: supplier, columns: [s_suppkey, s_nationkey, _row_id#0], pk_indices: [2] }
                           StreamExchange { dist: HashShard([1, 0]) }
                             StreamTableScan { table: lineitem, columns: [l_orderkey, l_suppkey, l_extendedprice, l_discount, _row_id#0], pk_indices: [4] }
-=======
-                                            StreamTableScan { table: orders, columns: [o_orderkey, o_custkey, o_orderdate, _row_id], pk_indices: [3] }
-                                StreamExchange { dist: HashShard([0]) }
-                                  StreamTableScan { table: lineitem, columns: [l_orderkey, l_suppkey, l_extendedprice, l_discount, _row_id], pk_indices: [4] }
-                          StreamExchange { dist: HashShard([0, 1]) }
-                            StreamTableScan { table: supplier, columns: [s_suppkey, s_nationkey, _row_id], pk_indices: [2] }
->>>>>>> 36eae242
                     StreamExchange { dist: HashShard([0]) }
                       StreamTableScan { table: nation, columns: [n_nationkey, n_name, n_regionkey, _row_id], pk_indices: [3] }
               StreamProject { exprs: [$0, $2] }
@@ -623,19 +615,11 @@
                                           StreamFilter { predicate: ($4 >= '1983-01-01':Varchar::Date) AND ($4 <= '2000-12-31':Varchar::Date) }
                                             StreamTableScan { table: lineitem, columns: [l_orderkey, l_suppkey, l_extendedprice, l_discount, l_shipdate, _row_id], pk_indices: [5] }
                                   StreamExchange { dist: HashShard([0]) }
-<<<<<<< HEAD
                                     StreamTableScan { table: nation, columns: [n_nationkey, n_name, _row_id#0], pk_indices: [2] }
                             StreamExchange { dist: HashShard([0]) }
                               StreamTableScan { table: orders, columns: [o_orderkey, o_custkey, _row_id#0], pk_indices: [2] }
                       StreamExchange { dist: HashShard([0]) }
                         StreamTableScan { table: customer, columns: [c_custkey, c_nationkey, _row_id#0], pk_indices: [2] }
-=======
-                                    StreamTableScan { table: orders, columns: [o_orderkey, o_custkey, _row_id], pk_indices: [2] }
-                            StreamExchange { dist: HashShard([0]) }
-                              StreamTableScan { table: customer, columns: [c_custkey, c_nationkey, _row_id], pk_indices: [2] }
-                      StreamExchange { dist: HashShard([0]) }
-                        StreamTableScan { table: nation, columns: [n_nationkey, n_name, _row_id], pk_indices: [2] }
->>>>>>> 36eae242
                 StreamExchange { dist: HashShard([0]) }
                   StreamTableScan { table: nation, columns: [n_nationkey, n_name, _row_id], pk_indices: [2] }
 - id: tpch_q8
@@ -765,19 +749,11 @@
                                           StreamFilter { predicate: ($2 >= '1995-01-01':Varchar::Date) AND ($2 <= '1996-12-31':Varchar::Date) }
                                             StreamTableScan { table: orders, columns: [o_orderkey, o_custkey, o_orderdate, _row_id], pk_indices: [3] }
                                   StreamExchange { dist: HashShard([0]) }
-<<<<<<< HEAD
                                     StreamTableScan { table: nation, columns: [n_nationkey, n_name, _row_id#0], pk_indices: [2] }
                             StreamExchange { dist: HashShard([0]) }
                               StreamTableScan { table: customer, columns: [c_custkey, c_nationkey, _row_id#0], pk_indices: [2] }
                       StreamExchange { dist: HashShard([0]) }
                         StreamTableScan { table: nation, columns: [n_nationkey, n_regionkey, _row_id#0], pk_indices: [2] }
-=======
-                                    StreamTableScan { table: customer, columns: [c_custkey, c_nationkey, _row_id], pk_indices: [2] }
-                            StreamExchange { dist: HashShard([0]) }
-                              StreamTableScan { table: nation, columns: [n_nationkey, n_regionkey, _row_id], pk_indices: [2] }
-                      StreamExchange { dist: HashShard([0]) }
-                        StreamTableScan { table: nation, columns: [n_nationkey, n_name, _row_id], pk_indices: [2] }
->>>>>>> 36eae242
                 StreamProject { exprs: [$0, $2] }
                   StreamExchange { dist: HashShard([0]) }
                     StreamFilter { predicate: ($1 = 'ASIA':Varchar) }
@@ -969,7 +945,6 @@
                                 StreamProject { exprs: [$0, $1, $3] }
                                   StreamExchange { dist: HashShard([1]) }
                                     StreamFilter { predicate: ($2 >= '1994-01-01':Varchar::Date) AND ($2 < ('1994-01-01':Varchar::Date + '3 mons 00:00:00':Interval)) }
-<<<<<<< HEAD
                                       StreamTableScan { table: orders, columns: [o_orderkey, o_custkey, o_orderdate, _row_id#0], pk_indices: [3] }
                           StreamExchange { dist: HashShard([0]) }
                             StreamTableScan { table: nation, columns: [n_nationkey, n_name, _row_id#0], pk_indices: [2] }
@@ -977,15 +952,6 @@
                       StreamExchange { dist: HashShard([0]) }
                         StreamFilter { predicate: ($3 = 'R':Varchar) }
                           StreamTableScan { table: lineitem, columns: [l_orderkey, l_extendedprice, l_discount, l_returnflag, _row_id#0], pk_indices: [4] }
-=======
-                                      StreamTableScan { table: orders, columns: [o_orderkey, o_custkey, o_orderdate, _row_id], pk_indices: [3] }
-                          StreamProject { exprs: [$0, $1, $2, $4] }
-                            StreamExchange { dist: HashShard([0]) }
-                              StreamFilter { predicate: ($3 = 'R':Varchar) }
-                                StreamTableScan { table: lineitem, columns: [l_orderkey, l_extendedprice, l_discount, l_returnflag, _row_id], pk_indices: [4] }
-                    StreamExchange { dist: HashShard([0]) }
-                      StreamTableScan { table: nation, columns: [n_nationkey, n_name, _row_id], pk_indices: [2] }
->>>>>>> 36eae242
 - id: tpch_q11
   before:
     - create_tables
@@ -1822,7 +1788,6 @@
               StreamExchange { dist: HashShard([0]) }
                 StreamHashJoin { type: LeftAnti, predicate: $1 = $7 AND ($8 <> $2) }
                   StreamHashJoin { type: LeftSemi, predicate: $1 = $7 AND ($8 <> $2) }
-<<<<<<< HEAD
                     StreamProject { exprs: [$0, $1, $2, $3, $4, $5, $7] }
                       StreamHashJoin { type: Inner, predicate: $1 = $6 }
                         StreamProject { exprs: [$0, $2, $3, $4, $5, $7] }
@@ -1845,31 +1810,6 @@
                           StreamExchange { dist: HashShard([0]) }
                             StreamFilter { predicate: ($1 = 'F':Varchar) }
                               StreamTableScan { table: orders, columns: [o_orderkey, o_orderstatus, _row_id#0], pk_indices: [2] }
-=======
-                    StreamProject { exprs: [$0, $2, $3, $4, $5, $6, $8] }
-                      StreamExchange { dist: HashShard([2]) }
-                        StreamHashJoin { type: Inner, predicate: $1 = $7 }
-                          StreamProject { exprs: [$0, $1, $2, $3, $4, $5, $7] }
-                            StreamExchange { dist: HashShard([1]) }
-                              StreamHashJoin { type: Inner, predicate: $2 = $6 }
-                                StreamProject { exprs: [$1, $2, $4, $5, $3, $6] }
-                                  StreamExchange { dist: HashShard([4]) }
-                                    StreamHashJoin { type: Inner, predicate: $0 = $5 }
-                                      StreamExchange { dist: HashShard([0]) }
-                                        StreamTableScan { table: supplier, columns: [s_suppkey, s_name, s_nationkey, _row_id], pk_indices: [3] }
-                                      StreamProject { exprs: [$0, $1, $4] }
-                                        StreamExchange { dist: HashShard([1]) }
-                                          StreamFilter { predicate: ($3 > $2) }
-                                            StreamTableScan { table: lineitem, columns: [l_orderkey, l_suppkey, l_commitdate, l_receiptdate, _row_id], pk_indices: [4] }
-                                StreamProject { exprs: [$0, $2] }
-                                  StreamExchange { dist: HashShard([0]) }
-                                    StreamFilter { predicate: ($1 = 'F':Varchar) }
-                                      StreamTableScan { table: orders, columns: [o_orderkey, o_orderstatus, _row_id], pk_indices: [2] }
-                          StreamProject { exprs: [$0, $2] }
-                            StreamExchange { dist: HashShard([0]) }
-                              StreamFilter { predicate: ($1 = 'GERMANY':Varchar) }
-                                StreamTableScan { table: nation, columns: [n_nationkey, n_name, _row_id], pk_indices: [2] }
->>>>>>> 36eae242
                     StreamExchange { dist: HashShard([0]) }
                       StreamTableScan { table: lineitem, columns: [l_orderkey, l_suppkey, _row_id], pk_indices: [2] }
                   StreamProject { exprs: [$0, $1, $4] }
