- id: create_tables
  sql: |
    CREATE TABLE supplier (
            s_suppkey  INTEGER,
            s_name VARCHAR(25),
            s_address VARCHAR(40),
            s_nationkey INTEGER,
            s_phone VARCHAR(15),
            s_acctbal NUMERIC,
            s_comment VARCHAR(101));

    CREATE TABLE part (
            p_partkey INTEGER,
            p_name VARCHAR(55),
            p_mfgr VARCHAR(25),
            p_brand VARCHAR(10),
            p_type VARCHAR(100),
            p_size INTEGER,
            p_container VARCHAR(10),
            p_retailprice NUMERIC,
            p_comment VARCHAR(23));

    CREATE TABLE partsupp (
            ps_partkey INTEGER,
            ps_suppkey INTEGER,
            ps_availqty INTEGER,
            ps_supplycost NUMERIC,
            ps_comment VARCHAR(199));

    CREATE TABLE customer (
            c_custkey INTEGER,
            c_name VARCHAR(25),
            c_address VARCHAR(40),
            c_nationkey INTEGER,
            c_phone VARCHAR(15),
            c_acctbal NUMERIC,
            c_mktsegment VARCHAR(10),
            c_comment VARCHAR(117));

    CREATE TABLE orders (
            o_orderkey BIGINT,
            o_custkey INTEGER,
            o_orderstatus VARCHAR(1),
            o_totalprice NUMERIC,
            o_orderdate DATE,
            o_orderpriority VARCHAR(15),
            o_clerk VARCHAR(15),
            o_shippriority INTEGER,
            o_comment VARCHAR(79));

    CREATE TABLE lineitem (
            l_orderkey BIGINT,
            l_partkey INTEGER,
            l_suppkey INTEGER,
            l_linenumber INTEGER,
            l_quantity NUMERIC,
            l_extendedprice NUMERIC,
            l_discount NUMERIC,
            l_tax NUMERIC,
            l_returnflag VARCHAR(1),
            l_linestatus VARCHAR(1),
            l_shipdate DATE,
            l_commitdate DATE,
            l_receiptdate DATE,
            l_shipinstruct VARCHAR(25),
            l_shipmode VARCHAR(10),
            l_comment VARCHAR(44));

    CREATE TABLE nation (
            n_nationkey INTEGER,
            n_name VARCHAR(25),
            n_regionkey INTEGER,
            n_comment VARCHAR(152));

    CREATE TABLE region (
            r_regionkey INTEGER,
            r_name VARCHAR(25),
            r_comment VARCHAR(152));
- id: tpch_q1
  before:
    - create_tables
  sql: |
    select
      l_returnflag,
      l_linestatus,
      sum(l_quantity) as sum_qty,
      sum(l_extendedprice) as sum_base_price,
      sum(l_extendedprice * (1 - l_discount)) as sum_disc_price,
      sum(l_extendedprice * (1 - l_discount) * (1 + l_tax)) as sum_charge,
      round(avg(l_quantity), 4) as avg_qty,
      round(avg(l_extendedprice), 4) as avg_price,
      round(avg(l_discount), 4) as avg_disc,
      count(*) as count_order
    from
      lineitem
    where
      l_shipdate <= date '1998-12-01' - interval '71' day
    group by
      l_returnflag,
      l_linestatus
    order by
      l_returnflag,
      l_linestatus;
  batch_plan: |
    BatchExchange { order: [$0 ASC, $1 ASC], dist: Single }
      BatchSort { order: [$0 ASC, $1 ASC] }
        BatchProject { exprs: [$0, $1, $2, $3, $4, $5, RoundDigit(($6 / $7), 4:Int32), RoundDigit(($8 / $9), 4:Int32), RoundDigit(($10 / $11), 4:Int32), $12] }
          BatchHashAgg { group_keys: [$0, $1], aggs: [sum($2), sum($3), sum($4), sum($5), sum($2), count($2), sum($3), count($3), sum($6), count($6), count] }
            BatchExchange { order: [], dist: HashShard([0, 1]) }
              BatchProject { exprs: [$4, $5, $0, $1, ($1 * (1:Int32 - $2)), (($1 * (1:Int32 - $2)) * (1:Int32 + $3)), $2] }
                BatchFilter { predicate: ($6 <= ('1998-12-01':Varchar::Date - '71 days 00:00:00':Interval)) }
                  BatchScan { table: lineitem, columns: [l_quantity, l_extendedprice, l_discount, l_tax, l_returnflag, l_linestatus, l_shipdate] }
  stream_plan: |
    StreamMaterialize { columns: [l_returnflag, l_linestatus, sum_qty, sum_base_price, sum_disc_price, sum_charge, avg_qty, avg_price, avg_disc, count_order], pk_columns: [l_returnflag, l_linestatus] }
      StreamProject { exprs: [$0, $1, $3, $4, $5, $6, RoundDigit(($7 / $8), 4:Int32), RoundDigit(($9 / $10), 4:Int32), RoundDigit(($11 / $12), 4:Int32), $13] }
        StreamHashAgg { group_keys: [$0, $1], aggs: [count, sum($2), sum($3), sum($4), sum($5), sum($2), count($2), sum($3), count($3), sum($6), count($6), count] }
          StreamExchange { dist: HashShard([0, 1]) }
            StreamProject { exprs: [$4, $5, $0, $1, ($1 * (1:Int32 - $2)), (($1 * (1:Int32 - $2)) * (1:Int32 + $3)), $2, $7] }
              StreamFilter { predicate: ($6 <= ('1998-12-01':Varchar::Date - '71 days 00:00:00':Interval)) }
                StreamTableScan { table: lineitem, columns: [l_quantity, l_extendedprice, l_discount, l_tax, l_returnflag, l_linestatus, l_shipdate, _row_id], pk_indices: [7] }
- id: tpch_q2
  before:
    - create_tables
  sql: |
    select
        s_acctbal,
        s_name,
        n_name,
        p_partkey,
        p_mfgr,
        s_address,
        s_phone,
        s_comment
    from
        partsupp,
        part,
        supplier,
     /* TODO(#1866): join reorder to avoid cross join */
     /* partsupp, */
        nation,
        region
    where
            p_partkey = ps_partkey
            and s_suppkey = ps_suppkey
      and p_size = 4
      and p_type like '%TIN'
            and s_nationkey = n_nationkey
            and n_regionkey = r_regionkey
            and r_name = 'AFRICA'
            and ps_supplycost = (
                    select
                            min(ps_supplycost)
                    from
                            partsupp,
                            supplier,
                            nation,
                            region
                    where
                            p_partkey = ps_partkey
                            and s_suppkey = ps_suppkey
                            and s_nationkey = n_nationkey
                            and n_regionkey = r_regionkey
                            and r_name = 'AFRICA'
            )
    order by
          s_acctbal desc,
          n_name,
          s_name,
          p_partkey
    limit 100;
  batch_plan: |
    BatchTopN { order: [$0 DESC, $2 ASC, $1 ASC, $3 ASC], limit: 100, offset: 0 }
      BatchExchange { order: [], dist: Single }
        BatchProject { exprs: [$6, $3, $8, $1, $2, $4, $5, $7] }
          BatchFilter { predicate: ($0 = $9) }
            BatchProject { exprs: [$4, $7, $9, $18, $19, $21, $22, $23, $26, $33] }
              BatchHashAgg { group_keys: [$0, $1, $2, $3, $4, $5, $6, $7, $8, $9, $10, $11, $12, $13, $14, $15, $16, $17, $18, $19, $20, $21, $22, $23, $24, $25, $26, $27, $28, $29, $30, $31, $32], aggs: [min($33)] }
                BatchProject { exprs: [$0, $1, $2, $3, $4, $5, $6, $7, $8, $9, $10, $11, $12, $13, $14, $15, $16, $17, $18, $19, $20, $21, $22, $23, $24, $25, $26, $27, $28, $29, $30, $31, $32, $33] }
                  BatchHashJoin { type: LeftOuter, predicate: $7 = $34 }
                    BatchExchange { order: [], dist: HashShard([7]) }
                      BatchHashJoin { type: Inner, predicate: $27 = $30 }
                        BatchExchange { order: [], dist: HashShard([27]) }
                          BatchHashJoin { type: Inner, predicate: $20 = $25 }
                            BatchExchange { order: [], dist: HashShard([20]) }
                              BatchHashJoin { type: Inner, predicate: $2 = $17 }
                                BatchExchange { order: [], dist: HashShard([2]) }
                                  BatchHashJoin { type: Inner, predicate: $1 = $7 }
                                    BatchExchange { order: [], dist: HashShard([1]) }
                                      BatchScan { table: partsupp, columns: [_row_id, ps_partkey, ps_suppkey, ps_availqty, ps_supplycost, ps_comment] }
                                    BatchExchange { order: [], dist: HashShard([1]) }
                                      BatchFilter { predicate: ($6 = 4:Int32) AND Like($5, '%TIN':Varchar) }
                                        BatchScan { table: part, columns: [_row_id, p_partkey, p_name, p_mfgr, p_brand, p_type, p_size, p_container, p_retailprice, p_comment] }
                                BatchExchange { order: [], dist: HashShard([1]) }
                                  BatchScan { table: supplier, columns: [_row_id, s_suppkey, s_name, s_address, s_nationkey, s_phone, s_acctbal, s_comment] }
                            BatchExchange { order: [], dist: HashShard([1]) }
                              BatchScan { table: nation, columns: [_row_id, n_nationkey, n_name, n_regionkey, n_comment] }
                        BatchExchange { order: [], dist: HashShard([1]) }
                          BatchFilter { predicate: ($2 = 'AFRICA':Varchar) }
                            BatchScan { table: region, columns: [_row_id, r_regionkey, r_name, r_comment] }
<<<<<<< HEAD
                    BatchProject { exprs: [$1, $0] }
                      BatchProject { exprs: [$0, $1] }
                        BatchExchange { order: [], dist: HashShard([0]) }
                          BatchHashJoin { type: Inner, predicate: $2 = $3 }
                            BatchProject { exprs: [$0, $1, $4] }
                              BatchExchange { order: [], dist: HashShard([4]) }
                                BatchHashJoin { type: Inner, predicate: $2 = $3 }
                                  BatchProject { exprs: [$0, $2, $4] }
                                    BatchExchange { order: [], dist: HashShard([4]) }
                                      BatchHashJoin { type: Inner, predicate: $1 = $3 }
                                        BatchExchange { order: [], dist: HashShard([1]) }
                                          BatchScan { table: partsupp, columns: [ps_partkey, ps_suppkey, ps_supplycost] }
                                        BatchExchange { order: [], dist: HashShard([0]) }
                                          BatchScan { table: supplier, columns: [s_suppkey, s_nationkey] }
                                  BatchExchange { order: [], dist: HashShard([0]) }
                                    BatchScan { table: nation, columns: [n_nationkey, n_regionkey] }
                            BatchProject { exprs: [$0] }
                              BatchExchange { order: [], dist: HashShard([0]) }
                                BatchFilter { predicate: ($1 = 'AFRICA':Varchar) }
                                  BatchScan { table: region, columns: [r_regionkey, r_name] }
=======
                    BatchExchange { order: [], dist: HashShard([1]) }
                      BatchProject { exprs: [$1, $0] }
                        BatchHashJoin { type: Inner, predicate: $2 = $3 }
                          BatchExchange { order: [], dist: HashShard([2]) }
                            BatchProject { exprs: [$0, $1, $4] }
                              BatchHashJoin { type: Inner, predicate: $2 = $3 }
                                BatchExchange { order: [], dist: HashShard([2]) }
                                  BatchProject { exprs: [$0, $2, $4] }
                                    BatchHashJoin { type: Inner, predicate: $1 = $3 }
                                      BatchExchange { order: [], dist: HashShard([1]) }
                                        BatchScan { table: partsupp, columns: [ps_partkey, ps_suppkey, ps_supplycost] }
                                      BatchExchange { order: [], dist: HashShard([0]) }
                                        BatchScan { table: supplier, columns: [s_suppkey, s_nationkey] }
                                BatchExchange { order: [], dist: HashShard([0]) }
                                  BatchScan { table: nation, columns: [n_nationkey, n_regionkey] }
                          BatchExchange { order: [], dist: HashShard([0]) }
                            BatchProject { exprs: [$0] }
                              BatchFilter { predicate: ($1 = 'AFRICA':Varchar) }
                                BatchScan { table: region, columns: [r_regionkey, r_name] }
>>>>>>> a5100559
  stream_plan: |
    StreamMaterialize { columns: [s_acctbal, s_name, n_name, p_partkey, p_mfgr, s_address, s_phone, s_comment, _row_id(hidden), ps_partkey(hidden), ps_suppkey(hidden), ps_availqty(hidden), ps_supplycost(hidden), ps_comment(hidden), _row_id#1(hidden), p_name(hidden), p_brand(hidden), p_type(hidden), p_size(hidden), p_container(hidden), p_retailprice(hidden), p_comment(hidden), _row_id#2(hidden), s_suppkey(hidden), s_nationkey(hidden), _row_id#3(hidden), n_nationkey(hidden), n_regionkey(hidden), n_comment(hidden), _row_id#4(hidden), r_regionkey(hidden), r_name(hidden), r_comment(hidden)], pk_columns: [_row_id, ps_partkey, ps_suppkey, ps_availqty, ps_supplycost, ps_comment, _row_id#1, p_partkey, p_name, p_mfgr, p_brand, p_type, p_size, p_container, p_retailprice, p_comment, _row_id#2, s_suppkey, s_name, s_address, s_nationkey, s_phone, s_acctbal, s_comment, _row_id#3, n_nationkey, n_name, n_regionkey, n_comment, _row_id#4, r_regionkey, r_name, r_comment], order_descs: [s_acctbal, n_name, s_name, p_partkey, _row_id, ps_partkey, ps_suppkey, ps_availqty, ps_supplycost, ps_comment, _row_id#1, p_name, p_mfgr, p_brand, p_type, p_size, p_container, p_retailprice, p_comment, _row_id#2, s_suppkey, s_address, s_nationkey, s_phone, s_comment, _row_id#3, n_nationkey, n_regionkey, n_comment, _row_id#4, r_regionkey, r_name, r_comment] }
      StreamTopN { order: [$0 DESC, $2 ASC, $1 ASC, $3 ASC], limit: 100, offset: 0 }
        StreamExchange { dist: Single }
          StreamProject { exprs: [$6, $3, $8, $1, $2, $4, $5, $7, $10, $11, $12, $13, $0, $14, $15, $16, $17, $18, $19, $20, $21, $22, $23, $24, $25, $26, $27, $28, $29, $30, $31, $32, $33] }
            StreamFilter { predicate: ($0 = $9) }
              StreamProject { exprs: [$4, $7, $9, $18, $19, $21, $22, $23, $26, $34, $0, $1, $2, $3, $5, $6, $8, $10, $11, $12, $13, $14, $15, $16, $17, $20, $24, $25, $27, $28, $29, $30, $31, $32] }
                StreamHashAgg { group_keys: [$0, $1, $2, $3, $4, $5, $6, $7, $8, $9, $10, $11, $12, $13, $14, $15, $16, $17, $18, $19, $20, $21, $22, $23, $24, $25, $26, $27, $28, $29, $30, $31, $32], aggs: [count, min($33)] }
                  StreamProject { exprs: [$0, $1, $2, $3, $4, $5, $6, $7, $8, $9, $10, $11, $12, $13, $14, $15, $16, $17, $18, $19, $20, $21, $22, $23, $24, $25, $26, $27, $28, $29, $30, $31, $32, $33] }
                    StreamHashJoin { type: LeftOuter, predicate: $7 = $34 }
                      StreamExchange { dist: HashShard([7]) }
                        StreamHashJoin { type: Inner, predicate: $27 = $30 }
                          StreamExchange { dist: HashShard([27]) }
                            StreamHashJoin { type: Inner, predicate: $20 = $25 }
                              StreamExchange { dist: HashShard([20]) }
                                StreamHashJoin { type: Inner, predicate: $2 = $17 }
                                  StreamExchange { dist: HashShard([2]) }
                                    StreamHashJoin { type: Inner, predicate: $1 = $7 }
                                      StreamExchange { dist: HashShard([1]) }
                                        StreamTableScan { table: partsupp, columns: [_row_id, ps_partkey, ps_suppkey, ps_availqty, ps_supplycost, ps_comment], pk_indices: [0] }
                                      StreamExchange { dist: HashShard([1]) }
                                        StreamFilter { predicate: ($6 = 4:Int32) AND Like($5, '%TIN':Varchar) }
                                          StreamTableScan { table: part, columns: [_row_id, p_partkey, p_name, p_mfgr, p_brand, p_type, p_size, p_container, p_retailprice, p_comment], pk_indices: [0] }
                                  StreamExchange { dist: HashShard([1]) }
                                    StreamTableScan { table: supplier, columns: [_row_id, s_suppkey, s_name, s_address, s_nationkey, s_phone, s_acctbal, s_comment], pk_indices: [0] }
                              StreamExchange { dist: HashShard([1]) }
                                StreamTableScan { table: nation, columns: [_row_id, n_nationkey, n_name, n_regionkey, n_comment], pk_indices: [0] }
                          StreamExchange { dist: HashShard([1]) }
                            StreamFilter { predicate: ($2 = 'AFRICA':Varchar) }
                              StreamTableScan { table: region, columns: [_row_id, r_regionkey, r_name, r_comment], pk_indices: [0] }
<<<<<<< HEAD
                      StreamProject { exprs: [$1, $0] }
                        StreamExchange { dist: HashShard([0]) }
                          StreamProject { exprs: [$0, $1] }
                            StreamHashJoin { type: Inner, predicate: $2 = $3 }
                              StreamExchange { dist: HashShard([2]) }
                                StreamProject { exprs: [$0, $1, $4] }
                                  StreamHashJoin { type: Inner, predicate: $2 = $3 }
                                    StreamExchange { dist: HashShard([2]) }
                                      StreamProject { exprs: [$0, $2, $5] }
                                        StreamHashJoin { type: Inner, predicate: $1 = $4 }
                                          StreamExchange { dist: HashShard([1]) }
                                            StreamTableScan { table: partsupp, columns: [ps_partkey, ps_suppkey, ps_supplycost, _row_id], pk_indices: [3] }
                                          StreamExchange { dist: HashShard([0]) }
                                            StreamTableScan { table: supplier, columns: [s_suppkey, s_nationkey, _row_id], pk_indices: [2] }
                                    StreamExchange { dist: HashShard([0]) }
                                      StreamTableScan { table: nation, columns: [n_nationkey, n_regionkey, _row_id], pk_indices: [2] }
                              StreamProject { exprs: [$0, $2] }
                                StreamExchange { dist: HashShard([0]) }
                                  StreamFilter { predicate: ($1 = 'AFRICA':Varchar) }
                                    StreamTableScan { table: region, columns: [r_regionkey, r_name, _row_id], pk_indices: [2] }
=======
                      StreamExchange { dist: HashShard([1]) }
                        StreamProject { exprs: [$1, $0, $3, $4, $5, $7] }
                          StreamHashJoin { type: Inner, predicate: $2 = $6 }
                            StreamExchange { dist: HashShard([2]) }
                              StreamProject { exprs: [$0, $1, $6, $3, $4, $7] }
                                StreamHashJoin { type: Inner, predicate: $2 = $5 }
                                  StreamExchange { dist: HashShard([2]) }
                                    StreamProject { exprs: [$0, $2, $5, $3, $6] }
                                      StreamHashJoin { type: Inner, predicate: $1 = $4 }
                                        StreamExchange { dist: HashShard([1]) }
                                          StreamTableScan { table: partsupp, columns: [ps_partkey, ps_suppkey, ps_supplycost, _row_id], pk_indices: [3] }
                                        StreamExchange { dist: HashShard([0]) }
                                          StreamTableScan { table: supplier, columns: [s_suppkey, s_nationkey, _row_id], pk_indices: [2] }
                                  StreamExchange { dist: HashShard([0]) }
                                    StreamTableScan { table: nation, columns: [n_nationkey, n_regionkey, _row_id], pk_indices: [2] }
                            StreamExchange { dist: HashShard([0]) }
                              StreamProject { exprs: [$0, $2] }
                                StreamFilter { predicate: ($1 = 'AFRICA':Varchar) }
                                  StreamTableScan { table: region, columns: [r_regionkey, r_name, _row_id], pk_indices: [2] }
>>>>>>> a5100559
- id: tpch_q3
  before:
    - create_tables
  sql: |
    select
      l_orderkey,
      sum(l_extendedprice * (1 - l_discount)) as revenue,
      o_orderdate,
      o_shippriority
    from
      customer,
      orders,
      lineitem
    where
      c_mktsegment = 'FURNITURE'
      and c_custkey = o_custkey
      and l_orderkey = o_orderkey
      and o_orderdate < date '1995-03-29'
      and l_shipdate > date '1995-03-29'
    group by
      l_orderkey,
      o_orderdate,
      o_shippriority
    order by
      revenue desc,
      o_orderdate
    limit 10;
  batch_plan: |
    BatchTopN { order: [$1 DESC, $2 ASC], limit: 10, offset: 0 }
      BatchExchange { order: [], dist: Single }
        BatchProject { exprs: [$0, $3, $1, $2] }
          BatchHashAgg { group_keys: [$0, $1, $2], aggs: [sum($3)] }
<<<<<<< HEAD
            BatchProject { exprs: [$2, $0, $1, ($3 * (1:Int32 - $4))] }
              BatchProject { exprs: [$1, $2, $3, $4, $5] }
                BatchExchange { order: [], dist: HashShard([3, 1, 2]) }
                  BatchHashJoin { type: Inner, predicate: $0 = $3 }
                    BatchProject { exprs: [$1, $3, $4] }
                      BatchExchange { order: [], dist: HashShard([1]) }
                        BatchHashJoin { type: Inner, predicate: $0 = $2 }
                          BatchProject { exprs: [$0] }
                            BatchExchange { order: [], dist: HashShard([0]) }
                              BatchFilter { predicate: ($1 = 'FURNITURE':Varchar) }
                                BatchScan { table: customer, columns: [c_custkey, c_mktsegment] }
                          BatchExchange { order: [], dist: HashShard([1]) }
                            BatchFilter { predicate: ($2 < '1995-03-29':Varchar::Date) }
                              BatchScan { table: orders, columns: [o_orderkey, o_custkey, o_orderdate, o_shippriority] }
                    BatchProject { exprs: [$0, $1, $2] }
                      BatchExchange { order: [], dist: HashShard([0]) }
                        BatchFilter { predicate: ($3 > '1995-03-29':Varchar::Date) }
                          BatchScan { table: lineitem, columns: [l_orderkey, l_extendedprice, l_discount, l_shipdate] }
=======
            BatchExchange { order: [], dist: HashShard([0, 1, 2]) }
              BatchProject { exprs: [$3, $1, $2, ($4 * (1:Int32 - $5))] }
                BatchHashJoin { type: Inner, predicate: $0 = $3 }
                  BatchExchange { order: [], dist: HashShard([0]) }
                    BatchProject { exprs: [$1, $3, $4] }
                      BatchHashJoin { type: Inner, predicate: $0 = $2 }
                        BatchExchange { order: [], dist: HashShard([0]) }
                          BatchProject { exprs: [$0] }
                            BatchFilter { predicate: ($1 = 'FURNITURE':Varchar) }
                              BatchScan { table: customer, columns: [c_custkey, c_mktsegment] }
                        BatchExchange { order: [], dist: HashShard([1]) }
                          BatchFilter { predicate: ($2 < '1995-03-29':Varchar::Date) }
                            BatchScan { table: orders, columns: [o_orderkey, o_custkey, o_orderdate, o_shippriority] }
                  BatchExchange { order: [], dist: HashShard([0]) }
                    BatchProject { exprs: [$0, $1, $2] }
                      BatchFilter { predicate: ($3 > '1995-03-29':Varchar::Date) }
                        BatchScan { table: lineitem, columns: [l_orderkey, l_extendedprice, l_discount, l_shipdate] }
>>>>>>> a5100559
  stream_plan: |
    StreamMaterialize { columns: [l_orderkey, revenue, o_orderdate, o_shippriority], pk_columns: [l_orderkey, o_orderdate, o_shippriority], order_descs: [revenue, o_orderdate, l_orderkey, o_shippriority] }
      StreamTopN { order: [$1 DESC, $2 ASC], limit: 10, offset: 0 }
        StreamExchange { dist: Single }
          StreamProject { exprs: [$0, $4, $1, $2] }
            StreamHashAgg { group_keys: [$0, $1, $2], aggs: [count, sum($3)] }
<<<<<<< HEAD
              StreamProject { exprs: [$2, $0, $1, ($3 * (1:Int32 - $4))] }
                StreamExchange { dist: HashShard([2, 0, 1]) }
                  StreamProject { exprs: [$1, $2, $3, $4, $5] }
                    StreamHashJoin { type: Inner, predicate: $0 = $3 }
                      StreamExchange { dist: HashShard([0]) }
                        StreamProject { exprs: [$2, $4, $5] }
                          StreamHashJoin { type: Inner, predicate: $0 = $3 }
                            StreamProject { exprs: [$0, $2] }
                              StreamExchange { dist: HashShard([0]) }
                                StreamFilter { predicate: ($1 = 'FURNITURE':Varchar) }
                                  StreamTableScan { table: customer, columns: [c_custkey, c_mktsegment, _row_id], pk_indices: [2] }
                            StreamExchange { dist: HashShard([1]) }
                              StreamFilter { predicate: ($2 < '1995-03-29':Varchar::Date) }
                                StreamTableScan { table: orders, columns: [o_orderkey, o_custkey, o_orderdate, o_shippriority, _row_id], pk_indices: [4] }
                      StreamProject { exprs: [$0, $1, $2, $4] }
                        StreamExchange { dist: HashShard([0]) }
                          StreamFilter { predicate: ($3 > '1995-03-29':Varchar::Date) }
                            StreamTableScan { table: lineitem, columns: [l_orderkey, l_extendedprice, l_discount, l_shipdate, _row_id], pk_indices: [4] }
=======
              StreamExchange { dist: HashShard([0, 1, 2]) }
                StreamProject { exprs: [$5, $1, $2, ($6 * (1:Int32 - $7)), $3, $4, $8] }
                  StreamHashJoin { type: Inner, predicate: $0 = $5 }
                    StreamExchange { dist: HashShard([0]) }
                      StreamProject { exprs: [$2, $4, $5, $1, $6] }
                        StreamHashJoin { type: Inner, predicate: $0 = $3 }
                          StreamExchange { dist: HashShard([0]) }
                            StreamProject { exprs: [$0, $2] }
                              StreamFilter { predicate: ($1 = 'FURNITURE':Varchar) }
                                StreamTableScan { table: customer, columns: [c_custkey, c_mktsegment, _row_id], pk_indices: [2] }
                          StreamExchange { dist: HashShard([1]) }
                            StreamFilter { predicate: ($2 < '1995-03-29':Varchar::Date) }
                              StreamTableScan { table: orders, columns: [o_orderkey, o_custkey, o_orderdate, o_shippriority, _row_id], pk_indices: [4] }
                    StreamExchange { dist: HashShard([0]) }
                      StreamProject { exprs: [$0, $1, $2, $4] }
                        StreamFilter { predicate: ($3 > '1995-03-29':Varchar::Date) }
                          StreamTableScan { table: lineitem, columns: [l_orderkey, l_extendedprice, l_discount, l_shipdate, _row_id], pk_indices: [4] }
>>>>>>> a5100559
- id: tpch_q4
  before:
    - create_tables
  sql: |
    select
      o_orderpriority,
      count(*) as order_count
    from
      orders
    where
      o_orderdate >= date '1997-07-01'
      and o_orderdate < date '1997-07-01' + interval '3' month
      and exists (
        select
          *
        from
          lineitem
        where
          l_orderkey = o_orderkey
          and l_commitdate < l_receiptdate
      )
    group by
      o_orderpriority
    order by
      o_orderpriority;
  batch_plan: |
    BatchExchange { order: [$0 ASC], dist: Single }
      BatchSort { order: [$0 ASC] }
        BatchHashAgg { group_keys: [$0], aggs: [count] }
          BatchExchange { order: [], dist: HashShard([0]) }
            BatchProject { exprs: [$1] }
              BatchHashJoin { type: LeftSemi, predicate: $0 = $2 }
                BatchExchange { order: [], dist: HashShard([0]) }
                  BatchProject { exprs: [$0, $2] }
                    BatchFilter { predicate: ($1 >= '1997-07-01':Varchar::Date) AND ($1 < ('1997-07-01':Varchar::Date + '3 mons 00:00:00':Interval)) }
                      BatchScan { table: orders, columns: [o_orderkey, o_orderdate, o_orderpriority] }
                BatchExchange { order: [], dist: HashShard([0]) }
                  BatchProject { exprs: [$0] }
                    BatchFilter { predicate: ($1 < $2) }
                      BatchScan { table: lineitem, columns: [l_orderkey, l_commitdate, l_receiptdate] }
  stream_plan: |
    StreamMaterialize { columns: [o_orderpriority, agg#0(hidden), order_count], pk_columns: [o_orderpriority] }
      StreamHashAgg { group_keys: [$0], aggs: [count, count] }
        StreamExchange { dist: HashShard([0]) }
<<<<<<< HEAD
          StreamProject { exprs: [$1] }
=======
          StreamProject { exprs: [$1, $2] }
>>>>>>> a5100559
            StreamHashJoin { type: LeftSemi, predicate: $0 = $3 }
              StreamExchange { dist: HashShard([0]) }
                StreamProject { exprs: [$0, $2, $3] }
                  StreamFilter { predicate: ($1 >= '1997-07-01':Varchar::Date) AND ($1 < ('1997-07-01':Varchar::Date + '3 mons 00:00:00':Interval)) }
                    StreamTableScan { table: orders, columns: [o_orderkey, o_orderdate, o_orderpriority, _row_id], pk_indices: [3] }
              StreamExchange { dist: HashShard([0]) }
                StreamProject { exprs: [$0, $3] }
                  StreamFilter { predicate: ($1 < $2) }
                    StreamTableScan { table: lineitem, columns: [l_orderkey, l_commitdate, l_receiptdate, _row_id], pk_indices: [3] }
- id: tpch_q5
  before:
    - create_tables
  sql: |
    select
      n_name,
      sum(l_extendedprice * (1 - l_discount)) as revenue
    from
      customer,
      orders,
      lineitem,
      supplier,
      nation,
      region
    where
      c_custkey = o_custkey
      and l_orderkey = o_orderkey
      and l_suppkey = s_suppkey
      and c_nationkey = s_nationkey
      and s_nationkey = n_nationkey
      and n_regionkey = r_regionkey
      and r_name = 'MIDDLE EAST'
      and o_orderdate >= date '1994-01-01'
      and o_orderdate < date '1994-01-01' + interval '1' year
    group by
      n_name
    order by
      revenue desc;
  batch_plan: |
    BatchExchange { order: [$1 DESC], dist: Single }
      BatchSort { order: [$1 DESC] }
        BatchHashAgg { group_keys: [$0], aggs: [sum($1)] }
<<<<<<< HEAD
          BatchProject { exprs: [$2, ($0 * (1:Int32 - $1))] }
            BatchProject { exprs: [$0, $1, $2] }
              BatchExchange { order: [], dist: HashShard([2]) }
                BatchHashJoin { type: Inner, predicate: $3 = $4 }
                  BatchProject { exprs: [$1, $2, $4, $5] }
                    BatchExchange { order: [], dist: HashShard([5]) }
                      BatchHashJoin { type: Inner, predicate: $0 = $3 }
                        BatchProject { exprs: [$2, $5, $6] }
                          BatchExchange { order: [], dist: HashShard([2]) }
                            BatchHashJoin { type: Inner, predicate: $1 = $4 AND $0 = $3 }
                              BatchProject { exprs: [$1, $2, $3] }
                                BatchExchange { order: [], dist: HashShard([2, 1]) }
                                  BatchHashJoin { type: Inner, predicate: $0 = $3 }
                                    BatchProject { exprs: [$1, $2] }
                                      BatchExchange { order: [], dist: HashShard([1]) }
                                        BatchHashJoin { type: Inner, predicate: $0 = $3 }
                                          BatchExchange { order: [], dist: HashShard([0]) }
                                            BatchScan { table: customer, columns: [c_custkey, c_nationkey] }
                                          BatchProject { exprs: [$0, $1] }
                                            BatchExchange { order: [], dist: HashShard([1]) }
                                              BatchFilter { predicate: ($2 >= '1994-01-01':Varchar::Date) AND ($2 < ('1994-01-01':Varchar::Date + '1 year 00:00:00':Interval)) }
                                                BatchScan { table: orders, columns: [o_orderkey, o_custkey, o_orderdate] }
                                    BatchExchange { order: [], dist: HashShard([1]) }
                                      BatchScan { table: supplier, columns: [s_suppkey, s_nationkey] }
                              BatchExchange { order: [], dist: HashShard([1, 0]) }
                                BatchScan { table: lineitem, columns: [l_orderkey, l_suppkey, l_extendedprice, l_discount] }
                        BatchExchange { order: [], dist: HashShard([0]) }
                          BatchScan { table: nation, columns: [n_nationkey, n_name, n_regionkey] }
                  BatchProject { exprs: [$0] }
                    BatchExchange { order: [], dist: HashShard([0]) }
                      BatchFilter { predicate: ($1 = 'MIDDLE EAST':Varchar) }
                        BatchScan { table: region, columns: [r_regionkey, r_name] }
  stream_plan: |
    StreamMaterialize { columns: [n_name, agg#0(hidden), revenue], pk_columns: [n_name], order_descs: [revenue, n_name] }
      StreamHashAgg { group_keys: [$0], aggs: [count, sum($1)] }
        StreamProject { exprs: [$2, ($0 * (1:Int32 - $1))] }
          StreamExchange { dist: HashShard([2]) }
            StreamProject { exprs: [$0, $1, $2] }
              StreamHashJoin { type: Inner, predicate: $3 = $4 }
                StreamExchange { dist: HashShard([3]) }
                  StreamProject { exprs: [$1, $2, $4, $5] }
                    StreamHashJoin { type: Inner, predicate: $0 = $3 }
                      StreamExchange { dist: HashShard([0]) }
                        StreamProject { exprs: [$2, $5, $6] }
                          StreamHashJoin { type: Inner, predicate: $1 = $4 AND $0 = $3 }
                            StreamExchange { dist: HashShard([1, 0]) }
                              StreamProject { exprs: [$1, $2, $3] }
                                StreamHashJoin { type: Inner, predicate: $0 = $3 }
                                  StreamExchange { dist: HashShard([0]) }
                                    StreamProject { exprs: [$1, $3] }
                                      StreamHashJoin { type: Inner, predicate: $0 = $4 }
                                        StreamExchange { dist: HashShard([0]) }
                                          StreamTableScan { table: customer, columns: [c_custkey, c_nationkey, _row_id], pk_indices: [2] }
                                        StreamProject { exprs: [$0, $1, $3] }
                                          StreamExchange { dist: HashShard([1]) }
                                            StreamFilter { predicate: ($2 >= '1994-01-01':Varchar::Date) AND ($2 < ('1994-01-01':Varchar::Date + '1 year 00:00:00':Interval)) }
                                              StreamTableScan { table: orders, columns: [o_orderkey, o_custkey, o_orderdate, _row_id], pk_indices: [3] }
                                  StreamExchange { dist: HashShard([1]) }
                                    StreamTableScan { table: supplier, columns: [s_suppkey, s_nationkey, _row_id], pk_indices: [2] }
                            StreamExchange { dist: HashShard([1, 0]) }
                              StreamTableScan { table: lineitem, columns: [l_orderkey, l_suppkey, l_extendedprice, l_discount, _row_id], pk_indices: [4] }
                      StreamExchange { dist: HashShard([0]) }
                        StreamTableScan { table: nation, columns: [n_nationkey, n_name, n_regionkey, _row_id], pk_indices: [3] }
                StreamProject { exprs: [$0, $2] }
                  StreamExchange { dist: HashShard([0]) }
                    StreamFilter { predicate: ($1 = 'MIDDLE EAST':Varchar) }
                      StreamTableScan { table: region, columns: [r_regionkey, r_name, _row_id], pk_indices: [2] }
=======
          BatchExchange { order: [], dist: HashShard([0]) }
            BatchProject { exprs: [$2, ($0 * (1:Int32 - $1))] }
              BatchHashJoin { type: Inner, predicate: $3 = $4 }
                BatchExchange { order: [], dist: HashShard([3]) }
                  BatchProject { exprs: [$1, $2, $4, $5] }
                    BatchHashJoin { type: Inner, predicate: $0 = $3 }
                      BatchExchange { order: [], dist: HashShard([0]) }
                        BatchProject { exprs: [$2, $5, $6] }
                          BatchHashJoin { type: Inner, predicate: $1 = $4 AND $0 = $3 }
                            BatchExchange { order: [], dist: HashShard([0, 1]) }
                              BatchProject { exprs: [$1, $2, $3] }
                                BatchHashJoin { type: Inner, predicate: $0 = $3 }
                                  BatchExchange { order: [], dist: HashShard([0]) }
                                    BatchProject { exprs: [$1, $2] }
                                      BatchHashJoin { type: Inner, predicate: $0 = $3 }
                                        BatchExchange { order: [], dist: HashShard([0]) }
                                          BatchScan { table: customer, columns: [c_custkey, c_nationkey] }
                                        BatchExchange { order: [], dist: HashShard([1]) }
                                          BatchProject { exprs: [$0, $1] }
                                            BatchFilter { predicate: ($2 >= '1994-01-01':Varchar::Date) AND ($2 < ('1994-01-01':Varchar::Date + '1 year 00:00:00':Interval)) }
                                              BatchScan { table: orders, columns: [o_orderkey, o_custkey, o_orderdate] }
                                  BatchExchange { order: [], dist: HashShard([1]) }
                                    BatchScan { table: supplier, columns: [s_suppkey, s_nationkey] }
                            BatchExchange { order: [], dist: HashShard([0, 1]) }
                              BatchScan { table: lineitem, columns: [l_orderkey, l_suppkey, l_extendedprice, l_discount] }
                      BatchExchange { order: [], dist: HashShard([0]) }
                        BatchScan { table: nation, columns: [n_nationkey, n_name, n_regionkey] }
                BatchExchange { order: [], dist: HashShard([0]) }
                  BatchProject { exprs: [$0] }
                    BatchFilter { predicate: ($1 = 'MIDDLE EAST':Varchar) }
                      BatchScan { table: region, columns: [r_regionkey, r_name] }
  stream_plan: |
    StreamMaterialize { columns: [n_name, agg#0(hidden), revenue], pk_columns: [n_name], order_descs: [revenue, n_name] }
      StreamHashAgg { group_keys: [$0], aggs: [count, sum($1)] }
        StreamExchange { dist: HashShard([0]) }
          StreamProject { exprs: [$2, ($0 * (1:Int32 - $1)), $4, $5, $6, $7, $8, $10] }
            StreamHashJoin { type: Inner, predicate: $3 = $9 }
              StreamExchange { dist: HashShard([3]) }
                StreamProject { exprs: [$1, $2, $8, $9, $3, $4, $5, $6, $10] }
                  StreamHashJoin { type: Inner, predicate: $0 = $7 }
                    StreamExchange { dist: HashShard([0]) }
                      StreamProject { exprs: [$2, $8, $9, $3, $4, $5, $10] }
                        StreamHashJoin { type: Inner, predicate: $1 = $7 AND $0 = $6 }
                          StreamExchange { dist: HashShard([0, 1]) }
                            StreamProject { exprs: [$1, $4, $5, $2, $3, $6] }
                              StreamHashJoin { type: Inner, predicate: $0 = $5 }
                                StreamExchange { dist: HashShard([0]) }
                                  StreamProject { exprs: [$1, $3, $2, $5] }
                                    StreamHashJoin { type: Inner, predicate: $0 = $4 }
                                      StreamExchange { dist: HashShard([0]) }
                                        StreamTableScan { table: customer, columns: [c_custkey, c_nationkey, _row_id], pk_indices: [2] }
                                      StreamExchange { dist: HashShard([1]) }
                                        StreamProject { exprs: [$0, $1, $3] }
                                          StreamFilter { predicate: ($2 >= '1994-01-01':Varchar::Date) AND ($2 < ('1994-01-01':Varchar::Date + '1 year 00:00:00':Interval)) }
                                            StreamTableScan { table: orders, columns: [o_orderkey, o_custkey, o_orderdate, _row_id], pk_indices: [3] }
                                StreamExchange { dist: HashShard([1]) }
                                  StreamTableScan { table: supplier, columns: [s_suppkey, s_nationkey, _row_id], pk_indices: [2] }
                          StreamExchange { dist: HashShard([0, 1]) }
                            StreamTableScan { table: lineitem, columns: [l_orderkey, l_suppkey, l_extendedprice, l_discount, _row_id], pk_indices: [4] }
                    StreamExchange { dist: HashShard([0]) }
                      StreamTableScan { table: nation, columns: [n_nationkey, n_name, n_regionkey, _row_id], pk_indices: [3] }
              StreamExchange { dist: HashShard([0]) }
                StreamProject { exprs: [$0, $2] }
                  StreamFilter { predicate: ($1 = 'MIDDLE EAST':Varchar) }
                    StreamTableScan { table: region, columns: [r_regionkey, r_name, _row_id], pk_indices: [2] }
>>>>>>> a5100559
- id: tpch_q6
  before:
    - create_tables
  sql: |
    select
      sum(l_extendedprice * l_discount) as revenue
    from
      lineitem
    where
      l_shipdate >= date '1994-01-01'
      and l_shipdate < date '1994-01-01' + interval '1' year
      and l_discount between 0.08 - 0.01 and 0.08 + 0.01
      and l_quantity < 24;
  batch_plan: |
    BatchSimpleAgg { aggs: [sum($0)] }
      BatchExchange { order: [], dist: Single }
        BatchProject { exprs: [($1 * $2)] }
          BatchFilter { predicate: ($3 >= '1994-01-01':Varchar::Date) AND ($3 < ('1994-01-01':Varchar::Date + '1 year 00:00:00':Interval)) AND ($2 >= (0.08:Decimal - 0.01:Decimal)) AND ($2 <= (0.08:Decimal + 0.01:Decimal)) AND ($0 < 24:Int32) }
            BatchScan { table: lineitem, columns: [l_quantity, l_extendedprice, l_discount, l_shipdate] }
  stream_plan: |
    StreamMaterialize { columns: [agg#0(hidden), revenue], pk_columns: [agg#0, revenue] }
      StreamSimpleAgg { aggs: [count, sum($0)] }
        StreamExchange { dist: Single }
          StreamProject { exprs: [($1 * $2), $4] }
            StreamFilter { predicate: ($3 >= '1994-01-01':Varchar::Date) AND ($3 < ('1994-01-01':Varchar::Date + '1 year 00:00:00':Interval)) AND ($2 >= (0.08:Decimal - 0.01:Decimal)) AND ($2 <= (0.08:Decimal + 0.01:Decimal)) AND ($0 < 24:Int32) }
              StreamTableScan { table: lineitem, columns: [l_quantity, l_extendedprice, l_discount, l_shipdate, _row_id], pk_indices: [4] }
- id: tpch_q7
  before:
    - create_tables
  sql: |
    select
      supp_nation,
      cust_nation,
      l_year,
      sum(volume) as revenue
    from
      (
        select
          n1.n_name as supp_nation,
          n2.n_name as cust_nation,
          extract(year from l_shipdate) as l_year,
          l_extendedprice * (1 - l_discount) as volume
        from
          supplier,
          lineitem,
          orders,
          customer,
          nation n1,
          nation n2
        where
          s_suppkey = l_suppkey
          and o_orderkey = l_orderkey
          and c_custkey = o_custkey
          and s_nationkey = n1.n_nationkey
          and c_nationkey = n2.n_nationkey
          and (
            (n1.n_name = 'ROMANIA' and n2.n_name = 'IRAN')
            or (n1.n_name = 'IRAN' and n2.n_name = 'ROMANIA')
          )
          and l_shipdate between date '1983-01-01' and date '2000-12-31'
      ) as shipping
    group by
      supp_nation,
      cust_nation,
      l_year
    order by
      supp_nation,
      cust_nation,
      l_year;
  batch_plan: |
    BatchExchange { order: [$0 ASC, $1 ASC, $2 ASC], dist: Single }
      BatchSort { order: [$0 ASC, $1 ASC, $2 ASC] }
        BatchHashAgg { group_keys: [$0, $1, $2], aggs: [sum($3)] }
          BatchExchange { order: [], dist: HashShard([0, 1, 2]) }
<<<<<<< HEAD
            BatchProject { exprs: [$3, $4, Extract('YEAR':Varchar, $2), ($0 * (1:Int32 - $1))] }
              BatchProject { exprs: [$0, $1, $2, $3, $6] }
                BatchFilter { predicate: ((($3 = 'ROMANIA':Varchar) AND ($6 = 'IRAN':Varchar)) OR (($3 = 'IRAN':Varchar) AND ($6 = 'ROMANIA':Varchar))) }
                  BatchHashJoin { type: Inner, predicate: $4 = $5 }
                    BatchProject { exprs: [$0, $1, $2, $3, $6] }
                      BatchExchange { order: [], dist: HashShard([6]) }
                        BatchHashJoin { type: Inner, predicate: $4 = $5 }
                          BatchProject { exprs: [$1, $2, $3, $4, $6] }
                            BatchExchange { order: [], dist: HashShard([6]) }
                              BatchHashJoin { type: Inner, predicate: $0 = $5 }
                                BatchProject { exprs: [$1, $2, $3, $4, $6] }
                                  BatchExchange { order: [], dist: HashShard([1]) }
                                    BatchHashJoin { type: Inner, predicate: $0 = $5 }
                                      BatchProject { exprs: [$1, $2, $4, $5, $6] }
                                        BatchExchange { order: [], dist: HashShard([1]) }
                                          BatchHashJoin { type: Inner, predicate: $0 = $3 }
                                            BatchExchange { order: [], dist: HashShard([0]) }
                                              BatchScan { table: supplier, columns: [s_suppkey, s_nationkey] }
                                            BatchExchange { order: [], dist: HashShard([1]) }
                                              BatchFilter { predicate: ($4 >= '1983-01-01':Varchar::Date) AND ($4 <= '2000-12-31':Varchar::Date) }
                                                BatchScan { table: lineitem, columns: [l_orderkey, l_suppkey, l_extendedprice, l_discount, l_shipdate] }
                                      BatchExchange { order: [], dist: HashShard([0]) }
                                        BatchScan { table: nation, columns: [n_nationkey, n_name] }
                                BatchExchange { order: [], dist: HashShard([0]) }
                                  BatchScan { table: orders, columns: [o_orderkey, o_custkey] }
                          BatchExchange { order: [], dist: HashShard([0]) }
                            BatchScan { table: customer, columns: [c_custkey, c_nationkey] }
                    BatchExchange { order: [], dist: HashShard([0]) }
                      BatchScan { table: nation, columns: [n_nationkey, n_name] }
=======
            BatchProject { exprs: [$3, $6, Extract('YEAR':Varchar, $2), ($0 * (1:Int32 - $1))] }
              BatchFilter { predicate: ((($3 = 'ROMANIA':Varchar) AND ($6 = 'IRAN':Varchar)) OR (($3 = 'IRAN':Varchar) AND ($6 = 'ROMANIA':Varchar))) }
                BatchHashJoin { type: Inner, predicate: $4 = $5 }
                  BatchExchange { order: [], dist: HashShard([4]) }
                    BatchProject { exprs: [$0, $1, $2, $3, $6] }
                      BatchHashJoin { type: Inner, predicate: $4 = $5 }
                        BatchExchange { order: [], dist: HashShard([4]) }
                          BatchProject { exprs: [$1, $2, $3, $4, $6] }
                            BatchHashJoin { type: Inner, predicate: $0 = $5 }
                              BatchExchange { order: [], dist: HashShard([0]) }
                                BatchProject { exprs: [$1, $2, $3, $4, $6] }
                                  BatchHashJoin { type: Inner, predicate: $0 = $5 }
                                    BatchExchange { order: [], dist: HashShard([0]) }
                                      BatchProject { exprs: [$1, $2, $4, $5, $6] }
                                        BatchHashJoin { type: Inner, predicate: $0 = $3 }
                                          BatchExchange { order: [], dist: HashShard([0]) }
                                            BatchScan { table: supplier, columns: [s_suppkey, s_nationkey] }
                                          BatchExchange { order: [], dist: HashShard([1]) }
                                            BatchFilter { predicate: ($4 >= '1983-01-01':Varchar::Date) AND ($4 <= '2000-12-31':Varchar::Date) }
                                              BatchScan { table: lineitem, columns: [l_orderkey, l_suppkey, l_extendedprice, l_discount, l_shipdate] }
                                    BatchExchange { order: [], dist: HashShard([0]) }
                                      BatchScan { table: nation, columns: [n_nationkey, n_name] }
                              BatchExchange { order: [], dist: HashShard([0]) }
                                BatchScan { table: orders, columns: [o_orderkey, o_custkey] }
                        BatchExchange { order: [], dist: HashShard([0]) }
                          BatchScan { table: customer, columns: [c_custkey, c_nationkey] }
                  BatchExchange { order: [], dist: HashShard([0]) }
                    BatchScan { table: nation, columns: [n_nationkey, n_name] }
>>>>>>> a5100559
  stream_plan: |
    StreamMaterialize { columns: [supp_nation, cust_nation, l_year, agg#0(hidden), revenue], pk_columns: [supp_nation, cust_nation, l_year] }
      StreamHashAgg { group_keys: [$0, $1, $2], aggs: [count, sum($3)] }
        StreamExchange { dist: HashShard([0, 1, 2]) }
<<<<<<< HEAD
          StreamProject { exprs: [$3, $4, Extract('YEAR':Varchar, $2), ($0 * (1:Int32 - $1))] }
            StreamProject { exprs: [$0, $1, $2, $3, $6] }
              StreamFilter { predicate: ((($3 = 'ROMANIA':Varchar) AND ($6 = 'IRAN':Varchar)) OR (($3 = 'IRAN':Varchar) AND ($6 = 'ROMANIA':Varchar))) }
                StreamHashJoin { type: Inner, predicate: $4 = $5 }
                  StreamExchange { dist: HashShard([4]) }
                    StreamProject { exprs: [$0, $1, $2, $3, $6] }
                      StreamHashJoin { type: Inner, predicate: $4 = $5 }
                        StreamExchange { dist: HashShard([4]) }
                          StreamProject { exprs: [$1, $2, $3, $4, $6] }
                            StreamHashJoin { type: Inner, predicate: $0 = $5 }
                              StreamExchange { dist: HashShard([0]) }
                                StreamProject { exprs: [$1, $2, $3, $4, $6] }
                                  StreamHashJoin { type: Inner, predicate: $0 = $5 }
                                    StreamExchange { dist: HashShard([0]) }
                                      StreamProject { exprs: [$1, $3, $5, $6, $7] }
                                        StreamHashJoin { type: Inner, predicate: $0 = $4 }
                                          StreamExchange { dist: HashShard([0]) }
                                            StreamTableScan { table: supplier, columns: [s_suppkey, s_nationkey, _row_id], pk_indices: [2] }
                                          StreamExchange { dist: HashShard([1]) }
                                            StreamFilter { predicate: ($4 >= '1983-01-01':Varchar::Date) AND ($4 <= '2000-12-31':Varchar::Date) }
                                              StreamTableScan { table: lineitem, columns: [l_orderkey, l_suppkey, l_extendedprice, l_discount, l_shipdate, _row_id], pk_indices: [5] }
                                    StreamExchange { dist: HashShard([0]) }
                                      StreamTableScan { table: nation, columns: [n_nationkey, n_name, _row_id], pk_indices: [2] }
                              StreamExchange { dist: HashShard([0]) }
                                StreamTableScan { table: orders, columns: [o_orderkey, o_custkey, _row_id], pk_indices: [2] }
                        StreamExchange { dist: HashShard([0]) }
                          StreamTableScan { table: customer, columns: [c_custkey, c_nationkey, _row_id], pk_indices: [2] }
                  StreamExchange { dist: HashShard([0]) }
                    StreamTableScan { table: nation, columns: [n_nationkey, n_name, _row_id], pk_indices: [2] }
=======
          StreamProject { exprs: [$3, $11, Extract('YEAR':Varchar, $2), ($0 * (1:Int32 - $1)), $5, $6, $7, $8, $9, $12] }
            StreamFilter { predicate: ((($3 = 'ROMANIA':Varchar) AND ($11 = 'IRAN':Varchar)) OR (($3 = 'IRAN':Varchar) AND ($11 = 'ROMANIA':Varchar))) }
              StreamHashJoin { type: Inner, predicate: $4 = $10 }
                StreamExchange { dist: HashShard([4]) }
                  StreamProject { exprs: [$0, $1, $2, $3, $10, $5, $6, $7, $8, $11] }
                    StreamHashJoin { type: Inner, predicate: $4 = $9 }
                      StreamExchange { dist: HashShard([4]) }
                        StreamProject { exprs: [$1, $2, $3, $4, $9, $5, $6, $7, $10] }
                          StreamHashJoin { type: Inner, predicate: $0 = $8 }
                            StreamExchange { dist: HashShard([0]) }
                              StreamProject { exprs: [$1, $2, $3, $4, $8, $5, $6, $9] }
                                StreamHashJoin { type: Inner, predicate: $0 = $7 }
                                  StreamExchange { dist: HashShard([0]) }
                                    StreamProject { exprs: [$1, $3, $5, $6, $7, $2, $8] }
                                      StreamHashJoin { type: Inner, predicate: $0 = $4 }
                                        StreamExchange { dist: HashShard([0]) }
                                          StreamTableScan { table: supplier, columns: [s_suppkey, s_nationkey, _row_id], pk_indices: [2] }
                                        StreamExchange { dist: HashShard([1]) }
                                          StreamFilter { predicate: ($4 >= '1983-01-01':Varchar::Date) AND ($4 <= '2000-12-31':Varchar::Date) }
                                            StreamTableScan { table: lineitem, columns: [l_orderkey, l_suppkey, l_extendedprice, l_discount, l_shipdate, _row_id], pk_indices: [5] }
                                  StreamExchange { dist: HashShard([0]) }
                                    StreamTableScan { table: nation, columns: [n_nationkey, n_name, _row_id], pk_indices: [2] }
                            StreamExchange { dist: HashShard([0]) }
                              StreamTableScan { table: orders, columns: [o_orderkey, o_custkey, _row_id], pk_indices: [2] }
                      StreamExchange { dist: HashShard([0]) }
                        StreamTableScan { table: customer, columns: [c_custkey, c_nationkey, _row_id], pk_indices: [2] }
                StreamExchange { dist: HashShard([0]) }
                  StreamTableScan { table: nation, columns: [n_nationkey, n_name, _row_id], pk_indices: [2] }
>>>>>>> a5100559
- id: tpch_q8
  before:
    - create_tables
  sql: |
    select
      o_year,
      round(sum(case
        when nation = 'IRAN' then volume
        else 0
      end) / sum(volume), 6) as mkt_share
    from
      (
        select
          extract(year from o_orderdate) as o_year,
          l_extendedprice * (1 - l_discount) as volume,
          n2.n_name as nation
        from
          lineitem,
          part,
          supplier,
       /* TODO(#1866): join reorder to avoid cross join */
       /* lineitem, */
          orders,
          customer,
          nation n1,
          nation n2,
          region
        where
          p_partkey = l_partkey
          and s_suppkey = l_suppkey
          and l_orderkey = o_orderkey
          and o_custkey = c_custkey
          and c_nationkey = n1.n_nationkey
          and n1.n_regionkey = r_regionkey
          and r_name = 'ASIA'
          and s_nationkey = n2.n_nationkey
          and o_orderdate between date '1995-01-01' and date '1996-12-31'
          and p_type = 'PROMO ANODIZED STEEL'
      ) as all_nations
    group by
      o_year
    order by
      o_year;
  batch_plan: |
    BatchExchange { order: [$0 ASC], dist: Single }
      BatchSort { order: [$0 ASC] }
        BatchProject { exprs: [$0, RoundDigit(($1 / $2), 6:Int32)] }
          BatchHashAgg { group_keys: [$0], aggs: [sum($1), sum($2)] }
            BatchExchange { order: [], dist: HashShard([0]) }
              BatchProject { exprs: [Extract('YEAR':Varchar, $2), Case(($3 = 'IRAN':Varchar), ($0 * (1:Int32 - $1)), 0:Int32::Decimal), ($0 * (1:Int32 - $1))] }
<<<<<<< HEAD
                BatchProject { exprs: [$0, $1, $2, $3] }
                  BatchHashJoin { type: Inner, predicate: $4 = $5 }
                    BatchProject { exprs: [$0, $1, $2, $3, $6] }
                      BatchExchange { order: [], dist: HashShard([6]) }
                        BatchHashJoin { type: Inner, predicate: $4 = $5 }
                          BatchProject { exprs: [$0, $1, $3, $4, $6] }
                            BatchExchange { order: [], dist: HashShard([6]) }
                              BatchHashJoin { type: Inner, predicate: $2 = $5 }
                                BatchProject { exprs: [$0, $1, $3, $4, $6] }
                                  BatchExchange { order: [], dist: HashShard([3]) }
                                    BatchHashJoin { type: Inner, predicate: $2 = $5 }
                                      BatchProject { exprs: [$1, $2, $3, $5, $6] }
                                        BatchExchange { order: [], dist: HashShard([3]) }
                                          BatchHashJoin { type: Inner, predicate: $0 = $4 }
                                            BatchProject { exprs: [$0, $2, $3, $5] }
                                              BatchExchange { order: [], dist: HashShard([0]) }
                                                BatchHashJoin { type: Inner, predicate: $1 = $4 }
                                                  BatchProject { exprs: [$0, $2, $3, $4] }
                                                    BatchExchange { order: [], dist: HashShard([2]) }
                                                      BatchHashJoin { type: Inner, predicate: $1 = $5 }
                                                        BatchExchange { order: [], dist: HashShard([1]) }
                                                          BatchScan { table: lineitem, columns: [l_orderkey, l_partkey, l_suppkey, l_extendedprice, l_discount] }
                                                        BatchProject { exprs: [$0] }
                                                          BatchExchange { order: [], dist: HashShard([0]) }
                                                            BatchFilter { predicate: ($1 = 'PROMO ANODIZED STEEL':Varchar) }
                                                              BatchScan { table: part, columns: [p_partkey, p_type] }
                                                  BatchExchange { order: [], dist: HashShard([0]) }
                                                    BatchScan { table: supplier, columns: [s_suppkey, s_nationkey] }
                                            BatchExchange { order: [], dist: HashShard([0]) }
                                              BatchFilter { predicate: ($2 >= '1995-01-01':Varchar::Date) AND ($2 <= '1996-12-31':Varchar::Date) }
                                                BatchScan { table: orders, columns: [o_orderkey, o_custkey, o_orderdate] }
                                      BatchExchange { order: [], dist: HashShard([0]) }
                                        BatchScan { table: nation, columns: [n_nationkey, n_name] }
                                BatchExchange { order: [], dist: HashShard([0]) }
                                  BatchScan { table: customer, columns: [c_custkey, c_nationkey] }
                          BatchExchange { order: [], dist: HashShard([0]) }
                            BatchScan { table: nation, columns: [n_nationkey, n_regionkey] }
                    BatchProject { exprs: [$0] }
                      BatchExchange { order: [], dist: HashShard([0]) }
                        BatchFilter { predicate: ($1 = 'ASIA':Varchar) }
                          BatchScan { table: region, columns: [r_regionkey, r_name] }
=======
                BatchHashJoin { type: Inner, predicate: $4 = $5 }
                  BatchExchange { order: [], dist: HashShard([4]) }
                    BatchProject { exprs: [$0, $1, $2, $3, $6] }
                      BatchHashJoin { type: Inner, predicate: $4 = $5 }
                        BatchExchange { order: [], dist: HashShard([4]) }
                          BatchProject { exprs: [$0, $1, $3, $4, $6] }
                            BatchHashJoin { type: Inner, predicate: $2 = $5 }
                              BatchExchange { order: [], dist: HashShard([2]) }
                                BatchProject { exprs: [$0, $1, $3, $4, $6] }
                                  BatchHashJoin { type: Inner, predicate: $2 = $5 }
                                    BatchExchange { order: [], dist: HashShard([2]) }
                                      BatchProject { exprs: [$1, $2, $3, $5, $6] }
                                        BatchHashJoin { type: Inner, predicate: $0 = $4 }
                                          BatchExchange { order: [], dist: HashShard([0]) }
                                            BatchProject { exprs: [$0, $2, $3, $5] }
                                              BatchHashJoin { type: Inner, predicate: $1 = $4 }
                                                BatchExchange { order: [], dist: HashShard([1]) }
                                                  BatchProject { exprs: [$0, $2, $3, $4] }
                                                    BatchHashJoin { type: Inner, predicate: $1 = $5 }
                                                      BatchExchange { order: [], dist: HashShard([1]) }
                                                        BatchScan { table: lineitem, columns: [l_orderkey, l_partkey, l_suppkey, l_extendedprice, l_discount] }
                                                      BatchExchange { order: [], dist: HashShard([0]) }
                                                        BatchProject { exprs: [$0] }
                                                          BatchFilter { predicate: ($1 = 'PROMO ANODIZED STEEL':Varchar) }
                                                            BatchScan { table: part, columns: [p_partkey, p_type] }
                                                BatchExchange { order: [], dist: HashShard([0]) }
                                                  BatchScan { table: supplier, columns: [s_suppkey, s_nationkey] }
                                          BatchExchange { order: [], dist: HashShard([0]) }
                                            BatchFilter { predicate: ($2 >= '1995-01-01':Varchar::Date) AND ($2 <= '1996-12-31':Varchar::Date) }
                                              BatchScan { table: orders, columns: [o_orderkey, o_custkey, o_orderdate] }
                                    BatchExchange { order: [], dist: HashShard([0]) }
                                      BatchScan { table: nation, columns: [n_nationkey, n_name] }
                              BatchExchange { order: [], dist: HashShard([0]) }
                                BatchScan { table: customer, columns: [c_custkey, c_nationkey] }
                        BatchExchange { order: [], dist: HashShard([0]) }
                          BatchScan { table: nation, columns: [n_nationkey, n_regionkey] }
                  BatchExchange { order: [], dist: HashShard([0]) }
                    BatchProject { exprs: [$0] }
                      BatchFilter { predicate: ($1 = 'ASIA':Varchar) }
                        BatchScan { table: region, columns: [r_regionkey, r_name] }
>>>>>>> a5100559
  stream_plan: |
    StreamMaterialize { columns: [o_year, mkt_share], pk_columns: [o_year] }
      StreamProject { exprs: [$0, RoundDigit(($2 / $3), 6:Int32)] }
        StreamHashAgg { group_keys: [$0], aggs: [count, sum($1), sum($2)] }
          StreamExchange { dist: HashShard([0]) }
<<<<<<< HEAD
            StreamProject { exprs: [Extract('YEAR':Varchar, $2), Case(($3 = 'IRAN':Varchar), ($0 * (1:Int32 - $1)), 0:Int32::Decimal), ($0 * (1:Int32 - $1))] }
              StreamProject { exprs: [$0, $1, $2, $3] }
                StreamHashJoin { type: Inner, predicate: $4 = $5 }
                  StreamExchange { dist: HashShard([4]) }
                    StreamProject { exprs: [$0, $1, $2, $3, $6] }
                      StreamHashJoin { type: Inner, predicate: $4 = $5 }
                        StreamExchange { dist: HashShard([4]) }
                          StreamProject { exprs: [$0, $1, $3, $4, $6] }
                            StreamHashJoin { type: Inner, predicate: $2 = $5 }
                              StreamExchange { dist: HashShard([2]) }
                                StreamProject { exprs: [$0, $1, $3, $4, $6] }
                                  StreamHashJoin { type: Inner, predicate: $2 = $5 }
                                    StreamExchange { dist: HashShard([2]) }
                                      StreamProject { exprs: [$1, $2, $3, $5, $6] }
                                        StreamHashJoin { type: Inner, predicate: $0 = $4 }
                                          StreamExchange { dist: HashShard([0]) }
                                            StreamProject { exprs: [$0, $2, $3, $5] }
                                              StreamHashJoin { type: Inner, predicate: $1 = $4 }
                                                StreamExchange { dist: HashShard([1]) }
                                                  StreamProject { exprs: [$0, $2, $3, $4] }
                                                    StreamHashJoin { type: Inner, predicate: $1 = $6 }
                                                      StreamExchange { dist: HashShard([1]) }
                                                        StreamTableScan { table: lineitem, columns: [l_orderkey, l_partkey, l_suppkey, l_extendedprice, l_discount, _row_id], pk_indices: [5] }
                                                      StreamProject { exprs: [$0, $2] }
                                                        StreamExchange { dist: HashShard([0]) }
                                                          StreamFilter { predicate: ($1 = 'PROMO ANODIZED STEEL':Varchar) }
                                                            StreamTableScan { table: part, columns: [p_partkey, p_type, _row_id], pk_indices: [2] }
                                                StreamExchange { dist: HashShard([0]) }
                                                  StreamTableScan { table: supplier, columns: [s_suppkey, s_nationkey, _row_id], pk_indices: [2] }
                                          StreamExchange { dist: HashShard([0]) }
                                            StreamFilter { predicate: ($2 >= '1995-01-01':Varchar::Date) AND ($2 <= '1996-12-31':Varchar::Date) }
                                              StreamTableScan { table: orders, columns: [o_orderkey, o_custkey, o_orderdate, _row_id], pk_indices: [3] }
                                    StreamExchange { dist: HashShard([0]) }
                                      StreamTableScan { table: nation, columns: [n_nationkey, n_name, _row_id], pk_indices: [2] }
                              StreamExchange { dist: HashShard([0]) }
                                StreamTableScan { table: customer, columns: [c_custkey, c_nationkey, _row_id], pk_indices: [2] }
                        StreamExchange { dist: HashShard([0]) }
                          StreamTableScan { table: nation, columns: [n_nationkey, n_regionkey, _row_id], pk_indices: [2] }
                  StreamProject { exprs: [$0, $2] }
                    StreamExchange { dist: HashShard([0]) }
                      StreamFilter { predicate: ($1 = 'ASIA':Varchar) }
                        StreamTableScan { table: region, columns: [r_regionkey, r_name, _row_id], pk_indices: [2] }
=======
            StreamProject { exprs: [Extract('YEAR':Varchar, $2), Case(($3 = 'IRAN':Varchar), ($0 * (1:Int32 - $1)), 0:Int32::Decimal), ($0 * (1:Int32 - $1)), $5, $6, $7, $8, $9, $10, $11, $13] }
              StreamHashJoin { type: Inner, predicate: $4 = $12 }
                StreamExchange { dist: HashShard([4]) }
                  StreamProject { exprs: [$0, $1, $2, $3, $12, $5, $6, $7, $8, $9, $10, $13] }
                    StreamHashJoin { type: Inner, predicate: $4 = $11 }
                      StreamExchange { dist: HashShard([4]) }
                        StreamProject { exprs: [$0, $1, $3, $4, $11, $5, $6, $7, $8, $9, $12] }
                          StreamHashJoin { type: Inner, predicate: $2 = $10 }
                            StreamExchange { dist: HashShard([2]) }
                              StreamProject { exprs: [$0, $1, $3, $4, $10, $5, $6, $7, $8, $11] }
                                StreamHashJoin { type: Inner, predicate: $2 = $9 }
                                  StreamExchange { dist: HashShard([2]) }
                                    StreamProject { exprs: [$1, $2, $3, $8, $9, $4, $5, $6, $10] }
                                      StreamHashJoin { type: Inner, predicate: $0 = $7 }
                                        StreamExchange { dist: HashShard([0]) }
                                          StreamProject { exprs: [$0, $2, $3, $7, $4, $5, $8] }
                                            StreamHashJoin { type: Inner, predicate: $1 = $6 }
                                              StreamExchange { dist: HashShard([1]) }
                                                StreamProject { exprs: [$0, $2, $3, $4, $5, $7] }
                                                  StreamHashJoin { type: Inner, predicate: $1 = $6 }
                                                    StreamExchange { dist: HashShard([1]) }
                                                      StreamTableScan { table: lineitem, columns: [l_orderkey, l_partkey, l_suppkey, l_extendedprice, l_discount, _row_id], pk_indices: [5] }
                                                    StreamExchange { dist: HashShard([0]) }
                                                      StreamProject { exprs: [$0, $2] }
                                                        StreamFilter { predicate: ($1 = 'PROMO ANODIZED STEEL':Varchar) }
                                                          StreamTableScan { table: part, columns: [p_partkey, p_type, _row_id], pk_indices: [2] }
                                              StreamExchange { dist: HashShard([0]) }
                                                StreamTableScan { table: supplier, columns: [s_suppkey, s_nationkey, _row_id], pk_indices: [2] }
                                        StreamExchange { dist: HashShard([0]) }
                                          StreamFilter { predicate: ($2 >= '1995-01-01':Varchar::Date) AND ($2 <= '1996-12-31':Varchar::Date) }
                                            StreamTableScan { table: orders, columns: [o_orderkey, o_custkey, o_orderdate, _row_id], pk_indices: [3] }
                                  StreamExchange { dist: HashShard([0]) }
                                    StreamTableScan { table: nation, columns: [n_nationkey, n_name, _row_id], pk_indices: [2] }
                            StreamExchange { dist: HashShard([0]) }
                              StreamTableScan { table: customer, columns: [c_custkey, c_nationkey, _row_id], pk_indices: [2] }
                      StreamExchange { dist: HashShard([0]) }
                        StreamTableScan { table: nation, columns: [n_nationkey, n_regionkey, _row_id], pk_indices: [2] }
                StreamExchange { dist: HashShard([0]) }
                  StreamProject { exprs: [$0, $2] }
                    StreamFilter { predicate: ($1 = 'ASIA':Varchar) }
                      StreamTableScan { table: region, columns: [r_regionkey, r_name, _row_id], pk_indices: [2] }
>>>>>>> a5100559
- id: tpch_q9
  before:
    - create_tables
  sql: |
    select
      nation,
      o_year,
      round(sum(amount), 2) as sum_profit
    from
      (
        select
          n_name as nation,
          extract(year from o_orderdate) as o_year,
          l_extendedprice * (1 - l_discount) - ps_supplycost * l_quantity as amount
        from
          lineitem,
          part,
          supplier,
       /* TODO(#1866): join reorder to avoid cross join */
       /* lineitem, */
          partsupp,
          orders,
          nation
        where
          s_suppkey = l_suppkey
          and ps_suppkey = l_suppkey
          and ps_partkey = l_partkey
          and p_partkey = l_partkey
          and o_orderkey = l_orderkey
          and s_nationkey = n_nationkey
          and p_name like '%yellow%'
      ) as profit
    group by
      nation,
      o_year
    order by
      nation,
      o_year desc;
  batch_plan: |
    BatchExchange { order: [$0 ASC, $1 DESC], dist: Single }
      BatchSort { order: [$0 ASC, $1 DESC] }
        BatchProject { exprs: [$0, $1, RoundDigit($2, 2:Int32)] }
          BatchHashAgg { group_keys: [$0, $1], aggs: [sum($2)] }
            BatchExchange { order: [], dist: HashShard([0, 1]) }
<<<<<<< HEAD
              BatchProject { exprs: [$5, Extract('YEAR':Varchar, $4), (($1 * (1:Int32 - $2)) - ($3 * $0))] }
                BatchProject { exprs: [$0, $1, $2, $4, $5, $7] }
                  BatchHashJoin { type: Inner, predicate: $3 = $6 }
                    BatchProject { exprs: [$1, $2, $3, $4, $5, $7] }
                      BatchExchange { order: [], dist: HashShard([4]) }
                        BatchHashJoin { type: Inner, predicate: $0 = $6 }
                          BatchProject { exprs: [$0, $3, $4, $5, $6, $9] }
                            BatchExchange { order: [], dist: HashShard([0]) }
                              BatchHashJoin { type: Inner, predicate: $2 = $8 AND $1 = $7 }
                                BatchExchange { order: [], dist: HashShard([2, 1]) }
                                  BatchProject { exprs: [$0, $1, $2, $3, $4, $5, $7] }
                                    BatchHashJoin { type: Inner, predicate: $2 = $6 }
                                      BatchProject { exprs: [$0, $1, $2, $3, $4, $5] }
                                        BatchExchange { order: [], dist: HashShard([2]) }
                                          BatchHashJoin { type: Inner, predicate: $1 = $6 }
                                            BatchExchange { order: [], dist: HashShard([1]) }
                                              BatchScan { table: lineitem, columns: [l_orderkey, l_partkey, l_suppkey, l_quantity, l_extendedprice, l_discount] }
                                            BatchProject { exprs: [$0] }
                                              BatchExchange { order: [], dist: HashShard([0]) }
                                                BatchFilter { predicate: Like($1, '%yellow%':Varchar) }
                                                  BatchScan { table: part, columns: [p_partkey, p_name] }
                                      BatchExchange { order: [], dist: HashShard([0]) }
                                        BatchScan { table: supplier, columns: [s_suppkey, s_nationkey] }
                                BatchExchange { order: [], dist: HashShard([1, 0]) }
                                  BatchScan { table: partsupp, columns: [ps_partkey, ps_suppkey, ps_supplycost] }
                          BatchExchange { order: [], dist: HashShard([0]) }
                            BatchScan { table: orders, columns: [o_orderkey, o_orderdate] }
                    BatchExchange { order: [], dist: HashShard([0]) }
                      BatchScan { table: nation, columns: [n_nationkey, n_name] }
=======
              BatchProject { exprs: [$7, Extract('YEAR':Varchar, $5), (($1 * (1:Int32 - $2)) - ($4 * $0))] }
                BatchHashJoin { type: Inner, predicate: $3 = $6 }
                  BatchExchange { order: [], dist: HashShard([3]) }
                    BatchProject { exprs: [$1, $2, $3, $4, $5, $7] }
                      BatchHashJoin { type: Inner, predicate: $0 = $6 }
                        BatchExchange { order: [], dist: HashShard([0]) }
                          BatchProject { exprs: [$0, $3, $4, $5, $6, $9] }
                            BatchHashJoin { type: Inner, predicate: $2 = $8 AND $1 = $7 }
                              BatchExchange { order: [], dist: HashShard([1, 2]) }
                                BatchProject { exprs: [$0, $1, $2, $3, $4, $5, $7] }
                                  BatchHashJoin { type: Inner, predicate: $2 = $6 }
                                    BatchExchange { order: [], dist: HashShard([2]) }
                                      BatchProject { exprs: [$0, $1, $2, $3, $4, $5] }
                                        BatchHashJoin { type: Inner, predicate: $1 = $6 }
                                          BatchExchange { order: [], dist: HashShard([1]) }
                                            BatchScan { table: lineitem, columns: [l_orderkey, l_partkey, l_suppkey, l_quantity, l_extendedprice, l_discount] }
                                          BatchExchange { order: [], dist: HashShard([0]) }
                                            BatchProject { exprs: [$0] }
                                              BatchFilter { predicate: Like($1, '%yellow%':Varchar) }
                                                BatchScan { table: part, columns: [p_partkey, p_name] }
                                    BatchExchange { order: [], dist: HashShard([0]) }
                                      BatchScan { table: supplier, columns: [s_suppkey, s_nationkey] }
                              BatchExchange { order: [], dist: HashShard([0, 1]) }
                                BatchScan { table: partsupp, columns: [ps_partkey, ps_suppkey, ps_supplycost] }
                        BatchExchange { order: [], dist: HashShard([0]) }
                          BatchScan { table: orders, columns: [o_orderkey, o_orderdate] }
                  BatchExchange { order: [], dist: HashShard([0]) }
                    BatchScan { table: nation, columns: [n_nationkey, n_name] }
>>>>>>> a5100559
  stream_plan: |
    StreamMaterialize { columns: [nation, o_year, sum_profit], pk_columns: [nation, o_year] }
      StreamProject { exprs: [$0, $1, RoundDigit($3, 2:Int32)] }
        StreamHashAgg { group_keys: [$0, $1], aggs: [count, sum($2)] }
          StreamExchange { dist: HashShard([0, 1]) }
<<<<<<< HEAD
            StreamProject { exprs: [$5, Extract('YEAR':Varchar, $4), (($1 * (1:Int32 - $2)) - ($3 * $0))] }
              StreamProject { exprs: [$0, $1, $2, $4, $5, $7] }
                StreamHashJoin { type: Inner, predicate: $3 = $6 }
                  StreamExchange { dist: HashShard([3]) }
                    StreamProject { exprs: [$1, $2, $3, $4, $5, $7] }
                      StreamHashJoin { type: Inner, predicate: $0 = $6 }
                        StreamExchange { dist: HashShard([0]) }
                          StreamProject { exprs: [$0, $3, $4, $5, $6, $9] }
                            StreamHashJoin { type: Inner, predicate: $2 = $8 AND $1 = $7 }
                              StreamExchange { dist: HashShard([2, 1]) }
                                StreamProject { exprs: [$0, $1, $2, $3, $4, $5, $7] }
                                  StreamHashJoin { type: Inner, predicate: $2 = $6 }
                                    StreamExchange { dist: HashShard([2]) }
                                      StreamProject { exprs: [$0, $1, $2, $3, $4, $5] }
                                        StreamHashJoin { type: Inner, predicate: $1 = $7 }
                                          StreamExchange { dist: HashShard([1]) }
                                            StreamTableScan { table: lineitem, columns: [l_orderkey, l_partkey, l_suppkey, l_quantity, l_extendedprice, l_discount, _row_id], pk_indices: [6] }
                                          StreamProject { exprs: [$0, $2] }
                                            StreamExchange { dist: HashShard([0]) }
                                              StreamFilter { predicate: Like($1, '%yellow%':Varchar) }
                                                StreamTableScan { table: part, columns: [p_partkey, p_name, _row_id], pk_indices: [2] }
                                    StreamExchange { dist: HashShard([0]) }
                                      StreamTableScan { table: supplier, columns: [s_suppkey, s_nationkey, _row_id], pk_indices: [2] }
                              StreamExchange { dist: HashShard([1, 0]) }
                                StreamTableScan { table: partsupp, columns: [ps_partkey, ps_suppkey, ps_supplycost, _row_id], pk_indices: [3] }
                        StreamExchange { dist: HashShard([0]) }
                          StreamTableScan { table: orders, columns: [o_orderkey, o_orderdate, _row_id], pk_indices: [2] }
                  StreamExchange { dist: HashShard([0]) }
                    StreamTableScan { table: nation, columns: [n_nationkey, n_name, _row_id], pk_indices: [2] }
=======
            StreamProject { exprs: [$12, Extract('YEAR':Varchar, $5), (($1 * (1:Int32 - $2)) - ($4 * $0)), $6, $7, $8, $9, $10, $13] }
              StreamHashJoin { type: Inner, predicate: $3 = $11 }
                StreamExchange { dist: HashShard([3]) }
                  StreamProject { exprs: [$1, $2, $3, $4, $5, $11, $6, $7, $8, $9, $12] }
                    StreamHashJoin { type: Inner, predicate: $0 = $10 }
                      StreamExchange { dist: HashShard([0]) }
                        StreamProject { exprs: [$0, $3, $4, $5, $6, $12, $7, $8, $9, $13] }
                          StreamHashJoin { type: Inner, predicate: $2 = $11 AND $1 = $10 }
                            StreamExchange { dist: HashShard([1, 2]) }
                              StreamProject { exprs: [$0, $1, $2, $3, $4, $5, $9, $6, $7, $10] }
                                StreamHashJoin { type: Inner, predicate: $2 = $8 }
                                  StreamExchange { dist: HashShard([2]) }
                                    StreamProject { exprs: [$0, $1, $2, $3, $4, $5, $6, $8] }
                                      StreamHashJoin { type: Inner, predicate: $1 = $7 }
                                        StreamExchange { dist: HashShard([1]) }
                                          StreamTableScan { table: lineitem, columns: [l_orderkey, l_partkey, l_suppkey, l_quantity, l_extendedprice, l_discount, _row_id], pk_indices: [6] }
                                        StreamExchange { dist: HashShard([0]) }
                                          StreamProject { exprs: [$0, $2] }
                                            StreamFilter { predicate: Like($1, '%yellow%':Varchar) }
                                              StreamTableScan { table: part, columns: [p_partkey, p_name, _row_id], pk_indices: [2] }
                                  StreamExchange { dist: HashShard([0]) }
                                    StreamTableScan { table: supplier, columns: [s_suppkey, s_nationkey, _row_id], pk_indices: [2] }
                            StreamExchange { dist: HashShard([0, 1]) }
                              StreamTableScan { table: partsupp, columns: [ps_partkey, ps_suppkey, ps_supplycost, _row_id], pk_indices: [3] }
                      StreamExchange { dist: HashShard([0]) }
                        StreamTableScan { table: orders, columns: [o_orderkey, o_orderdate, _row_id], pk_indices: [2] }
                StreamExchange { dist: HashShard([0]) }
                  StreamTableScan { table: nation, columns: [n_nationkey, n_name, _row_id], pk_indices: [2] }
>>>>>>> a5100559
- id: tpch_q10
  before:
    - create_tables
  sql: |
    select
      c_custkey,
      c_name,
      sum(l_extendedprice * (1.00 - l_discount)) as revenue,
      c_acctbal,
      n_name,
      c_address,
      c_phone,
      c_comment
    from
      customer,
      orders,
      lineitem,
      nation
    where
      c_custkey = o_custkey
      and l_orderkey = o_orderkey
      and o_orderdate >= date '1994-01-01'
      and o_orderdate < date '1994-01-01' + interval '3' month
      and l_returnflag = 'R'
      and c_nationkey = n_nationkey
    group by
      c_custkey,
      c_name,
      c_acctbal,
      c_phone,
      n_name,
      c_address,
      c_comment
    order by
      revenue desc
    limit 20;
  batch_plan: |
    BatchTopN { order: [$2 DESC], limit: 20, offset: 0 }
      BatchExchange { order: [], dist: Single }
        BatchProject { exprs: [$0, $1, $7, $2, $4, $5, $3, $6] }
          BatchHashAgg { group_keys: [$0, $1, $2, $3, $4, $5, $6], aggs: [sum($7)] }
<<<<<<< HEAD
            BatchProject { exprs: [$0, $1, $4, $3, $6, $2, $5, ($7 * (1.00:Decimal - $8))] }
              BatchProject { exprs: [$0, $1, $2, $3, $4, $5, $7, $9, $10] }
                BatchExchange { order: [], dist: HashShard([0, 1, 4, 3, 7, 2, 5]) }
                  BatchHashJoin { type: Inner, predicate: $6 = $8 }
                    BatchProject { exprs: [$0, $1, $2, $4, $5, $6, $7, $9] }
                      BatchExchange { order: [], dist: HashShard([7]) }
                        BatchHashJoin { type: Inner, predicate: $3 = $8 }
                          BatchProject { exprs: [$0, $1, $2, $3, $4, $5, $6, $7] }
                            BatchExchange { order: [], dist: HashShard([3]) }
                              BatchHashJoin { type: Inner, predicate: $0 = $8 }
                                BatchExchange { order: [], dist: HashShard([0]) }
                                  BatchScan { table: customer, columns: [c_custkey, c_name, c_address, c_nationkey, c_phone, c_acctbal, c_comment] }
                                BatchProject { exprs: [$0, $1] }
                                  BatchExchange { order: [], dist: HashShard([1]) }
                                    BatchFilter { predicate: ($2 >= '1994-01-01':Varchar::Date) AND ($2 < ('1994-01-01':Varchar::Date + '3 mons 00:00:00':Interval)) }
                                      BatchScan { table: orders, columns: [o_orderkey, o_custkey, o_orderdate] }
                          BatchExchange { order: [], dist: HashShard([0]) }
                            BatchScan { table: nation, columns: [n_nationkey, n_name] }
                    BatchProject { exprs: [$0, $1, $2] }
                      BatchExchange { order: [], dist: HashShard([0]) }
                        BatchFilter { predicate: ($3 = 'R':Varchar) }
                          BatchScan { table: lineitem, columns: [l_orderkey, l_extendedprice, l_discount, l_returnflag] }
=======
            BatchExchange { order: [], dist: HashShard([0, 1, 2, 3, 4, 5, 6]) }
              BatchProject { exprs: [$0, $1, $4, $3, $7, $2, $5, ($9 * (1.00:Decimal - $10))] }
                BatchHashJoin { type: Inner, predicate: $6 = $8 }
                  BatchExchange { order: [], dist: HashShard([6]) }
                    BatchProject { exprs: [$0, $1, $2, $4, $5, $6, $7, $9] }
                      BatchHashJoin { type: Inner, predicate: $3 = $8 }
                        BatchExchange { order: [], dist: HashShard([3]) }
                          BatchProject { exprs: [$0, $1, $2, $3, $4, $5, $6, $7] }
                            BatchHashJoin { type: Inner, predicate: $0 = $8 }
                              BatchExchange { order: [], dist: HashShard([0]) }
                                BatchScan { table: customer, columns: [c_custkey, c_name, c_address, c_nationkey, c_phone, c_acctbal, c_comment] }
                              BatchExchange { order: [], dist: HashShard([1]) }
                                BatchProject { exprs: [$0, $1] }
                                  BatchFilter { predicate: ($2 >= '1994-01-01':Varchar::Date) AND ($2 < ('1994-01-01':Varchar::Date + '3 mons 00:00:00':Interval)) }
                                    BatchScan { table: orders, columns: [o_orderkey, o_custkey, o_orderdate] }
                        BatchExchange { order: [], dist: HashShard([0]) }
                          BatchScan { table: nation, columns: [n_nationkey, n_name] }
                  BatchExchange { order: [], dist: HashShard([0]) }
                    BatchProject { exprs: [$0, $1, $2] }
                      BatchFilter { predicate: ($3 = 'R':Varchar) }
                        BatchScan { table: lineitem, columns: [l_orderkey, l_extendedprice, l_discount, l_returnflag] }
>>>>>>> a5100559
  stream_plan: |
    StreamMaterialize { columns: [c_custkey, c_name, revenue, c_acctbal, n_name, c_address, c_phone, c_comment], pk_columns: [c_custkey, c_name, c_acctbal, c_phone, n_name, c_address, c_comment], order_descs: [revenue, c_custkey, c_name, c_acctbal, c_phone, n_name, c_address, c_comment] }
      StreamTopN { order: [$2 DESC], limit: 20, offset: 0 }
        StreamExchange { dist: Single }
          StreamProject { exprs: [$0, $1, $8, $2, $4, $5, $3, $6] }
            StreamHashAgg { group_keys: [$0, $1, $2, $3, $4, $5, $6], aggs: [count, sum($7)] }
<<<<<<< HEAD
              StreamProject { exprs: [$0, $1, $4, $3, $6, $2, $5, ($7 * (1.00:Decimal - $8))] }
                StreamExchange { dist: HashShard([0, 1, 4, 3, 6, 2, 5]) }
                  StreamProject { exprs: [$0, $1, $2, $3, $4, $5, $7, $9, $10] }
                    StreamHashJoin { type: Inner, predicate: $6 = $8 }
                      StreamExchange { dist: HashShard([6]) }
                        StreamProject { exprs: [$0, $1, $2, $4, $5, $6, $7, $9] }
                          StreamHashJoin { type: Inner, predicate: $3 = $8 }
                            StreamExchange { dist: HashShard([3]) }
                              StreamProject { exprs: [$0, $1, $2, $3, $4, $5, $6, $8] }
                                StreamHashJoin { type: Inner, predicate: $0 = $9 }
                                  StreamExchange { dist: HashShard([0]) }
                                    StreamTableScan { table: customer, columns: [c_custkey, c_name, c_address, c_nationkey, c_phone, c_acctbal, c_comment, _row_id], pk_indices: [7] }
                                  StreamProject { exprs: [$0, $1, $3] }
                                    StreamExchange { dist: HashShard([1]) }
                                      StreamFilter { predicate: ($2 >= '1994-01-01':Varchar::Date) AND ($2 < ('1994-01-01':Varchar::Date + '3 mons 00:00:00':Interval)) }
                                        StreamTableScan { table: orders, columns: [o_orderkey, o_custkey, o_orderdate, _row_id], pk_indices: [3] }
                            StreamExchange { dist: HashShard([0]) }
                              StreamTableScan { table: nation, columns: [n_nationkey, n_name, _row_id], pk_indices: [2] }
                      StreamProject { exprs: [$0, $1, $2, $4] }
                        StreamExchange { dist: HashShard([0]) }
                          StreamFilter { predicate: ($3 = 'R':Varchar) }
                            StreamTableScan { table: lineitem, columns: [l_orderkey, l_extendedprice, l_discount, l_returnflag, _row_id], pk_indices: [4] }
=======
              StreamExchange { dist: HashShard([0, 1, 2, 3, 4, 5, 6]) }
                StreamProject { exprs: [$0, $1, $4, $3, $7, $2, $5, ($12 * (1.00:Decimal - $13)), $8, $9, $10, $14] }
                  StreamHashJoin { type: Inner, predicate: $6 = $11 }
                    StreamExchange { dist: HashShard([6]) }
                      StreamProject { exprs: [$0, $1, $2, $4, $5, $6, $7, $11, $8, $9, $12] }
                        StreamHashJoin { type: Inner, predicate: $3 = $10 }
                          StreamExchange { dist: HashShard([3]) }
                            StreamProject { exprs: [$0, $1, $2, $3, $4, $5, $6, $8, $7, $10] }
                              StreamHashJoin { type: Inner, predicate: $0 = $9 }
                                StreamExchange { dist: HashShard([0]) }
                                  StreamTableScan { table: customer, columns: [c_custkey, c_name, c_address, c_nationkey, c_phone, c_acctbal, c_comment, _row_id], pk_indices: [7] }
                                StreamExchange { dist: HashShard([1]) }
                                  StreamProject { exprs: [$0, $1, $3] }
                                    StreamFilter { predicate: ($2 >= '1994-01-01':Varchar::Date) AND ($2 < ('1994-01-01':Varchar::Date + '3 mons 00:00:00':Interval)) }
                                      StreamTableScan { table: orders, columns: [o_orderkey, o_custkey, o_orderdate, _row_id], pk_indices: [3] }
                          StreamExchange { dist: HashShard([0]) }
                            StreamTableScan { table: nation, columns: [n_nationkey, n_name, _row_id], pk_indices: [2] }
                    StreamExchange { dist: HashShard([0]) }
                      StreamProject { exprs: [$0, $1, $2, $4] }
                        StreamFilter { predicate: ($3 = 'R':Varchar) }
                          StreamTableScan { table: lineitem, columns: [l_orderkey, l_extendedprice, l_discount, l_returnflag, _row_id], pk_indices: [4] }
>>>>>>> a5100559
- id: tpch_q11
  before:
    - create_tables
  sql: |
    select
      ps_partkey,
      sum(ps_supplycost * ps_availqty) as value
    from
      partsupp,
      supplier,
      nation
    where
      ps_suppkey = s_suppkey
      and s_nationkey = n_nationkey
      and n_name = 'ARGENTINA'
    group by
      ps_partkey
    having
      sum(ps_supplycost * ps_availqty) > (
        select
          sum(ps_supplycost * ps_availqty) * 0.0001000000
        from
          partsupp,
          supplier,
          nation
        where
          ps_suppkey = s_suppkey
          and s_nationkey = n_nationkey
          and n_name = 'ARGENTINA'
      )
    order by
      value desc;
  logical_plan: |
    LogicalProject { exprs: [$0, $1] }
      LogicalFilter { predicate: ($2 > $3) }
        LogicalJoin { type: LeftOuter, on: true, output_indices: [0, 1, 2, 3] }
          LogicalAgg { group_keys: [0], agg_calls: [sum($1), sum($1)] }
            LogicalProject { exprs: [$1, ($4 * $3)] }
              LogicalFilter { predicate: ($2 = $7) AND ($10 = $15) AND ($16 = 'ARGENTINA':Varchar) }
                LogicalJoin { type: Inner, on: true, output_indices: [0, 1, 2, 3, 4, 5, 6, 7, 8, 9, 10, 11, 12, 13, 14, 15, 16, 17, 18] }
                  LogicalJoin { type: Inner, on: true, output_indices: [0, 1, 2, 3, 4, 5, 6, 7, 8, 9, 10, 11, 12, 13] }
                    LogicalScan { table: partsupp, columns: [_row_id, ps_partkey, ps_suppkey, ps_availqty, ps_supplycost, ps_comment] }
                    LogicalScan { table: supplier, columns: [_row_id, s_suppkey, s_name, s_address, s_nationkey, s_phone, s_acctbal, s_comment] }
                  LogicalScan { table: nation, columns: [_row_id, n_nationkey, n_name, n_regionkey, n_comment] }
          LogicalProject { exprs: [($0 * 0.0001000000:Decimal)] }
            LogicalAgg { group_keys: [], agg_calls: [sum($0)] }
              LogicalProject { exprs: [($4 * $3)] }
                LogicalFilter { predicate: ($2 = $7) AND ($10 = $15) AND ($16 = 'ARGENTINA':Varchar) }
                  LogicalJoin { type: Inner, on: true, output_indices: [0, 1, 2, 3, 4, 5, 6, 7, 8, 9, 10, 11, 12, 13, 14, 15, 16, 17, 18] }
                    LogicalJoin { type: Inner, on: true, output_indices: [0, 1, 2, 3, 4, 5, 6, 7, 8, 9, 10, 11, 12, 13] }
                      LogicalScan { table: partsupp, columns: [_row_id, ps_partkey, ps_suppkey, ps_availqty, ps_supplycost, ps_comment] }
                      LogicalScan { table: supplier, columns: [_row_id, s_suppkey, s_name, s_address, s_nationkey, s_phone, s_acctbal, s_comment] }
                    LogicalScan { table: nation, columns: [_row_id, n_nationkey, n_name, n_regionkey, n_comment] }
  optimized_logical_plan: |
    LogicalJoin { type: Inner, on: ($2 > $3), output_indices: [0, 1] }
      LogicalAgg { group_keys: [0], agg_calls: [sum($1), sum($1)] }
        LogicalProject { exprs: [$0, ($2 * $1)] }
          LogicalJoin { type: Inner, on: ($3 = $4), output_indices: [0, 1, 2] }
            LogicalJoin { type: Inner, on: ($1 = $4), output_indices: [0, 2, 3, 5] }
              LogicalScan { table: partsupp, columns: [ps_partkey, ps_suppkey, ps_availqty, ps_supplycost] }
              LogicalScan { table: supplier, columns: [s_suppkey, s_nationkey] }
            LogicalProject { exprs: [$0] }
              LogicalFilter { predicate: ($1 = 'ARGENTINA':Varchar) }
                LogicalScan { table: nation, columns: [n_nationkey, n_name] }
      LogicalProject { exprs: [($0 * 0.0001000000:Decimal)] }
        LogicalAgg { group_keys: [], agg_calls: [sum($0)] }
          LogicalProject { exprs: [($1 * $0)] }
            LogicalJoin { type: Inner, on: ($2 = $3), output_indices: [0, 1] }
              LogicalJoin { type: Inner, on: ($0 = $3), output_indices: [1, 2, 4] }
                LogicalScan { table: partsupp, columns: [ps_suppkey, ps_availqty, ps_supplycost] }
                LogicalScan { table: supplier, columns: [s_suppkey, s_nationkey] }
              LogicalProject { exprs: [$0] }
                LogicalFilter { predicate: ($1 = 'ARGENTINA':Varchar) }
                  LogicalScan { table: nation, columns: [n_nationkey, n_name] }
  batch_plan: |
    BatchSort { order: [$1 DESC] }
      BatchProject { exprs: [$0, $1] }
        BatchNestedLoopJoin { type: Inner, predicate: ($2 > $3) }
          BatchExchange { order: [], dist: Single }
            BatchHashAgg { group_keys: [$0], aggs: [sum($1), sum($1)] }
<<<<<<< HEAD
              BatchProject { exprs: [$0, ($2 * $1)] }
                BatchProject { exprs: [$0, $1, $2] }
                  BatchExchange { order: [], dist: HashShard([0]) }
                    BatchHashJoin { type: Inner, predicate: $3 = $4 }
                      BatchProject { exprs: [$0, $2, $3, $5] }
                        BatchExchange { order: [], dist: HashShard([5]) }
                          BatchHashJoin { type: Inner, predicate: $1 = $4 }
                            BatchExchange { order: [], dist: HashShard([1]) }
                              BatchScan { table: partsupp, columns: [ps_partkey, ps_suppkey, ps_availqty, ps_supplycost] }
                            BatchExchange { order: [], dist: HashShard([0]) }
                              BatchScan { table: supplier, columns: [s_suppkey, s_nationkey] }
                      BatchProject { exprs: [$0] }
                        BatchExchange { order: [], dist: HashShard([0]) }
                          BatchFilter { predicate: ($1 = 'ARGENTINA':Varchar) }
                            BatchScan { table: nation, columns: [n_nationkey, n_name] }
=======
              BatchExchange { order: [], dist: HashShard([0]) }
                BatchProject { exprs: [$0, ($2 * $1)] }
                  BatchHashJoin { type: Inner, predicate: $3 = $4 }
                    BatchExchange { order: [], dist: HashShard([3]) }
                      BatchProject { exprs: [$0, $2, $3, $5] }
                        BatchHashJoin { type: Inner, predicate: $1 = $4 }
                          BatchExchange { order: [], dist: HashShard([1]) }
                            BatchScan { table: partsupp, columns: [ps_partkey, ps_suppkey, ps_availqty, ps_supplycost] }
                          BatchExchange { order: [], dist: HashShard([0]) }
                            BatchScan { table: supplier, columns: [s_suppkey, s_nationkey] }
                    BatchExchange { order: [], dist: HashShard([0]) }
                      BatchProject { exprs: [$0] }
                        BatchFilter { predicate: ($1 = 'ARGENTINA':Varchar) }
                          BatchScan { table: nation, columns: [n_nationkey, n_name] }
>>>>>>> a5100559
          BatchProject { exprs: [($0 * 0.0001000000:Decimal)] }
            BatchSimpleAgg { aggs: [sum($0)] }
              BatchExchange { order: [], dist: Single }
                BatchProject { exprs: [($1 * $0)] }
<<<<<<< HEAD
                  BatchProject { exprs: [$0, $1] }
                    BatchHashJoin { type: Inner, predicate: $2 = $3 }
                      BatchProject { exprs: [$1, $2, $4] }
                        BatchExchange { order: [], dist: HashShard([4]) }
                          BatchHashJoin { type: Inner, predicate: $0 = $3 }
                            BatchExchange { order: [], dist: HashShard([0]) }
                              BatchScan { table: partsupp, columns: [ps_suppkey, ps_availqty, ps_supplycost] }
                            BatchExchange { order: [], dist: HashShard([0]) }
                              BatchScan { table: supplier, columns: [s_suppkey, s_nationkey] }
                      BatchProject { exprs: [$0] }
                        BatchExchange { order: [], dist: HashShard([0]) }
                          BatchFilter { predicate: ($1 = 'ARGENTINA':Varchar) }
                            BatchScan { table: nation, columns: [n_nationkey, n_name] }
=======
                  BatchHashJoin { type: Inner, predicate: $2 = $3 }
                    BatchExchange { order: [], dist: HashShard([2]) }
                      BatchProject { exprs: [$1, $2, $4] }
                        BatchHashJoin { type: Inner, predicate: $0 = $3 }
                          BatchExchange { order: [], dist: HashShard([0]) }
                            BatchScan { table: partsupp, columns: [ps_suppkey, ps_availqty, ps_supplycost] }
                          BatchExchange { order: [], dist: HashShard([0]) }
                            BatchScan { table: supplier, columns: [s_suppkey, s_nationkey] }
                    BatchExchange { order: [], dist: HashShard([0]) }
                      BatchProject { exprs: [$0] }
                        BatchFilter { predicate: ($1 = 'ARGENTINA':Varchar) }
                          BatchScan { table: nation, columns: [n_nationkey, n_name] }
>>>>>>> a5100559
- id: tpch_q12
  before:
    - create_tables
  sql: |
    select
        l_shipmode,
        sum(case
            when o_orderpriority = '1-URGENT'
                or o_orderpriority = '2-HIGH'
                then 1
            else 0
        end) as high_line_count,
        sum(case
            when o_orderpriority <> '1-URGENT'
                and o_orderpriority <> '2-HIGH'
                then 1
            else 0
        end) as low_line_count
    from
        orders,
        lineitem
    where
        o_orderkey = l_orderkey
        and l_shipmode in ('FOB', 'SHIP')
        and l_commitdate < l_receiptdate
        and l_shipdate < l_commitdate
        and l_receiptdate >= date '1994-01-01'
        and l_receiptdate < date '1994-01-01' + interval '1' year
    group by
        l_shipmode
    order by
        l_shipmode;
  batch_plan: |
    BatchExchange { order: [$0 ASC], dist: Single }
      BatchSort { order: [$0 ASC] }
        BatchHashAgg { group_keys: [$0], aggs: [sum($1), sum($2)] }
<<<<<<< HEAD
          BatchProject { exprs: [$1, Case((($0 = '1-URGENT':Varchar) OR ($0 = '2-HIGH':Varchar)), 1:Int32, 0:Int32), Case((($0 <> '1-URGENT':Varchar) AND ($0 <> '2-HIGH':Varchar)), 1:Int32, 0:Int32)] }
            BatchProject { exprs: [$1, $3] }
              BatchExchange { order: [], dist: HashShard([3]) }
                BatchHashJoin { type: Inner, predicate: $0 = $2 }
                  BatchExchange { order: [], dist: HashShard([0]) }
                    BatchScan { table: orders, columns: [o_orderkey, o_orderpriority] }
                  BatchProject { exprs: [$0, $4] }
                    BatchExchange { order: [], dist: HashShard([0]) }
                      BatchFilter { predicate: In($4, 'FOB':Varchar, 'SHIP':Varchar) AND ($2 < $3) AND ($1 < $2) AND ($3 >= '1994-01-01':Varchar::Date) AND ($3 < ('1994-01-01':Varchar::Date + '1 year 00:00:00':Interval)) }
                        BatchScan { table: lineitem, columns: [l_orderkey, l_shipdate, l_commitdate, l_receiptdate, l_shipmode] }
  stream_plan: |
    StreamMaterialize { columns: [l_shipmode, agg#0(hidden), high_line_count, low_line_count], pk_columns: [l_shipmode] }
      StreamHashAgg { group_keys: [$0], aggs: [count, sum($1), sum($2)] }
        StreamProject { exprs: [$1, Case((($0 = '1-URGENT':Varchar) OR ($0 = '2-HIGH':Varchar)), 1:Int32, 0:Int32), Case((($0 <> '1-URGENT':Varchar) AND ($0 <> '2-HIGH':Varchar)), 1:Int32, 0:Int32)] }
          StreamExchange { dist: HashShard([1]) }
            StreamProject { exprs: [$1, $4] }
              StreamHashJoin { type: Inner, predicate: $0 = $3 }
                StreamExchange { dist: HashShard([0]) }
                  StreamTableScan { table: orders, columns: [o_orderkey, o_orderpriority, _row_id], pk_indices: [2] }
                StreamProject { exprs: [$0, $4, $5] }
                  StreamExchange { dist: HashShard([0]) }
                    StreamFilter { predicate: In($4, 'FOB':Varchar, 'SHIP':Varchar) AND ($2 < $3) AND ($1 < $2) AND ($3 >= '1994-01-01':Varchar::Date) AND ($3 < ('1994-01-01':Varchar::Date + '1 year 00:00:00':Interval)) }
                      StreamTableScan { table: lineitem, columns: [l_orderkey, l_shipdate, l_commitdate, l_receiptdate, l_shipmode, _row_id], pk_indices: [5] }
=======
          BatchExchange { order: [], dist: HashShard([0]) }
            BatchProject { exprs: [$3, Case((($1 = '1-URGENT':Varchar) OR ($1 = '2-HIGH':Varchar)), 1:Int32, 0:Int32), Case((($1 <> '1-URGENT':Varchar) AND ($1 <> '2-HIGH':Varchar)), 1:Int32, 0:Int32)] }
              BatchHashJoin { type: Inner, predicate: $0 = $2 }
                BatchExchange { order: [], dist: HashShard([0]) }
                  BatchScan { table: orders, columns: [o_orderkey, o_orderpriority] }
                BatchExchange { order: [], dist: HashShard([0]) }
                  BatchProject { exprs: [$0, $4] }
                    BatchFilter { predicate: In($4, 'FOB':Varchar, 'SHIP':Varchar) AND ($2 < $3) AND ($1 < $2) AND ($3 >= '1994-01-01':Varchar::Date) AND ($3 < ('1994-01-01':Varchar::Date + '1 year 00:00:00':Interval)) }
                      BatchScan { table: lineitem, columns: [l_orderkey, l_shipdate, l_commitdate, l_receiptdate, l_shipmode] }
  stream_plan: |
    StreamMaterialize { columns: [l_shipmode, agg#0(hidden), high_line_count, low_line_count], pk_columns: [l_shipmode] }
      StreamHashAgg { group_keys: [$0], aggs: [count, sum($1), sum($2)] }
        StreamExchange { dist: HashShard([0]) }
          StreamProject { exprs: [$4, Case((($1 = '1-URGENT':Varchar) OR ($1 = '2-HIGH':Varchar)), 1:Int32, 0:Int32), Case((($1 <> '1-URGENT':Varchar) AND ($1 <> '2-HIGH':Varchar)), 1:Int32, 0:Int32), $2, $5] }
            StreamHashJoin { type: Inner, predicate: $0 = $3 }
              StreamExchange { dist: HashShard([0]) }
                StreamTableScan { table: orders, columns: [o_orderkey, o_orderpriority, _row_id], pk_indices: [2] }
              StreamExchange { dist: HashShard([0]) }
                StreamProject { exprs: [$0, $4, $5] }
                  StreamFilter { predicate: In($4, 'FOB':Varchar, 'SHIP':Varchar) AND ($2 < $3) AND ($1 < $2) AND ($3 >= '1994-01-01':Varchar::Date) AND ($3 < ('1994-01-01':Varchar::Date + '1 year 00:00:00':Interval)) }
                    StreamTableScan { table: lineitem, columns: [l_orderkey, l_shipdate, l_commitdate, l_receiptdate, l_shipmode, _row_id], pk_indices: [5] }
>>>>>>> a5100559
- id: tpch_q13
  before:
    - create_tables
  sql: |
    select
      c_count,
      count(*) as custdist
    from
      (
        select
          c_custkey,
          count(o_orderkey) as c_count
        from
          customer left outer join orders on
            c_custkey = o_custkey
            and o_comment not like '%:1%:2%'
        group by
          c_custkey
      ) as c_orders (c_custkey, c_count)
    group by
      c_count
    order by
      custdist desc,
      c_count desc;
  batch_plan: |
    BatchExchange { order: [$1 DESC, $0 DESC], dist: Single }
      BatchSort { order: [$1 DESC, $0 DESC] }
        BatchHashAgg { group_keys: [$0], aggs: [count] }
          BatchExchange { order: [], dist: HashShard([0]) }
            BatchProject { exprs: [$1] }
              BatchHashAgg { group_keys: [$0], aggs: [count($1)] }
                BatchProject { exprs: [$0, $1] }
                  BatchHashJoin { type: LeftOuter, predicate: $0 = $2 }
                    BatchExchange { order: [], dist: HashShard([0]) }
                      BatchScan { table: customer, columns: [c_custkey] }
                    BatchExchange { order: [], dist: HashShard([1]) }
                      BatchProject { exprs: [$0, $1] }
                        BatchFilter { predicate: Not(Like($2, '%:1%:2%':Varchar)) }
                          BatchScan { table: orders, columns: [o_orderkey, o_custkey, o_comment] }
  stream_plan: |
    StreamMaterialize { columns: [c_count, agg#0(hidden), custdist], pk_columns: [c_count], order_descs: [custdist, c_count] }
      StreamHashAgg { group_keys: [$0], aggs: [count, count] }
        StreamExchange { dist: HashShard([0]) }
          StreamProject { exprs: [$2, $0] }
            StreamHashAgg { group_keys: [$0], aggs: [count, count($1)] }
              StreamProject { exprs: [$0, $2] }
                StreamHashJoin { type: LeftOuter, predicate: $0 = $3 }
                  StreamExchange { dist: HashShard([0]) }
                    StreamTableScan { table: customer, columns: [c_custkey, _row_id], pk_indices: [1] }
                  StreamExchange { dist: HashShard([1]) }
                    StreamProject { exprs: [$0, $1, $3] }
                      StreamFilter { predicate: Not(Like($2, '%:1%:2%':Varchar)) }
                        StreamTableScan { table: orders, columns: [o_orderkey, o_custkey, o_comment, _row_id], pk_indices: [3] }
- id: tpch_q14
  before:
    - create_tables
  sql: |
    select
      100.00 * sum(case
        when p_type like 'PROMO%'
          then l_extendedprice * (1 - l_discount)
        else 0
      end) / sum(l_extendedprice * (1 - l_discount)) as promo_revenue
    from
      lineitem,
      part
    where
      l_partkey = p_partkey
      and l_shipdate >= date '1995-09-01'
      and l_shipdate < date '1995-09-01' + interval '1' month;
  batch_plan: |
    BatchProject { exprs: [((100.00:Decimal * $0) / $1)] }
      BatchSimpleAgg { aggs: [sum($0), sum($1)] }
        BatchExchange { order: [], dist: Single }
<<<<<<< HEAD
          BatchProject { exprs: [Case(Like($2, 'PROMO%':Varchar), ($0 * (1:Int32 - $1)), 0:Int32::Decimal), ($0 * (1:Int32 - $1))] }
            BatchProject { exprs: [$1, $2, $4] }
              BatchHashJoin { type: Inner, predicate: $0 = $3 }
                BatchProject { exprs: [$0, $1, $2] }
                  BatchExchange { order: [], dist: HashShard([0]) }
                    BatchFilter { predicate: ($3 >= '1995-09-01':Varchar::Date) AND ($3 < ('1995-09-01':Varchar::Date + '1 mon 00:00:00':Interval)) }
                      BatchScan { table: lineitem, columns: [l_partkey, l_extendedprice, l_discount, l_shipdate] }
                BatchExchange { order: [], dist: HashShard([0]) }
                  BatchScan { table: part, columns: [p_partkey, p_type] }
=======
          BatchProject { exprs: [Case(Like($4, 'PROMO%':Varchar), ($1 * (1:Int32 - $2)), 0:Int32::Decimal), ($1 * (1:Int32 - $2))] }
            BatchHashJoin { type: Inner, predicate: $0 = $3 }
              BatchExchange { order: [], dist: HashShard([0]) }
                BatchProject { exprs: [$0, $1, $2] }
                  BatchFilter { predicate: ($3 >= '1995-09-01':Varchar::Date) AND ($3 < ('1995-09-01':Varchar::Date + '1 mon 00:00:00':Interval)) }
                    BatchScan { table: lineitem, columns: [l_partkey, l_extendedprice, l_discount, l_shipdate] }
              BatchExchange { order: [], dist: HashShard([0]) }
                BatchScan { table: part, columns: [p_partkey, p_type] }
>>>>>>> a5100559
  stream_plan: |
    StreamMaterialize { columns: [promo_revenue, agg#0(hidden), agg#1(hidden), agg#2(hidden)], pk_columns: [agg#0, agg#1, agg#2] }
      StreamProject { exprs: [((100.00:Decimal * $1) / $2), $0, $1, $2] }
        StreamSimpleAgg { aggs: [count, sum($0), sum($1)] }
          StreamExchange { dist: Single }
<<<<<<< HEAD
            StreamProject { exprs: [Case(Like($2, 'PROMO%':Varchar), ($0 * (1:Int32 - $1)), 0:Int32::Decimal), ($0 * (1:Int32 - $1))] }
              StreamProject { exprs: [$1, $2, $5] }
                StreamHashJoin { type: Inner, predicate: $0 = $4 }
                  StreamProject { exprs: [$0, $1, $2, $4] }
                    StreamExchange { dist: HashShard([0]) }
                      StreamFilter { predicate: ($3 >= '1995-09-01':Varchar::Date) AND ($3 < ('1995-09-01':Varchar::Date + '1 mon 00:00:00':Interval)) }
                        StreamTableScan { table: lineitem, columns: [l_partkey, l_extendedprice, l_discount, l_shipdate, _row_id], pk_indices: [4] }
                  StreamExchange { dist: HashShard([0]) }
                    StreamTableScan { table: part, columns: [p_partkey, p_type, _row_id], pk_indices: [2] }
=======
            StreamProject { exprs: [Case(Like($5, 'PROMO%':Varchar), ($1 * (1:Int32 - $2)), 0:Int32::Decimal), ($1 * (1:Int32 - $2)), $3, $6] }
              StreamHashJoin { type: Inner, predicate: $0 = $4 }
                StreamExchange { dist: HashShard([0]) }
                  StreamProject { exprs: [$0, $1, $2, $4] }
                    StreamFilter { predicate: ($3 >= '1995-09-01':Varchar::Date) AND ($3 < ('1995-09-01':Varchar::Date + '1 mon 00:00:00':Interval)) }
                      StreamTableScan { table: lineitem, columns: [l_partkey, l_extendedprice, l_discount, l_shipdate, _row_id], pk_indices: [4] }
                StreamExchange { dist: HashShard([0]) }
                  StreamTableScan { table: part, columns: [p_partkey, p_type, _row_id], pk_indices: [2] }
>>>>>>> a5100559
- id: tpch_q15
  before:
    - create_tables
  sql: |
    select
      s_suppkey,
      s_name,
      s_address,
      s_phone,
      total_revenue
    from
      supplier,
      (
        select
        l_suppkey,
        sum(l_extendedprice * (1 - l_discount)) as total_revenue
      from
        lineitem
      where
        l_shipdate >= date '1993-01-01'
        and l_shipdate < date '1993-01-01' + interval '3' month
      group by
        l_suppkey
      ) as revenue0 (supplier_no, total_revenue)
    where
      s_suppkey = supplier_no
      and total_revenue = (
        select
          max(total_revenue) as max_revenue
        from
          (
            select
            l_suppkey,
            sum(l_extendedprice * (1 - l_discount)) as total_revenue
          from
            lineitem
          where
            l_shipdate >= date '1993-01-01'
            and l_shipdate < date '1993-01-01' + interval '3' month
          group by
            l_suppkey
          ) as revenue0 (supplier_no, total_revenue)
      )
    order by
      s_suppkey;
  batch_plan: |
    BatchExchange { order: [$0 ASC], dist: Single }
      BatchSort { order: [$0 ASC] }
        BatchProject { exprs: [$0, $1, $2, $3, $4] }
          BatchHashJoin { type: Inner, predicate: $4 = $5 }
            BatchExchange { order: [], dist: HashShard([4]) }
              BatchProject { exprs: [$0, $1, $2, $3, $5] }
                BatchHashJoin { type: Inner, predicate: $0 = $4 }
                  BatchExchange { order: [], dist: HashShard([0]) }
                    BatchScan { table: supplier, columns: [s_suppkey, s_name, s_address, s_phone] }
                  BatchHashAgg { group_keys: [$0], aggs: [sum($1)] }
                    BatchExchange { order: [], dist: HashShard([0]) }
                      BatchProject { exprs: [$0, ($1 * (1:Int32 - $2))] }
                        BatchFilter { predicate: ($3 >= '1993-01-01':Varchar::Date) AND ($3 < ('1993-01-01':Varchar::Date + '3 mons 00:00:00':Interval)) }
                          BatchScan { table: lineitem, columns: [l_suppkey, l_extendedprice, l_discount, l_shipdate] }
            BatchExchange { order: [], dist: HashShard([0]) }
              BatchSimpleAgg { aggs: [max($0)] }
                BatchExchange { order: [], dist: Single }
                  BatchProject { exprs: [$1] }
                    BatchHashAgg { group_keys: [$0], aggs: [sum($1)] }
                      BatchExchange { order: [], dist: HashShard([0]) }
                        BatchProject { exprs: [$0, ($1 * (1:Int32 - $2))] }
                          BatchFilter { predicate: ($3 >= '1993-01-01':Varchar::Date) AND ($3 < ('1993-01-01':Varchar::Date + '3 mons 00:00:00':Interval)) }
                            BatchScan { table: lineitem, columns: [l_suppkey, l_extendedprice, l_discount, l_shipdate] }
  stream_plan: |
<<<<<<< HEAD
    StreamMaterialize { columns: [s_suppkey, s_name, s_address, s_phone, total_revenue], pk_columns: [], order_descs: [s_suppkey] }
      StreamExchange { dist: HashShard([]) }
        StreamProject { exprs: [$0, $1, $2, $3, $4] }
          StreamHashJoin { type: Inner, predicate: $4 = $6 }
            StreamExchange { dist: HashShard([4]) }
              StreamProject { exprs: [$0, $1, $2, $3, $7] }
=======
    StreamMaterialize { columns: [s_suppkey, s_name, s_address, s_phone, total_revenue, _row_id(hidden), l_suppkey(hidden), agg#0(hidden), agg#1(hidden)], pk_columns: [_row_id, l_suppkey, agg#0, agg#1], order_descs: [s_suppkey, _row_id, l_suppkey, agg#0, agg#1] }
      StreamExchange { dist: HashShard([5, 6, 7, 8]) }
        StreamProject { exprs: [$0, $1, $2, $3, $4, $5, $6, $7, $8] }
          StreamHashJoin { type: Inner, predicate: $4 = $8 }
            StreamExchange { dist: HashShard([4]) }
              StreamProject { exprs: [$0, $1, $2, $3, $7, $4, $5] }
>>>>>>> a5100559
                StreamHashJoin { type: Inner, predicate: $0 = $5 }
                  StreamExchange { dist: HashShard([0]) }
                    StreamTableScan { table: supplier, columns: [s_suppkey, s_name, s_address, s_phone, _row_id], pk_indices: [4] }
                  StreamHashAgg { group_keys: [$0], aggs: [count, sum($1)] }
                    StreamExchange { dist: HashShard([0]) }
                      StreamProject { exprs: [$0, ($1 * (1:Int32 - $2)), $4] }
                        StreamFilter { predicate: ($3 >= '1993-01-01':Varchar::Date) AND ($3 < ('1993-01-01':Varchar::Date + '3 mons 00:00:00':Interval)) }
                          StreamTableScan { table: lineitem, columns: [l_suppkey, l_extendedprice, l_discount, l_shipdate, _row_id], pk_indices: [4] }
            StreamExchange { dist: HashShard([1]) }
              StreamSimpleAgg { aggs: [count, max($0)] }
                StreamExchange { dist: Single }
                  StreamProject { exprs: [$2, $0] }
                    StreamHashAgg { group_keys: [$0], aggs: [count, sum($1)] }
                      StreamExchange { dist: HashShard([0]) }
                        StreamProject { exprs: [$0, ($1 * (1:Int32 - $2)), $4] }
                          StreamFilter { predicate: ($3 >= '1993-01-01':Varchar::Date) AND ($3 < ('1993-01-01':Varchar::Date + '3 mons 00:00:00':Interval)) }
                            StreamTableScan { table: lineitem, columns: [l_suppkey, l_extendedprice, l_discount, l_shipdate, _row_id], pk_indices: [4] }
- id: tpch_q16
  before:
    - create_tables
  sql: |
    select
      p_brand,
      p_type,
      p_size,
      count(distinct ps_suppkey) as supplier_cnt
    from
      partsupp,
      part
    where
      p_partkey = ps_partkey
      and p_brand <> 'Brand#45'
      and p_type not like 'SMALL PLATED%'
      and p_size in (19, 17, 16, 23, 10, 4, 38, 11)
      and ps_suppkey not in (
        select
          s_suppkey
        from
          supplier
        where
          s_comment like '%Customer%Complaints%'
      )
    group by
      p_brand,
      p_type,
      p_size
    order by
      supplier_cnt desc,
      p_brand,
      p_type,
      p_size;
  batch_plan: |
    BatchExchange { order: [$3 DESC, $0 ASC, $1 ASC, $2 ASC], dist: Single }
      BatchSort { order: [$3 DESC, $0 ASC, $1 ASC, $2 ASC] }
        BatchHashAgg { group_keys: [$0, $1, $2], aggs: [count($3)] }
          BatchExchange { order: [], dist: HashShard([0, 1, 2]) }
            BatchProject { exprs: [$1, $2, $3, $0] }
              BatchHashJoin { type: LeftAnti, predicate: $0 = $4 }
                BatchExchange { order: [], dist: HashShard([0]) }
                  BatchProject { exprs: [$1, $3, $4, $5] }
                    BatchHashJoin { type: Inner, predicate: $0 = $2 }
                      BatchExchange { order: [], dist: HashShard([0]) }
                        BatchScan { table: partsupp, columns: [ps_partkey, ps_suppkey] }
                      BatchExchange { order: [], dist: HashShard([0]) }
                        BatchFilter { predicate: ($1 <> 'Brand#45':Varchar) AND Not(Like($2, 'SMALL PLATED%':Varchar)) AND In($3, 19:Int32, 17:Int32, 16:Int32, 23:Int32, 10:Int32, 4:Int32, 38:Int32, 11:Int32) }
                          BatchScan { table: part, columns: [p_partkey, p_brand, p_type, p_size] }
                BatchExchange { order: [], dist: HashShard([0]) }
                  BatchProject { exprs: [$0] }
                    BatchFilter { predicate: Like($1, '%Customer%Complaints%':Varchar) }
                      BatchScan { table: supplier, columns: [s_suppkey, s_comment] }
  stream_plan: |
    StreamMaterialize { columns: [p_brand, p_type, p_size, agg#0(hidden), supplier_cnt], pk_columns: [p_brand, p_type, p_size], order_descs: [supplier_cnt, p_brand, p_type, p_size] }
      StreamHashAgg { group_keys: [$0, $1, $2], aggs: [count, count($3)] }
<<<<<<< HEAD
        StreamProject { exprs: [$1, $2, $3, $0] }
          StreamExchange { dist: HashShard([1, 2, 3]) }
            StreamHashJoin { type: LeftAnti, predicate: $0 = $4 }
              StreamExchange { dist: HashShard([0]) }
                StreamProject { exprs: [$1, $4, $5, $6] }
=======
        StreamExchange { dist: HashShard([0, 1, 2]) }
          StreamProject { exprs: [$1, $2, $3, $0, $4, $5] }
            StreamHashJoin { type: LeftAnti, predicate: $0 = $6 }
              StreamExchange { dist: HashShard([0]) }
                StreamProject { exprs: [$1, $4, $5, $6, $2, $7] }
>>>>>>> a5100559
                  StreamHashJoin { type: Inner, predicate: $0 = $3 }
                    StreamExchange { dist: HashShard([0]) }
                      StreamTableScan { table: partsupp, columns: [ps_partkey, ps_suppkey, _row_id], pk_indices: [2] }
                    StreamExchange { dist: HashShard([0]) }
                      StreamFilter { predicate: ($1 <> 'Brand#45':Varchar) AND Not(Like($2, 'SMALL PLATED%':Varchar)) AND In($3, 19:Int32, 17:Int32, 16:Int32, 23:Int32, 10:Int32, 4:Int32, 38:Int32, 11:Int32) }
                        StreamTableScan { table: part, columns: [p_partkey, p_brand, p_type, p_size, _row_id], pk_indices: [4] }
              StreamExchange { dist: HashShard([0]) }
                StreamProject { exprs: [$0, $2] }
                  StreamFilter { predicate: Like($1, '%Customer%Complaints%':Varchar) }
                    StreamTableScan { table: supplier, columns: [s_suppkey, s_comment, _row_id], pk_indices: [2] }
- id: tpch_q17
  before:
    - create_tables
  sql: |
    select
      ROUND(sum(l_extendedprice) / 7.0, 16) as avg_yearly
    from
      lineitem,
      part
    where
      p_partkey = l_partkey
      and p_brand = 'Brand#13'
      and p_container = 'JUMBO PKG'
      and l_quantity < (
        select
          0.2 * avg(l_quantity)
        from
          lineitem
        where
          l_partkey = p_partkey
      );
  batch_plan: |
    BatchProject { exprs: [RoundDigit(($0 / 7.0:Decimal), 16:Int32)] }
      BatchSimpleAgg { aggs: [sum($0)] }
        BatchExchange { order: [], dist: Single }
          BatchProject { exprs: [$1] }
            BatchFilter { predicate: ($0 < (0.2:Decimal * ($2 / $3))) }
              BatchProject { exprs: [$5, $6, $27, $28] }
                BatchHashAgg { group_keys: [$0, $1, $2, $3, $4, $5, $6, $7, $8, $9, $10, $11, $12, $13, $14, $15, $16, $17, $18, $19, $20, $21, $22, $23, $24, $25, $26], aggs: [sum($27), count($27)] }
                  BatchProject { exprs: [$0, $1, $2, $3, $4, $5, $6, $7, $8, $9, $10, $11, $12, $13, $14, $15, $16, $17, $18, $19, $20, $21, $22, $23, $24, $25, $26, $27] }
                    BatchHashJoin { type: LeftOuter, predicate: $18 = $28 }
                      BatchExchange { order: [], dist: HashShard([18]) }
                        BatchHashJoin { type: Inner, predicate: $2 = $18 }
                          BatchExchange { order: [], dist: HashShard([2]) }
                            BatchScan { table: lineitem, columns: [_row_id, l_orderkey, l_partkey, l_suppkey, l_linenumber, l_quantity, l_extendedprice, l_discount, l_tax, l_returnflag, l_linestatus, l_shipdate, l_commitdate, l_receiptdate, l_shipinstruct, l_shipmode, l_comment] }
                          BatchExchange { order: [], dist: HashShard([1]) }
                            BatchFilter { predicate: ($4 = 'Brand#13':Varchar) AND ($7 = 'JUMBO PKG':Varchar) }
                              BatchScan { table: part, columns: [_row_id, p_partkey, p_name, p_mfgr, p_brand, p_type, p_size, p_container, p_retailprice, p_comment] }
                      BatchExchange { order: [], dist: HashShard([1]) }
                        BatchProject { exprs: [$1, $0] }
                          BatchScan { table: lineitem, columns: [l_partkey, l_quantity] }
  stream_plan: |
    StreamMaterialize { columns: [avg_yearly, agg#0(hidden), agg#1(hidden)], pk_columns: [agg#0, agg#1] }
      StreamProject { exprs: [RoundDigit(($1 / 7.0:Decimal), 16:Int32), $0, $1] }
        StreamSimpleAgg { aggs: [count, sum($0)] }
          StreamExchange { dist: Single }
            StreamProject { exprs: [$1, $4, $5, $6, $7, $8, $0, $9, $10, $11, $12, $13, $14, $15, $16, $17, $18, $19, $20, $21, $22, $23, $24, $25, $26, $27, $28] }
              StreamFilter { predicate: ($0 < (0.2:Decimal * ($2 / $3))) }
                StreamProject { exprs: [$5, $6, $28, $29, $0, $1, $2, $3, $4, $7, $8, $9, $10, $11, $12, $13, $14, $15, $16, $17, $18, $19, $20, $21, $22, $23, $24, $25, $26] }
                  StreamHashAgg { group_keys: [$0, $1, $2, $3, $4, $5, $6, $7, $8, $9, $10, $11, $12, $13, $14, $15, $16, $17, $18, $19, $20, $21, $22, $23, $24, $25, $26], aggs: [count, sum($27), count($27)] }
                    StreamProject { exprs: [$0, $1, $2, $3, $4, $5, $6, $7, $8, $9, $10, $11, $12, $13, $14, $15, $16, $17, $18, $19, $20, $21, $22, $23, $24, $25, $26, $27] }
                      StreamHashJoin { type: LeftOuter, predicate: $18 = $28 }
                        StreamExchange { dist: HashShard([18]) }
                          StreamHashJoin { type: Inner, predicate: $2 = $18 }
                            StreamExchange { dist: HashShard([2]) }
                              StreamTableScan { table: lineitem, columns: [_row_id, l_orderkey, l_partkey, l_suppkey, l_linenumber, l_quantity, l_extendedprice, l_discount, l_tax, l_returnflag, l_linestatus, l_shipdate, l_commitdate, l_receiptdate, l_shipinstruct, l_shipmode, l_comment], pk_indices: [0] }
                            StreamExchange { dist: HashShard([1]) }
                              StreamFilter { predicate: ($4 = 'Brand#13':Varchar) AND ($7 = 'JUMBO PKG':Varchar) }
                                StreamTableScan { table: part, columns: [_row_id, p_partkey, p_name, p_mfgr, p_brand, p_type, p_size, p_container, p_retailprice, p_comment], pk_indices: [0] }
                        StreamExchange { dist: HashShard([1]) }
                          StreamProject { exprs: [$1, $0, $2] }
                            StreamTableScan { table: lineitem, columns: [l_partkey, l_quantity, _row_id], pk_indices: [2] }
- id: tpch_q18
  before:
    - create_tables
  sql: |
    select
      c_name,
      c_custkey,
      o_orderkey,
      o_orderdate,
      o_totalprice,
      sum(l_quantity) quantity
    from
      customer,
      orders,
      lineitem
    where
      o_orderkey in (
        select
          l_orderkey
        from
          lineitem
        group by
          l_orderkey
        having
          sum(l_quantity) > 1
      )
      and c_custkey = o_custkey
      and o_orderkey = l_orderkey
    group by
      c_name,
      c_custkey,
      o_orderkey,
      o_orderdate,
      o_totalprice
    order by
      o_totalprice desc,
      o_orderdate
    LIMIT 100;
  batch_plan: |
    BatchTopN { order: [$4 DESC, $3 ASC], limit: 100, offset: 0 }
      BatchExchange { order: [], dist: Single }
        BatchHashAgg { group_keys: [$0, $1, $2, $3, $4], aggs: [sum($5)] }
          BatchProject { exprs: [$1, $0, $2, $4, $3, $5] }
            BatchHashJoin { type: LeftSemi, predicate: $2 = $6 }
              BatchProject { exprs: [$0, $1, $2, $3, $4, $6] }
                BatchHashJoin { type: Inner, predicate: $2 = $5 }
                  BatchExchange { order: [], dist: HashShard([2]) }
                    BatchProject { exprs: [$0, $1, $2, $4, $5] }
                      BatchHashJoin { type: Inner, predicate: $0 = $3 }
                        BatchExchange { order: [], dist: HashShard([0]) }
                          BatchScan { table: customer, columns: [c_custkey, c_name] }
                        BatchExchange { order: [], dist: HashShard([1]) }
                          BatchScan { table: orders, columns: [o_orderkey, o_custkey, o_totalprice, o_orderdate] }
                  BatchExchange { order: [], dist: HashShard([0]) }
                    BatchScan { table: lineitem, columns: [l_orderkey, l_quantity] }
              BatchProject { exprs: [$0] }
                BatchFilter { predicate: ($1 > 1:Int32) }
                  BatchHashAgg { group_keys: [$0], aggs: [sum($1)] }
                    BatchExchange { order: [], dist: HashShard([0]) }
                      BatchScan { table: lineitem, columns: [l_orderkey, l_quantity] }
  stream_plan: |
    StreamMaterialize { columns: [c_name, c_custkey, o_orderkey, o_orderdate, o_totalprice, agg#0(hidden), quantity], pk_columns: [c_name, c_custkey, o_orderkey, o_orderdate, o_totalprice], order_descs: [o_totalprice, o_orderdate, c_name, c_custkey, o_orderkey] }
      StreamTopN { order: [$4 DESC, $3 ASC], limit: 100, offset: 0 }
        StreamExchange { dist: Single }
          StreamHashAgg { group_keys: [$0, $1, $2, $3, $4], aggs: [count, sum($5)] }
<<<<<<< HEAD
            StreamProject { exprs: [$1, $0, $2, $4, $3, $5] }
              StreamHashJoin { type: LeftSemi, predicate: $2 = $6 }
                StreamProject { exprs: [$0, $1, $2, $3, $4, $6] }
                  StreamHashJoin { type: Inner, predicate: $2 = $5 }
                    StreamExchange { dist: HashShard([2]) }
                      StreamProject { exprs: [$0, $1, $3, $5, $6] }
=======
            StreamProject { exprs: [$1, $0, $2, $4, $3, $5, $6, $7, $8] }
              StreamHashJoin { type: LeftSemi, predicate: $2 = $9 }
                StreamProject { exprs: [$0, $1, $2, $3, $4, $8, $5, $6, $9] }
                  StreamHashJoin { type: Inner, predicate: $2 = $7 }
                    StreamExchange { dist: HashShard([2]) }
                      StreamProject { exprs: [$0, $1, $3, $5, $6, $2, $7] }
>>>>>>> a5100559
                        StreamHashJoin { type: Inner, predicate: $0 = $4 }
                          StreamExchange { dist: HashShard([0]) }
                            StreamTableScan { table: customer, columns: [c_custkey, c_name, _row_id], pk_indices: [2] }
                          StreamExchange { dist: HashShard([1]) }
                            StreamTableScan { table: orders, columns: [o_orderkey, o_custkey, o_totalprice, o_orderdate, _row_id], pk_indices: [4] }
                    StreamExchange { dist: HashShard([0]) }
                      StreamTableScan { table: lineitem, columns: [l_orderkey, l_quantity, _row_id], pk_indices: [2] }
                StreamProject { exprs: [$0] }
                  StreamFilter { predicate: ($2 > 1:Int32) }
                    StreamHashAgg { group_keys: [$0], aggs: [count, sum($1)] }
                      StreamExchange { dist: HashShard([0]) }
                        StreamTableScan { table: lineitem, columns: [l_orderkey, l_quantity, _row_id], pk_indices: [2] }
- id: tpch_q19
  before:
    - create_tables
  sql: |
    select
      sum(l_extendedprice* (1 - l_discount)) as revenue
    from
      lineitem,
      part
    where
      (
        p_partkey = l_partkey
        and p_brand = 'Brand#52'
        and p_container in ('SM CASE', 'SM BOX', 'SM PACK', 'SM PKG')
        and l_quantity >= 1 and l_quantity <= 11
        and p_size between 1 and 5
        and l_shipmode in ('AIR', 'AIR REG')
        and l_shipinstruct = 'DELIVER IN PERSON'
      )
      or
      (
        p_partkey = l_partkey
        and p_brand = 'Brand#24'
        and p_container in ('MED BAG', 'MED BOX', 'MED PKG', 'MED PACK')
        and l_quantity >= 30 and l_quantity <= 40
        and p_size between 1 and 10
        and l_shipmode in ('AIR', 'AIR REG')
        and l_shipinstruct = 'DELIVER IN PERSON'
      )
      or
      (
        p_partkey = l_partkey
        and p_brand = 'Brand#32'
        and p_container in ('LG CASE', 'LG BOX', 'LG PACK', 'LG PKG')
        and l_quantity >= 10 and l_quantity <= 20
        and p_size between 1 and 15
        and l_shipmode in ('AIR', 'AIR REG')
        and l_shipinstruct = 'DELIVER IN PERSON'
      );
  batch_plan: |
    BatchSimpleAgg { aggs: [sum($0)] }
      BatchExchange { order: [], dist: Single }
<<<<<<< HEAD
        BatchProject { exprs: [($0 * (1:Int32 - $1))] }
          BatchProject { exprs: [$2, $3] }
            BatchFilter { predicate: ((((((($5 = 'Brand#52':Varchar) AND In($7, 'SM CASE':Varchar, 'SM BOX':Varchar, 'SM PACK':Varchar, 'SM PKG':Varchar)) AND ($1 >= 1:Int32)) AND ($1 <= 11:Int32)) AND ($6 <= 5:Int32)) OR ((((($5 = 'Brand#24':Varchar) AND In($7, 'MED BAG':Varchar, 'MED BOX':Varchar, 'MED PKG':Varchar, 'MED PACK':Varchar)) AND ($1 >= 30:Int32)) AND ($1 <= 40:Int32)) AND ($6 <= 10:Int32))) OR ((((($5 = 'Brand#32':Varchar) AND In($7, 'LG CASE':Varchar, 'LG BOX':Varchar, 'LG PACK':Varchar, 'LG PKG':Varchar)) AND ($1 >= 10:Int32)) AND ($1 <= 20:Int32)) AND ($6 <= 15:Int32))) }
              BatchHashJoin { type: Inner, predicate: $0 = $4 }
                BatchProject { exprs: [$0, $1, $2, $3] }
                  BatchExchange { order: [], dist: HashShard([0]) }
                    BatchFilter { predicate: In($5, 'AIR':Varchar, 'AIR REG':Varchar) AND ($4 = 'DELIVER IN PERSON':Varchar) }
                      BatchScan { table: lineitem, columns: [l_partkey, l_quantity, l_extendedprice, l_discount, l_shipinstruct, l_shipmode] }
                BatchExchange { order: [], dist: HashShard([0]) }
                  BatchFilter { predicate: ($2 >= 1:Int32) }
                    BatchScan { table: part, columns: [p_partkey, p_brand, p_size, p_container] }
=======
        BatchProject { exprs: [($2 * (1:Int32 - $3))] }
          BatchFilter { predicate: ((((((($5 = 'Brand#52':Varchar) AND In($7, 'SM CASE':Varchar, 'SM BOX':Varchar, 'SM PACK':Varchar, 'SM PKG':Varchar)) AND ($1 >= 1:Int32)) AND ($1 <= 11:Int32)) AND ($6 <= 5:Int32)) OR ((((($5 = 'Brand#24':Varchar) AND In($7, 'MED BAG':Varchar, 'MED BOX':Varchar, 'MED PKG':Varchar, 'MED PACK':Varchar)) AND ($1 >= 30:Int32)) AND ($1 <= 40:Int32)) AND ($6 <= 10:Int32))) OR ((((($5 = 'Brand#32':Varchar) AND In($7, 'LG CASE':Varchar, 'LG BOX':Varchar, 'LG PACK':Varchar, 'LG PKG':Varchar)) AND ($1 >= 10:Int32)) AND ($1 <= 20:Int32)) AND ($6 <= 15:Int32))) }
            BatchHashJoin { type: Inner, predicate: $0 = $4 }
              BatchExchange { order: [], dist: HashShard([0]) }
                BatchProject { exprs: [$0, $1, $2, $3] }
                  BatchFilter { predicate: In($5, 'AIR':Varchar, 'AIR REG':Varchar) AND ($4 = 'DELIVER IN PERSON':Varchar) }
                    BatchScan { table: lineitem, columns: [l_partkey, l_quantity, l_extendedprice, l_discount, l_shipinstruct, l_shipmode] }
              BatchExchange { order: [], dist: HashShard([0]) }
                BatchFilter { predicate: ($2 >= 1:Int32) }
                  BatchScan { table: part, columns: [p_partkey, p_brand, p_size, p_container] }
>>>>>>> a5100559
  stream_plan: |
    StreamMaterialize { columns: [agg#0(hidden), revenue], pk_columns: [agg#0, revenue] }
      StreamSimpleAgg { aggs: [count, sum($0)] }
        StreamExchange { dist: Single }
<<<<<<< HEAD
          StreamProject { exprs: [($0 * (1:Int32 - $1))] }
            StreamProject { exprs: [$2, $3] }
              StreamFilter { predicate: ((((((($6 = 'Brand#52':Varchar) AND In($8, 'SM CASE':Varchar, 'SM BOX':Varchar, 'SM PACK':Varchar, 'SM PKG':Varchar)) AND ($1 >= 1:Int32)) AND ($1 <= 11:Int32)) AND ($7 <= 5:Int32)) OR ((((($6 = 'Brand#24':Varchar) AND In($8, 'MED BAG':Varchar, 'MED BOX':Varchar, 'MED PKG':Varchar, 'MED PACK':Varchar)) AND ($1 >= 30:Int32)) AND ($1 <= 40:Int32)) AND ($7 <= 10:Int32))) OR ((((($6 = 'Brand#32':Varchar) AND In($8, 'LG CASE':Varchar, 'LG BOX':Varchar, 'LG PACK':Varchar, 'LG PKG':Varchar)) AND ($1 >= 10:Int32)) AND ($1 <= 20:Int32)) AND ($7 <= 15:Int32))) }
                StreamHashJoin { type: Inner, predicate: $0 = $5 }
                  StreamProject { exprs: [$0, $1, $2, $3, $6] }
                    StreamExchange { dist: HashShard([0]) }
                      StreamFilter { predicate: In($5, 'AIR':Varchar, 'AIR REG':Varchar) AND ($4 = 'DELIVER IN PERSON':Varchar) }
                        StreamTableScan { table: lineitem, columns: [l_partkey, l_quantity, l_extendedprice, l_discount, l_shipinstruct, l_shipmode, _row_id], pk_indices: [6] }
                  StreamExchange { dist: HashShard([0]) }
                    StreamFilter { predicate: ($2 >= 1:Int32) }
                      StreamTableScan { table: part, columns: [p_partkey, p_brand, p_size, p_container, _row_id], pk_indices: [4] }
=======
          StreamProject { exprs: [($2 * (1:Int32 - $3)), $4, $9] }
            StreamFilter { predicate: ((((((($6 = 'Brand#52':Varchar) AND In($8, 'SM CASE':Varchar, 'SM BOX':Varchar, 'SM PACK':Varchar, 'SM PKG':Varchar)) AND ($1 >= 1:Int32)) AND ($1 <= 11:Int32)) AND ($7 <= 5:Int32)) OR ((((($6 = 'Brand#24':Varchar) AND In($8, 'MED BAG':Varchar, 'MED BOX':Varchar, 'MED PKG':Varchar, 'MED PACK':Varchar)) AND ($1 >= 30:Int32)) AND ($1 <= 40:Int32)) AND ($7 <= 10:Int32))) OR ((((($6 = 'Brand#32':Varchar) AND In($8, 'LG CASE':Varchar, 'LG BOX':Varchar, 'LG PACK':Varchar, 'LG PKG':Varchar)) AND ($1 >= 10:Int32)) AND ($1 <= 20:Int32)) AND ($7 <= 15:Int32))) }
              StreamHashJoin { type: Inner, predicate: $0 = $5 }
                StreamExchange { dist: HashShard([0]) }
                  StreamProject { exprs: [$0, $1, $2, $3, $6] }
                    StreamFilter { predicate: In($5, 'AIR':Varchar, 'AIR REG':Varchar) AND ($4 = 'DELIVER IN PERSON':Varchar) }
                      StreamTableScan { table: lineitem, columns: [l_partkey, l_quantity, l_extendedprice, l_discount, l_shipinstruct, l_shipmode, _row_id], pk_indices: [6] }
                StreamExchange { dist: HashShard([0]) }
                  StreamFilter { predicate: ($2 >= 1:Int32) }
                    StreamTableScan { table: part, columns: [p_partkey, p_brand, p_size, p_container, _row_id], pk_indices: [4] }
>>>>>>> a5100559
- id: tpch_q20
  before:
    - create_tables
  sql: |
    select
      s_name,
      s_address
    from
      supplier,
      nation
    where
      s_suppkey in (
        select
          ps_suppkey
        from
          partsupp
        where
          ps_partkey in (
            select
              p_partkey
            from
              part
            where
              p_name like 'forest%'
          )
          and ps_availqty > (
            select
              0.5 * sum(l_quantity)
            from
              lineitem
            where
              l_partkey = ps_partkey
              and l_suppkey = ps_suppkey
              and l_shipdate >= date '1994-01-01'
              and l_shipdate < date '1994-01-01' + interval '1' year
          )
      )
      and s_nationkey = n_nationkey
      and n_name = 'KENYA'
    order by
      s_name;
  batch_plan: |
    BatchExchange { order: [$0 ASC], dist: Single }
      BatchSort { order: [$0 ASC] }
        BatchProject { exprs: [$1, $2] }
          BatchHashJoin { type: LeftSemi, predicate: $0 = $3 }
            BatchExchange { order: [], dist: HashShard([0]) }
              BatchProject { exprs: [$0, $1, $2] }
                BatchHashJoin { type: Inner, predicate: $3 = $4 }
                  BatchExchange { order: [], dist: HashShard([3]) }
                    BatchScan { table: supplier, columns: [s_suppkey, s_name, s_address, s_nationkey] }
                  BatchExchange { order: [], dist: HashShard([0]) }
                    BatchProject { exprs: [$0] }
                      BatchFilter { predicate: ($1 = 'KENYA':Varchar) }
                        BatchScan { table: nation, columns: [n_nationkey, n_name] }
            BatchExchange { order: [], dist: HashShard([0]) }
              BatchProject { exprs: [$0] }
                BatchFilter { predicate: ($1 > (0.5:Decimal * $2)) }
                  BatchProject { exprs: [$2, $3, $6] }
                    BatchHashAgg { group_keys: [$0, $1, $2, $3, $4, $5], aggs: [sum($6)] }
                      BatchProject { exprs: [$0, $1, $2, $3, $4, $5, $6] }
                        BatchHashJoin { type: LeftOuter, predicate: $1 = $7 AND $2 = $8 }
                          BatchExchange { order: [], dist: HashShard([1, 2]) }
                            BatchHashJoin { type: LeftSemi, predicate: $1 = $6 }
                              BatchExchange { order: [], dist: HashShard([1]) }
                                BatchScan { table: partsupp, columns: [_row_id, ps_partkey, ps_suppkey, ps_availqty, ps_supplycost, ps_comment] }
                              BatchExchange { order: [], dist: HashShard([0]) }
                                BatchProject { exprs: [$0] }
                                  BatchFilter { predicate: Like($1, 'forest%':Varchar) }
                                    BatchScan { table: part, columns: [p_partkey, p_name] }
                          BatchExchange { order: [], dist: HashShard([1, 2]) }
                            BatchProject { exprs: [$2, $0, $1] }
                              BatchFilter { predicate: ($3 >= '1994-01-01':Varchar::Date) AND ($3 < ('1994-01-01':Varchar::Date + '1 year 00:00:00':Interval)) }
                                BatchScan { table: lineitem, columns: [l_partkey, l_suppkey, l_quantity, l_shipdate] }
  stream_plan: |
<<<<<<< HEAD
    StreamMaterialize { columns: [s_name, s_address], pk_columns: [], order_descs: [s_name] }
      StreamExchange { dist: HashShard([]) }
        StreamProject { exprs: [$1, $2] }
          StreamHashJoin { type: LeftSemi, predicate: $0 = $3 }
            StreamExchange { dist: HashShard([0]) }
              StreamProject { exprs: [$0, $1, $2] }
=======
    StreamMaterialize { columns: [s_name, s_address, _row_id(hidden), _row_id#1(hidden)], pk_columns: [_row_id, _row_id#1], order_descs: [s_name, _row_id, _row_id#1] }
      StreamExchange { dist: HashShard([2, 3]) }
        StreamProject { exprs: [$1, $2, $3, $4] }
          StreamHashJoin { type: LeftSemi, predicate: $0 = $5 }
            StreamExchange { dist: HashShard([0]) }
              StreamProject { exprs: [$0, $1, $2, $4, $6] }
>>>>>>> a5100559
                StreamHashJoin { type: Inner, predicate: $3 = $5 }
                  StreamExchange { dist: HashShard([3]) }
                    StreamTableScan { table: supplier, columns: [s_suppkey, s_name, s_address, s_nationkey, _row_id], pk_indices: [4] }
                  StreamExchange { dist: HashShard([0]) }
                    StreamProject { exprs: [$0, $2] }
                      StreamFilter { predicate: ($1 = 'KENYA':Varchar) }
                        StreamTableScan { table: nation, columns: [n_nationkey, n_name, _row_id], pk_indices: [2] }
            StreamExchange { dist: HashShard([0]) }
              StreamProject { exprs: [$0, $3, $4, $1, $5, $6] }
                StreamFilter { predicate: ($1 > (0.5:Decimal * $2)) }
                  StreamProject { exprs: [$2, $3, $7, $0, $1, $4, $5] }
                    StreamHashAgg { group_keys: [$0, $1, $2, $3, $4, $5], aggs: [count, sum($6)] }
                      StreamProject { exprs: [$0, $1, $2, $3, $4, $5, $6] }
                        StreamHashJoin { type: LeftOuter, predicate: $1 = $7 AND $2 = $8 }
                          StreamExchange { dist: HashShard([1, 2]) }
                            StreamHashJoin { type: LeftSemi, predicate: $1 = $6 }
                              StreamExchange { dist: HashShard([1]) }
                                StreamTableScan { table: partsupp, columns: [_row_id, ps_partkey, ps_suppkey, ps_availqty, ps_supplycost, ps_comment], pk_indices: [0] }
                              StreamExchange { dist: HashShard([0]) }
                                StreamProject { exprs: [$0, $2] }
                                  StreamFilter { predicate: Like($1, 'forest%':Varchar) }
                                    StreamTableScan { table: part, columns: [p_partkey, p_name, _row_id], pk_indices: [2] }
                          StreamExchange { dist: HashShard([1, 2]) }
                            StreamProject { exprs: [$2, $0, $1, $4] }
                              StreamFilter { predicate: ($3 >= '1994-01-01':Varchar::Date) AND ($3 < ('1994-01-01':Varchar::Date + '1 year 00:00:00':Interval)) }
                                StreamTableScan { table: lineitem, columns: [l_partkey, l_suppkey, l_quantity, l_shipdate, _row_id], pk_indices: [4] }
- id: tpch_q21
  before:
    - create_tables
  sql: |
    select
      s_name,
      count(*) as numwait
    from
      supplier,
      lineitem l1,
      orders,
      nation
    where
      s_suppkey = l1.l_suppkey
      and o_orderkey = l1.l_orderkey
      and o_orderstatus = 'F'
      and l1.l_receiptdate > l1.l_commitdate
      and exists (
        select
          *
        from
          lineitem l2
        where
          l2.l_orderkey = l1.l_orderkey
          and l2.l_suppkey <> l1.l_suppkey
      )
      and not exists (
        select
          *
        from
          lineitem l3
        where
          l3.l_orderkey = l1.l_orderkey
          and l3.l_suppkey <> l1.l_suppkey
          and l3.l_receiptdate > l3.l_commitdate
      )
      and s_nationkey = n_nationkey
      and n_name = 'GERMANY'
    group by
      s_name
    order by
      numwait desc,
      s_name
    LIMIT 100;
  batch_plan: |
    BatchTopN { order: [$1 DESC, $0 ASC], limit: 100, offset: 0 }
      BatchExchange { order: [], dist: Single }
        BatchHashAgg { group_keys: [$0], aggs: [count] }
          BatchExchange { order: [], dist: HashShard([0]) }
            BatchProject { exprs: [$0] }
              BatchHashJoin { type: LeftAnti, predicate: $1 = $3 AND ($4 <> $2) }
                BatchHashJoin { type: LeftSemi, predicate: $1 = $3 AND ($4 <> $2) }
                  BatchProject { exprs: [$0, $1, $2] }
                    BatchHashJoin { type: Inner, predicate: $1 = $3 }
                      BatchExchange { order: [], dist: HashShard([1]) }
                        BatchProject { exprs: [$0, $2, $3] }
                          BatchHashJoin { type: Inner, predicate: $1 = $4 }
                            BatchExchange { order: [], dist: HashShard([1]) }
                              BatchProject { exprs: [$1, $2, $3, $4] }
                                BatchHashJoin { type: Inner, predicate: $0 = $4 }
                                  BatchExchange { order: [], dist: HashShard([0]) }
                                    BatchScan { table: supplier, columns: [s_suppkey, s_name, s_nationkey] }
                                  BatchExchange { order: [], dist: HashShard([1]) }
                                    BatchProject { exprs: [$0, $1] }
                                      BatchFilter { predicate: ($3 > $2) }
                                        BatchScan { table: lineitem, columns: [l_orderkey, l_suppkey, l_commitdate, l_receiptdate] }
                            BatchExchange { order: [], dist: HashShard([0]) }
                              BatchProject { exprs: [$0] }
                                BatchFilter { predicate: ($1 = 'GERMANY':Varchar) }
                                  BatchScan { table: nation, columns: [n_nationkey, n_name] }
                      BatchExchange { order: [], dist: HashShard([0]) }
                        BatchProject { exprs: [$0] }
                          BatchFilter { predicate: ($1 = 'F':Varchar) }
                            BatchScan { table: orders, columns: [o_orderkey, o_orderstatus] }
                  BatchExchange { order: [], dist: HashShard([0]) }
                    BatchScan { table: lineitem, columns: [l_orderkey, l_suppkey] }
                BatchExchange { order: [], dist: HashShard([0]) }
                  BatchProject { exprs: [$0, $1] }
                    BatchFilter { predicate: ($3 > $2) }
                      BatchScan { table: lineitem, columns: [l_orderkey, l_suppkey, l_commitdate, l_receiptdate] }
  stream_plan: |
    StreamMaterialize { columns: [s_name, agg#0(hidden), numwait], pk_columns: [s_name], order_descs: [numwait, s_name] }
      StreamTopN { order: [$2 DESC, $0 ASC], limit: 100, offset: 0 }
        StreamExchange { dist: Single }
          StreamHashAgg { group_keys: [$0], aggs: [count, count] }
            StreamExchange { dist: HashShard([0]) }
<<<<<<< HEAD
              StreamProject { exprs: [$0] }
                StreamHashJoin { type: LeftAnti, predicate: $1 = $3 AND ($4 <> $2) }
                  StreamHashJoin { type: LeftSemi, predicate: $1 = $3 AND ($4 <> $2) }
                    StreamProject { exprs: [$0, $1, $2] }
                      StreamHashJoin { type: Inner, predicate: $1 = $3 }
                        StreamExchange { dist: HashShard([1]) }
                          StreamProject { exprs: [$0, $2, $3] }
                            StreamHashJoin { type: Inner, predicate: $1 = $4 }
                              StreamExchange { dist: HashShard([1]) }
                                StreamProject { exprs: [$1, $2, $4, $5] }
=======
              StreamProject { exprs: [$0, $3, $4, $5, $6] }
                StreamHashJoin { type: LeftAnti, predicate: $1 = $7 AND ($8 <> $2) }
                  StreamHashJoin { type: LeftSemi, predicate: $1 = $7 AND ($8 <> $2) }
                    StreamProject { exprs: [$0, $1, $2, $3, $4, $5, $7] }
                      StreamHashJoin { type: Inner, predicate: $1 = $6 }
                        StreamExchange { dist: HashShard([1]) }
                          StreamProject { exprs: [$0, $2, $3, $4, $5, $7] }
                            StreamHashJoin { type: Inner, predicate: $1 = $6 }
                              StreamExchange { dist: HashShard([1]) }
                                StreamProject { exprs: [$1, $2, $4, $5, $3, $6] }
>>>>>>> a5100559
                                  StreamHashJoin { type: Inner, predicate: $0 = $5 }
                                    StreamExchange { dist: HashShard([0]) }
                                      StreamTableScan { table: supplier, columns: [s_suppkey, s_name, s_nationkey, _row_id], pk_indices: [3] }
                                    StreamExchange { dist: HashShard([1]) }
                                      StreamProject { exprs: [$0, $1, $4] }
                                        StreamFilter { predicate: ($3 > $2) }
                                          StreamTableScan { table: lineitem, columns: [l_orderkey, l_suppkey, l_commitdate, l_receiptdate, _row_id], pk_indices: [4] }
                              StreamExchange { dist: HashShard([0]) }
                                StreamProject { exprs: [$0, $2] }
                                  StreamFilter { predicate: ($1 = 'GERMANY':Varchar) }
                                    StreamTableScan { table: nation, columns: [n_nationkey, n_name, _row_id], pk_indices: [2] }
                        StreamExchange { dist: HashShard([0]) }
                          StreamProject { exprs: [$0, $2] }
                            StreamFilter { predicate: ($1 = 'F':Varchar) }
                              StreamTableScan { table: orders, columns: [o_orderkey, o_orderstatus, _row_id], pk_indices: [2] }
                    StreamExchange { dist: HashShard([0]) }
                      StreamTableScan { table: lineitem, columns: [l_orderkey, l_suppkey, _row_id], pk_indices: [2] }
                  StreamExchange { dist: HashShard([0]) }
                    StreamProject { exprs: [$0, $1, $4] }
                      StreamFilter { predicate: ($3 > $2) }
                        StreamTableScan { table: lineitem, columns: [l_orderkey, l_suppkey, l_commitdate, l_receiptdate, _row_id], pk_indices: [4] }
- id: tpch_q22
  before:
    - create_tables
  sql: |
    select
      cntrycode,
      count(*) as numcust,
      sum(c_acctbal) as totacctbal
    from
      (
        select
          substring(c_phone from 1 for 2) as cntrycode,
          c_acctbal
        from
          customer
        where
          substring(c_phone from 1 for 2) in
            ('30', '24', '31', '38', '25', '34', '37')
          and c_acctbal > (
            select
              avg(c_acctbal)
            from
              customer
            where
              c_acctbal > 0.00::numeric
              and substring(c_phone from 1 for 2) in
                ('30', '24', '31', '38', '25', '34', '37')
          )
          and not exists (
            select
              *
            from
              orders
            where
              o_custkey = c_custkey
          )
      ) as custsale
    group by
      cntrycode
    order by
      cntrycode;
  batch_plan: |
    BatchExchange { order: [$0 ASC], dist: Single }
      BatchSort { order: [$0 ASC] }
        BatchHashAgg { group_keys: [$0], aggs: [count, sum($1)] }
          BatchExchange { order: [], dist: HashShard([0]) }
            BatchProject { exprs: [Substr($0, 1:Int32, 2:Int32), $1] }
<<<<<<< HEAD
              BatchProject { exprs: [$0, $1] }
                BatchExchange { order: [], dist: AnyShard }
                  BatchNestedLoopJoin { type: Inner, predicate: ($1 > $2) }
                    BatchExchange { order: [], dist: Single }
                      BatchProject { exprs: [$1, $2] }
                        BatchHashJoin { type: LeftAnti, predicate: $0 = $3 }
                          BatchExchange { order: [], dist: HashShard([0]) }
                            BatchFilter { predicate: In(Substr($1, 1:Int32, 2:Int32), '30':Varchar, '24':Varchar, '31':Varchar, '38':Varchar, '25':Varchar, '34':Varchar, '37':Varchar) }
                              BatchScan { table: customer, columns: [c_custkey, c_phone, c_acctbal] }
                          BatchExchange { order: [], dist: HashShard([0]) }
                            BatchScan { table: orders, columns: [o_custkey] }
                    BatchProject { exprs: [($0 / $1)] }
                      BatchSimpleAgg { aggs: [sum($0), count($0)] }
                        BatchExchange { order: [], dist: Single }
                          BatchProject { exprs: [$1] }
                            BatchFilter { predicate: ($1 > 0.00:Decimal) AND In(Substr($0, 1:Int32, 2:Int32), '30':Varchar, '24':Varchar, '31':Varchar, '38':Varchar, '25':Varchar, '34':Varchar, '37':Varchar) }
                              BatchScan { table: customer, columns: [c_phone, c_acctbal] }
=======
              BatchNestedLoopJoin { type: Inner, predicate: ($1 > $2) }
                BatchExchange { order: [], dist: Single }
                  BatchProject { exprs: [$1, $2] }
                    BatchHashJoin { type: LeftAnti, predicate: $0 = $3 }
                      BatchExchange { order: [], dist: HashShard([0]) }
                        BatchFilter { predicate: In(Substr($1, 1:Int32, 2:Int32), '30':Varchar, '24':Varchar, '31':Varchar, '38':Varchar, '25':Varchar, '34':Varchar, '37':Varchar) }
                          BatchScan { table: customer, columns: [c_custkey, c_phone, c_acctbal] }
                      BatchExchange { order: [], dist: HashShard([0]) }
                        BatchScan { table: orders, columns: [o_custkey] }
                BatchProject { exprs: [($0 / $1)] }
                  BatchSimpleAgg { aggs: [sum($0), count($0)] }
                    BatchExchange { order: [], dist: Single }
                      BatchProject { exprs: [$1] }
                        BatchFilter { predicate: ($1 > 0.00:Decimal) AND In(Substr($0, 1:Int32, 2:Int32), '30':Varchar, '24':Varchar, '31':Varchar, '38':Varchar, '25':Varchar, '34':Varchar, '37':Varchar) }
                          BatchScan { table: customer, columns: [c_phone, c_acctbal] }
>>>>>>> a5100559
<|MERGE_RESOLUTION|>--- conflicted
+++ resolved
@@ -197,7 +197,6 @@
                         BatchExchange { order: [], dist: HashShard([1]) }
                           BatchFilter { predicate: ($2 = 'AFRICA':Varchar) }
                             BatchScan { table: region, columns: [_row_id, r_regionkey, r_name, r_comment] }
-<<<<<<< HEAD
                     BatchProject { exprs: [$1, $0] }
                       BatchProject { exprs: [$0, $1] }
                         BatchExchange { order: [], dist: HashShard([0]) }
@@ -218,27 +217,6 @@
                               BatchExchange { order: [], dist: HashShard([0]) }
                                 BatchFilter { predicate: ($1 = 'AFRICA':Varchar) }
                                   BatchScan { table: region, columns: [r_regionkey, r_name] }
-=======
-                    BatchExchange { order: [], dist: HashShard([1]) }
-                      BatchProject { exprs: [$1, $0] }
-                        BatchHashJoin { type: Inner, predicate: $2 = $3 }
-                          BatchExchange { order: [], dist: HashShard([2]) }
-                            BatchProject { exprs: [$0, $1, $4] }
-                              BatchHashJoin { type: Inner, predicate: $2 = $3 }
-                                BatchExchange { order: [], dist: HashShard([2]) }
-                                  BatchProject { exprs: [$0, $2, $4] }
-                                    BatchHashJoin { type: Inner, predicate: $1 = $3 }
-                                      BatchExchange { order: [], dist: HashShard([1]) }
-                                        BatchScan { table: partsupp, columns: [ps_partkey, ps_suppkey, ps_supplycost] }
-                                      BatchExchange { order: [], dist: HashShard([0]) }
-                                        BatchScan { table: supplier, columns: [s_suppkey, s_nationkey] }
-                                BatchExchange { order: [], dist: HashShard([0]) }
-                                  BatchScan { table: nation, columns: [n_nationkey, n_regionkey] }
-                          BatchExchange { order: [], dist: HashShard([0]) }
-                            BatchProject { exprs: [$0] }
-                              BatchFilter { predicate: ($1 = 'AFRICA':Varchar) }
-                                BatchScan { table: region, columns: [r_regionkey, r_name] }
->>>>>>> a5100559
   stream_plan: |
     StreamMaterialize { columns: [s_acctbal, s_name, n_name, p_partkey, p_mfgr, s_address, s_phone, s_comment, _row_id(hidden), ps_partkey(hidden), ps_suppkey(hidden), ps_availqty(hidden), ps_supplycost(hidden), ps_comment(hidden), _row_id#1(hidden), p_name(hidden), p_brand(hidden), p_type(hidden), p_size(hidden), p_container(hidden), p_retailprice(hidden), p_comment(hidden), _row_id#2(hidden), s_suppkey(hidden), s_nationkey(hidden), _row_id#3(hidden), n_nationkey(hidden), n_regionkey(hidden), n_comment(hidden), _row_id#4(hidden), r_regionkey(hidden), r_name(hidden), r_comment(hidden)], pk_columns: [_row_id, ps_partkey, ps_suppkey, ps_availqty, ps_supplycost, ps_comment, _row_id#1, p_partkey, p_name, p_mfgr, p_brand, p_type, p_size, p_container, p_retailprice, p_comment, _row_id#2, s_suppkey, s_name, s_address, s_nationkey, s_phone, s_acctbal, s_comment, _row_id#3, n_nationkey, n_name, n_regionkey, n_comment, _row_id#4, r_regionkey, r_name, r_comment], order_descs: [s_acctbal, n_name, s_name, p_partkey, _row_id, ps_partkey, ps_suppkey, ps_availqty, ps_supplycost, ps_comment, _row_id#1, p_name, p_mfgr, p_brand, p_type, p_size, p_container, p_retailprice, p_comment, _row_id#2, s_suppkey, s_address, s_nationkey, s_phone, s_comment, _row_id#3, n_nationkey, n_regionkey, n_comment, _row_id#4, r_regionkey, r_name, r_comment] }
       StreamTopN { order: [$0 DESC, $2 ASC, $1 ASC, $3 ASC], limit: 100, offset: 0 }
@@ -269,7 +247,6 @@
                           StreamExchange { dist: HashShard([1]) }
                             StreamFilter { predicate: ($2 = 'AFRICA':Varchar) }
                               StreamTableScan { table: region, columns: [_row_id, r_regionkey, r_name, r_comment], pk_indices: [0] }
-<<<<<<< HEAD
                       StreamProject { exprs: [$1, $0] }
                         StreamExchange { dist: HashShard([0]) }
                           StreamProject { exprs: [$0, $1] }
@@ -290,27 +267,6 @@
                                 StreamExchange { dist: HashShard([0]) }
                                   StreamFilter { predicate: ($1 = 'AFRICA':Varchar) }
                                     StreamTableScan { table: region, columns: [r_regionkey, r_name, _row_id], pk_indices: [2] }
-=======
-                      StreamExchange { dist: HashShard([1]) }
-                        StreamProject { exprs: [$1, $0, $3, $4, $5, $7] }
-                          StreamHashJoin { type: Inner, predicate: $2 = $6 }
-                            StreamExchange { dist: HashShard([2]) }
-                              StreamProject { exprs: [$0, $1, $6, $3, $4, $7] }
-                                StreamHashJoin { type: Inner, predicate: $2 = $5 }
-                                  StreamExchange { dist: HashShard([2]) }
-                                    StreamProject { exprs: [$0, $2, $5, $3, $6] }
-                                      StreamHashJoin { type: Inner, predicate: $1 = $4 }
-                                        StreamExchange { dist: HashShard([1]) }
-                                          StreamTableScan { table: partsupp, columns: [ps_partkey, ps_suppkey, ps_supplycost, _row_id], pk_indices: [3] }
-                                        StreamExchange { dist: HashShard([0]) }
-                                          StreamTableScan { table: supplier, columns: [s_suppkey, s_nationkey, _row_id], pk_indices: [2] }
-                                  StreamExchange { dist: HashShard([0]) }
-                                    StreamTableScan { table: nation, columns: [n_nationkey, n_regionkey, _row_id], pk_indices: [2] }
-                            StreamExchange { dist: HashShard([0]) }
-                              StreamProject { exprs: [$0, $2] }
-                                StreamFilter { predicate: ($1 = 'AFRICA':Varchar) }
-                                  StreamTableScan { table: region, columns: [r_regionkey, r_name, _row_id], pk_indices: [2] }
->>>>>>> a5100559
 - id: tpch_q3
   before:
     - create_tables
@@ -343,7 +299,6 @@
       BatchExchange { order: [], dist: Single }
         BatchProject { exprs: [$0, $3, $1, $2] }
           BatchHashAgg { group_keys: [$0, $1, $2], aggs: [sum($3)] }
-<<<<<<< HEAD
             BatchProject { exprs: [$2, $0, $1, ($3 * (1:Int32 - $4))] }
               BatchProject { exprs: [$1, $2, $3, $4, $5] }
                 BatchExchange { order: [], dist: HashShard([3, 1, 2]) }
@@ -362,32 +317,12 @@
                       BatchExchange { order: [], dist: HashShard([0]) }
                         BatchFilter { predicate: ($3 > '1995-03-29':Varchar::Date) }
                           BatchScan { table: lineitem, columns: [l_orderkey, l_extendedprice, l_discount, l_shipdate] }
-=======
-            BatchExchange { order: [], dist: HashShard([0, 1, 2]) }
-              BatchProject { exprs: [$3, $1, $2, ($4 * (1:Int32 - $5))] }
-                BatchHashJoin { type: Inner, predicate: $0 = $3 }
-                  BatchExchange { order: [], dist: HashShard([0]) }
-                    BatchProject { exprs: [$1, $3, $4] }
-                      BatchHashJoin { type: Inner, predicate: $0 = $2 }
-                        BatchExchange { order: [], dist: HashShard([0]) }
-                          BatchProject { exprs: [$0] }
-                            BatchFilter { predicate: ($1 = 'FURNITURE':Varchar) }
-                              BatchScan { table: customer, columns: [c_custkey, c_mktsegment] }
-                        BatchExchange { order: [], dist: HashShard([1]) }
-                          BatchFilter { predicate: ($2 < '1995-03-29':Varchar::Date) }
-                            BatchScan { table: orders, columns: [o_orderkey, o_custkey, o_orderdate, o_shippriority] }
-                  BatchExchange { order: [], dist: HashShard([0]) }
-                    BatchProject { exprs: [$0, $1, $2] }
-                      BatchFilter { predicate: ($3 > '1995-03-29':Varchar::Date) }
-                        BatchScan { table: lineitem, columns: [l_orderkey, l_extendedprice, l_discount, l_shipdate] }
->>>>>>> a5100559
   stream_plan: |
     StreamMaterialize { columns: [l_orderkey, revenue, o_orderdate, o_shippriority], pk_columns: [l_orderkey, o_orderdate, o_shippriority], order_descs: [revenue, o_orderdate, l_orderkey, o_shippriority] }
       StreamTopN { order: [$1 DESC, $2 ASC], limit: 10, offset: 0 }
         StreamExchange { dist: Single }
           StreamProject { exprs: [$0, $4, $1, $2] }
             StreamHashAgg { group_keys: [$0, $1, $2], aggs: [count, sum($3)] }
-<<<<<<< HEAD
               StreamProject { exprs: [$2, $0, $1, ($3 * (1:Int32 - $4))] }
                 StreamExchange { dist: HashShard([2, 0, 1]) }
                   StreamProject { exprs: [$1, $2, $3, $4, $5] }
@@ -406,25 +341,6 @@
                         StreamExchange { dist: HashShard([0]) }
                           StreamFilter { predicate: ($3 > '1995-03-29':Varchar::Date) }
                             StreamTableScan { table: lineitem, columns: [l_orderkey, l_extendedprice, l_discount, l_shipdate, _row_id], pk_indices: [4] }
-=======
-              StreamExchange { dist: HashShard([0, 1, 2]) }
-                StreamProject { exprs: [$5, $1, $2, ($6 * (1:Int32 - $7)), $3, $4, $8] }
-                  StreamHashJoin { type: Inner, predicate: $0 = $5 }
-                    StreamExchange { dist: HashShard([0]) }
-                      StreamProject { exprs: [$2, $4, $5, $1, $6] }
-                        StreamHashJoin { type: Inner, predicate: $0 = $3 }
-                          StreamExchange { dist: HashShard([0]) }
-                            StreamProject { exprs: [$0, $2] }
-                              StreamFilter { predicate: ($1 = 'FURNITURE':Varchar) }
-                                StreamTableScan { table: customer, columns: [c_custkey, c_mktsegment, _row_id], pk_indices: [2] }
-                          StreamExchange { dist: HashShard([1]) }
-                            StreamFilter { predicate: ($2 < '1995-03-29':Varchar::Date) }
-                              StreamTableScan { table: orders, columns: [o_orderkey, o_custkey, o_orderdate, o_shippriority, _row_id], pk_indices: [4] }
-                    StreamExchange { dist: HashShard([0]) }
-                      StreamProject { exprs: [$0, $1, $2, $4] }
-                        StreamFilter { predicate: ($3 > '1995-03-29':Varchar::Date) }
-                          StreamTableScan { table: lineitem, columns: [l_orderkey, l_extendedprice, l_discount, l_shipdate, _row_id], pk_indices: [4] }
->>>>>>> a5100559
 - id: tpch_q4
   before:
     - create_tables
@@ -469,11 +385,7 @@
     StreamMaterialize { columns: [o_orderpriority, agg#0(hidden), order_count], pk_columns: [o_orderpriority] }
       StreamHashAgg { group_keys: [$0], aggs: [count, count] }
         StreamExchange { dist: HashShard([0]) }
-<<<<<<< HEAD
           StreamProject { exprs: [$1] }
-=======
-          StreamProject { exprs: [$1, $2] }
->>>>>>> a5100559
             StreamHashJoin { type: LeftSemi, predicate: $0 = $3 }
               StreamExchange { dist: HashShard([0]) }
                 StreamProject { exprs: [$0, $2, $3] }
@@ -515,7 +427,6 @@
     BatchExchange { order: [$1 DESC], dist: Single }
       BatchSort { order: [$1 DESC] }
         BatchHashAgg { group_keys: [$0], aggs: [sum($1)] }
-<<<<<<< HEAD
           BatchProject { exprs: [$2, ($0 * (1:Int32 - $1))] }
             BatchProject { exprs: [$0, $1, $2] }
               BatchExchange { order: [], dist: HashShard([2]) }
@@ -583,73 +494,6 @@
                   StreamExchange { dist: HashShard([0]) }
                     StreamFilter { predicate: ($1 = 'MIDDLE EAST':Varchar) }
                       StreamTableScan { table: region, columns: [r_regionkey, r_name, _row_id], pk_indices: [2] }
-=======
-          BatchExchange { order: [], dist: HashShard([0]) }
-            BatchProject { exprs: [$2, ($0 * (1:Int32 - $1))] }
-              BatchHashJoin { type: Inner, predicate: $3 = $4 }
-                BatchExchange { order: [], dist: HashShard([3]) }
-                  BatchProject { exprs: [$1, $2, $4, $5] }
-                    BatchHashJoin { type: Inner, predicate: $0 = $3 }
-                      BatchExchange { order: [], dist: HashShard([0]) }
-                        BatchProject { exprs: [$2, $5, $6] }
-                          BatchHashJoin { type: Inner, predicate: $1 = $4 AND $0 = $3 }
-                            BatchExchange { order: [], dist: HashShard([0, 1]) }
-                              BatchProject { exprs: [$1, $2, $3] }
-                                BatchHashJoin { type: Inner, predicate: $0 = $3 }
-                                  BatchExchange { order: [], dist: HashShard([0]) }
-                                    BatchProject { exprs: [$1, $2] }
-                                      BatchHashJoin { type: Inner, predicate: $0 = $3 }
-                                        BatchExchange { order: [], dist: HashShard([0]) }
-                                          BatchScan { table: customer, columns: [c_custkey, c_nationkey] }
-                                        BatchExchange { order: [], dist: HashShard([1]) }
-                                          BatchProject { exprs: [$0, $1] }
-                                            BatchFilter { predicate: ($2 >= '1994-01-01':Varchar::Date) AND ($2 < ('1994-01-01':Varchar::Date + '1 year 00:00:00':Interval)) }
-                                              BatchScan { table: orders, columns: [o_orderkey, o_custkey, o_orderdate] }
-                                  BatchExchange { order: [], dist: HashShard([1]) }
-                                    BatchScan { table: supplier, columns: [s_suppkey, s_nationkey] }
-                            BatchExchange { order: [], dist: HashShard([0, 1]) }
-                              BatchScan { table: lineitem, columns: [l_orderkey, l_suppkey, l_extendedprice, l_discount] }
-                      BatchExchange { order: [], dist: HashShard([0]) }
-                        BatchScan { table: nation, columns: [n_nationkey, n_name, n_regionkey] }
-                BatchExchange { order: [], dist: HashShard([0]) }
-                  BatchProject { exprs: [$0] }
-                    BatchFilter { predicate: ($1 = 'MIDDLE EAST':Varchar) }
-                      BatchScan { table: region, columns: [r_regionkey, r_name] }
-  stream_plan: |
-    StreamMaterialize { columns: [n_name, agg#0(hidden), revenue], pk_columns: [n_name], order_descs: [revenue, n_name] }
-      StreamHashAgg { group_keys: [$0], aggs: [count, sum($1)] }
-        StreamExchange { dist: HashShard([0]) }
-          StreamProject { exprs: [$2, ($0 * (1:Int32 - $1)), $4, $5, $6, $7, $8, $10] }
-            StreamHashJoin { type: Inner, predicate: $3 = $9 }
-              StreamExchange { dist: HashShard([3]) }
-                StreamProject { exprs: [$1, $2, $8, $9, $3, $4, $5, $6, $10] }
-                  StreamHashJoin { type: Inner, predicate: $0 = $7 }
-                    StreamExchange { dist: HashShard([0]) }
-                      StreamProject { exprs: [$2, $8, $9, $3, $4, $5, $10] }
-                        StreamHashJoin { type: Inner, predicate: $1 = $7 AND $0 = $6 }
-                          StreamExchange { dist: HashShard([0, 1]) }
-                            StreamProject { exprs: [$1, $4, $5, $2, $3, $6] }
-                              StreamHashJoin { type: Inner, predicate: $0 = $5 }
-                                StreamExchange { dist: HashShard([0]) }
-                                  StreamProject { exprs: [$1, $3, $2, $5] }
-                                    StreamHashJoin { type: Inner, predicate: $0 = $4 }
-                                      StreamExchange { dist: HashShard([0]) }
-                                        StreamTableScan { table: customer, columns: [c_custkey, c_nationkey, _row_id], pk_indices: [2] }
-                                      StreamExchange { dist: HashShard([1]) }
-                                        StreamProject { exprs: [$0, $1, $3] }
-                                          StreamFilter { predicate: ($2 >= '1994-01-01':Varchar::Date) AND ($2 < ('1994-01-01':Varchar::Date + '1 year 00:00:00':Interval)) }
-                                            StreamTableScan { table: orders, columns: [o_orderkey, o_custkey, o_orderdate, _row_id], pk_indices: [3] }
-                                StreamExchange { dist: HashShard([1]) }
-                                  StreamTableScan { table: supplier, columns: [s_suppkey, s_nationkey, _row_id], pk_indices: [2] }
-                          StreamExchange { dist: HashShard([0, 1]) }
-                            StreamTableScan { table: lineitem, columns: [l_orderkey, l_suppkey, l_extendedprice, l_discount, _row_id], pk_indices: [4] }
-                    StreamExchange { dist: HashShard([0]) }
-                      StreamTableScan { table: nation, columns: [n_nationkey, n_name, n_regionkey, _row_id], pk_indices: [3] }
-              StreamExchange { dist: HashShard([0]) }
-                StreamProject { exprs: [$0, $2] }
-                  StreamFilter { predicate: ($1 = 'MIDDLE EAST':Varchar) }
-                    StreamTableScan { table: region, columns: [r_regionkey, r_name, _row_id], pk_indices: [2] }
->>>>>>> a5100559
 - id: tpch_q6
   before:
     - create_tables
@@ -724,7 +568,6 @@
       BatchSort { order: [$0 ASC, $1 ASC, $2 ASC] }
         BatchHashAgg { group_keys: [$0, $1, $2], aggs: [sum($3)] }
           BatchExchange { order: [], dist: HashShard([0, 1, 2]) }
-<<<<<<< HEAD
             BatchProject { exprs: [$3, $4, Extract('YEAR':Varchar, $2), ($0 * (1:Int32 - $1))] }
               BatchProject { exprs: [$0, $1, $2, $3, $6] }
                 BatchFilter { predicate: ((($3 = 'ROMANIA':Varchar) AND ($6 = 'IRAN':Varchar)) OR (($3 = 'IRAN':Varchar) AND ($6 = 'ROMANIA':Varchar))) }
@@ -754,41 +597,10 @@
                             BatchScan { table: customer, columns: [c_custkey, c_nationkey] }
                     BatchExchange { order: [], dist: HashShard([0]) }
                       BatchScan { table: nation, columns: [n_nationkey, n_name] }
-=======
-            BatchProject { exprs: [$3, $6, Extract('YEAR':Varchar, $2), ($0 * (1:Int32 - $1))] }
-              BatchFilter { predicate: ((($3 = 'ROMANIA':Varchar) AND ($6 = 'IRAN':Varchar)) OR (($3 = 'IRAN':Varchar) AND ($6 = 'ROMANIA':Varchar))) }
-                BatchHashJoin { type: Inner, predicate: $4 = $5 }
-                  BatchExchange { order: [], dist: HashShard([4]) }
-                    BatchProject { exprs: [$0, $1, $2, $3, $6] }
-                      BatchHashJoin { type: Inner, predicate: $4 = $5 }
-                        BatchExchange { order: [], dist: HashShard([4]) }
-                          BatchProject { exprs: [$1, $2, $3, $4, $6] }
-                            BatchHashJoin { type: Inner, predicate: $0 = $5 }
-                              BatchExchange { order: [], dist: HashShard([0]) }
-                                BatchProject { exprs: [$1, $2, $3, $4, $6] }
-                                  BatchHashJoin { type: Inner, predicate: $0 = $5 }
-                                    BatchExchange { order: [], dist: HashShard([0]) }
-                                      BatchProject { exprs: [$1, $2, $4, $5, $6] }
-                                        BatchHashJoin { type: Inner, predicate: $0 = $3 }
-                                          BatchExchange { order: [], dist: HashShard([0]) }
-                                            BatchScan { table: supplier, columns: [s_suppkey, s_nationkey] }
-                                          BatchExchange { order: [], dist: HashShard([1]) }
-                                            BatchFilter { predicate: ($4 >= '1983-01-01':Varchar::Date) AND ($4 <= '2000-12-31':Varchar::Date) }
-                                              BatchScan { table: lineitem, columns: [l_orderkey, l_suppkey, l_extendedprice, l_discount, l_shipdate] }
-                                    BatchExchange { order: [], dist: HashShard([0]) }
-                                      BatchScan { table: nation, columns: [n_nationkey, n_name] }
-                              BatchExchange { order: [], dist: HashShard([0]) }
-                                BatchScan { table: orders, columns: [o_orderkey, o_custkey] }
-                        BatchExchange { order: [], dist: HashShard([0]) }
-                          BatchScan { table: customer, columns: [c_custkey, c_nationkey] }
-                  BatchExchange { order: [], dist: HashShard([0]) }
-                    BatchScan { table: nation, columns: [n_nationkey, n_name] }
->>>>>>> a5100559
   stream_plan: |
     StreamMaterialize { columns: [supp_nation, cust_nation, l_year, agg#0(hidden), revenue], pk_columns: [supp_nation, cust_nation, l_year] }
       StreamHashAgg { group_keys: [$0, $1, $2], aggs: [count, sum($3)] }
         StreamExchange { dist: HashShard([0, 1, 2]) }
-<<<<<<< HEAD
           StreamProject { exprs: [$3, $4, Extract('YEAR':Varchar, $2), ($0 * (1:Int32 - $1))] }
             StreamProject { exprs: [$0, $1, $2, $3, $6] }
               StreamFilter { predicate: ((($3 = 'ROMANIA':Varchar) AND ($6 = 'IRAN':Varchar)) OR (($3 = 'IRAN':Varchar) AND ($6 = 'ROMANIA':Varchar))) }
@@ -818,36 +630,6 @@
                           StreamTableScan { table: customer, columns: [c_custkey, c_nationkey, _row_id], pk_indices: [2] }
                   StreamExchange { dist: HashShard([0]) }
                     StreamTableScan { table: nation, columns: [n_nationkey, n_name, _row_id], pk_indices: [2] }
-=======
-          StreamProject { exprs: [$3, $11, Extract('YEAR':Varchar, $2), ($0 * (1:Int32 - $1)), $5, $6, $7, $8, $9, $12] }
-            StreamFilter { predicate: ((($3 = 'ROMANIA':Varchar) AND ($11 = 'IRAN':Varchar)) OR (($3 = 'IRAN':Varchar) AND ($11 = 'ROMANIA':Varchar))) }
-              StreamHashJoin { type: Inner, predicate: $4 = $10 }
-                StreamExchange { dist: HashShard([4]) }
-                  StreamProject { exprs: [$0, $1, $2, $3, $10, $5, $6, $7, $8, $11] }
-                    StreamHashJoin { type: Inner, predicate: $4 = $9 }
-                      StreamExchange { dist: HashShard([4]) }
-                        StreamProject { exprs: [$1, $2, $3, $4, $9, $5, $6, $7, $10] }
-                          StreamHashJoin { type: Inner, predicate: $0 = $8 }
-                            StreamExchange { dist: HashShard([0]) }
-                              StreamProject { exprs: [$1, $2, $3, $4, $8, $5, $6, $9] }
-                                StreamHashJoin { type: Inner, predicate: $0 = $7 }
-                                  StreamExchange { dist: HashShard([0]) }
-                                    StreamProject { exprs: [$1, $3, $5, $6, $7, $2, $8] }
-                                      StreamHashJoin { type: Inner, predicate: $0 = $4 }
-                                        StreamExchange { dist: HashShard([0]) }
-                                          StreamTableScan { table: supplier, columns: [s_suppkey, s_nationkey, _row_id], pk_indices: [2] }
-                                        StreamExchange { dist: HashShard([1]) }
-                                          StreamFilter { predicate: ($4 >= '1983-01-01':Varchar::Date) AND ($4 <= '2000-12-31':Varchar::Date) }
-                                            StreamTableScan { table: lineitem, columns: [l_orderkey, l_suppkey, l_extendedprice, l_discount, l_shipdate, _row_id], pk_indices: [5] }
-                                  StreamExchange { dist: HashShard([0]) }
-                                    StreamTableScan { table: nation, columns: [n_nationkey, n_name, _row_id], pk_indices: [2] }
-                            StreamExchange { dist: HashShard([0]) }
-                              StreamTableScan { table: orders, columns: [o_orderkey, o_custkey, _row_id], pk_indices: [2] }
-                      StreamExchange { dist: HashShard([0]) }
-                        StreamTableScan { table: customer, columns: [c_custkey, c_nationkey, _row_id], pk_indices: [2] }
-                StreamExchange { dist: HashShard([0]) }
-                  StreamTableScan { table: nation, columns: [n_nationkey, n_name, _row_id], pk_indices: [2] }
->>>>>>> a5100559
 - id: tpch_q8
   before:
     - create_tables
@@ -898,7 +680,6 @@
           BatchHashAgg { group_keys: [$0], aggs: [sum($1), sum($2)] }
             BatchExchange { order: [], dist: HashShard([0]) }
               BatchProject { exprs: [Extract('YEAR':Varchar, $2), Case(($3 = 'IRAN':Varchar), ($0 * (1:Int32 - $1)), 0:Int32::Decimal), ($0 * (1:Int32 - $1))] }
-<<<<<<< HEAD
                 BatchProject { exprs: [$0, $1, $2, $3] }
                   BatchHashJoin { type: Inner, predicate: $4 = $5 }
                     BatchProject { exprs: [$0, $1, $2, $3, $6] }
@@ -940,54 +721,11 @@
                       BatchExchange { order: [], dist: HashShard([0]) }
                         BatchFilter { predicate: ($1 = 'ASIA':Varchar) }
                           BatchScan { table: region, columns: [r_regionkey, r_name] }
-=======
-                BatchHashJoin { type: Inner, predicate: $4 = $5 }
-                  BatchExchange { order: [], dist: HashShard([4]) }
-                    BatchProject { exprs: [$0, $1, $2, $3, $6] }
-                      BatchHashJoin { type: Inner, predicate: $4 = $5 }
-                        BatchExchange { order: [], dist: HashShard([4]) }
-                          BatchProject { exprs: [$0, $1, $3, $4, $6] }
-                            BatchHashJoin { type: Inner, predicate: $2 = $5 }
-                              BatchExchange { order: [], dist: HashShard([2]) }
-                                BatchProject { exprs: [$0, $1, $3, $4, $6] }
-                                  BatchHashJoin { type: Inner, predicate: $2 = $5 }
-                                    BatchExchange { order: [], dist: HashShard([2]) }
-                                      BatchProject { exprs: [$1, $2, $3, $5, $6] }
-                                        BatchHashJoin { type: Inner, predicate: $0 = $4 }
-                                          BatchExchange { order: [], dist: HashShard([0]) }
-                                            BatchProject { exprs: [$0, $2, $3, $5] }
-                                              BatchHashJoin { type: Inner, predicate: $1 = $4 }
-                                                BatchExchange { order: [], dist: HashShard([1]) }
-                                                  BatchProject { exprs: [$0, $2, $3, $4] }
-                                                    BatchHashJoin { type: Inner, predicate: $1 = $5 }
-                                                      BatchExchange { order: [], dist: HashShard([1]) }
-                                                        BatchScan { table: lineitem, columns: [l_orderkey, l_partkey, l_suppkey, l_extendedprice, l_discount] }
-                                                      BatchExchange { order: [], dist: HashShard([0]) }
-                                                        BatchProject { exprs: [$0] }
-                                                          BatchFilter { predicate: ($1 = 'PROMO ANODIZED STEEL':Varchar) }
-                                                            BatchScan { table: part, columns: [p_partkey, p_type] }
-                                                BatchExchange { order: [], dist: HashShard([0]) }
-                                                  BatchScan { table: supplier, columns: [s_suppkey, s_nationkey] }
-                                          BatchExchange { order: [], dist: HashShard([0]) }
-                                            BatchFilter { predicate: ($2 >= '1995-01-01':Varchar::Date) AND ($2 <= '1996-12-31':Varchar::Date) }
-                                              BatchScan { table: orders, columns: [o_orderkey, o_custkey, o_orderdate] }
-                                    BatchExchange { order: [], dist: HashShard([0]) }
-                                      BatchScan { table: nation, columns: [n_nationkey, n_name] }
-                              BatchExchange { order: [], dist: HashShard([0]) }
-                                BatchScan { table: customer, columns: [c_custkey, c_nationkey] }
-                        BatchExchange { order: [], dist: HashShard([0]) }
-                          BatchScan { table: nation, columns: [n_nationkey, n_regionkey] }
-                  BatchExchange { order: [], dist: HashShard([0]) }
-                    BatchProject { exprs: [$0] }
-                      BatchFilter { predicate: ($1 = 'ASIA':Varchar) }
-                        BatchScan { table: region, columns: [r_regionkey, r_name] }
->>>>>>> a5100559
   stream_plan: |
     StreamMaterialize { columns: [o_year, mkt_share], pk_columns: [o_year] }
       StreamProject { exprs: [$0, RoundDigit(($2 / $3), 6:Int32)] }
         StreamHashAgg { group_keys: [$0], aggs: [count, sum($1), sum($2)] }
           StreamExchange { dist: HashShard([0]) }
-<<<<<<< HEAD
             StreamProject { exprs: [Extract('YEAR':Varchar, $2), Case(($3 = 'IRAN':Varchar), ($0 * (1:Int32 - $1)), 0:Int32::Decimal), ($0 * (1:Int32 - $1))] }
               StreamProject { exprs: [$0, $1, $2, $3] }
                 StreamHashJoin { type: Inner, predicate: $4 = $5 }
@@ -1030,49 +768,6 @@
                     StreamExchange { dist: HashShard([0]) }
                       StreamFilter { predicate: ($1 = 'ASIA':Varchar) }
                         StreamTableScan { table: region, columns: [r_regionkey, r_name, _row_id], pk_indices: [2] }
-=======
-            StreamProject { exprs: [Extract('YEAR':Varchar, $2), Case(($3 = 'IRAN':Varchar), ($0 * (1:Int32 - $1)), 0:Int32::Decimal), ($0 * (1:Int32 - $1)), $5, $6, $7, $8, $9, $10, $11, $13] }
-              StreamHashJoin { type: Inner, predicate: $4 = $12 }
-                StreamExchange { dist: HashShard([4]) }
-                  StreamProject { exprs: [$0, $1, $2, $3, $12, $5, $6, $7, $8, $9, $10, $13] }
-                    StreamHashJoin { type: Inner, predicate: $4 = $11 }
-                      StreamExchange { dist: HashShard([4]) }
-                        StreamProject { exprs: [$0, $1, $3, $4, $11, $5, $6, $7, $8, $9, $12] }
-                          StreamHashJoin { type: Inner, predicate: $2 = $10 }
-                            StreamExchange { dist: HashShard([2]) }
-                              StreamProject { exprs: [$0, $1, $3, $4, $10, $5, $6, $7, $8, $11] }
-                                StreamHashJoin { type: Inner, predicate: $2 = $9 }
-                                  StreamExchange { dist: HashShard([2]) }
-                                    StreamProject { exprs: [$1, $2, $3, $8, $9, $4, $5, $6, $10] }
-                                      StreamHashJoin { type: Inner, predicate: $0 = $7 }
-                                        StreamExchange { dist: HashShard([0]) }
-                                          StreamProject { exprs: [$0, $2, $3, $7, $4, $5, $8] }
-                                            StreamHashJoin { type: Inner, predicate: $1 = $6 }
-                                              StreamExchange { dist: HashShard([1]) }
-                                                StreamProject { exprs: [$0, $2, $3, $4, $5, $7] }
-                                                  StreamHashJoin { type: Inner, predicate: $1 = $6 }
-                                                    StreamExchange { dist: HashShard([1]) }
-                                                      StreamTableScan { table: lineitem, columns: [l_orderkey, l_partkey, l_suppkey, l_extendedprice, l_discount, _row_id], pk_indices: [5] }
-                                                    StreamExchange { dist: HashShard([0]) }
-                                                      StreamProject { exprs: [$0, $2] }
-                                                        StreamFilter { predicate: ($1 = 'PROMO ANODIZED STEEL':Varchar) }
-                                                          StreamTableScan { table: part, columns: [p_partkey, p_type, _row_id], pk_indices: [2] }
-                                              StreamExchange { dist: HashShard([0]) }
-                                                StreamTableScan { table: supplier, columns: [s_suppkey, s_nationkey, _row_id], pk_indices: [2] }
-                                        StreamExchange { dist: HashShard([0]) }
-                                          StreamFilter { predicate: ($2 >= '1995-01-01':Varchar::Date) AND ($2 <= '1996-12-31':Varchar::Date) }
-                                            StreamTableScan { table: orders, columns: [o_orderkey, o_custkey, o_orderdate, _row_id], pk_indices: [3] }
-                                  StreamExchange { dist: HashShard([0]) }
-                                    StreamTableScan { table: nation, columns: [n_nationkey, n_name, _row_id], pk_indices: [2] }
-                            StreamExchange { dist: HashShard([0]) }
-                              StreamTableScan { table: customer, columns: [c_custkey, c_nationkey, _row_id], pk_indices: [2] }
-                      StreamExchange { dist: HashShard([0]) }
-                        StreamTableScan { table: nation, columns: [n_nationkey, n_regionkey, _row_id], pk_indices: [2] }
-                StreamExchange { dist: HashShard([0]) }
-                  StreamProject { exprs: [$0, $2] }
-                    StreamFilter { predicate: ($1 = 'ASIA':Varchar) }
-                      StreamTableScan { table: region, columns: [r_regionkey, r_name, _row_id], pk_indices: [2] }
->>>>>>> a5100559
 - id: tpch_q9
   before:
     - create_tables
@@ -1117,7 +812,6 @@
         BatchProject { exprs: [$0, $1, RoundDigit($2, 2:Int32)] }
           BatchHashAgg { group_keys: [$0, $1], aggs: [sum($2)] }
             BatchExchange { order: [], dist: HashShard([0, 1]) }
-<<<<<<< HEAD
               BatchProject { exprs: [$5, Extract('YEAR':Varchar, $4), (($1 * (1:Int32 - $2)) - ($3 * $0))] }
                 BatchProject { exprs: [$0, $1, $2, $4, $5, $7] }
                   BatchHashJoin { type: Inner, predicate: $3 = $6 }
@@ -1147,42 +841,11 @@
                             BatchScan { table: orders, columns: [o_orderkey, o_orderdate] }
                     BatchExchange { order: [], dist: HashShard([0]) }
                       BatchScan { table: nation, columns: [n_nationkey, n_name] }
-=======
-              BatchProject { exprs: [$7, Extract('YEAR':Varchar, $5), (($1 * (1:Int32 - $2)) - ($4 * $0))] }
-                BatchHashJoin { type: Inner, predicate: $3 = $6 }
-                  BatchExchange { order: [], dist: HashShard([3]) }
-                    BatchProject { exprs: [$1, $2, $3, $4, $5, $7] }
-                      BatchHashJoin { type: Inner, predicate: $0 = $6 }
-                        BatchExchange { order: [], dist: HashShard([0]) }
-                          BatchProject { exprs: [$0, $3, $4, $5, $6, $9] }
-                            BatchHashJoin { type: Inner, predicate: $2 = $8 AND $1 = $7 }
-                              BatchExchange { order: [], dist: HashShard([1, 2]) }
-                                BatchProject { exprs: [$0, $1, $2, $3, $4, $5, $7] }
-                                  BatchHashJoin { type: Inner, predicate: $2 = $6 }
-                                    BatchExchange { order: [], dist: HashShard([2]) }
-                                      BatchProject { exprs: [$0, $1, $2, $3, $4, $5] }
-                                        BatchHashJoin { type: Inner, predicate: $1 = $6 }
-                                          BatchExchange { order: [], dist: HashShard([1]) }
-                                            BatchScan { table: lineitem, columns: [l_orderkey, l_partkey, l_suppkey, l_quantity, l_extendedprice, l_discount] }
-                                          BatchExchange { order: [], dist: HashShard([0]) }
-                                            BatchProject { exprs: [$0] }
-                                              BatchFilter { predicate: Like($1, '%yellow%':Varchar) }
-                                                BatchScan { table: part, columns: [p_partkey, p_name] }
-                                    BatchExchange { order: [], dist: HashShard([0]) }
-                                      BatchScan { table: supplier, columns: [s_suppkey, s_nationkey] }
-                              BatchExchange { order: [], dist: HashShard([0, 1]) }
-                                BatchScan { table: partsupp, columns: [ps_partkey, ps_suppkey, ps_supplycost] }
-                        BatchExchange { order: [], dist: HashShard([0]) }
-                          BatchScan { table: orders, columns: [o_orderkey, o_orderdate] }
-                  BatchExchange { order: [], dist: HashShard([0]) }
-                    BatchScan { table: nation, columns: [n_nationkey, n_name] }
->>>>>>> a5100559
   stream_plan: |
     StreamMaterialize { columns: [nation, o_year, sum_profit], pk_columns: [nation, o_year] }
       StreamProject { exprs: [$0, $1, RoundDigit($3, 2:Int32)] }
         StreamHashAgg { group_keys: [$0, $1], aggs: [count, sum($2)] }
           StreamExchange { dist: HashShard([0, 1]) }
-<<<<<<< HEAD
             StreamProject { exprs: [$5, Extract('YEAR':Varchar, $4), (($1 * (1:Int32 - $2)) - ($3 * $0))] }
               StreamProject { exprs: [$0, $1, $2, $4, $5, $7] }
                 StreamHashJoin { type: Inner, predicate: $3 = $6 }
@@ -1212,36 +875,6 @@
                           StreamTableScan { table: orders, columns: [o_orderkey, o_orderdate, _row_id], pk_indices: [2] }
                   StreamExchange { dist: HashShard([0]) }
                     StreamTableScan { table: nation, columns: [n_nationkey, n_name, _row_id], pk_indices: [2] }
-=======
-            StreamProject { exprs: [$12, Extract('YEAR':Varchar, $5), (($1 * (1:Int32 - $2)) - ($4 * $0)), $6, $7, $8, $9, $10, $13] }
-              StreamHashJoin { type: Inner, predicate: $3 = $11 }
-                StreamExchange { dist: HashShard([3]) }
-                  StreamProject { exprs: [$1, $2, $3, $4, $5, $11, $6, $7, $8, $9, $12] }
-                    StreamHashJoin { type: Inner, predicate: $0 = $10 }
-                      StreamExchange { dist: HashShard([0]) }
-                        StreamProject { exprs: [$0, $3, $4, $5, $6, $12, $7, $8, $9, $13] }
-                          StreamHashJoin { type: Inner, predicate: $2 = $11 AND $1 = $10 }
-                            StreamExchange { dist: HashShard([1, 2]) }
-                              StreamProject { exprs: [$0, $1, $2, $3, $4, $5, $9, $6, $7, $10] }
-                                StreamHashJoin { type: Inner, predicate: $2 = $8 }
-                                  StreamExchange { dist: HashShard([2]) }
-                                    StreamProject { exprs: [$0, $1, $2, $3, $4, $5, $6, $8] }
-                                      StreamHashJoin { type: Inner, predicate: $1 = $7 }
-                                        StreamExchange { dist: HashShard([1]) }
-                                          StreamTableScan { table: lineitem, columns: [l_orderkey, l_partkey, l_suppkey, l_quantity, l_extendedprice, l_discount, _row_id], pk_indices: [6] }
-                                        StreamExchange { dist: HashShard([0]) }
-                                          StreamProject { exprs: [$0, $2] }
-                                            StreamFilter { predicate: Like($1, '%yellow%':Varchar) }
-                                              StreamTableScan { table: part, columns: [p_partkey, p_name, _row_id], pk_indices: [2] }
-                                  StreamExchange { dist: HashShard([0]) }
-                                    StreamTableScan { table: supplier, columns: [s_suppkey, s_nationkey, _row_id], pk_indices: [2] }
-                            StreamExchange { dist: HashShard([0, 1]) }
-                              StreamTableScan { table: partsupp, columns: [ps_partkey, ps_suppkey, ps_supplycost, _row_id], pk_indices: [3] }
-                      StreamExchange { dist: HashShard([0]) }
-                        StreamTableScan { table: orders, columns: [o_orderkey, o_orderdate, _row_id], pk_indices: [2] }
-                StreamExchange { dist: HashShard([0]) }
-                  StreamTableScan { table: nation, columns: [n_nationkey, n_name, _row_id], pk_indices: [2] }
->>>>>>> a5100559
 - id: tpch_q10
   before:
     - create_tables
@@ -1283,7 +916,6 @@
       BatchExchange { order: [], dist: Single }
         BatchProject { exprs: [$0, $1, $7, $2, $4, $5, $3, $6] }
           BatchHashAgg { group_keys: [$0, $1, $2, $3, $4, $5, $6], aggs: [sum($7)] }
-<<<<<<< HEAD
             BatchProject { exprs: [$0, $1, $4, $3, $6, $2, $5, ($7 * (1.00:Decimal - $8))] }
               BatchProject { exprs: [$0, $1, $2, $3, $4, $5, $7, $9, $10] }
                 BatchExchange { order: [], dist: HashShard([0, 1, 4, 3, 7, 2, 5]) }
@@ -1306,36 +938,12 @@
                       BatchExchange { order: [], dist: HashShard([0]) }
                         BatchFilter { predicate: ($3 = 'R':Varchar) }
                           BatchScan { table: lineitem, columns: [l_orderkey, l_extendedprice, l_discount, l_returnflag] }
-=======
-            BatchExchange { order: [], dist: HashShard([0, 1, 2, 3, 4, 5, 6]) }
-              BatchProject { exprs: [$0, $1, $4, $3, $7, $2, $5, ($9 * (1.00:Decimal - $10))] }
-                BatchHashJoin { type: Inner, predicate: $6 = $8 }
-                  BatchExchange { order: [], dist: HashShard([6]) }
-                    BatchProject { exprs: [$0, $1, $2, $4, $5, $6, $7, $9] }
-                      BatchHashJoin { type: Inner, predicate: $3 = $8 }
-                        BatchExchange { order: [], dist: HashShard([3]) }
-                          BatchProject { exprs: [$0, $1, $2, $3, $4, $5, $6, $7] }
-                            BatchHashJoin { type: Inner, predicate: $0 = $8 }
-                              BatchExchange { order: [], dist: HashShard([0]) }
-                                BatchScan { table: customer, columns: [c_custkey, c_name, c_address, c_nationkey, c_phone, c_acctbal, c_comment] }
-                              BatchExchange { order: [], dist: HashShard([1]) }
-                                BatchProject { exprs: [$0, $1] }
-                                  BatchFilter { predicate: ($2 >= '1994-01-01':Varchar::Date) AND ($2 < ('1994-01-01':Varchar::Date + '3 mons 00:00:00':Interval)) }
-                                    BatchScan { table: orders, columns: [o_orderkey, o_custkey, o_orderdate] }
-                        BatchExchange { order: [], dist: HashShard([0]) }
-                          BatchScan { table: nation, columns: [n_nationkey, n_name] }
-                  BatchExchange { order: [], dist: HashShard([0]) }
-                    BatchProject { exprs: [$0, $1, $2] }
-                      BatchFilter { predicate: ($3 = 'R':Varchar) }
-                        BatchScan { table: lineitem, columns: [l_orderkey, l_extendedprice, l_discount, l_returnflag] }
->>>>>>> a5100559
   stream_plan: |
     StreamMaterialize { columns: [c_custkey, c_name, revenue, c_acctbal, n_name, c_address, c_phone, c_comment], pk_columns: [c_custkey, c_name, c_acctbal, c_phone, n_name, c_address, c_comment], order_descs: [revenue, c_custkey, c_name, c_acctbal, c_phone, n_name, c_address, c_comment] }
       StreamTopN { order: [$2 DESC], limit: 20, offset: 0 }
         StreamExchange { dist: Single }
           StreamProject { exprs: [$0, $1, $8, $2, $4, $5, $3, $6] }
             StreamHashAgg { group_keys: [$0, $1, $2, $3, $4, $5, $6], aggs: [count, sum($7)] }
-<<<<<<< HEAD
               StreamProject { exprs: [$0, $1, $4, $3, $6, $2, $5, ($7 * (1.00:Decimal - $8))] }
                 StreamExchange { dist: HashShard([0, 1, 4, 3, 6, 2, 5]) }
                   StreamProject { exprs: [$0, $1, $2, $3, $4, $5, $7, $9, $10] }
@@ -1358,29 +966,6 @@
                         StreamExchange { dist: HashShard([0]) }
                           StreamFilter { predicate: ($3 = 'R':Varchar) }
                             StreamTableScan { table: lineitem, columns: [l_orderkey, l_extendedprice, l_discount, l_returnflag, _row_id], pk_indices: [4] }
-=======
-              StreamExchange { dist: HashShard([0, 1, 2, 3, 4, 5, 6]) }
-                StreamProject { exprs: [$0, $1, $4, $3, $7, $2, $5, ($12 * (1.00:Decimal - $13)), $8, $9, $10, $14] }
-                  StreamHashJoin { type: Inner, predicate: $6 = $11 }
-                    StreamExchange { dist: HashShard([6]) }
-                      StreamProject { exprs: [$0, $1, $2, $4, $5, $6, $7, $11, $8, $9, $12] }
-                        StreamHashJoin { type: Inner, predicate: $3 = $10 }
-                          StreamExchange { dist: HashShard([3]) }
-                            StreamProject { exprs: [$0, $1, $2, $3, $4, $5, $6, $8, $7, $10] }
-                              StreamHashJoin { type: Inner, predicate: $0 = $9 }
-                                StreamExchange { dist: HashShard([0]) }
-                                  StreamTableScan { table: customer, columns: [c_custkey, c_name, c_address, c_nationkey, c_phone, c_acctbal, c_comment, _row_id], pk_indices: [7] }
-                                StreamExchange { dist: HashShard([1]) }
-                                  StreamProject { exprs: [$0, $1, $3] }
-                                    StreamFilter { predicate: ($2 >= '1994-01-01':Varchar::Date) AND ($2 < ('1994-01-01':Varchar::Date + '3 mons 00:00:00':Interval)) }
-                                      StreamTableScan { table: orders, columns: [o_orderkey, o_custkey, o_orderdate, _row_id], pk_indices: [3] }
-                          StreamExchange { dist: HashShard([0]) }
-                            StreamTableScan { table: nation, columns: [n_nationkey, n_name, _row_id], pk_indices: [2] }
-                    StreamExchange { dist: HashShard([0]) }
-                      StreamProject { exprs: [$0, $1, $2, $4] }
-                        StreamFilter { predicate: ($3 = 'R':Varchar) }
-                          StreamTableScan { table: lineitem, columns: [l_orderkey, l_extendedprice, l_discount, l_returnflag, _row_id], pk_indices: [4] }
->>>>>>> a5100559
 - id: tpch_q11
   before:
     - create_tables
@@ -1461,7 +1046,6 @@
         BatchNestedLoopJoin { type: Inner, predicate: ($2 > $3) }
           BatchExchange { order: [], dist: Single }
             BatchHashAgg { group_keys: [$0], aggs: [sum($1), sum($1)] }
-<<<<<<< HEAD
               BatchProject { exprs: [$0, ($2 * $1)] }
                 BatchProject { exprs: [$0, $1, $2] }
                   BatchExchange { order: [], dist: HashShard([0]) }
@@ -1477,27 +1061,10 @@
                         BatchExchange { order: [], dist: HashShard([0]) }
                           BatchFilter { predicate: ($1 = 'ARGENTINA':Varchar) }
                             BatchScan { table: nation, columns: [n_nationkey, n_name] }
-=======
-              BatchExchange { order: [], dist: HashShard([0]) }
-                BatchProject { exprs: [$0, ($2 * $1)] }
-                  BatchHashJoin { type: Inner, predicate: $3 = $4 }
-                    BatchExchange { order: [], dist: HashShard([3]) }
-                      BatchProject { exprs: [$0, $2, $3, $5] }
-                        BatchHashJoin { type: Inner, predicate: $1 = $4 }
-                          BatchExchange { order: [], dist: HashShard([1]) }
-                            BatchScan { table: partsupp, columns: [ps_partkey, ps_suppkey, ps_availqty, ps_supplycost] }
-                          BatchExchange { order: [], dist: HashShard([0]) }
-                            BatchScan { table: supplier, columns: [s_suppkey, s_nationkey] }
-                    BatchExchange { order: [], dist: HashShard([0]) }
-                      BatchProject { exprs: [$0] }
-                        BatchFilter { predicate: ($1 = 'ARGENTINA':Varchar) }
-                          BatchScan { table: nation, columns: [n_nationkey, n_name] }
->>>>>>> a5100559
           BatchProject { exprs: [($0 * 0.0001000000:Decimal)] }
             BatchSimpleAgg { aggs: [sum($0)] }
               BatchExchange { order: [], dist: Single }
                 BatchProject { exprs: [($1 * $0)] }
-<<<<<<< HEAD
                   BatchProject { exprs: [$0, $1] }
                     BatchHashJoin { type: Inner, predicate: $2 = $3 }
                       BatchProject { exprs: [$1, $2, $4] }
@@ -1511,20 +1078,6 @@
                         BatchExchange { order: [], dist: HashShard([0]) }
                           BatchFilter { predicate: ($1 = 'ARGENTINA':Varchar) }
                             BatchScan { table: nation, columns: [n_nationkey, n_name] }
-=======
-                  BatchHashJoin { type: Inner, predicate: $2 = $3 }
-                    BatchExchange { order: [], dist: HashShard([2]) }
-                      BatchProject { exprs: [$1, $2, $4] }
-                        BatchHashJoin { type: Inner, predicate: $0 = $3 }
-                          BatchExchange { order: [], dist: HashShard([0]) }
-                            BatchScan { table: partsupp, columns: [ps_suppkey, ps_availqty, ps_supplycost] }
-                          BatchExchange { order: [], dist: HashShard([0]) }
-                            BatchScan { table: supplier, columns: [s_suppkey, s_nationkey] }
-                    BatchExchange { order: [], dist: HashShard([0]) }
-                      BatchProject { exprs: [$0] }
-                        BatchFilter { predicate: ($1 = 'ARGENTINA':Varchar) }
-                          BatchScan { table: nation, columns: [n_nationkey, n_name] }
->>>>>>> a5100559
 - id: tpch_q12
   before:
     - create_tables
@@ -1561,7 +1114,6 @@
     BatchExchange { order: [$0 ASC], dist: Single }
       BatchSort { order: [$0 ASC] }
         BatchHashAgg { group_keys: [$0], aggs: [sum($1), sum($2)] }
-<<<<<<< HEAD
           BatchProject { exprs: [$1, Case((($0 = '1-URGENT':Varchar) OR ($0 = '2-HIGH':Varchar)), 1:Int32, 0:Int32), Case((($0 <> '1-URGENT':Varchar) AND ($0 <> '2-HIGH':Varchar)), 1:Int32, 0:Int32)] }
             BatchProject { exprs: [$1, $3] }
               BatchExchange { order: [], dist: HashShard([3]) }
@@ -1585,29 +1137,6 @@
                   StreamExchange { dist: HashShard([0]) }
                     StreamFilter { predicate: In($4, 'FOB':Varchar, 'SHIP':Varchar) AND ($2 < $3) AND ($1 < $2) AND ($3 >= '1994-01-01':Varchar::Date) AND ($3 < ('1994-01-01':Varchar::Date + '1 year 00:00:00':Interval)) }
                       StreamTableScan { table: lineitem, columns: [l_orderkey, l_shipdate, l_commitdate, l_receiptdate, l_shipmode, _row_id], pk_indices: [5] }
-=======
-          BatchExchange { order: [], dist: HashShard([0]) }
-            BatchProject { exprs: [$3, Case((($1 = '1-URGENT':Varchar) OR ($1 = '2-HIGH':Varchar)), 1:Int32, 0:Int32), Case((($1 <> '1-URGENT':Varchar) AND ($1 <> '2-HIGH':Varchar)), 1:Int32, 0:Int32)] }
-              BatchHashJoin { type: Inner, predicate: $0 = $2 }
-                BatchExchange { order: [], dist: HashShard([0]) }
-                  BatchScan { table: orders, columns: [o_orderkey, o_orderpriority] }
-                BatchExchange { order: [], dist: HashShard([0]) }
-                  BatchProject { exprs: [$0, $4] }
-                    BatchFilter { predicate: In($4, 'FOB':Varchar, 'SHIP':Varchar) AND ($2 < $3) AND ($1 < $2) AND ($3 >= '1994-01-01':Varchar::Date) AND ($3 < ('1994-01-01':Varchar::Date + '1 year 00:00:00':Interval)) }
-                      BatchScan { table: lineitem, columns: [l_orderkey, l_shipdate, l_commitdate, l_receiptdate, l_shipmode] }
-  stream_plan: |
-    StreamMaterialize { columns: [l_shipmode, agg#0(hidden), high_line_count, low_line_count], pk_columns: [l_shipmode] }
-      StreamHashAgg { group_keys: [$0], aggs: [count, sum($1), sum($2)] }
-        StreamExchange { dist: HashShard([0]) }
-          StreamProject { exprs: [$4, Case((($1 = '1-URGENT':Varchar) OR ($1 = '2-HIGH':Varchar)), 1:Int32, 0:Int32), Case((($1 <> '1-URGENT':Varchar) AND ($1 <> '2-HIGH':Varchar)), 1:Int32, 0:Int32), $2, $5] }
-            StreamHashJoin { type: Inner, predicate: $0 = $3 }
-              StreamExchange { dist: HashShard([0]) }
-                StreamTableScan { table: orders, columns: [o_orderkey, o_orderpriority, _row_id], pk_indices: [2] }
-              StreamExchange { dist: HashShard([0]) }
-                StreamProject { exprs: [$0, $4, $5] }
-                  StreamFilter { predicate: In($4, 'FOB':Varchar, 'SHIP':Varchar) AND ($2 < $3) AND ($1 < $2) AND ($3 >= '1994-01-01':Varchar::Date) AND ($3 < ('1994-01-01':Varchar::Date + '1 year 00:00:00':Interval)) }
-                    StreamTableScan { table: lineitem, columns: [l_orderkey, l_shipdate, l_commitdate, l_receiptdate, l_shipmode, _row_id], pk_indices: [5] }
->>>>>>> a5100559
 - id: tpch_q13
   before:
     - create_tables
@@ -1682,7 +1211,6 @@
     BatchProject { exprs: [((100.00:Decimal * $0) / $1)] }
       BatchSimpleAgg { aggs: [sum($0), sum($1)] }
         BatchExchange { order: [], dist: Single }
-<<<<<<< HEAD
           BatchProject { exprs: [Case(Like($2, 'PROMO%':Varchar), ($0 * (1:Int32 - $1)), 0:Int32::Decimal), ($0 * (1:Int32 - $1))] }
             BatchProject { exprs: [$1, $2, $4] }
               BatchHashJoin { type: Inner, predicate: $0 = $3 }
@@ -1692,22 +1220,11 @@
                       BatchScan { table: lineitem, columns: [l_partkey, l_extendedprice, l_discount, l_shipdate] }
                 BatchExchange { order: [], dist: HashShard([0]) }
                   BatchScan { table: part, columns: [p_partkey, p_type] }
-=======
-          BatchProject { exprs: [Case(Like($4, 'PROMO%':Varchar), ($1 * (1:Int32 - $2)), 0:Int32::Decimal), ($1 * (1:Int32 - $2))] }
-            BatchHashJoin { type: Inner, predicate: $0 = $3 }
-              BatchExchange { order: [], dist: HashShard([0]) }
-                BatchProject { exprs: [$0, $1, $2] }
-                  BatchFilter { predicate: ($3 >= '1995-09-01':Varchar::Date) AND ($3 < ('1995-09-01':Varchar::Date + '1 mon 00:00:00':Interval)) }
-                    BatchScan { table: lineitem, columns: [l_partkey, l_extendedprice, l_discount, l_shipdate] }
-              BatchExchange { order: [], dist: HashShard([0]) }
-                BatchScan { table: part, columns: [p_partkey, p_type] }
->>>>>>> a5100559
   stream_plan: |
     StreamMaterialize { columns: [promo_revenue, agg#0(hidden), agg#1(hidden), agg#2(hidden)], pk_columns: [agg#0, agg#1, agg#2] }
       StreamProject { exprs: [((100.00:Decimal * $1) / $2), $0, $1, $2] }
         StreamSimpleAgg { aggs: [count, sum($0), sum($1)] }
           StreamExchange { dist: Single }
-<<<<<<< HEAD
             StreamProject { exprs: [Case(Like($2, 'PROMO%':Varchar), ($0 * (1:Int32 - $1)), 0:Int32::Decimal), ($0 * (1:Int32 - $1))] }
               StreamProject { exprs: [$1, $2, $5] }
                 StreamHashJoin { type: Inner, predicate: $0 = $4 }
@@ -1717,16 +1234,6 @@
                         StreamTableScan { table: lineitem, columns: [l_partkey, l_extendedprice, l_discount, l_shipdate, _row_id], pk_indices: [4] }
                   StreamExchange { dist: HashShard([0]) }
                     StreamTableScan { table: part, columns: [p_partkey, p_type, _row_id], pk_indices: [2] }
-=======
-            StreamProject { exprs: [Case(Like($5, 'PROMO%':Varchar), ($1 * (1:Int32 - $2)), 0:Int32::Decimal), ($1 * (1:Int32 - $2)), $3, $6] }
-              StreamHashJoin { type: Inner, predicate: $0 = $4 }
-                StreamExchange { dist: HashShard([0]) }
-                  StreamProject { exprs: [$0, $1, $2, $4] }
-                    StreamFilter { predicate: ($3 >= '1995-09-01':Varchar::Date) AND ($3 < ('1995-09-01':Varchar::Date + '1 mon 00:00:00':Interval)) }
-                      StreamTableScan { table: lineitem, columns: [l_partkey, l_extendedprice, l_discount, l_shipdate, _row_id], pk_indices: [4] }
-                StreamExchange { dist: HashShard([0]) }
-                  StreamTableScan { table: part, columns: [p_partkey, p_type, _row_id], pk_indices: [2] }
->>>>>>> a5100559
 - id: tpch_q15
   before:
     - create_tables
@@ -1797,21 +1304,12 @@
                           BatchFilter { predicate: ($3 >= '1993-01-01':Varchar::Date) AND ($3 < ('1993-01-01':Varchar::Date + '3 mons 00:00:00':Interval)) }
                             BatchScan { table: lineitem, columns: [l_suppkey, l_extendedprice, l_discount, l_shipdate] }
   stream_plan: |
-<<<<<<< HEAD
     StreamMaterialize { columns: [s_suppkey, s_name, s_address, s_phone, total_revenue], pk_columns: [], order_descs: [s_suppkey] }
       StreamExchange { dist: HashShard([]) }
         StreamProject { exprs: [$0, $1, $2, $3, $4] }
           StreamHashJoin { type: Inner, predicate: $4 = $6 }
             StreamExchange { dist: HashShard([4]) }
               StreamProject { exprs: [$0, $1, $2, $3, $7] }
-=======
-    StreamMaterialize { columns: [s_suppkey, s_name, s_address, s_phone, total_revenue, _row_id(hidden), l_suppkey(hidden), agg#0(hidden), agg#1(hidden)], pk_columns: [_row_id, l_suppkey, agg#0, agg#1], order_descs: [s_suppkey, _row_id, l_suppkey, agg#0, agg#1] }
-      StreamExchange { dist: HashShard([5, 6, 7, 8]) }
-        StreamProject { exprs: [$0, $1, $2, $3, $4, $5, $6, $7, $8] }
-          StreamHashJoin { type: Inner, predicate: $4 = $8 }
-            StreamExchange { dist: HashShard([4]) }
-              StreamProject { exprs: [$0, $1, $2, $3, $7, $4, $5] }
->>>>>>> a5100559
                 StreamHashJoin { type: Inner, predicate: $0 = $5 }
                   StreamExchange { dist: HashShard([0]) }
                     StreamTableScan { table: supplier, columns: [s_suppkey, s_name, s_address, s_phone, _row_id], pk_indices: [4] }
@@ -1885,19 +1383,11 @@
   stream_plan: |
     StreamMaterialize { columns: [p_brand, p_type, p_size, agg#0(hidden), supplier_cnt], pk_columns: [p_brand, p_type, p_size], order_descs: [supplier_cnt, p_brand, p_type, p_size] }
       StreamHashAgg { group_keys: [$0, $1, $2], aggs: [count, count($3)] }
-<<<<<<< HEAD
         StreamProject { exprs: [$1, $2, $3, $0] }
           StreamExchange { dist: HashShard([1, 2, 3]) }
             StreamHashJoin { type: LeftAnti, predicate: $0 = $4 }
               StreamExchange { dist: HashShard([0]) }
                 StreamProject { exprs: [$1, $4, $5, $6] }
-=======
-        StreamExchange { dist: HashShard([0, 1, 2]) }
-          StreamProject { exprs: [$1, $2, $3, $0, $4, $5] }
-            StreamHashJoin { type: LeftAnti, predicate: $0 = $6 }
-              StreamExchange { dist: HashShard([0]) }
-                StreamProject { exprs: [$1, $4, $5, $6, $2, $7] }
->>>>>>> a5100559
                   StreamHashJoin { type: Inner, predicate: $0 = $3 }
                     StreamExchange { dist: HashShard([0]) }
                       StreamTableScan { table: partsupp, columns: [ps_partkey, ps_suppkey, _row_id], pk_indices: [2] }
@@ -2035,21 +1525,12 @@
       StreamTopN { order: [$4 DESC, $3 ASC], limit: 100, offset: 0 }
         StreamExchange { dist: Single }
           StreamHashAgg { group_keys: [$0, $1, $2, $3, $4], aggs: [count, sum($5)] }
-<<<<<<< HEAD
             StreamProject { exprs: [$1, $0, $2, $4, $3, $5] }
               StreamHashJoin { type: LeftSemi, predicate: $2 = $6 }
                 StreamProject { exprs: [$0, $1, $2, $3, $4, $6] }
                   StreamHashJoin { type: Inner, predicate: $2 = $5 }
                     StreamExchange { dist: HashShard([2]) }
                       StreamProject { exprs: [$0, $1, $3, $5, $6] }
-=======
-            StreamProject { exprs: [$1, $0, $2, $4, $3, $5, $6, $7, $8] }
-              StreamHashJoin { type: LeftSemi, predicate: $2 = $9 }
-                StreamProject { exprs: [$0, $1, $2, $3, $4, $8, $5, $6, $9] }
-                  StreamHashJoin { type: Inner, predicate: $2 = $7 }
-                    StreamExchange { dist: HashShard([2]) }
-                      StreamProject { exprs: [$0, $1, $3, $5, $6, $2, $7] }
->>>>>>> a5100559
                         StreamHashJoin { type: Inner, predicate: $0 = $4 }
                           StreamExchange { dist: HashShard([0]) }
                             StreamTableScan { table: customer, columns: [c_custkey, c_name, _row_id], pk_indices: [2] }
@@ -2104,7 +1585,6 @@
   batch_plan: |
     BatchSimpleAgg { aggs: [sum($0)] }
       BatchExchange { order: [], dist: Single }
-<<<<<<< HEAD
         BatchProject { exprs: [($0 * (1:Int32 - $1))] }
           BatchProject { exprs: [$2, $3] }
             BatchFilter { predicate: ((((((($5 = 'Brand#52':Varchar) AND In($7, 'SM CASE':Varchar, 'SM BOX':Varchar, 'SM PACK':Varchar, 'SM PKG':Varchar)) AND ($1 >= 1:Int32)) AND ($1 <= 11:Int32)) AND ($6 <= 5:Int32)) OR ((((($5 = 'Brand#24':Varchar) AND In($7, 'MED BAG':Varchar, 'MED BOX':Varchar, 'MED PKG':Varchar, 'MED PACK':Varchar)) AND ($1 >= 30:Int32)) AND ($1 <= 40:Int32)) AND ($6 <= 10:Int32))) OR ((((($5 = 'Brand#32':Varchar) AND In($7, 'LG CASE':Varchar, 'LG BOX':Varchar, 'LG PACK':Varchar, 'LG PKG':Varchar)) AND ($1 >= 10:Int32)) AND ($1 <= 20:Int32)) AND ($6 <= 15:Int32))) }
@@ -2116,23 +1596,10 @@
                 BatchExchange { order: [], dist: HashShard([0]) }
                   BatchFilter { predicate: ($2 >= 1:Int32) }
                     BatchScan { table: part, columns: [p_partkey, p_brand, p_size, p_container] }
-=======
-        BatchProject { exprs: [($2 * (1:Int32 - $3))] }
-          BatchFilter { predicate: ((((((($5 = 'Brand#52':Varchar) AND In($7, 'SM CASE':Varchar, 'SM BOX':Varchar, 'SM PACK':Varchar, 'SM PKG':Varchar)) AND ($1 >= 1:Int32)) AND ($1 <= 11:Int32)) AND ($6 <= 5:Int32)) OR ((((($5 = 'Brand#24':Varchar) AND In($7, 'MED BAG':Varchar, 'MED BOX':Varchar, 'MED PKG':Varchar, 'MED PACK':Varchar)) AND ($1 >= 30:Int32)) AND ($1 <= 40:Int32)) AND ($6 <= 10:Int32))) OR ((((($5 = 'Brand#32':Varchar) AND In($7, 'LG CASE':Varchar, 'LG BOX':Varchar, 'LG PACK':Varchar, 'LG PKG':Varchar)) AND ($1 >= 10:Int32)) AND ($1 <= 20:Int32)) AND ($6 <= 15:Int32))) }
-            BatchHashJoin { type: Inner, predicate: $0 = $4 }
-              BatchExchange { order: [], dist: HashShard([0]) }
-                BatchProject { exprs: [$0, $1, $2, $3] }
-                  BatchFilter { predicate: In($5, 'AIR':Varchar, 'AIR REG':Varchar) AND ($4 = 'DELIVER IN PERSON':Varchar) }
-                    BatchScan { table: lineitem, columns: [l_partkey, l_quantity, l_extendedprice, l_discount, l_shipinstruct, l_shipmode] }
-              BatchExchange { order: [], dist: HashShard([0]) }
-                BatchFilter { predicate: ($2 >= 1:Int32) }
-                  BatchScan { table: part, columns: [p_partkey, p_brand, p_size, p_container] }
->>>>>>> a5100559
   stream_plan: |
     StreamMaterialize { columns: [agg#0(hidden), revenue], pk_columns: [agg#0, revenue] }
       StreamSimpleAgg { aggs: [count, sum($0)] }
         StreamExchange { dist: Single }
-<<<<<<< HEAD
           StreamProject { exprs: [($0 * (1:Int32 - $1))] }
             StreamProject { exprs: [$2, $3] }
               StreamFilter { predicate: ((((((($6 = 'Brand#52':Varchar) AND In($8, 'SM CASE':Varchar, 'SM BOX':Varchar, 'SM PACK':Varchar, 'SM PKG':Varchar)) AND ($1 >= 1:Int32)) AND ($1 <= 11:Int32)) AND ($7 <= 5:Int32)) OR ((((($6 = 'Brand#24':Varchar) AND In($8, 'MED BAG':Varchar, 'MED BOX':Varchar, 'MED PKG':Varchar, 'MED PACK':Varchar)) AND ($1 >= 30:Int32)) AND ($1 <= 40:Int32)) AND ($7 <= 10:Int32))) OR ((((($6 = 'Brand#32':Varchar) AND In($8, 'LG CASE':Varchar, 'LG BOX':Varchar, 'LG PACK':Varchar, 'LG PKG':Varchar)) AND ($1 >= 10:Int32)) AND ($1 <= 20:Int32)) AND ($7 <= 15:Int32))) }
@@ -2144,18 +1611,6 @@
                   StreamExchange { dist: HashShard([0]) }
                     StreamFilter { predicate: ($2 >= 1:Int32) }
                       StreamTableScan { table: part, columns: [p_partkey, p_brand, p_size, p_container, _row_id], pk_indices: [4] }
-=======
-          StreamProject { exprs: [($2 * (1:Int32 - $3)), $4, $9] }
-            StreamFilter { predicate: ((((((($6 = 'Brand#52':Varchar) AND In($8, 'SM CASE':Varchar, 'SM BOX':Varchar, 'SM PACK':Varchar, 'SM PKG':Varchar)) AND ($1 >= 1:Int32)) AND ($1 <= 11:Int32)) AND ($7 <= 5:Int32)) OR ((((($6 = 'Brand#24':Varchar) AND In($8, 'MED BAG':Varchar, 'MED BOX':Varchar, 'MED PKG':Varchar, 'MED PACK':Varchar)) AND ($1 >= 30:Int32)) AND ($1 <= 40:Int32)) AND ($7 <= 10:Int32))) OR ((((($6 = 'Brand#32':Varchar) AND In($8, 'LG CASE':Varchar, 'LG BOX':Varchar, 'LG PACK':Varchar, 'LG PKG':Varchar)) AND ($1 >= 10:Int32)) AND ($1 <= 20:Int32)) AND ($7 <= 15:Int32))) }
-              StreamHashJoin { type: Inner, predicate: $0 = $5 }
-                StreamExchange { dist: HashShard([0]) }
-                  StreamProject { exprs: [$0, $1, $2, $3, $6] }
-                    StreamFilter { predicate: In($5, 'AIR':Varchar, 'AIR REG':Varchar) AND ($4 = 'DELIVER IN PERSON':Varchar) }
-                      StreamTableScan { table: lineitem, columns: [l_partkey, l_quantity, l_extendedprice, l_discount, l_shipinstruct, l_shipmode, _row_id], pk_indices: [6] }
-                StreamExchange { dist: HashShard([0]) }
-                  StreamFilter { predicate: ($2 >= 1:Int32) }
-                    StreamTableScan { table: part, columns: [p_partkey, p_brand, p_size, p_container, _row_id], pk_indices: [4] }
->>>>>>> a5100559
 - id: tpch_q20
   before:
     - create_tables
@@ -2231,21 +1686,12 @@
                               BatchFilter { predicate: ($3 >= '1994-01-01':Varchar::Date) AND ($3 < ('1994-01-01':Varchar::Date + '1 year 00:00:00':Interval)) }
                                 BatchScan { table: lineitem, columns: [l_partkey, l_suppkey, l_quantity, l_shipdate] }
   stream_plan: |
-<<<<<<< HEAD
     StreamMaterialize { columns: [s_name, s_address], pk_columns: [], order_descs: [s_name] }
       StreamExchange { dist: HashShard([]) }
         StreamProject { exprs: [$1, $2] }
           StreamHashJoin { type: LeftSemi, predicate: $0 = $3 }
             StreamExchange { dist: HashShard([0]) }
               StreamProject { exprs: [$0, $1, $2] }
-=======
-    StreamMaterialize { columns: [s_name, s_address, _row_id(hidden), _row_id#1(hidden)], pk_columns: [_row_id, _row_id#1], order_descs: [s_name, _row_id, _row_id#1] }
-      StreamExchange { dist: HashShard([2, 3]) }
-        StreamProject { exprs: [$1, $2, $3, $4] }
-          StreamHashJoin { type: LeftSemi, predicate: $0 = $5 }
-            StreamExchange { dist: HashShard([0]) }
-              StreamProject { exprs: [$0, $1, $2, $4, $6] }
->>>>>>> a5100559
                 StreamHashJoin { type: Inner, predicate: $3 = $5 }
                   StreamExchange { dist: HashShard([3]) }
                     StreamTableScan { table: supplier, columns: [s_suppkey, s_name, s_address, s_nationkey, _row_id], pk_indices: [4] }
@@ -2358,7 +1804,6 @@
         StreamExchange { dist: Single }
           StreamHashAgg { group_keys: [$0], aggs: [count, count] }
             StreamExchange { dist: HashShard([0]) }
-<<<<<<< HEAD
               StreamProject { exprs: [$0] }
                 StreamHashJoin { type: LeftAnti, predicate: $1 = $3 AND ($4 <> $2) }
                   StreamHashJoin { type: LeftSemi, predicate: $1 = $3 AND ($4 <> $2) }
@@ -2369,18 +1814,6 @@
                             StreamHashJoin { type: Inner, predicate: $1 = $4 }
                               StreamExchange { dist: HashShard([1]) }
                                 StreamProject { exprs: [$1, $2, $4, $5] }
-=======
-              StreamProject { exprs: [$0, $3, $4, $5, $6] }
-                StreamHashJoin { type: LeftAnti, predicate: $1 = $7 AND ($8 <> $2) }
-                  StreamHashJoin { type: LeftSemi, predicate: $1 = $7 AND ($8 <> $2) }
-                    StreamProject { exprs: [$0, $1, $2, $3, $4, $5, $7] }
-                      StreamHashJoin { type: Inner, predicate: $1 = $6 }
-                        StreamExchange { dist: HashShard([1]) }
-                          StreamProject { exprs: [$0, $2, $3, $4, $5, $7] }
-                            StreamHashJoin { type: Inner, predicate: $1 = $6 }
-                              StreamExchange { dist: HashShard([1]) }
-                                StreamProject { exprs: [$1, $2, $4, $5, $3, $6] }
->>>>>>> a5100559
                                   StreamHashJoin { type: Inner, predicate: $0 = $5 }
                                     StreamExchange { dist: HashShard([0]) }
                                       StreamTableScan { table: supplier, columns: [s_suppkey, s_name, s_nationkey, _row_id], pk_indices: [3] }
@@ -2449,7 +1882,6 @@
         BatchHashAgg { group_keys: [$0], aggs: [count, sum($1)] }
           BatchExchange { order: [], dist: HashShard([0]) }
             BatchProject { exprs: [Substr($0, 1:Int32, 2:Int32), $1] }
-<<<<<<< HEAD
               BatchProject { exprs: [$0, $1] }
                 BatchExchange { order: [], dist: AnyShard }
                   BatchNestedLoopJoin { type: Inner, predicate: ($1 > $2) }
@@ -2466,21 +1898,4 @@
                         BatchExchange { order: [], dist: Single }
                           BatchProject { exprs: [$1] }
                             BatchFilter { predicate: ($1 > 0.00:Decimal) AND In(Substr($0, 1:Int32, 2:Int32), '30':Varchar, '24':Varchar, '31':Varchar, '38':Varchar, '25':Varchar, '34':Varchar, '37':Varchar) }
-                              BatchScan { table: customer, columns: [c_phone, c_acctbal] }
-=======
-              BatchNestedLoopJoin { type: Inner, predicate: ($1 > $2) }
-                BatchExchange { order: [], dist: Single }
-                  BatchProject { exprs: [$1, $2] }
-                    BatchHashJoin { type: LeftAnti, predicate: $0 = $3 }
-                      BatchExchange { order: [], dist: HashShard([0]) }
-                        BatchFilter { predicate: In(Substr($1, 1:Int32, 2:Int32), '30':Varchar, '24':Varchar, '31':Varchar, '38':Varchar, '25':Varchar, '34':Varchar, '37':Varchar) }
-                          BatchScan { table: customer, columns: [c_custkey, c_phone, c_acctbal] }
-                      BatchExchange { order: [], dist: HashShard([0]) }
-                        BatchScan { table: orders, columns: [o_custkey] }
-                BatchProject { exprs: [($0 / $1)] }
-                  BatchSimpleAgg { aggs: [sum($0), count($0)] }
-                    BatchExchange { order: [], dist: Single }
-                      BatchProject { exprs: [$1] }
-                        BatchFilter { predicate: ($1 > 0.00:Decimal) AND In(Substr($0, 1:Int32, 2:Int32), '30':Varchar, '24':Varchar, '31':Varchar, '38':Varchar, '25':Varchar, '34':Varchar, '37':Varchar) }
-                          BatchScan { table: customer, columns: [c_phone, c_acctbal] }
->>>>>>> a5100559
+                              BatchScan { table: customer, columns: [c_phone, c_acctbal] }