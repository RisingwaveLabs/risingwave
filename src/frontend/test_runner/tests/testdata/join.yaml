- sql: |
    create table t1 (v1 int, v2 int);
    create table t2 (v3 int, v4 int);
    create table t3 (v5 int, v6 int);
    select * from t1, t2, t3 where t1.v1 = t2.v3 and t1.v1 = t3.v5;
  logical_plan: |
    LogicalProject { exprs: [$1, $2, $4, $5, $7, $8] }
      LogicalFilter { predicate: ($1 = $4) AND ($1 = $7) }
        LogicalJoin { type: Inner, on: true }
          LogicalJoin { type: Inner, on: true }
            LogicalScan { table: t1, columns: [_row_id, v1, v2] }
            LogicalScan { table: t2, columns: [_row_id, v3, v4] }
          LogicalScan { table: t3, columns: [_row_id, v5, v6] }
  stream_plan: |
    StreamMaterialize { columns: [v1, v2, _row_id(hidden), v3, v4, _row_id#1(hidden), v5, v6, _row_id#2(hidden)], pk_columns: [_row_id, _row_id#1, _row_id#2] }
      StreamExchange { dist: HashShard([2, 5, 8]) }
        StreamHashJoin { type: Inner, predicate: $0 = $6 }
          StreamHashJoin { type: Inner, predicate: $0 = $3 }
            StreamExchange { dist: HashShard([0]) }
              StreamTableScan { table: t1, columns: [v1, v2, _row_id], pk_indices: [2] }
            StreamExchange { dist: HashShard([0]) }
              StreamTableScan { table: t2, columns: [v3, v4, _row_id], pk_indices: [2] }
          StreamExchange { dist: HashShard([0]) }
            StreamTableScan { table: t3, columns: [v5, v6, _row_id], pk_indices: [2] }
- sql: |
    /* self join */
    create table t (v1 int, v2 int);
    select t1.v1 as t1v1, t2.v1 as t2v1 from t t1 join t t2 on t1.v1 = t2.v1;
  logical_plan: |
    LogicalProject { exprs: [$1, $4] }
      LogicalJoin { type: Inner, on: ($1 = $4) }
        LogicalScan { table: t, columns: [_row_id, v1, v2] }
        LogicalScan { table: t, columns: [_row_id, v1, v2] }
  stream_plan: |
    StreamMaterialize { columns: [t1v1, _row_id(hidden), t2v1, _row_id#1(hidden)], pk_columns: [_row_id, _row_id#1] }
      StreamExchange { dist: HashShard([1, 3]) }
        StreamHashJoin { type: Inner, predicate: $0 = $2 }
          StreamExchange { dist: HashShard([0]) }
            StreamTableScan { table: t, columns: [v1, _row_id], pk_indices: [1] }
          StreamExchange { dist: HashShard([0]) }
            StreamTableScan { table: t, columns: [v1, _row_id], pk_indices: [1] }
- sql: |
    create table t1 (v1 int, v2 int);
    create table t2 (v1 int, v2 int);
    create table t3 (v1 int, v2 int);
    select t1.v1 as t1_v1, t1.v2 as t1_v2, t2.v1 as t2_v1, t2.v2 as t2_v2, t3.v1 as t3_v1, t3.v2 as t3_v2 from t1 join t2 on (t1.v1 = t2.v1) join t3 on (t2.v2 = t3.v2);
  batch_plan: |
    BatchExchange { order: [], dist: Single }
      BatchHashJoin { type: Inner, predicate: $3 = $5 }
        BatchExchange { order: [], dist: HashShard([3]) }
          BatchHashJoin { type: Inner, predicate: $0 = $2 }
            BatchExchange { order: [], dist: HashShard([0]) }
              BatchScan { table: t1, columns: [v1, v2] }
            BatchExchange { order: [], dist: HashShard([0]) }
              BatchScan { table: t2, columns: [v1, v2] }
        BatchExchange { order: [], dist: HashShard([1]) }
          BatchScan { table: t3, columns: [v1, v2] }
  batch_local_plan: |
    BatchHashJoin { type: Inner, predicate: $3 = $5 }
      BatchHashJoin { type: Inner, predicate: $0 = $2 }
        BatchExchange { order: [], dist: Single }
          BatchScan { table: t1, columns: [v1, v2] }
        BatchExchange { order: [], dist: Single }
          BatchScan { table: t2, columns: [v1, v2] }
      BatchExchange { order: [], dist: Single }
        BatchScan { table: t3, columns: [v1, v2] }
  stream_plan: |
    StreamMaterialize { columns: [t1_v1, t1_v2, _row_id(hidden), t2_v1, t2_v2, _row_id#1(hidden), t3_v1, t3_v2, _row_id#2(hidden)], pk_columns: [_row_id, _row_id#1, _row_id#2] }
      StreamExchange { dist: HashShard([2, 5, 8]) }
        StreamHashJoin { type: Inner, predicate: $4 = $7 }
          StreamExchange { dist: HashShard([4]) }
            StreamHashJoin { type: Inner, predicate: $0 = $3 }
              StreamExchange { dist: HashShard([0]) }
                StreamTableScan { table: t1, columns: [v1, v2, _row_id], pk_indices: [2] }
              StreamExchange { dist: HashShard([0]) }
                StreamTableScan { table: t2, columns: [v1, v2, _row_id], pk_indices: [2] }
          StreamExchange { dist: HashShard([1]) }
            StreamTableScan { table: t3, columns: [v1, v2, _row_id], pk_indices: [2] }
- sql: |
    create table t1 (v1 int not null, v2 int not null);
    create table t2 (v1 int not null, v2 int not null);
    select t1.v2 as t1_v2, t2.v2 as t2_v2 from t1 join t2 on t1.v1 = t2.v1;
  batch_plan: |
    BatchExchange { order: [], dist: Single }
      BatchProject { exprs: [$1, $3] }
        BatchHashJoin { type: Inner, predicate: $0 = $2 }
          BatchExchange { order: [], dist: HashShard([0]) }
            BatchScan { table: t1, columns: [v1, v2] }
          BatchExchange { order: [], dist: HashShard([0]) }
            BatchScan { table: t2, columns: [v1, v2] }
  batch_local_plan: |
    BatchProject { exprs: [$1, $3] }
      BatchHashJoin { type: Inner, predicate: $0 = $2 }
        BatchExchange { order: [], dist: Single }
          BatchScan { table: t1, columns: [v1, v2] }
        BatchExchange { order: [], dist: Single }
          BatchScan { table: t2, columns: [v1, v2] }
  stream_plan: |
    StreamMaterialize { columns: [t1_v2, t2_v2, _row_id(hidden), _row_id#1(hidden)], pk_columns: [_row_id, _row_id#1] }
      StreamExchange { dist: HashShard([2, 3]) }
        StreamProject { exprs: [$1, $4, $2, $5] }
          StreamHashJoin { type: Inner, predicate: $0 = $3 }
            StreamExchange { dist: HashShard([0]) }
              StreamTableScan { table: t1, columns: [v1, v2, _row_id], pk_indices: [2] }
            StreamExchange { dist: HashShard([0]) }
              StreamTableScan { table: t2, columns: [v1, v2, _row_id], pk_indices: [2] }
- sql: |
    create table t1 (v1 int not null, v2 int not null);
    create table t2 (v1 int not null, v2 int not null);
    select t1.v2 as t1_v2, t2.v2 as t2_v2 from t1 join t2 on t1.v1 > t2.v1 and t1.v2 < 10;
  batch_plan: |
    BatchProject { exprs: [$1, $3] }
      BatchNestedLoopJoin { type: Inner, predicate: ($0 > $2) }
        BatchExchange { order: [], dist: Single }
          BatchFilter { predicate: ($1 < 10:Int32) }
            BatchScan { table: t1, columns: [v1, v2] }
        BatchExchange { order: [], dist: Single }
          BatchScan { table: t2, columns: [v1, v2] }
  batch_local_plan: |
    BatchProject { exprs: [$1, $3] }
      BatchNestedLoopJoin { type: Inner, predicate: ($0 > $2) }
        BatchExchange { order: [], dist: Single }
          BatchFilter { predicate: ($1 < 10:Int32) }
            BatchScan { table: t1, columns: [v1, v2] }
        BatchExchange { order: [], dist: Single }
          BatchScan { table: t2, columns: [v1, v2] }
- sql: |
    create table t1 (v1 int, v2 float);
    create table t2 (v3 int, v4 numeric, v5 bigint);
    select * from t1, t2 where t1.v1 = t2.v3;
  stream_plan: |
    StreamMaterialize { columns: [v1, v2, _row_id(hidden), v3, v4, v5, _row_id#1(hidden)], pk_columns: [_row_id, _row_id#1] }
      StreamExchange { dist: HashShard([2, 6]) }
        StreamDeltaHashJoin { type: Inner, predicate: $0 = $3 }
          StreamExchange { dist: HashShard([0]) }
            StreamTableScan { table: t1, columns: [v1, v2, _row_id], pk_indices: [2] }
          StreamExchange { dist: HashShard([0]) }
            StreamTableScan { table: t2, columns: [v3, v4, v5, _row_id], pk_indices: [3] }
  with_config_map:
    RW_FORCE_DELTA_JOIN: "true"
- sql: |
<<<<<<< HEAD
    create table t1 (v1 int, v2 int);
    create table t2 (v1 int, v3 int);
    select * from t1 join t2 using(v1);
  batch_plan: |
    BatchExchange { order: [], dist: Single }
      BatchHashJoin { type: Inner, predicate: $0 = $2 }
        BatchExchange { order: [], dist: HashShard([0]) }
          BatchScan { table: t1, columns: [v1, v2] }
        BatchExchange { order: [], dist: HashShard([0]) }
          BatchScan { table: t2, columns: [v1, v3] }
- sql: |
    create table ab (a int, b int);
    create table bc (b int, c int);
    create table ca (c int, a int);
    select * from ab join bc using(b) join ca using(c);
  batch_plan: |
    BatchExchange { order: [], dist: Single }
      BatchHashJoin { type: Inner, predicate: $3 = $4 }
        BatchExchange { order: [], dist: HashShard([3]) }
          BatchHashJoin { type: Inner, predicate: $1 = $2 }
            BatchExchange { order: [], dist: HashShard([1]) }
              BatchScan { table: ab, columns: [a, b] }
            BatchExchange { order: [], dist: HashShard([0]) }
              BatchScan { table: bc, columns: [b, c] }
        BatchExchange { order: [], dist: HashShard([0]) }
          BatchScan { table: ca, columns: [c, a] }
=======
    /* Only push to left */
    create table t1 (v1 int, v2 int);
    create table t2 (v1 int, v2 int);
    select * from t1 left join t2 where t1.v2 > 100;
  optimized_logical_plan: |
    LogicalJoin { type: LeftOuter, on: true }
      LogicalFilter { predicate: ($1 > 100:Int32) }
        LogicalScan { table: t1, columns: [v1, v2] }
      LogicalScan { table: t2, columns: [v1, v2] }
- sql: |
    /* Only push to right */
    create table t1 (v1 int, v2 int);
    create table t2 (v1 int, v2 int);
    select * from t1 right join t2 where t2.v2 > 100;
  optimized_logical_plan: |
    LogicalJoin { type: RightOuter, on: true }
      LogicalScan { table: t1, columns: [v1, v2] }
      LogicalFilter { predicate: ($1 > 100:Int32) }
        LogicalScan { table: t2, columns: [v1, v2] }
- sql: |
    /* Push to left, right and on */
    create table t1 (v1 int, v2 int);
    create table t2 (v1 int, v2 int);
    select * from t1, t2 where t1.v1 > 100 and t2.v1 < 1000 and t1.v2 = t2.v2;
  optimized_logical_plan: |
    LogicalJoin { type: Inner, on: ($1 = $3) }
      LogicalFilter { predicate: ($0 > 100:Int32) }
        LogicalScan { table: t1, columns: [v1, v2] }
      LogicalFilter { predicate: ($0 < 1000:Int32) }
        LogicalScan { table: t2, columns: [v1, v2] }
>>>>>>> 845ca7d9
<|MERGE_RESOLUTION|>--- conflicted
+++ resolved
@@ -139,7 +139,6 @@
   with_config_map:
     RW_FORCE_DELTA_JOIN: "true"
 - sql: |
-<<<<<<< HEAD
     create table t1 (v1 int, v2 int);
     create table t2 (v1 int, v3 int);
     select * from t1 join t2 using(v1);
@@ -166,7 +165,7 @@
               BatchScan { table: bc, columns: [b, c] }
         BatchExchange { order: [], dist: HashShard([0]) }
           BatchScan { table: ca, columns: [c, a] }
-=======
+- sql: |
     /* Only push to left */
     create table t1 (v1 int, v2 int);
     create table t2 (v1 int, v2 int);
@@ -195,6 +194,4 @@
     LogicalJoin { type: Inner, on: ($1 = $3) }
       LogicalFilter { predicate: ($0 > 100:Int32) }
         LogicalScan { table: t1, columns: [v1, v2] }
-      LogicalFilter { predicate: ($0 < 1000:Int32) }
-        LogicalScan { table: t2, columns: [v1, v2] }
->>>>>>> 845ca7d9
+      LogicalFilter { predicate: ($0 < 1000:Int32) }