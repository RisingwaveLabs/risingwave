--- conflicted
+++ resolved
@@ -185,11 +185,7 @@
     }
 
     /// Iterate all indices
-<<<<<<< HEAD
-    pub fn iter_index(&self) -> impl Iterator<Item = &IndexCatalog> {
-=======
     pub fn iter_index(&self) -> impl Iterator<Item = &Arc<IndexCatalog>> {
->>>>>>> a00021f7
         self.index_by_name.values()
     }
 
@@ -209,11 +205,7 @@
             .map(|(_, v)| v)
     }
 
-<<<<<<< HEAD
-    pub fn iter_sink(&self) -> impl Iterator<Item = &SinkCatalog> {
-=======
     pub fn iter_sink(&self) -> impl Iterator<Item = &Arc<SinkCatalog>> {
->>>>>>> a00021f7
         self.sink_by_name.values()
     }
 
