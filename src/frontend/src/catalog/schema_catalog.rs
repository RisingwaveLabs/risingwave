// Copyright 2023 RisingWave Labs
//
// Licensed under the Apache License, Version 2.0 (the "License");
// you may not use this file except in compliance with the License.
// You may obtain a copy of the License at
//
//     http://www.apache.org/licenses/LICENSE-2.0
//
// Unless required by applicable law or agreed to in writing, software
// distributed under the License is distributed on an "AS IS" BASIS,
// WITHOUT WARRANTIES OR CONDITIONS OF ANY KIND, either express or implied.
// See the License for the specific language governing permissions and
// limitations under the License.

use std::collections::hash_map::Entry::{Occupied, Vacant};
use std::collections::HashMap;
use std::sync::Arc;

use risingwave_common::catalog::{valid_table_name, FunctionId, IndexId, TableId};
use risingwave_common::types::DataType;
use risingwave_connector::sink::catalog::SinkCatalog;
use risingwave_pb::catalog::{
    PbConnection, PbFunction, PbIndex, PbSchema, PbSink, PbSource, PbTable, PbView,
};

use crate::catalog::connection_catalog::ConnectionCatalog;
use crate::catalog::function_catalog::FunctionCatalog;
use crate::catalog::index_catalog::IndexCatalog;
use crate::catalog::source_catalog::SourceCatalog;
use crate::catalog::system_catalog::SystemCatalog;
use crate::catalog::table_catalog::TableCatalog;
use crate::catalog::view_catalog::ViewCatalog;
use crate::catalog::{ConnectionId, SchemaId, SinkId, SourceId, ViewId};

#[derive(Clone, Debug)]
pub struct SchemaCatalog {
    id: SchemaId,
    name: String,
    table_by_name: HashMap<String, Arc<TableCatalog>>,
    table_by_id: HashMap<TableId, Arc<TableCatalog>>,
    source_by_name: HashMap<String, Arc<SourceCatalog>>,
    source_by_id: HashMap<SourceId, Arc<SourceCatalog>>,
    sink_by_name: HashMap<String, Arc<SinkCatalog>>,
    sink_by_id: HashMap<SinkId, Arc<SinkCatalog>>,
    index_by_name: HashMap<String, Arc<IndexCatalog>>,
    index_by_id: HashMap<IndexId, Arc<IndexCatalog>>,
    indexes_by_table_id: HashMap<TableId, Vec<Arc<IndexCatalog>>>,
    view_by_name: HashMap<String, Arc<ViewCatalog>>,
    view_by_id: HashMap<ViewId, Arc<ViewCatalog>>,
    function_by_name: HashMap<String, HashMap<Vec<DataType>, Arc<FunctionCatalog>>>,
    function_by_id: HashMap<FunctionId, Arc<FunctionCatalog>>,
    connection_by_name: HashMap<String, Arc<ConnectionCatalog>>,
    connection_by_id: HashMap<ConnectionId, Arc<ConnectionCatalog>>,

    // This field only available when schema is "pg_catalog". Meanwhile, others will be empty.
    system_table_by_name: HashMap<String, SystemCatalog>,
    owner: u32,
}

impl SchemaCatalog {
    pub fn create_table(&mut self, prost: &PbTable) -> Arc<TableCatalog> {
        let name = prost.name.clone();
        let id = prost.id.into();
        let table: TableCatalog = prost.into();
        let table_ref = Arc::new(table);

        self.table_by_name
            .try_insert(name, table_ref.clone())
            .unwrap();
        self.table_by_id.try_insert(id, table_ref.clone()).unwrap();
        table_ref
    }

    pub fn create_sys_table(&mut self, sys_table: SystemCatalog) {
        self.system_table_by_name
            .try_insert(sys_table.name.clone(), sys_table)
            .unwrap();
    }

    pub fn update_table(&mut self, prost: &PbTable) -> Arc<TableCatalog> {
        let name = prost.name.clone();
        let id = prost.id.into();
        let table: TableCatalog = prost.into();
        let table_ref = Arc::new(table);

        let old_table = self.table_by_id.get(&id).unwrap();
        // check if table name get updated.
        if old_table.name() != name {
            self.table_by_name.remove(old_table.name());
        }
        self.table_by_name.insert(name, table_ref.clone());
        self.table_by_id.insert(id, table_ref.clone());
        table_ref
    }

    pub fn update_index(&mut self, prost: &PbIndex) {
        let name = prost.name.clone();
        let id = prost.id.into();
        let old_index = self.index_by_id.get(&id).unwrap();
        let index_table = self.get_table_by_id(&prost.index_table_id.into()).unwrap();
        let primary_table = self
            .get_table_by_id(&prost.primary_table_id.into())
            .unwrap();
        let index: IndexCatalog = IndexCatalog::build_from(prost, index_table, primary_table);
        let index_ref = Arc::new(index);

        // check if index name get updated.
        if old_index.name != name {
            self.index_by_name.remove(&old_index.name);
        }
        self.index_by_name.insert(name, index_ref.clone());
        self.index_by_id.insert(id, index_ref.clone());

        match self.indexes_by_table_id.entry(index_ref.primary_table.id) {
            Occupied(mut entry) => {
                let pos = entry
                    .get()
                    .iter()
                    .position(|x| x.id == index_ref.id)
                    .unwrap();
                *entry.get_mut().get_mut(pos).unwrap() = index_ref;
            }
            Vacant(_entry) => {
                unreachable!()
            }
        };
    }

    pub fn drop_table(&mut self, id: TableId) {
        let table_ref = self.table_by_id.remove(&id).unwrap();
        self.table_by_name.remove(&table_ref.name).unwrap();
        self.indexes_by_table_id.remove(&table_ref.id);
    }

    pub fn create_index(&mut self, prost: &PbIndex) {
        let name = prost.name.clone();
        let id = prost.id.into();

        let index_table = self.get_table_by_id(&prost.index_table_id.into()).unwrap();
        let primary_table = self
            .get_table_by_id(&prost.primary_table_id.into())
            .unwrap();
        let index: IndexCatalog = IndexCatalog::build_from(prost, index_table, primary_table);
        let index_ref = Arc::new(index);

        self.index_by_name
            .try_insert(name, index_ref.clone())
            .unwrap();
        self.index_by_id.try_insert(id, index_ref.clone()).unwrap();
        match self.indexes_by_table_id.entry(index_ref.primary_table.id) {
            Occupied(mut entry) => {
                entry.get_mut().push(index_ref);
            }
            Vacant(entry) => {
                entry.insert(vec![index_ref]);
            }
        };
    }

    pub fn drop_index(&mut self, id: IndexId) {
        let index_ref = self.index_by_id.remove(&id).unwrap();
        self.index_by_name.remove(&index_ref.name).unwrap();
        match self.indexes_by_table_id.entry(index_ref.primary_table.id) {
            Occupied(mut entry) => {
                let pos = entry
                    .get_mut()
                    .iter()
                    .position(|x| x.id == index_ref.id)
                    .unwrap();
                entry.get_mut().remove(pos);
            }
            Vacant(_entry) => unreachable!(),
        };
    }

    pub fn create_source(&mut self, prost: &PbSource) {
        let name = prost.name.clone();
        let id = prost.id;
        let source = SourceCatalog::from(prost);
        let source_ref = Arc::new(source);

        self.source_by_name
            .try_insert(name, source_ref.clone())
            .unwrap();
        self.source_by_id.try_insert(id, source_ref).unwrap();
    }

    pub fn drop_source(&mut self, id: SourceId) {
        let source_ref = self.source_by_id.remove(&id).unwrap();
        self.source_by_name.remove(&source_ref.name).unwrap();
    }

    pub fn update_source(&mut self, prost: &PbSource) {
        let name = prost.name.clone();
        let id = prost.id;
        let source = SourceCatalog::from(prost);
        let source_ref = Arc::new(source);

        let old_source = self.source_by_id.get(&id).unwrap();
        // check if source name get updated.
        if old_source.name != name {
            self.source_by_name.remove(&old_source.name);
        }

        self.source_by_name.insert(name, source_ref.clone());
        self.source_by_id.insert(id, source_ref);
    }

    pub fn create_sink(&mut self, prost: &PbSink) {
        let name = prost.name.clone();
        let id = prost.id;
        let sink = SinkCatalog::from(prost);
        let sink_ref = Arc::new(sink);

        self.sink_by_name
            .try_insert(name, sink_ref.clone())
            .unwrap();
        self.sink_by_id.try_insert(id, sink_ref).unwrap();
    }

    pub fn drop_sink(&mut self, id: SinkId) {
        let sink_ref = self.sink_by_id.remove(&id).unwrap();
        self.sink_by_name.remove(&sink_ref.name).unwrap();
    }

    pub fn update_sink(&mut self, prost: &PbSink) {
        let name = prost.name.clone();
        let id = prost.id;
        let sink = SinkCatalog::from(prost);
        let sink_ref = Arc::new(sink);

        let old_sink = self.sink_by_id.get(&id).unwrap();
        // check if sink name get updated.
        if old_sink.name != name {
            self.sink_by_name.remove(&old_sink.name);
        }

        self.sink_by_name.insert(name, sink_ref.clone());
        self.sink_by_id.insert(id, sink_ref);
    }

    pub fn create_view(&mut self, prost: &PbView) {
        let name = prost.name.clone();
        let id = prost.id;
        let view = ViewCatalog::from(prost);
        let view_ref = Arc::new(view);

        self.view_by_name
            .try_insert(name, view_ref.clone())
            .unwrap();
        self.view_by_id.try_insert(id, view_ref).unwrap();
    }

    pub fn drop_view(&mut self, id: ViewId) {
        let view_ref = self.view_by_id.remove(&id).unwrap();
        self.view_by_name.remove(&view_ref.name).unwrap();
    }

    pub fn update_view(&mut self, prost: &PbView) {
        let name = prost.name.clone();
        let id = prost.id;
        let view = ViewCatalog::from(prost);
        let view_ref = Arc::new(view);

        let old_view = self.view_by_id.get(&id).unwrap();
        // check if view name get updated.
        if old_view.name != name {
            self.view_by_name.remove(&old_view.name);
        }

        self.view_by_name.insert(name, view_ref.clone());
        self.view_by_id.insert(id, view_ref);
    }

    pub fn create_function(&mut self, prost: &PbFunction) {
        let name = prost.name.clone();
        let id = prost.id;
        let function = FunctionCatalog::from(prost);
        let args = function.arg_types.clone();
        let function_ref = Arc::new(function);

        self.function_by_name
            .entry(name)
            .or_default()
            .try_insert(args, function_ref.clone())
            .expect("function already exists with same argument types");
        self.function_by_id
            .try_insert(id.into(), function_ref)
            .expect("function id exists");
    }

    pub fn drop_function(&mut self, id: FunctionId) {
        let function_ref = self
            .function_by_id
            .remove(&id)
            .expect("function not found by id");
        self.function_by_name
            .get_mut(&function_ref.name)
            .expect("function not found by name")
            .remove(&function_ref.arg_types)
            .expect("function not found by argument types");
    }

<<<<<<< HEAD
    pub fn create_connection(&mut self, prost: &PbConnection) {
        let name = prost.name.clone();
        let id = prost.id;
        let connection = ConnectionCatalog::from(prost);
        let connection_ref = Arc::new(connection);
        self.connection_by_name
            .try_insert(name, connection_ref.clone())
            .unwrap();
        self.connection_by_id
            .try_insert(id, connection_ref)
            .unwrap();
    }

    pub fn drop_connection(&mut self, connection_id: ConnectionId) {
        let connection_ref = self
            .connection_by_id
            .remove(&connection_id)
            .expect("connection not found by id");
        self.connection_by_name
            .remove(&connection_ref.name)
            .expect("connection not found by name");
=======
    pub fn iter_all(&self) -> impl Iterator<Item = &Arc<TableCatalog>> {
        self.table_by_name.values()
>>>>>>> e2942500
    }

    pub fn iter_table(&self) -> impl Iterator<Item = &Arc<TableCatalog>> {
        self.table_by_name
            .iter()
            .filter(|(_, v)| v.is_table())
            .map(|(_, v)| v)
    }

    pub fn iter_internal_table(&self) -> impl Iterator<Item = &Arc<TableCatalog>> {
        self.table_by_name
            .iter()
            .filter(|(_, v)| v.is_internal_table())
            .map(|(_, v)| v)
    }

    pub fn iter_valid_table(&self) -> impl Iterator<Item = &Arc<TableCatalog>> {
        self.table_by_name
            .iter()
            .filter_map(|(key, v)| valid_table_name(key).then_some(v))
    }

    /// Iterate all materialized views, excluding the indices.
    pub fn iter_mv(&self) -> impl Iterator<Item = &Arc<TableCatalog>> {
        self.table_by_name
            .iter()
            .filter(|(_, v)| v.is_mview() && valid_table_name(&v.name))
            .map(|(_, v)| v)
    }

    /// Iterate all indices
    pub fn iter_index(&self) -> impl Iterator<Item = &Arc<IndexCatalog>> {
        self.index_by_name.values()
    }

    /// Iterate all sources
    pub fn iter_source(&self) -> impl Iterator<Item = &Arc<SourceCatalog>> {
        self.source_by_name.values()
    }

    pub fn iter_sink(&self) -> impl Iterator<Item = &Arc<SinkCatalog>> {
        self.sink_by_name.values()
    }

    pub fn iter_view(&self) -> impl Iterator<Item = &Arc<ViewCatalog>> {
        self.view_by_name.values()
    }

    pub fn iter_connections(&self) -> impl Iterator<Item = &Arc<ConnectionCatalog>> {
        self.connection_by_name.values()
    }

    pub fn iter_system_tables(&self) -> impl Iterator<Item = &SystemCatalog> {
        self.system_table_by_name.values()
    }

    pub fn get_table_by_name(&self, table_name: &str) -> Option<&Arc<TableCatalog>> {
        self.table_by_name.get(table_name)
    }

    pub fn get_table_by_id(&self, table_id: &TableId) -> Option<&Arc<TableCatalog>> {
        self.table_by_id.get(table_id)
    }

    pub fn get_source_by_name(&self, source_name: &str) -> Option<&Arc<SourceCatalog>> {
        self.source_by_name.get(source_name)
    }

    pub fn get_sink_by_name(&self, sink_name: &str) -> Option<&Arc<SinkCatalog>> {
        self.sink_by_name.get(sink_name)
    }

    pub fn get_index_by_name(&self, index_name: &str) -> Option<&Arc<IndexCatalog>> {
        self.index_by_name.get(index_name)
    }

    pub fn get_index_by_id(&self, index_id: &IndexId) -> Option<&Arc<IndexCatalog>> {
        self.index_by_id.get(index_id)
    }

    pub fn get_indexes_by_table_id(&self, table_id: &TableId) -> Vec<Arc<IndexCatalog>> {
        self.indexes_by_table_id
            .get(table_id)
            .cloned()
            .unwrap_or_default()
    }

    pub fn get_system_table_by_name(&self, table_name: &str) -> Option<&SystemCatalog> {
        self.system_table_by_name.get(table_name)
    }

    pub fn get_table_name_by_id(&self, table_id: TableId) -> Option<String> {
        self.table_by_id
            .get(&table_id)
            .map(|table| table.name.clone())
    }

    pub fn get_view_by_name(&self, view_name: &str) -> Option<&Arc<ViewCatalog>> {
        self.view_by_name.get(view_name)
    }

    pub fn get_function_by_name_args(
        &self,
        name: &str,
        args: &[DataType],
    ) -> Option<&Arc<FunctionCatalog>> {
        self.function_by_name.get(name)?.get(args)
    }

    pub fn get_connection_by_name(&self, connection_name: &str) -> Option<&Arc<ConnectionCatalog>> {
        self.connection_by_name.get(connection_name)
    }

    pub fn id(&self) -> SchemaId {
        self.id
    }

    pub fn name(&self) -> String {
        self.name.clone()
    }

    pub fn owner(&self) -> u32 {
        self.owner
    }
}

impl From<&PbSchema> for SchemaCatalog {
    fn from(schema: &PbSchema) -> Self {
        Self {
            id: schema.id,
            owner: schema.owner,
            name: schema.name.clone(),
            table_by_name: HashMap::new(),
            table_by_id: HashMap::new(),
            source_by_name: HashMap::new(),
            source_by_id: HashMap::new(),
            sink_by_name: HashMap::new(),
            sink_by_id: HashMap::new(),
            index_by_name: HashMap::new(),
            index_by_id: HashMap::new(),
            indexes_by_table_id: HashMap::new(),
            system_table_by_name: HashMap::new(),
            view_by_name: HashMap::new(),
            view_by_id: HashMap::new(),
            function_by_name: HashMap::new(),
            function_by_id: HashMap::new(),
            connection_by_name: HashMap::new(),
            connection_by_id: HashMap::new(),
        }
    }
}<|MERGE_RESOLUTION|>--- conflicted
+++ resolved
@@ -301,7 +301,6 @@
             .expect("function not found by argument types");
     }
 
-<<<<<<< HEAD
     pub fn create_connection(&mut self, prost: &PbConnection) {
         let name = prost.name.clone();
         let id = prost.id;
@@ -323,10 +322,10 @@
         self.connection_by_name
             .remove(&connection_ref.name)
             .expect("connection not found by name");
-=======
+    }
+
     pub fn iter_all(&self) -> impl Iterator<Item = &Arc<TableCatalog>> {
         self.table_by_name.values()
->>>>>>> e2942500
     }
 
     pub fn iter_table(&self) -> impl Iterator<Item = &Arc<TableCatalog>> {
