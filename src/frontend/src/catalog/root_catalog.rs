--- conflicted
+++ resolved
@@ -95,12 +95,8 @@
     database_by_name: HashMap<String, DatabaseCatalog>,
     db_name_by_id: HashMap<DatabaseId, String>,
     /// all table catalogs in the cluster identified by universal unique table id.
-<<<<<<< HEAD
-    table_by_id: HashMap<TableId, TableCatalog>,
+    table_by_id: HashMap<TableId, Arc<TableCatalog>>,
     table_stats: HummockVersionStats,
-=======
-    table_by_id: HashMap<TableId, Arc<TableCatalog>>,
->>>>>>> 12f4d7a4
 }
 
 #[expect(clippy::derivable_impls)]
