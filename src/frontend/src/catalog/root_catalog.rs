--- conflicted
+++ resolved
@@ -216,7 +216,6 @@
             .ok_or_else(|| CatalogError::NotFound("schema", schema_name.to_string()).into())
     }
 
-<<<<<<< HEAD
     pub fn get_table_name_by_id(
         &self,
         table_id: TableId,
@@ -227,7 +226,6 @@
             .unwrap()
             .get_table_name_by_id(table_id)
             .ok_or_else(|| CatalogError::NotFound("table id", table_id.to_string()).into())
-=======
     pub fn get_schema_by_id(
         &self,
         db_id: &DatabaseId,
@@ -236,7 +234,6 @@
         self.get_database_by_id(db_id)?
             .get_schema_by_id(schema_id)
             .ok_or_else(|| CatalogError::NotFound("schema_id", schema_id.to_string()).into())
->>>>>>> 16ab1b2e
     }
 
     pub fn get_table_by_name(
