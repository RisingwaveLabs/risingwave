// Copyright 2024 RisingWave Labs
//
// Licensed under the Apache License, Version 2.0 (the "License");
// you may not use this file except in compliance with the License.
// You may obtain a copy of the License at
//
//     http://www.apache.org/licenses/LICENSE-2.0
//
// Unless required by applicable law or agreed to in writing, software
// distributed under the License is distributed on an "AS IS" BASIS,
// WITHOUT WARRANTIES OR CONDITIONS OF ANY KIND, either express or implied.
// See the License for the specific language governing permissions and
// limitations under the License.

use risingwave_common::types::Fields;
use risingwave_frontend_macro::system_catalog;

/// The catalog `pg_class` catalogs tables and most everything else that has columns or is otherwise
/// similar to a table. Ref: [`https://www.postgresql.org/docs/current/catalog-pg-class.html`]
/// todo: should we add internal tables as well?
#[system_catalog(view, "pg_catalog.pg_class",
    "SELECT id AS oid, name AS relname, schema_id AS relnamespace, owner AS relowner, 'p' as relpersistence,
    CASE
        WHEN relation_type = 'table' THEN 'r'
        WHEN relation_type = 'system table' THEN 'r'
        WHEN relation_type = 'index' THEN 'i'
        WHEN relation_type = 'view' THEN 'v'
        WHEN relation_type = 'materialized view' THEN 'm'
    END relkind,
    0 AS relam,
    0 AS reltablespace,
    ARRAY[]::varchar[] AS reloptions,
<<<<<<< HEAD
    FALSE AS relispartition
=======
    null AS relpartbound
>>>>>>> 8c1ecae1
    FROM rw_catalog.rw_relations
")]
#[derive(Fields)]
struct PgClass {
    oid: i32,
    relname: String,
    relnamespace: i32,
    relowner: i32,
    // p = permanent table, u = unlogged table, t = temporary table
    relpersistence: String,
    // r = ordinary table, i = index, S = sequence, t = TOAST table, v = view, m = materialized view,
    // c = composite type, f = foreign table, p = partitioned table, I = partitioned index
    relkind: String,
    relam: i32,
    reltablespace: i32,
    reloptions: Vec<String>,
<<<<<<< HEAD
    relispartition: bool,
=======
    // PG uses pg_node_tree type but RW doesn't support it
    relpartbound: Option<String>,
>>>>>>> 8c1ecae1
}<|MERGE_RESOLUTION|>--- conflicted
+++ resolved
@@ -30,11 +30,8 @@
     0 AS relam,
     0 AS reltablespace,
     ARRAY[]::varchar[] AS reloptions,
-<<<<<<< HEAD
-    FALSE AS relispartition
-=======
+    FALSE AS relispartition,
     null AS relpartbound
->>>>>>> 8c1ecae1
     FROM rw_catalog.rw_relations
 ")]
 #[derive(Fields)]
@@ -51,10 +48,7 @@
     relam: i32,
     reltablespace: i32,
     reloptions: Vec<String>,
-<<<<<<< HEAD
     relispartition: bool,
-=======
     // PG uses pg_node_tree type but RW doesn't support it
     relpartbound: Option<String>,
->>>>>>> 8c1ecae1
 }