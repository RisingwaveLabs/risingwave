--- conflicted
+++ resolved
@@ -140,7 +140,6 @@
             .collect_vec())
     }
 
-<<<<<<< HEAD
     pub(super) async fn read_meta_snapshot(&self) -> Result<Vec<OwnedRow>> {
         let try_get_date_time = |epoch: u64| {
             if epoch == 0 {
@@ -205,8 +204,6 @@
         Ok(rows)
     }
 
-=======
->>>>>>> 0ede6207
     // FIXME(noel): Tracked by <https://github.com/risingwavelabs/risingwave/issues/3431#issuecomment-1164160988>
     pub(super) fn read_opclass_info(&self) -> Result<Vec<OwnedRow>> {
         Ok(vec![])
