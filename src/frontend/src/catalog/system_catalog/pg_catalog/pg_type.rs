--- conflicted
+++ resolved
@@ -64,12 +64,8 @@
     typcollation: i32,
     typlen: i32,
     typnamespace: i32,
-<<<<<<< HEAD
-    typtype: &'static str,
-    typdelim: &'static str,
-=======
     typtype: char,
->>>>>>> 29fb42ac
+    typdelim: char,
     typrelid: i32,
     typdefault: Option<String>,
     typcategory: Option<String>,
@@ -99,12 +95,8 @@
             typcollation: 0,
             typlen: 0,
             typnamespace: pg_catalog_id,
-<<<<<<< HEAD
-            typtype: "b",
-            typdelim: ",",
-=======
             typtype: 'b',
->>>>>>> 29fb42ac
+            typdelim: ',',
             typrelid: 0,
             typdefault: None,
             typcategory: None,
