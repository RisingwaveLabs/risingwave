--- conflicted
+++ resolved
@@ -131,12 +131,8 @@
                         name: col.1.to_string(),
                         field_descs: vec![],
                         type_name: "".to_string(),
-<<<<<<< HEAD
-                        generated_column: None,
+                        generated_or_default_column: None,
                         is_from_key: false,
-=======
-                        generated_or_default_column: None,
->>>>>>> 445ca8e4
                     },
                     is_hidden: false,
                 })
