// Copyright 2023 RisingWave Labs
//
// Licensed under the Apache License, Version 2.0 (the "License");
// you may not use this file except in compliance with the License.
// You may obtain a copy of the License at
//
//     http://www.apache.org/licenses/LICENSE-2.0
//
// Unless required by applicable law or agreed to in writing, software
// distributed under the License is distributed on an "AS IS" BASIS,
// WITHOUT WARRANTIES OR CONDITIONS OF ANY KIND, either express or implied.
// See the License for the specific language governing permissions and
// limitations under the License.

mod rw_actors;
mod rw_connections;
mod rw_databases;
mod rw_ddl_progress;
mod rw_fragments;
mod rw_functions;
mod rw_indexes;
mod rw_materialized_views;
mod rw_meta_snapshot;
mod rw_parallel_units;
mod rw_relation_info;
mod rw_schemas;
mod rw_sinks;
mod rw_sources;
<<<<<<< HEAD
mod rw_table_fragments;
=======
mod rw_table_stats;
>>>>>>> 1ac17262
mod rw_tables;
mod rw_users;
mod rw_views;
mod rw_worker_nodes;

use itertools::Itertools;
use risingwave_common::array::ListValue;
use risingwave_common::error::Result;
use risingwave_common::row::OwnedRow;
use risingwave_common::types::{ScalarImpl, Timestamp};
use risingwave_common::util::epoch::Epoch;
use risingwave_pb::user::grant_privilege::Object;
pub use rw_actors::*;
pub use rw_connections::*;
pub use rw_databases::*;
pub use rw_ddl_progress::*;
pub use rw_fragments::*;
pub use rw_functions::*;
pub use rw_indexes::*;
pub use rw_materialized_views::*;
pub use rw_meta_snapshot::*;
pub use rw_parallel_units::*;
pub use rw_relation_info::*;
pub use rw_schemas::*;
pub use rw_sinks::*;
pub use rw_sources::*;
<<<<<<< HEAD
pub use rw_table_fragments::*;
=======
pub use rw_table_stats::*;
>>>>>>> 1ac17262
pub use rw_tables::*;
pub use rw_users::*;
pub use rw_views::*;
pub use rw_worker_nodes::*;
use serde_json::json;

use super::SysCatalogReaderImpl;
use crate::catalog::system_catalog::get_acl_items;
use crate::handler::create_source::UPSTREAM_SOURCE_KEY;

impl SysCatalogReaderImpl {
    pub(super) async fn read_meta_snapshot(&self) -> Result<Vec<OwnedRow>> {
        let try_get_date_time = |epoch: u64| {
            if epoch == 0 {
                return None;
            }
            let time_millis = Epoch::from(epoch).as_unix_millis();
            Timestamp::with_secs_nsecs(
                (time_millis / 1000) as i64,
                (time_millis % 1000 * 1_000_000) as u32,
            )
            .map(ScalarImpl::Timestamp)
            .ok()
        };
        let meta_snapshots = self
            .meta_client
            .list_meta_snapshots()
            .await?
            .into_iter()
            .map(|s| {
                OwnedRow::new(vec![
                    Some(ScalarImpl::Int64(s.id as i64)),
                    Some(ScalarImpl::Int64(s.hummock_version_id as i64)),
                    Some(ScalarImpl::Int64(s.safe_epoch as i64)),
                    try_get_date_time(s.safe_epoch),
                    Some(ScalarImpl::Int64(s.max_committed_epoch as i64)),
                    try_get_date_time(s.max_committed_epoch),
                ])
            })
            .collect_vec();
        Ok(meta_snapshots)
    }

    pub(super) async fn read_ddl_progress(&self) -> Result<Vec<OwnedRow>> {
        let ddl_grogress = self
            .meta_client
            .list_ddl_progress()
            .await?
            .into_iter()
            .map(|s| {
                OwnedRow::new(vec![
                    Some(ScalarImpl::Int64(s.id as i64)),
                    Some(ScalarImpl::Utf8(s.statement.into())),
                    Some(ScalarImpl::Utf8(s.progress.into())),
                ])
            })
            .collect_vec();
        Ok(ddl_grogress)
    }

    pub(super) async fn read_relation_info(&self) -> Result<Vec<OwnedRow>> {
        let mut table_ids = Vec::new();
        {
            let reader = self.catalog_reader.read_guard();
            let schemas = reader.get_all_schema_names(&self.auth_context.database)?;
            for schema in &schemas {
                let schema_catalog =
                    reader.get_schema_by_name(&self.auth_context.database, schema)?;

                schema_catalog.iter_mv().for_each(|t| {
                    table_ids.push(t.id.table_id);
                });

                schema_catalog.iter_table().for_each(|t| {
                    table_ids.push(t.id.table_id);
                });

                schema_catalog.iter_sink().for_each(|t| {
                    table_ids.push(t.id.sink_id);
                });

                schema_catalog.iter_index().for_each(|t| {
                    table_ids.push(t.index_table.id.table_id);
                });
            }
        }

        let table_fragments = self.meta_client.list_table_fragments(&table_ids).await?;
        let mut rows = Vec::new();
        let reader = self.catalog_reader.read_guard();
        let schemas = reader.get_all_schema_names(&self.auth_context.database)?;
        for schema in &schemas {
            let schema_catalog = reader.get_schema_by_name(&self.auth_context.database, schema)?;
            schema_catalog.iter_mv().for_each(|t| {
                if let Some(fragments) = table_fragments.get(&t.id.table_id) {
                    rows.push(OwnedRow::new(vec![
                        Some(ScalarImpl::Utf8(schema.clone().into())),
                        Some(ScalarImpl::Utf8(t.name.clone().into())),
                        Some(ScalarImpl::Int32(t.owner as i32)),
                        Some(ScalarImpl::Utf8(t.definition.clone().into())),
                        Some(ScalarImpl::Utf8("MATERIALIZED VIEW".into())),
                        Some(ScalarImpl::Int32(t.id.table_id as i32)),
                        Some(ScalarImpl::Utf8(
                            fragments.get_env().unwrap().get_timezone().clone().into(),
                        )),
                        Some(ScalarImpl::Utf8(
                            json!(fragments.get_fragments()).to_string().into(),
                        )),
                    ]));
                }
            });

            schema_catalog.iter_table().for_each(|t| {
                if let Some(fragments) = table_fragments.get(&t.id.table_id) {
                    rows.push(OwnedRow::new(vec![
                        Some(ScalarImpl::Utf8(schema.clone().into())),
                        Some(ScalarImpl::Utf8(t.name.clone().into())),
                        Some(ScalarImpl::Int32(t.owner as i32)),
                        Some(ScalarImpl::Utf8(t.definition.clone().into())),
                        Some(ScalarImpl::Utf8("TABLE".into())),
                        Some(ScalarImpl::Int32(t.id.table_id as i32)),
                        Some(ScalarImpl::Utf8(
                            fragments.get_env().unwrap().get_timezone().clone().into(),
                        )),
                        Some(ScalarImpl::Utf8(
                            json!(fragments.get_fragments()).to_string().into(),
                        )),
                    ]));
                }
            });

            schema_catalog.iter_sink().for_each(|t| {
                if let Some(fragments) = table_fragments.get(&t.id.sink_id) {
                    rows.push(OwnedRow::new(vec![
                        Some(ScalarImpl::Utf8(schema.clone().into())),
                        Some(ScalarImpl::Utf8(t.name.clone().into())),
                        Some(ScalarImpl::Int32(t.owner.user_id as i32)),
                        Some(ScalarImpl::Utf8(t.definition.clone().into())),
                        Some(ScalarImpl::Utf8("SINK".into())),
                        Some(ScalarImpl::Int32(t.id.sink_id as i32)),
                        Some(ScalarImpl::Utf8(
                            fragments.get_env().unwrap().get_timezone().clone().into(),
                        )),
                        Some(ScalarImpl::Utf8(
                            json!(fragments.get_fragments()).to_string().into(),
                        )),
                    ]));
                }
            });

            schema_catalog.iter_index().for_each(|t| {
                if let Some(fragments) = table_fragments.get(&t.index_table.id.table_id) {
                    rows.push(OwnedRow::new(vec![
                        Some(ScalarImpl::Utf8(schema.clone().into())),
                        Some(ScalarImpl::Utf8(t.name.clone().into())),
                        Some(ScalarImpl::Int32(t.index_table.owner as i32)),
                        Some(ScalarImpl::Utf8(t.index_table.definition.clone().into())),
                        Some(ScalarImpl::Utf8("INDEX".into())),
                        Some(ScalarImpl::Int32(t.index_table.id.table_id as i32)),
                        Some(ScalarImpl::Utf8(
                            fragments.get_env().unwrap().get_timezone().clone().into(),
                        )),
                        Some(ScalarImpl::Utf8(
                            json!(fragments.get_fragments()).to_string().into(),
                        )),
                    ]));
                }
            });

            // Sources have no fragments.
            schema_catalog.iter_source().for_each(|t| {
                rows.push(OwnedRow::new(vec![
                    Some(ScalarImpl::Utf8(schema.clone().into())),
                    Some(ScalarImpl::Utf8(t.name.clone().into())),
                    Some(ScalarImpl::Int32(t.owner as i32)),
                    Some(ScalarImpl::Utf8(t.definition.clone().into())),
                    Some(ScalarImpl::Utf8("SOURCE".into())),
                    Some(ScalarImpl::Int32(t.id as i32)),
                    Some(ScalarImpl::Utf8("".into())),
                    None,
                ]));
            });
        }

        Ok(rows)
    }

    pub(super) fn read_rw_database_info(&self) -> Result<Vec<OwnedRow>> {
        let reader = self.catalog_reader.read_guard();
        let user_reader = self.user_info_reader.read_guard();
        let users = user_reader.get_all_users();
        let username_map = user_reader.get_user_name_map();

        Ok(reader
            .iter_databases()
            .map(|db| {
                OwnedRow::new(vec![
                    Some(ScalarImpl::Int32(db.id() as i32)),
                    Some(ScalarImpl::Utf8(db.name().into())),
                    Some(ScalarImpl::Int32(db.owner() as i32)),
                    Some(ScalarImpl::Utf8(
                        get_acl_items(&Object::DatabaseId(db.id()), &users, username_map).into(),
                    )),
                ])
            })
            .collect_vec())
    }

    pub(super) fn read_rw_schema_info(&self) -> Result<Vec<OwnedRow>> {
        let reader = self.catalog_reader.read_guard();
        let schemas = reader.iter_schemas(&self.auth_context.database)?;
        let user_reader = self.user_info_reader.read_guard();
        let users = user_reader.get_all_users();
        let username_map = user_reader.get_user_name_map();

        Ok(schemas
            .map(|schema| {
                OwnedRow::new(vec![
                    Some(ScalarImpl::Int32(schema.id() as i32)),
                    Some(ScalarImpl::Utf8(schema.name().into())),
                    Some(ScalarImpl::Int32(schema.owner() as i32)),
                    Some(ScalarImpl::Utf8(
                        get_acl_items(&Object::SchemaId(schema.id()), &users, username_map).into(),
                    )),
                ])
            })
            .collect_vec())
    }

    pub(super) fn read_rw_user_info(&self) -> Result<Vec<OwnedRow>> {
        let reader = self.user_info_reader.read_guard();
        let users = reader.get_all_users();

        Ok(users
            .into_iter()
            .map(|user| {
                OwnedRow::new(vec![
                    Some(ScalarImpl::Int32(user.id as i32)),
                    Some(ScalarImpl::Utf8(user.name.into())),
                    Some(ScalarImpl::Bool(user.is_super)),
                    Some(ScalarImpl::Bool(user.can_create_db)),
                    Some(ScalarImpl::Bool(user.can_create_user)),
                    Some(ScalarImpl::Bool(user.can_login)),
                ])
            })
            .collect_vec())
    }

    pub(super) fn read_rw_table_info(&self) -> Result<Vec<OwnedRow>> {
        let reader = self.catalog_reader.read_guard();
        let schemas = reader.iter_schemas(&self.auth_context.database)?;
        let user_reader = self.user_info_reader.read_guard();
        let users = user_reader.get_all_users();
        let username_map = user_reader.get_user_name_map();

        Ok(schemas
            .flat_map(|schema| {
                schema.iter_table().map(|table| {
                    OwnedRow::new(vec![
                        Some(ScalarImpl::Int32(table.id.table_id as i32)),
                        Some(ScalarImpl::Utf8(table.name().into())),
                        Some(ScalarImpl::Int32(schema.id() as i32)),
                        Some(ScalarImpl::Int32(table.owner as i32)),
                        Some(ScalarImpl::Utf8(table.create_sql().into())),
                        Some(ScalarImpl::Utf8(
                            get_acl_items(
                                &Object::TableId(table.id.table_id),
                                &users,
                                username_map,
                            )
                            .into(),
                        )),
                    ])
                })
            })
            .collect_vec())
    }

    pub(super) fn read_rw_mview_info(&self) -> Result<Vec<OwnedRow>> {
        let reader = self.catalog_reader.read_guard();
        let schemas = reader.iter_schemas(&self.auth_context.database)?;
        let user_reader = self.user_info_reader.read_guard();
        let users = user_reader.get_all_users();
        let username_map = user_reader.get_user_name_map();

        Ok(schemas
            .flat_map(|schema| {
                schema.iter_mv().map(|table| {
                    OwnedRow::new(vec![
                        Some(ScalarImpl::Int32(table.id.table_id as i32)),
                        Some(ScalarImpl::Utf8(table.name().into())),
                        Some(ScalarImpl::Int32(schema.id() as i32)),
                        Some(ScalarImpl::Int32(table.owner as i32)),
                        Some(ScalarImpl::Utf8(table.create_sql().into())),
                        Some(ScalarImpl::Utf8(
                            get_acl_items(
                                &Object::TableId(table.id.table_id),
                                &users,
                                username_map,
                            )
                            .into(),
                        )),
                    ])
                })
            })
            .collect_vec())
    }

    pub(super) fn read_rw_indexes_info(&self) -> Result<Vec<OwnedRow>> {
        let reader = self.catalog_reader.read_guard();
        let schemas = reader.iter_schemas(&self.auth_context.database)?;

        Ok(schemas
            .flat_map(|schema| {
                schema.iter_index().map(|index| {
                    OwnedRow::new(vec![
                        Some(ScalarImpl::Int32(index.id.index_id as i32)),
                        Some(ScalarImpl::Utf8(index.name.clone().into())),
                        Some(ScalarImpl::Int32(schema.id() as i32)),
                        Some(ScalarImpl::Int32(index.index_table.owner as i32)),
                        Some(ScalarImpl::Utf8(index.index_table.create_sql().into())),
                        Some(ScalarImpl::Utf8("".into())),
                    ])
                })
            })
            .collect_vec())
    }

    pub(super) fn read_rw_views_info(&self) -> Result<Vec<OwnedRow>> {
        let reader = self.catalog_reader.read_guard();
        let schemas = reader.iter_schemas(&self.auth_context.database)?;
        let user_reader = self.user_info_reader.read_guard();
        let users = user_reader.get_all_users();
        let username_map = user_reader.get_user_name_map();

        Ok(schemas
            .flat_map(|schema| {
                schema.iter_view().map(|view| {
                    OwnedRow::new(vec![
                        Some(ScalarImpl::Int32(view.id as i32)),
                        Some(ScalarImpl::Utf8(view.name().into())),
                        Some(ScalarImpl::Int32(schema.id() as i32)),
                        Some(ScalarImpl::Int32(view.owner as i32)),
                        Some(ScalarImpl::Utf8(view.create_sql().into())),
                        Some(ScalarImpl::Utf8(
                            get_acl_items(&Object::ViewId(view.id), &users, username_map).into(),
                        )),
                    ])
                })
            })
            .collect_vec())
    }

    pub(super) fn read_rw_sources_info(&self) -> Result<Vec<OwnedRow>> {
        let reader = self.catalog_reader.read_guard();
        let schemas = reader.iter_schemas(&self.auth_context.database)?;
        let user_reader = self.user_info_reader.read_guard();
        let users = user_reader.get_all_users();
        let username_map = user_reader.get_user_name_map();

        Ok(schemas
            .flat_map(|schema| {
                schema
                    .iter_source()
                    .filter(|s| s.associated_table_id.is_none())
                    .map(|source| {
                        OwnedRow::new(vec![
                            Some(ScalarImpl::Int32(source.id as i32)),
                            Some(ScalarImpl::Utf8(source.name.clone().into())),
                            Some(ScalarImpl::Int32(schema.id() as i32)),
                            Some(ScalarImpl::Int32(source.owner as i32)),
                            Some(ScalarImpl::Utf8(
                                source
                                    .properties
                                    .get(UPSTREAM_SOURCE_KEY)
                                    .cloned()
                                    .unwrap_or("".to_string())
                                    .to_uppercase()
                                    .into(),
                            )),
                            Some(ScalarImpl::List(ListValue::new(
                                source
                                    .columns
                                    .iter()
                                    .map(|c| Some(ScalarImpl::Utf8(c.name().into())))
                                    .collect_vec(),
                            ))),
                            Some(ScalarImpl::Utf8(
                                source.info.get_row_format().unwrap().as_str_name().into(),
                            )),
                            Some(ScalarImpl::Bool(source.append_only)),
                            source.connection_id.map(|id| ScalarImpl::Int32(id as i32)),
                            Some(ScalarImpl::Utf8(source.create_sql().into())),
                            Some(
                                get_acl_items(&Object::SourceId(source.id), &users, username_map)
                                    .into(),
                            ),
                        ])
                    })
            })
            .collect_vec())
    }

    pub(super) fn read_rw_sinks_info(&self) -> Result<Vec<OwnedRow>> {
        let reader = self.catalog_reader.read_guard();
        let schemas = reader.iter_schemas(&self.auth_context.database)?;
        let user_reader = self.user_info_reader.read_guard();
        let users = user_reader.get_all_users();
        let username_map = user_reader.get_user_name_map();

        Ok(schemas
            .flat_map(|schema| {
                schema.iter_sink().map(|sink| {
                    OwnedRow::new(vec![
                        Some(ScalarImpl::Int32(sink.id.sink_id as i32)),
                        Some(ScalarImpl::Utf8(sink.name.clone().into())),
                        Some(ScalarImpl::Int32(schema.id() as i32)),
                        Some(ScalarImpl::Int32(sink.owner.user_id as i32)),
                        Some(ScalarImpl::Utf8(
                            sink.properties
                                .get(UPSTREAM_SOURCE_KEY)
                                .cloned()
                                .unwrap_or("".to_string())
                                .to_uppercase()
                                .into(),
                        )),
                        Some(ScalarImpl::Utf8(
                            sink.sink_type.to_proto().as_str_name().into(),
                        )),
                        sink.connection_id
                            .map(|id| ScalarImpl::Int32(id.connection_id() as i32)),
                        Some(ScalarImpl::Utf8(sink.create_sql().into())),
                        Some(
                            get_acl_items(&Object::SinkId(sink.id.sink_id), &users, username_map)
                                .into(),
                        ),
                    ])
                })
            })
            .collect_vec())
    }

    pub(super) fn read_rw_connections_info(&self) -> Result<Vec<OwnedRow>> {
        let reader = self.catalog_reader.read_guard();
        let schemas = reader.iter_schemas(&self.auth_context.database)?;

        Ok(schemas
            .flat_map(|schema| {
                schema.iter_connections().map(|conn| {
                    OwnedRow::new(vec![
                        Some(ScalarImpl::Int32(conn.id as i32)),
                        Some(ScalarImpl::Utf8(conn.name.clone().into())),
                        Some(ScalarImpl::Int32(schema.id() as i32)),
                        Some(ScalarImpl::Int32(conn.owner as i32)),
                        Some(ScalarImpl::Utf8(conn.connection_type().into())),
                        Some(ScalarImpl::Utf8(conn.provider().into())),
                        Some(ScalarImpl::Utf8("".into())),
                    ])
                })
            })
            .collect_vec())
    }

    pub(super) fn read_rw_functions_info(&self) -> Result<Vec<OwnedRow>> {
        let reader = self.catalog_reader.read_guard();
        let schemas = reader.iter_schemas(&self.auth_context.database)?;
        let user_reader = self.user_info_reader.read_guard();
        let users = user_reader.get_all_users();
        let username_map = user_reader.get_user_name_map();

        Ok(schemas
            .flat_map(|schema| {
                schema.iter_function().map(|function| {
                    OwnedRow::new(vec![
                        Some(ScalarImpl::Int32(function.id.function_id() as i32)),
                        Some(ScalarImpl::Utf8(function.name.clone().into())),
                        Some(ScalarImpl::Int32(schema.id() as i32)),
                        Some(ScalarImpl::Int32(function.owner as i32)),
                        Some(ScalarImpl::Utf8(function.kind.to_string().into())),
                        Some(ScalarImpl::List(ListValue::new(
                            function
                                .arg_types
                                .iter()
                                .map(|t| Some(ScalarImpl::Int32(t.to_oid())))
                                .collect_vec(),
                        ))),
                        Some(ScalarImpl::Int32(function.return_type.to_oid())),
                        Some(ScalarImpl::Utf8(function.language.clone().into())),
                        Some(ScalarImpl::Utf8(function.link.clone().into())),
                        Some(ScalarImpl::Utf8(
                            get_acl_items(
                                &Object::FunctionId(function.id.function_id()),
                                &users,
                                username_map,
                            )
                            .into(),
                        )),
                    ])
                })
            })
            .collect_vec())
    }

    pub(super) fn read_rw_worker_nodes_info(&self) -> Result<Vec<OwnedRow>> {
        let workers = self.worker_node_manager.list_worker_nodes();

        Ok(workers
            .into_iter()
            .map(|worker| {
                let host = worker.host.as_ref().unwrap();
                let property = worker.property.as_ref().unwrap();
                OwnedRow::new(vec![
                    Some(ScalarImpl::Int32(worker.id as i32)),
                    Some(ScalarImpl::Utf8(host.host.clone().into())),
                    Some(ScalarImpl::Utf8(host.port.to_string().into())),
                    Some(ScalarImpl::Utf8(
                        worker.get_type().unwrap().as_str_name().into(),
                    )),
                    Some(ScalarImpl::Utf8(
                        worker.get_state().unwrap().as_str_name().into(),
                    )),
                    Some(ScalarImpl::Int32(worker.parallel_units.len() as i32)),
                    Some(ScalarImpl::Bool(property.is_streaming)),
                    Some(ScalarImpl::Bool(property.is_serving)),
                    Some(ScalarImpl::Bool(property.is_unschedulable)),
                ])
            })
            .collect_vec())
    }

    pub(super) fn read_rw_parallel_units_info(&self) -> Result<Vec<OwnedRow>> {
        let workers = self.worker_node_manager.list_worker_nodes();

        Ok(workers
            .into_iter()
            .flat_map(|worker| {
                worker.parallel_units.into_iter().map(|unit| {
                    OwnedRow::new(vec![
                        Some(ScalarImpl::Int32(unit.id as i32)),
                        Some(ScalarImpl::Int32(unit.worker_node_id as i32)),
                    ])
                })
            })
            .collect_vec())
    }

    /// FIXME: we need to introduce revision snapshot read on meta to avoid any inconsistency when
    /// we are trying to join any table fragments related system tables.
    pub(super) async fn read_rw_table_fragments_info(&self) -> Result<Vec<OwnedRow>> {
        let states = self.meta_client.list_table_fragment_states().await?;

        Ok(states
            .into_iter()
            .map(|state| {
                OwnedRow::new(vec![
                    Some(ScalarImpl::Int32(state.table_id as i32)),
                    Some(ScalarImpl::Utf8(state.state().as_str_name().into())),
                ])
            })
            .collect_vec())
    }

    pub(super) async fn read_rw_fragment_distributions_info(&self) -> Result<Vec<OwnedRow>> {
        let distributions = self.meta_client.list_fragment_distribution().await?;

        Ok(distributions
            .into_iter()
            .map(|distribution| {
                OwnedRow::new(vec![
                    Some(ScalarImpl::Int32(distribution.fragment_id as i32)),
                    Some(ScalarImpl::Int32(distribution.table_id as i32)),
                    Some(ScalarImpl::Utf8(
                        distribution.distribution_type().as_str_name().into(),
                    )),
                    Some(ScalarImpl::List(ListValue::new(
                        distribution
                            .state_table_ids
                            .into_iter()
                            .map(|id| Some(ScalarImpl::Int32(id as i32)))
                            .collect_vec(),
                    ))),
                    Some(ScalarImpl::List(ListValue::new(
                        distribution
                            .upstream_fragment_ids
                            .into_iter()
                            .map(|id| Some(ScalarImpl::Int32(id as i32)))
                            .collect_vec(),
                    ))),
                ])
            })
            .collect_vec())
    }

    pub(super) async fn read_rw_actor_states_info(&self) -> Result<Vec<OwnedRow>> {
        let states = self.meta_client.list_actor_states().await?;

        Ok(states
            .into_iter()
            .map(|state| {
                OwnedRow::new(vec![
                    Some(ScalarImpl::Int32(state.actor_id as i32)),
                    Some(ScalarImpl::Int32(state.fragment_id as i32)),
                    Some(ScalarImpl::Int32(state.parallel_unit_id as i32)),
                    Some(ScalarImpl::Utf8(state.state().as_str_name().into())),
                ])
            })
            .collect_vec())
    }
}<|MERGE_RESOLUTION|>--- conflicted
+++ resolved
@@ -26,11 +26,8 @@
 mod rw_schemas;
 mod rw_sinks;
 mod rw_sources;
-<<<<<<< HEAD
 mod rw_table_fragments;
-=======
 mod rw_table_stats;
->>>>>>> 1ac17262
 mod rw_tables;
 mod rw_users;
 mod rw_views;
@@ -57,11 +54,8 @@
 pub use rw_schemas::*;
 pub use rw_sinks::*;
 pub use rw_sources::*;
-<<<<<<< HEAD
 pub use rw_table_fragments::*;
-=======
 pub use rw_table_stats::*;
->>>>>>> 1ac17262
 pub use rw_tables::*;
 pub use rw_users::*;
 pub use rw_views::*;
@@ -670,4 +664,19 @@
             })
             .collect_vec())
     }
+
+    pub(super) fn read_table_stats(&self) -> Result<Vec<OwnedRow>> {
+        let catalog = self.catalog_reader.read_guard();
+        let table_stats = catalog.table_stats();
+        let mut rows = vec![];
+        for (id, stats) in &table_stats.table_stats {
+            rows.push(OwnedRow::new(vec![
+                Some(ScalarImpl::Int32(*id as i32)),
+                Some(ScalarImpl::Int64(stats.total_key_count)),
+                Some(ScalarImpl::Int64(stats.total_key_size)),
+                Some(ScalarImpl::Int64(stats.total_value_size)),
+            ]));
+        }
+        Ok(rows)
+    }
 }