// Copyright 2024 RisingWave Labs
//
// Licensed under the Apache License, Version 2.0 (the "License");
// you may not use this file except in compliance with the License.
// You may obtain a copy of the License at
//
//     http://www.apache.org/licenses/LICENSE-2.0
//
// Unless required by applicable law or agreed to in writing, software
// distributed under the License is distributed on an "AS IS" BASIS,
// WITHOUT WARRANTIES OR CONDITIONS OF ANY KIND, either express or implied.
// See the License for the specific language governing permissions and
// limitations under the License.

use risingwave_common::types::Fields;
use risingwave_frontend_macro::system_catalog;

use crate::catalog::system_catalog::SysCatalogReaderImpl;
use crate::error::Result;

#[derive(Fields)]
struct RwConnection {
    #[primary_key]
    id: i32,
    name: String,
    schema_id: i32,
    owner: i32,
    type_: String,
    provider: String,
<<<<<<< HEAD
    acl: String,
    connection_params: String,
=======
    acl: Vec<String>,
>>>>>>> ac6cb38e
}

#[system_catalog(table, "rw_catalog.rw_connections")]
fn read_rw_connections(reader: &SysCatalogReaderImpl) -> Result<Vec<RwConnection>> {
    let catalog_reader = reader.catalog_reader.read_guard();
    let schemas = catalog_reader.iter_schemas(&reader.auth_context.database)?;

    // todo: redesign the internal table for connection params
    Ok(schemas
        .flat_map(|schema| {
<<<<<<< HEAD
            schema.iter_connections().map(|conn| {
                let mut rw_connection = RwConnection {
                    id: conn.id as i32,
                    name: conn.name.clone(),
                    schema_id: schema.id() as i32,
                    owner: conn.owner as i32,
                    type_: conn.connection_type().into(),
                    provider: "".to_string(),
                    acl: "".into(),
                    connection_params: "".to_string(),
                };
                match &conn.info {
                    risingwave_pb::catalog::connection::Info::PrivateLinkService(_) => {
                        rw_connection.provider = conn.provider().into();
                    }
                    risingwave_pb::catalog::connection::Info::ConnectionParams(params) => {
                        rw_connection.connection_params =
                            serde_json::to_string(&params.get_properties()).unwrap();
                    }
                };

                rw_connection
=======
            schema.iter_connections().map(|conn| RwConnection {
                id: conn.id as i32,
                name: conn.name.clone(),
                schema_id: schema.id() as i32,
                owner: conn.owner as i32,
                type_: conn.connection_type().into(),
                provider: conn.provider().into(),
                acl: vec![],
>>>>>>> ac6cb38e
            })
        })
        .collect())
}<|MERGE_RESOLUTION|>--- conflicted
+++ resolved
@@ -27,12 +27,8 @@
     owner: i32,
     type_: String,
     provider: String,
-<<<<<<< HEAD
-    acl: String,
+    acl: Vec<String>,
     connection_params: String,
-=======
-    acl: Vec<String>,
->>>>>>> ac6cb38e
 }
 
 #[system_catalog(table, "rw_catalog.rw_connections")]
@@ -43,7 +39,6 @@
     // todo: redesign the internal table for connection params
     Ok(schemas
         .flat_map(|schema| {
-<<<<<<< HEAD
             schema.iter_connections().map(|conn| {
                 let mut rw_connection = RwConnection {
                     id: conn.id as i32,
@@ -66,16 +61,6 @@
                 };
 
                 rw_connection
-=======
-            schema.iter_connections().map(|conn| RwConnection {
-                id: conn.id as i32,
-                name: conn.name.clone(),
-                schema_id: schema.id() as i32,
-                owner: conn.owner as i32,
-                type_: conn.connection_type().into(),
-                provider: conn.provider().into(),
-                acl: vec![],
->>>>>>> ac6cb38e
             })
         })
         .collect())
