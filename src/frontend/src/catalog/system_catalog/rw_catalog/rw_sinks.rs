// Copyright 2023 RisingWave Labs
//
// Licensed under the Apache License, Version 2.0 (the "License");
// you may not use this file except in compliance with the License.
// You may obtain a copy of the License at
//
//     http://www.apache.org/licenses/LICENSE-2.0
//
// Unless required by applicable law or agreed to in writing, software
// distributed under the License is distributed on an "AS IS" BASIS,
// WITHOUT WARRANTIES OR CONDITIONS OF ANY KIND, either express or implied.
// See the License for the specific language governing permissions and
// limitations under the License.

use itertools::Itertools;
use risingwave_common::catalog::RW_CATALOG_SCHEMA_NAME;
use risingwave_common::error::Result;
use risingwave_common::row::OwnedRow;
use risingwave_common::types::{DataType, ScalarImpl};
use risingwave_pb::user::grant_privilege::Object;

use crate::catalog::system_catalog::{get_acl_items, BuiltinTable, SysCatalogReaderImpl};
use crate::handler::create_source::UPSTREAM_SOURCE_KEY;

<<<<<<< HEAD
pub const RW_SINKS: BuiltinTable = BuiltinTable {
    name: "rw_sinks",
    schema: RW_CATALOG_SCHEMA_NAME,
    columns: &[
        (DataType::Int32, "id"),
        (DataType::Varchar, "name"),
        (DataType::Int32, "schema_id"),
        (DataType::Int32, "owner"),
        (DataType::Varchar, "connector"),
        (DataType::Varchar, "sink_type"),
        (DataType::Int32, "connection_id"),
        (DataType::Varchar, "definition"),
        (DataType::Varchar, "acl"),
    ],
    pk: &[0],
};
=======
pub const RW_SINKS_TABLE_NAME: &str = "rw_sinks";

pub const RW_SINKS_COLUMNS: &[SystemCatalogColumnsDef<'_>] = &[
    (DataType::Int32, "id"),
    (DataType::Varchar, "name"),
    (DataType::Int32, "schema_id"),
    (DataType::Int32, "owner"),
    (DataType::Varchar, "connector"),
    (DataType::Varchar, "sink_type"),
    (DataType::Int32, "connection_id"),
    (DataType::Varchar, "definition"),
    (DataType::Varchar, "acl"),
    (DataType::Timestamptz, "initialized_at"),
    (DataType::Timestamptz, "created_at"),
];
>>>>>>> a0ebede9

impl SysCatalogReaderImpl {
    pub fn read_rw_sinks_info(&self) -> Result<Vec<OwnedRow>> {
        let reader = self.catalog_reader.read_guard();
        let schemas = reader.iter_schemas(&self.auth_context.database)?;
        let user_reader = self.user_info_reader.read_guard();
        let users = user_reader.get_all_users();
        let username_map = user_reader.get_user_name_map();

        Ok(schemas
            .flat_map(|schema| {
                schema.iter_sink().map(|sink| {
                    OwnedRow::new(vec![
                        Some(ScalarImpl::Int32(sink.id.sink_id as i32)),
                        Some(ScalarImpl::Utf8(sink.name.clone().into())),
                        Some(ScalarImpl::Int32(schema.id() as i32)),
                        Some(ScalarImpl::Int32(sink.owner.user_id as i32)),
                        Some(ScalarImpl::Utf8(
                            sink.properties
                                .get(UPSTREAM_SOURCE_KEY)
                                .cloned()
                                .unwrap_or("".to_string())
                                .to_uppercase()
                                .into(),
                        )),
                        Some(ScalarImpl::Utf8(
                            sink.sink_type.to_proto().as_str_name().into(),
                        )),
                        sink.connection_id
                            .map(|id| ScalarImpl::Int32(id.connection_id() as i32)),
                        Some(ScalarImpl::Utf8(sink.create_sql().into())),
                        Some(
                            get_acl_items(&Object::SinkId(sink.id.sink_id), &users, username_map)
                                .into(),
                        ),
                        sink.initialized_at_epoch.map(|e| e.as_scalar()),
                        sink.created_at_epoch.map(|e| e.as_scalar()),
                    ])
                })
            })
            .collect_vec())
    }
}<|MERGE_RESOLUTION|>--- conflicted
+++ resolved
@@ -22,7 +22,6 @@
 use crate::catalog::system_catalog::{get_acl_items, BuiltinTable, SysCatalogReaderImpl};
 use crate::handler::create_source::UPSTREAM_SOURCE_KEY;
 
-<<<<<<< HEAD
 pub const RW_SINKS: BuiltinTable = BuiltinTable {
     name: "rw_sinks",
     schema: RW_CATALOG_SCHEMA_NAME,
@@ -36,26 +35,11 @@
         (DataType::Int32, "connection_id"),
         (DataType::Varchar, "definition"),
         (DataType::Varchar, "acl"),
+        (DataType::Timestamptz, "initialized_at"),
+        (DataType::Timestamptz, "created_at"),
     ],
     pk: &[0],
 };
-=======
-pub const RW_SINKS_TABLE_NAME: &str = "rw_sinks";
-
-pub const RW_SINKS_COLUMNS: &[SystemCatalogColumnsDef<'_>] = &[
-    (DataType::Int32, "id"),
-    (DataType::Varchar, "name"),
-    (DataType::Int32, "schema_id"),
-    (DataType::Int32, "owner"),
-    (DataType::Varchar, "connector"),
-    (DataType::Varchar, "sink_type"),
-    (DataType::Int32, "connection_id"),
-    (DataType::Varchar, "definition"),
-    (DataType::Varchar, "acl"),
-    (DataType::Timestamptz, "initialized_at"),
-    (DataType::Timestamptz, "created_at"),
-];
->>>>>>> a0ebede9
 
 impl SysCatalogReaderImpl {
     pub fn read_rw_sinks_info(&self) -> Result<Vec<OwnedRow>> {
