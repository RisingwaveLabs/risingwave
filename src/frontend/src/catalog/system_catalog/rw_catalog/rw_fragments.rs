// Copyright 2024 RisingWave Labs
//
// Licensed under the Apache License, Version 2.0 (the "License");
// you may not use this file except in compliance with the License.
// You may obtain a copy of the License at
//
//     http://www.apache.org/licenses/LICENSE-2.0
//
// Unless required by applicable law or agreed to in writing, software
// distributed under the License is distributed on an "AS IS" BASIS,
// WITHOUT WARRANTIES OR CONDITIONS OF ANY KIND, either express or implied.
// See the License for the specific language governing permissions and
// limitations under the License.

<<<<<<< HEAD
use risingwave_common::error::Result;
use risingwave_common::types::Fields;
use risingwave_frontend_macro::system_catalog;
use risingwave_pb::stream_plan::FragmentTypeFlag;

use crate::catalog::system_catalog::SysCatalogReaderImpl;
=======
use std::sync::LazyLock;

use itertools::Itertools;
use risingwave_common::array::ListValue;
use risingwave_common::catalog::RW_CATALOG_SCHEMA_NAME;
use risingwave_common::row::OwnedRow;
use risingwave_common::types::{DataType, ScalarImpl};
use risingwave_pb::stream_plan::FragmentTypeFlag;

use crate::catalog::system_catalog::{BuiltinTable, SysCatalogReaderImpl, SystemCatalogColumnsDef};
use crate::error::Result;

pub static RW_FRAGMENTS_COLUMNS: LazyLock<Vec<SystemCatalogColumnsDef<'_>>> = LazyLock::new(|| {
    vec![
        (DataType::Int32, "fragment_id"),
        (DataType::Int32, "table_id"),
        (DataType::Varchar, "distribution_type"),
        (DataType::List(Box::new(DataType::Int32)), "state_table_ids"),
        (
            DataType::List(Box::new(DataType::Int32)),
            "upstream_fragment_ids",
        ),
        (DataType::List(Box::new(DataType::Varchar)), "flags"),
        (DataType::Int32, "parallelism"),
    ]
});
>>>>>>> 8313b0a9

#[derive(Fields)]
struct RwFragment {
    #[primary_key]
    fragment_id: i32,
    table_id: i32,
    distribution_type: String,
    state_table_ids: Vec<i32>,
    upstream_fragment_ids: Vec<i32>,
    flags: Vec<String>,
    parallelism: i32,
}

fn extract_fragment_type_flag(mask: u32) -> Vec<FragmentTypeFlag> {
    let mut result = vec![];
    for i in 0..32 {
        let bit = 1 << i;
        if mask & bit != 0 {
            match FragmentTypeFlag::try_from(bit as i32) {
                Err(_) => continue,
                Ok(flag) => result.push(flag),
            };
        }
    }
    result
}

#[system_catalog(table, "rw_catalog.rw_fragments")]
async fn read_rw_fragment(reader: &SysCatalogReaderImpl) -> Result<Vec<RwFragment>> {
    let distributions = reader.meta_client.list_fragment_distribution().await?;

    Ok(distributions
        .into_iter()
        .map(|distribution| RwFragment {
            fragment_id: distribution.fragment_id as i32,
            table_id: distribution.table_id as i32,
            distribution_type: distribution.distribution_type().as_str_name().into(),
            state_table_ids: distribution
                .state_table_ids
                .into_iter()
                .map(|id| id as i32)
                .collect(),
            upstream_fragment_ids: distribution
                .upstream_fragment_ids
                .into_iter()
                .map(|id| id as i32)
                .collect(),
            flags: extract_fragment_type_flag(distribution.fragment_type_mask)
                .into_iter()
                .flat_map(|t| t.as_str_name().strip_prefix("FRAGMENT_TYPE_FLAG_"))
                .map(|s| s.into())
                .collect(),
            parallelism: distribution.parallelism as i32,
        })
        .collect())
}

#[cfg(test)]
mod tests {
    use risingwave_pb::stream_plan::FragmentTypeFlag;

    use super::extract_fragment_type_flag;

    #[test]
    fn test_extract_mask() {
        let mask = (FragmentTypeFlag::Source as u32) | (FragmentTypeFlag::StreamScan as u32);
        let result = extract_fragment_type_flag(mask);
        assert_eq!(result.len(), 2);
        assert!(result.contains(&FragmentTypeFlag::Source));
        assert!(result.contains(&FragmentTypeFlag::StreamScan))
    }
}<|MERGE_RESOLUTION|>--- conflicted
+++ resolved
@@ -12,41 +12,12 @@
 // See the License for the specific language governing permissions and
 // limitations under the License.
 
-<<<<<<< HEAD
-use risingwave_common::error::Result;
 use risingwave_common::types::Fields;
 use risingwave_frontend_macro::system_catalog;
 use risingwave_pb::stream_plan::FragmentTypeFlag;
 
 use crate::catalog::system_catalog::SysCatalogReaderImpl;
-=======
-use std::sync::LazyLock;
-
-use itertools::Itertools;
-use risingwave_common::array::ListValue;
-use risingwave_common::catalog::RW_CATALOG_SCHEMA_NAME;
-use risingwave_common::row::OwnedRow;
-use risingwave_common::types::{DataType, ScalarImpl};
-use risingwave_pb::stream_plan::FragmentTypeFlag;
-
-use crate::catalog::system_catalog::{BuiltinTable, SysCatalogReaderImpl, SystemCatalogColumnsDef};
 use crate::error::Result;
-
-pub static RW_FRAGMENTS_COLUMNS: LazyLock<Vec<SystemCatalogColumnsDef<'_>>> = LazyLock::new(|| {
-    vec![
-        (DataType::Int32, "fragment_id"),
-        (DataType::Int32, "table_id"),
-        (DataType::Varchar, "distribution_type"),
-        (DataType::List(Box::new(DataType::Int32)), "state_table_ids"),
-        (
-            DataType::List(Box::new(DataType::Int32)),
-            "upstream_fragment_ids",
-        ),
-        (DataType::List(Box::new(DataType::Varchar)), "flags"),
-        (DataType::Int32, "parallelism"),
-    ]
-});
->>>>>>> 8313b0a9
 
 #[derive(Fields)]
 struct RwFragment {
