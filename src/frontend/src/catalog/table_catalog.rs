--- conflicted
+++ resolved
@@ -711,10 +711,7 @@
                 cleaned_by_watermark: false,
                 create_type: CreateType::Foreground,
                 description: Some("description".to_string()),
-<<<<<<< HEAD
-=======
                 incoming_sinks: vec![],
->>>>>>> 5d7f3276
             }
         );
         assert_eq!(table, TableCatalog::from(table.to_prost(0, 0)));
