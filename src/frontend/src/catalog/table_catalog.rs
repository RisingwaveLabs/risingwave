--- conflicted
+++ resolved
@@ -111,11 +111,7 @@
 
     pub handle_pk_conflict: bool,
 
-<<<<<<< HEAD
-    pub prefix_len: usize,
-=======
     pub pk_prefix_len_hint: usize,
->>>>>>> ae398b3b
 }
 
 #[derive(Copy, Clone, Debug, PartialEq)]
@@ -221,6 +217,7 @@
                 .retention_seconds
                 .unwrap_or(TABLE_OPTION_DUMMY_RETENTION_SECOND),
             value_indices: self.value_indices.clone(),
+            prefix_hint_len: self.pk_prefix_len_hint,
         }
     }
 
@@ -273,11 +270,7 @@
             value_indices: self.value_indices.iter().map(|x| *x as _).collect(),
             definition: self.definition.clone(),
             handle_pk_conflict: self.handle_pk_conflict,
-<<<<<<< HEAD
-            prefix_len: self.prefix_len as u32,
-=======
             pk_prefix_len_hint: self.pk_prefix_len_hint as u32,
->>>>>>> ae398b3b
         }
     }
 }
@@ -327,11 +320,7 @@
             value_indices: tb.value_indices.iter().map(|x| *x as _).collect(),
             definition: tb.definition.clone(),
             handle_pk_conflict: tb.handle_pk_conflict,
-<<<<<<< HEAD
-            prefix_len: tb.prefix_len as usize,
-=======
             pk_prefix_len_hint: tb.pk_prefix_len_hint as usize,
->>>>>>> ae398b3b
         }
     }
 }
@@ -416,13 +405,9 @@
             value_indices: vec![0],
             definition: "".into(),
             handle_pk_conflict: false,
-<<<<<<< HEAD
-            prefix_len: 0,
-=======
             pk_prefix_len_hint: 0,
             vnode_col_index: None,
             row_id_index: None,
->>>>>>> ae398b3b
         }
         .into();
 
@@ -482,11 +467,7 @@
                 value_indices: vec![0],
                 definition: "".into(),
                 handle_pk_conflict: false,
-<<<<<<< HEAD
-                prefix_len: 0,
-=======
                 pk_prefix_len_hint: 0,
->>>>>>> ae398b3b
             }
         );
         assert_eq!(table, TableCatalog::from(table.to_prost(0, 0)));
