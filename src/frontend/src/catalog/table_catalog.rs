--- conflicted
+++ resolved
@@ -150,15 +150,14 @@
     /// Indicate whether to use watermark cache for state table.
     pub cleaned_by_watermark: bool,
 
-<<<<<<< HEAD
+    /// Indicate whether to create table in background or foreground.
+    pub create_type: CreateType,
+
+    /// description of table, set by `comment on`.
+    pub description: Option<String>,
+
     /// Output indices for replicated state table.
     pub output_indices: Vec<usize>,
-=======
-    /// Indicate whether to create table in background or foreground.
-    pub create_type: CreateType,
-
-    /// description of table, set by `comment on`.
-    pub description: Option<String>,
 }
 
 // How the stream job was created will determine
@@ -191,7 +190,6 @@
             Self::Foreground => PbCreateType::Foreground,
         }
     }
->>>>>>> 7122d6cf
 }
 
 #[derive(Copy, Clone, Debug, PartialEq, Eq, Hash)]
@@ -459,13 +457,9 @@
             created_at_epoch: self.created_at_epoch.map(|epoch| epoch.0),
             cleaned_by_watermark: self.cleaned_by_watermark,
             stream_job_status: PbStreamJobStatus::Creating.into(),
-<<<<<<< HEAD
-            create_type: PbCreateType::Foreground.into(),
-            output_indices: self.output_indices.iter().map(|x| *x as _).collect(),
-=======
             create_type: self.create_type.to_prost().into(),
             description: self.description.clone(),
->>>>>>> 7122d6cf
+            output_indices: self.output_indices.iter().map(|x| *x as _).collect(),
         }
     }
 
@@ -578,12 +572,9 @@
             created_at_epoch: tb.created_at_epoch.map(Epoch::from),
             initialized_at_epoch: tb.initialized_at_epoch.map(Epoch::from),
             cleaned_by_watermark: matches!(tb.cleaned_by_watermark, true),
-<<<<<<< HEAD
-            output_indices: tb.output_indices.iter().map(|x| *x as _).collect(),
-=======
             create_type: CreateType::from_prost(create_type),
             description: tb.description,
->>>>>>> 7122d6cf
+            output_indices: tb.output_indices.iter().map(|x| *x as _).collect(),
         }
     }
 }
@@ -676,11 +667,8 @@
             cleaned_by_watermark: false,
             stream_job_status: PbStreamJobStatus::Creating.into(),
             create_type: PbCreateType::Foreground.into(),
-<<<<<<< HEAD
+            description: Some("description".to_string()),
             output_indices: vec![],
-=======
-            description: Some("description".to_string()),
->>>>>>> 7122d6cf
         }
         .into();
 
@@ -736,12 +724,9 @@
                 created_at_epoch: None,
                 initialized_at_epoch: None,
                 cleaned_by_watermark: false,
-<<<<<<< HEAD
+                create_type: CreateType::Foreground,
+                description: Some("description".to_string()),
                 output_indices: vec![],
-=======
-                create_type: CreateType::Foreground,
-                description: Some("description".to_string())
->>>>>>> 7122d6cf
             }
         );
         assert_eq!(table, TableCatalog::from(table.to_prost(0, 0)));
