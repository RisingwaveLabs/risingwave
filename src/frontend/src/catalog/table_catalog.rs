--- conflicted
+++ resolved
@@ -155,13 +155,8 @@
     /// description of table, set by `comment on`.
     pub description: Option<String>,
 
-<<<<<<< HEAD
-    /// Output indices for replicated state table.
-    pub output_column_ids: Vec<ColumnId>,
-=======
     /// Incoming sinks, used for sink into table
     pub incoming_sinks: Vec<SinkId>,
->>>>>>> 2822c2de
 }
 
 // How the stream job was created will determine
@@ -278,11 +273,6 @@
 
     pub fn with_id(mut self, id: TableId) -> Self {
         self.id = id;
-        self
-    }
-
-    pub fn with_output_column_ids(mut self, output_column_ids: Vec<ColumnId>) -> Self {
-        self.output_column_ids = output_column_ids;
         self
     }
 
@@ -454,11 +444,7 @@
             stream_job_status: PbStreamJobStatus::Creating.into(),
             create_type: self.create_type.to_prost().into(),
             description: self.description.clone(),
-<<<<<<< HEAD
-            output_column_ids: self.output_column_ids.iter().map(|id| { id.get_id() }).collect(),
-=======
             incoming_sinks: self.incoming_sinks.clone(),
->>>>>>> 2822c2de
         }
     }
 
@@ -573,11 +559,7 @@
             cleaned_by_watermark: matches!(tb.cleaned_by_watermark, true),
             create_type: CreateType::from_prost(create_type),
             description: tb.description,
-<<<<<<< HEAD
-            output_column_ids: tb.output_column_ids.iter().map(ColumnId::from).collect(),
-=======
             incoming_sinks: tb.incoming_sinks.clone(),
->>>>>>> 2822c2de
         }
     }
 }
@@ -671,11 +653,7 @@
             stream_job_status: PbStreamJobStatus::Creating.into(),
             create_type: PbCreateType::Foreground.into(),
             description: Some("description".to_string()),
-<<<<<<< HEAD
-            ..Default::default()
-=======
             incoming_sinks: vec![],
->>>>>>> 2822c2de
         }
         .into();
 
@@ -733,11 +711,7 @@
                 cleaned_by_watermark: false,
                 create_type: CreateType::Foreground,
                 description: Some("description".to_string()),
-<<<<<<< HEAD
-                output_column_ids: vec![],
-=======
                 incoming_sinks: vec![],
->>>>>>> 2822c2de
             }
         );
         assert_eq!(table, TableCatalog::from(table.to_prost(0, 0)));
