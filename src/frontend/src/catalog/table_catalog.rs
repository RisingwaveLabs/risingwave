// Copyright 2024 RisingWave Labs
//
// Licensed under the Apache License, Version 2.0 (the "License");
// you may not use this file except in compliance with the License.
// You may obtain a copy of the License at
//
//     http://www.apache.org/licenses/LICENSE-2.0
//
// Unless required by applicable law or agreed to in writing, software
// distributed under the License is distributed on an "AS IS" BASIS,
// WITHOUT WARRANTIES OR CONDITIONS OF ANY KIND, either express or implied.
// See the License for the specific language governing permissions and
// limitations under the License.

use std::assert_matches::assert_matches;
use std::collections::{HashMap, HashSet};

use fixedbitset::FixedBitSet;
use itertools::Itertools;
use risingwave_common::catalog::{
    ColumnCatalog, ConflictBehavior, CreateType, Engine, Field, Schema, StreamJobStatus, TableDesc,
    TableId, TableVersionId,
};
use risingwave_common::hash::{VnodeCount, VnodeCountCompat};
use risingwave_common::util::epoch::Epoch;
use risingwave_common::util::sort_util::ColumnOrder;
use risingwave_pb::catalog::table::{
    OptionalAssociatedSourceId, PbEngine, PbTableType, PbTableVersion,
};
use risingwave_pb::catalog::{PbCreateType, PbStreamJobStatus, PbTable, PbWebhookSourceInfo};
use risingwave_pb::plan_common::column_desc::GeneratedOrDefaultColumn;
use risingwave_pb::plan_common::DefaultColumnDesc;

use super::{ColumnId, DatabaseId, FragmentId, OwnedByUserCatalog, SchemaId, SinkId};
use crate::error::{ErrorCode, RwError};
use crate::expr::ExprImpl;
use crate::optimizer::property::Cardinality;
use crate::user::UserId;

/// `TableCatalog` Includes full information about a table.
///
/// Here `Table` is an internal concept, corresponding to _a table in storage_, all of which can be `SELECT`ed.
/// It is not the same as a user-side table created by `CREATE TABLE`.
///
/// Use [`Self::table_type()`] to determine the [`TableType`] of the table.
///
/// # Column ID & Column Index
///
/// [`ColumnId`](risingwave_common::catalog::ColumnId) (with type `i32`) is the unique identifier of
/// a column in a table. It is used to access storage.
///
/// Column index, or idx, (with type `usize`) is the relative position inside the `Vec` of columns.
///
/// A tip to avoid making mistakes is never do casting - i32 as usize or vice versa.
///
/// # Keys
///
/// All the keys are represented as column indices.
///
/// - **Primary Key** (pk): unique identifier of a row.
///
/// - **Order Key**: the primary key for storage, used to sort and access data.
///
///   For an MV, the columns in `ORDER BY` clause will be put at the beginning of the order key. And
///   the remaining columns in pk will follow behind.
///
///   If there's no `ORDER BY` clause, the order key will be the same as pk.
///
/// - **Distribution Key**: the columns used to partition the data. It must be a subset of the order
///   key.
#[derive(Clone, Debug, PartialEq, Eq, Hash)]
#[cfg_attr(test, derive(Default))]
pub struct TableCatalog {
    pub id: TableId,

    pub associated_source_id: Option<TableId>, // TODO: use SourceId

    pub name: String,

    pub dependent_relations: Vec<TableId>,

    /// All columns in this table.
    pub columns: Vec<ColumnCatalog>,

    /// Key used as materialize's storage key prefix, including MV order columns and `stream_key`.
    pub pk: Vec<ColumnOrder>,

    /// `pk_indices` of the corresponding materialize operator's output.
    pub stream_key: Vec<usize>,

    /// Type of the table. Used to distinguish user-created tables, materialized views, index
    /// tables, and internal tables.
    pub table_type: TableType,

    /// Distribution key column indices.
    pub distribution_key: Vec<usize>,

    /// The append-only attribute is derived from `StreamMaterialize` and `StreamTableScan` relies
    /// on this to derive an append-only stream plan.
    pub append_only: bool,

    /// The cardinality of the table.
    pub cardinality: Cardinality,

    /// Owner of the table.
    pub owner: UserId,

    // TTL of the record in the table, to ensure the consistency with other tables in the streaming plan, it only applies to append-only tables.
    pub retention_seconds: Option<u32>,

    /// The fragment id of the `Materialize` operator for this table.
    pub fragment_id: FragmentId,

    /// The fragment id of the `DML` operator for this table.
    pub dml_fragment_id: Option<FragmentId>,

    /// An optional column index which is the vnode of each row computed by the table's consistent
    /// hash distribution.
    pub vnode_col_index: Option<usize>,

    /// An optional column index of row id. If the primary key is specified by users, this will be
    /// `None`.
    pub row_id_index: Option<usize>,

    /// The column indices which are stored in the state store's value with row-encoding.
    pub value_indices: Vec<usize>,

    /// The full `CREATE TABLE` or `CREATE MATERIALIZED VIEW` definition of the table.
    pub definition: String,

    /// The behavior of handling incoming pk conflict from source executor, we can overwrite or
    /// ignore conflict pk. For normal materialize executor and other executors, this field will be
    /// `No Check`.
    pub conflict_behavior: ConflictBehavior,

    pub version_column_index: Option<usize>,

    pub read_prefix_len_hint: usize,

    /// Per-table catalog version, used by schema change. `None` for internal tables and tests.
    pub version: Option<TableVersion>,

    /// The column indices which could receive watermarks.
    pub watermark_columns: FixedBitSet,

    /// Optional field specifies the distribution key indices in pk.
    /// See <https://github.com/risingwavelabs/risingwave/issues/8377> for more information.
    pub dist_key_in_pk: Vec<usize>,

    pub created_at_epoch: Option<Epoch>,

    pub initialized_at_epoch: Option<Epoch>,

    /// Indicate whether to use watermark cache for state table.
    pub cleaned_by_watermark: bool,

    /// Indicate whether to create table in background or foreground.
    pub create_type: CreateType,

    /// Indicate the stream job status, whether it is created or creating.
    /// If it is creating, we should hide it.
    pub stream_job_status: StreamJobStatus,

    /// description of table, set by `comment on`.
    pub description: Option<String>,

    /// Incoming sinks, used for sink into table
    pub incoming_sinks: Vec<SinkId>,

    pub created_at_cluster_version: Option<String>,

    pub initialized_at_cluster_version: Option<String>,

    pub cdc_table_id: Option<String>,

    /// Total vnode count of the table.
    ///
    /// Can be [`VnodeCount::Placeholder`] if the catalog is generated by the frontend and the
    /// corresponding job is still in `Creating` status, in which case calling [`Self::vnode_count`]
    /// will panic.
    ///
    /// [`StreamMaterialize::derive_table_catalog`]: crate::optimizer::plan_node::StreamMaterialize::derive_table_catalog
    /// [`TableCatalogBuilder::build`]: crate::optimizer::plan_node::utils::TableCatalogBuilder::build
    pub vnode_count: VnodeCount,

    pub webhook_info: Option<PbWebhookSourceInfo>,

<<<<<<< HEAD
    pub engine: Engine,
=======
    pub job_id: Option<TableId>,
>>>>>>> 563c70fd
}

pub const ICEBERG_SOURCE_PREFIX: &str = "__iceberg_source_";
pub const ICEBERG_SINK_PREFIX: &str = "__iceberg_sink_";

#[derive(Copy, Clone, Debug, PartialEq, Eq, Hash)]
pub enum TableType {
    /// Tables created by `CREATE TABLE`.
    Table,
    /// Tables created by `CREATE MATERIALIZED VIEW`.
    MaterializedView,
    /// Tables serving as index for `TableType::Table` or `TableType::MaterializedView`.
    /// An index has both a `TableCatalog` and an `IndexCatalog`.
    Index,
    /// Internal tables for executors.
    Internal,
}

#[cfg(test)]
impl Default for TableType {
    fn default() -> Self {
        Self::Table
    }
}

impl TableType {
    fn from_prost(prost: PbTableType) -> Self {
        match prost {
            PbTableType::Table => Self::Table,
            PbTableType::MaterializedView => Self::MaterializedView,
            PbTableType::Index => Self::Index,
            PbTableType::Internal => Self::Internal,
            PbTableType::Unspecified => unreachable!(),
        }
    }

    pub(crate) fn to_prost(self) -> PbTableType {
        match self {
            Self::Table => PbTableType::Table,
            Self::MaterializedView => PbTableType::MaterializedView,
            Self::Index => PbTableType::Index,
            Self::Internal => PbTableType::Internal,
        }
    }
}

/// The version of a table, used by schema change. See [`PbTableVersion`] for more details.
#[derive(Clone, Debug, PartialEq, Eq, Hash)]
pub struct TableVersion {
    pub version_id: TableVersionId,
    pub next_column_id: ColumnId,
}

impl TableVersion {
    /// Create an initial version for a table, with the given max column id.
    #[cfg(test)]
    pub fn new_initial_for_test(max_column_id: ColumnId) -> Self {
        use risingwave_common::catalog::INITIAL_TABLE_VERSION_ID;

        Self {
            version_id: INITIAL_TABLE_VERSION_ID,
            next_column_id: max_column_id.next(),
        }
    }

    pub fn from_prost(prost: PbTableVersion) -> Self {
        Self {
            version_id: prost.version,
            next_column_id: ColumnId::from(prost.next_column_id),
        }
    }

    pub fn to_prost(&self) -> PbTableVersion {
        PbTableVersion {
            version: self.version_id,
            next_column_id: self.next_column_id.into(),
        }
    }
}

impl TableCatalog {
    /// Get a reference to the table catalog's table id.
    pub fn id(&self) -> TableId {
        self.id
    }

    pub fn with_id(mut self, id: TableId) -> Self {
        self.id = id;
        self
    }

    pub fn with_cleaned_by_watermark(mut self, cleaned_by_watermark: bool) -> Self {
        self.cleaned_by_watermark = cleaned_by_watermark;
        self
    }

    pub fn conflict_behavior(&self) -> ConflictBehavior {
        self.conflict_behavior
    }

    pub fn table_type(&self) -> TableType {
        self.table_type
    }

    pub fn engine(&self) -> Engine {
        self.engine
    }

    pub fn iceberg_source_name(&self) -> Option<String> {
        match self.engine {
            Engine::Iceberg => Some(format!("{}{}", ICEBERG_SOURCE_PREFIX, self.name)),
            Engine::Hummock => None,
        }
    }

    pub fn iceberg_sink_name(&self) -> Option<String> {
        match self.engine {
            Engine::Iceberg => Some(format!("{}{}", ICEBERG_SINK_PREFIX, self.name)),
            Engine::Hummock => None,
        }
    }

    pub fn is_user_table(&self) -> bool {
        self.table_type == TableType::Table
    }

    pub fn is_internal_table(&self) -> bool {
        self.table_type == TableType::Internal
    }

    pub fn is_mview(&self) -> bool {
        self.table_type == TableType::MaterializedView
    }

    pub fn is_index(&self) -> bool {
        self.table_type == TableType::Index
    }

    /// Returns an error if `DROP` statements are used on the wrong type of table.
    #[must_use]
    pub fn bad_drop_error(&self) -> RwError {
        let msg = match self.table_type {
            TableType::MaterializedView => {
                "Use `DROP MATERIALIZED VIEW` to drop a materialized view."
            }
            TableType::Index => "Use `DROP INDEX` to drop an index.",
            TableType::Table => "Use `DROP TABLE` to drop a table.",
            TableType::Internal => "Internal tables cannot be dropped.",
        };

        ErrorCode::InvalidInputSyntax(msg.to_owned()).into()
    }

    /// Get the table catalog's associated source id.
    #[must_use]
    pub fn associated_source_id(&self) -> Option<TableId> {
        self.associated_source_id
    }

    pub fn has_associated_source(&self) -> bool {
        self.associated_source_id.is_some()
    }

    /// Get a reference to the table catalog's columns.
    pub fn columns(&self) -> &[ColumnCatalog] {
        &self.columns
    }

    pub fn columns_without_rw_timestamp(&self) -> Vec<ColumnCatalog> {
        self.columns
            .iter()
            .filter(|c| !c.is_rw_timestamp_column())
            .cloned()
            .collect()
    }

    /// Get a reference to the table catalog's pk desc.
    pub fn pk(&self) -> &[ColumnOrder] {
        self.pk.as_ref()
    }

    /// Get the column IDs of the primary key.
    pub fn pk_column_ids(&self) -> Vec<ColumnId> {
        self.pk
            .iter()
            .map(|x| self.columns[x.column_index].column_id())
            .collect()
    }

    /// Get a [`TableDesc`] of the table.
    ///
    /// Note: this must be called on existing tables, otherwise it will fail to get the vnode count
    /// (which is determined by the meta service) and panic.
    pub fn table_desc(&self) -> TableDesc {
        use risingwave_common::catalog::TableOption;

        let table_options = TableOption::new(self.retention_seconds);

        TableDesc {
            table_id: self.id,
            pk: self.pk.clone(),
            stream_key: self.stream_key.clone(),
            columns: self.columns.iter().map(|c| c.column_desc.clone()).collect(),
            distribution_key: self.distribution_key.clone(),
            append_only: self.append_only,
            retention_seconds: table_options.retention_seconds,
            value_indices: self.value_indices.clone(),
            read_prefix_len_hint: self.read_prefix_len_hint,
            watermark_columns: self.watermark_columns.clone(),
            versioned: self.version.is_some(),
            vnode_col_index: self.vnode_col_index,
            vnode_count: self.vnode_count(),
        }
    }

    /// Get a reference to the table catalog's name.
    pub fn name(&self) -> &str {
        self.name.as_ref()
    }

    pub fn distribution_key(&self) -> &[usize] {
        self.distribution_key.as_ref()
    }

    pub fn to_internal_table_prost(&self) -> PbTable {
        use risingwave_common::catalog::{DatabaseId, SchemaId};
        self.to_prost(
            SchemaId::placeholder().schema_id,
            DatabaseId::placeholder().database_id,
        )
    }

    /// Returns the SQL statement that can be used to create this table.
    pub fn create_sql(&self) -> String {
        self.definition.clone()
    }

    /// Get a reference to the table catalog's version.
    pub fn version(&self) -> Option<&TableVersion> {
        self.version.as_ref()
    }

    /// Get the table's version id. Returns `None` if the table has no version field.
    pub fn version_id(&self) -> Option<TableVersionId> {
        self.version().map(|v| v.version_id)
    }

    /// Get the total vnode count of the table.
    ///
    /// Panics if it's called on an incomplete (and not yet persisted) table catalog.
    pub fn vnode_count(&self) -> usize {
        self.vnode_count.value()
    }

    pub fn to_prost(&self, schema_id: SchemaId, database_id: DatabaseId) -> PbTable {
        PbTable {
            id: self.id.table_id,
            schema_id,
            database_id,
            name: self.name.clone(),
            // ignore `_rw_timestamp` when serializing
            columns: self
                .columns_without_rw_timestamp()
                .iter()
                .map(|c| c.to_protobuf())
                .collect(),
            pk: self.pk.iter().map(|o| o.to_protobuf()).collect(),
            stream_key: self.stream_key.iter().map(|x| *x as _).collect(),
            dependent_relations: vec![],
            optional_associated_source_id: self
                .associated_source_id
                .map(|source_id| OptionalAssociatedSourceId::AssociatedSourceId(source_id.into())),
            table_type: self.table_type.to_prost() as i32,
            distribution_key: self
                .distribution_key
                .iter()
                .map(|k| *k as i32)
                .collect_vec(),
            append_only: self.append_only,
            owner: self.owner,
            fragment_id: self.fragment_id,
            dml_fragment_id: self.dml_fragment_id,
            vnode_col_index: self.vnode_col_index.map(|i| i as _),
            row_id_index: self.row_id_index.map(|i| i as _),
            value_indices: self.value_indices.iter().map(|x| *x as _).collect(),
            definition: self.definition.clone(),
            read_prefix_len_hint: self.read_prefix_len_hint as u32,
            version: self.version.as_ref().map(TableVersion::to_prost),
            watermark_indices: self.watermark_columns.ones().map(|x| x as _).collect_vec(),
            dist_key_in_pk: self.dist_key_in_pk.iter().map(|x| *x as _).collect(),
            handle_pk_conflict_behavior: self.conflict_behavior.to_protobuf().into(),
            version_column_index: self.version_column_index.map(|value| value as u32),
            cardinality: Some(self.cardinality.to_protobuf()),
            initialized_at_epoch: self.initialized_at_epoch.map(|epoch| epoch.0),
            created_at_epoch: self.created_at_epoch.map(|epoch| epoch.0),
            cleaned_by_watermark: self.cleaned_by_watermark,
            stream_job_status: self.stream_job_status.to_proto().into(),
            create_type: self.create_type.to_proto().into(),
            description: self.description.clone(),
            incoming_sinks: self.incoming_sinks.clone(),
            created_at_cluster_version: self.created_at_cluster_version.clone(),
            initialized_at_cluster_version: self.initialized_at_cluster_version.clone(),
            retention_seconds: self.retention_seconds,
            cdc_table_id: self.cdc_table_id.clone(),
            maybe_vnode_count: self.vnode_count.to_protobuf(),
            webhook_info: self.webhook_info.clone(),
<<<<<<< HEAD
            engine: Some(self.engine.to_protobuf().into()),
=======
            job_id: self.job_id.map(|id| id.table_id),
>>>>>>> 563c70fd
        }
    }

    /// Get columns excluding hidden columns and generated golumns.
    pub fn columns_to_insert(&self) -> impl Iterator<Item = &ColumnCatalog> {
        self.columns
            .iter()
            .filter(|c| !c.is_hidden() && !c.is_generated())
    }

    pub fn generated_column_names(&self) -> impl Iterator<Item = &str> {
        self.columns
            .iter()
            .filter(|c| c.is_generated())
            .map(|c| c.name())
    }

    pub fn generated_col_idxes(&self) -> impl Iterator<Item = usize> + '_ {
        self.columns
            .iter()
            .enumerate()
            .filter(|(_, c)| c.is_generated())
            .map(|(i, _)| i)
    }

    pub fn default_column_expr(&self, col_idx: usize) -> ExprImpl {
        if let Some(GeneratedOrDefaultColumn::DefaultColumn(DefaultColumnDesc { expr, .. })) = self
            .columns[col_idx]
            .column_desc
            .generated_or_default_column
            .as_ref()
        {
            ExprImpl::from_expr_proto(expr.as_ref().unwrap())
                .expect("expr in default columns corrupted")
        } else {
            ExprImpl::literal_null(self.columns[col_idx].data_type().clone())
        }
    }

    pub fn default_column_exprs(columns: &[ColumnCatalog]) -> Vec<ExprImpl> {
        columns
            .iter()
            .map(|c| {
                if let Some(GeneratedOrDefaultColumn::DefaultColumn(DefaultColumnDesc {
                    expr,
                    ..
                })) = c.column_desc.generated_or_default_column.as_ref()
                {
                    ExprImpl::from_expr_proto(expr.as_ref().unwrap())
                        .expect("expr in default columns corrupted")
                } else {
                    ExprImpl::literal_null(c.data_type().clone())
                }
            })
            .collect()
    }

    pub fn default_columns(&self) -> impl Iterator<Item = (usize, ExprImpl)> + '_ {
        self.columns.iter().enumerate().filter_map(|(i, c)| {
            if let Some(GeneratedOrDefaultColumn::DefaultColumn(DefaultColumnDesc {
                expr, ..
            })) = c.column_desc.generated_or_default_column.as_ref()
            {
                Some((
                    i,
                    ExprImpl::from_expr_proto(expr.as_ref().unwrap())
                        .expect("expr in default columns corrupted"),
                ))
            } else {
                None
            }
        })
    }

    pub fn has_generated_column(&self) -> bool {
        self.columns.iter().any(|c| c.is_generated())
    }

    pub fn has_rw_timestamp_column(&self) -> bool {
        self.columns.iter().any(|c| c.is_rw_timestamp_column())
    }

    pub fn column_schema(&self) -> Schema {
        Schema::new(
            self.columns
                .iter()
                .map(|c| Field::from(&c.column_desc))
                .collect(),
        )
    }

    pub fn is_created(&self) -> bool {
        self.stream_job_status == StreamJobStatus::Created
    }

    pub fn is_iceberg_engine_table(&self) -> bool {
        self.engine == Engine::Iceberg
    }
}

impl From<PbTable> for TableCatalog {
    fn from(tb: PbTable) -> Self {
        let id = tb.id;
        let tb_conflict_behavior = tb.handle_pk_conflict_behavior();
        let tb_engine = tb
            .get_engine()
            .map(|engine| PbEngine::try_from(*engine).expect("Invalid engine"))
            .unwrap_or(PbEngine::Hummock);
        let table_type = tb.get_table_type().unwrap();
        let stream_job_status = tb
            .get_stream_job_status()
            .unwrap_or(PbStreamJobStatus::Created);
        let create_type = tb.get_create_type().unwrap_or(PbCreateType::Foreground);
        let associated_source_id = tb.optional_associated_source_id.map(|id| match id {
            OptionalAssociatedSourceId::AssociatedSourceId(id) => id,
        });
        let name = tb.name.clone();

        let vnode_count = tb.vnode_count_inner();
        if let VnodeCount::Placeholder = vnode_count {
            // Only allow placeholder vnode count for creating tables.
            // After the table is created, an `Update` notification will be used to update the vnode count field.
            assert_matches!(stream_job_status, PbStreamJobStatus::Creating);
        }

        let mut col_names = HashSet::new();
        let mut col_index: HashMap<i32, usize> = HashMap::new();

        let conflict_behavior = ConflictBehavior::from_protobuf(&tb_conflict_behavior);
        let version_column_index = tb.version_column_index.map(|value| value as usize);
        let mut columns: Vec<ColumnCatalog> =
            tb.columns.into_iter().map(ColumnCatalog::from).collect();
        if columns.iter().all(|c| !c.is_rw_timestamp_column()) {
            // Add system column `_rw_timestamp` to every table, but notice that this column is never persisted.
            columns.push(ColumnCatalog::rw_timestamp_column());
        }
        for (idx, catalog) in columns.clone().into_iter().enumerate() {
            let col_name = catalog.name();
            if !col_names.insert(col_name.to_string()) {
                panic!("duplicated column name {} in table {} ", col_name, tb.name)
            }

            let col_id = catalog.column_desc.column_id.get_id();
            col_index.insert(col_id, idx);
        }

        let pk = tb.pk.iter().map(ColumnOrder::from_protobuf).collect();
        let mut watermark_columns = FixedBitSet::with_capacity(columns.len());
        for idx in &tb.watermark_indices {
            watermark_columns.insert(*idx as _);
        }
        let engine = Engine::from_protobuf(&tb_engine);

        Self {
            id: id.into(),
            associated_source_id: associated_source_id.map(Into::into),
            name,
            pk,
            columns,
            table_type: TableType::from_prost(table_type),
            distribution_key: tb
                .distribution_key
                .iter()
                .map(|k| *k as usize)
                .collect_vec(),
            stream_key: tb.stream_key.iter().map(|x| *x as _).collect(),
            append_only: tb.append_only,
            owner: tb.owner,
            fragment_id: tb.fragment_id,
            dml_fragment_id: tb.dml_fragment_id,
            vnode_col_index: tb.vnode_col_index.map(|x| x as usize),
            row_id_index: tb.row_id_index.map(|x| x as usize),
            value_indices: tb.value_indices.iter().map(|x| *x as _).collect(),
            definition: tb.definition,
            conflict_behavior,
            version_column_index,
            read_prefix_len_hint: tb.read_prefix_len_hint as usize,
            version: tb.version.map(TableVersion::from_prost),
            watermark_columns,
            dist_key_in_pk: tb.dist_key_in_pk.iter().map(|x| *x as _).collect(),
            cardinality: tb
                .cardinality
                .map(|c| Cardinality::from_protobuf(&c))
                .unwrap_or_else(Cardinality::unknown),
            created_at_epoch: tb.created_at_epoch.map(Epoch::from),
            initialized_at_epoch: tb.initialized_at_epoch.map(Epoch::from),
            cleaned_by_watermark: tb.cleaned_by_watermark,
            create_type: CreateType::from_proto(create_type),
            stream_job_status: StreamJobStatus::from_proto(stream_job_status),
            description: tb.description,
            incoming_sinks: tb.incoming_sinks.clone(),
            created_at_cluster_version: tb.created_at_cluster_version.clone(),
            initialized_at_cluster_version: tb.initialized_at_cluster_version.clone(),
            retention_seconds: tb.retention_seconds,
            dependent_relations: tb
                .dependent_relations
                .into_iter()
                .map(TableId::from)
                .collect_vec(),
            cdc_table_id: tb.cdc_table_id,
            vnode_count,
            webhook_info: tb.webhook_info,
<<<<<<< HEAD
            engine,
=======
            job_id: tb.job_id.map(TableId::from),
>>>>>>> 563c70fd
        }
    }
}

impl From<&PbTable> for TableCatalog {
    fn from(tb: &PbTable) -> Self {
        tb.clone().into()
    }
}

impl OwnedByUserCatalog for TableCatalog {
    fn owner(&self) -> UserId {
        self.owner
    }
}

#[cfg(test)]
mod tests {

    use risingwave_common::catalog::{row_id_column_desc, ColumnDesc, ColumnId};
    use risingwave_common::test_prelude::*;
    use risingwave_common::types::*;
    use risingwave_common::util::sort_util::OrderType;
    use risingwave_pb::catalog::table::PbEngine;
    use risingwave_pb::plan_common::{
        AdditionalColumn, ColumnDescVersion, PbColumnCatalog, PbColumnDesc,
    };

    use super::*;

    #[test]
    fn test_into_table_catalog() {
        let table: TableCatalog = PbTable {
            id: 0,
            schema_id: 0,
            database_id: 0,
            name: "test".to_string(),
            table_type: PbTableType::Table as i32,
            columns: vec![
                PbColumnCatalog {
                    column_desc: Some((&row_id_column_desc()).into()),
                    is_hidden: true,
                },
                PbColumnCatalog {
                    column_desc: Some(PbColumnDesc::new_struct(
                        "country",
                        1,
                        ".test.Country",
                        vec![
                            PbColumnDesc::new_atomic(DataType::Varchar.to_protobuf(), "address", 2),
                            PbColumnDesc::new_atomic(DataType::Varchar.to_protobuf(), "zipcode", 3),
                        ],
                    )),
                    is_hidden: false,
                },
            ],
            pk: vec![ColumnOrder::new(0, OrderType::ascending()).to_protobuf()],
            stream_key: vec![0],
            dependent_relations: vec![],
            distribution_key: vec![],
            optional_associated_source_id: OptionalAssociatedSourceId::AssociatedSourceId(233)
                .into(),
            append_only: false,
            owner: risingwave_common::catalog::DEFAULT_SUPER_USER_ID,
            retention_seconds: Some(300),
            fragment_id: 0,
            dml_fragment_id: None,
            initialized_at_epoch: None,
            value_indices: vec![0],
            definition: "".into(),
            read_prefix_len_hint: 0,
            vnode_col_index: None,
            row_id_index: None,
            version: Some(PbTableVersion {
                version: 0,
                next_column_id: 2,
            }),
            watermark_indices: vec![],
            handle_pk_conflict_behavior: 3,
            dist_key_in_pk: vec![],
            cardinality: None,
            created_at_epoch: None,
            cleaned_by_watermark: false,
            stream_job_status: PbStreamJobStatus::Created.into(),
            create_type: PbCreateType::Foreground.into(),
            description: Some("description".to_string()),
            incoming_sinks: vec![],
            created_at_cluster_version: None,
            initialized_at_cluster_version: None,
            version_column_index: None,
            cdc_table_id: None,
            maybe_vnode_count: VnodeCount::set(233).to_protobuf(),
            webhook_info: None,
<<<<<<< HEAD
            engine: PbEngine::Hummock.into(),
=======
            job_id: None,
>>>>>>> 563c70fd
        }
        .into();

        assert_eq!(
            table,
            TableCatalog {
                id: TableId::new(0),
                associated_source_id: Some(TableId::new(233)),
                name: "test".to_string(),
                table_type: TableType::Table,
                columns: vec![
                    ColumnCatalog::row_id_column(),
                    ColumnCatalog {
                        column_desc: ColumnDesc {
                            data_type: StructType::new(vec![
                                ("address", DataType::Varchar),
                                ("zipcode", DataType::Varchar)
                            ],)
                            .into(),
                            column_id: ColumnId::new(1),
                            name: "country".to_string(),
                            field_descs: vec![
                                ColumnDesc::new_atomic(DataType::Varchar, "address", 2),
                                ColumnDesc::new_atomic(DataType::Varchar, "zipcode", 3),
                            ],
                            type_name: ".test.Country".to_string(),
                            description: None,
                            generated_or_default_column: None,
                            additional_column: AdditionalColumn { column_type: None },
                            version: ColumnDescVersion::Pr13707,
                            system_column: None,
                        },
                        is_hidden: false
                    },
                    ColumnCatalog::rw_timestamp_column(),
                ],
                stream_key: vec![0],
                pk: vec![ColumnOrder::new(0, OrderType::ascending())],
                distribution_key: vec![],
                append_only: false,
                owner: risingwave_common::catalog::DEFAULT_SUPER_USER_ID,
                retention_seconds: Some(300),
                fragment_id: 0,
                dml_fragment_id: None,
                vnode_col_index: None,
                row_id_index: None,
                value_indices: vec![0],
                definition: "".into(),
                conflict_behavior: ConflictBehavior::NoCheck,
                read_prefix_len_hint: 0,
                version: Some(TableVersion::new_initial_for_test(ColumnId::new(1))),
                watermark_columns: FixedBitSet::with_capacity(3),
                dist_key_in_pk: vec![],
                cardinality: Cardinality::unknown(),
                created_at_epoch: None,
                initialized_at_epoch: None,
                cleaned_by_watermark: false,
                stream_job_status: StreamJobStatus::Created,
                create_type: CreateType::Foreground,
                description: Some("description".to_string()),
                incoming_sinks: vec![],
                created_at_cluster_version: None,
                initialized_at_cluster_version: None,
                dependent_relations: vec![],
                version_column_index: None,
                cdc_table_id: None,
                vnode_count: VnodeCount::set(233),
                webhook_info: None,
<<<<<<< HEAD
                engine: Engine::Hummock,
=======
                job_id: None,
>>>>>>> 563c70fd
            }
        );
        assert_eq!(table, TableCatalog::from(table.to_prost(0, 0)));
    }
}<|MERGE_RESOLUTION|>--- conflicted
+++ resolved
@@ -185,11 +185,9 @@
 
     pub webhook_info: Option<PbWebhookSourceInfo>,
 
-<<<<<<< HEAD
+    pub job_id: Option<TableId>,
+
     pub engine: Engine,
-=======
-    pub job_id: Option<TableId>,
->>>>>>> 563c70fd
 }
 
 pub const ICEBERG_SOURCE_PREFIX: &str = "__iceberg_source_";
@@ -496,11 +494,8 @@
             cdc_table_id: self.cdc_table_id.clone(),
             maybe_vnode_count: self.vnode_count.to_protobuf(),
             webhook_info: self.webhook_info.clone(),
-<<<<<<< HEAD
+            job_id: self.job_id.map(|id| id.table_id),
             engine: Some(self.engine.to_protobuf().into()),
-=======
-            job_id: self.job_id.map(|id| id.table_id),
->>>>>>> 563c70fd
         }
     }
 
@@ -703,11 +698,8 @@
             cdc_table_id: tb.cdc_table_id,
             vnode_count,
             webhook_info: tb.webhook_info,
-<<<<<<< HEAD
+            job_id: tb.job_id.map(TableId::from),
             engine,
-=======
-            job_id: tb.job_id.map(TableId::from),
->>>>>>> 563c70fd
         }
     }
 }
@@ -801,11 +793,8 @@
             cdc_table_id: None,
             maybe_vnode_count: VnodeCount::set(233).to_protobuf(),
             webhook_info: None,
-<<<<<<< HEAD
+            job_id: None,
             engine: PbEngine::Hummock.into(),
-=======
-            job_id: None,
->>>>>>> 563c70fd
         }
         .into();
 
@@ -874,11 +863,8 @@
                 cdc_table_id: None,
                 vnode_count: VnodeCount::set(233),
                 webhook_info: None,
-<<<<<<< HEAD
+                job_id: None,
                 engine: Engine::Hummock,
-=======
-                job_id: None,
->>>>>>> 563c70fd
             }
         );
         assert_eq!(table, TableCatalog::from(table.to_prost(0, 0)));
