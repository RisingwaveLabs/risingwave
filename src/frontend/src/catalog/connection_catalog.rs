// Copyright 2023 RisingWave Labs
//
// Licensed under the Apache License, Version 2.0 (the "License");
// you may not use this file except in compliance with the License.
// You may obtain a copy of the License at
//
//     http://www.apache.org/licenses/LICENSE-2.0
//
// Unless required by applicable law or agreed to in writing, software
// distributed under the License is distributed on an "AS IS" BASIS,
// WITHOUT WARRANTIES OR CONDITIONS OF ANY KIND, either express or implied.
// See the License for the specific language governing permissions and
// limitations under the License.

use std::collections::{BTreeMap, HashMap};
use std::sync::Arc;

use anyhow::anyhow;
use itertools::Itertools;
use risingwave_common::error::{Result, RwError};
use risingwave_common::util::iter_util::ZipEqFast;
use risingwave_connector::common::AwsPrivateLinkItem;
use risingwave_connector::source::kafka::{KAFKA_PROPS_BROKER_KEY, KAFKA_PROPS_BROKER_KEY_ALIAS};
use risingwave_connector::source::KAFKA_CONNECTOR;
use risingwave_pb::catalog::connection::private_link_service::PrivateLinkProvider;
use risingwave_pb::catalog::{connection, PbConnection};

<<<<<<< HEAD
use crate::catalog::ConnectionId;
=======
use super::ConnectionId;
use crate::catalog::OwnedByUserCatalog;
use crate::user::UserId;
>>>>>>> 8052dec7

#[derive(Clone, Debug, PartialEq)]
pub struct ConnectionCatalog {
    pub id: ConnectionId,
    pub name: String,
    pub info: connection::Info,
    owner: UserId,
}

impl From<&PbConnection> for ConnectionCatalog {
    fn from(prost: &PbConnection) -> Self {
        Self {
            id: prost.id,
            name: prost.name.clone(),
            info: prost.info.clone().unwrap(),
            owner: prost.owner,
        }
    }
}

<<<<<<< HEAD
#[inline(always)]
fn kafka_props_broker_key(with_properties: &BTreeMap<String, String>) -> &str {
    if with_properties.contains_key(KAFKA_PROPS_BROKER_KEY) {
        KAFKA_PROPS_BROKER_KEY
    } else {
        KAFKA_PROPS_BROKER_KEY_ALIAS
    }
}

#[inline(always)]
fn get_property_required(
    with_properties: &BTreeMap<String, String>,
    property: &str,
) -> Result<String> {
    with_properties
        .get(property)
        .map(|s| s.to_lowercase())
        .ok_or(RwError::from(anyhow!(
            "Required property \"{property}\" is not provided"
        )))
}

#[inline(always)]
fn is_kafka_connector(with_properties: &BTreeMap<String, String>) -> bool {
    const UPSTREAM_SOURCE_KEY: &str = "connector";
    with_properties
        .get(UPSTREAM_SOURCE_KEY)
        .unwrap_or(&"".to_string())
        .to_lowercase()
        .eq_ignore_ascii_case(KAFKA_CONNECTOR)
}

pub(crate) fn resolve_private_link_connection(
    connection: &Arc<ConnectionCatalog>,
    properties: &mut BTreeMap<String, String>,
) -> Result<()> {
    let mut broker_rewrite_map = HashMap::new();
    const PRIVATE_LINK_TARGETS_KEY: &str = "privatelink.targets";

    #[allow(irrefutable_let_patterns)]
    if let connection::Info::PrivateLinkService(svc) = &connection.info {
        if !is_kafka_connector(properties) {
            return Err(RwError::from(anyhow!(
                "Private link is only supported for Kafka connector"
            )));
        }
        // skip all checks for mock connection
        if svc.get_provider()? == PrivateLinkProvider::Mock {
            return Ok(());
        }
        let link_target_value = get_property_required(properties, PRIVATE_LINK_TARGETS_KEY)?;
        let servers = get_property_required(properties, kafka_props_broker_key(properties))?;
        let broker_addrs = servers.split(',').collect_vec();
        let link_targets: Vec<AwsPrivateLinkItem> =
            serde_json::from_str(link_target_value.as_str()).map_err(|e| anyhow!(e))?;
        if broker_addrs.len() != link_targets.len() {
            return Err(RwError::from(anyhow!(
                    "The number of broker addrs {} does not match the number of private link targets {}",
                    broker_addrs.len(),
                    link_targets.len()
                )));
        }

        for (link, broker) in link_targets.iter().zip_eq_fast(broker_addrs.into_iter()) {
            if let connection::Info::PrivateLinkService(svc) = &connection.info {
                if svc.dns_entries.is_empty() {
                    return Err(RwError::from(anyhow!(
                        "No available private link endpoints for Kafka broker {}",
                        broker
                    )));
                }
                // rewrite the broker address to the dns name w/o az
                // requires the NLB has enabled the cross-zone load balancing
                broker_rewrite_map.insert(
                    broker.to_string(),
                    format!("{}:{}", &svc.endpoint_dns_name, link.port),
                );
            }
        }

        // save private link dns names into source properties, which
        // will be extracted into KafkaProperties
        let json = serde_json::to_string(&broker_rewrite_map).map_err(|e| anyhow!(e))?;
        const BROKER_REWRITE_MAP_KEY: &str = "broker.rewrite.endpoints";
        properties.insert(BROKER_REWRITE_MAP_KEY.to_string(), json);
    }
    Ok(())
=======
impl OwnedByUserCatalog for ConnectionCatalog {
    fn owner(&self) -> UserId {
        self.owner
    }
>>>>>>> 8052dec7
}<|MERGE_RESOLUTION|>--- conflicted
+++ resolved
@@ -25,13 +25,8 @@
 use risingwave_pb::catalog::connection::private_link_service::PrivateLinkProvider;
 use risingwave_pb::catalog::{connection, PbConnection};
 
-<<<<<<< HEAD
-use crate::catalog::ConnectionId;
-=======
-use super::ConnectionId;
-use crate::catalog::OwnedByUserCatalog;
+use crate::catalog::{ConnectionId, OwnedByUserCatalog};
 use crate::user::UserId;
->>>>>>> 8052dec7
 
 #[derive(Clone, Debug, PartialEq)]
 pub struct ConnectionCatalog {
@@ -52,7 +47,12 @@
     }
 }
 
-<<<<<<< HEAD
+impl OwnedByUserCatalog for ConnectionCatalog {
+    fn owner(&self) -> UserId {
+        self.owner
+    }
+}
+
 #[inline(always)]
 fn kafka_props_broker_key(with_properties: &BTreeMap<String, String>) -> &str {
     if with_properties.contains_key(KAFKA_PROPS_BROKER_KEY) {
@@ -140,10 +140,4 @@
         properties.insert(BROKER_REWRITE_MAP_KEY.to_string(), json);
     }
     Ok(())
-=======
-impl OwnedByUserCatalog for ConnectionCatalog {
-    fn owner(&self) -> UserId {
-        self.owner
-    }
->>>>>>> 8052dec7
 }