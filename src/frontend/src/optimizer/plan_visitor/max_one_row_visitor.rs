// Copyright 2023 RisingWave Labs
//
// Licensed under the Apache License, Version 2.0 (the "License");
// you may not use this file except in compliance with the License.
// You may obtain a copy of the License at
//
//     http://www.apache.org/licenses/LICENSE-2.0
//
// Unless required by applicable law or agreed to in writing, software
// distributed under the License is distributed on an "AS IS" BASIS,
// WITHOUT WARRANTIES OR CONDITIONS OF ANY KIND, either express or implied.
// See the License for the specific language governing permissions and
// limitations under the License.

use std::collections::HashSet;

use crate::optimizer::plan_node::{
    LogicalAgg, LogicalApply, LogicalExpand, LogicalFilter, LogicalHopWindow, LogicalLimit,
    LogicalNow, LogicalProject, LogicalProjectSet, LogicalTopN, LogicalUnion, LogicalValues,
    PlanTreeNodeBinary, PlanTreeNodeUnary,
};
use crate::optimizer::plan_visitor::PlanVisitor;
use crate::optimizer::PlanTreeNode;

pub struct MaxOneRowVisitor;

/// Return true if we can determine at most one row returns by the plan, otherwise false.
impl PlanVisitor<bool> for MaxOneRowVisitor {
    fn merge(a: bool, b: bool) -> bool {
        a & b
    }

    fn visit_logical_values(&mut self, plan: &LogicalValues) -> bool {
        plan.rows().len() <= 1
    }

    fn visit_logical_agg(&mut self, plan: &LogicalAgg) -> bool {
        plan.group_key().is_empty() || self.visit(plan.input())
    }

    fn visit_logical_limit(&mut self, plan: &LogicalLimit) -> bool {
        plan.limit() <= 1 || self.visit(plan.input())
    }

    fn visit_logical_now(&mut self, _plan: &LogicalNow) -> bool {
        true
    }

    fn visit_logical_project(&mut self, plan: &LogicalProject) -> bool {
        self.visit(plan.input())
    }

    fn visit_logical_top_n(&mut self, plan: &LogicalTopN) -> bool {
        (plan.limit() <= 1 && !plan.with_ties()) || self.visit(plan.input())
    }

    fn visit_logical_filter(&mut self, plan: &LogicalFilter) -> bool {
        let mut eq_set = HashSet::new();
        for pred in &plan.predicate().conjunctions {
            if let Some((input_ref, _value)) = pred.as_eq_const() {
                eq_set.insert(input_ref.index);
            } else if let Some((input_ref, _correlated_input_ref)) =
                pred.as_eq_correlated_input_ref()
            {
                eq_set.insert(input_ref.index);
            }
        }
        eq_set.is_superset(&plan.input().logical_pk().iter().copied().collect())
            || self.visit(plan.input())
    }

    fn visit_logical_union(&mut self, _plan: &LogicalUnion) -> bool {
        false
    }

    fn visit_logical_expand(&mut self, plan: &LogicalExpand) -> bool {
        plan.column_subsets().len() == 1 && self.visit(plan.input())
    }

    fn visit_logical_project_set(&mut self, plan: &LogicalProjectSet) -> bool {
        plan.select_list().len() == 1 && self.visit(plan.input())
    }

    fn visit_logical_hop_window(&mut self, _plan: &LogicalHopWindow) -> bool {
        false
    }
}

pub struct HasMaxOneRowApply();

impl PlanVisitor<bool> for HasMaxOneRowApply {
    fn merge(a: bool, b: bool) -> bool {
        a | b
    }

    fn visit_logical_apply(&mut self, plan: &LogicalApply) -> bool {
        plan.max_one_row() | self.visit(plan.left()) | self.visit(plan.right())
    }
}

pub struct CountRows;

impl PlanVisitor<Option<usize>> for CountRows {
    fn merge(_a: Option<usize>, _b: Option<usize>) -> Option<usize> {
        // Impossible to determine count e.g. after a join
        None
    }

<<<<<<< HEAD
=======
    fn visit_logical_agg(&mut self, plan: &LogicalAgg) -> Option<usize> {
        if plan.group_key().is_empty() {
            Some(1)
        } else {
            None
        }
    }

>>>>>>> d8198fa1
    fn visit_logical_values(&mut self, plan: &LogicalValues) -> Option<usize> {
        Some(plan.rows().len())
    }

    fn visit_logical_project(&mut self, plan: &LogicalProject) -> Option<usize> {
        self.visit(plan.input())
    }

    fn visit_logical_union(&mut self, plan: &LogicalUnion) -> Option<usize> {
        if !plan.all() {
            // We cannot deal with deduplication
            return None;
        }
        plan.inputs()
            .iter()
            .fold(Some(0), |init, i| match (init, self.visit(i.clone())) {
                (None, _) => None,
                (_, None) => None,
                (Some(a), Some(b)) => Some(a + b),
            })
    }

    fn visit_logical_filter(&mut self, _plan: &LogicalFilter) -> Option<usize> {
        None
    }

    fn visit_logical_now(&mut self, _plan: &LogicalNow) -> Option<usize> {
        Some(1)
    }
}<|MERGE_RESOLUTION|>--- conflicted
+++ resolved
@@ -106,8 +106,6 @@
         None
     }
 
-<<<<<<< HEAD
-=======
     fn visit_logical_agg(&mut self, plan: &LogicalAgg) -> Option<usize> {
         if plan.group_key().is_empty() {
             Some(1)
@@ -116,7 +114,6 @@
         }
     }
 
->>>>>>> d8198fa1
     fn visit_logical_values(&mut self, plan: &LogicalValues) -> Option<usize> {
         Some(plan.rows().len())
     }
