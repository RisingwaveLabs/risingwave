// Copyright 2023 RisingWave Labs
//
// Licensed under the Apache License, Version 2.0 (the "License");
// you may not use this file except in compliance with the License.
// You may obtain a copy of the License at
//
//     http://www.apache.org/licenses/LICENSE-2.0
//
// Unless required by applicable law or agreed to in writing, software
// distributed under the License is distributed on an "AS IS" BASIS,
// WITHOUT WARRANTIES OR CONDITIONS OF ANY KIND, either express or implied.
// See the License for the specific language governing permissions and
// limitations under the License.

use std::collections::{BTreeMap, HashSet};
use std::rc::Rc;

use fixedbitset::FixedBitSet;
use itertools::Itertools;
use pretty_xmlish::{Pretty, XmlNode};
use risingwave_common::catalog::{ColumnDesc, TableDesc};
use risingwave_common::error::Result;
use risingwave_common::util::sort_util::ColumnOrder;

use super::generic::{GenericPlanNode, GenericPlanRef};
use super::utils::{childless_record, Distill};
use super::{
    generic, BatchFilter, BatchProject, ColPrunable, ExprRewritable, Logical, PlanBase, PlanRef,
    PredicatePushdown, StreamTableScan, ToBatch, ToStream,
};
use crate::catalog::{ColumnId, IndexCatalog};
use crate::expr::{CorrelatedInputRef, ExprImpl, ExprRewriter, ExprVisitor, InputRef};
use crate::optimizer::optimizer_context::OptimizerContextRef;
use crate::optimizer::plan_node::{
    BatchSeqScan, ColumnPruningContext, LogicalFilter, LogicalProject, LogicalValues,
<<<<<<< HEAD
    PredicatePushdownContext, RewriteStreamContext, StreamCdcTableScan, StreamFilter,
    ToStreamContext,
=======
    PredicatePushdownContext, RewriteStreamContext, ToStreamContext,
>>>>>>> 0f53084a
};
use crate::optimizer::property::{Cardinality, Order};
use crate::optimizer::rule::IndexSelectionRule;
use crate::utils::{ColIndexMapping, Condition, ConditionDisplay};

/// `LogicalScan` returns contents of a table or other equivalent object
#[derive(Debug, Clone, PartialEq, Eq, Hash)]
pub struct LogicalScan {
    pub base: PlanBase<Logical>,
    core: generic::Scan,
}

impl From<generic::Scan> for LogicalScan {
    fn from(core: generic::Scan) -> Self {
        let base = PlanBase::new_logical_with_core(&core);
        Self { base, core }
    }
}

impl From<generic::Scan> for PlanRef {
    fn from(core: generic::Scan) -> Self {
        LogicalScan::from(core).into()
    }
}

impl LogicalScan {
    /// Create a [`LogicalScan`] node. Used by planner.
    pub fn create(
        table_name: String, // explain-only
        table_desc: Rc<TableDesc>,
        indexes: Vec<Rc<IndexCatalog>>,
        ctx: OptimizerContextRef,
        for_system_time_as_of_proctime: bool,
        table_cardinality: Cardinality,
    ) -> Self {
        generic::Scan::new(
            table_name,
            (0..table_desc.columns.len()).collect(),
            table_desc,
            indexes,
            ctx,
            Condition::true_cond(),
            for_system_time_as_of_proctime,
            table_cardinality,
        )
        .into()
    }

    pub fn table_name(&self) -> &str {
        &self.core.table_name
    }

    pub fn for_system_time_as_of_proctime(&self) -> bool {
        self.core.for_system_time_as_of_proctime
    }

    /// The cardinality of the table **without** applying the predicate.
    pub fn table_cardinality(&self) -> Cardinality {
        self.core.table_cardinality
    }

    /// Get a reference to the logical scan's table desc.
    pub fn table_desc(&self) -> &TableDesc {
        self.core.table_desc.as_ref()
    }

    /// Get the descs of the output columns.
    pub fn column_descs(&self) -> Vec<ColumnDesc> {
        self.core.column_descs()
    }

    /// Get the ids of the output columns.
    pub fn output_column_ids(&self) -> Vec<ColumnId> {
        self.core.output_column_ids()
    }

    /// Get all indexes on this table
    pub fn indexes(&self) -> &[Rc<IndexCatalog>] {
        &self.core.indexes
    }

    /// Get the logical scan's filter predicate
    pub fn predicate(&self) -> &Condition {
        &self.core.predicate
    }

    /// Return indices of fields the output is ordered by and
    /// corresponding direction
    pub fn get_out_column_index_order(&self) -> Order {
        self.core.get_out_column_index_order()
    }

    pub fn distribution_key(&self) -> Option<Vec<usize>> {
        self.core.distribution_key()
    }

    pub fn watermark_columns(&self) -> FixedBitSet {
        self.core.watermark_columns()
    }

    /// Return indexes can satisfy the required order.
    pub fn indexes_satisfy_order(&self, required_order: &Order) -> Vec<&Rc<IndexCatalog>> {
        let output_col_map = self
            .output_col_idx()
            .iter()
            .cloned()
            .enumerate()
            .map(|(id, col)| (col, id))
            .collect::<BTreeMap<_, _>>();
        let unmatched_idx = output_col_map.len();
        self.indexes()
            .iter()
            .filter(|idx| {
                let s2p_mapping = idx.secondary_to_primary_mapping();
                Order {
                    column_orders: idx
                        .index_table
                        .pk()
                        .iter()
                        .map(|idx_item| {
                            ColumnOrder::new(
                                *output_col_map
                                    .get(
                                        s2p_mapping
                                            .get(&idx_item.column_index)
                                            .expect("should be in s2p mapping"),
                                    )
                                    .unwrap_or(&unmatched_idx),
                                idx_item.order_type,
                            )
                        })
                        .collect(),
                }
                .satisfies(required_order)
            })
            .collect()
    }

    /// If the index can cover the scan, transform it to the index scan.
    pub fn to_index_scan_if_index_covered(&self, index: &Rc<IndexCatalog>) -> Option<LogicalScan> {
        let p2s_mapping = index.primary_to_secondary_mapping();
        if self
            .required_col_idx()
            .iter()
            .all(|x| p2s_mapping.contains_key(x))
        {
            let index_scan = self.core.to_index_scan(
                &index.name,
                index.index_table.table_desc().into(),
                p2s_mapping,
                index.function_mapping(),
            );
            Some(index_scan.into())
        } else {
            None
        }
    }

    /// used by optimizer (currently `top_n_on_index_rule`) to help reduce useless `chunk_size` at
    /// executor
    pub fn set_chunk_size(&mut self, chunk_size: u32) {
        self.core.chunk_size = Some(chunk_size);
    }

    pub fn chunk_size(&self) -> Option<u32> {
        self.core.chunk_size
    }

    pub fn primary_key(&self) -> &[ColumnOrder] {
        self.core.primary_key()
    }

    /// a vec of `InputRef` corresponding to `output_col_idx`, which can represent a pulled project.
    fn output_idx_to_input_ref(&self) -> Vec<ExprImpl> {
        let output_idx = self
            .output_col_idx()
            .iter()
            .enumerate()
            .map(|(i, &col_idx)| {
                InputRef::new(i, self.table_desc().columns[col_idx].data_type.clone()).into()
            })
            .collect_vec();
        output_idx
    }

    /// Undo predicate push down when predicate in scan is not supported.
    pub fn predicate_pull_up(&self) -> (generic::Scan, Condition, Option<Vec<ExprImpl>>) {
        let mut predicate = self.predicate().clone();
        if predicate.always_true() {
            return (self.core.clone(), Condition::true_cond(), None);
        }

        let mut inverse_mapping = {
            let mapping = ColIndexMapping::new(
                self.required_col_idx().iter().map(|i| Some(*i)).collect(),
                self.table_desc().columns.len(),
            );
            // Since `required_col_idx` mapping is not invertible, we need to inverse manually.
            let mut inverse_map = vec![None; mapping.target_size()];
            for (src, dst) in mapping.mapping_pairs() {
                inverse_map[dst] = Some(src);
            }
            ColIndexMapping::new(inverse_map, mapping.source_size())
        };

        predicate = predicate.rewrite_expr(&mut inverse_mapping);

        let scan_without_predicate = generic::Scan::new(
            self.table_name().to_string(),
            self.required_col_idx().to_vec(),
            self.core.table_desc.clone(),
            self.indexes().to_vec(),
            self.ctx(),
            Condition::true_cond(),
            self.for_system_time_as_of_proctime(),
            self.table_cardinality(),
        );
        let project_expr = if self.required_col_idx() != self.output_col_idx() {
            Some(self.output_idx_to_input_ref())
        } else {
            None
        };
        (scan_without_predicate, predicate, project_expr)
    }

    fn clone_with_predicate(&self, predicate: Condition) -> Self {
        generic::Scan::new_inner(
            self.table_name().to_string(),
            self.output_col_idx().to_vec(),
            self.core.table_desc.clone(),
            self.indexes().to_vec(),
            self.base.ctx().clone(),
            predicate,
            self.for_system_time_as_of_proctime(),
            self.table_cardinality(),
        )
        .into()
    }

    pub fn clone_with_output_indices(&self, output_col_idx: Vec<usize>) -> Self {
        generic::Scan::new_inner(
            self.table_name().to_string(),
            output_col_idx,
            self.core.table_desc.clone(),
            self.indexes().to_vec(),
            self.base.ctx().clone(),
            self.predicate().clone(),
            self.for_system_time_as_of_proctime(),
            self.table_cardinality(),
        )
        .into()
    }

    pub fn output_col_idx(&self) -> &Vec<usize> {
        &self.core.output_col_idx
    }

    pub fn required_col_idx(&self) -> &Vec<usize> {
        &self.core.required_col_idx
    }
}

impl_plan_tree_node_for_leaf! {LogicalScan}

impl Distill for LogicalScan {
    fn distill<'a>(&self) -> XmlNode<'a> {
        let verbose = self.base.ctx().is_explain_verbose();
        let mut vec = Vec::with_capacity(5);
        vec.push(("table", Pretty::from(self.table_name().to_owned())));
        let key_is_columns =
            self.predicate().always_true() || self.output_col_idx() == self.required_col_idx();
        let key = if key_is_columns {
            "columns"
        } else {
            "output_columns"
        };
        vec.push((key, self.core.columns_pretty(verbose)));
        if !key_is_columns {
            vec.push((
                "required_columns",
                Pretty::Array(
                    self.required_col_idx()
                        .iter()
                        .map(|i| {
                            let col_name = &self.table_desc().columns[*i].name;
                            Pretty::from(if verbose {
                                format!("{}.{}", self.table_name(), col_name)
                            } else {
                                col_name.to_string()
                            })
                        })
                        .collect(),
                ),
            ));
        }

        if !self.predicate().always_true() {
            let input_schema = self.core.fields_pretty_schema();
            vec.push((
                "predicate",
                Pretty::display(&ConditionDisplay {
                    condition: self.predicate(),
                    input_schema: &input_schema,
                }),
            ))
        }

        if self.table_cardinality() != Cardinality::unknown() {
            vec.push(("cardinality", Pretty::display(&self.table_cardinality())));
        }

        childless_record("LogicalScan", vec)
    }
}

impl ColPrunable for LogicalScan {
    fn prune_col(&self, required_cols: &[usize], _ctx: &mut ColumnPruningContext) -> PlanRef {
        let output_col_idx: Vec<usize> = required_cols
            .iter()
            .map(|i| self.required_col_idx()[*i])
            .collect();
        assert!(output_col_idx
            .iter()
            .all(|i| self.output_col_idx().contains(i)));

        self.clone_with_output_indices(output_col_idx).into()
    }
}

impl ExprRewritable for LogicalScan {
    fn has_rewritable_expr(&self) -> bool {
        true
    }

    fn rewrite_exprs(&self, r: &mut dyn ExprRewriter) -> PlanRef {
        let mut core = self.core.clone();
        core.rewrite_exprs(r);
        Self {
            base: self.base.clone_with_new_plan_id(),
            core,
        }
        .into()
    }
}

impl PredicatePushdown for LogicalScan {
    fn predicate_pushdown(
        &self,
        mut predicate: Condition,
        _ctx: &mut PredicatePushdownContext,
    ) -> PlanRef {
        // If the predicate contains `CorrelatedInputRef` or `now()`. We don't push down.
        // This case could come from the predicate push down before the subquery unnesting.
        struct HasCorrelated {}
        impl ExprVisitor for HasCorrelated {
            type Result = bool;

            fn merge(a: bool, b: bool) -> bool {
                a | b
            }

            fn visit_correlated_input_ref(&mut self, _: &CorrelatedInputRef) -> bool {
                true
            }
        }
        let non_pushable_predicate: Vec<_> = predicate
            .conjunctions
            .extract_if(|expr| expr.count_nows() > 0 || HasCorrelated {}.visit_expr(expr))
            .collect();
        let predicate = predicate.rewrite_expr(&mut ColIndexMapping::new(
            self.output_col_idx().iter().map(|i| Some(*i)).collect(),
            self.table_desc().columns.len(),
        ));
        if non_pushable_predicate.is_empty() {
            self.clone_with_predicate(predicate.and(self.predicate().clone()))
                .into()
        } else {
            return LogicalFilter::create(
                self.clone_with_predicate(predicate.and(self.predicate().clone()))
                    .into(),
                Condition {
                    conjunctions: non_pushable_predicate,
                },
            );
        }
    }
}

impl LogicalScan {
    fn to_batch_inner_with_required(&self, required_order: &Order) -> Result<PlanRef> {
        if self.predicate().always_true() {
            required_order
                .enforce_if_not_satisfies(BatchSeqScan::new(self.core.clone(), vec![]).into())
        } else {
            let (scan_ranges, predicate) = self.predicate().clone().split_to_scan_ranges(
                self.core.table_desc.clone(),
                self.base
                    .ctx()
                    .session_ctx()
                    .config()
                    .get_max_split_range_gap(),
            )?;
            let mut scan = self.clone();
            scan.core.predicate = predicate; // We want to keep `required_col_idx` unchanged, so do not call `clone_with_predicate`.

            let plan: PlanRef = if scan.core.predicate.always_false() {
                LogicalValues::create(vec![], scan.core.schema(), scan.core.ctx).to_batch()?
            } else {
                let (scan, predicate, project_expr) = scan.predicate_pull_up();

                let mut plan: PlanRef = BatchSeqScan::new(scan, scan_ranges).into();
                if !predicate.always_true() {
                    plan = BatchFilter::new(generic::Filter::new(predicate, plan)).into();
                }
                if let Some(exprs) = project_expr {
                    plan = BatchProject::new(generic::Project::new(exprs, plan)).into()
                }
                plan
            };

            assert_eq!(plan.schema(), self.schema());
            required_order.enforce_if_not_satisfies(plan)
        }
    }

    // For every index, check if the order of the index satisfies the required_order
    // If yes, use an index scan
    fn use_index_scan_if_order_is_satisfied(
        &self,
        required_order: &Order,
    ) -> Option<Result<PlanRef>> {
        if required_order.column_orders.is_empty() {
            return None;
        }

        let order_satisfied_index = self.indexes_satisfy_order(required_order);
        for index in order_satisfied_index {
            if let Some(index_scan) = self.to_index_scan_if_index_covered(index) {
                return Some(index_scan.to_batch());
            }
        }

        None
    }
}

impl ToBatch for LogicalScan {
    fn to_batch(&self) -> Result<PlanRef> {
        self.to_batch_with_order_required(&Order::any())
    }

    fn to_batch_with_order_required(&self, required_order: &Order) -> Result<PlanRef> {
        let new = self.clone_with_predicate(self.predicate().clone());

        if !new.indexes().is_empty() {
            let index_selection_rule = IndexSelectionRule::create();
            if let Some(applied) = index_selection_rule.apply(new.clone().into()) {
                if let Some(scan) = applied.as_logical_scan() {
                    // covering index
                    return required_order.enforce_if_not_satisfies(scan.to_batch()?);
                } else if let Some(join) = applied.as_logical_join() {
                    // index lookup join
                    return required_order
                        .enforce_if_not_satisfies(join.index_lookup_join_to_batch_lookup_join()?);
                } else {
                    unreachable!();
                }
            } else {
                // Try to make use of index if it satisfies the required order
                if let Some(plan_ref) = new.use_index_scan_if_order_is_satisfied(required_order) {
                    return plan_ref;
                }
            }
        }
        new.to_batch_inner_with_required(required_order)
    }
}

impl ToStream for LogicalScan {
    fn to_stream(&self, ctx: &mut ToStreamContext) -> Result<PlanRef> {
        if self.predicate().always_true() {
<<<<<<< HEAD
            if self.is_cdc_table() {
                // add a filter

                // StreamFilter::new()

                Ok(StreamCdcTableScan::new(self.core.clone()).into())
            } else {
                Ok(StreamTableScan::new(self.core.clone()).into())
            }
=======
            Ok(StreamTableScan::new(self.core.clone()).into())
>>>>>>> 0f53084a
        } else {
            let (scan, predicate, project_expr) = self.predicate_pull_up();
            let mut plan = LogicalFilter::create(scan.into(), predicate);
            if let Some(exprs) = project_expr {
                plan = LogicalProject::create(plan, exprs)
            }
            plan.to_stream(ctx)
        }
    }

    fn logical_rewrite_for_stream(
        &self,
        _ctx: &mut RewriteStreamContext,
    ) -> Result<(PlanRef, ColIndexMapping)> {
        match self.base.stream_key().is_none() {
            true => {
                let mut col_ids = HashSet::new();

                for &idx in self.output_col_idx() {
                    col_ids.insert(self.table_desc().columns[idx].column_id);
                }
                let col_need_to_add = self
                    .table_desc()
                    .pk
                    .iter()
                    .filter_map(|c| {
                        if !col_ids.contains(&self.table_desc().columns[c.column_index].column_id) {
                            Some(c.column_index)
                        } else {
                            None
                        }
                    })
                    .collect_vec();

                let mut output_col_idx = self.output_col_idx().clone();
                output_col_idx.extend(col_need_to_add);
                let new_len = output_col_idx.len();
                Ok((
                    self.clone_with_output_indices(output_col_idx).into(),
                    ColIndexMapping::identity_or_none(self.schema().len(), new_len),
                ))
            }
            false => Ok((
                self.clone().into(),
                ColIndexMapping::identity(self.schema().len()),
            )),
        }
    }
}<|MERGE_RESOLUTION|>--- conflicted
+++ resolved
@@ -33,12 +33,7 @@
 use crate::optimizer::optimizer_context::OptimizerContextRef;
 use crate::optimizer::plan_node::{
     BatchSeqScan, ColumnPruningContext, LogicalFilter, LogicalProject, LogicalValues,
-<<<<<<< HEAD
-    PredicatePushdownContext, RewriteStreamContext, StreamCdcTableScan, StreamFilter,
-    ToStreamContext,
-=======
     PredicatePushdownContext, RewriteStreamContext, ToStreamContext,
->>>>>>> 0f53084a
 };
 use crate::optimizer::property::{Cardinality, Order};
 use crate::optimizer::rule::IndexSelectionRule;
@@ -520,19 +515,7 @@
 impl ToStream for LogicalScan {
     fn to_stream(&self, ctx: &mut ToStreamContext) -> Result<PlanRef> {
         if self.predicate().always_true() {
-<<<<<<< HEAD
-            if self.is_cdc_table() {
-                // add a filter
-
-                // StreamFilter::new()
-
-                Ok(StreamCdcTableScan::new(self.core.clone()).into())
-            } else {
-                Ok(StreamTableScan::new(self.core.clone()).into())
-            }
-=======
             Ok(StreamTableScan::new(self.core.clone()).into())
->>>>>>> 0f53084a
         } else {
             let (scan, predicate, project_expr) = self.predicate_pull_up();
             let mut plan = LogicalFilter::create(scan.into(), predicate);
