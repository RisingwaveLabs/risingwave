--- conflicted
+++ resolved
@@ -28,13 +28,9 @@
     PredicatePushdown, StreamTableScan, ToBatch, ToStream,
 };
 use crate::catalog::{ColumnId, IndexCatalog};
-<<<<<<< HEAD
-use crate::expr::{CorrelatedInputRef, ExprImpl, ExprRewriter, ExprVisitor, InputRef};
-=======
 use crate::expr::{
     CorrelatedInputRef, Expr, ExprImpl, ExprRewriter, ExprVisitor, FunctionCall, InputRef,
 };
->>>>>>> a62abc63
 use crate::optimizer::optimizer_context::OptimizerContextRef;
 use crate::optimizer::plan_node::{
     BatchSeqScan, ColumnPruningContext, LogicalFilter, LogicalProject, LogicalValues,
@@ -51,57 +47,13 @@
     core: generic::Scan,
 }
 
-<<<<<<< HEAD
 impl From<generic::Scan> for LogicalScan {
     fn from(core: generic::Scan) -> Self {
-=======
-impl LogicalScan {
-    /// Create a `LogicalScan` node. Used internally by optimizer.
-    #[allow(clippy::too_many_arguments)]
-    pub(crate) fn new(
-        table_name: String, // explain-only
-        is_sys_table: bool,
-        output_col_idx: Vec<usize>, // the column index in the table
-        table_desc: Rc<TableDesc>,
-        indexes: Vec<Rc<IndexCatalog>>,
-        ctx: OptimizerContextRef,
-        predicate: Condition, // refers to column indexes of the table
-        for_system_time_as_of_proctime: bool,
-    ) -> Self {
-        // here we have 3 concepts
-        // 1. column_id: ColumnId, stored in catalog and a ID to access data from storage.
-        // 2. table_idx: usize, column index in the TableDesc or tableCatalog.
-        // 3. operator_idx: usize, column index in the ScanOperator's schema.
-        // In a query we get the same version of catalog, so the mapping from column_id and
-        // table_idx will not change. And the `required_col_idx` is the `table_idx` of the
-        // required columns, i.e., the mapping from operator_idx to table_idx.
-
-        let mut required_col_idx = output_col_idx.clone();
-        let predicate_col_idx = predicate.collect_input_refs(table_desc.columns.len());
-        predicate_col_idx.ones().for_each(|idx| {
-            if !required_col_idx.contains(&idx) {
-                required_col_idx.push(idx);
-            }
-        });
-
-        let core = generic::Scan {
-            table_name,
-            is_sys_table,
-            required_col_idx,
-            output_col_idx,
-            table_desc,
-            indexes,
-            predicate,
-            chunk_size: None,
-            for_system_time_as_of_proctime,
-            ctx,
-        };
-
->>>>>>> a62abc63
         let base = PlanBase::new_logical_with_core(&core);
         Self { base, core }
     }
 }
+
 impl From<generic::Scan> for PlanRef {
     fn from(core: generic::Scan) -> Self {
         LogicalScan::from(core).into()
