// Copyright 2024 RisingWave Labs
//
// Licensed under the Apache License, Version 2.0 (the "License");
// you may not use this file except in compliance with the License.
// You may obtain a copy of the License at
//
//     http://www.apache.org/licenses/LICENSE-2.0
//
// Unless required by applicable law or agreed to in writing, software
// distributed under the License is distributed on an "AS IS" BASIS,
// WITHOUT WARRANTIES OR CONDITIONS OF ANY KIND, either express or implied.
// See the License for the specific language governing permissions and
// limitations under the License.

use std::collections::{BTreeMap, HashSet};
use std::rc::Rc;
use std::sync::Arc;

use fixedbitset::FixedBitSet;
use itertools::Itertools;
use pretty_xmlish::{Pretty, XmlNode};
use risingwave_common::catalog::{ColumnDesc, TableDesc};
use risingwave_common::error::Result;
use risingwave_common::util::sort_util::ColumnOrder;
use risingwave_pb::stream_plan::StreamScanType;

use super::generic::{GenericPlanNode, GenericPlanRef};
use super::utils::{childless_record, Distill};
use super::{
    generic, BatchFilter, BatchProject, ColPrunable, ExprRewritable, Logical, PlanBase, PlanRef,
    PredicatePushdown, StreamTableScan, ToBatch, ToStream,
};
use crate::catalog::{ColumnId, IndexCatalog};
use crate::expr::{CorrelatedInputRef, ExprImpl, ExprRewriter, ExprVisitor, InputRef};
use crate::optimizer::optimizer_context::OptimizerContextRef;
use crate::optimizer::plan_node::expr_visitable::ExprVisitable;
use crate::optimizer::plan_node::{
    BatchSeqScan, ColumnPruningContext, LogicalFilter, LogicalProject, LogicalValues,
    PredicatePushdownContext, RewriteStreamContext, ToStreamContext,
};
use crate::optimizer::property::{Cardinality, Order};
use crate::optimizer::rule::IndexSelectionRule;
use crate::utils::{ColIndexMapping, Condition, ConditionDisplay};
use crate::TableCatalog;

/// `LogicalScan` returns contents of a table or other equivalent object
#[derive(Debug, Clone, PartialEq, Eq, Hash)]
pub struct LogicalScan {
    pub base: PlanBase<Logical>,
    core: generic::Scan,
}

impl From<generic::Scan> for LogicalScan {
    fn from(core: generic::Scan) -> Self {
        let base = PlanBase::new_logical_with_core(&core);
        Self { base, core }
    }
}

impl From<generic::Scan> for PlanRef {
    fn from(core: generic::Scan) -> Self {
        LogicalScan::from(core).into()
    }
}

impl LogicalScan {
    /// Create a [`LogicalScan`] node. Used by planner.
    pub fn create(
        table_name: String, // explain-only
        table_catalog: Arc<TableCatalog>,
        indexes: Vec<Rc<IndexCatalog>>,
        ctx: OptimizerContextRef,
        for_system_time_as_of_proctime: bool,
        table_cardinality: Cardinality,
    ) -> Self {
        let output_col_idx: Vec<usize> = (0..table_catalog.columns().len()).collect();
        generic::Scan::new(
            table_name,
            output_col_idx,
            table_catalog,
            indexes,
            ctx,
            Condition::true_cond(),
            for_system_time_as_of_proctime,
            table_cardinality,
        )
        .into()
    }

    pub fn table_name(&self) -> &str {
        &self.core.table_name
    }

    pub fn for_system_time_as_of_proctime(&self) -> bool {
        self.core.for_system_time_as_of_proctime
    }

    /// The cardinality of the table **without** applying the predicate.
    pub fn table_cardinality(&self) -> Cardinality {
        self.core.table_cardinality
    }

    // FIXME(kwannoel): Fetch from `table_catalog` + lazily instantiate?
    /// Get a reference to the logical scan's table desc.
    pub fn table_desc(&self) -> &TableDesc {
        self.core.table_desc.as_ref()
    }

    pub fn table_catalog(&self) -> Arc<TableCatalog> {
        self.core.table_catalog.clone()
    }

    /// Get the descs of the output columns.
    pub fn column_descs(&self) -> Vec<ColumnDesc> {
        self.core.column_descs()
    }

    /// Get the ids of the output columns.
    pub fn output_column_ids(&self) -> Vec<ColumnId> {
        self.core.output_column_ids()
    }

    /// Get all indexes on this table
    pub fn indexes(&self) -> &[Rc<IndexCatalog>] {
        &self.core.indexes
    }

    /// Get the logical scan's filter predicate
    pub fn predicate(&self) -> &Condition {
        &self.core.predicate
    }

    /// Return indices of fields the output is ordered by and
    /// corresponding direction
    pub fn get_out_column_index_order(&self) -> Order {
        self.core.get_out_column_index_order()
    }

    pub fn distribution_key(&self) -> Option<Vec<usize>> {
        self.core.distribution_key()
    }

    pub fn watermark_columns(&self) -> FixedBitSet {
        self.core.watermark_columns()
    }

    /// Return indexes can satisfy the required order.
    pub fn indexes_satisfy_order(&self, required_order: &Order) -> Vec<&Rc<IndexCatalog>> {
        let output_col_map = self
            .output_col_idx()
            .iter()
            .cloned()
            .enumerate()
            .map(|(id, col)| (col, id))
            .collect::<BTreeMap<_, _>>();
        let unmatched_idx = output_col_map.len();
        self.indexes()
            .iter()
            .filter(|idx| {
                let s2p_mapping = idx.secondary_to_primary_mapping();
                Order {
                    column_orders: idx
                        .index_table
                        .pk()
                        .iter()
                        .map(|idx_item| {
                            ColumnOrder::new(
                                *output_col_map
                                    .get(
                                        s2p_mapping
                                            .get(&idx_item.column_index)
                                            .expect("should be in s2p mapping"),
                                    )
                                    .unwrap_or(&unmatched_idx),
                                idx_item.order_type,
                            )
                        })
                        .collect(),
                }
                .satisfies(required_order)
            })
            .collect()
    }

    /// If the index can cover the scan, transform it to the index scan.
    pub fn to_index_scan_if_index_covered(&self, index: &Rc<IndexCatalog>) -> Option<LogicalScan> {
        let p2s_mapping = index.primary_to_secondary_mapping();
        if self
            .required_col_idx()
            .iter()
            .all(|x| p2s_mapping.contains_key(x))
        {
            let index_scan = self.core.to_index_scan(
                &index.name,
                index.index_table.clone(),
                p2s_mapping,
                index.function_mapping(),
            );
            Some(index_scan.into())
        } else {
            None
        }
    }

    pub fn primary_key(&self) -> &[ColumnOrder] {
        self.core.primary_key()
    }

    /// a vec of `InputRef` corresponding to `output_col_idx`, which can represent a pulled project.
    fn output_idx_to_input_ref(&self) -> Vec<ExprImpl> {
        let output_idx = self
            .output_col_idx()
            .iter()
            .enumerate()
            .map(|(i, &col_idx)| {
                InputRef::new(i, self.table_desc().columns[col_idx].data_type.clone()).into()
            })
            .collect_vec();
        output_idx
    }

    /// Undo predicate push down when predicate in scan is not supported.
    pub fn predicate_pull_up(&self) -> (generic::Scan, Condition, Option<Vec<ExprImpl>>) {
        let mut predicate = self.predicate().clone();
        if predicate.always_true() {
            return (self.core.clone(), Condition::true_cond(), None);
        }

        let mut inverse_mapping = {
            let mapping = ColIndexMapping::new(
                self.required_col_idx().iter().map(|i| Some(*i)).collect(),
                self.table_desc().columns.len(),
            );
            // Since `required_col_idx` mapping is not invertible, we need to inverse manually.
            let mut inverse_map = vec![None; mapping.target_size()];
            for (src, dst) in mapping.mapping_pairs() {
                inverse_map[dst] = Some(src);
            }
            ColIndexMapping::new(inverse_map, mapping.source_size())
        };

        predicate = predicate.rewrite_expr(&mut inverse_mapping);

        let scan_without_predicate = generic::Scan::new(
            self.table_name().to_string(),
            self.required_col_idx().to_vec(),
            self.core.table_catalog.clone(),
            self.indexes().to_vec(),
            self.ctx(),
            Condition::true_cond(),
            self.for_system_time_as_of_proctime(),
            self.table_cardinality(),
        );
        let project_expr = if self.required_col_idx() != self.output_col_idx() {
            Some(self.output_idx_to_input_ref())
        } else {
            None
        };
        (scan_without_predicate, predicate, project_expr)
    }

    fn clone_with_predicate(&self, predicate: Condition) -> Self {
        generic::Scan::new_inner(
            self.table_name().to_string(),
            self.output_col_idx().to_vec(),
            self.table_catalog(),
            self.indexes().to_vec(),
            self.base.ctx().clone(),
            predicate,
            self.for_system_time_as_of_proctime(),
            self.table_cardinality(),
        )
        .into()
    }

    pub fn clone_with_output_indices(&self, output_col_idx: Vec<usize>) -> Self {
        generic::Scan::new_inner(
            self.table_name().to_string(),
            output_col_idx,
            self.core.table_catalog.clone(),
            self.indexes().to_vec(),
            self.base.ctx().clone(),
            self.predicate().clone(),
            self.for_system_time_as_of_proctime(),
            self.table_cardinality(),
        )
        .into()
    }

    pub fn output_col_idx(&self) -> &Vec<usize> {
        &self.core.output_col_idx
    }

    pub fn required_col_idx(&self) -> &Vec<usize> {
        &self.core.required_col_idx
    }
}

impl_plan_tree_node_for_leaf! {LogicalScan}

impl Distill for LogicalScan {
    fn distill<'a>(&self) -> XmlNode<'a> {
        let verbose = self.base.ctx().is_explain_verbose();
        let mut vec = Vec::with_capacity(5);
        vec.push(("table", Pretty::from(self.table_name().to_owned())));
        let key_is_columns =
            self.predicate().always_true() || self.output_col_idx() == self.required_col_idx();
        let key = if key_is_columns {
            "columns"
        } else {
            "output_columns"
        };
        vec.push((key, self.core.columns_pretty(verbose)));
        if !key_is_columns {
            vec.push((
                "required_columns",
                Pretty::Array(
                    self.required_col_idx()
                        .iter()
                        .map(|i| {
                            let col_name = &self.table_desc().columns[*i].name;
                            Pretty::from(if verbose {
                                format!("{}.{}", self.table_name(), col_name)
                            } else {
                                col_name.to_string()
                            })
                        })
                        .collect(),
                ),
            ));
        }

        if !self.predicate().always_true() {
            let input_schema = self.core.fields_pretty_schema();
            vec.push((
                "predicate",
                Pretty::display(&ConditionDisplay {
                    condition: self.predicate(),
                    input_schema: &input_schema,
                }),
            ))
        }

        if self.table_cardinality() != Cardinality::unknown() {
            vec.push(("cardinality", Pretty::display(&self.table_cardinality())));
        }

        childless_record("LogicalScan", vec)
    }
}

impl ColPrunable for LogicalScan {
    fn prune_col(&self, required_cols: &[usize], _ctx: &mut ColumnPruningContext) -> PlanRef {
        let output_col_idx: Vec<usize> = required_cols
            .iter()
            .map(|i| self.required_col_idx()[*i])
            .collect();
        assert!(output_col_idx
            .iter()
            .all(|i| self.output_col_idx().contains(i)));

        self.clone_with_output_indices(output_col_idx).into()
    }
}

impl ExprRewritable for LogicalScan {
    fn has_rewritable_expr(&self) -> bool {
        true
    }

    fn rewrite_exprs(&self, r: &mut dyn ExprRewriter) -> PlanRef {
        let mut core = self.core.clone();
        core.rewrite_exprs(r);
        Self {
            base: self.base.clone_with_new_plan_id(),
            core,
        }
        .into()
    }
}

impl ExprVisitable for LogicalScan {
    fn visit_exprs(&self, v: &mut dyn ExprVisitor) {
        self.core.visit_exprs(v);
    }
}

impl PredicatePushdown for LogicalScan {
    fn predicate_pushdown(
        &self,
        mut predicate: Condition,
        _ctx: &mut PredicatePushdownContext,
    ) -> PlanRef {
        // If the predicate contains `CorrelatedInputRef` or `now()`. We don't push down.
        // This case could come from the predicate push down before the subquery unnesting.
        struct HasCorrelated {
            has: bool,
        }
        impl ExprVisitor for HasCorrelated {
            fn visit_correlated_input_ref(&mut self, _: &CorrelatedInputRef) {
                self.has = true;
            }
        }
        let non_pushable_predicate: Vec<_> = predicate
            .conjunctions
            .extract_if(|expr| {
                if expr.count_nows() > 0 {
                    true
                } else {
                    let mut visitor = HasCorrelated { has: false };
                    visitor.visit_expr(expr);
                    visitor.has
                }
            })
            .collect();
        let predicate = predicate.rewrite_expr(&mut ColIndexMapping::new(
            self.output_col_idx().iter().map(|i| Some(*i)).collect(),
            self.table_desc().columns.len(),
        ));
        if non_pushable_predicate.is_empty() {
            self.clone_with_predicate(predicate.and(self.predicate().clone()))
                .into()
        } else {
            return LogicalFilter::create(
                self.clone_with_predicate(predicate.and(self.predicate().clone()))
                    .into(),
                Condition {
                    conjunctions: non_pushable_predicate,
                },
            );
        }
    }
}

impl LogicalScan {
    fn to_batch_inner_with_required(&self, required_order: &Order) -> Result<PlanRef> {
        if self.predicate().always_true() {
            required_order
                .enforce_if_not_satisfies(BatchSeqScan::new(self.core.clone(), vec![], None).into())
        } else {
            let (scan_ranges, predicate) = self.predicate().clone().split_to_scan_ranges(
                self.core.table_desc.clone(),
                self.base.ctx().session_ctx().config().max_split_range_gap() as u64,
            )?;
            let mut scan = self.clone();
            scan.core.predicate = predicate; // We want to keep `required_col_idx` unchanged, so do not call `clone_with_predicate`.

            let plan: PlanRef = if scan.core.predicate.always_false() {
                LogicalValues::create(vec![], scan.core.schema(), scan.core.ctx).to_batch()?
            } else {
                let (scan, predicate, project_expr) = scan.predicate_pull_up();

                let mut plan: PlanRef = BatchSeqScan::new(scan, scan_ranges, None).into();
                if !predicate.always_true() {
                    plan = BatchFilter::new(generic::Filter::new(predicate, plan)).into();
                }
                if let Some(exprs) = project_expr {
                    plan = BatchProject::new(generic::Project::new(exprs, plan)).into()
                }
                plan
            };

            assert_eq!(plan.schema(), self.schema());
            required_order.enforce_if_not_satisfies(plan)
        }
    }

    // For every index, check if the order of the index satisfies the required_order
    // If yes, use an index scan
    fn use_index_scan_if_order_is_satisfied(
        &self,
        required_order: &Order,
    ) -> Option<Result<PlanRef>> {
        if required_order.column_orders.is_empty() {
            return None;
        }

        let order_satisfied_index = self.indexes_satisfy_order(required_order);
        for index in order_satisfied_index {
            if let Some(index_scan) = self.to_index_scan_if_index_covered(index) {
                return Some(index_scan.to_batch());
            }
        }

        None
    }
}

impl ToBatch for LogicalScan {
    fn to_batch(&self) -> Result<PlanRef> {
        self.to_batch_with_order_required(&Order::any())
    }

    fn to_batch_with_order_required(&self, required_order: &Order) -> Result<PlanRef> {
        let new = self.clone_with_predicate(self.predicate().clone());

        if !new.indexes().is_empty() {
            let index_selection_rule = IndexSelectionRule::create();
            if let Some(applied) = index_selection_rule.apply(new.clone().into()) {
                if let Some(scan) = applied.as_logical_scan() {
                    // covering index
                    return required_order.enforce_if_not_satisfies(scan.to_batch()?);
                } else if let Some(join) = applied.as_logical_join() {
                    // index lookup join
                    return required_order
                        .enforce_if_not_satisfies(join.index_lookup_join_to_batch_lookup_join()?);
                } else {
                    unreachable!();
                }
            } else {
                // Try to make use of index if it satisfies the required order
                if let Some(plan_ref) = new.use_index_scan_if_order_is_satisfied(required_order) {
                    return plan_ref;
                }
            }
        }
        new.to_batch_inner_with_required(required_order)
    }
}

impl ToStream for LogicalScan {
    fn to_stream(&self, ctx: &mut ToStreamContext) -> Result<PlanRef> {
        if self.predicate().always_true() {
<<<<<<< HEAD
            Ok(StreamTableScan::new_with_stream_scan_type(
                self.core.clone(),
                ctx.get_stream_scan_type(),
            )
            .into())
=======
            if self
                .ctx()
                .session_ctx()
                .config()
                .streaming_enable_arrangement_backfill()
            {
                Ok(StreamTableScan::new_with_stream_scan_type(
                    self.core.clone(),
                    StreamScanType::ArrangementBackfill,
                )
                .into())
            } else {
                Ok(StreamTableScan::new(self.core.clone()).into())
            }
>>>>>>> 4babcf06
        } else {
            let (scan, predicate, project_expr) = self.predicate_pull_up();
            let mut plan = LogicalFilter::create(scan.into(), predicate);
            if let Some(exprs) = project_expr {
                plan = LogicalProject::create(plan, exprs)
            }
            plan.to_stream(ctx)
        }
    }

    fn logical_rewrite_for_stream(
        &self,
        _ctx: &mut RewriteStreamContext,
    ) -> Result<(PlanRef, ColIndexMapping)> {
        match self.base.stream_key().is_none() {
            true => {
                let mut col_ids = HashSet::new();

                for &idx in self.output_col_idx() {
                    col_ids.insert(self.table_desc().columns[idx].column_id);
                }
                let col_need_to_add = self
                    .table_desc()
                    .pk
                    .iter()
                    .filter_map(|c| {
                        if !col_ids.contains(&self.table_desc().columns[c.column_index].column_id) {
                            Some(c.column_index)
                        } else {
                            None
                        }
                    })
                    .collect_vec();

                let mut output_col_idx = self.output_col_idx().clone();
                output_col_idx.extend(col_need_to_add);
                let new_len = output_col_idx.len();
                Ok((
                    self.clone_with_output_indices(output_col_idx).into(),
                    ColIndexMapping::identity_or_none(self.schema().len(), new_len),
                ))
            }
            false => Ok((
                self.clone().into(),
                ColIndexMapping::identity(self.schema().len()),
            )),
        }
    }
}<|MERGE_RESOLUTION|>--- conflicted
+++ resolved
@@ -521,13 +521,6 @@
 impl ToStream for LogicalScan {
     fn to_stream(&self, ctx: &mut ToStreamContext) -> Result<PlanRef> {
         if self.predicate().always_true() {
-<<<<<<< HEAD
-            Ok(StreamTableScan::new_with_stream_scan_type(
-                self.core.clone(),
-                ctx.get_stream_scan_type(),
-            )
-            .into())
-=======
             if self
                 .ctx()
                 .session_ctx()
@@ -540,9 +533,12 @@
                 )
                 .into())
             } else {
-                Ok(StreamTableScan::new(self.core.clone()).into())
-            }
->>>>>>> 4babcf06
+                Ok(StreamTableScan::new_with_stream_scan_type(
+                    self.core.clone(),
+                    ctx.get_stream_scan_type(),
+                )
+                .into())
+            }
         } else {
             let (scan, predicate, project_expr) = self.predicate_pull_up();
             let mut plan = LogicalFilter::create(scan.into(), predicate);
