--- conflicted
+++ resolved
@@ -77,11 +77,7 @@
                 self.logical.column_names()
             }
             .join(", "),
-<<<<<<< HEAD
             self.base.logical_pk
-=======
-            self.base.pk_indices,
->>>>>>> 08bf7478
         )
     }
 }
