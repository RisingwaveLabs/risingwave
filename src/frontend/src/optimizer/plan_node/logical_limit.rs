--- conflicted
+++ resolved
@@ -119,17 +119,10 @@
 }
 
 impl ToStream for LogicalLimit {
-<<<<<<< HEAD
     fn to_stream(&self, _ctx: &mut ToStreamContext) -> Result<PlanRef> {
-        Err(RwError::from(ErrorCode::NotImplemented(
-            "there is no limit stream operator".to_string(),
-            None.into(),
-=======
-    fn to_stream(&self) -> Result<PlanRef> {
         Err(RwError::from(ErrorCode::InvalidInputSyntax(
             "The LIMIT clause can not appear alone in a streaming query. Please add an ORDER BY clause before the LIMIT"
                 .to_string(),
->>>>>>> 94d508ac
         )))
     }
 
