--- conflicted
+++ resolved
@@ -200,12 +200,7 @@
             ],
             node_body: Some(ProstStreamNode::Chain(ChainNode {
                 table_id: self.logical.table_desc().table_id.table_id,
-<<<<<<< HEAD
-                chain_type: ChainType::Backfill as i32,
-=======
-                same_worker_node: false,
                 chain_type: self.chain_type as i32,
->>>>>>> b996ba1e
                 // The fields from upstream
                 upstream_fields: self
                     .logical
