// Copyright 2023 RisingWave Labs
//
// Licensed under the Apache License, Version 2.0 (the "License");
// you may not use this file except in compliance with the License.
// You may obtain a copy of the License at
//
//     http://www.apache.org/licenses/LICENSE-2.0
//
// Unless required by applicable law or agreed to in writing, software
// distributed under the License is distributed on an "AS IS" BASIS,
// WITHOUT WARRANTIES OR CONDITIONS OF ANY KIND, either express or implied.
// See the License for the specific language governing permissions and
// limitations under the License.

use std::collections::{BTreeMap, HashMap};
use std::fmt;
use std::rc::Rc;

use itertools::Itertools;
use risingwave_common::catalog::{Field, TableDesc};
use risingwave_pb::stream_plan::stream_node::PbNodeBody;
use risingwave_pb::stream_plan::{ChainType, PbStreamNode};

use super::{generic, ExprRewritable, PlanBase, PlanNodeId, PlanRef, StreamNode};
use crate::catalog::ColumnId;
use crate::expr::{ExprRewriter, FunctionCall};
use crate::optimizer::plan_node::utils::IndicesDisplay;
use crate::optimizer::property::{Distribution, DistributionDisplay};
use crate::stream_fragmenter::BuildFragmentGraphState;

/// `StreamTableScan` is a virtual plan node to represent a stream table scan. It will be converted
/// to chain + merge node (for upstream materialize) + batch table scan when converting to `MView`
/// creation request.
#[derive(Debug, Clone, PartialEq, Eq, Hash)]
pub struct StreamTableScan {
    pub base: PlanBase,
    logical: generic::Scan,
    batch_plan_id: PlanNodeId,
    chain_type: ChainType,
}

impl StreamTableScan {
    pub fn new(logical: generic::Scan) -> Self {
        Self::new_with_chain_type(logical, ChainType::Backfill)
    }

    pub fn new_with_chain_type(logical: generic::Scan, chain_type: ChainType) -> Self {
        let batch_plan_id = logical.ctx.next_plan_node_id();

        let distribution = {
            match logical.distribution_key() {
                Some(distribution_key) => {
                    if distribution_key.is_empty() {
                        Distribution::Single
                    } else {
                        // See also `BatchSeqScan::clone_with_dist`.
                        Distribution::UpstreamHashShard(
                            distribution_key,
                            logical.table_desc.table_id,
                        )
                    }
                }
                None => Distribution::SomeShard,
            }
        };
        let base = PlanBase::new_stream_with_logical(
            &logical,
            distribution,
<<<<<<< HEAD
            logical.table_desc.append_only,
=======
            logical.table_desc().append_only,
            false,
>>>>>>> a62abc63
            logical.watermark_columns(),
        );
        Self {
            base,
            logical,
            batch_plan_id,
            chain_type,
        }
    }

    pub fn table_name(&self) -> &str {
        &self.logical.table_name
    }

    pub fn logical(&self) -> &generic::Scan {
        &self.logical
    }

    pub fn to_index_scan(
        &self,
        index_name: &str,
        index_table_desc: Rc<TableDesc>,
        primary_to_secondary_mapping: &BTreeMap<usize, usize>,
        function_mapping: &HashMap<FunctionCall, usize>,
        chain_type: ChainType,
    ) -> StreamTableScan {
        let logical_index_scan = self.logical.to_index_scan(
            index_name,
            index_table_desc,
            primary_to_secondary_mapping,
            function_mapping,
        );
        logical_index_scan
            .distribution_key()
            .expect("distribution key of stream chain must exist in output columns");
        StreamTableScan::new_with_chain_type(logical_index_scan, chain_type)
    }

    pub fn chain_type(&self) -> ChainType {
        self.chain_type
    }
}

impl_plan_tree_node_for_leaf! { StreamTableScan }

impl fmt::Display for StreamTableScan {
    fn fmt(&self, f: &mut fmt::Formatter<'_>) -> fmt::Result {
        let verbose = self.base.ctx.is_explain_verbose();
        let mut builder = f.debug_struct("StreamTableScan");

        let v = match verbose {
            false => self.logical.column_names(),
            true => self.logical.column_names_with_table_prefix(),
        }
        .join(", ");
        builder
            .field("table", &format_args!("{}", self.logical.table_name))
            .field("columns", &format_args!("[{}]", v));

        if verbose {
            builder.field(
                "pk",
                &IndicesDisplay {
                    indices: self.logical_pk(),
                    input_schema: &self.base.schema,
                },
            );
            builder.field(
                "dist",
                &DistributionDisplay {
                    distribution: self.distribution(),
                    input_schema: &self.base.schema,
                },
            );
        }

        builder.finish()
    }
}

impl StreamNode for StreamTableScan {
    fn to_stream_prost_body(&self, _state: &mut BuildFragmentGraphState) -> PbNodeBody {
        unreachable!("stream scan cannot be converted into a prost body -- call `adhoc_to_stream_prost` instead.")
    }
}

impl StreamTableScan {
    pub fn adhoc_to_stream_prost(&self) -> PbStreamNode {
        use risingwave_pb::stream_plan::*;

        let stream_key = self.base.logical_pk.iter().map(|x| *x as u32).collect_vec();

        // The required columns from the table (both scan and upstream).
        let upstream_column_ids = match self.chain_type {
            // For backfill, we additionally need the primary key columns.
            ChainType::Backfill => self.logical.output_and_pk_column_ids(),
            ChainType::Chain | ChainType::Rearrange | ChainType::UpstreamOnly => {
                self.logical.output_column_ids()
            }
            ChainType::ChainUnspecified => unreachable!(),
        }
        .iter()
        .map(ColumnId::get_id)
        .collect_vec();

        // The schema of the upstream table (both scan and upstream).
        let upstream_schema = upstream_column_ids
            .iter()
            .map(|&id| {
                let col = self
                    .logical
                    .table_desc
                    .columns
                    .iter()
                    .find(|c| c.column_id.get_id() == id)
                    .unwrap();
                Field::from(col).to_prost()
            })
            .collect_vec();

        let output_indices = self
            .logical
            .output_column_ids()
            .iter()
            .map(|i| {
                upstream_column_ids
                    .iter()
                    .position(|&x| x == i.get_id())
                    .unwrap() as u32
            })
            .collect_vec();

        let batch_plan_node = BatchPlanNode {
            table_desc: Some(self.logical.table_desc.to_protobuf()),
            column_ids: upstream_column_ids.clone(),
        };

        PbStreamNode {
            fields: self.schema().to_prost(),
            input: vec![
                // The merge node body will be filled by the `ActorBuilder` on the meta service.
                PbStreamNode {
                    node_body: Some(PbNodeBody::Merge(Default::default())),
                    identity: "Upstream".into(),
                    fields: upstream_schema.clone(),
                    stream_key: vec![], // not used
                    ..Default::default()
                },
                PbStreamNode {
                    node_body: Some(PbNodeBody::BatchPlan(batch_plan_node)),
                    operator_id: self.batch_plan_id.0 as u64,
                    identity: "BatchPlanNode".into(),
                    fields: upstream_schema,
                    stream_key: vec![], // not used
                    input: vec![],
                    append_only: true,
                },
            ],
            node_body: Some(PbNodeBody::Chain(ChainNode {
                table_id: self.logical.table_desc.table_id.table_id,
                chain_type: self.chain_type as i32,
                // The column indices need to be forwarded to the downstream
                output_indices,
                upstream_column_ids,
                // The table desc used by backfill executor
                table_desc: Some(self.logical.table_desc.to_protobuf()),
            })),
            stream_key,
            operator_id: self.base.id.0 as u64,
            identity: {
                let s = format!("{}", self);
                s.replace("StreamTableScan", "Chain")
            },
            append_only: self.append_only(),
        }
    }
}

impl ExprRewritable for StreamTableScan {
    fn has_rewritable_expr(&self) -> bool {
        true
    }

    fn rewrite_exprs(&self, r: &mut dyn ExprRewriter) -> PlanRef {
        let mut logical = self.logical.clone();
        logical.rewrite_exprs(r);
        Self::new_with_chain_type(logical, self.chain_type).into()
    }
}<|MERGE_RESOLUTION|>--- conflicted
+++ resolved
@@ -66,12 +66,8 @@
         let base = PlanBase::new_stream_with_logical(
             &logical,
             distribution,
-<<<<<<< HEAD
             logical.table_desc.append_only,
-=======
-            logical.table_desc().append_only,
             false,
->>>>>>> a62abc63
             logical.watermark_columns(),
         );
         Self {
