--- conflicted
+++ resolved
@@ -256,26 +256,21 @@
         // The required columns from the table (both scan and upstream).
         let upstream_column_ids = match self.stream_scan_type {
             // For backfill, we additionally need the primary key columns.
-<<<<<<< HEAD
-            ChainType::Backfill | ChainType::CdcBackfill => self.core.output_and_pk_column_ids(),
+            StreamScanType::Backfill | StreamScanType::CdcBackfill => {
+                self.core.output_and_pk_column_ids()
+            }
             // For arrangement backfill, we need all columns.
             // This is for replication.
             // Only inside the arrangement backfill executor we will
             // filter out the columns that are not in the output.
-            ChainType::ArrangementBackfill => self
+            StreamScanType::ArrangementBackfill => self
                 .core
                 .table_desc
                 .columns
                 .iter()
                 .map(|c| c.column_id)
                 .collect_vec(),
-            ChainType::Chain | ChainType::Rearrange | ChainType::UpstreamOnly => {
-=======
-            StreamScanType::Backfill | StreamScanType::CdcBackfill => {
-                self.core.output_and_pk_column_ids()
-            }
             StreamScanType::Chain | StreamScanType::Rearrange | StreamScanType::UpstreamOnly => {
->>>>>>> b7b6c6c6
                 self.core.output_column_ids()
             }
             StreamScanType::ChainUnspecified => unreachable!(),
