// Copyright 2023 RisingWave Labs
//
// Licensed under the Apache License, Version 2.0 (the "License");
// you may not use this file except in compliance with the License.
// You may obtain a copy of the License at
//
//     http://www.apache.org/licenses/LICENSE-2.0
//
// Unless required by applicable law or agreed to in writing, software
// distributed under the License is distributed on an "AS IS" BASIS,
// WITHOUT WARRANTIES OR CONDITIONS OF ANY KIND, either express or implied.
// See the License for the specific language governing permissions and
// limitations under the License.

use std::collections::BTreeMap;
use std::fmt;
use std::rc::Rc;

use itertools::Itertools;
use risingwave_common::catalog::{Field, TableDesc};
use risingwave_pb::stream_plan::stream_node::NodeBody as ProstStreamNode;
use risingwave_pb::stream_plan::{ChainType, StreamNode as ProstStreamPlan};

use super::{
    ExprRewritable, LogicalScan, PlanBase, PlanNodeId, PlanRef, StreamIndexScan, StreamNode,
};
use crate::catalog::ColumnId;
use crate::expr::ExprRewriter;
use crate::optimizer::plan_node::utils::IndicesDisplay;
use crate::optimizer::property::{Distribution, DistributionDisplay};
use crate::stream_fragmenter::BuildFragmentGraphState;

/// `StreamTableScan` is a virtual plan node to represent a stream table scan. It will be converted
/// to chain + merge node (for upstream materialize) + batch table scan when converting to `MView`
/// creation request.
#[derive(Debug, Clone, PartialEq, Eq, Hash)]
pub struct StreamTableScan {
    pub base: PlanBase,
    logical: LogicalScan,
    batch_plan_id: PlanNodeId,
    chain_type: ChainType,
}

impl StreamTableScan {
    pub fn new(logical: LogicalScan) -> Self {
        Self::new_with_chain_type(logical, ChainType::Backfill)
    }

    pub fn new_with_chain_type(logical: LogicalScan, chain_type: ChainType) -> Self {
        let ctx = logical.base.ctx.clone();

        let batch_plan_id = ctx.next_plan_node_id();

        let distribution = {
            match logical.distribution_key() {
                Some(distribution_key) => {
                    if distribution_key.is_empty() {
                        Distribution::Single
                    } else {
                        // See also `BatchSeqScan::clone_with_dist`.
                        Distribution::UpstreamHashShard(
                            distribution_key,
                            logical.table_desc().table_id,
                        )
                    }
                }
                None => Distribution::SomeShard,
            }
        };
        let base = PlanBase::new_stream(
            ctx,
            logical.schema().clone(),
            logical.base.logical_pk.clone(),
            logical.functional_dependency().clone(),
            distribution,
            logical.table_desc().append_only,
            logical.watermark_columns(),
        );
        Self {
            base,
            logical,
            batch_plan_id,
            chain_type,
        }
    }

    pub fn table_name(&self) -> &str {
        self.logical.table_name()
    }

    pub fn logical(&self) -> &LogicalScan {
        &self.logical
    }

    pub fn to_index_scan(
        &self,
        index_name: &str,
        index_table_desc: Rc<TableDesc>,
        primary_to_secondary_mapping: &BTreeMap<usize, usize>,
        chain_type: ChainType,
    ) -> StreamIndexScan {
        StreamIndexScan::new(
            self.logical
                .to_index_scan(index_name, index_table_desc, primary_to_secondary_mapping),
            chain_type,
        )
    }

    pub fn chain_type(&self) -> ChainType {
        self.chain_type
    }
}

impl_plan_tree_node_for_leaf! { StreamTableScan }

impl fmt::Display for StreamTableScan {
    fn fmt(&self, f: &mut fmt::Formatter<'_>) -> fmt::Result {
        let verbose = self.base.ctx.is_explain_verbose();
        let mut builder = f.debug_struct("StreamTableScan");

        let v = match verbose {
            false => self.logical.column_names(),
            true => self.logical.column_names_with_table_prefix(),
        }
        .join(", ");
        builder
            .field("table", &format_args!("{}", self.logical.table_name()))
            .field("columns", &format_args!("[{}]", v));

        if verbose {
            builder.field(
                "pk",
                &IndicesDisplay {
                    indices: self.logical_pk(),
                    input_schema: &self.base.schema,
                },
            );
            builder.field(
                "dist",
                &DistributionDisplay {
                    distribution: self.distribution(),
                    input_schema: &self.base.schema,
                },
            );
        }

        builder.finish()
    }
}

impl StreamNode for StreamTableScan {
    fn to_stream_prost_body(&self, _state: &mut BuildFragmentGraphState) -> ProstStreamNode {
        unreachable!("stream scan cannot be converted into a prost body -- call `adhoc_to_stream_prost` instead.")
    }
}

impl StreamTableScan {
    pub fn adhoc_to_stream_prost(&self) -> ProstStreamPlan {
        use risingwave_pb::stream_plan::*;

        let stream_key = self.base.logical_pk.iter().map(|x| *x as u32).collect_vec();

        // The required columns from the table (both scan and upstream).
        let upstream_column_ids = match self.chain_type {
            // For backfill, we additionally need the primary key columns.
            ChainType::Backfill => self.logical.output_and_pk_column_ids(),
            ChainType::Chain | ChainType::Rearrange | ChainType::UpstreamOnly => {
                self.logical.output_column_ids()
            }
            ChainType::ChainUnspecified => unreachable!(),
        }
        .iter()
        .map(ColumnId::get_id)
        .collect_vec();

        // The schema of the upstream table (both scan and upstream).
        let upstream_schema = upstream_column_ids
            .iter()
            .map(|&id| {
                let col = self
                    .logical
                    .table_desc()
                    .columns
                    .iter()
                    .find(|c| c.column_id.get_id() == id)
                    .unwrap();
                Field::from(col).to_prost()
            })
            .collect_vec();

        let output_indices = self
            .logical
            .output_column_ids()
            .iter()
            .map(|i| {
                upstream_column_ids
                    .iter()
                    .position(|&x| x == i.get_id())
                    .unwrap() as u32
            })
            .collect_vec();

        let batch_plan_node = BatchPlanNode {
            table_desc: Some(self.logical.table_desc().to_protobuf()),
            column_ids: upstream_column_ids.clone(),
        };

        ProstStreamPlan {
            fields: self.schema().to_prost(),
            input: vec![
                // The merge node body will be filled by the `ActorBuilder` on the meta service.
                ProstStreamPlan {
                    node_body: Some(ProstStreamNode::Merge(Default::default())),
                    identity: "Upstream".into(),
                    fields: upstream_schema.clone(),
                    stream_key: vec![], // not used
                    ..Default::default()
                },
                ProstStreamPlan {
                    node_body: Some(ProstStreamNode::BatchPlan(batch_plan_node)),
                    operator_id: self.batch_plan_id.0 as u64,
                    identity: "BatchPlanNode".into(),
                    fields: upstream_schema,
                    stream_key: vec![], // not used
                    input: vec![],
                    append_only: true,
                },
            ],
            node_body: Some(ProstStreamNode::Chain(ChainNode {
                table_id: self.logical.table_desc().table_id.table_id,
                chain_type: self.chain_type as i32,
                // The column indices need to be forwarded to the downstream
<<<<<<< HEAD
                output_indices,
                upstream_column_ids,
                is_singleton: *self.distribution() == Distribution::Single,
=======
                upstream_column_indices: self
                    .logical
                    .output_column_indices()
                    .iter()
                    .map(|&i| i as _)
                    .collect(),
                upstream_column_ids: upstream_column_ids.iter().map(|i| i.get_id()).collect(),
>>>>>>> f9074527
                // The table desc used by backfill executor
                table_desc: Some(self.logical.table_desc().to_protobuf()),
            })),
            stream_key,
            operator_id: self.base.id.0 as u64,
            identity: {
                let s = format!("{}", self);
                s.replace("StreamTableScan", "Chain")
            },
            append_only: self.append_only(),
        }
    }
}

impl ExprRewritable for StreamTableScan {
    fn has_rewritable_expr(&self) -> bool {
        true
    }

    fn rewrite_exprs(&self, r: &mut dyn ExprRewriter) -> PlanRef {
        Self::new_with_chain_type(
            self.logical
                .rewrite_exprs(r)
                .as_logical_scan()
                .unwrap()
                .clone(),
            self.chain_type,
        )
        .into()
    }
}<|MERGE_RESOLUTION|>--- conflicted
+++ resolved
@@ -230,19 +230,8 @@
                 table_id: self.logical.table_desc().table_id.table_id,
                 chain_type: self.chain_type as i32,
                 // The column indices need to be forwarded to the downstream
-<<<<<<< HEAD
                 output_indices,
                 upstream_column_ids,
-                is_singleton: *self.distribution() == Distribution::Single,
-=======
-                upstream_column_indices: self
-                    .logical
-                    .output_column_indices()
-                    .iter()
-                    .map(|&i| i as _)
-                    .collect(),
-                upstream_column_ids: upstream_column_ids.iter().map(|i| i.get_id()).collect(),
->>>>>>> f9074527
                 // The table desc used by backfill executor
                 table_desc: Some(self.logical.table_desc().to_protobuf()),
             })),
