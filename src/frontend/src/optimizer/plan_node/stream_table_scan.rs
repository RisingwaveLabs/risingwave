--- conflicted
+++ resolved
@@ -190,37 +190,6 @@
             .build(vec![0], 1)
             .with_id(state.gen_table_id_wrapped())
     }
-
-    /// Build catalog for cdc backfill state
-    /// Right now we only persist whether the backfill is finished and the corresponding cdc offset
-    /// schema: | `table_id` | `backfill_finished` | `row_count` | `cdc_offset` |
-    pub fn build_cdc_backfill_state_catalog(
-        &self,
-        state: &mut BuildFragmentGraphState,
-    ) -> TableCatalog {
-        let properties = self.ctx().with_options().internal_table_subset();
-        let mut catalog_builder = TableCatalogBuilder::new(properties);
-
-        // use `table_id` as primary key in state table.
-        catalog_builder.add_column(&Field::with_name(DataType::Varchar, "split_id"));
-        catalog_builder.add_order_column(0, OrderType::ascending());
-
-        catalog_builder.add_column(&Field::with_name(
-            DataType::Boolean,
-            format!("{}_backfill_finished", self.table_name()),
-        ));
-
-        // `row_count` column, the number of rows read from snapshot
-        catalog_builder.add_column(&Field::with_name(DataType::Int64, "row_count"));
-
-        // The offset is only for observability, not for recovery right now
-        catalog_builder.add_column(&Field::with_name(DataType::Jsonb, "cdc_offset"));
-
-        // leave dist key empty, since the cdc backfill executor is singleton
-        catalog_builder
-            .build(vec![], 1)
-            .with_id(state.gen_table_id_wrapped())
-    }
 }
 
 impl_plan_tree_node_for_leaf! { StreamTableScan }
@@ -319,52 +288,6 @@
             column_ids: upstream_column_ids.clone(),
         };
 
-<<<<<<< HEAD
-        let node_body = if cdc_upstream {
-            let catalog = self
-                .build_cdc_backfill_state_catalog(state)
-                .to_internal_table_prost();
-            PbNodeBody::StreamScan(StreamScanNode {
-                // The table id refers to the upstream source streaming job
-                table_id: self.core.cdc_table_desc.source_id.table_id,
-                stream_scan_type: self.stream_scan_type as i32,
-                // The column indices need to be forwarded to the downstream
-                output_indices,
-                upstream_column_ids,
-                // The table desc used by backfill executor
-                state_table: Some(catalog),
-                rate_limit: self
-                    .base
-                    .ctx()
-                    .session_ctx()
-                    .config()
-                    .get_streaming_rate_limit(),
-                cdc_table_desc: Some(self.core.cdc_table_desc.to_protobuf()),
-                ..Default::default()
-            })
-        } else {
-            let catalog = self
-                .build_backfill_state_catalog(state)
-                .to_internal_table_prost();
-            PbNodeBody::StreamScan(StreamScanNode {
-                table_id: self.core.table_desc.table_id.table_id,
-                stream_scan_type: self.stream_scan_type as i32,
-                // The column indices need to be forwarded to the downstream
-                output_indices,
-                upstream_column_ids,
-                // The table desc used by backfill executor
-                table_desc: Some(self.core.table_desc.to_protobuf()),
-                state_table: Some(catalog),
-                rate_limit: self
-                    .base
-                    .ctx()
-                    .session_ctx()
-                    .config()
-                    .get_streaming_rate_limit(),
-                ..Default::default()
-            })
-        };
-=======
         let catalog = self
             .build_backfill_state_catalog(state)
             .to_internal_table_prost();
@@ -386,7 +309,6 @@
                 .get_streaming_rate_limit(),
             ..Default::default()
         });
->>>>>>> 8f15ace5
 
         PbStreamNode {
             fields: self.schema().to_prost(),
