--- conflicted
+++ resolved
@@ -151,11 +151,7 @@
     ) -> TableCatalog {
         let properties = self.ctx().with_options().internal_table_subset();
         let mut catalog_builder = TableCatalogBuilder::new(properties);
-<<<<<<< HEAD
-        let upstream_schema = &self.logical.get_table_columns();
-=======
-        let upstream_schema = &self.core.table_desc.columns;
->>>>>>> a6773506
+        let upstream_schema = &self.core.get_table_columns();
 
         // We use vnode as primary key in state table.
         // If `Distribution::Single`, vnode will just be `VirtualNode::default()`.
@@ -248,7 +244,7 @@
         let upstream_column_ids = match self.chain_type {
             ChainType::CdcBackfill => {
                 cdc_upstream = true;
-                self.logical.output_and_pk_column_ids()
+                self.core.output_and_pk_column_ids()
             }
             // For backfill, we additionally need the primary key columns.
             ChainType::Backfill => self.core.output_and_pk_column_ids(),
@@ -266,14 +262,8 @@
             .iter()
             .map(|&id| {
                 let col = self
-<<<<<<< HEAD
-                    .logical
+                    .core
                     .get_table_columns()
-=======
-                    .core
-                    .table_desc
-                    .columns
->>>>>>> a6773506
                     .iter()
                     .find(|c| c.column_id.get_id() == id)
                     .unwrap();
@@ -307,15 +297,11 @@
             .collect_vec();
 
         let batch_plan_node = BatchPlanNode {
-<<<<<<< HEAD
             table_desc: if cdc_upstream {
                 None
             } else {
-                Some(self.logical.table_desc.to_protobuf())
+                Some(self.core.table_desc.to_protobuf())
             },
-=======
-            table_desc: Some(self.core.table_desc.to_protobuf()),
->>>>>>> a6773506
             column_ids: upstream_column_ids.clone(),
         };
 
@@ -326,7 +312,7 @@
         let node_body = if cdc_upstream {
             // don't need batch plan for cdc source
             PbNodeBody::Chain(ChainNode {
-                table_id: self.logical.cdc_table_desc.table_id.table_id,
+                table_id: self.core.cdc_table_desc.table_id.table_id,
                 chain_type: self.chain_type as i32,
                 // The column indices need to be forwarded to the downstream
                 output_indices,
@@ -334,18 +320,18 @@
                 // The table desc used by backfill executor
                 state_table: Some(catalog),
                 rate_limit: None,
-                cdc_table_desc: Some(self.logical.cdc_table_desc.to_protobuf()),
+                cdc_table_desc: Some(self.core.cdc_table_desc.to_protobuf()),
                 ..Default::default()
             })
         } else {
             PbNodeBody::Chain(ChainNode {
-                table_id: self.logical.table_desc.table_id.table_id,
+                table_id: self.core.table_desc.table_id.table_id,
                 chain_type: self.chain_type as i32,
                 // The column indices need to be forwarded to the downstream
                 output_indices,
                 upstream_column_ids,
                 // The table desc used by backfill executor
-                table_desc: Some(self.logical.table_desc.to_protobuf()),
+                table_desc: Some(self.core.table_desc.to_protobuf()),
                 state_table: Some(catalog),
                 rate_limit: self
                     .base
@@ -378,28 +364,8 @@
                     append_only: true,
                 },
             ],
-<<<<<<< HEAD
 
             node_body: Some(node_body),
-=======
-            node_body: Some(PbNodeBody::Chain(ChainNode {
-                table_id: self.core.table_desc.table_id.table_id,
-                chain_type: self.chain_type as i32,
-                // The column indices need to be forwarded to the downstream
-                output_indices,
-                upstream_column_ids,
-                // The table desc used by backfill executor
-                table_desc: Some(self.core.table_desc.to_protobuf()),
-                state_table: Some(catalog),
-                rate_limit: self
-                    .base
-                    .ctx()
-                    .session_ctx()
-                    .config()
-                    .get_streaming_rate_limit(),
-                ..Default::default()
-            })),
->>>>>>> a6773506
             stream_key,
             operator_id: self.base.id.0 as u64,
             identity: {
