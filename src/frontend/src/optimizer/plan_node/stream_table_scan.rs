// Copyright 2023 RisingWave Labs
//
// Licensed under the Apache License, Version 2.0 (the "License");
// you may not use this file except in compliance with the License.
// You may obtain a copy of the License at
//
//     http://www.apache.org/licenses/LICENSE-2.0
//
// Unless required by applicable law or agreed to in writing, software
// distributed under the License is distributed on an "AS IS" BASIS,
// WITHOUT WARRANTIES OR CONDITIONS OF ANY KIND, either express or implied.
// See the License for the specific language governing permissions and
// limitations under the License.

use std::collections::{BTreeMap, HashMap};
use std::rc::Rc;

use itertools::Itertools;
use pretty_xmlish::{Pretty, XmlNode};
use risingwave_common::catalog::{ColumnCatalog, Field, TableDesc};
use risingwave_common::hash::VirtualNode;
use risingwave_common::types::DataType;
use risingwave_common::util::sort_util::OrderType;
use risingwave_pb::stream_plan::stream_node::PbNodeBody;
use risingwave_pb::stream_plan::{PbStreamNode, StreamScanType};

use super::stream::prelude::*;
use super::utils::{childless_record, Distill};
use super::{generic, ExprRewritable, PlanBase, PlanNodeId, PlanRef, StreamNode};
use crate::catalog::ColumnId;
use crate::expr::{ExprRewriter, FunctionCall};
use crate::handler::create_source::debezium_cdc_source_schema;
use crate::optimizer::plan_node::utils::{IndicesDisplay, TableCatalogBuilder};
use crate::optimizer::property::{Distribution, DistributionDisplay};
use crate::stream_fragmenter::BuildFragmentGraphState;
use crate::{Explain, TableCatalog};

/// `StreamTableScan` is a virtual plan node to represent a stream table scan. It will be converted
/// to stream scan + merge node (for upstream materialize) + batch table scan when converting to `MView`
/// creation request.
#[derive(Debug, Clone, PartialEq, Eq, Hash)]
pub struct StreamTableScan {
    pub base: PlanBase<Stream>,
    core: generic::Scan,
    batch_plan_id: PlanNodeId,
    stream_scan_type: StreamScanType,
}

impl StreamTableScan {
    pub fn new(core: generic::Scan) -> Self {
        Self::new_with_stream_scan_type(core, StreamScanType::Backfill)
    }

    pub fn new_with_stream_scan_type(
        core: generic::Scan,
        stream_scan_type: StreamScanType,
    ) -> Self {
        let batch_plan_id = core.ctx.next_plan_node_id();

        // TODO: correctly derive the distribution for cdc backfill
        let distribution = {
            match core.distribution_key() {
                Some(distribution_key) => {
                    if distribution_key.is_empty() {
                        Distribution::Single
                    } else {
                        // See also `BatchSeqScan::clone_with_dist`.
                        Distribution::UpstreamHashShard(distribution_key, core.table_desc.table_id)
                    }
                }
                None => Distribution::SomeShard,
            }
        };

        let base = PlanBase::new_stream_with_core(
            &core,
            distribution,
            core.append_only(),
            false,
            core.watermark_columns(),
        );
        Self {
            base,
            core,
            batch_plan_id,
            stream_scan_type,
        }
    }

    pub fn table_name(&self) -> &str {
        &self.core.table_name
    }

    pub fn core(&self) -> &generic::Scan {
        &self.core
    }

    pub fn to_index_scan(
        &self,
        index_name: &str,
        index_table_desc: Rc<TableDesc>,
        primary_to_secondary_mapping: &BTreeMap<usize, usize>,
        function_mapping: &HashMap<FunctionCall, usize>,
        stream_scan_type: StreamScanType,
    ) -> StreamTableScan {
        let logical_index_scan = self.core.to_index_scan(
            index_name,
            index_table_desc,
            primary_to_secondary_mapping,
            function_mapping,
        );
        logical_index_scan
            .distribution_key()
            .expect("distribution key of stream chain must exist in output columns");
        StreamTableScan::new_with_stream_scan_type(logical_index_scan, stream_scan_type)
    }

    pub fn stream_scan_type(&self) -> StreamScanType {
        self.stream_scan_type
    }

    /// Build catalog for backfill state
    ///
    /// Schema: | vnode | pk ... | `backfill_finished` | `row_count` |
    ///
    /// key:    | vnode |
    /// value:  | pk ... | `backfill_finished` | `row_count` |
    ///
    /// When we update the backfill progress,
    /// we update it for all vnodes.
    ///
    /// `pk` refers to the upstream pk which we use to track the backfill progress.
    ///
    /// `vnode` is the corresponding vnode of the upstream's distribution key.
    ///         It should also match the vnode of the backfill executor.
    ///
    /// `backfill_finished` is a boolean which just indicates if backfill is done.
    ///
    /// `row_count` is a count of rows which indicates the # of rows per executor.
    ///             We used to track this in memory.
    ///             But for backfill persistence we have to also persist it.
    ///
    /// FIXME(kwannoel):
    /// - Across all vnodes, the values are the same.
    /// - e.g. | vnode | pk ...  | `backfill_finished` | `row_count` |
    ///        | 1002 | Int64(1) | t                   | 10          |
    ///        | 1003 | Int64(1) | t                   | 10          |
    ///        | 1003 | Int64(1) | t                   | 10          |
    /// Eventually we should track progress per vnode, to support scaling with both mview and
    /// the corresponding `no_shuffle_backfill`.
    /// However this is not high priority, since we are working on supporting arrangement backfill,
    /// which already has this capability.
    pub fn build_backfill_state_catalog(
        &self,
        state: &mut BuildFragmentGraphState,
    ) -> TableCatalog {
        let properties = self.ctx().with_options().internal_table_subset();
        let mut catalog_builder = TableCatalogBuilder::new(properties);
        let upstream_schema = &self.core.get_table_columns();

        // We use vnode as primary key in state table.
        // If `Distribution::Single`, vnode will just be `VirtualNode::default()`.
        catalog_builder.add_column(&Field::with_name(VirtualNode::RW_TYPE, "vnode"));
        catalog_builder.add_order_column(0, OrderType::ascending());

        // pk columns
        for col_order in self.core.primary_key() {
            let col = &upstream_schema[col_order.column_index];
            catalog_builder.add_column(&Field::from(col));
        }

        // `backfill_finished` column
        catalog_builder.add_column(&Field::with_name(
            DataType::Boolean,
            format!("{}_backfill_finished", self.table_name()),
        ));

        // `row_count` column
        catalog_builder.add_column(&Field::with_name(
            DataType::Int64,
            format!("{}_row_count", self.table_name()),
        ));

        // Reuse the state store pk (vnode) as the vnode as well.
        catalog_builder.set_vnode_col_idx(0);
        catalog_builder.set_dist_key_in_pk(vec![0]);

        let num_of_columns = catalog_builder.columns().len();
        catalog_builder.set_value_indices((1..num_of_columns).collect_vec());

        catalog_builder
            .build(vec![0], 1)
            .with_id(state.gen_table_id_wrapped())
    }

    /// Build catalog for cdc backfill state
    /// Right now we only persist whether the backfill is finished and the corresponding cdc offset
    /// schema: | `table_id` | `backfill_finished` | `row_count` | `cdc_offset` |
    pub fn build_cdc_backfill_state_catalog(
        &self,
        state: &mut BuildFragmentGraphState,
    ) -> TableCatalog {
        let properties = self.ctx().with_options().internal_table_subset();
        let mut catalog_builder = TableCatalogBuilder::new(properties);

        // use `table_id` as primary key in state table.
        catalog_builder.add_column(&Field::with_name(DataType::Varchar, "split_id"));
        catalog_builder.add_order_column(0, OrderType::ascending());

        catalog_builder.add_column(&Field::with_name(
            DataType::Boolean,
            format!("{}_backfill_finished", self.table_name()),
        ));

        // `row_count` column, the number of rows read from snapshot
        catalog_builder.add_column(&Field::with_name(DataType::Int64, "row_count"));

        // The offset is only for observability, not for recovery right now
        catalog_builder.add_column(&Field::with_name(DataType::Jsonb, "cdc_offset"));

        // leave dist key empty, since the cdc backfill executor is singleton
        catalog_builder
            .build(vec![], 1)
            .with_id(state.gen_table_id_wrapped())
    }
}

impl_plan_tree_node_for_leaf! { StreamTableScan }

impl Distill for StreamTableScan {
    fn distill<'a>(&self) -> XmlNode<'a> {
        let verbose = self.base.ctx().is_explain_verbose();
        let mut vec = Vec::with_capacity(4);
        vec.push(("table", Pretty::from(self.core.table_name.clone())));
        vec.push(("columns", self.core.columns_pretty(verbose)));

        if verbose {
            let pk = IndicesDisplay {
                indices: self.stream_key().unwrap_or_default(),
                schema: self.base.schema(),
            };
            vec.push(("pk", pk.distill()));
            let dist = Pretty::display(&DistributionDisplay {
                distribution: self.distribution(),
                input_schema: self.base.schema(),
            });
            vec.push(("dist", dist));
        }

        childless_record("StreamTableScan", vec)
    }
}

impl StreamNode for StreamTableScan {
    fn to_stream_prost_body(&self, _state: &mut BuildFragmentGraphState) -> PbNodeBody {
        unreachable!("stream scan cannot be converted into a prost body -- call `adhoc_to_stream_prost` instead.")
    }
}

impl StreamTableScan {
    pub fn adhoc_to_stream_prost(&self, state: &mut BuildFragmentGraphState) -> PbStreamNode {
        use risingwave_pb::stream_plan::*;

        let stream_key = self
            .stream_key()
            .unwrap_or_else(|| {
                panic!(
                    "should always have a stream key in the stream plan but not, sub plan: {}",
                    PlanRef::from(self.clone()).explain_to_string()
                )
            })
            .iter()
            .map(|x| *x as u32)
            .collect_vec();

        // A flag to mark whether the upstream is a cdc source job
        let cdc_upstream = matches!(self.stream_scan_type, StreamScanType::CdcBackfill);

        // The required columns from the table (both scan and upstream).
        let upstream_column_ids = match self.stream_scan_type {
            // For backfill, we additionally need the primary key columns.
            StreamScanType::Backfill | StreamScanType::CdcBackfill => {
                self.core.output_and_pk_column_ids()
            }
            StreamScanType::Chain | StreamScanType::Rearrange | StreamScanType::UpstreamOnly => {
                self.core.output_column_ids()
            }
            StreamScanType::ChainUnspecified => unreachable!(),
        }
        .iter()
        .map(ColumnId::get_id)
        .collect_vec();

        // The schema of the snapshot read stream
        let snapshot_schema = upstream_column_ids
            .iter()
            .map(|&id| {
                let col = self
                    .core
                    .get_table_columns()
                    .iter()
                    .find(|c| c.column_id.get_id() == id)
                    .unwrap();
                Field::from(col).to_prost()
            })
            .collect_vec();

        // The schema of the shared cdc source upstream is different from snapshot,
        // refer to `debezium_cdc_source_schema()` for details.
        let upstream_schema = if cdc_upstream {
            let mut columns = debezium_cdc_source_schema();
            columns.push(ColumnCatalog::row_id_column());
            columns
                .into_iter()
                .map(|c| Field::from(c.column_desc).to_prost())
                .collect_vec()
        } else {
            snapshot_schema.clone()
        };

        let output_indices = self
            .core
            .output_column_ids()
            .iter()
            .map(|i| {
                upstream_column_ids
                    .iter()
                    .position(|&x| x == i.get_id())
                    .unwrap() as u32
            })
            .collect_vec();

        let batch_plan_node = BatchPlanNode {
            table_desc: if cdc_upstream {
                None
            } else {
                Some(self.core.table_desc.to_protobuf())
            },
            column_ids: upstream_column_ids.clone(),
        };

        let node_body = if cdc_upstream {
<<<<<<< HEAD
            let catalog = self
                .build_cdc_backfill_state_catalog(state)
                .to_internal_table_prost();
            PbNodeBody::Chain(ChainNode {
                // The table id refers to the upstream source streaming job
                table_id: self.core.cdc_table_desc.source_id.table_id,
                chain_type: self.chain_type as i32,
=======
            // don't need batch plan for cdc source
            PbNodeBody::StreamScan(StreamScanNode {
                table_id: self.core.cdc_table_desc.table_id.table_id,
                stream_scan_type: self.stream_scan_type as i32,
>>>>>>> e0ff37f3
                // The column indices need to be forwarded to the downstream
                output_indices,
                upstream_column_ids,
                // The table desc used by backfill executor
                state_table: Some(catalog),
                rate_limit: self
                    .base
                    .ctx()
                    .session_ctx()
                    .config()
                    .get_streaming_rate_limit(),
                cdc_table_desc: Some(self.core.cdc_table_desc.to_protobuf()),
                ..Default::default()
            })
        } else {
<<<<<<< HEAD
            let catalog = self
                .build_backfill_state_catalog(state)
                .to_internal_table_prost();
            PbNodeBody::Chain(ChainNode {
=======
            PbNodeBody::StreamScan(StreamScanNode {
>>>>>>> e0ff37f3
                table_id: self.core.table_desc.table_id.table_id,
                stream_scan_type: self.stream_scan_type as i32,
                // The column indices need to be forwarded to the downstream
                output_indices,
                upstream_column_ids,
                // The table desc used by backfill executor
                table_desc: Some(self.core.table_desc.to_protobuf()),
                state_table: Some(catalog),
                rate_limit: self
                    .base
                    .ctx()
                    .session_ctx()
                    .config()
                    .get_streaming_rate_limit(),
                ..Default::default()
            })
        };

        PbStreamNode {
            fields: self.schema().to_prost(),
            input: vec![
                // The merge node body will be filled by the `ActorBuilder` on the meta service.
                PbStreamNode {
                    node_body: Some(PbNodeBody::Merge(Default::default())),
                    identity: "Upstream".into(),
                    fields: upstream_schema.clone(),
                    stream_key: vec![], // not used
                    ..Default::default()
                },
                PbStreamNode {
                    node_body: Some(PbNodeBody::BatchPlan(batch_plan_node)),
                    operator_id: self.batch_plan_id.0 as u64,
                    identity: "BatchPlanNode".into(),
                    fields: snapshot_schema,
                    stream_key: vec![], // not used
                    input: vec![],
                    append_only: true,
                },
            ],

            node_body: Some(node_body),
            stream_key,
            operator_id: self.base.id().0 as u64,
            identity: self.distill_to_string(),
            append_only: self.append_only(),
        }
    }
}

impl ExprRewritable for StreamTableScan {
    fn has_rewritable_expr(&self) -> bool {
        true
    }

    fn rewrite_exprs(&self, r: &mut dyn ExprRewriter) -> PlanRef {
        let mut core = self.core.clone();
        core.rewrite_exprs(r);
        Self::new_with_stream_scan_type(core, self.stream_scan_type).into()
    }
}<|MERGE_RESOLUTION|>--- conflicted
+++ resolved
@@ -340,20 +340,12 @@
         };
 
         let node_body = if cdc_upstream {
-<<<<<<< HEAD
             let catalog = self
                 .build_cdc_backfill_state_catalog(state)
                 .to_internal_table_prost();
-            PbNodeBody::Chain(ChainNode {
-                // The table id refers to the upstream source streaming job
-                table_id: self.core.cdc_table_desc.source_id.table_id,
-                chain_type: self.chain_type as i32,
-=======
-            // don't need batch plan for cdc source
             PbNodeBody::StreamScan(StreamScanNode {
                 table_id: self.core.cdc_table_desc.table_id.table_id,
                 stream_scan_type: self.stream_scan_type as i32,
->>>>>>> e0ff37f3
                 // The column indices need to be forwarded to the downstream
                 output_indices,
                 upstream_column_ids,
@@ -369,14 +361,10 @@
                 ..Default::default()
             })
         } else {
-<<<<<<< HEAD
             let catalog = self
                 .build_backfill_state_catalog(state)
                 .to_internal_table_prost();
-            PbNodeBody::Chain(ChainNode {
-=======
             PbNodeBody::StreamScan(StreamScanNode {
->>>>>>> e0ff37f3
                 table_id: self.core.table_desc.table_id.table_id,
                 stream_scan_type: self.stream_scan_type as i32,
                 // The column indices need to be forwarded to the downstream
