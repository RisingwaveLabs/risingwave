// Copyright 2023 RisingWave Labs
//
// Licensed under the Apache License, Version 2.0 (the "License");
// you may not use this file except in compliance with the License.
// You may obtain a copy of the License at
//
//     http://www.apache.org/licenses/LICENSE-2.0
//
// Unless required by applicable law or agreed to in writing, software
// distributed under the License is distributed on an "AS IS" BASIS,
// WITHOUT WARRANTIES OR CONDITIONS OF ANY KIND, either express or implied.
// See the License for the specific language governing permissions and
// limitations under the License.

use std::collections::{BTreeMap, HashMap};
use std::rc::Rc;
use std::sync::Arc;

use itertools::Itertools;
use pretty_xmlish::{Pretty, XmlNode};
use risingwave_common::catalog::{Field, TableDesc};
use risingwave_common::hash::VirtualNode;
use risingwave_common::types::DataType;
use risingwave_common::util::sort_util::OrderType;
use risingwave_pb::stream_plan::stream_node::PbNodeBody;
use risingwave_pb::stream_plan::{PbStreamNode, StreamScanType};

use super::stream::prelude::*;
use super::utils::{childless_record, Distill};
use super::{generic, ExprRewritable, PlanBase, PlanNodeId, PlanRef, StreamNode};
use crate::catalog::ColumnId;
use crate::expr::{ExprRewriter, FunctionCall};
use crate::optimizer::plan_node::utils::{IndicesDisplay, TableCatalogBuilder};
use crate::optimizer::property::{Distribution, DistributionDisplay};
use crate::stream_fragmenter::BuildFragmentGraphState;
use crate::{Explain, TableCatalog};

/// `StreamTableScan` is a virtual plan node to represent a stream table scan. It will be converted
/// to stream scan + merge node (for upstream materialize) + batch table scan when converting to `MView`
/// creation request.
#[derive(Debug, Clone, PartialEq, Eq, Hash)]
pub struct StreamTableScan {
    pub base: PlanBase<Stream>,
    core: generic::Scan,
    batch_plan_id: PlanNodeId,
    stream_scan_type: StreamScanType,
}

impl StreamTableScan {
    pub fn new(core: generic::Scan) -> Self {
        Self::new_with_stream_scan_type(core, StreamScanType::Backfill)
    }

    pub fn new_with_stream_scan_type(
        core: generic::Scan,
        stream_scan_type: StreamScanType,
    ) -> Self {
        let batch_plan_id = core.ctx.next_plan_node_id();

        let distribution = {
            match core.distribution_key() {
                Some(distribution_key) => {
                    if distribution_key.is_empty() {
                        Distribution::Single
                    } else {
                        // See also `BatchSeqScan::clone_with_dist`.
                        Distribution::UpstreamHashShard(distribution_key, core.table_desc.table_id)
                    }
                }
                None => Distribution::SomeShard,
            }
        };

        let base = PlanBase::new_stream_with_core(
            &core,
            distribution,
            core.append_only(),
            false,
            core.watermark_columns(),
        );
        Self {
            base,
            core,
            batch_plan_id,
            stream_scan_type,
        }
    }

    pub fn table_name(&self) -> &str {
        &self.core.table_name
    }

    pub fn core(&self) -> &generic::Scan {
        &self.core
    }

    pub fn to_index_scan(
        &self,
        index_name: &str,
        index_table_desc: Rc<TableDesc>,
        index_table_catalog: Arc<TableCatalog>,
        primary_to_secondary_mapping: &BTreeMap<usize, usize>,
        function_mapping: &HashMap<FunctionCall, usize>,
        stream_scan_type: StreamScanType,
    ) -> StreamTableScan {
        let logical_index_scan = self.core.to_index_scan(
            index_name,
            index_table_desc,
            index_table_catalog,
            primary_to_secondary_mapping,
            function_mapping,
        );
        logical_index_scan
            .distribution_key()
            .expect("distribution key of stream chain must exist in output columns");
        StreamTableScan::new_with_stream_scan_type(logical_index_scan, stream_scan_type)
    }

    pub fn stream_scan_type(&self) -> StreamScanType {
        self.stream_scan_type
    }

    // TODO: Add note to reviewer about safety, because of `generic::Scan` limitation.
    fn get_upstream_state_table(&self) -> Option<TableCatalog> {
        self.core.table_catalog.as_ref().map(|c| (**c).clone())
    }

    /// Build catalog for backfill state
    ///
    /// Schema: | vnode | pk ... | `backfill_finished` | `row_count` |
    ///
    /// key:    | vnode |
    /// value:  | pk ... | `backfill_finished` | `row_count` |
    ///
    /// When we update the backfill progress,
    /// we update it for all vnodes.
    ///
    /// `pk` refers to the upstream pk which we use to track the backfill progress.
    ///
    /// `vnode` is the corresponding vnode of the upstream's distribution key.
    ///         It should also match the vnode of the backfill executor.
    ///
    /// `backfill_finished` is a boolean which just indicates if backfill is done.
    ///
    /// `row_count` is a count of rows which indicates the # of rows per executor.
    ///             We used to track this in memory.
    ///             But for backfill persistence we have to also persist it.
    ///
    /// FIXME(kwannoel):
    /// - Across all vnodes, the values are the same.
    /// - e.g. | vnode | pk ...  | `backfill_finished` | `row_count` |
    ///        | 1002 | Int64(1) | t                   | 10          |
    ///        | 1003 | Int64(1) | t                   | 10          |
    ///        | 1003 | Int64(1) | t                   | 10          |
    /// Eventually we should track progress per vnode, to support scaling with both mview and
    /// the corresponding `no_shuffle_backfill`.
    /// However this is not high priority, since we are working on supporting arrangement backfill,
    /// which already has this capability.
    pub fn build_backfill_state_catalog(
        &self,
        state: &mut BuildFragmentGraphState,
    ) -> TableCatalog {
        let properties = self.ctx().with_options().internal_table_subset();
        let mut catalog_builder = TableCatalogBuilder::new(properties);
        let upstream_schema = &self.core.get_table_columns();

        // We use vnode as primary key in state table.
        // If `Distribution::Single`, vnode will just be `VirtualNode::default()`.
        catalog_builder.add_column(&Field::with_name(VirtualNode::RW_TYPE, "vnode"));
        catalog_builder.add_order_column(0, OrderType::ascending());

        // pk columns
        for col_order in self.core.primary_key() {
            let col = &upstream_schema[col_order.column_index];
            catalog_builder.add_column(&Field::from(col));
        }

        // `backfill_finished` column
        catalog_builder.add_column(&Field::with_name(
            DataType::Boolean,
            format!("{}_backfill_finished", self.table_name()),
        ));

        // `row_count` column
        catalog_builder.add_column(&Field::with_name(
            DataType::Int64,
            format!("{}_row_count", self.table_name()),
        ));

        // Reuse the state store pk (vnode) as the vnode as well.
        catalog_builder.set_vnode_col_idx(0);
        catalog_builder.set_dist_key_in_pk(vec![0]);

        let num_of_columns = catalog_builder.columns().len();
        catalog_builder.set_value_indices((1..num_of_columns).collect_vec());

        catalog_builder
            .build(vec![0], 1)
            .with_id(state.gen_table_id_wrapped())
    }
}

impl_plan_tree_node_for_leaf! { StreamTableScan }

impl Distill for StreamTableScan {
    fn distill<'a>(&self) -> XmlNode<'a> {
        let verbose = self.base.ctx().is_explain_verbose();
        let mut vec = Vec::with_capacity(4);
        vec.push(("table", Pretty::from(self.core.table_name.clone())));
        vec.push(("columns", self.core.columns_pretty(verbose)));

        if verbose {
            let pk = IndicesDisplay {
                indices: self.stream_key().unwrap_or_default(),
                schema: self.base.schema(),
            };
            vec.push(("pk", pk.distill()));
            let dist = Pretty::display(&DistributionDisplay {
                distribution: self.distribution(),
                input_schema: self.base.schema(),
            });
            vec.push(("dist", dist));
        }

        childless_record("StreamTableScan", vec)
    }
}

impl StreamNode for StreamTableScan {
    fn to_stream_prost_body(&self, _state: &mut BuildFragmentGraphState) -> PbNodeBody {
        unreachable!("stream scan cannot be converted into a prost body -- call `adhoc_to_stream_prost` instead.")
    }
}

impl StreamTableScan {
    pub fn adhoc_to_stream_prost(&self, state: &mut BuildFragmentGraphState) -> PbStreamNode {
        use risingwave_pb::stream_plan::*;

        let stream_key = self
            .stream_key()
            .unwrap_or_else(|| {
                panic!(
                    "should always have a stream key in the stream plan but not, sub plan: {}",
                    PlanRef::from(self.clone()).explain_to_string()
                )
            })
            .iter()
            .map(|x| *x as u32)
            .collect_vec();

        // The required columns from the table (both scan and upstream).
        let upstream_column_ids = match self.stream_scan_type {
            // For backfill, we additionally need the primary key columns.
<<<<<<< HEAD
            StreamScanType::Backfill | StreamScanType::CdcBackfill => {
                self.core.output_and_pk_column_ids()
            }
            // For arrangement backfill, we need all columns.
            // This is for replication.
            // Only inside the arrangement backfill executor we will
            // filter out the columns that are not in the output.
            StreamScanType::ArrangementBackfill => self
                .core
                .table_desc
                .columns
                .iter()
                .map(|c| c.column_id)
                .collect_vec(),
=======
            StreamScanType::Backfill => self.core.output_and_pk_column_ids(),
>>>>>>> 32717b45
            StreamScanType::Chain | StreamScanType::Rearrange | StreamScanType::UpstreamOnly => {
                self.core.output_column_ids()
            }
            StreamScanType::Unspecified => unreachable!(),
        }
        .iter()
        .map(ColumnId::get_id)
        .collect_vec();

        // The schema of the snapshot read stream
        let snapshot_schema = upstream_column_ids
            .iter()
            .map(|&id| {
                let col = self
                    .core
                    .get_table_columns()
                    .iter()
                    .find(|c| c.column_id.get_id() == id)
                    .unwrap();
                Field::from(col).to_prost()
            })
            .collect_vec();

        let upstream_schema = snapshot_schema.clone();

<<<<<<< HEAD
=======
        let output_indices = self
            .core
            .output_column_ids()
            .iter()
            .map(|i| {
                upstream_column_ids
                    .iter()
                    .position(|&x| x == i.get_id())
                    .unwrap() as u32
            })
            .collect_vec();

        // TODO: snapshot read of upstream mview
>>>>>>> 32717b45
        let batch_plan_node = BatchPlanNode {
            table_desc: Some(self.core.table_desc.to_protobuf()),
            column_ids: upstream_column_ids.clone(),
        };

        let catalog = self
            .build_backfill_state_catalog(state)
            .to_internal_table_prost();

<<<<<<< HEAD
        // For arrangement backfill we need to maintain 2 sets of output_indices.
        // 1. output_indices for the updates.
        // 2. output_indices for the records from the arrangement table.
        // FIXME(kwannoel): Actually we should just project in arrangement backfill.
        // Especially since the output indices can be the same.
        let upstream_table_catalog = self
            .get_upstream_state_table()
            .unwrap()
            .with_output_column_ids(&self.core.output_column_ids());
        let output_indices = match self.stream_scan_type {
            StreamScanType::ArrangementBackfill => self
                .core
                .output_column_ids()
                .iter()
                .map(|i| {
                    self.core
                        .table_desc
                        .columns
                        .iter()
                        .map(|c| c.column_id)
                        .position(|c| &c == i)
                        .unwrap() as u32
                })
                .collect_vec(),
            _ => self
                .core
                .output_column_ids()
                .iter()
                .map(|i| {
                    upstream_column_ids
                        .iter()
                        .position(|&x| x == i.get_id())
                        .unwrap() as u32
                })
                .collect_vec(),
        };

        let arrangement_table = if self.stream_scan_type == StreamScanType::ArrangementBackfill {
            Some(upstream_table_catalog.to_internal_table_prost())
        } else {
            None
        };

        let node_body = if cdc_upstream {
            // don't need batch plan for cdc source
            PbNodeBody::StreamScan(StreamScanNode {
                table_id: self.core.cdc_table_desc.table_id.table_id,
                stream_scan_type: self.stream_scan_type as i32,
                // The column indices need to be forwarded to the downstream
                output_indices,
                upstream_column_ids,
                // The table desc used by backfill executor
                state_table: Some(catalog),
                arrangement_table,
                rate_limit: None,
                cdc_table_desc: Some(self.core.cdc_table_desc.to_protobuf()),
                ..Default::default()
            })
        } else {
            PbNodeBody::StreamScan(StreamScanNode {
                table_id: self.core.table_desc.table_id.table_id,
                stream_scan_type: self.stream_scan_type as i32,
                // The column indices need to be forwarded to the downstream
                output_indices,
                upstream_column_ids,
                // The table desc used by backfill executor
                table_desc: Some(self.core.table_desc.to_protobuf()),
                state_table: Some(catalog),
                arrangement_table,
                rate_limit: self
                    .base
                    .ctx()
                    .session_ctx()
                    .config()
                    .get_streaming_rate_limit(),
                ..Default::default()
            })
        };
=======
        let node_body = PbNodeBody::StreamScan(StreamScanNode {
            table_id: self.core.table_desc.table_id.table_id,
            stream_scan_type: self.stream_scan_type as i32,
            // The column indices need to be forwarded to the downstream
            output_indices,
            upstream_column_ids,
            // The table desc used by backfill executor
            table_desc: Some(self.core.table_desc.to_protobuf()),
            state_table: Some(catalog),
            rate_limit: self.base.ctx().overwrite_options().streaming_rate_limit,
            ..Default::default()
        });
>>>>>>> 32717b45

        PbStreamNode {
            fields: self.schema().to_prost(),
            input: vec![
                // Upstream updates
                // The merge node body will be filled by the `ActorBuilder` on the meta service.
                PbStreamNode {
                    node_body: Some(PbNodeBody::Merge(Default::default())),
                    identity: "Upstream".into(),
                    fields: upstream_schema.clone(),
                    stream_key: vec![], // not used
                    ..Default::default()
                },
                // Snapshot read
                PbStreamNode {
                    node_body: Some(PbNodeBody::BatchPlan(batch_plan_node)),
                    operator_id: self.batch_plan_id.0 as u64,
                    identity: "BatchPlanNode".into(),
                    fields: snapshot_schema,
                    stream_key: vec![], // not used
                    input: vec![],
                    append_only: true,
                },
            ],
            node_body: Some(node_body),
            stream_key,
            operator_id: self.base.id().0 as u64,
            identity: self.distill_to_string(),
            append_only: self.append_only(),
        }
    }
}

impl ExprRewritable for StreamTableScan {
    fn has_rewritable_expr(&self) -> bool {
        true
    }

    fn rewrite_exprs(&self, r: &mut dyn ExprRewriter) -> PlanRef {
        let mut core = self.core.clone();
        core.rewrite_exprs(r);
        Self::new_with_stream_scan_type(core, self.stream_scan_type).into()
    }
}<|MERGE_RESOLUTION|>--- conflicted
+++ resolved
@@ -251,10 +251,7 @@
         // The required columns from the table (both scan and upstream).
         let upstream_column_ids = match self.stream_scan_type {
             // For backfill, we additionally need the primary key columns.
-<<<<<<< HEAD
-            StreamScanType::Backfill | StreamScanType::CdcBackfill => {
-                self.core.output_and_pk_column_ids()
-            }
+            StreamScanType::Backfill => self.core.output_and_pk_column_ids(),
             // For arrangement backfill, we need all columns.
             // This is for replication.
             // Only inside the arrangement backfill executor we will
@@ -266,9 +263,6 @@
                 .iter()
                 .map(|c| c.column_id)
                 .collect_vec(),
-=======
-            StreamScanType::Backfill => self.core.output_and_pk_column_ids(),
->>>>>>> 32717b45
             StreamScanType::Chain | StreamScanType::Rearrange | StreamScanType::UpstreamOnly => {
                 self.core.output_column_ids()
             }
@@ -294,8 +288,6 @@
 
         let upstream_schema = snapshot_schema.clone();
 
-<<<<<<< HEAD
-=======
         let output_indices = self
             .core
             .output_column_ids()
@@ -309,7 +301,6 @@
             .collect_vec();
 
         // TODO: snapshot read of upstream mview
->>>>>>> 32717b45
         let batch_plan_node = BatchPlanNode {
             table_desc: Some(self.core.table_desc.to_protobuf()),
             column_ids: upstream_column_ids.clone(),
@@ -319,7 +310,6 @@
             .build_backfill_state_catalog(state)
             .to_internal_table_prost();
 
-<<<<<<< HEAD
         // For arrangement backfill we need to maintain 2 sets of output_indices.
         // 1. output_indices for the updates.
         // 2. output_indices for the records from the arrangement table.
@@ -363,42 +353,6 @@
             None
         };
 
-        let node_body = if cdc_upstream {
-            // don't need batch plan for cdc source
-            PbNodeBody::StreamScan(StreamScanNode {
-                table_id: self.core.cdc_table_desc.table_id.table_id,
-                stream_scan_type: self.stream_scan_type as i32,
-                // The column indices need to be forwarded to the downstream
-                output_indices,
-                upstream_column_ids,
-                // The table desc used by backfill executor
-                state_table: Some(catalog),
-                arrangement_table,
-                rate_limit: None,
-                cdc_table_desc: Some(self.core.cdc_table_desc.to_protobuf()),
-                ..Default::default()
-            })
-        } else {
-            PbNodeBody::StreamScan(StreamScanNode {
-                table_id: self.core.table_desc.table_id.table_id,
-                stream_scan_type: self.stream_scan_type as i32,
-                // The column indices need to be forwarded to the downstream
-                output_indices,
-                upstream_column_ids,
-                // The table desc used by backfill executor
-                table_desc: Some(self.core.table_desc.to_protobuf()),
-                state_table: Some(catalog),
-                arrangement_table,
-                rate_limit: self
-                    .base
-                    .ctx()
-                    .session_ctx()
-                    .config()
-                    .get_streaming_rate_limit(),
-                ..Default::default()
-            })
-        };
-=======
         let node_body = PbNodeBody::StreamScan(StreamScanNode {
             table_id: self.core.table_desc.table_id.table_id,
             stream_scan_type: self.stream_scan_type as i32,
@@ -408,10 +362,10 @@
             // The table desc used by backfill executor
             table_desc: Some(self.core.table_desc.to_protobuf()),
             state_table: Some(catalog),
+            arrangement_table,
             rate_limit: self.base.ctx().overwrite_options().streaming_rate_limit,
             ..Default::default()
         });
->>>>>>> 32717b45
 
         PbStreamNode {
             fields: self.schema().to_prost(),
