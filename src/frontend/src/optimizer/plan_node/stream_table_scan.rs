--- conflicted
+++ resolved
@@ -133,11 +133,6 @@
     ///
     /// When we update the backfill progress,
     /// we update it for all vnodes.
-<<<<<<< HEAD
-    /// "pk" here might be confusing. It refers to the
-    /// upstream pk which we use to track the backfill progress.
-    fn build_backfill_state_catalog(&self, state: &mut BuildFragmentGraphState) -> TableCatalog {
-=======
     ///
     /// `pk` refers to the upstream pk which we use to track the backfill progress.
     ///
@@ -164,7 +159,6 @@
         &self,
         state: &mut BuildFragmentGraphState,
     ) -> TableCatalog {
->>>>>>> d7cb2ae2
         let properties = self.ctx().with_options().internal_table_subset();
         let mut catalog_builder = TableCatalogBuilder::new(properties);
         let upstream_schema = &self.logical.table_desc.columns;
