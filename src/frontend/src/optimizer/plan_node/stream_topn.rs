// Copyright 2022 Singularity Data
//
// Licensed under the Apache License, Version 2.0 (the "License");
// you may not use this file except in compliance with the License.
// You may obtain a copy of the License at
//
// http://www.apache.org/licenses/LICENSE-2.0
//
// Unless required by applicable law or agreed to in writing, software
// distributed under the License is distributed on an "AS IS" BASIS,
// WITHOUT WARRANTIES OR CONDITIONS OF ANY KIND, either express or implied.
// See the License for the specific language governing permissions and
// limitations under the License.

use std::fmt;

use risingwave_pb::stream_plan::stream_node::NodeBody as ProstStreamNode;

use super::{LogicalTopN, PlanBase, PlanRef, PlanTreeNodeUnary, StreamNode};
use crate::optimizer::property::Distribution;
use crate::stream_fragmenter::BuildFragmentGraphState;

/// `StreamTopN` implements [`super::LogicalTopN`] to find the top N elements with a heap
#[derive(Debug, Clone)]
pub struct StreamTopN {
    pub base: PlanBase,
    logical: LogicalTopN,
}

impl StreamTopN {
    pub fn new(logical: LogicalTopN) -> Self {
        let ctx = logical.base.ctx.clone();
        let dist = match logical.input().distribution() {
            Distribution::Single => Distribution::Single,
            _ => panic!(),
        };

        let base = PlanBase::new_stream(
            ctx,
            logical.schema().clone(),
            logical.input().logical_pk().to_vec(),
            logical.functional_dependency().clone(),
            dist,
            false,
        );
        StreamTopN { base, logical }
    }
}

impl fmt::Display for StreamTopN {
    fn fmt(&self, f: &mut fmt::Formatter) -> fmt::Result {
        if self.input().append_only() {
            self.logical.fmt_with_name(f, "StreamAppendOnlyTopN")
        } else {
            self.logical.fmt_with_name(f, "StreamTopN")
        }
    }
}

impl PlanTreeNodeUnary for StreamTopN {
    fn input(&self) -> PlanRef {
        self.logical.input()
    }

    fn clone_with_input(&self, input: PlanRef) -> Self {
        Self::new(self.logical.clone_with_input(input))
    }
}

impl_plan_tree_node_for_unary! { StreamTopN }

impl StreamNode for StreamTopN {
    fn to_stream_prost_body(&self, state: &mut BuildFragmentGraphState) -> ProstStreamNode {
        use risingwave_pb::stream_plan::*;
        let topn_node = TopNNode {
            limit: self.logical.limit() as u64,
            offset: self.logical.offset() as u64,
            table: Some(
                self.logical
                    .infer_internal_table_catalog(None)
                    .with_id(state.gen_table_id_wrapped())
                    .to_state_table_prost(),
            ),
        };
        if self.input().append_only() {
            ProstStreamNode::AppendOnlyTopN(topn_node)
        } else {
<<<<<<< HEAD
            let topn_node = TopNNode {
                limit: self.logical.limit() as u64,
                offset: self.logical.offset() as u64,
                table: Some(
                    self.logical
                        .infer_internal_table_catalog(None)
                        .to_internal_table_prost(),
                ),
            };
=======
>>>>>>> 9af05d16
            ProstStreamNode::TopN(topn_node)
        }
    }
}<|MERGE_RESOLUTION|>--- conflicted
+++ resolved
@@ -79,24 +79,12 @@
                 self.logical
                     .infer_internal_table_catalog(None)
                     .with_id(state.gen_table_id_wrapped())
-                    .to_state_table_prost(),
+                    .to_internal_table_prost(),
             ),
         };
         if self.input().append_only() {
             ProstStreamNode::AppendOnlyTopN(topn_node)
         } else {
-<<<<<<< HEAD
-            let topn_node = TopNNode {
-                limit: self.logical.limit() as u64,
-                offset: self.logical.offset() as u64,
-                table: Some(
-                    self.logical
-                        .infer_internal_table_catalog(None)
-                        .to_internal_table_prost(),
-                ),
-            };
-=======
->>>>>>> 9af05d16
             ProstStreamNode::TopN(topn_node)
         }
     }
