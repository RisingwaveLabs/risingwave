--- conflicted
+++ resolved
@@ -50,19 +50,14 @@
     pub required_col_idx: Vec<usize>,
     pub output_col_idx: Vec<usize>,
     /// Descriptor of the table
-<<<<<<< HEAD
-    /// Stored as a field so we don't have to re-compute it each time.
     pub table_desc: Rc<TableDesc>,
+    /// Descriptor of the external table for CDC
+    pub cdc_table_desc: Rc<CdcTableDesc>,
+    /// Descriptors of all indexes on this table
     /// Table Catalog of the upstream table that the descriptor is derived from.
     /// This is only present for non `SystemTable`s.
     pub table_catalog: Option<Arc<TableCatalog>>,
     // Descriptors of all indexes on this table
-=======
-    pub table_desc: Rc<TableDesc>,
-    /// Descriptor of the external table for CDC
-    pub cdc_table_desc: Rc<CdcTableDesc>,
-    /// Descriptors of all indexes on this table
->>>>>>> 7122d6cf
     pub indexes: Vec<Rc<IndexCatalog>>,
     /// The pushed down predicates. It refers to column indexes of the table.
     pub predicate: Condition,
@@ -350,11 +345,8 @@
             required_col_idx,
             output_col_idx,
             table_desc,
-<<<<<<< HEAD
+            cdc_table_desc,
             table_catalog,
-=======
-            cdc_table_desc,
->>>>>>> 7122d6cf
             indexes,
             predicate,
             chunk_size: None,
