--- conflicted
+++ resolved
@@ -255,11 +255,8 @@
             // The table desc used by backfill executor
             state_table: Some(catalog),
             cdc_table_desc: Some(self.core.cdc_table_desc.to_protobuf()),
-<<<<<<< HEAD
+            rate_limit: self.base.ctx().overwrite_options().streaming_rate_limit,
             disable_backfill: self.core.disable_backfill,
-=======
-            rate_limit: self.base.ctx().overwrite_options().streaming_rate_limit,
->>>>>>> f35fb9e9
         });
 
         // plan: merge -> filter -> exchange(simple) -> stream_scan
