// Copyright 2023 RisingWave Labs
//
// Licensed under the Apache License, Version 2.0 (the "License");
// you may not use this file except in compliance with the License.
// You may obtain a copy of the License at
//
//     http://www.apache.org/licenses/LICENSE-2.0
//
// Unless required by applicable law or agreed to in writing, software
// distributed under the License is distributed on an "AS IS" BASIS,
// WITHOUT WARRANTIES OR CONDITIONS OF ANY KIND, either express or implied.
// See the License for the specific language governing permissions and
// limitations under the License.

use std::fmt;

use fixedbitset::FixedBitSet;
use itertools::Itertools;
use risingwave_common::error::Result;
use risingwave_common::types::IntervalUnit;

use super::generic::GenericPlanNode;
use super::{
    gen_filter_and_pushdown, generic, BatchHopWindow, ColPrunable, ExprRewritable, LogicalFilter,
    PlanBase, PlanRef, PlanTreeNodeUnary, PredicatePushdown, StreamHopWindow, ToBatch, ToStream,
};
use crate::expr::{ExprType, FunctionCall, InputRef};
use crate::optimizer::plan_node::{
    ColumnPruningContext, PredicatePushdownContext, RewriteStreamContext, ToStreamContext,
};
use crate::optimizer::property::Order;
use crate::utils::{ColIndexMapping, ColIndexMappingRewriteExt, Condition};

/// `LogicalHopWindow` implements Hop Table Function.
#[derive(Debug, Clone, PartialEq, Eq, Hash)]
pub struct LogicalHopWindow {
    pub base: PlanBase,
    pub(super) core: generic::HopWindow<PlanRef>,
}

impl LogicalHopWindow {
    /// just used in optimizer and the function will not check if the `time_col`'s value is NULL
    /// compared with `LogicalHopWindow::create`
    fn new(
        input: PlanRef,
        time_col: InputRef,
        window_slide: IntervalUnit,
        window_size: IntervalUnit,
        window_offset: IntervalUnit,
        output_indices: Option<Vec<usize>>,
    ) -> Self {
        // if output_indices is not specified, use default output_indices
        let output_indices =
            output_indices.unwrap_or_else(|| (0..input.schema().len() + 2).collect_vec());
        let core = generic::HopWindow {
            input,
            time_col,
            window_slide,
            window_size,
            window_offset,
            output_indices,
        };

        let _schema = core.schema();
        let _pk_indices = core.logical_pk();
        let ctx = core.ctx();

        // NOTE(st1page): add join keys in the pk_indices a work around before we really have stream
        // key.
        // let pk_indices = match pk_indices {
        //     Some(pk_indices) if functional_dependency.is_key(&pk_indices) => {
        //         functional_dependency.minimize_key(&pk_indices)
        //     }
        //     _ => pk_indices.unwrap_or_default(),
        // };

        let base = PlanBase::new_logical(
            ctx,
            core.schema(),
            core.logical_pk().unwrap_or_default(),
            core.functional_dependency(),
        );

        LogicalHopWindow { base, core }
    }

    pub fn into_parts(
        self,
    ) -> (
        PlanRef,
        InputRef,
        IntervalUnit,
        IntervalUnit,
        IntervalUnit,
        Vec<usize>,
    ) {
        self.core.into_parts()
    }

    /// used for binder and planner. The function will add a filter operator to ignore records with
    /// NULL time value. <https://github.com/risingwavelabs/risingwave/issues/8130>
    pub fn create(
        input: PlanRef,
        time_col: InputRef,
        window_slide: IntervalUnit,
        window_size: IntervalUnit,
        window_offset: IntervalUnit,
    ) -> PlanRef {
        let input = LogicalFilter::create_with_expr(
            input,
            FunctionCall::new(ExprType::IsNotNull, vec![time_col.clone().into()])
                .unwrap()
                .into(),
        );
        Self::new(
            input,
            time_col,
            window_slide,
            window_size,
            window_offset,
            None,
        )
        .into()
    }

    pub fn internal_window_start_col_idx(&self) -> usize {
        self.core.internal_window_start_col_idx()
    }

    pub fn internal_window_end_col_idx(&self) -> usize {
        self.core.internal_window_end_col_idx()
    }

    pub fn o2i_col_mapping(&self) -> ColIndexMapping {
        self.core.o2i_col_mapping()
    }

    pub fn i2o_col_mapping(&self) -> ColIndexMapping {
        self.core.i2o_col_mapping()
    }

    pub fn internal_column_num(&self) -> usize {
        self.core.internal_column_num()
    }

    fn output2internal_col_mapping(&self) -> ColIndexMapping {
        self.core.output2internal_col_mapping()
    }

    fn clone_with_output_indices(&self, output_indices: Vec<usize>) -> Self {
        Self::new(
            self.input(),
            self.core.time_col.clone(),
            self.core.window_slide,
            self.core.window_size,
            self.core.window_offset,
            Some(output_indices),
        )
    }

    pub fn fmt_with_name(&self, f: &mut fmt::Formatter<'_>, name: &str) -> fmt::Result {
        self.core.fmt_with_name(f, name)
    }

    pub fn fmt_fields_with_builder(&self, builder: &mut fmt::DebugStruct<'_, '_>) {
        self.core.fmt_fields_with_builder(builder)
    }

    /// Map the order of the input to use the updated indices
    pub fn get_out_column_index_order(&self) -> Order {
        self.i2o_col_mapping()
            .rewrite_provided_order(self.input().order())
    }

    /// Get output indices
    pub fn output_indices(&self) -> &Vec<usize> {
        &self.core.output_indices
    }
}

impl PlanTreeNodeUnary for LogicalHopWindow {
    fn input(&self) -> PlanRef {
        self.core.input.clone()
    }

    fn clone_with_input(&self, input: PlanRef) -> Self {
        Self::new(
            input,
            self.core.time_col.clone(),
            self.core.window_slide,
            self.core.window_size,
            self.core.window_offset,
            Some(self.core.output_indices.clone()),
        )
    }

    #[must_use]
    fn rewrite_with_input(
        &self,
        input: PlanRef,
        input_col_change: ColIndexMapping,
    ) -> (Self, ColIndexMapping) {
        let mut time_col = self.core.time_col.clone();
        time_col.index = input_col_change.map(time_col.index);
        let mut columns_to_be_kept = Vec::new();
        let new_output_indices = self
            .core
            .output_indices
            .iter()
            .enumerate()
            .filter_map(|(i, &idx)| match input_col_change.try_map(idx) {
                Some(new_idx) => {
                    columns_to_be_kept.push(i);
                    Some(new_idx)
                }
                None => {
                    if idx == self.internal_window_start_col_idx() {
                        columns_to_be_kept.push(i);
                        Some(input.schema().len())
                    } else if idx == self.internal_window_end_col_idx() {
                        columns_to_be_kept.push(i);
                        Some(input.schema().len() + 1)
                    } else {
                        None
                    }
                }
            })
            .collect_vec();
        let new_hop = Self::new(
            input,
            time_col,
            self.core.window_slide,
            self.core.window_size,
            self.core.window_offset,
            Some(new_output_indices),
        );
        (
            new_hop,
            ColIndexMapping::with_remaining_columns(
                &columns_to_be_kept,
                self.core.output_indices.len(),
            ),
        )
    }
}

impl_plan_tree_node_for_unary! {LogicalHopWindow}

impl fmt::Display for LogicalHopWindow {
    fn fmt(&self, f: &mut fmt::Formatter<'_>) -> fmt::Result {
        self.fmt_with_name(f, "LogicalHopWindow")
    }
}

impl ColPrunable for LogicalHopWindow {
    fn prune_col(&self, required_cols: &[usize], ctx: &mut ColumnPruningContext) -> PlanRef {
        let o2i = self.o2i_col_mapping();
        let input_required_cols = {
            let mut tmp = FixedBitSet::with_capacity(self.schema().len());
            tmp.extend(required_cols.iter().copied());
            tmp = o2i.rewrite_bitset(&tmp);
            // LogicalHopWindow should keep all required cols from upstream,
            // as well as its own time_col.
            tmp.put(self.core.time_col.index());
            tmp.ones().collect_vec()
        };
        let input = self.input().prune_col(&input_required_cols, ctx);
        let input_change = ColIndexMapping::with_remaining_columns(
            &input_required_cols,
            self.input().schema().len(),
        );
        let (new_hop, _) = self.rewrite_with_input(input, input_change.clone());
        let output_cols = {
            // output cols = { cols required by upstream from input node } ∪ { additional window
            // cols }
            #[derive(Copy, Clone, Debug)]
            enum IndexType {
                Input(usize),
                WindowStart,
                WindowEnd,
            }
            let output2internal = self.output2internal_col_mapping();
            // map the indices from output to input
            let input_required_cols = required_cols
                .iter()
                .filter_map(|&idx| {
                    if let Some(idx) = o2i.try_map(idx) {
                        Some(IndexType::Input(idx))
                    } else if let Some(idx) = output2internal.try_map(idx) {
                        if idx == self.internal_window_start_col_idx() {
                            Some(IndexType::WindowStart)
                        } else if idx == self.internal_window_end_col_idx() {
                            Some(IndexType::WindowEnd)
                        } else {
                            None
                        }
                    } else {
                        None
                    }
                })
                .collect_vec();
            // this mapping will only keeps required columns
            input_required_cols
                .iter()
                .filter_map(|&idx| match idx {
                    IndexType::Input(x) => input_change.try_map(x),
                    IndexType::WindowStart => Some(new_hop.internal_window_start_col_idx()),
                    IndexType::WindowEnd => Some(new_hop.internal_window_end_col_idx()),
                })
                .collect_vec()
        };
        new_hop.clone_with_output_indices(output_cols).into()
    }
}

impl ExprRewritable for LogicalHopWindow {}

impl PredicatePushdown for LogicalHopWindow {
    /// Keep predicate on time window parameters (`window_start`, `window_end`),
    /// the rest may be pushed-down.
    fn predicate_pushdown(
        &self,
        predicate: Condition,
        ctx: &mut PredicatePushdownContext,
    ) -> PlanRef {
        let mut window_columns = FixedBitSet::with_capacity(self.schema().len());

        let window_start_idx = self.internal_window_start_col_idx();
        let window_end_idx = self.internal_window_end_col_idx();
        for (i, v) in self.output_indices().iter().enumerate() {
            if *v == window_start_idx || *v == window_end_idx {
                window_columns.insert(i);
            }
        }
        let (time_window_pred, pushed_predicate) = predicate.split_disjoint(&window_columns);
        let mut mapping = self.o2i_col_mapping();
        let pushed_predicate = pushed_predicate.rewrite_expr(&mut mapping);
        gen_filter_and_pushdown(self, time_window_pred, pushed_predicate, ctx)
    }
}

impl ToBatch for LogicalHopWindow {
    fn to_batch(&self) -> Result<PlanRef> {
        let new_input = self.input().to_batch()?;
        let new_logical = self.clone_with_input(new_input);
        let (window_start_exprs, window_end_exprs) =
            new_logical.core.derive_window_start_and_end_exprs()?;
        Ok(BatchHopWindow::new(new_logical, window_start_exprs, window_end_exprs).into())
    }
}

impl ToStream for LogicalHopWindow {
    fn to_stream(&self, ctx: &mut ToStreamContext) -> Result<PlanRef> {
        let new_input = self.input().to_stream(ctx)?;
        let new_logical = self.clone_with_input(new_input);
        let (window_start_exprs, window_end_exprs) =
            new_logical.core.derive_window_start_and_end_exprs()?;
        Ok(StreamHopWindow::new(new_logical, window_start_exprs, window_end_exprs).into())
    }

    fn logical_rewrite_for_stream(
        &self,
        ctx: &mut RewriteStreamContext,
    ) -> Result<(PlanRef, ColIndexMapping)> {
        let (input, input_col_change) = self.input().logical_rewrite_for_stream(ctx)?;
        let (hop, out_col_change) = self.rewrite_with_input(input, input_col_change);
        let (input, time_col, window_slide, window_size, window_offset, mut output_indices) =
            hop.into_parts();
        if !output_indices.contains(&input.schema().len())
            && !output_indices.contains(&(input.schema().len() + 1))
        // When both `window_start` and `window_end` are not in `output_indices`,
        // we add `window_start` to ensure we can derive pk.
        {
            output_indices.push(input.schema().len());
        }
        let i2o = self.i2o_col_mapping();
        output_indices.extend(
            input
                .logical_pk()
                .iter()
                .cloned()
                .filter(|i| i2o.try_map(*i).is_none()),
        );
        let new_hop = Self::new(
            input,
            time_col,
            window_slide,
            window_size,
            window_offset,
            Some(output_indices),
        );
        Ok((new_hop.into(), out_col_change))
    }
}

#[cfg(test)]
mod test {
    use std::collections::HashSet;

    use risingwave_common::catalog::{Field, Schema};
    use risingwave_common::types::DataType;

    use super::*;
    use crate::expr::InputRef;
    use crate::optimizer::optimizer_context::OptimizerContext;
    use crate::optimizer::plan_node::LogicalValues;
    use crate::optimizer::property::FunctionalDependency;
    use crate::Explain;
    #[tokio::test]
    /// Pruning
    /// ```text
    /// HopWindow(time_col: $0 slide: 1 day size: 3 days)
    ///   TableScan(date, v1, v2)
    /// ```
    /// with required columns [4, 2, 3] will result in
    /// ```text
    ///   HopWindow(time_col: $0 slide: 1 day size: 3 days output_indices: [3, 1, 2])
    ///     TableScan(date, v3)
    /// ```
    async fn test_prune_hop_window_with_order_required() {
        let ctx = OptimizerContext::mock().await;
        let fields: Vec<Field> = vec![
            Field::with_name(DataType::Date, "date"),
            Field::with_name(DataType::Int32, "v1"),
            Field::with_name(DataType::Int32, "v2"),
        ];
        let values = LogicalValues::new(
            vec![],
            Schema {
                fields: fields.clone(),
            },
            ctx,
        );
        let hop_window: PlanRef = LogicalHopWindow::new(
            values.into(),
            InputRef::new(0, DataType::Date),
<<<<<<< HEAD
            IntervalUnit::new(0, 1, 0),
            IntervalUnit::new(0, 3, 0),
            IntervalUnit::new(0, 0, 0),
=======
            IntervalUnit::from_month_day_usec(0, 1, 0),
            IntervalUnit::from_month_day_usec(0, 3, 0),
>>>>>>> 8b09f5e4
            None,
        )
        .into();
        // Perform the prune
        let required_cols = vec![4, 2, 3];
        let plan = hop_window.prune_col(
            &required_cols,
            &mut ColumnPruningContext::new(hop_window.clone()),
        );
        println!(
            "{}\n{}",
            hop_window.explain_to_string().unwrap(),
            plan.explain_to_string().unwrap()
        );
        // Check the result
        let hop_window = plan.as_logical_hop_window().unwrap();
        assert_eq!(hop_window.core.output_indices, vec![3, 1, 2]);
        assert_eq!(hop_window.schema().fields().len(), 3);

        let values = hop_window.input();
        let values = values.as_logical_values().unwrap();
        assert_eq!(values.schema().fields().len(), 2);
        assert_eq!(values.schema().fields()[0], fields[0]);
        assert_eq!(values.schema().fields()[1], fields[2]);

        let required_cols = (0..plan.schema().len()).collect_vec();
        let plan2 = plan.prune_col(&required_cols, &mut ColumnPruningContext::new(plan.clone()));
        assert_eq!(plan2.schema(), plan.schema());
    }

    #[tokio::test]
    async fn fd_derivation_hop_window() {
        // input: [date, v1, v2]
        // FD: { date, v1 } --> { v2 }
        // output: [date, v1, v2, window_start, window_end],
        // FD: { date, v1 } --> { v2 }
        //     window_start --> window_end
        //     window_end --> window_start
        let ctx = OptimizerContext::mock().await;
        let fields: Vec<Field> = vec![
            Field::with_name(DataType::Date, "date"),
            Field::with_name(DataType::Int32, "v1"),
            Field::with_name(DataType::Int32, "v2"),
        ];
        let mut values = LogicalValues::new(vec![], Schema { fields }, ctx);
        // 0, 1 --> 2
        values
            .base
            .functional_dependency
            .add_functional_dependency_by_column_indices(&[0, 1], &[2]);
        let hop_window: PlanRef = LogicalHopWindow::new(
            values.into(),
            InputRef::new(0, DataType::Date),
<<<<<<< HEAD
            IntervalUnit::new(0, 1, 0),
            IntervalUnit::new(0, 3, 0),
            IntervalUnit::new(0, 0, 0),
=======
            IntervalUnit::from_month_day_usec(0, 1, 0),
            IntervalUnit::from_month_day_usec(0, 3, 0),
>>>>>>> 8b09f5e4
            None,
        )
        .into();
        let fd_set: HashSet<_> = hop_window
            .functional_dependency()
            .as_dependencies()
            .iter()
            .cloned()
            .collect();
        let expected_fd_set: HashSet<_> = [
            FunctionalDependency::with_indices(5, &[0, 1], &[2]),
            FunctionalDependency::with_indices(5, &[3], &[4]),
            FunctionalDependency::with_indices(5, &[4], &[3]),
        ]
        .into_iter()
        .collect();
        assert_eq!(fd_set, expected_fd_set);
    }
}<|MERGE_RESOLUTION|>--- conflicted
+++ resolved
@@ -434,14 +434,9 @@
         let hop_window: PlanRef = LogicalHopWindow::new(
             values.into(),
             InputRef::new(0, DataType::Date),
-<<<<<<< HEAD
-            IntervalUnit::new(0, 1, 0),
-            IntervalUnit::new(0, 3, 0),
-            IntervalUnit::new(0, 0, 0),
-=======
             IntervalUnit::from_month_day_usec(0, 1, 0),
             IntervalUnit::from_month_day_usec(0, 3, 0),
->>>>>>> 8b09f5e4
+            IntervalUnit::from_month_day_usec(0, 3, 0),
             None,
         )
         .into();
@@ -495,14 +490,9 @@
         let hop_window: PlanRef = LogicalHopWindow::new(
             values.into(),
             InputRef::new(0, DataType::Date),
-<<<<<<< HEAD
-            IntervalUnit::new(0, 1, 0),
-            IntervalUnit::new(0, 3, 0),
-            IntervalUnit::new(0, 0, 0),
-=======
             IntervalUnit::from_month_day_usec(0, 1, 0),
             IntervalUnit::from_month_day_usec(0, 3, 0),
->>>>>>> 8b09f5e4
+            IntervalUnit::from_month_day_usec(0, 1, 0),
             None,
         )
         .into();
