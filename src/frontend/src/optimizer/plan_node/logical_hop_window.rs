--- conflicted
+++ resolved
@@ -557,11 +557,7 @@
         let new_input = self.input().to_batch()?;
         let new_logical = self.clone_with_input(new_input);
         let (window_start_exprs, window_end_exprs) =
-<<<<<<< HEAD
-            derive_window_start_and_end_exprs(&new_logical)?;
-=======
             new_logical.derive_window_start_and_end_exprs()?;
->>>>>>> e6f25613
         Ok(BatchHopWindow::new(new_logical, window_start_exprs, window_end_exprs).into())
     }
 }
@@ -571,7 +567,7 @@
         let new_input = self.input().to_stream(ctx)?;
         let new_logical = self.clone_with_input(new_input);
         let (window_start_exprs, window_end_exprs) =
-            derive_window_start_and_end_exprs(&new_logical)?;
+            new_logical.derive_window_start_and_end_exprs()?;
         Ok(StreamHopWindow::new(new_logical, window_start_exprs, window_end_exprs).into())
     }
 
