// Copyright 2023 RisingWave Labs
//
// Licensed under the Apache License, Version 2.0 (the "License");
// you may not use this file except in compliance with the License.
// You may obtain a copy of the License at
//
//     http://www.apache.org/licenses/LICENSE-2.0
//
// Unless required by applicable law or agreed to in writing, software
// distributed under the License is distributed on an "AS IS" BASIS,
// WITHOUT WARRANTIES OR CONDITIONS OF ANY KIND, either express or implied.
// See the License for the specific language governing permissions and
// limitations under the License.

use std::collections::HashSet;

use fixedbitset::FixedBitSet;
use itertools::Itertools;
use risingwave_common::catalog::{ColumnCatalog, ColumnDesc, Schema, USER_COLUMN_ID_OFFSET};
use risingwave_common::error::{ErrorCode, Result};
use risingwave_common::util::sort_util::{ColumnOrder, OrderType};

use super::PlanRef;
use crate::optimizer::property::Order;
use crate::Explain;

pub(crate) fn derive_columns(
    input_schema: &Schema,
    out_names: Vec<String>,
    user_cols: &FixedBitSet,
) -> Result<Vec<ColumnCatalog>> {
    // Validate and deduplicate column names.
    let mut col_names = HashSet::new();
    for name in &out_names {
        if !col_names.insert(name.clone()) {
            Err(ErrorCode::InvalidInputSyntax(format!(
                "column \"{}\" specified more than once",
                name
            )))?;
        }
    }

    let mut out_name_iter = out_names.into_iter();
    let columns = input_schema
        .fields()
        .iter()
        .enumerate()
        .map(|(i, field)| {
            let mut c = ColumnCatalog {
                column_desc: ColumnDesc::from_field_with_column_id(
                    field,
                    i as i32 + USER_COLUMN_ID_OFFSET,
                ),
                is_hidden: !user_cols.contains(i),
            };
            c.column_desc.name = if !c.is_hidden {
                out_name_iter.next().unwrap()
            } else {
                let mut name = field.name.clone();
                let mut count = 0;

                while !col_names.insert(name.clone()) {
                    count += 1;
                    name = format!("{}#{}", field.name, count);
                }

                name
            };
            c
        })
        .collect_vec();

    // We should use up all of the `out_name`s
    assert_eq!(out_name_iter.next(), None);

    Ok(columns)
}

/// Derive the pk and the stream key for tables and sinks.
pub(crate) fn derive_pk(
    input: PlanRef,
    user_order_by: Order,
    columns: &[ColumnCatalog],
) -> (Vec<ColumnOrder>, Vec<usize>) {
    // Note(congyi): avoid pk duplication
<<<<<<< HEAD
    let stream_key = input
        .stream_key()
        .unwrap_or_else(|| panic!("should always have a stream key on the top of the stream plan but not, plan: {}",
            input.explain_to_string()))
        .iter()
        .copied()
        .unique()
        .collect_vec();
=======
    let stream_key = input.stream_key().iter().copied().unique().collect_vec();
>>>>>>> 9599be0a
    let schema = input.schema();

    // Assert the uniqueness of column names and IDs, including hidden columns.
    if let Some(name) = columns.iter().map(|c| c.name()).duplicates().next() {
        panic!("duplicated column name \"{name}\"");
    }
    if let Some(id) = columns.iter().map(|c| c.column_id()).duplicates().next() {
        panic!("duplicated column ID {id}");
    }
    // Assert that the schema of given `columns` is correct.
    assert_eq!(
        columns.iter().map(|c| c.data_type().clone()).collect_vec(),
        input.schema().data_types()
    );

    let mut in_order = FixedBitSet::with_capacity(schema.len());
    let mut pk = vec![];

    for order in &user_order_by.column_orders {
        let idx = order.column_index;
        pk.push(order.clone());
        in_order.insert(idx);
    }

    for &idx in &stream_key {
        if in_order.contains(idx) {
            continue;
        }
        pk.push(ColumnOrder::new(idx, OrderType::ascending()));
        in_order.insert(idx);
    }

    (pk, stream_key)
}<|MERGE_RESOLUTION|>--- conflicted
+++ resolved
@@ -83,18 +83,18 @@
     columns: &[ColumnCatalog],
 ) -> (Vec<ColumnOrder>, Vec<usize>) {
     // Note(congyi): avoid pk duplication
-<<<<<<< HEAD
     let stream_key = input
         .stream_key()
-        .unwrap_or_else(|| panic!("should always have a stream key on the top of the stream plan but not, plan: {}",
-            input.explain_to_string()))
+        .unwrap_or_else(|| {
+            panic!(
+                "should always have a stream key on the top of the stream plan but not, plan: {}",
+                input.explain_to_string()
+            )
+        })
         .iter()
         .copied()
         .unique()
         .collect_vec();
-=======
-    let stream_key = input.stream_key().iter().copied().unique().collect_vec();
->>>>>>> 9599be0a
     let schema = input.schema();
 
     // Assert the uniqueness of column names and IDs, including hidden columns.
