// Copyright 2023 RisingWave Labs
//
// Licensed under the Apache License, Version 2.0 (the "License");
// you may not use this file except in compliance with the License.
// You may obtain a copy of the License at
//
//     http://www.apache.org/licenses/LICENSE-2.0
//
// Unless required by applicable law or agreed to in writing, software
// distributed under the License is distributed on an "AS IS" BASIS,
// WITHOUT WARRANTIES OR CONDITIONS OF ANY KIND, either express or implied.
// See the License for the specific language governing permissions and
// limitations under the License.

use std::rc::Rc;

use fixedbitset::FixedBitSet;
use itertools::Itertools;
use pretty_xmlish::{Pretty, XmlNode};
use risingwave_pb::stream_plan::stream_node::NodeBody;
use risingwave_pb::stream_plan::{PbStreamFsFetch, StreamFsFetchNode};

use super::stream::prelude::*;
use super::{PlanBase, PlanRef, PlanTreeNodeUnary};
use crate::catalog::source_catalog::SourceCatalog;
use crate::optimizer::plan_node::utils::{childless_record, Distill};
use crate::optimizer::plan_node::{generic, ExprRewritable, StreamNode};
use crate::optimizer::property::Distribution;
use crate::stream_fragmenter::BuildFragmentGraphState;

#[derive(Debug, Clone, PartialEq, Eq, Hash)]
pub struct StreamFsFetch {
    pub base: PlanBase<Stream>,
    input: PlanRef,
    core: generic::Source,
}

impl PlanTreeNodeUnary for StreamFsFetch {
    fn input(&self) -> PlanRef {
        self.input.clone()
    }

    fn clone_with_input(&self, input: PlanRef) -> Self {
        Self::new(input, self.core.clone())
    }
}
impl_plan_tree_node_for_unary! { StreamFsFetch }

impl StreamFsFetch {
    pub fn new(input: PlanRef, source: generic::Source) -> Self {
        let base = PlanBase::new_stream_with_core(
            &source,
            Distribution::SomeShard,
            source.catalog.as_ref().map_or(true, |s| s.append_only),
            false,
            FixedBitSet::with_capacity(source.column_catalog.len()),
        );

        Self {
            base,
            input,
            core: source,
        }
    }

    fn get_columns(&self) -> Vec<&str> {
        self.core
            .column_catalog
            .iter()
            .map(|column| column.name())
            .collect()
    }

    pub fn source_catalog(&self) -> Option<Rc<SourceCatalog>> {
        self.core.catalog.clone()
    }
}

impl Distill for StreamFsFetch {
    fn distill<'a>(&self) -> XmlNode<'a> {
        let columns = self
            .get_columns()
            .iter()
            .map(|ele| Pretty::from(ele.to_string()))
            .collect();
        let col = Pretty::Array(columns);
        childless_record("StreamFsFetch", vec![("columns", col)])
    }
}

impl ExprRewritable for StreamFsFetch {}

impl StreamNode for StreamFsFetch {
    fn to_stream_prost_body(&self, state: &mut BuildFragmentGraphState) -> NodeBody {
        // `StreamFsFetch` is same as source in proto def, so the following code is the same as `StreamSource`
        let source_catalog = self.source_catalog();
        let source_inner = source_catalog.map(|source_catalog| PbStreamFsFetch {
            source_id: source_catalog.id,
            source_name: source_catalog.name.clone(),
            state_table: Some(
                generic::Source::infer_internal_table_catalog()
                    .with_id(state.gen_table_id_wrapped())
                    .to_internal_table_prost(),
            ),
            info: Some(source_catalog.info.clone()),
            row_id_index: self.core.row_id_index.map(|index| index as _),
            columns: self
                .core
                .column_catalog
                .iter()
                .map(|c| c.to_protobuf())
                .collect_vec(),
            properties: source_catalog.properties.clone().into_iter().collect(),
<<<<<<< HEAD
            rate_limit: self
                .base
                .ctx()
                .session_ctx()
                .config()
                .streaming_rate_limit()
                .map(|limit| limit.get() as u32),
=======
            rate_limit: self.base.ctx().overwrite_options().streaming_rate_limit,
>>>>>>> c89c99c3
        });
        NodeBody::StreamFsFetch(StreamFsFetchNode {
            node_inner: source_inner,
        })
    }
}<|MERGE_RESOLUTION|>--- conflicted
+++ resolved
@@ -111,17 +111,7 @@
                 .map(|c| c.to_protobuf())
                 .collect_vec(),
             properties: source_catalog.properties.clone().into_iter().collect(),
-<<<<<<< HEAD
-            rate_limit: self
-                .base
-                .ctx()
-                .session_ctx()
-                .config()
-                .streaming_rate_limit()
-                .map(|limit| limit.get() as u32),
-=======
             rate_limit: self.base.ctx().overwrite_options().streaming_rate_limit,
->>>>>>> c89c99c3
         });
         NodeBody::StreamFsFetch(StreamFsFetchNode {
             node_inner: source_inner,
