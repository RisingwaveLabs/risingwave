--- conflicted
+++ resolved
@@ -510,7 +510,6 @@
     /// The table schema is: | epoch | seq id | row op | sink columns |
     /// Pk is: | epoch | seq id |
     fn infer_kv_log_store_table_catalog(&self) -> TableCatalog {
-<<<<<<< HEAD
         Self::infer_kv_log_store_table_catalog_inner(&self.input, &self.sink_desc.columns)
     }
 
@@ -518,11 +517,7 @@
         input: &PlanRef,
         columns: &Vec<ColumnCatalog>,
     ) -> TableCatalog {
-        let mut table_catalog_builder =
-            TableCatalogBuilder::new(input.ctx().with_options().internal_table_subset());
-=======
         let mut table_catalog_builder = TableCatalogBuilder::default();
->>>>>>> 87354917
 
         let mut value_indices =
             Vec::with_capacity(KV_LOG_STORE_PREDEFINED_COLUMNS.len() + columns.len());
@@ -540,13 +535,8 @@
 
         let read_prefix_len_hint = table_catalog_builder.get_current_pk_len();
 
-<<<<<<< HEAD
-        let payload_indices = table_catalog_builder.extend_columns(columns);
-=======
         let payload_indices = table_catalog_builder.extend_columns(
-            &self
-                .sink_desc()
-                .columns
+            &columns
                 .iter()
                 .map(|column| {
                     // make payload hidden column visible in kv log store batch query
@@ -556,7 +546,6 @@
                 })
                 .collect_vec(),
         );
->>>>>>> 87354917
 
         value_indices.extend(payload_indices);
         table_catalog_builder.set_value_indices(value_indices);
