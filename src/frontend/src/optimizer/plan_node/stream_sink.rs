--- conflicted
+++ resolved
@@ -20,7 +20,9 @@
 use itertools::Itertools;
 use pretty_xmlish::{Pretty, XmlNode};
 use risingwave_common::catalog::{ColumnCatalog, Field, TableId};
-use risingwave_common::constants::log_store::v1::{KV_LOG_STORE_PREDEFINED_COLUMNS, PK_ORDERING};
+use risingwave_common::constants::log_store::v2::{
+    KV_LOG_STORE_PREDEFINED_COLUMNS, PK_ORDERING, VNODE_COLUMN_INDEX,
+};
 use risingwave_common::error::{ErrorCode, Result};
 use risingwave_common::session_config::sink_decouple::SinkDecouple;
 use risingwave_connector::match_sink_name_str;
@@ -353,38 +355,19 @@
     /// The table schema is: | epoch | seq id | row op | sink columns |
     /// Pk is: | epoch | seq id |
     fn infer_kv_log_store_table_catalog(&self) -> TableCatalog {
-<<<<<<< HEAD
-        type Pk = risingwave_common::constants::log_store::v2::KvLogStoreV2Pk;
-
-        let mut table_catalog_builder =
-            TableCatalogBuilder::new(self.input.ctx().with_options().internal_table_subset());
-
-        let mut value_indices =
-            Vec::with_capacity(Pk::predefined_column_len() + self.sink_desc.columns.len());
-
-        let pk_column_names = Pk::pk_names();
-        let pk_types = Pk::pk_types();
-
-        table_catalog_builder.set_vnode_col_idx(Pk::vnode_column_index());
-
-        for i in 0..Pk::LEN {
-            let (name, data_type) = (pk_column_names[i], pk_types[i].clone());
-            let indice = table_catalog_builder.add_column(&Field::with_name(data_type, name));
-            value_indices.push(indice);
-        }
-=======
         let mut table_catalog_builder =
             TableCatalogBuilder::new(self.input.ctx().with_options().internal_table_subset());
 
         let mut value_indices = Vec::with_capacity(
             KV_LOG_STORE_PREDEFINED_COLUMNS.len() + self.sink_desc.columns.len(),
         );
->>>>>>> faefffc7
 
         for (name, data_type) in KV_LOG_STORE_PREDEFINED_COLUMNS {
             let indice = table_catalog_builder.add_column(&Field::with_name(data_type, name));
             value_indices.push(indice);
         }
+
+        table_catalog_builder.set_vnode_col_idx(VNODE_COLUMN_INDEX);
 
         for (i, ordering) in PK_ORDERING.iter().enumerate() {
             table_catalog_builder.add_order_column(i, *ordering);
