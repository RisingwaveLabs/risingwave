--- conflicted
+++ resolved
@@ -150,13 +150,8 @@
         }
 
         let ctx = input.ctx();
-<<<<<<< HEAD
-        let properties = ctx.inner().with_options.internal_table_subset();
         let distribution_key = base.dist.dist_column_indices().to_vec();
-
-=======
         let properties = ctx.with_options().internal_table_subset();
->>>>>>> 9a3b8daf
         let table = TableCatalog {
             id: TableId::placeholder(),
             associated_source_id: None,
