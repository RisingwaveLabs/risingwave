// Copyright 2022 Singularity Data
//
// Licensed under the Apache License, Version 2.0 (the "License");
// you may not use this file except in compliance with the License.
// You may obtain a copy of the License at
//
// http://www.apache.org/licenses/LICENSE-2.0
//
// Unless required by applicable law or agreed to in writing, software
// distributed under the License is distributed on an "AS IS" BASIS,
// WITHOUT WARRANTIES OR CONDITIONS OF ANY KIND, either express or implied.
// See the License for the specific language governing permissions and
// limitations under the License.

use std::assert_matches::assert_matches;
use std::collections::HashSet;
use std::fmt;

use fixedbitset::FixedBitSet;
use itertools::Itertools;
use risingwave_common::catalog::{ColumnDesc, TableId};
use risingwave_common::error::{ErrorCode, Result};
use risingwave_pb::stream_plan::stream_node::NodeBody as ProstStreamNode;

use super::{PlanRef, PlanTreeNodeUnary, StreamNode, StreamSink};
use crate::catalog::column_catalog::ColumnCatalog;
use crate::catalog::table_catalog::{TableCatalog, TableType};
use crate::catalog::FragmentId;
use crate::optimizer::plan_node::{PlanBase, PlanNode};
use crate::optimizer::property::{Direction, Distribution, FieldOrder, Order, RequiredDist};
use crate::stream_fragmenter::BuildFragmentGraphState;
use crate::WithOptions;

/// The first column id to allocate for a new materialized view.
///
/// Note: not starting from 0 helps us to debug misusing of the column id and the index.
const COLUMN_ID_BASE: i32 = 1000;

/// Materializes a stream.
#[derive(Debug, Clone)]
pub struct StreamMaterialize {
    pub base: PlanBase,
    /// Child of Materialize plan
    input: PlanRef,
    table: TableCatalog,
}

impl StreamMaterialize {
    #[must_use]
    pub fn new(input: PlanRef, table: TableCatalog) -> Self {
        let base = PlanBase::derive_stream_plan_base(&input);
        Self { base, input, table }
    }

    /// Create a materialize node, for `MATERIALIZED VIEW`, `INDEX`, and `SINK`.
    ///
    /// When creating index, `TableType` should be `Index`. Then, materialize will distribute keys
    /// using `user_distributed_by`.
    #[allow(clippy::too_many_arguments)]
    pub fn create(
        input: PlanRef,
        name: String,
        user_distributed_by: RequiredDist,
        user_order_by: Order,
        user_cols: FixedBitSet,
        out_names: Vec<String>,
        definition: String,
        table_type: TableType,
    ) -> Result<Self> {
<<<<<<< HEAD
        let required_dist = match input.distribution() {
            Distribution::Single => RequiredDist::single(),
            _ => {
                if is_index {
                    assert_matches!(
                        user_distributed_by,
                        RequiredDist::PhysicalDist(Distribution::HashShard(_))
                    );
                    user_distributed_by
                } else {
                    assert_matches!(user_distributed_by, RequiredDist::Any);
                    // ensure the same pk will not shuffle to different node
                    RequiredDist::shard_by_key(input.schema().len(), input.logical_pk())
                }
            }
        };

        let input = required_dist.enforce_if_not_satisfies(input, &Order::any())?;
        let base = PlanBase::derive_stream_plan_base(&input);
        let schema = &base.schema;
        let pk_indices = &base.logical_pk;
=======
        let input = Self::rewrite_input(input, user_distributed_by, table_type)?;
        let schema = input.schema();
>>>>>>> ad5b15a8

        // Used to validate and deduplicate column names.
        let mut col_names = HashSet::new();
        for name in &out_names {
            if !col_names.insert(name.clone()) {
                Err(ErrorCode::InvalidInputSyntax(format!(
                    "column \"{}\" specified more than once",
                    name
                )))?;
            }
        }
        let mut out_name_iter = out_names.into_iter();

        let columns = schema
            .fields()
            .iter()
            .enumerate()
            .map(|(i, field)| {
                let mut c = ColumnCatalog {
                    column_desc: ColumnDesc::from_field_with_column_id(
                        field,
                        i as i32 + COLUMN_ID_BASE,
                    ),
                    is_hidden: !user_cols.contains(i),
                };
                c.column_desc.name = if !c.is_hidden {
                    out_name_iter.next().unwrap()
                } else {
                    let mut name = field.name.clone();
                    let mut count = 0;

                    while !col_names.insert(name.clone()) {
                        count += 1;
                        name = format!("{}#{}", field.name, count);
                    }

                    name
                };
                c
            })
            .collect_vec();

        let table = Self::derive_table_catalog(
            input.clone(),
            name,
            user_order_by,
            columns,
            definition,
            false,
            None,
            table_type,
        )?;

        Ok(Self::new(input, table))
    }

    /// Create a materialize node, for `TABLE`.
    ///
    /// Different from `create`, the `columns` are passed in directly, instead of being derived from
    /// the input. So the column IDs are preserved from the SQL columns binding step and will be
    /// consistent with the source node and DML node.
    #[allow(clippy::too_many_arguments)]
    pub fn create_for_table(
        input: PlanRef,
        name: String,
        user_distributed_by: RequiredDist,
        user_order_by: Order,
        columns: Vec<ColumnCatalog>,
        definition: String,
        handle_pk_conflict: bool,
        row_id_index: Option<usize>,
    ) -> Result<Self> {
        let input = Self::rewrite_input(input, user_distributed_by, TableType::Table)?;

        let table = Self::derive_table_catalog(
            input.clone(),
            name,
            user_order_by,
            columns,
            definition,
            handle_pk_conflict,
            row_id_index,
            TableType::Table,
        )?;

        Ok(Self::new(input, table))
    }

    /// Rewrite the input to satisfy the required distribution if necessary, according to the type.
    fn rewrite_input(
        input: PlanRef,
        user_distributed_by: RequiredDist,
        table_type: TableType,
    ) -> Result<PlanRef> {
        let required_dist = match input.distribution() {
            Distribution::Single => RequiredDist::single(),
            _ => match table_type {
                TableType::Table | TableType::MaterializedView => {
                    assert_matches!(user_distributed_by, RequiredDist::Any);
                    // ensure the same pk will not shuffle to different node
                    RequiredDist::shard_by_key(input.schema().len(), input.logical_pk())
                }
                TableType::Index => {
                    assert_matches!(
                        user_distributed_by,
                        RequiredDist::PhysicalDist(Distribution::HashShard(_))
                    );
                    user_distributed_by
                }
                TableType::Internal => unreachable!(),
            },
        };

        required_dist.enforce_if_not_satisfies(input, &Order::any())
    }

    /// Derive the table catalog with the given arguments.
    ///
    /// - The caller must ensure the validity of the given `columns`.
    /// - The `rewritten_input` should be generated by `rewrite_input`.
    #[allow(clippy::too_many_arguments)]
    fn derive_table_catalog(
        rewritten_input: PlanRef,
        name: String,
        user_order_by: Order,
        columns: Vec<ColumnCatalog>,
        definition: String,
        handle_pk_conflict: bool,
        row_id_index: Option<usize>,
        table_type: TableType,
    ) -> Result<TableCatalog> {
        let input = rewritten_input;

        // Note(congyi): avoid pk duplication
        let pk_indices = input.logical_pk().iter().copied().unique().collect_vec();
        let schema = input.schema();
        let distribution = input.distribution();

        // Assert the uniqueness of column names, including hidden columns.
        if let Some(name) = columns.iter().map(|c| c.name()).duplicates().next() {
            panic!("column \"{}\" specified more than once", name);
        }
        // Assert that the schema of given `columns` is correct.
        assert_eq!(
            columns.iter().map(|c| c.data_type().clone()).collect_vec(),
            input.schema().data_types()
        );

        let value_indices = (0..columns.len()).collect_vec();
        let mut in_order = FixedBitSet::with_capacity(schema.len());
        let mut pk_list = vec![];

        for field in &user_order_by.field_order {
            let idx = field.index;
            pk_list.push(field.clone());
            in_order.insert(idx);
        }

        for &idx in &pk_indices {
            if in_order.contains(idx) {
                continue;
            }
            pk_list.push(FieldOrder {
                index: idx,
                direct: Direction::Asc,
            });
            in_order.insert(idx);
        }

        let distribution_key = distribution.dist_column_indices().to_vec();
        let properties = input.ctx().with_options().internal_table_subset(); // TODO: remove this
        let read_prefix_len_hint = pk_indices.len();

        Ok(TableCatalog {
            id: TableId::placeholder(),
            associated_source_id: None,
            name,
            columns,
            pk: pk_list,
            stream_key: pk_indices,
            distribution_key,
            table_type,
            append_only: input.append_only(),
            owner: risingwave_common::catalog::DEFAULT_SUPER_USER_ID,
            properties,
            // TODO(zehua): replace it with FragmentId::placeholder()
            fragment_id: FragmentId::MAX - 1,
            vnode_col_index: None,
            row_id_index,
            value_indices,
            definition,
            handle_pk_conflict,
            read_prefix_len_hint,
        })
    }

    /// Get a reference to the stream materialize's table.
    #[must_use]
    pub fn table(&self) -> &TableCatalog {
        &self.table
    }

    pub fn name(&self) -> &str {
        self.table.name()
    }

    /// Rewrite this plan node into [`StreamSink`] with the given `properties`.
    pub fn rewrite_into_sink(self, properties: WithOptions) -> StreamSink {
        let Self {
            base,
            input,
            mut table,
        } = self;
        table.properties = properties;
        StreamSink::with_base(input, table, base)
    }
}

impl fmt::Display for StreamMaterialize {
    fn fmt(&self, f: &mut fmt::Formatter<'_>) -> fmt::Result {
        let table = self.table();

        let column_names = table
            .columns()
            .iter()
            .map(|c| c.name_with_hidden())
            .join(", ");

        let pk_column_names = table
            .stream_key
            .iter()
            .map(|&pk| &table.columns[pk].column_desc.name)
            .join(", ");

        let order_descs = table
            .pk
            .iter()
            .map(|order| table.columns()[order.index].column_desc.name.clone())
            .join(", ");

        let mut builder = f.debug_struct("StreamMaterialize");
        builder
            .field("columns", &format_args!("[{}]", column_names))
            .field("pk_columns", &format_args!("[{}]", pk_column_names));

        if pk_column_names != order_descs {
            builder.field("order_descs", &format_args!("[{}]", order_descs));
        }
        builder.finish()
    }
}

impl PlanTreeNodeUnary for StreamMaterialize {
    fn input(&self) -> PlanRef {
        self.input.clone()
    }

    fn clone_with_input(&self, input: PlanRef) -> Self {
        let new = Self::new(input, self.table().clone());
        assert_eq!(new.plan_base().schema, self.plan_base().schema);
        assert_eq!(new.plan_base().logical_pk, self.plan_base().logical_pk);
        new
    }
}

impl_plan_tree_node_for_unary! { StreamMaterialize }

impl StreamNode for StreamMaterialize {
    fn to_stream_prost_body(&self, _state: &mut BuildFragmentGraphState) -> ProstStreamNode {
        use risingwave_pb::stream_plan::*;

        ProstStreamNode::Materialize(MaterializeNode {
            // We don't need table id for materialize node in frontend. The id will be generated on
            // meta catalog service.
            table_id: 0,
            column_orders: self
                .table()
                .pk()
                .iter()
                .map(FieldOrder::to_protobuf)
                .collect(),
            table: Some(self.table().to_internal_table_prost()),
            handle_pk_conflict: self.table.handle_pk_conflict(),
        })
    }
}<|MERGE_RESOLUTION|>--- conflicted
+++ resolved
@@ -67,32 +67,8 @@
         definition: String,
         table_type: TableType,
     ) -> Result<Self> {
-<<<<<<< HEAD
-        let required_dist = match input.distribution() {
-            Distribution::Single => RequiredDist::single(),
-            _ => {
-                if is_index {
-                    assert_matches!(
-                        user_distributed_by,
-                        RequiredDist::PhysicalDist(Distribution::HashShard(_))
-                    );
-                    user_distributed_by
-                } else {
-                    assert_matches!(user_distributed_by, RequiredDist::Any);
-                    // ensure the same pk will not shuffle to different node
-                    RequiredDist::shard_by_key(input.schema().len(), input.logical_pk())
-                }
-            }
-        };
-
-        let input = required_dist.enforce_if_not_satisfies(input, &Order::any())?;
-        let base = PlanBase::derive_stream_plan_base(&input);
-        let schema = &base.schema;
-        let pk_indices = &base.logical_pk;
-=======
         let input = Self::rewrite_input(input, user_distributed_by, table_type)?;
         let schema = input.schema();
->>>>>>> ad5b15a8
 
         // Used to validate and deduplicate column names.
         let mut col_names = HashSet::new();
