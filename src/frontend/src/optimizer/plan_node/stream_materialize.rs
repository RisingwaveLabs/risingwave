--- conflicted
+++ resolved
@@ -250,12 +250,9 @@
             created_at_epoch: None,
             initialized_at_epoch: None,
             cleaned_by_watermark: false,
-<<<<<<< HEAD
-            output_indices: vec![],
-=======
             create_type: CreateType::Foreground, // Will be updated in the handler itself.
             description: None,
->>>>>>> 7122d6cf
+            output_indices: vec![],
         })
     }
 
