--- conflicted
+++ resolved
@@ -112,11 +112,8 @@
             cardinality,
             retention_seconds,
             create_type,
-<<<<<<< HEAD
+            None,
             Engine::Hummock,
-=======
-            None,
->>>>>>> 521f6749
         )?;
 
         Ok(Self::new(input, table))
@@ -142,11 +139,8 @@
         version: Option<TableVersion>,
         retention_seconds: Option<NonZeroU32>,
         cdc_table_id: Option<String>,
-<<<<<<< HEAD
+        webhook_info: Option<PbWebhookSourceInfo>,
         engine: Engine,
-=======
-        webhook_info: Option<PbWebhookSourceInfo>,
->>>>>>> 521f6749
     ) -> Result<Self> {
         let input = Self::rewrite_input(input, user_distributed_by, TableType::Table)?;
 
@@ -165,11 +159,8 @@
             Cardinality::unknown(), // unknown cardinality for tables
             retention_seconds,
             CreateType::Foreground,
-<<<<<<< HEAD
+            webhook_info,
             engine,
-=======
-            webhook_info,
->>>>>>> 521f6749
         )?;
 
         table.cdc_table_id = cdc_table_id;
@@ -244,11 +235,8 @@
         cardinality: Cardinality,
         retention_seconds: Option<NonZeroU32>,
         create_type: CreateType,
-<<<<<<< HEAD
+        webhook_info: Option<PbWebhookSourceInfo>,
         engine: Engine,
-=======
-        webhook_info: Option<PbWebhookSourceInfo>,
->>>>>>> 521f6749
     ) -> Result<TableCatalog> {
         let input = rewritten_input;
 
@@ -307,7 +295,7 @@
             retention_seconds: retention_seconds.map(|i| i.into()),
             cdc_table_id: None,
             vnode_count: VnodeCount::Placeholder, // will be filled in by the meta service later
-<<<<<<< HEAD
+            webhook_info,
             engine: match table_type {
                 TableType::Table => engine,
                 TableType::MaterializedView | TableType::Index | TableType::Internal => {
@@ -315,9 +303,6 @@
                     engine
                 }
             },
-=======
-            webhook_info,
->>>>>>> 521f6749
         })
     }
 
