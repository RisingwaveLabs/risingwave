--- conflicted
+++ resolved
@@ -101,12 +101,12 @@
             tbl_builder.add_order_column(order_key_index, OrderType::ascending());
             order_cols.insert(order_key_index);
         }
-<<<<<<< HEAD
-        for idx in self.logical.input.stream_key().unwrap_or_else(|| panic!("should always have a stream key in the stream plan but not, sub plan: {}",
-            self.logical.input.explain_to_string())) {
-=======
-        for idx in self.logical.input.stream_key() {
->>>>>>> 9599be0a
+        for idx in self.logical.input.stream_key().unwrap_or_else(|| {
+            panic!(
+                "should always have a stream key in the stream plan but not, sub plan: {}",
+                self.logical.input.explain_to_string()
+            )
+        }) {
             if !order_cols.contains(idx) {
                 tbl_builder.add_order_column(*idx, OrderType::ascending());
                 order_cols.insert(*idx);
