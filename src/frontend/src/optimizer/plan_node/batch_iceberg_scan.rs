// Copyright 2024 RisingWave Labs
//
// Licensed under the Apache License, Version 2.0 (the "License");
// you may not use this file except in compliance with the License.
// You may obtain a copy of the License at
//
//     http://www.apache.org/licenses/LICENSE-2.0
//
// Unless required by applicable law or agreed to in writing, software
// distributed under the License is distributed on an "AS IS" BASIS,
// WITHOUT WARRANTIES OR CONDITIONS OF ANY KIND, either express or implied.
// See the License for the specific language governing permissions and
// limitations under the License.

use std::hash::{Hash, Hasher};
use std::rc::Rc;

use iceberg::expr::Predicate as IcebergPredicate;
use pretty_xmlish::{Pretty, XmlNode};
use risingwave_pb::batch_plan::iceberg_scan_node::IcebergScanType;
use risingwave_pb::batch_plan::plan_node::NodeBody;
use risingwave_pb::batch_plan::IcebergScanNode;
use risingwave_sqlparser::ast::AsOf;

use super::batch::prelude::*;
use super::utils::{childless_record, column_names_pretty, Distill};
use super::{
    generic, ExprRewritable, PlanBase, PlanRef, ToBatchPb, ToDistributedBatch, ToLocalBatch,
};
use crate::catalog::source_catalog::SourceCatalog;
use crate::error::Result;
use crate::optimizer::plan_node::expr_visitable::ExprVisitable;
use crate::optimizer::property::{Distribution, Order};

#[derive(Debug, Clone)]
pub struct BatchIcebergScan {
    pub base: PlanBase<Batch>,
    pub core: generic::Source,
<<<<<<< HEAD
    iceberg_scan_type: IcebergScanType,
=======
    pub predicate: IcebergPredicate,
}

impl PartialEq for BatchIcebergScan {
    fn eq(&self, other: &Self) -> bool {
        if self.predicate == IcebergPredicate::AlwaysTrue
            && other.predicate == IcebergPredicate::AlwaysTrue
        {
            self.base == other.base && self.core == other.core
        } else {
            panic!("BatchIcebergScan::eq: comparing non-AlwaysTrue predicates is not supported")
        }
    }
}

impl Eq for BatchIcebergScan {}

impl Hash for BatchIcebergScan {
    fn hash<H: Hasher>(&self, state: &mut H) {
        if self.predicate != IcebergPredicate::AlwaysTrue {
            panic!("BatchIcebergScan::hash: hashing non-AlwaysTrue predicates is not supported")
        } else {
            self.base.hash(state);
            self.core.hash(state);
        }
    }
>>>>>>> 0519b3fd
}

impl BatchIcebergScan {
    pub fn new(core: generic::Source, iceberg_scan_type: IcebergScanType) -> Self {
        let base = PlanBase::new_batch_with_core(
            &core,
            // Use `Single` by default, will be updated later with `clone_with_dist`.
            Distribution::Single,
            Order::any(),
        );

        Self {
            base,
            core,
<<<<<<< HEAD
            iceberg_scan_type,
        }
    }

    pub fn iceberg_scan_type(&self) -> IcebergScanType {
        self.iceberg_scan_type
=======
            predicate: IcebergPredicate::AlwaysTrue,
        }
>>>>>>> 0519b3fd
    }

    pub fn column_names(&self) -> Vec<&str> {
        self.schema().names_str()
    }

    pub fn source_catalog(&self) -> Option<Rc<SourceCatalog>> {
        self.core.catalog.clone()
    }

    pub fn clone_with_dist(&self) -> Self {
        let base = self
            .base
            .clone_with_new_distribution(Distribution::SomeShard);
        Self {
            base,
            core: self.core.clone(),
<<<<<<< HEAD
            iceberg_scan_type: self.iceberg_scan_type,
=======
            predicate: self.predicate.clone(),
        }
    }

    pub fn clone_with_predicate(&self, predicate: IcebergPredicate) -> Self {
        Self {
            base: self.base.clone(),
            core: self.core.clone(),
            predicate,
>>>>>>> 0519b3fd
        }
    }

    pub fn as_of(&self) -> Option<AsOf> {
        self.core.as_of.clone()
    }
}

impl_plan_tree_node_for_leaf! { BatchIcebergScan }

impl Distill for BatchIcebergScan {
    fn distill<'a>(&self) -> XmlNode<'a> {
        let src = Pretty::from(self.source_catalog().unwrap().name.clone());
        let fields = vec![
            ("source", src),
            ("columns", column_names_pretty(self.schema())),
<<<<<<< HEAD
            ("iceberg_scan_type", Pretty::debug(&self.iceberg_scan_type)),
=======
            ("predicate", Pretty::from(self.predicate.to_string())),
>>>>>>> 0519b3fd
        ];
        childless_record("BatchIcebergScan", fields)
    }
}

impl ToLocalBatch for BatchIcebergScan {
    fn to_local(&self) -> Result<PlanRef> {
        Ok(self.clone_with_dist().into())
    }
}

impl ToDistributedBatch for BatchIcebergScan {
    fn to_distributed(&self) -> Result<PlanRef> {
        Ok(self.clone_with_dist().into())
    }
}

impl ToBatchPb for BatchIcebergScan {
    fn to_batch_prost_body(&self) -> NodeBody {
        let source_catalog = self.source_catalog().unwrap();
        let (with_properties, secret_refs) = source_catalog.with_properties.clone().into_parts();
        NodeBody::IcebergScan(IcebergScanNode {
            columns: self
                .core
                .column_catalog
                .iter()
                .map(|c| c.to_protobuf())
                .collect(),
            with_properties,
            split: vec![],
            secret_refs,
            iceberg_scan_type: self.iceberg_scan_type as i32,
        })
    }
}

impl ExprRewritable for BatchIcebergScan {}

impl ExprVisitable for BatchIcebergScan {}<|MERGE_RESOLUTION|>--- conflicted
+++ resolved
@@ -36,9 +36,7 @@
 pub struct BatchIcebergScan {
     pub base: PlanBase<Batch>,
     pub core: generic::Source,
-<<<<<<< HEAD
     iceberg_scan_type: IcebergScanType,
-=======
     pub predicate: IcebergPredicate,
 }
 
@@ -65,7 +63,6 @@
             self.core.hash(state);
         }
     }
->>>>>>> 0519b3fd
 }
 
 impl BatchIcebergScan {
@@ -80,17 +77,13 @@
         Self {
             base,
             core,
-<<<<<<< HEAD
             iceberg_scan_type,
+            predicate: IcebergPredicate::AlwaysTrue,
         }
     }
 
     pub fn iceberg_scan_type(&self) -> IcebergScanType {
         self.iceberg_scan_type
-=======
-            predicate: IcebergPredicate::AlwaysTrue,
-        }
->>>>>>> 0519b3fd
     }
 
     pub fn column_names(&self) -> Vec<&str> {
@@ -108,9 +101,7 @@
         Self {
             base,
             core: self.core.clone(),
-<<<<<<< HEAD
             iceberg_scan_type: self.iceberg_scan_type,
-=======
             predicate: self.predicate.clone(),
         }
     }
@@ -119,8 +110,8 @@
         Self {
             base: self.base.clone(),
             core: self.core.clone(),
+            iceberg_scan_type: self.iceberg_scan_type,
             predicate,
->>>>>>> 0519b3fd
         }
     }
 
@@ -137,11 +128,8 @@
         let fields = vec![
             ("source", src),
             ("columns", column_names_pretty(self.schema())),
-<<<<<<< HEAD
             ("iceberg_scan_type", Pretty::debug(&self.iceberg_scan_type)),
-=======
             ("predicate", Pretty::from(self.predicate.to_string())),
->>>>>>> 0519b3fd
         ];
         childless_record("BatchIcebergScan", fields)
     }
