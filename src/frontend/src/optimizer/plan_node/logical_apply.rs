// Copyright 2022 Singularity Data
//
// Licensed under the Apache License, Version 2.0 (the "License");
// you may not use this file except in compliance with the License.
// You may obtain a copy of the License at
//
// http://www.apache.org/licenses/LICENSE-2.0
//
// Unless required by applicable law or agreed to in writing, software
// distributed under the License is distributed on an "AS IS" BASIS,
// WITHOUT WARRANTIES OR CONDITIONS OF ANY KIND, either express or implied.
// See the License for the specific language governing permissions and
// limitations under the License.
//
use std::fmt;

use risingwave_common::catalog::Schema;
use risingwave_common::error::{ErrorCode, Result, RwError};
use risingwave_pb::plan_common::JoinType;

use super::{
    ColPrunable, LogicalJoin, PlanBase, PlanRef, PlanTreeNodeBinary, PredicatePushdown, ToBatch,
    ToStream,
};
use crate::expr::CorrelatedId;
<<<<<<< HEAD
use crate::optimizer::property::FunctionalDependencySet;
use crate::utils::{ColIndexMapping, Condition, ConditionVerboseDisplay};
=======
use crate::utils::{ColIndexMapping, Condition, ConditionDisplay};
>>>>>>> bb17992e

/// `LogicalApply` represents a correlated join, where the right side may refer to columns from the
/// left side.
#[derive(Debug, Clone)]
pub struct LogicalApply {
    pub base: PlanBase,
    left: PlanRef,
    right: PlanRef,
    on: Condition,
    join_type: JoinType,

    /// Id of the Apply operator.
    /// So correlated_input_ref can refer the Apply operator exactly by correlated_id.
    correlated_id: CorrelatedId,
    /// The indices of `CorrelatedInputRef`s in `right`.
    correlated_indices: Vec<usize>,
}

impl fmt::Display for LogicalApply {
    fn fmt(&self, f: &mut fmt::Formatter) -> fmt::Result {
        write!(
            f,
            "LogicalApply {{ type: {:?}, on: {}, correlated_id: {} }}",
            &self.join_type,
            {
                let mut concat_schema = self.left().schema().fields.clone();
                concat_schema.extend(self.right().schema().fields.clone());
                let concat_schema = Schema::new(concat_schema);
                format!(
                    "{}",
                    ConditionDisplay {
                        condition: &self.on,
                        input_schema: &concat_schema
                    }
                )
            },
            self.correlated_id
        )
    }
}

impl LogicalApply {
    pub(crate) fn new(
        left: PlanRef,
        right: PlanRef,
        join_type: JoinType,
        on: Condition,
        correlated_id: CorrelatedId,
        correlated_indices: Vec<usize>,
    ) -> Self {
        let ctx = left.ctx();
        let out_column_num =
            LogicalJoin::out_column_num(left.schema().len(), right.schema().len(), join_type);
        let output_indices = (0..out_column_num).collect::<Vec<_>>();
        let schema =
            LogicalJoin::derive_schema(left.schema(), right.schema(), join_type, &output_indices);
        let pk_indices = LogicalJoin::derive_pk(
            left.schema().len(),
            right.schema().len(),
            left.pk_indices(),
            right.pk_indices(),
            join_type,
            &output_indices,
        );
        let functional_dependency = FunctionalDependencySet::with_key(schema.len(), &pk_indices);
        let base = PlanBase::new_logical(ctx, schema, pk_indices, functional_dependency);
        LogicalApply {
            base,
            left,
            right,
            on,
            join_type,
            correlated_id,
            correlated_indices,
        }
    }

    pub fn create(
        left: PlanRef,
        right: PlanRef,
        join_type: JoinType,
        on: Condition,
        correlated_id: CorrelatedId,
        correlated_indices: Vec<usize>,
    ) -> PlanRef {
        Self::new(
            left,
            right,
            join_type,
            on,
            correlated_id,
            correlated_indices,
        )
        .into()
    }

    /// Get the join type of the logical apply.
    pub fn join_type(&self) -> JoinType {
        self.join_type
    }

    pub fn decompose(
        self,
    ) -> (
        PlanRef,
        PlanRef,
        Condition,
        JoinType,
        CorrelatedId,
        Vec<usize>,
    ) {
        (
            self.left,
            self.right,
            self.on,
            self.join_type,
            self.correlated_id,
            self.correlated_indices,
        )
    }

    pub fn correlated_id(&self) -> CorrelatedId {
        self.correlated_id
    }
}

impl PlanTreeNodeBinary for LogicalApply {
    fn left(&self) -> PlanRef {
        self.left.clone()
    }

    fn right(&self) -> PlanRef {
        self.right.clone()
    }

    fn clone_with_left_right(&self, left: PlanRef, right: PlanRef) -> Self {
        Self::new(
            left,
            right,
            self.join_type,
            self.on.clone(),
            self.correlated_id,
            self.correlated_indices.clone(),
        )
    }
}

impl_plan_tree_node_for_binary! { LogicalApply }

impl ColPrunable for LogicalApply {
    fn prune_col(&self, _: &[usize]) -> PlanRef {
        panic!("LogicalApply should be unnested")
    }
}

impl PredicatePushdown for LogicalApply {
    fn predicate_pushdown(&self, _predicate: Condition) -> PlanRef {
        panic!("LogicalApply should be unnested")
    }
}

impl ToBatch for LogicalApply {
    fn to_batch(&self) -> Result<PlanRef> {
        Err(RwError::from(ErrorCode::InternalError(
            "LogicalApply should be unnested".to_string(),
        )))
    }
}

impl ToStream for LogicalApply {
    fn to_stream(&self) -> Result<PlanRef> {
        Err(RwError::from(ErrorCode::InternalError(
            "LogicalApply should be unnested".to_string(),
        )))
    }

    fn logical_rewrite_for_stream(&self) -> Result<(PlanRef, ColIndexMapping)> {
        Err(RwError::from(ErrorCode::InternalError(
            "LogicalApply should be unnested".to_string(),
        )))
    }
}<|MERGE_RESOLUTION|>--- conflicted
+++ resolved
@@ -23,12 +23,8 @@
     ToStream,
 };
 use crate::expr::CorrelatedId;
-<<<<<<< HEAD
 use crate::optimizer::property::FunctionalDependencySet;
-use crate::utils::{ColIndexMapping, Condition, ConditionVerboseDisplay};
-=======
 use crate::utils::{ColIndexMapping, Condition, ConditionDisplay};
->>>>>>> bb17992e
 
 /// `LogicalApply` represents a correlated join, where the right side may refer to columns from the
 /// left side.
