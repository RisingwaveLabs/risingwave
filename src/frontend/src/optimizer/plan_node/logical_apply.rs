--- conflicted
+++ resolved
@@ -22,11 +22,8 @@
     ColPrunable, LogicalJoin, PlanBase, PlanRef, PlanTreeNodeBinary, PredicatePushdown, ToBatch,
     ToStream,
 };
-<<<<<<< HEAD
 use crate::optimizer::property::FunctionalDependencySet;
-=======
 use crate::expr::CorrelatedId;
->>>>>>> 7210ec41
 use crate::utils::{ColIndexMapping, Condition, ConditionVerboseDisplay};
 
 /// `LogicalApply` represents a correlated join, where the right side may refer to columns from the
