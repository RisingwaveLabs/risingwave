// Copyright 2023 RisingWave Labs
//
// Licensed under the Apache License, Version 2.0 (the "License");
// you may not use this file except in compliance with the License.
// You may obtain a copy of the License at
//
//     http://www.apache.org/licenses/LICENSE-2.0
//
// Unless required by applicable law or agreed to in writing, software
// distributed under the License is distributed on an "AS IS" BASIS,
// WITHOUT WARRANTIES OR CONDITIONS OF ANY KIND, either express or implied.
// See the License for the specific language governing permissions and
// limitations under the License.

use std::collections::HashSet;

use fixedbitset::FixedBitSet;
use pretty_xmlish::{Pretty, XmlNode};
use risingwave_common::catalog::FieldDisplay;
use risingwave_common::util::sort_util::OrderType;
use risingwave_pb::stream_plan::stream_node::PbNodeBody;

use super::utils::{childless_record, Distill, TableCatalogBuilder};
use super::{ExprRewritable, PlanBase, PlanRef, PlanTreeNodeUnary, StreamNode};
use crate::stream_fragmenter::BuildFragmentGraphState;
use crate::{Explain, TableCatalog};

#[derive(Debug, Clone, PartialEq, Eq, Hash)]
pub struct StreamEowcSort {
    pub base: PlanBase,

    input: PlanRef,
    sort_column_index: usize,
}

impl Distill for StreamEowcSort {
    fn distill<'a>(&self) -> XmlNode<'a> {
        let fields = vec![(
            "sort_column",
            Pretty::display(&FieldDisplay(&self.input.schema()[self.sort_column_index])),
        )];
        childless_record("StreamEowcSort", fields)
    }
}

impl StreamEowcSort {
    pub fn new(input: PlanRef, sort_column_index: usize) -> Self {
        assert!(input.watermark_columns().contains(sort_column_index));

        let schema = input.schema().clone();
<<<<<<< HEAD
        let stream_key = input.stream_key().map(|v| v.to_vec());
=======
        let stream_key = input.stream_key().to_vec();
>>>>>>> 9599be0a
        let fd_set = input.functional_dependency().clone();
        let dist = input.distribution().clone();
        let mut watermark_columns = FixedBitSet::with_capacity(input.schema().len());
        watermark_columns.insert(sort_column_index);
        let base = PlanBase::new_stream(
            input.ctx(),
            schema,
            stream_key,
            fd_set,
            dist,
            true,
            true,
            watermark_columns,
        );
        Self {
            base,
            input,
            sort_column_index,
        }
    }

    fn infer_state_table(&self) -> TableCatalog {
        // The sort state table has the same schema as the input.

        let in_fields = self.input.schema().fields();
        let mut tbl_builder =
            TableCatalogBuilder::new(self.ctx().with_options().internal_table_subset());
        for field in in_fields {
            tbl_builder.add_column(field);
        }

        let mut order_cols = HashSet::new();
        tbl_builder.add_order_column(self.sort_column_index, OrderType::ascending());
        order_cols.insert(self.sort_column_index);

        let dist_key = self.base.dist.dist_column_indices().to_vec();
        for idx in &dist_key {
            if !order_cols.contains(idx) {
                tbl_builder.add_order_column(*idx, OrderType::ascending());
                order_cols.insert(*idx);
            }
        }

<<<<<<< HEAD
        for idx in self.input.stream_key().unwrap_or_else(|| panic!("should always have a stream key in the stream plan but not, sub plan: {}",
            self.input.explain_to_string())) {
=======
        for idx in self.input.stream_key() {
>>>>>>> 9599be0a
            if !order_cols.contains(idx) {
                tbl_builder.add_order_column(*idx, OrderType::ascending());
                order_cols.insert(*idx);
            }
        }

        let read_prefix_len_hint = 0;
        tbl_builder.build(dist_key, read_prefix_len_hint)
    }
}

impl PlanTreeNodeUnary for StreamEowcSort {
    fn input(&self) -> PlanRef {
        self.input.clone()
    }

    fn clone_with_input(&self, input: PlanRef) -> Self {
        Self::new(input, self.sort_column_index)
    }
}

impl_plan_tree_node_for_unary! { StreamEowcSort }

impl StreamNode for StreamEowcSort {
    fn to_stream_prost_body(&self, state: &mut BuildFragmentGraphState) -> PbNodeBody {
        use risingwave_pb::stream_plan::*;
        PbNodeBody::Sort(SortNode {
            state_table: Some(
                self.infer_state_table()
                    .with_id(state.gen_table_id_wrapped())
                    .to_internal_table_prost(),
            ),
            sort_column_index: self.sort_column_index as _,
        })
    }
}

impl ExprRewritable for StreamEowcSort {}<|MERGE_RESOLUTION|>--- conflicted
+++ resolved
@@ -48,11 +48,7 @@
         assert!(input.watermark_columns().contains(sort_column_index));
 
         let schema = input.schema().clone();
-<<<<<<< HEAD
         let stream_key = input.stream_key().map(|v| v.to_vec());
-=======
-        let stream_key = input.stream_key().to_vec();
->>>>>>> 9599be0a
         let fd_set = input.functional_dependency().clone();
         let dist = input.distribution().clone();
         let mut watermark_columns = FixedBitSet::with_capacity(input.schema().len());
@@ -96,12 +92,12 @@
             }
         }
 
-<<<<<<< HEAD
-        for idx in self.input.stream_key().unwrap_or_else(|| panic!("should always have a stream key in the stream plan but not, sub plan: {}",
-            self.input.explain_to_string())) {
-=======
-        for idx in self.input.stream_key() {
->>>>>>> 9599be0a
+        for idx in self.input.stream_key().unwrap_or_else(|| {
+            panic!(
+                "should always have a stream key in the stream plan but not, sub plan: {}",
+                self.input.explain_to_string()
+            )
+        }) {
             if !order_cols.contains(idx) {
                 tbl_builder.add_order_column(*idx, OrderType::ascending());
                 order_cols.insert(*idx);
