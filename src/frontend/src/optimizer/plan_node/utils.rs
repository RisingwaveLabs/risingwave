// Copyright 2022 Singularity Data
//
// Licensed under the Apache License, Version 2.0 (the "License");
// you may not use this file except in compliance with the License.
// You may obtain a copy of the License at
//
// http://www.apache.org/licenses/LICENSE-2.0
//
// Unless required by applicable law or agreed to in writing, software
// distributed under the License is distributed on an "AS IS" BASIS,
// WITHOUT WARRANTIES OR CONDITIONS OF ANY KIND, either express or implied.
// See the License for the specific language governing permissions and
// limitations under the License.

use std::collections::HashMap;
use std::{fmt, vec};

use itertools::Itertools;
use risingwave_common::catalog::{ColumnDesc, Field, Schema};
use risingwave_common::util::sort_util::OrderType;

use crate::catalog::column_catalog::ColumnCatalog;
use crate::catalog::table_catalog::TableType;
use crate::catalog::{FragmentId, TableCatalog, TableId};
use crate::optimizer::property::{Direction, FieldOrder};
use crate::utils::WithOptions;

#[derive(Default)]
pub struct TableCatalogBuilder {
    /// All columns in this table
    columns: Vec<ColumnCatalog>,
    pk: Vec<FieldOrder>,
    properties: WithOptions,
    value_indices: Option<Vec<usize>>,
    vnode_col_idx: Option<usize>,
    column_names: HashMap<String, i32>,
<<<<<<< HEAD
    prefix_len: usize,
=======
    pk_prefix_len_hint: usize,
>>>>>>> ae398b3b
}

/// For DRY, mainly used for construct internal table catalog in stateful streaming executors.
/// Be careful of the order of add column.
impl TableCatalogBuilder {
    // TODO: Add more fields if internal table is more configurable.
    pub fn new(properties: WithOptions) -> Self {
        Self {
            properties,
            ..Default::default()
        }
    }

    /// Add a column from Field info, return the column index of the table
    pub fn add_column(&mut self, field: &Field) -> usize {
        let column_idx = self.columns.len();
        let column_id = column_idx as i32;
        // Add column desc.
        let mut column_desc = ColumnDesc::from_field_with_column_id(field, column_id);

        // Avoid column name duplicate.
        self.avoid_duplicate_col_name(&mut column_desc);

        self.columns.push(ColumnCatalog {
            column_desc: column_desc.clone(),
            // All columns in internal table are invisible to batch query.
            is_hidden: false,
        });
        column_idx
    }

    /// Check whether need to add a ordered column. Different from value, order desc equal pk in
    /// semantics and they are encoded as storage key.
    pub fn add_order_column(&mut self, index: usize, order_type: OrderType) {
        self.pk.push(FieldOrder {
            index,
            direct: match order_type {
                OrderType::Ascending => Direction::Asc,
                OrderType::Descending => Direction::Desc,
            },
        });
    }

<<<<<<< HEAD
    pub fn set_pk_prefix_len(&mut self, prefix_len: usize) {
        self.prefix_len = prefix_len;
=======
    pub fn set_pk_prefix_len_hint(&mut self, pk_prefix_len_hint: usize) {
        self.pk_prefix_len_hint = pk_prefix_len_hint;
>>>>>>> ae398b3b
    }

    pub fn set_vnode_col_idx(&mut self, vnode_col_idx: usize) {
        self.vnode_col_idx = Some(vnode_col_idx);
    }

    pub fn set_value_indices(&mut self, value_indices: Vec<usize>) {
        self.value_indices = Some(value_indices);
    }

    /// Check the column name whether exist before. if true, record occurrence and change the name
    /// to avoid duplicate.
    fn avoid_duplicate_col_name(&mut self, column_desc: &mut ColumnDesc) {
        if let Some(old_identity) = self.column_names.get(&column_desc.name) {
            let column_name = column_desc.name.clone();
            let mut identity = *old_identity;
            loop {
                column_desc.name = format!("{}_{}", column_name, identity);
                identity += 1;
                if !self.column_names.contains_key(&column_desc.name) {
                    break;
                }
            }
            *self.column_names.get_mut(&column_name).unwrap() = identity;
        }
        self.column_names.insert(column_desc.name.clone(), 0);
    }

    /// Consume builder and create `TableCatalog` (for proto).
    pub fn build(self, distribution_key: Vec<usize>) -> TableCatalog {
        TableCatalog {
            id: TableId::placeholder(),
            associated_source_id: None,
            name: String::new(),
            columns: self.columns.clone(),
            pk: self.pk,
            stream_key: vec![],
            distribution_key,
            // NOTE: This should be altered if `TableCatalogBuilder` is used to build something
            // other than internal tables.
            table_type: TableType::Internal,
            append_only: false,
            owner: risingwave_common::catalog::DEFAULT_SUPER_USER_ID,
            properties: self.properties,
            // TODO(zehua): replace it with FragmentId::placeholder()
            fragment_id: FragmentId::MAX - 1,
            vnode_col_index: self.vnode_col_idx,
            row_id_index: None,
            value_indices: self
                .value_indices
                .unwrap_or_else(|| (0..self.columns.len()).collect_vec()),
            definition: "".into(),
            handle_pk_conflict: false,
<<<<<<< HEAD
            prefix_len: self.prefix_len,
=======
            pk_prefix_len_hint: self.pk_prefix_len_hint,
>>>>>>> ae398b3b
        }
    }

    pub fn columns(&self) -> &[ColumnCatalog] {
        &self.columns
    }
}

#[derive(Clone, Copy)]
pub struct IndicesDisplay<'a> {
    pub indices: &'a [usize],
    pub input_schema: &'a Schema,
}

impl fmt::Display for IndicesDisplay<'_> {
    fn fmt(&self, f: &mut fmt::Formatter<'_>) -> fmt::Result {
        write!(f, "{self:?}")
    }
}

impl fmt::Debug for IndicesDisplay<'_> {
    fn fmt(&self, f: &mut fmt::Formatter<'_>) -> fmt::Result {
        let mut f = f.debug_list();
        for i in self.indices {
            let name = &self.input_schema.fields.get(*i).unwrap().name;
            f.entry(&format_args!("{}", name));
        }
        f.finish()
    }
}<|MERGE_RESOLUTION|>--- conflicted
+++ resolved
@@ -1,5 +1,5 @@
 // Copyright 2022 Singularity Data
-//
+
 // Licensed under the Apache License, Version 2.0 (the "License");
 // you may not use this file except in compliance with the License.
 // You may obtain a copy of the License at
@@ -34,11 +34,7 @@
     value_indices: Option<Vec<usize>>,
     vnode_col_idx: Option<usize>,
     column_names: HashMap<String, i32>,
-<<<<<<< HEAD
-    prefix_len: usize,
-=======
     pk_prefix_len_hint: usize,
->>>>>>> ae398b3b
 }
 
 /// For DRY, mainly used for construct internal table catalog in stateful streaming executors.
@@ -82,13 +78,8 @@
         });
     }
 
-<<<<<<< HEAD
-    pub fn set_pk_prefix_len(&mut self, prefix_len: usize) {
-        self.prefix_len = prefix_len;
-=======
     pub fn set_pk_prefix_len_hint(&mut self, pk_prefix_len_hint: usize) {
         self.pk_prefix_len_hint = pk_prefix_len_hint;
->>>>>>> ae398b3b
     }
 
     pub fn set_vnode_col_idx(&mut self, vnode_col_idx: usize) {
@@ -119,6 +110,7 @@
 
     /// Consume builder and create `TableCatalog` (for proto).
     pub fn build(self, distribution_key: Vec<usize>) -> TableCatalog {
+        assert!(self.pk_prefix_len_hint <= self.pk.len());
         TableCatalog {
             id: TableId::placeholder(),
             associated_source_id: None,
@@ -142,11 +134,7 @@
                 .unwrap_or_else(|| (0..self.columns.len()).collect_vec()),
             definition: "".into(),
             handle_pk_conflict: false,
-<<<<<<< HEAD
-            prefix_len: self.prefix_len,
-=======
             pk_prefix_len_hint: self.pk_prefix_len_hint,
->>>>>>> ae398b3b
         }
     }
 
