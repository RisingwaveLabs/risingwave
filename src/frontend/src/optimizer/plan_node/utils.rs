// Copyright 2023 RisingWave Labs
//
// Licensed under the Apache License, Version 2.0 (the "License");
// you may not use this file except in compliance with the License.
// You may obtain a copy of the License at
//
//     http://www.apache.org/licenses/LICENSE-2.0
//
// Unless required by applicable law or agreed to in writing, software
// distributed under the License is distributed on an "AS IS" BASIS,
// WITHOUT WARRANTIES OR CONDITIONS OF ANY KIND, either express or implied.
// See the License for the specific language governing permissions and
// limitations under the License.

use std::collections::HashMap;
use std::vec;
use std::default::Default;

use fixedbitset::FixedBitSet;
use itertools::Itertools;
use pretty_xmlish::{Pretty, Str, StrAssocArr, XmlNode};
use risingwave_common::catalog::{
    ColumnCatalog, ColumnDesc, ConflictBehavior, Field, FieldDisplay, Schema,
};
use risingwave_common::util::sort_util::{ColumnOrder, OrderType};

use crate::catalog::table_catalog::{CreateType, TableType};
use crate::catalog::{ColumnId, FragmentId, TableCatalog, TableId};
use crate::optimizer::property::Cardinality;
use crate::utils::WithOptions;

#[derive(Default)]
pub struct TableCatalogBuilder {
    /// All columns in this table
    columns: Vec<ColumnCatalog>,
    pk: Vec<ColumnOrder>,
    properties: WithOptions,
    value_indices: Option<Vec<usize>>,
    vnode_col_idx: Option<usize>,
    column_names: HashMap<String, i32>,
    read_prefix_len_hint: usize,
    watermark_columns: Option<FixedBitSet>,
    dist_key_in_pk: Option<Vec<usize>>,
}

/// For DRY, mainly used for construct internal table catalog in stateful streaming executors.
/// Be careful of the order of add column.
impl TableCatalogBuilder {
    // TODO: Add more fields if internal table is more configurable.
    pub fn new(properties: WithOptions) -> Self {
        Self {
            properties,
            ..Default::default()
        }
    }

    /// Add a column from Field info, return the column index of the table
    pub fn add_column(&mut self, field: &Field) -> usize {
        let column_idx = self.columns.len();
        let column_id = column_idx as i32;
        // Add column desc.
        let mut column_desc = ColumnDesc::from_field_with_column_id(field, column_id);

        // Replace dot of the internal table column name with underline.
        column_desc.name = column_desc.name.replace('.', "_");
        // Avoid column name duplicate.
        self.avoid_duplicate_col_name(&mut column_desc);

        self.columns.push(ColumnCatalog {
            column_desc,
            // All columns in internal table are invisible to batch query.
            is_hidden: false,
        });
        column_idx
    }

    /// Extend the columns with column ids reset. The input columns should NOT have duplicate names.
    ///
    /// Returns the indices of the extended columns.
    pub fn extend_columns(&mut self, columns: &[ColumnCatalog]) -> Vec<usize> {
        let base_idx = self.columns.len();
        columns.iter().enumerate().for_each(|(i, col)| {
            assert!(!self.column_names.contains_key(col.name()));
            self.column_names.insert(col.name().to_string(), 0);

            // Reset the column id for the columns.
            let mut new_col = col.clone();
            new_col.column_desc.column_id = ColumnId::new((base_idx + i) as _);
            self.columns.push(new_col);
        });
        Vec::from_iter(base_idx..(base_idx + columns.len()))
    }

    /// Check whether need to add a ordered column. Different from value, order desc equal pk in
    /// semantics and they are encoded as storage key.
    pub fn add_order_column(&mut self, column_index: usize, order_type: OrderType) {
        self.pk.push(ColumnOrder::new(column_index, order_type));
    }

    /// get the current exist field number of the primary key.
    pub fn get_current_pk_len(&self) -> usize {
        self.pk.len()
    }

    pub fn set_vnode_col_idx(&mut self, vnode_col_idx: usize) {
        self.vnode_col_idx = Some(vnode_col_idx);
    }

    pub fn set_value_indices(&mut self, value_indices: Vec<usize>) {
        self.value_indices = Some(value_indices);
    }

    #[allow(dead_code)]
    pub fn set_watermark_columns(&mut self, watermark_columns: FixedBitSet) {
        self.watermark_columns = Some(watermark_columns);
    }

    pub fn set_dist_key_in_pk(&mut self, dist_key_in_pk: Vec<usize>) {
        self.dist_key_in_pk = Some(dist_key_in_pk);
    }

    /// Check the column name whether exist before. if true, record occurrence and change the name
    /// to avoid duplicate.
    fn avoid_duplicate_col_name(&mut self, column_desc: &mut ColumnDesc) {
        if let Some(old_identity) = self.column_names.get(&column_desc.name) {
            let column_name = column_desc.name.clone();
            let mut identity = *old_identity;
            loop {
                column_desc.name = format!("{}_{}", column_name, identity);
                identity += 1;
                if !self.column_names.contains_key(&column_desc.name) {
                    break;
                }
            }
            *self.column_names.get_mut(&column_name).unwrap() = identity;
        }
        self.column_names.insert(column_desc.name.clone(), 0);
    }

    /// Consume builder and create `TableCatalog` (for proto). The `read_prefix_len_hint` is the
    /// anticipated read prefix pattern (number of fields) for the table, which can be utilized for
    /// implementing the table's bloom filter or other storage optimization techniques.
    pub fn build(self, distribution_key: Vec<usize>, read_prefix_len_hint: usize) -> TableCatalog {
        assert!(self.read_prefix_len_hint <= self.pk.len());
        let watermark_columns = match self.watermark_columns {
            Some(w) => w,
            None => FixedBitSet::with_capacity(self.columns.len()),
        };
        TableCatalog {
            id: TableId::placeholder(),
            associated_source_id: None,
            name: String::new(),
            columns: self.columns.clone(),
            pk: self.pk,
            stream_key: vec![],
            distribution_key,
            // NOTE: This should be altered if `TableCatalogBuilder` is used to build something
            // other than internal tables.
            table_type: TableType::Internal,
            append_only: false,
            owner: risingwave_common::catalog::DEFAULT_SUPER_USER_ID,
            properties: self.properties,
            // TODO(zehua): replace it with FragmentId::placeholder()
            fragment_id: FragmentId::MAX - 1,
            dml_fragment_id: None,
            vnode_col_index: self.vnode_col_idx,
            row_id_index: None,
            value_indices: self
                .value_indices
                .unwrap_or_else(|| (0..self.columns.len()).collect_vec()),
            definition: "".into(),
            conflict_behavior: ConflictBehavior::NoCheck,
            read_prefix_len_hint,
            version: None, // the internal table is not versioned and can't be schema changed
            watermark_columns,
            dist_key_in_pk: self.dist_key_in_pk.unwrap_or_default(),
            cardinality: Cardinality::unknown(), // TODO(card): cardinality of internal table
            created_at_epoch: None,
            initialized_at_epoch: None,
            cleaned_by_watermark: false,
            // NOTE(kwannoel): This may not match the create type of the materialized table.
            // It should be ignored for internal tables.
            create_type: CreateType::Foreground,
            description: None,
<<<<<<< HEAD
            output_column_ids: vec![],
=======
            incoming_sinks: vec![],
>>>>>>> 2822c2de
        }
    }

    pub fn columns(&self) -> &[ColumnCatalog] {
        &self.columns
    }
}

/// See also [`super::generic::DistillUnit`].
pub trait Distill {
    fn distill<'a>(&self) -> XmlNode<'a>;

    fn distill_to_string(&self) -> String {
        let mut config = pretty_config();
        let mut output = String::with_capacity(2048);
        config.unicode(&mut output, &Pretty::Record(self.distill()));
        output
    }
}

pub(super) fn childless_record<'a>(
    name: impl Into<Str<'a>>,
    fields: StrAssocArr<'a>,
) -> XmlNode<'a> {
    XmlNode::simple_record(name, fields, Default::default())
}

macro_rules! impl_distill_by_unit {
    ($ty:ty, $core:ident, $name:expr) => {
        use pretty_xmlish::XmlNode;
        use $crate::optimizer::plan_node::generic::DistillUnit;
        use $crate::optimizer::plan_node::utils::Distill;
        impl Distill for $ty {
            fn distill<'a>(&self) -> XmlNode<'a> {
                self.$core.distill_with_name($name)
            }
        }
    };
}
pub(crate) use impl_distill_by_unit;

pub(crate) fn column_names_pretty<'a>(schema: &Schema) -> Pretty<'a> {
    let columns = (schema.fields.iter())
        .map(|f| f.name.clone())
        .map(Pretty::from)
        .collect();
    Pretty::Array(columns)
}

pub(crate) fn watermark_pretty<'a>(
    watermark_columns: &FixedBitSet,
    schema: &Schema,
) -> Option<Pretty<'a>> {
    if watermark_columns.count_ones(..) > 0 {
        Some(watermark_fields_pretty(watermark_columns.ones(), schema))
    } else {
        None
    }
}
pub(crate) fn watermark_fields_pretty<'a>(
    watermark_columns: impl Iterator<Item = usize>,
    schema: &Schema,
) -> Pretty<'a> {
    let arr = watermark_columns
        .map(|idx| FieldDisplay(schema.fields.get(idx).unwrap()))
        .map(|d| Pretty::display(&d))
        .collect();
    Pretty::Array(arr)
}

#[derive(Clone, Copy)]
pub struct IndicesDisplay<'a> {
    pub indices: &'a [usize],
    pub schema: &'a Schema,
}

impl<'a> IndicesDisplay<'a> {
    /// Returns `None` means all
    pub fn from_join<'b, PlanRef: GenericPlanRef>(
        join: &'a generic::Join<PlanRef>,
        input_schema: &'a Schema,
    ) -> Pretty<'b> {
        let col_num = join.internal_column_num();
        let id = Self::from(&join.output_indices, col_num, input_schema);
        id.map_or_else(|| Pretty::from("all"), Self::distill)
    }

    /// Returns `None` means all
    fn from(indices: &'a [usize], col_num: usize, schema: &'a Schema) -> Option<Self> {
        if indices.iter().copied().eq(0..col_num) {
            return None;
        }
        Some(Self { indices, schema })
    }

    pub fn distill<'b>(self) -> Pretty<'b> {
        let vec = self.indices.iter().map(|&i| {
            let name = self.schema.fields.get(i).unwrap().name.clone();
            Pretty::from(name)
        });
        Pretty::Array(vec.collect())
    }
}

/// Call `debug_struct` on the given formatter to create a debug struct builder.
/// If a property list is provided, properties in it will be added to the struct name according to
/// the condition of that property.
macro_rules! plan_node_name {
    ($name:literal $(, { $prop:literal, $cond:expr } )* $(,)?) => {
        {
            #[allow(unused_mut)]
            let mut properties: Vec<&str> = vec![];
            $( if $cond { properties.push($prop); } )*
            let mut name = $name.to_string();
            if !properties.is_empty() {
                name += " [";
                name += &properties.join(", ");
                name += "]";
            }
            name
        }
    };
}
pub(crate) use plan_node_name;

use super::generic::{self, GenericPlanRef};
use super::pretty_config;<|MERGE_RESOLUTION|>--- conflicted
+++ resolved
@@ -182,11 +182,7 @@
             // It should be ignored for internal tables.
             create_type: CreateType::Foreground,
             description: None,
-<<<<<<< HEAD
-            output_column_ids: vec![],
-=======
             incoming_sinks: vec![],
->>>>>>> 2822c2de
         }
     }
 
