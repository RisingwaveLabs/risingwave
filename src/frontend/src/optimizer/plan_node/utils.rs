--- conflicted
+++ resolved
@@ -196,11 +196,8 @@
             retention_seconds: None,
             cdc_table_id: None,
             vnode_count: VnodeCount::Placeholder, // will be filled in by the meta service later
-<<<<<<< HEAD
+            webhook_info: None,
             engine: Engine::Hummock,
-=======
-            webhook_info: None,
->>>>>>> 521f6749
         }
     }
 
