// Copyright 2022 Singularity Data
//
// Licensed under the Apache License, Version 2.0 (the "License");
// you may not use this file except in compliance with the License.
// You may obtain a copy of the License at
//
// http://www.apache.org/licenses/LICENSE-2.0
//
// Unless required by applicable law or agreed to in writing, software
// distributed under the License is distributed on an "AS IS" BASIS,
// WITHOUT WARRANTIES OR CONDITIONS OF ANY KIND, either express or implied.
// See the License for the specific language governing permissions and
// limitations under the License.

use std::fmt;

use fixedbitset::FixedBitSet;
use risingwave_common::catalog::Schema;
use risingwave_common::error::{ErrorCode, Result, RwError};
use risingwave_pb::plan_common::JoinType;

use super::{
    ColPrunable, LogicalProject, PlanBase, PlanNode, PlanRef, PlanTreeNodeBinary, StreamHashJoin,
    ToBatch, ToStream,
};
use crate::expr::ExprImpl;
use crate::optimizer::plan_node::{
    BatchFilter, BatchHashJoin, CollectInputRef, EqJoinPredicate, LogicalFilter, StreamFilter,
};
use crate::optimizer::property::Distribution;
use crate::utils::{ColIndexMapping, Condition};

/// `LogicalJoin` combines two relations according to some condition.
///
/// Each output row has fields from the left and right inputs. The set of output rows is a subset
/// of the cartesian product of the two inputs; precisely which subset depends on the join
/// condition.
#[derive(Debug, Clone)]
pub struct LogicalJoin {
    pub base: PlanBase,
    left: PlanRef,
    right: PlanRef,
    on: Condition,
    join_type: JoinType,
}

impl fmt::Display for LogicalJoin {
    fn fmt(&self, f: &mut fmt::Formatter) -> fmt::Result {
        write!(
            f,
            "LogicalJoin {{ type: {:?}, on: {} }}",
            &self.join_type, &self.on
        )
    }
}

impl LogicalJoin {
    pub(crate) fn new(left: PlanRef, right: PlanRef, join_type: JoinType, on: Condition) -> Self {
        let ctx = left.ctx();
        let schema = Self::derive_schema(left.schema(), right.schema(), join_type);
        let pk_indices = Self::derive_pk(
            left.schema().len(),
            right.schema().len(),
            left.pk_indices(),
            right.pk_indices(),
            join_type,
        );
        let base = PlanBase::new_logical(ctx, schema, pk_indices);
        LogicalJoin {
            base,
            left,
            right,
            on,
            join_type,
        }
    }

    pub fn create(
        left: PlanRef,
        right: PlanRef,
        join_type: JoinType,
        on_clause: ExprImpl,
    ) -> PlanRef {
        Self::new(left, right, join_type, Condition::with_expr(on_clause)).into()
    }

    pub fn out_column_num(left_len: usize, right_len: usize, join_type: JoinType) -> usize {
        match join_type {
            JoinType::Inner | JoinType::LeftOuter | JoinType::RightOuter | JoinType::FullOuter => {
                left_len + right_len
            }
            JoinType::LeftSemi | JoinType::LeftAnti => left_len,
            JoinType::RightSemi | JoinType::RightAnti => right_len,
        }
    }

    /// get the Mapping of columnIndex from output column index to left column index
    fn o2l_col_mapping_inner(
        left_len: usize,
        right_len: usize,
        join_type: JoinType,
    ) -> ColIndexMapping {
        match join_type {
            JoinType::Inner | JoinType::LeftOuter | JoinType::RightOuter | JoinType::FullOuter => {
                ColIndexMapping::identity_or_none(left_len + right_len, left_len)
            }

            JoinType::LeftSemi | JoinType::LeftAnti => ColIndexMapping::identity(left_len),
            JoinType::RightSemi | JoinType::RightAnti => ColIndexMapping::empty(right_len),
        }
    }

    /// get the Mapping of columnIndex from output column index to right column index
    fn o2r_col_mapping_inner(
        left_len: usize,
        right_len: usize,
        join_type: JoinType,
    ) -> ColIndexMapping {
        match join_type {
            JoinType::Inner | JoinType::LeftOuter | JoinType::RightOuter | JoinType::FullOuter => {
                ColIndexMapping::with_shift_offset(left_len + right_len, -(left_len as isize))
            }
            JoinType::LeftSemi | JoinType::LeftAnti => ColIndexMapping::empty(left_len),
            JoinType::RightSemi | JoinType::RightAnti => ColIndexMapping::identity(right_len),
        }
    }

    /// get the Mapping of columnIndex from left column index to output column index
    fn l2o_col_mapping_inner(
        left_len: usize,
        right_len: usize,
        join_type: JoinType,
    ) -> ColIndexMapping {
        Self::o2l_col_mapping_inner(left_len, right_len, join_type).inverse()
    }

    /// get the Mapping of columnIndex from right column index to output column index
    fn r2o_col_mapping_inner(
        left_len: usize,
        right_len: usize,
        join_type: JoinType,
    ) -> ColIndexMapping {
        Self::o2r_col_mapping_inner(left_len, right_len, join_type).inverse()
    }

    pub fn o2l_col_mapping(&self) -> ColIndexMapping {
        Self::o2l_col_mapping_inner(
            self.left().schema().len(),
            self.right().schema().len(),
            self.join_type(),
        )
    }

    pub fn o2r_col_mapping(&self) -> ColIndexMapping {
        Self::o2r_col_mapping_inner(
            self.left().schema().len(),
            self.right().schema().len(),
            self.join_type(),
        )
    }

    pub fn l2o_col_mapping(&self) -> ColIndexMapping {
        Self::l2o_col_mapping_inner(
            self.left().schema().len(),
            self.right().schema().len(),
            self.join_type(),
        )
    }

    pub fn r2o_col_mapping(&self) -> ColIndexMapping {
        Self::r2o_col_mapping_inner(
            self.left().schema().len(),
            self.right().schema().len(),
            self.join_type(),
        )
    }

    pub(super) fn derive_schema(
        left_schema: &Schema,
        right_schema: &Schema,
        join_type: JoinType,
    ) -> Schema {
        let left_len = left_schema.len();
        let right_len = right_schema.len();
        let out_column_num = Self::out_column_num(left_len, right_len, join_type);
        let o2l = Self::o2l_col_mapping_inner(left_len, right_len, join_type);
        let o2r = Self::o2r_col_mapping_inner(left_len, right_len, join_type);
        let fields = (0..out_column_num)
            .into_iter()
            .map(|i| match (o2l.try_map(i), o2r.try_map(i)) {
                (Some(l_i), None) => left_schema.fields()[l_i].clone(),
                (None, Some(r_i)) => right_schema.fields()[r_i].clone(),
                _ => panic!(),
            })
            .collect();
        Schema { fields }
    }

    pub(super) fn derive_pk(
        left_len: usize,
        right_len: usize,
        left_pk: &[usize],
        right_pk: &[usize],
        join_type: JoinType,
    ) -> Vec<usize> {
        let l2o = Self::l2o_col_mapping_inner(left_len, right_len, join_type);
        let r2o = Self::r2o_col_mapping_inner(left_len, right_len, join_type);
        left_pk
            .iter()
            .map(|index| l2o.try_map(*index))
            .chain(right_pk.iter().map(|index| r2o.try_map(*index)))
            .flatten()
            .collect()
    }

    /// Get a reference to the logical join's on.
    pub fn on(&self) -> &Condition {
        &self.on
    }

    /// Get the join type of the logical join.
    pub fn join_type(&self) -> JoinType {
        self.join_type
    }

    /// Clone with new `on` condition
    pub fn clone_with_cond(&self, cond: Condition) -> Self {
        Self::new(self.left.clone(), self.right.clone(), self.join_type, cond)
    }

    pub fn is_left_join(&self) -> bool {
        matches!(self.join_type(), JoinType::LeftSemi | JoinType::LeftAnti)
    }

    pub fn is_right_join(&self) -> bool {
        matches!(self.join_type(), JoinType::RightSemi | JoinType::RightAnti)
    }
}

impl PlanTreeNodeBinary for LogicalJoin {
    fn left(&self) -> PlanRef {
        self.left.clone()
    }

    fn right(&self) -> PlanRef {
        self.right.clone()
    }

    fn clone_with_left_right(&self, left: PlanRef, right: PlanRef) -> Self {
        Self::new(left, right, self.join_type, self.on.clone())
    }

    #[must_use]
    fn rewrite_with_left_right(
        &self,
        left: PlanRef,
        left_col_change: ColIndexMapping,
        right: PlanRef,
        right_col_change: ColIndexMapping,
    ) -> (Self, ColIndexMapping) {
        let new_on = {
            let (mut left_map, _) = left_col_change.clone().into_parts();
            let (mut right_map, _) = right_col_change.clone().into_parts();
            for i in &mut right_map {
                *i = Some(i.unwrap() + left.schema().len());
            }
            left_map.append(&mut right_map);
            self.on()
                .clone()
                .rewrite_expr(&mut ColIndexMapping::new(left_map))
        };
        let join = Self::new(left, right, self.join_type, new_on);

        let old_o2l = self.o2l_col_mapping().composite(&left_col_change);
        let old_o2r = self.o2r_col_mapping().composite(&right_col_change);
        let new_l2o = join.l2o_col_mapping();
        let new_r2o = join.r2o_col_mapping();

        let out_col_change = old_o2l
            .composite(&new_l2o)
            .union(&old_o2r.composite(&new_r2o));
        (join, out_col_change)
    }
}

impl_plan_tree_node_for_binary! { LogicalJoin }

impl ColPrunable for LogicalJoin {
    fn prune_col(&self, required_cols: &FixedBitSet) -> PlanRef {
        self.must_contain_columns(required_cols);

        let left_len = self.left.schema().fields.len();

        let total_len = self.left().schema().len() + self.right().schema().len();
        let mut resized_required_cols = FixedBitSet::with_capacity(total_len);

        required_cols.ones().for_each(|i| {
            if self.is_right_join() {
                resized_required_cols.insert(left_len + i);
            } else {
                resized_required_cols.insert(i);
            }
        });

        let mut visitor = CollectInputRef::new(resized_required_cols);
        self.on.visit_expr(&mut visitor);
        let left_right_required_cols = visitor.collect();

        let mut on = self.on.clone();
        let mut mapping = ColIndexMapping::with_remaining_columns(&left_right_required_cols);
        on = on.rewrite_expr(&mut mapping);

        let mut left_required_cols = FixedBitSet::with_capacity(self.left.schema().fields().len());
        let mut right_required_cols =
            FixedBitSet::with_capacity(self.right.schema().fields().len());
        left_right_required_cols.ones().for_each(|i| {
            if i < left_len {
                left_required_cols.insert(i);
            } else {
                right_required_cols.insert(i - left_len);
            }
        });

        let join = LogicalJoin::new(
            self.left.prune_col(&left_required_cols),
            self.right.prune_col(&right_required_cols),
            self.join_type,
            on,
        );

        let required_inputs_in_output = if self.is_left_join() {
            left_required_cols
        } else if self.is_right_join() {
            right_required_cols
        } else {
            left_right_required_cols
        };
        if required_cols == &required_inputs_in_output {
            join.into()
        } else {
            let mapping = ColIndexMapping::with_remaining_columns(&required_inputs_in_output);
            let mut remaining_columns = FixedBitSet::with_capacity(join.schema().fields().len());
            remaining_columns.extend(required_cols.ones().map(|i| mapping.map(i)));
            LogicalProject::with_mapping(
                join.into(),
                ColIndexMapping::with_remaining_columns(&remaining_columns),
            )
        }
    }
}

impl ToBatch for LogicalJoin {
    fn to_batch(&self) -> Result<PlanRef> {
        let predicate = EqJoinPredicate::create(
            self.left.schema().len(),
            self.right.schema().len(),
            self.on.clone(),
        );

        let left = self.left().to_batch()?;
        let right = self.right().to_batch()?;
        let logical_join = self.clone_with_left_right(left, right);

        if predicate.has_eq() {
            // Convert to Hash Join for equal joins
            // For inner joins, pull non-equal conditions to a filter operator on top of it
            let pull_filter = self.join_type == JoinType::Inner && predicate.has_non_eq();
            if pull_filter {
                let eq_cond = EqJoinPredicate::new(
                    Condition::true_cond(),
                    predicate.eq_keys().to_vec(),
                    self.left.schema().len(),
                );
                let logical_join = logical_join.clone_with_cond(eq_cond.eq_cond());
                let hash_join = BatchHashJoin::new(logical_join, eq_cond).into();
                let logical_filter = LogicalFilter::new(hash_join, predicate.non_eq_cond());
                Ok(BatchFilter::new(logical_filter).into())
            } else {
                Ok(BatchHashJoin::new(logical_join, predicate).into())
            }
        } else {
            // Convert to Nested-loop Join for non-equal joins
<<<<<<< HEAD
            // todo!("nested loop join")
=======
>>>>>>> d82ff3c4
            Err(RwError::from(ErrorCode::NotImplemented(
                "nested loop join".to_string(),
                None.into(),
            )))
        }
    }
}

impl ToStream for LogicalJoin {
    fn to_stream(&self) -> Result<PlanRef> {
        let predicate = EqJoinPredicate::create(
            self.left.schema().len(),
            self.right.schema().len(),
            self.on.clone(),
        );
        let left = self
            .left()
            .to_stream_with_dist_required(&Distribution::HashShard(predicate.left_eq_indexes()))?;
        let right = self
            .right()
            .to_stream_with_dist_required(&Distribution::HashShard(predicate.right_eq_indexes()))?;
        let logical_join = self.clone_with_left_right(left, right);

        if predicate.has_eq() {
            // Convert to Hash Join for equal joins
            // For inner joins, pull non-equal conditions to a filter operator on top of it
            let pull_filter = self.join_type == JoinType::Inner && predicate.has_non_eq();
            if pull_filter {
                let eq_cond = EqJoinPredicate::new(
                    Condition::true_cond(),
                    predicate.eq_keys().to_vec(),
                    self.left.schema().len(),
                );
                let logical_join = logical_join.clone_with_cond(eq_cond.eq_cond());
                let hash_join = StreamHashJoin::new(logical_join, eq_cond).into();
                let logical_filter = LogicalFilter::new(hash_join, predicate.non_eq_cond());
                Ok(StreamFilter::new(logical_filter).into())
            } else {
                Ok(StreamHashJoin::new(logical_join, predicate).into())
            }
        } else {
            // Convert to Nested-loop Join for non-equal joins
            Err(RwError::from(ErrorCode::NotImplemented(
                "nested loop join".to_string(),
                None.into(),
            )))
        }
    }

    fn logical_rewrite_for_stream(&self) -> Result<(PlanRef, ColIndexMapping)> {
        let (left, left_col_change) = self.left.logical_rewrite_for_stream()?;
        let (right, right_col_change) = self.right.logical_rewrite_for_stream()?;
        let (join, out_col_change) =
            self.rewrite_with_left_right(left, left_col_change, right, right_col_change);
        Ok((join.into(), out_col_change))
    }
}

#[cfg(test)]
mod tests {

    use risingwave_common::catalog::Field;
    use risingwave_common::types::{DataType, Datum};
    use risingwave_pb::expr::expr_node::Type;

    use super::*;
    use crate::expr::{assert_eq_input_ref, FunctionCall, InputRef, Literal};
    use crate::optimizer::plan_node::{LogicalValues, PlanTreeNodeUnary};
    use crate::session::OptimizerContext;

    /// Pruning
    /// ```text
    /// Join(on: input_ref(1)=input_ref(3))
    ///   TableScan(v1, v2, v3)
    ///   TableScan(v4, v5, v6)
    /// ```
    /// with required columns [2,3] will result in
    /// ```text
    /// Project(input_ref(1), input_ref(2))
    ///   Join(on: input_ref(0)=input_ref(2))
    ///     TableScan(v2, v3)
    ///     TableScan(v4)
    /// ```
    #[tokio::test]
    async fn test_prune_join() {
        let ty = DataType::Int32;
        let ctx = OptimizerContext::mock().await;
        let fields: Vec<Field> = (1..7)
            .map(|i| Field::with_name(ty.clone(), format!("v{}", i)))
            .collect();
        let left = LogicalValues::new(
            vec![],
            Schema {
                fields: fields[0..3].to_vec(),
            },
            ctx.clone(),
        );
        let right = LogicalValues::new(
            vec![],
            Schema {
                fields: fields[3..6].to_vec(),
            },
            ctx,
        );
        let on: ExprImpl = ExprImpl::FunctionCall(Box::new(
            FunctionCall::new(
                Type::Equal,
                vec![
                    ExprImpl::InputRef(Box::new(InputRef::new(1, ty.clone()))),
                    ExprImpl::InputRef(Box::new(InputRef::new(3, ty))),
                ],
            )
            .unwrap(),
        ));
        let join_type = JoinType::Inner;
        let join = LogicalJoin::new(
            left.into(),
            right.into(),
            join_type,
            Condition::with_expr(on),
        );

        // Perform the prune
        let mut required_cols = FixedBitSet::with_capacity(6);
        required_cols.extend(vec![2, 3]);
        let plan = join.prune_col(&required_cols);

        // Check the result
        let project = plan.as_logical_project().unwrap();
        assert_eq!(project.exprs().len(), 2);
        assert_eq_input_ref!(&project.exprs()[0], 1);
        assert_eq_input_ref!(&project.exprs()[1], 2);

        let join = project.input();
        let join = join.as_logical_join().unwrap();
        assert_eq!(join.schema().fields().len(), 3);
        assert_eq!(join.schema().fields(), &fields[1..4]);

        let expr: ExprImpl = join.on.clone().into();
        let call = expr.as_function_call().unwrap();
        assert_eq_input_ref!(&call.inputs()[0], 0);
        assert_eq_input_ref!(&call.inputs()[1], 2);

        let left = join.left();
        let left = left.as_logical_values().unwrap();
        assert_eq!(left.schema().fields(), &fields[1..3]);
        let right = join.right();
        let right = right.as_logical_values().unwrap();
        assert_eq!(right.schema().fields(), &fields[3..4]);
    }

    /// Semi join panicked previously at `prune_col`. Add test to prevent regression.
    #[tokio::test]
    async fn test_prune_semi_join() {
        let ty = DataType::Int32;
        let ctx = OptimizerContext::mock().await;
        let fields: Vec<Field> = (1..7)
            .map(|i| Field::with_name(ty.clone(), format!("v{}", i)))
            .collect();
        let left = LogicalValues::new(
            vec![],
            Schema {
                fields: fields[0..3].to_vec(),
            },
            ctx.clone(),
        );
        let right = LogicalValues::new(
            vec![],
            Schema {
                fields: fields[3..6].to_vec(),
            },
            ctx,
        );
        let on: ExprImpl = ExprImpl::FunctionCall(Box::new(
            FunctionCall::new(
                Type::Equal,
                vec![
                    ExprImpl::InputRef(Box::new(InputRef::new(1, ty.clone()))),
                    ExprImpl::InputRef(Box::new(InputRef::new(4, ty))),
                ],
            )
            .unwrap(),
        ));
        for join_type in [
            JoinType::LeftSemi,
            JoinType::RightSemi,
            JoinType::LeftAnti,
            JoinType::RightAnti,
        ] {
            let join = LogicalJoin::new(
                left.clone().into(),
                right.clone().into(),
                join_type,
                Condition::with_expr(on.clone()),
            );

            let offset = if join.is_right_join() { 3 } else { 0 };

            // Perform the prune
            let mut required_cols = FixedBitSet::with_capacity(3);
            // key 0 is never used in the join (always key 1)
            required_cols.extend(vec![0]);
            // should not panic here
            let plan = join.prune_col(&required_cols);
            // Check that the join has been wrapped in a projection
            let as_plan = plan.as_logical_project().unwrap();
            // Check the result
            assert_eq!(as_plan.schema().fields().len(), 1);
            assert_eq!(as_plan.schema().fields()[0], fields[offset]);

            // Perform the prune
            let mut required_cols = FixedBitSet::with_capacity(3);
            required_cols.extend(vec![0, 1, 2]);
            // should not panic here
            let plan = join.prune_col(&required_cols);
            // Check that the join has not been wrapped in a projection
            let as_plan = plan.as_logical_join().unwrap();
            // Check the result
            assert_eq!(as_plan.schema().fields().len(), 3);
            assert_eq!(as_plan.schema().fields()[0], fields[offset]);
            assert_eq!(as_plan.schema().fields()[1], fields[offset + 1]);
            assert_eq!(as_plan.schema().fields()[2], fields[offset + 2]);
        }
    }

    /// Pruning
    /// ```text
    /// Join(on: input_ref(1)=input_ref(3))
    ///   TableScan(v1, v2, v3)
    ///   TableScan(v4, v5, v6)
    /// ```
    /// with required columns [1,3] will result in
    /// ```text
    /// Join(on: input_ref(0)=input_ref(1))
    ///   TableScan(v2)
    ///   TableScan(v4)
    /// ```
    #[tokio::test]
    async fn test_prune_join_no_project() {
        let ty = DataType::Int32;
        let ctx = OptimizerContext::mock().await;
        let fields: Vec<Field> = (1..7)
            .map(|i| Field::with_name(ty.clone(), format!("v{}", i)))
            .collect();
        let left = LogicalValues::new(
            vec![],
            Schema {
                fields: fields[0..3].to_vec(),
            },
            ctx.clone(),
        );
        let right = LogicalValues::new(
            vec![],
            Schema {
                fields: fields[3..6].to_vec(),
            },
            ctx,
        );
        let on: ExprImpl = ExprImpl::FunctionCall(Box::new(
            FunctionCall::new(
                Type::Equal,
                vec![
                    ExprImpl::InputRef(Box::new(InputRef::new(1, ty.clone()))),
                    ExprImpl::InputRef(Box::new(InputRef::new(3, ty))),
                ],
            )
            .unwrap(),
        ));
        let join_type = JoinType::Inner;
        let join = LogicalJoin::new(
            left.into(),
            right.into(),
            join_type,
            Condition::with_expr(on),
        );

        // Perform the prune
        let mut required_cols = FixedBitSet::with_capacity(6);
        required_cols.extend(vec![1, 3]);
        let plan = join.prune_col(&required_cols);

        // Check the result
        let join = plan.as_logical_join().unwrap();
        assert_eq!(join.schema().fields().len(), 2);
        assert_eq!(join.schema().fields()[0], fields[1]);
        assert_eq!(join.schema().fields()[1], fields[3]);

        let expr: ExprImpl = join.on.clone().into();
        let call = expr.as_function_call().unwrap();
        assert_eq_input_ref!(&call.inputs()[0], 0);
        assert_eq_input_ref!(&call.inputs()[1], 1);

        let left = join.left();
        let left = left.as_logical_values().unwrap();
        assert_eq!(left.schema().fields(), &fields[1..2]);
        let right = join.right();
        let right = right.as_logical_values().unwrap();
        assert_eq!(right.schema().fields(), &fields[3..4]);
    }

    /// Convert
    /// ```text
    /// Join(on: ($1 = $3) AND ($2 == 42))
    ///   TableScan(v1, v2, v3)
    ///   TableScan(v4, v5, v6)
    /// ```
    /// to
    /// ```text
    /// Filter($2 == 42)
    ///   HashJoin(on: $1 = $3)
    ///     TableScan(v1, v2, v3)
    ///     TableScan(v4, v5, v6)
    /// ```
    #[tokio::test]
    async fn test_join_to_batch() {
        let ctx = OptimizerContext::mock().await;
        let fields: Vec<Field> = (1..7)
            .map(|i| Field::with_name(DataType::Int32, format!("v{}", i)))
            .collect();
        let left = LogicalValues::new(
            vec![],
            Schema {
                fields: fields[0..3].to_vec(),
            },
            ctx.clone(),
        );
        let right = LogicalValues::new(
            vec![],
            Schema {
                fields: fields[3..6].to_vec(),
            },
            ctx,
        );

        let eq_cond = ExprImpl::FunctionCall(Box::new(
            FunctionCall::new(
                Type::Equal,
                vec![
                    ExprImpl::InputRef(Box::new(InputRef::new(1, DataType::Int32))),
                    ExprImpl::InputRef(Box::new(InputRef::new(3, DataType::Int32))),
                ],
            )
            .unwrap(),
        ));
        let non_eq_cond = ExprImpl::FunctionCall(Box::new(
            FunctionCall::new(
                Type::Equal,
                vec![
                    ExprImpl::InputRef(Box::new(InputRef::new(2, DataType::Int32))),
                    ExprImpl::Literal(Box::new(Literal::new(
                        Datum::Some(42_i32.into()),
                        DataType::Int32,
                    ))),
                ],
            )
            .unwrap(),
        ));
        // Condition: ($1 = $3) AND ($2 == 42)
        let on_cond = ExprImpl::FunctionCall(Box::new(
            FunctionCall::new(Type::And, vec![eq_cond.clone(), non_eq_cond.clone()]).unwrap(),
        ));

        let join_type = JoinType::Inner;
        let logical_join = LogicalJoin::new(
            left.into(),
            right.into(),
            join_type,
            Condition::with_expr(on_cond),
        );

        // Perform `to_batch`
        let result = logical_join.to_batch().unwrap();

        // Expected plan: Filter($2 == 42) --> HashJoin($1 = $3)
        let batch_filter = result.as_batch_filter().unwrap();
        assert_eq!(
            ExprImpl::from(batch_filter.predicate().clone()),
            non_eq_cond
        );

        let input = batch_filter.input();
        let hash_join = input.as_batch_hash_join().unwrap();
        assert_eq!(
            ExprImpl::from(hash_join.eq_join_predicate().eq_cond()),
            eq_cond
        );
    }

    /// Convert
    /// ```text
    /// Join(join_type: left outer, on: ($1 = $3) AND ($2 == 42))
    ///   TableScan(v1, v2, v3)
    ///   TableScan(v4, v5, v6)
    /// ```
    /// to
    /// ```text
    /// HashJoin(join_type: left outer, on: ($1 = $3) AND ($2 == 42))
    ///   TableScan(v1, v2, v3)
    ///   TableScan(v4, v5, v6)
    /// ```
    #[tokio::test]
    #[ignore] // ignore due to refactor logical scan, but the test seem to duplicate with the explain test
              // framework, maybe we will remove it?
    async fn test_join_to_stream() {
        // let ctx = Rc::new(RefCell::new(QueryContext::mock().await));
        // let fields: Vec<Field> = (1..7)
        //     .map(|i| Field {
        //         data_type: DataType::Int32,
        //         name: format!("v{}", i),
        //     })
        //     .collect();
        // let left = LogicalScan::new(
        //     "left".to_string(),
        //     TableId::new(0),
        //     vec![1.into(), 2.into(), 3.into()],
        //     Schema {
        //         fields: fields[0..3].to_vec(),
        //     },
        //     ctx.clone(),
        // );
        // let right = LogicalScan::new(
        //     "right".to_string(),
        //     TableId::new(0),
        //     vec![4.into(), 5.into(), 6.into()],
        //     Schema {
        //         fields: fields[3..6].to_vec(),
        //     },
        //     ctx,
        // );
        // let eq_cond = ExprImpl::FunctionCall(Box::new(
        //     FunctionCall::new(
        //         Type::Equal,
        //         vec![
        //             ExprImpl::InputRef(Box::new(InputRef::new(1, DataType::Int32))),
        //             ExprImpl::InputRef(Box::new(InputRef::new(3, DataType::Int32))),
        //         ],
        //     )
        //     .unwrap(),
        // ));
        // let non_eq_cond = ExprImpl::FunctionCall(Box::new(
        //     FunctionCall::new(
        //         Type::Equal,
        //         vec![
        //             ExprImpl::InputRef(Box::new(InputRef::new(2, DataType::Int32))),
        //             ExprImpl::Literal(Box::new(Literal::new(
        //                 Datum::Some(42_i32.into()),
        //                 DataType::Int32,
        //             ))),
        //         ],
        //     )
        //     .unwrap(),
        // ));
        // // Condition: ($1 = $3) AND ($2 == 42)
        // let on_cond = ExprImpl::FunctionCall(Box::new(
        //     FunctionCall::new(Type::And, vec![eq_cond, non_eq_cond]).unwrap(),
        // ));

        // let join_type = JoinType::LeftOuter;
        // let logical_join = LogicalJoin::new(
        //     left.into(),
        //     right.into(),
        //     join_type,
        //     Condition::with_expr(on_cond.clone()),
        // );

        // // Perform `to_stream`
        // let result = logical_join.to_stream();

        // // Expected plan: HashJoin(($1 = $3) AND ($2 == 42))
        // let hash_join = result.as_stream_hash_join().unwrap();
        // assert_eq!(hash_join.eq_join_predicate().all_cond().as_expr(), on_cond);
    }
}<|MERGE_RESOLUTION|>--- conflicted
+++ resolved
@@ -380,10 +380,6 @@
             }
         } else {
             // Convert to Nested-loop Join for non-equal joins
-<<<<<<< HEAD
-            // todo!("nested loop join")
-=======
->>>>>>> d82ff3c4
             Err(RwError::from(ErrorCode::NotImplemented(
                 "nested loop join".to_string(),
                 None.into(),
