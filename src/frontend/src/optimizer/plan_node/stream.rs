// Copyright 2023 Singularity Data
//
// Licensed under the Apache License, Version 2.0 (the "License");
// you may not use this file except in compliance with the License.
// You may obtain a copy of the License at
//
//     http://www.apache.org/licenses/LICENSE-2.0
//
// Unless required by applicable law or agreed to in writing, software
// distributed under the License is distributed on an "AS IS" BASIS,
// WITHOUT WARRANTIES OR CONDITIONS OF ANY KIND, either express or implied.
// See the License for the specific language governing permissions and
// limitations under the License.

use generic::PlanAggCall;
use pb::stream_node as pb_node;
use risingwave_common::catalog::{ColumnDesc, Field, Schema};
use risingwave_common::types::DataType;
use risingwave_common::util::sort_util::OrderType;
use risingwave_pb::catalog::ColumnIndex;
use risingwave_pb::stream_plan as pb;
use smallvec::SmallVec;

use super::generic::{GenericPlanNode, GenericPlanRef};
use super::utils::TableCatalogBuilder;
use super::{generic, EqJoinPredicate, PlanNodeId};
use crate::expr::{Expr, ExprImpl};
use crate::optimizer::optimizer_context::OptimizerContextRef;
use crate::optimizer::plan_node::plan_tree_node_v2::PlanTreeNodeV2;
use crate::optimizer::property::{Distribution, FieldOrder};
use crate::stream_fragmenter::BuildFragmentGraphState;
use crate::TableCatalog;

macro_rules! impl_node {
($base:ident, $($t:ident),*) => {
    #[derive(Debug, Clone)]
    pub enum Node {
        $($t(Box<$t>),)*
    }
    pub type PlanOwned = ($base, Node);
    pub type PlanRef = std::rc::Rc<PlanOwned>;
    $(
    impl From<$t> for PlanRef {
        fn from(o: $t) -> PlanRef {
            std::rc::Rc::new((o.to_stream_base(),  Node::$t(Box::new(o))))
        }
    }
    )*
    impl PlanTreeNodeV2 for PlanRef {
        type PlanRef = PlanRef;

        fn inputs(&self) -> SmallVec<[Self::PlanRef; 2]> {
            match &self.1 {
                $(Node::$t(inner) => inner.inputs(),)*
            }
        }
        fn clone_with_inputs(&self, inputs: impl Iterator<Item = Self::PlanRef>) -> Self {
            match &self.1 {
                $(Node::$t(inner) => inner.clone_with_inputs(inputs).into(),)*
            }
        }

    }
};
}

pub trait StreamPlanNode: GenericPlanNode {
    fn distribution(&self) -> Distribution;
    fn append_only(&self) -> bool;
    fn to_stream_base(&self) -> PlanBase {
        let ctx = self.ctx();
        PlanBase {
            id: ctx.next_plan_node_id(),
            ctx,
            schema: self.schema(),
            logical_pk: self.logical_pk().unwrap_or_default(),
            dist: self.distribution(),
            append_only: self.append_only(),
        }
    }
}

pub trait StreamPlanRef: GenericPlanRef {
    fn distribution(&self) -> &Distribution;
    fn append_only(&self) -> bool;
}

impl generic::GenericPlanRef for PlanRef {
    fn schema(&self) -> &Schema {
        &self.0.schema
    }

    fn logical_pk(&self) -> &[usize] {
        &self.0.logical_pk
    }

    fn ctx(&self) -> OptimizerContextRef {
        self.0.ctx.clone()
    }
}

impl generic::GenericPlanRef for PlanBase {
    fn schema(&self) -> &Schema {
        &self.schema
    }

    fn logical_pk(&self) -> &[usize] {
        &self.logical_pk
    }

    fn ctx(&self) -> OptimizerContextRef {
        self.ctx.clone()
    }
}

impl StreamPlanRef for PlanBase {
    fn distribution(&self) -> &Distribution {
        &self.dist
    }

    fn append_only(&self) -> bool {
        self.append_only
    }
}

impl StreamPlanRef for PlanRef {
    fn distribution(&self) -> &Distribution {
        &self.0.dist
    }

    fn append_only(&self) -> bool {
        self.0.append_only
    }
}

/// Implements [`generic::Join`] with delta join. It requires its two
/// inputs to be indexes.
#[derive(Debug, Clone)]
pub struct DeltaJoin {
    pub core: generic::Join<PlanRef>,

    /// The join condition must be equivalent to `logical.on`, but separated into equal and
    /// non-equal parts to facilitate execution later
    pub eq_join_predicate: EqJoinPredicate,
}
impl_plan_tree_node_v2_for_stream_binary_node_with_core_delegating!(DeltaJoin, core, left, right);

#[derive(Clone, Debug)]
pub struct DynamicFilter {
    pub core: generic::DynamicFilter<PlanRef>,
}
impl_plan_tree_node_v2_for_stream_binary_node_with_core_delegating!(
    DynamicFilter,
    core,
    left,
    right
);
#[derive(Debug, Clone)]
pub struct Exchange {
    pub dist: Distribution,
    pub input: PlanRef,
}
impl_plan_tree_node_v2_for_stream_unary_node!(Exchange, input);

#[derive(Debug, Clone)]
pub struct Expand {
    pub core: generic::Expand<PlanRef>,
}
impl_plan_tree_node_v2_for_stream_unary_node_with_core_delegating!(Expand, core, input);

#[derive(Debug, Clone)]
pub struct Filter {
    pub core: generic::Filter<PlanRef>,
}
impl_plan_tree_node_v2_for_stream_unary_node_with_core_delegating!(Filter, core, input);

#[derive(Debug, Clone)]
pub struct GlobalSimpleAgg {
    pub core: generic::Agg<PlanRef>,
}
impl_plan_tree_node_v2_for_stream_unary_node_with_core_delegating!(GlobalSimpleAgg, core, input);

#[derive(Debug, Clone)]
pub struct GroupTopN {
    pub core: generic::TopN<PlanRef>,
    /// an optional column index which is the vnode of each row computed by the input's consistent
    /// hash distribution
    pub vnode_col_idx: Option<usize>,
}
impl_plan_tree_node_v2_for_stream_unary_node_with_core_delegating!(GroupTopN, core, input);

#[derive(Debug, Clone)]
pub struct HashAgg {
    /// an optional column index which is the vnode of each row computed by the input's consistent
    /// hash distribution
    pub vnode_col_idx: Option<usize>,
    pub core: generic::Agg<PlanRef>,
}
impl_plan_tree_node_v2_for_stream_unary_node_with_core_delegating!(HashAgg, core, input);

/// Implements [`generic::Join`] with hash table. It builds a hash table
/// from inner (right-side) relation and probes with data from outer (left-side) relation to
/// get output rows.
#[derive(Debug, Clone)]
pub struct HashJoin {
    pub core: generic::Join<PlanRef>,

    /// The join condition must be equivalent to `logical.on`, but separated into equal and
    /// non-equal parts to facilitate execution later
    pub eq_join_predicate: EqJoinPredicate,

    /// Whether can optimize for append-only stream.
    /// It is true if input of both side is append-only
    pub is_append_only: bool,
}
impl_plan_tree_node_v2_for_stream_binary_node_with_core_delegating!(HashJoin, core, left, right);

impl HashJoin {
    /// Return hash join internal table catalog and degree table catalog.
    pub fn infer_internal_and_degree_table_catalog(
        input: &impl StreamPlanRef,
        join_key_indices: Vec<usize>,
    ) -> (TableCatalog, TableCatalog) {
        let schema = input.schema();

        let internal_table_dist_keys = input.distribution().dist_column_indices().to_vec();

        // Find the dist key position in join key.
        // FIXME(yuhao): currently the dist key position is not the exact position mapped to the
        // join key when there are duplicate value in join key indices.
        let degree_table_dist_keys = internal_table_dist_keys
            .iter()
            .map(|idx| {
                join_key_indices
                    .iter()
                    .position(|v| v == idx)
                    .expect("join key should contain dist key.")
            })
            .collect();

        // The pk of hash join internal and degree table should be join_key + input_pk.
        let join_key_len = join_key_indices.len();
        let mut pk_indices = join_key_indices;

        // TODO(yuhao): dedup the dist key and pk.
        pk_indices.extend(input.logical_pk());

        // Build internal table
        let mut internal_table_catalog_builder =
            TableCatalogBuilder::new(input.ctx().with_options().internal_table_subset());
        let internal_columns_fields = schema.fields().to_vec();

        internal_columns_fields.iter().for_each(|field| {
            internal_table_catalog_builder.add_column(field);
        });
        pk_indices.iter().for_each(|idx| {
            internal_table_catalog_builder.add_order_column(*idx, OrderType::Ascending)
        });

        // Build degree table.
        let mut degree_table_catalog_builder =
            TableCatalogBuilder::new(input.ctx().with_options().internal_table_subset());

        let degree_column_field = Field::with_name(DataType::Int64, "_degree");

        pk_indices.iter().enumerate().for_each(|(order_idx, idx)| {
            degree_table_catalog_builder.add_column(&internal_columns_fields[*idx]);
            degree_table_catalog_builder.add_order_column(order_idx, OrderType::Ascending);
        });
        degree_table_catalog_builder.add_column(&degree_column_field);
        degree_table_catalog_builder
            .set_value_indices(vec![degree_table_catalog_builder.columns().len() - 1]);

        internal_table_catalog_builder.set_read_prefix_len_hint(join_key_len);
        degree_table_catalog_builder.set_read_prefix_len_hint(join_key_len);
        (
            internal_table_catalog_builder.build(internal_table_dist_keys),
            degree_table_catalog_builder.build(degree_table_dist_keys),
        )
    }
}

#[derive(Debug, Clone)]
pub struct HopWindow {
    pub core: generic::HopWindow<PlanRef>,
}
impl_plan_tree_node_v2_for_stream_unary_node_with_core_delegating!(HopWindow, core, input);

/// [`IndexScan`] is a virtual plan node to represent a stream table scan. It will be converted
/// to chain + merge node (for upstream materialize) + batch table scan when converting to `MView`
/// creation request. Compared with [`TableScan`], it will reorder columns, and the chain node
/// doesn't allow rearrange.
#[derive(Debug, Clone)]
pub struct IndexScan {
    pub core: generic::Scan,
    pub batch_plan_id: PlanNodeId,
}
impl_plan_tree_node_v2_for_stream_leaf_node!(IndexScan);
/// Local simple agg.
///
/// Should only be used for stateless agg, including `sum`, `count` and *append-only* `min`/`max`.
///
/// The output of `LocalSimpleAgg` doesn't have pk columns, so the result can only
/// be used by `GlobalSimpleAgg` with `ManagedValueState`s.
#[derive(Debug, Clone)]
pub struct LocalSimpleAgg {
    pub core: generic::Agg<PlanRef>,
}
impl_plan_tree_node_v2_for_stream_unary_node_with_core_delegating!(LocalSimpleAgg, core, input);

#[derive(Debug, Clone)]
pub struct Materialize {
    /// Child of Materialize plan
    pub input: PlanRef,
    pub table: TableCatalog,
}
impl_plan_tree_node_v2_for_stream_unary_node!(Materialize, input);

#[derive(Debug, Clone)]
pub struct ProjectSet {
    pub core: generic::ProjectSet<PlanRef>,
}
impl_plan_tree_node_v2_for_stream_unary_node_with_core_delegating!(ProjectSet, core, input);

/// `Project` implements [`super::LogicalProject`] to evaluate specified expressions on input
/// rows.
#[derive(Debug, Clone)]
pub struct Project {
    pub core: generic::Project<PlanRef>,
    watermark_derivations: Vec<(usize, usize)>,
}
impl_plan_tree_node_v2_for_stream_unary_node_with_core_delegating!(Project, core, input);

/// [`Sink`] represents a table/connector sink at the very end of the graph.
#[derive(Debug, Clone)]
pub struct Sink {
    pub input: PlanRef,
    pub sink_desc: TableCatalog,
}
impl_plan_tree_node_v2_for_stream_unary_node!(Sink, input);
/// [`Source`] represents a table/connector source at the very beginning of the graph.
#[derive(Debug, Clone)]
pub struct Source {
    pub core: generic::Source,
}
impl_plan_tree_node_v2_for_stream_leaf_node!(Source);

/// `TableScan` is a virtual plan node to represent a stream table scan. It will be converted
/// to chain + merge node (for upstream materialize) + batch table scan when converting to `MView`
/// creation request.
#[derive(Debug, Clone)]
pub struct TableScan {
    pub core: generic::Scan,
    pub batch_plan_id: PlanNodeId,
}
impl_plan_tree_node_v2_for_stream_leaf_node!(TableScan);

/// `TopN` implements [`super::LogicalTopN`] to find the top N elements with a heap
#[derive(Debug, Clone)]
pub struct TopN {
    pub core: generic::TopN<PlanRef>,
}
impl_plan_tree_node_v2_for_stream_unary_node_with_core_delegating!(TopN, core, input);

#[derive(Clone, Debug)]
pub struct PlanBase {
    pub id: PlanNodeId,
    pub ctx: OptimizerContextRef,
    pub schema: Schema,
    pub logical_pk: Vec<usize>,
    pub dist: Distribution,
    pub append_only: bool,
}

impl_node!(
    PlanBase,
    Exchange,
    DynamicFilter,
    DeltaJoin,
    Expand,
    Filter,
    GlobalSimpleAgg,
    GroupTopN,
    HashAgg,
    HashJoin,
    HopWindow,
    IndexScan,
    LocalSimpleAgg,
    Materialize,
    ProjectSet,
    Project,
    Sink,
    Source,
    TableScan,
    TopN
);

use pb_node::NodeBody as ProstNode;
#[allow(dead_code)]
pub fn to_stream_prost_body(
    (base, core): &PlanOwned,
    state: &mut BuildFragmentGraphState,
) -> ProstNode {
    use pb::*;
    match core {
        Node::TableScan(_) => todo!(),
        Node::IndexScan(_) => todo!(),
        // ^ need standalone implementations
        Node::Exchange(_) => ProstNode::Exchange(ExchangeNode {
            strategy: Some(DispatchStrategy {
                r#type: match &base.dist {
                    Distribution::HashShard(_) => DispatcherType::Hash,
                    Distribution::Single => DispatcherType::Simple,
                    Distribution::Broadcast => DispatcherType::Broadcast,
                    _ => panic!("Do not allow Any or AnyShard in serialization process"),
                } as i32,
                column_indices: match &base.dist {
                    Distribution::HashShard(keys) => keys.iter().map(|&num| num as u32).collect(),
                    _ => vec![],
                },
            }),
        }),
        Node::DynamicFilter(me) => {
            use generic::dynamic_filter::*;
            let me = &me.core;
            let condition = me
                .predicate()
                .as_expr_unless_true()
                .map(|x| base.ctx().expr_with_session_timezone(x).to_expr_proto());
            let left_table = infer_left_internal_table_catalog(base, me.left_index)
                .with_id(state.gen_table_id_wrapped());
            let right_table = infer_right_internal_table_catalog(&me.right.0)
                .with_id(state.gen_table_id_wrapped());
            ProstNode::DynamicFilter(DynamicFilterNode {
                left_key: me.left_index as u32,
                condition,
                left_table: Some(left_table.to_internal_table_prost()),
                right_table: Some(right_table.to_internal_table_prost()),
            })
        }
        Node::DeltaJoin(me) => {
            let (_, left_node) = &*me.core.left;
            let (_, right_node) = &*me.core.right;
            fn cast(node: &Node) -> &IndexScan {
                match node {
                    Node::IndexScan(scan) => scan,
                    _ => unreachable!(),
                }
            }
            let left_table = cast(left_node);
            let right_table = cast(right_node);
            let left_table_desc = &*left_table.core.table_desc;
            let right_table_desc = &*right_table.core.table_desc;

            // TODO: add a separate delta join node in proto, or move fragmenter to frontend so that
            // we don't need an intermediate representation.
            ProstNode::DeltaIndexJoin(DeltaIndexJoinNode {
                join_type: me.core.join_type as i32,
                left_key: me
                    .eq_join_predicate
                    .left_eq_indexes()
                    .iter()
                    .map(|v| *v as i32)
                    .collect(),
                right_key: me
                    .eq_join_predicate
                    .right_eq_indexes()
                    .iter()
                    .map(|v| *v as i32)
                    .collect(),
                condition: me
                    .eq_join_predicate
                    .other_cond()
                    .as_expr_unless_true()
                    .map(|x| base.ctx().expr_with_session_timezone(x).to_expr_proto()),
                left_table_id: left_table_desc.table_id.table_id(),
                right_table_id: right_table_desc.table_id.table_id(),
                left_info: Some(ArrangementInfo {
                    arrange_key_orders: left_table_desc.arrange_key_orders_prost(),
                    column_descs: left_table
                        .core
                        .column_descs()
                        .iter()
                        .map(ColumnDesc::to_protobuf)
                        .collect(),
                }),
                right_info: Some(ArrangementInfo {
                    arrange_key_orders: right_table_desc.arrange_key_orders_prost(),
                    column_descs: right_table
                        .core
                        .column_descs()
                        .iter()
                        .map(ColumnDesc::to_protobuf)
                        .collect(),
                }),
                output_indices: me.core.output_indices.iter().map(|&x| x as u32).collect(),
            })
        }
        Node::Expand(me) => {
            use pb::expand_node::Subset;

            let me = &me.core;
            ProstNode::Expand(ExpandNode {
                column_subsets: me
                    .column_subsets
                    .iter()
                    .map(|subset| {
                        let column_indices = subset.iter().map(|&key| key as u32).collect();
                        Subset { column_indices }
                    })
                    .collect(),
            })
        }
        Node::Filter(me) => {
            let me = &me.core;
            ProstNode::Filter(FilterNode {
                search_condition: Some(
                    base.ctx()
                        .expr_with_session_timezone(ExprImpl::from(me.predicate.clone()))
                        .to_expr_proto(),
                ),
            })
        }
        Node::GlobalSimpleAgg(me) => {
            let me = &me.core;
            let result_table = me.infer_result_table(base, None);
            let agg_states = me.infer_stream_agg_state(base, None);

            ProstNode::GlobalSimpleAgg(SimpleAggNode {
                agg_calls: me
                    .agg_calls
                    .iter()
                    .map(|x| PlanAggCall::to_protobuf(x, base.ctx()))
                    .collect(),
                distribution_key: base
                    .dist
                    .dist_column_indices()
                    .iter()
                    .map(|&idx| idx as u32)
                    .collect(),
                is_append_only: me.input.0.append_only,
                agg_call_states: agg_states
                    .into_iter()
                    .map(|s| s.into_prost(state))
                    .collect(),
                result_table: Some(
                    result_table
                        .with_id(state.gen_table_id_wrapped())
                        .to_internal_table_prost(),
                ),
            })
        }
        Node::GroupTopN(me) => {
            let table = me
                .core
                .infer_internal_table_catalog(base, me.vnode_col_idx)
                .with_id(state.gen_table_id_wrapped());
            let group_topn_node = GroupTopNNode {
                limit: me.core.limit,
                offset: me.core.offset,
                with_ties: me.core.with_ties,
                group_key: me.core.group_key.iter().map(|idx| *idx as u32).collect(),
                table: Some(table.to_internal_table_prost()),
                order_by: me.core.order.to_protobuf(),
            };

            ProstNode::GroupTopN(group_topn_node)
        }
        Node::HashAgg(me) => {
            let result_table = me.core.infer_result_table(base, me.vnode_col_idx);
            let agg_states = me.core.infer_stream_agg_state(base, me.vnode_col_idx);

            ProstNode::HashAgg(HashAggNode {
                group_key: me.core.group_key.iter().map(|&idx| idx as u32).collect(),
                agg_calls: me
                    .core
                    .agg_calls
                    .iter()
                    .map(|x| PlanAggCall::to_protobuf(x, base.ctx()))
                    .collect(),

                is_append_only: me.core.input.0.append_only,
                agg_call_states: agg_states
                    .into_iter()
                    .map(|s| s.into_prost(state))
                    .collect(),
                result_table: Some(
                    result_table
                        .with_id(state.gen_table_id_wrapped())
                        .to_internal_table_prost(),
                ),
            })
        }
        Node::HashJoin(me) => {
            let left_key_indices = me.eq_join_predicate.left_eq_indexes();
            let right_key_indices = me.eq_join_predicate.right_eq_indexes();
            let left_key_indices_prost = left_key_indices.iter().map(|&idx| idx as i32).collect();
            let right_key_indices_prost = right_key_indices.iter().map(|&idx| idx as i32).collect();

            let (left_table, left_degree_table) = HashJoin::infer_internal_and_degree_table_catalog(
                &me.core.left.0,
                left_key_indices,
            );
            let (right_table, right_degree_table) =
                HashJoin::infer_internal_and_degree_table_catalog(
                    &me.core.right.0,
                    right_key_indices,
                );

            let (left_table, left_degree_table) = (
                left_table.with_id(state.gen_table_id_wrapped()),
                left_degree_table.with_id(state.gen_table_id_wrapped()),
            );
            let (right_table, right_degree_table) = (
                right_table.with_id(state.gen_table_id_wrapped()),
                right_degree_table.with_id(state.gen_table_id_wrapped()),
            );

            let null_safe_prost = me.eq_join_predicate.null_safes().into_iter().collect();

            ProstNode::HashJoin(HashJoinNode {
                join_type: me.core.join_type as i32,
                left_key: left_key_indices_prost,
                right_key: right_key_indices_prost,
                null_safe: null_safe_prost,
                condition: me
                    .eq_join_predicate
                    .other_cond()
                    .as_expr_unless_true()
                    .map(|x| base.ctx().expr_with_session_timezone(x).to_expr_proto()),
                left_table: Some(left_table.to_internal_table_prost()),
                right_table: Some(right_table.to_internal_table_prost()),
                left_degree_table: Some(left_degree_table.to_internal_table_prost()),
                right_degree_table: Some(right_degree_table.to_internal_table_prost()),
                output_indices: me.core.output_indices.iter().map(|&x| x as u32).collect(),
                is_append_only: me.is_append_only,
            })
        }
        Node::HopWindow(me) => {
            let me = &me.core;
            ProstNode::HopWindow(HopWindowNode {
                time_col: Some(me.time_col.to_proto()),
                window_slide: Some(me.window_slide.into()),
                window_size: Some(me.window_size.into()),
                output_indices: me.output_indices.iter().map(|&x| x as u32).collect(),
            })
        }
        Node::LocalSimpleAgg(me) => {
            let me = &me.core;
            ProstNode::LocalSimpleAgg(SimpleAggNode {
                agg_calls: me
                    .agg_calls
                    .iter()
                    .map(|x| PlanAggCall::to_protobuf(x, base.ctx()))
                    .collect(),
                distribution_key: base
                    .dist
                    .dist_column_indices()
                    .iter()
                    .map(|&idx| idx as u32)
                    .collect(),
                agg_call_states: vec![],
                result_table: None,
                is_append_only: me.input.0.append_only,
            })
        }
        Node::Materialize(me) => {
            ProstNode::Materialize(MaterializeNode {
                // We don't need table id for materialize node in frontend. The id will be generated
                // on meta catalog service.
                table_id: 0,
                column_orders: me.table.pk().iter().map(FieldOrder::to_protobuf).collect(),
                table: Some(me.table.to_internal_table_prost()),
                handle_pk_conflict: false,
            })
        }
        Node::ProjectSet(me) => {
            let me = &me.core;
            let select_list = me
                .select_list
                .iter()
                .map(ExprImpl::to_project_set_select_item_proto)
                .collect();
            ProstNode::ProjectSet(ProjectSetNode { select_list })
        }
<<<<<<< HEAD
        Node::Project(me) => {
            let me = &me.core;
            ProstNode::Project(ProjectNode {
                select_list: me
                    .exprs
                    .iter()
                    .map(|x| {
                        base.ctx()
                            .expr_with_session_timezone(x.clone())
                            .to_expr_proto()
                    })
                    .collect(),
            })
        }
=======
        Node::Project(me) => ProstNode::Project(ProjectNode {
            select_list: me.core.exprs.iter().map(Expr::to_expr_proto).collect(),
            watermark_input_key: me
                .watermark_derivations
                .iter()
                .map(|(x, _)| *x as u32)
                .collect(),
            watermark_output_key: me
                .watermark_derivations
                .iter()
                .map(|(_, y)| *y as u32)
                .collect(),
        }),
>>>>>>> cac383ff
        Node::Sink(me) => ProstNode::Sink(SinkNode {
            table_id: me.sink_desc.id().into(),
            properties: me.sink_desc.properties.inner().clone(),
            fields: me
                .sink_desc
                .columns()
                .iter()
                .map(|c| Field::from(c.column_desc.clone()).to_prost())
                .collect(),
            sink_pk: me.sink_desc.pk().iter().map(|c| c.index as u32).collect(),
        }),
        Node::Source(me) => {
            let me = &me.core.catalog;
            let source_inner = me.as_ref().map(|me| StreamSource {
                source_id: me.id,
                source_name: me.name.clone(),
                state_table: Some(
                    generic::Source::infer_internal_table_catalog(base)
                        .with_id(state.gen_table_id_wrapped())
                        .to_internal_table_prost(),
                ),
                info: Some(me.info.clone()),
                row_id_index: me
                    .row_id_index
                    .map(|index| ColumnIndex { index: index as _ }),
                columns: me.columns.iter().map(|c| c.to_protobuf()).collect(),
                pk_column_ids: me.pk_col_ids.iter().map(Into::into).collect(),
                properties: me.properties.clone(),
            });
            ProstNode::Source(SourceNode { source_inner })
        }
        Node::TopN(me) => {
            let me = &me.core;
            let topn_node = TopNNode {
                limit: me.limit,
                offset: me.offset,
                with_ties: me.with_ties,
                table: Some(
                    me.infer_internal_table_catalog(base, None)
                        .with_id(state.gen_table_id_wrapped())
                        .to_internal_table_prost(),
                ),
                order_by: me.order.to_protobuf(),
            };
            // TODO: support with ties for append only TopN
            // <https://github.com/risingwavelabs/risingwave/issues/5642>
            if me.input.0.append_only && !me.with_ties {
                ProstNode::AppendOnlyTopN(topn_node)
            } else {
                ProstNode::TopN(topn_node)
            }
        }
    }
}<|MERGE_RESOLUTION|>--- conflicted
+++ resolved
@@ -683,24 +683,16 @@
                 .collect();
             ProstNode::ProjectSet(ProjectSetNode { select_list })
         }
-<<<<<<< HEAD
-        Node::Project(me) => {
-            let me = &me.core;
-            ProstNode::Project(ProjectNode {
-                select_list: me
-                    .exprs
-                    .iter()
-                    .map(|x| {
-                        base.ctx()
-                            .expr_with_session_timezone(x.clone())
-                            .to_expr_proto()
-                    })
-                    .collect(),
-            })
-        }
-=======
         Node::Project(me) => ProstNode::Project(ProjectNode {
-            select_list: me.core.exprs.iter().map(Expr::to_expr_proto).collect(),
+            select_list: me
+                .exprs
+                .iter()
+                .map(|x| {
+                    base.ctx()
+                        .expr_with_session_timezone(x.clone())
+                        .to_expr_proto()
+                })
+                .collect(),
             watermark_input_key: me
                 .watermark_derivations
                 .iter()
@@ -712,7 +704,6 @@
                 .map(|(_, y)| *y as u32)
                 .collect(),
         }),
->>>>>>> cac383ff
         Node::Sink(me) => ProstNode::Sink(SinkNode {
             table_id: me.sink_desc.id().into(),
             properties: me.sink_desc.properties.inner().clone(),
