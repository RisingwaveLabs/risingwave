// Copyright 2023 RisingWave Labs
//
// Licensed under the Apache License, Version 2.0 (the "License");
// you may not use this file except in compliance with the License.
// You may obtain a copy of the License at
//
//     http://www.apache.org/licenses/LICENSE-2.0
//
// Unless required by applicable law or agreed to in writing, software
// distributed under the License is distributed on an "AS IS" BASIS,
// WITHOUT WARRANTIES OR CONDITIONS OF ANY KIND, either express or implied.
// See the License for the specific language governing permissions and
// limitations under the License.

use super::generic::GenericPlanRef;
use crate::optimizer::property::Distribution;

/// A subtrait of [`GenericPlanRef`] for stream plans.
///
/// Due to the lack of refactoring, all plan nodes currently implement this trait
/// through [`super::PlanBase`]. One may still use this trait as a bound for
/// expecting a stream plan, in contrast to [`GenericPlanRef`].
pub trait StreamPlanRef: GenericPlanRef {
    fn distribution(&self) -> &Distribution;
    fn append_only(&self) -> bool;
    fn emit_on_window_close(&self) -> bool;
<<<<<<< HEAD
}

impl generic::GenericPlanRef for PlanRef {
    fn schema(&self) -> &Schema {
        &self.0.schema
    }

    fn stream_key(&self) -> Option<&[usize]> {
        self.0.stream_key.as_deref()
    }

    fn ctx(&self) -> OptimizerContextRef {
        self.0.ctx.clone()
    }

    fn functional_dependency(&self) -> &FunctionalDependencySet {
        self.0.functional_dependency()
    }
}

impl generic::GenericPlanRef for PlanBase {
    fn schema(&self) -> &Schema {
        &self.schema
    }

    fn stream_key(&self) -> Option<&[usize]> {
        self.stream_key.as_deref()
    }

    fn ctx(&self) -> OptimizerContextRef {
        self.ctx.clone()
    }

    fn functional_dependency(&self) -> &FunctionalDependencySet {
        todo!()
    }
}

impl StreamPlanRef for PlanBase {
    fn distribution(&self) -> &Distribution {
        &self.dist
    }

    fn append_only(&self) -> bool {
        self.append_only
    }

    fn emit_on_window_close(&self) -> bool {
        self.emit_on_window_close
    }
}

impl StreamPlanRef for PlanRef {
    fn distribution(&self) -> &Distribution {
        &self.0.dist
    }

    fn append_only(&self) -> bool {
        self.0.append_only
    }

    fn emit_on_window_close(&self) -> bool {
        self.0.emit_on_window_close
    }
}

/// Implements [`generic::Join`] with delta join. It requires its two
/// inputs to be indexes.
#[derive(Debug, Clone, PartialEq, Eq, Hash)]
pub struct DeltaJoin {
    pub core: generic::Join<PlanRef>,

    /// The join condition must be equivalent to `logical.on`, but separated into equal and
    /// non-equal parts to facilitate execution later
    pub eq_join_predicate: EqJoinPredicate,
}
impl_plan_tree_node_v2_for_stream_binary_node_with_core_delegating!(DeltaJoin, core, left, right);

#[derive(Debug, Clone, PartialEq, Eq, Hash)]
pub struct DynamicFilter {
    pub core: generic::DynamicFilter<PlanRef>,
}
impl_plan_tree_node_v2_for_stream_binary_node_with_core_delegating!(
    DynamicFilter,
    core,
    left,
    right
);
#[derive(Debug, Clone, PartialEq, Eq, Hash)]
pub struct Exchange {
    pub dist: Distribution,
    pub input: PlanRef,
}
impl_plan_tree_node_v2_for_stream_unary_node!(Exchange, input);

#[derive(Debug, Clone, PartialEq, Eq, Hash)]
pub struct Expand {
    pub core: generic::Expand<PlanRef>,
}
impl_plan_tree_node_v2_for_stream_unary_node_with_core_delegating!(Expand, core, input);

#[derive(Debug, Clone, PartialEq, Eq, Hash)]
pub struct Filter {
    pub core: generic::Filter<PlanRef>,
}
impl_plan_tree_node_v2_for_stream_unary_node_with_core_delegating!(Filter, core, input);

#[derive(Debug, Clone, PartialEq, Eq, Hash)]
pub struct SimpleAgg {
    pub core: generic::Agg<PlanRef>,
    /// The index of `count(*)` in `agg_calls`.
    row_count_idx: usize,
}
impl_plan_tree_node_v2_for_stream_unary_node_with_core_delegating!(SimpleAgg, core, input);

#[derive(Debug, Clone, PartialEq, Eq, Hash)]
pub struct GroupTopN {
    pub core: generic::TopN<PlanRef>,
    /// an optional column index which is the vnode of each row computed by the input's consistent
    /// hash distribution
    pub vnode_col_idx: Option<usize>,
}
impl_plan_tree_node_v2_for_stream_unary_node_with_core_delegating!(GroupTopN, core, input);

#[derive(Debug, Clone, PartialEq, Eq, Hash)]
pub struct HashAgg {
    pub core: generic::Agg<PlanRef>,
    /// An optional column index which is the vnode of each row computed by the input's consistent
    /// hash distribution.
    vnode_col_idx: Option<usize>,
    /// The index of `count(*)` in `agg_calls`.
    row_count_idx: usize,
    /// Whether to emit output only when the window is closed by watermark.
    emit_on_window_close: bool,
    /// The watermark column that Emit-On-Window-Close behavior is based on.
    window_col_idx: Option<usize>,
}
impl_plan_tree_node_v2_for_stream_unary_node_with_core_delegating!(HashAgg, core, input);

/// Implements [`generic::Join`] with hash table. It builds a hash table
/// from inner (right-side) relation and probes with data from outer (left-side) relation to
/// get output rows.
#[derive(Debug, Clone, PartialEq, Eq, Hash)]
pub struct HashJoin {
    pub core: generic::Join<PlanRef>,

    /// The join condition must be equivalent to `logical.on`, but separated into equal and
    /// non-equal parts to facilitate execution later
    pub eq_join_predicate: EqJoinPredicate,

    /// Whether can optimize for append-only stream.
    /// It is true if input of both side is append-only
    pub is_append_only: bool,
}
impl_plan_tree_node_v2_for_stream_binary_node_with_core_delegating!(HashJoin, core, left, right);

impl HashJoin {
    /// Return hash join internal table catalog and degree table catalog.
    pub fn infer_internal_and_degree_table_catalog(
        input: &impl StreamPlanRef,
        join_key_indices: Vec<usize>,
        dk_indices_in_jk: Vec<usize>,
    ) -> (TableCatalog, TableCatalog, Vec<usize>) {
        let schema = input.schema();

        let internal_table_dist_keys = dk_indices_in_jk
            .iter()
            .map(|idx| join_key_indices[*idx])
            .collect_vec();

        let degree_table_dist_keys = dk_indices_in_jk.clone();

        // The pk of hash join internal and degree table should be join_key + input_pk.
        let join_key_len = join_key_indices.len();
        let mut pk_indices = join_key_indices;

        // dedup the pk in dist key..
        let mut deduped_input_pk_indices = vec![];
        for input_pk_idx in input.stream_key().unwrap() {
            if !pk_indices.contains(input_pk_idx)
                && !deduped_input_pk_indices.contains(input_pk_idx)
            {
                deduped_input_pk_indices.push(*input_pk_idx);
            }
        }

        pk_indices.extend(deduped_input_pk_indices.clone());

        // Build internal table
        let mut internal_table_catalog_builder =
            TableCatalogBuilder::new(input.ctx().with_options().internal_table_subset());
        let internal_columns_fields = schema.fields().to_vec();

        internal_columns_fields.iter().for_each(|field| {
            internal_table_catalog_builder.add_column(field);
        });
        pk_indices.iter().for_each(|idx| {
            internal_table_catalog_builder.add_order_column(*idx, OrderType::ascending())
        });

        // Build degree table.
        let mut degree_table_catalog_builder =
            TableCatalogBuilder::new(input.ctx().with_options().internal_table_subset());

        let degree_column_field = Field::with_name(DataType::Int64, "_degree");

        pk_indices.iter().enumerate().for_each(|(order_idx, idx)| {
            degree_table_catalog_builder.add_column(&internal_columns_fields[*idx]);
            degree_table_catalog_builder.add_order_column(order_idx, OrderType::ascending());
        });
        degree_table_catalog_builder.add_column(&degree_column_field);
        degree_table_catalog_builder
            .set_value_indices(vec![degree_table_catalog_builder.columns().len() - 1]);

        internal_table_catalog_builder.set_dist_key_in_pk(dk_indices_in_jk.clone());
        degree_table_catalog_builder.set_dist_key_in_pk(dk_indices_in_jk);

        (
            internal_table_catalog_builder.build(internal_table_dist_keys, join_key_len),
            degree_table_catalog_builder.build(degree_table_dist_keys, join_key_len),
            deduped_input_pk_indices,
        )
    }
}

#[derive(Debug, Clone, PartialEq, Eq, Hash)]
pub struct HopWindow {
    pub core: generic::HopWindow<PlanRef>,
    window_start_exprs: Vec<ExprImpl>,
    window_end_exprs: Vec<ExprImpl>,
}
impl_plan_tree_node_v2_for_stream_unary_node_with_core_delegating!(HopWindow, core, input);

/// [`IndexScan`] is a virtual plan node to represent a stream table scan. It will be converted
/// to chain + merge node (for upstream materialize) + batch table scan when converting to `MView`
/// creation request. Compared with [`TableScan`], it will reorder columns, and the chain node
/// doesn't allow rearrange.
#[derive(Debug, Clone, PartialEq, Eq, Hash)]
pub struct IndexScan {
    pub core: generic::Scan,
    pub batch_plan_id: PlanNodeId,
}
impl_plan_tree_node_v2_for_stream_leaf_node!(IndexScan);

/// Stateless simple agg.
///
/// Should only be used for stateless agg, including `sum`, `count` and *append-only* `min`/`max`.
///
/// The output of `StatelessSimpleAgg` doesn't have pk columns, so the result can only be used by
/// `SimpleAgg` with `ManagedValueState`s.
#[derive(Debug, Clone, PartialEq, Eq, Hash)]
pub struct StatelessSimpleAgg {
    pub core: generic::Agg<PlanRef>,
}
impl_plan_tree_node_v2_for_stream_unary_node_with_core_delegating!(StatelessSimpleAgg, core, input);

#[derive(Debug, Clone, PartialEq, Eq, Hash)]
pub struct Materialize {
    /// Child of Materialize plan
    pub input: PlanRef,
    pub table: TableCatalog,
}
impl_plan_tree_node_v2_for_stream_unary_node!(Materialize, input);

#[derive(Debug, Clone, PartialEq, Eq, Hash)]
pub struct ProjectSet {
    pub core: generic::ProjectSet<PlanRef>,
}
impl_plan_tree_node_v2_for_stream_unary_node_with_core_delegating!(ProjectSet, core, input);

/// `Project` implements [`super::LogicalProject`] to evaluate specified expressions on input
/// rows.
#[derive(Debug, Clone, PartialEq, Eq, Hash)]
pub struct Project {
    pub core: generic::Project<PlanRef>,
    watermark_derivations: Vec<(usize, usize)>,
    merge_chunk: bool,
    nondecreasing_exprs: Vec<usize>,
}
impl_plan_tree_node_v2_for_stream_unary_node_with_core_delegating!(Project, core, input);

/// [`Sink`] represents a table/connector sink at the very end of the graph.
#[derive(Debug, Clone, PartialEq, Eq, Hash)]
pub struct Sink {
    pub input: PlanRef,
    pub sink_desc: SinkDesc,
}
impl_plan_tree_node_v2_for_stream_unary_node!(Sink, input);
/// [`Source`] represents a table/connector source at the very beginning of the graph.
#[derive(Debug, Clone, PartialEq, Eq, Hash)]
pub struct Source {
    pub core: generic::Source,
}
impl_plan_tree_node_v2_for_stream_leaf_node!(Source);

/// `TableScan` is a virtual plan node to represent a stream table scan. It will be converted
/// to chain + merge node (for upstream materialize) + batch table scan when converting to `MView`
/// creation request.
#[derive(Debug, Clone, PartialEq, Eq, Hash)]
pub struct TableScan {
    pub core: generic::Scan,
    pub batch_plan_id: PlanNodeId,
}
impl_plan_tree_node_v2_for_stream_leaf_node!(TableScan);

/// `TopN` implements [`super::LogicalTopN`] to find the top N elements with a heap
#[derive(Debug, Clone, PartialEq, Eq, Hash)]
pub struct TopN {
    pub core: generic::TopN<PlanRef>,
}
impl_plan_tree_node_v2_for_stream_unary_node_with_core_delegating!(TopN, core, input);

#[derive(Clone, Debug, Educe)]
#[educe(PartialEq, Eq, Hash)]
pub struct PlanBase {
    #[educe(PartialEq(ignore))]
    #[educe(Hash(ignore))]
    pub id: PlanNodeId,
    #[educe(PartialEq(ignore))]
    #[educe(Hash(ignore))]
    pub ctx: OptimizerContextRef,
    pub schema: Schema,
    pub stream_key: Option<Vec<usize>>,
    #[educe(PartialEq(ignore))]
    #[educe(Hash(ignore))]
    pub dist: Distribution,
    pub append_only: bool,
    pub emit_on_window_close: bool,
}

impl_node!(
    PlanBase,
    Exchange,
    DynamicFilter,
    DeltaJoin,
    Expand,
    Filter,
    SimpleAgg,
    GroupTopN,
    HashAgg,
    HashJoin,
    HopWindow,
    IndexScan,
    StatelessSimpleAgg,
    Materialize,
    ProjectSet,
    Project,
    Sink,
    Source,
    TableScan,
    TopN
);

use pb_node::PbNodeBody;
#[allow(dead_code)]
pub fn to_stream_prost_body(
    (base, core): &PlanOwned,
    state: &mut BuildFragmentGraphState,
) -> PbNodeBody {
    use pb::*;
    match core {
        Node::TableScan(_) => todo!(),
        Node::IndexScan(_) => todo!(),
        // ^ need standalone implementations
        Node::Exchange(_) => PbNodeBody::Exchange(ExchangeNode {
            // TODO: check this part
            strategy: Some(DispatchStrategy {
                r#type: match &base.dist {
                    Distribution::HashShard(_) => DispatcherType::Hash,
                    Distribution::Single => DispatcherType::Simple,
                    Distribution::Broadcast => DispatcherType::Broadcast,
                    _ => panic!("Do not allow Any or AnyShard in serialization process"),
                } as i32,
                dist_key_indices: match &base.dist {
                    Distribution::HashShard(keys) => keys.iter().map(|&num| num as u32).collect(),
                    _ => vec![],
                },
                output_indices: (0..base.schema().len() as u32).collect(),
                downstream_table_name: None,
            }),
        }),
        Node::DynamicFilter(me) => {
            use generic::dynamic_filter::*;
            let me = &me.core;
            let condition = me
                .predicate()
                .as_expr_unless_true()
                .map(|x| x.to_expr_proto());
            let left_table = infer_left_internal_table_catalog(base, me.left_index())
                .with_id(state.gen_table_id_wrapped());
            let right_table = infer_right_internal_table_catalog(&me.right().0)
                .with_id(state.gen_table_id_wrapped());
            PbNodeBody::DynamicFilter(DynamicFilterNode {
                left_key: me.left_index() as u32,
                condition,
                left_table: Some(left_table.to_internal_table_prost()),
                right_table: Some(right_table.to_internal_table_prost()),
            })
        }
        Node::DeltaJoin(me) => {
            let (_, left_node) = &*me.core.left;
            let (_, right_node) = &*me.core.right;
            fn cast(node: &Node) -> &IndexScan {
                match node {
                    Node::IndexScan(scan) => scan,
                    _ => unreachable!(),
                }
            }
            let left_table = cast(left_node);
            let right_table = cast(right_node);
            let left_table_desc = &*left_table.core.table_desc;
            let right_table_desc = &*right_table.core.table_desc;

            // TODO: add a separate delta join node in proto, or move fragmenter to frontend so that
            // we don't need an intermediate representation.
            PbNodeBody::DeltaIndexJoin(DeltaIndexJoinNode {
                join_type: me.core.join_type as i32,
                left_key: me
                    .eq_join_predicate
                    .left_eq_indexes()
                    .iter()
                    .map(|v| *v as i32)
                    .collect(),
                right_key: me
                    .eq_join_predicate
                    .right_eq_indexes()
                    .iter()
                    .map(|v| *v as i32)
                    .collect(),
                condition: me
                    .eq_join_predicate
                    .other_cond()
                    .as_expr_unless_true()
                    .map(|x| x.to_expr_proto()),
                left_table_id: left_table_desc.table_id.table_id(),
                right_table_id: right_table_desc.table_id.table_id(),
                left_info: Some(ArrangementInfo {
                    arrange_key_orders: left_table_desc.arrange_key_orders_protobuf(),
                    column_descs: left_table
                        .core
                        .column_descs()
                        .iter()
                        .map(ColumnDesc::to_protobuf)
                        .collect(),
                    table_desc: Some(left_table_desc.to_protobuf()),
                }),
                right_info: Some(ArrangementInfo {
                    arrange_key_orders: right_table_desc.arrange_key_orders_protobuf(),
                    column_descs: right_table
                        .core
                        .column_descs()
                        .iter()
                        .map(ColumnDesc::to_protobuf)
                        .collect(),
                    table_desc: Some(right_table_desc.to_protobuf()),
                }),
                output_indices: me.core.output_indices.iter().map(|&x| x as u32).collect(),
            })
        }
        Node::Expand(me) => {
            use pb::expand_node::Subset;

            let me = &me.core;
            PbNodeBody::Expand(ExpandNode {
                column_subsets: me
                    .column_subsets
                    .iter()
                    .map(|subset| {
                        let column_indices = subset.iter().map(|&key| key as u32).collect();
                        Subset { column_indices }
                    })
                    .collect(),
            })
        }
        Node::Filter(me) => {
            let me = &me.core;
            PbNodeBody::Filter(FilterNode {
                search_condition: Some(ExprImpl::from(me.predicate.clone()).to_expr_proto()),
            })
        }
        Node::SimpleAgg(me) => {
            let intermediate_state_table = me.core.infer_intermediate_state_table(base, None, None);
            let agg_states = me.core.infer_stream_agg_state(base, None, None);
            let distinct_dedup_tables = me.core.infer_distinct_dedup_tables(base, None, None);

            PbNodeBody::SimpleAgg(SimpleAggNode {
                agg_calls: me
                    .core
                    .agg_calls
                    .iter()
                    .map(PlanAggCall::to_protobuf)
                    .collect(),
                row_count_index: me.row_count_idx as u32,
                distribution_key: base
                    .dist
                    .dist_column_indices()
                    .iter()
                    .map(|&idx| idx as u32)
                    .collect(),
                is_append_only: me.core.input.0.append_only,
                agg_call_states: agg_states
                    .into_iter()
                    .map(|s| s.into_prost(state))
                    .collect(),
                intermediate_state_table: Some(
                    intermediate_state_table
                        .with_id(state.gen_table_id_wrapped())
                        .to_internal_table_prost(),
                ),
                distinct_dedup_tables: distinct_dedup_tables
                    .into_iter()
                    .map(|(key_idx, table)| (key_idx as u32, table.to_internal_table_prost()))
                    .collect(),
            })
        }
        Node::GroupTopN(me) => {
            let input = &me.core.input.0;
            let table = me
                .core
                .infer_internal_table_catalog(
                    input.schema(),
                    input.ctx(),
                    input.stream_key().unwrap(),
                    me.vnode_col_idx,
                )
                .with_id(state.gen_table_id_wrapped());
            let group_topn_node = GroupTopNNode {
                limit: me.core.limit_attr.limit(),
                offset: me.core.offset,
                with_ties: me.core.limit_attr.with_ties(),
                group_key: me.core.group_key.iter().map(|idx| *idx as u32).collect(),
                table: Some(table.to_internal_table_prost()),
                order_by: me.core.order.to_protobuf(),
            };

            PbNodeBody::GroupTopN(group_topn_node)
        }
        Node::HashAgg(me) => {
            let intermediate_state_table =
                me.core
                    .infer_intermediate_state_table(base, me.vnode_col_idx, me.window_col_idx);
            let agg_states =
                me.core
                    .infer_stream_agg_state(base, me.vnode_col_idx, me.window_col_idx);
            let distinct_dedup_tables =
                me.core
                    .infer_distinct_dedup_tables(base, me.vnode_col_idx, me.window_col_idx);

            PbNodeBody::HashAgg(HashAggNode {
                group_key: me.core.group_key.indices().map(|idx| idx as u32).collect(),
                agg_calls: me
                    .core
                    .agg_calls
                    .iter()
                    .map(PlanAggCall::to_protobuf)
                    .collect(),
                row_count_index: me.row_count_idx as u32,
                is_append_only: me.core.input.0.append_only,
                agg_call_states: agg_states
                    .into_iter()
                    .map(|s| s.into_prost(state))
                    .collect(),
                intermediate_state_table: Some(
                    intermediate_state_table
                        .with_id(state.gen_table_id_wrapped())
                        .to_internal_table_prost(),
                ),
                distinct_dedup_tables: distinct_dedup_tables
                    .into_iter()
                    .map(|(key_idx, table)| (key_idx as u32, table.to_internal_table_prost()))
                    .collect(),
                emit_on_window_close: me.emit_on_window_close(),
            })
        }
        Node::HashJoin(_) => {
            unreachable!();
        }
        Node::HopWindow(me) => {
            let window_start_exprs = me
                .window_start_exprs
                .clone()
                .iter()
                .map(|x| x.to_expr_proto())
                .collect();
            let window_end_exprs = me
                .window_end_exprs
                .clone()
                .iter()
                .map(|x| x.to_expr_proto())
                .collect();
            let me = &me.core;
            PbNodeBody::HopWindow(HopWindowNode {
                time_col: me.time_col.index() as _,
                window_slide: Some(me.window_slide.into()),
                window_size: Some(me.window_size.into()),
                output_indices: me.output_indices.iter().map(|&x| x as u32).collect(),
                window_start_exprs,
                window_end_exprs,
            })
        }
        Node::StatelessSimpleAgg(me) => {
            let me = &me.core;
            PbNodeBody::StatelessSimpleAgg(SimpleAggNode {
                agg_calls: me.agg_calls.iter().map(PlanAggCall::to_protobuf).collect(),
                row_count_index: u32::MAX, // this is not used
                distribution_key: base
                    .dist
                    .dist_column_indices()
                    .iter()
                    .map(|&idx| idx as u32)
                    .collect(),
                agg_call_states: vec![],
                intermediate_state_table: None,
                is_append_only: me.input.0.append_only,
                distinct_dedup_tables: Default::default(),
            })
        }
        Node::Materialize(me) => {
            PbNodeBody::Materialize(MaterializeNode {
                // We don't need table id for materialize node in frontend. The id will be generated
                // on meta catalog service.
                table_id: 0,
                column_orders: me.table.pk().iter().map(ColumnOrder::to_protobuf).collect(),
                table: Some(me.table.to_internal_table_prost()),
            })
        }
        Node::ProjectSet(_) => {
            unreachable!()
        }
        Node::Project(me) => PbNodeBody::Project(ProjectNode {
            select_list: me.core.exprs.iter().map(|x| x.to_expr_proto()).collect(),
            watermark_input_cols: me
                .watermark_derivations
                .iter()
                .map(|(x, _)| *x as u32)
                .collect(),
            watermark_output_cols: me
                .watermark_derivations
                .iter()
                .map(|(_, y)| *y as u32)
                .collect(),
            nondecreasing_exprs: me.nondecreasing_exprs.iter().map(|i| *i as u32).collect(),
        }),
        Node::Sink(me) => PbNodeBody::Sink(SinkNode {
            sink_desc: Some(me.sink_desc.to_proto()),
            table: None, // TODO: Refactor sink to have a generic core.
            log_store_type: SinkLogStoreType::InMemoryLogStore as i32,
        }),
        Node::Source(me) => {
            // TODO(kwannoel): Is branch used, seems to be a duplicate of stream_source?
            let rate_limit = me.ctx().session_ctx().config().get_streaming_rate_limit();
            let me = &me.core.catalog;
            let source_inner = me.as_ref().map(|me| StreamSource {
                source_id: me.id,
                source_name: me.name.clone(),
                state_table: Some(
                    generic::Source::infer_internal_table_catalog()
                        .with_id(state.gen_table_id_wrapped())
                        .to_internal_table_prost(),
                ),
                info: Some(me.info.clone()),
                row_id_index: me.row_id_index.map(|index| index as _),
                columns: me.columns.iter().map(|c| c.to_protobuf()).collect(),
                properties: me.properties.clone().into_iter().collect(),
                rate_limit,
            });
            PbNodeBody::Source(SourceNode { source_inner })
        }
        Node::TopN(me) => {
            let input = &me.core.input.0;
            let me = &me.core;
            let topn_node = TopNNode {
                limit: me.limit_attr.limit(),
                offset: me.offset,
                with_ties: me.limit_attr.with_ties(),
                table: Some(
                    me.infer_internal_table_catalog(
                        input.schema(),
                        input.ctx(),
                        input
                            .stream_key()
                            .expect("should always have a stream key in the stream plan but not"),
                        None,
                    )
                    .with_id(state.gen_table_id_wrapped())
                    .to_internal_table_prost(),
                ),
                order_by: me.order.to_protobuf(),
            };
            if me.input.0.append_only {
                PbNodeBody::AppendOnlyTopN(topn_node)
            } else {
                PbNodeBody::TopN(topn_node)
            }
        }
    }
=======
>>>>>>> 19643adf
}<|MERGE_RESOLUTION|>--- conflicted
+++ resolved
@@ -24,703 +24,4 @@
     fn distribution(&self) -> &Distribution;
     fn append_only(&self) -> bool;
     fn emit_on_window_close(&self) -> bool;
-<<<<<<< HEAD
-}
-
-impl generic::GenericPlanRef for PlanRef {
-    fn schema(&self) -> &Schema {
-        &self.0.schema
-    }
-
-    fn stream_key(&self) -> Option<&[usize]> {
-        self.0.stream_key.as_deref()
-    }
-
-    fn ctx(&self) -> OptimizerContextRef {
-        self.0.ctx.clone()
-    }
-
-    fn functional_dependency(&self) -> &FunctionalDependencySet {
-        self.0.functional_dependency()
-    }
-}
-
-impl generic::GenericPlanRef for PlanBase {
-    fn schema(&self) -> &Schema {
-        &self.schema
-    }
-
-    fn stream_key(&self) -> Option<&[usize]> {
-        self.stream_key.as_deref()
-    }
-
-    fn ctx(&self) -> OptimizerContextRef {
-        self.ctx.clone()
-    }
-
-    fn functional_dependency(&self) -> &FunctionalDependencySet {
-        todo!()
-    }
-}
-
-impl StreamPlanRef for PlanBase {
-    fn distribution(&self) -> &Distribution {
-        &self.dist
-    }
-
-    fn append_only(&self) -> bool {
-        self.append_only
-    }
-
-    fn emit_on_window_close(&self) -> bool {
-        self.emit_on_window_close
-    }
-}
-
-impl StreamPlanRef for PlanRef {
-    fn distribution(&self) -> &Distribution {
-        &self.0.dist
-    }
-
-    fn append_only(&self) -> bool {
-        self.0.append_only
-    }
-
-    fn emit_on_window_close(&self) -> bool {
-        self.0.emit_on_window_close
-    }
-}
-
-/// Implements [`generic::Join`] with delta join. It requires its two
-/// inputs to be indexes.
-#[derive(Debug, Clone, PartialEq, Eq, Hash)]
-pub struct DeltaJoin {
-    pub core: generic::Join<PlanRef>,
-
-    /// The join condition must be equivalent to `logical.on`, but separated into equal and
-    /// non-equal parts to facilitate execution later
-    pub eq_join_predicate: EqJoinPredicate,
-}
-impl_plan_tree_node_v2_for_stream_binary_node_with_core_delegating!(DeltaJoin, core, left, right);
-
-#[derive(Debug, Clone, PartialEq, Eq, Hash)]
-pub struct DynamicFilter {
-    pub core: generic::DynamicFilter<PlanRef>,
-}
-impl_plan_tree_node_v2_for_stream_binary_node_with_core_delegating!(
-    DynamicFilter,
-    core,
-    left,
-    right
-);
-#[derive(Debug, Clone, PartialEq, Eq, Hash)]
-pub struct Exchange {
-    pub dist: Distribution,
-    pub input: PlanRef,
-}
-impl_plan_tree_node_v2_for_stream_unary_node!(Exchange, input);
-
-#[derive(Debug, Clone, PartialEq, Eq, Hash)]
-pub struct Expand {
-    pub core: generic::Expand<PlanRef>,
-}
-impl_plan_tree_node_v2_for_stream_unary_node_with_core_delegating!(Expand, core, input);
-
-#[derive(Debug, Clone, PartialEq, Eq, Hash)]
-pub struct Filter {
-    pub core: generic::Filter<PlanRef>,
-}
-impl_plan_tree_node_v2_for_stream_unary_node_with_core_delegating!(Filter, core, input);
-
-#[derive(Debug, Clone, PartialEq, Eq, Hash)]
-pub struct SimpleAgg {
-    pub core: generic::Agg<PlanRef>,
-    /// The index of `count(*)` in `agg_calls`.
-    row_count_idx: usize,
-}
-impl_plan_tree_node_v2_for_stream_unary_node_with_core_delegating!(SimpleAgg, core, input);
-
-#[derive(Debug, Clone, PartialEq, Eq, Hash)]
-pub struct GroupTopN {
-    pub core: generic::TopN<PlanRef>,
-    /// an optional column index which is the vnode of each row computed by the input's consistent
-    /// hash distribution
-    pub vnode_col_idx: Option<usize>,
-}
-impl_plan_tree_node_v2_for_stream_unary_node_with_core_delegating!(GroupTopN, core, input);
-
-#[derive(Debug, Clone, PartialEq, Eq, Hash)]
-pub struct HashAgg {
-    pub core: generic::Agg<PlanRef>,
-    /// An optional column index which is the vnode of each row computed by the input's consistent
-    /// hash distribution.
-    vnode_col_idx: Option<usize>,
-    /// The index of `count(*)` in `agg_calls`.
-    row_count_idx: usize,
-    /// Whether to emit output only when the window is closed by watermark.
-    emit_on_window_close: bool,
-    /// The watermark column that Emit-On-Window-Close behavior is based on.
-    window_col_idx: Option<usize>,
-}
-impl_plan_tree_node_v2_for_stream_unary_node_with_core_delegating!(HashAgg, core, input);
-
-/// Implements [`generic::Join`] with hash table. It builds a hash table
-/// from inner (right-side) relation and probes with data from outer (left-side) relation to
-/// get output rows.
-#[derive(Debug, Clone, PartialEq, Eq, Hash)]
-pub struct HashJoin {
-    pub core: generic::Join<PlanRef>,
-
-    /// The join condition must be equivalent to `logical.on`, but separated into equal and
-    /// non-equal parts to facilitate execution later
-    pub eq_join_predicate: EqJoinPredicate,
-
-    /// Whether can optimize for append-only stream.
-    /// It is true if input of both side is append-only
-    pub is_append_only: bool,
-}
-impl_plan_tree_node_v2_for_stream_binary_node_with_core_delegating!(HashJoin, core, left, right);
-
-impl HashJoin {
-    /// Return hash join internal table catalog and degree table catalog.
-    pub fn infer_internal_and_degree_table_catalog(
-        input: &impl StreamPlanRef,
-        join_key_indices: Vec<usize>,
-        dk_indices_in_jk: Vec<usize>,
-    ) -> (TableCatalog, TableCatalog, Vec<usize>) {
-        let schema = input.schema();
-
-        let internal_table_dist_keys = dk_indices_in_jk
-            .iter()
-            .map(|idx| join_key_indices[*idx])
-            .collect_vec();
-
-        let degree_table_dist_keys = dk_indices_in_jk.clone();
-
-        // The pk of hash join internal and degree table should be join_key + input_pk.
-        let join_key_len = join_key_indices.len();
-        let mut pk_indices = join_key_indices;
-
-        // dedup the pk in dist key..
-        let mut deduped_input_pk_indices = vec![];
-        for input_pk_idx in input.stream_key().unwrap() {
-            if !pk_indices.contains(input_pk_idx)
-                && !deduped_input_pk_indices.contains(input_pk_idx)
-            {
-                deduped_input_pk_indices.push(*input_pk_idx);
-            }
-        }
-
-        pk_indices.extend(deduped_input_pk_indices.clone());
-
-        // Build internal table
-        let mut internal_table_catalog_builder =
-            TableCatalogBuilder::new(input.ctx().with_options().internal_table_subset());
-        let internal_columns_fields = schema.fields().to_vec();
-
-        internal_columns_fields.iter().for_each(|field| {
-            internal_table_catalog_builder.add_column(field);
-        });
-        pk_indices.iter().for_each(|idx| {
-            internal_table_catalog_builder.add_order_column(*idx, OrderType::ascending())
-        });
-
-        // Build degree table.
-        let mut degree_table_catalog_builder =
-            TableCatalogBuilder::new(input.ctx().with_options().internal_table_subset());
-
-        let degree_column_field = Field::with_name(DataType::Int64, "_degree");
-
-        pk_indices.iter().enumerate().for_each(|(order_idx, idx)| {
-            degree_table_catalog_builder.add_column(&internal_columns_fields[*idx]);
-            degree_table_catalog_builder.add_order_column(order_idx, OrderType::ascending());
-        });
-        degree_table_catalog_builder.add_column(&degree_column_field);
-        degree_table_catalog_builder
-            .set_value_indices(vec![degree_table_catalog_builder.columns().len() - 1]);
-
-        internal_table_catalog_builder.set_dist_key_in_pk(dk_indices_in_jk.clone());
-        degree_table_catalog_builder.set_dist_key_in_pk(dk_indices_in_jk);
-
-        (
-            internal_table_catalog_builder.build(internal_table_dist_keys, join_key_len),
-            degree_table_catalog_builder.build(degree_table_dist_keys, join_key_len),
-            deduped_input_pk_indices,
-        )
-    }
-}
-
-#[derive(Debug, Clone, PartialEq, Eq, Hash)]
-pub struct HopWindow {
-    pub core: generic::HopWindow<PlanRef>,
-    window_start_exprs: Vec<ExprImpl>,
-    window_end_exprs: Vec<ExprImpl>,
-}
-impl_plan_tree_node_v2_for_stream_unary_node_with_core_delegating!(HopWindow, core, input);
-
-/// [`IndexScan`] is a virtual plan node to represent a stream table scan. It will be converted
-/// to chain + merge node (for upstream materialize) + batch table scan when converting to `MView`
-/// creation request. Compared with [`TableScan`], it will reorder columns, and the chain node
-/// doesn't allow rearrange.
-#[derive(Debug, Clone, PartialEq, Eq, Hash)]
-pub struct IndexScan {
-    pub core: generic::Scan,
-    pub batch_plan_id: PlanNodeId,
-}
-impl_plan_tree_node_v2_for_stream_leaf_node!(IndexScan);
-
-/// Stateless simple agg.
-///
-/// Should only be used for stateless agg, including `sum`, `count` and *append-only* `min`/`max`.
-///
-/// The output of `StatelessSimpleAgg` doesn't have pk columns, so the result can only be used by
-/// `SimpleAgg` with `ManagedValueState`s.
-#[derive(Debug, Clone, PartialEq, Eq, Hash)]
-pub struct StatelessSimpleAgg {
-    pub core: generic::Agg<PlanRef>,
-}
-impl_plan_tree_node_v2_for_stream_unary_node_with_core_delegating!(StatelessSimpleAgg, core, input);
-
-#[derive(Debug, Clone, PartialEq, Eq, Hash)]
-pub struct Materialize {
-    /// Child of Materialize plan
-    pub input: PlanRef,
-    pub table: TableCatalog,
-}
-impl_plan_tree_node_v2_for_stream_unary_node!(Materialize, input);
-
-#[derive(Debug, Clone, PartialEq, Eq, Hash)]
-pub struct ProjectSet {
-    pub core: generic::ProjectSet<PlanRef>,
-}
-impl_plan_tree_node_v2_for_stream_unary_node_with_core_delegating!(ProjectSet, core, input);
-
-/// `Project` implements [`super::LogicalProject`] to evaluate specified expressions on input
-/// rows.
-#[derive(Debug, Clone, PartialEq, Eq, Hash)]
-pub struct Project {
-    pub core: generic::Project<PlanRef>,
-    watermark_derivations: Vec<(usize, usize)>,
-    merge_chunk: bool,
-    nondecreasing_exprs: Vec<usize>,
-}
-impl_plan_tree_node_v2_for_stream_unary_node_with_core_delegating!(Project, core, input);
-
-/// [`Sink`] represents a table/connector sink at the very end of the graph.
-#[derive(Debug, Clone, PartialEq, Eq, Hash)]
-pub struct Sink {
-    pub input: PlanRef,
-    pub sink_desc: SinkDesc,
-}
-impl_plan_tree_node_v2_for_stream_unary_node!(Sink, input);
-/// [`Source`] represents a table/connector source at the very beginning of the graph.
-#[derive(Debug, Clone, PartialEq, Eq, Hash)]
-pub struct Source {
-    pub core: generic::Source,
-}
-impl_plan_tree_node_v2_for_stream_leaf_node!(Source);
-
-/// `TableScan` is a virtual plan node to represent a stream table scan. It will be converted
-/// to chain + merge node (for upstream materialize) + batch table scan when converting to `MView`
-/// creation request.
-#[derive(Debug, Clone, PartialEq, Eq, Hash)]
-pub struct TableScan {
-    pub core: generic::Scan,
-    pub batch_plan_id: PlanNodeId,
-}
-impl_plan_tree_node_v2_for_stream_leaf_node!(TableScan);
-
-/// `TopN` implements [`super::LogicalTopN`] to find the top N elements with a heap
-#[derive(Debug, Clone, PartialEq, Eq, Hash)]
-pub struct TopN {
-    pub core: generic::TopN<PlanRef>,
-}
-impl_plan_tree_node_v2_for_stream_unary_node_with_core_delegating!(TopN, core, input);
-
-#[derive(Clone, Debug, Educe)]
-#[educe(PartialEq, Eq, Hash)]
-pub struct PlanBase {
-    #[educe(PartialEq(ignore))]
-    #[educe(Hash(ignore))]
-    pub id: PlanNodeId,
-    #[educe(PartialEq(ignore))]
-    #[educe(Hash(ignore))]
-    pub ctx: OptimizerContextRef,
-    pub schema: Schema,
-    pub stream_key: Option<Vec<usize>>,
-    #[educe(PartialEq(ignore))]
-    #[educe(Hash(ignore))]
-    pub dist: Distribution,
-    pub append_only: bool,
-    pub emit_on_window_close: bool,
-}
-
-impl_node!(
-    PlanBase,
-    Exchange,
-    DynamicFilter,
-    DeltaJoin,
-    Expand,
-    Filter,
-    SimpleAgg,
-    GroupTopN,
-    HashAgg,
-    HashJoin,
-    HopWindow,
-    IndexScan,
-    StatelessSimpleAgg,
-    Materialize,
-    ProjectSet,
-    Project,
-    Sink,
-    Source,
-    TableScan,
-    TopN
-);
-
-use pb_node::PbNodeBody;
-#[allow(dead_code)]
-pub fn to_stream_prost_body(
-    (base, core): &PlanOwned,
-    state: &mut BuildFragmentGraphState,
-) -> PbNodeBody {
-    use pb::*;
-    match core {
-        Node::TableScan(_) => todo!(),
-        Node::IndexScan(_) => todo!(),
-        // ^ need standalone implementations
-        Node::Exchange(_) => PbNodeBody::Exchange(ExchangeNode {
-            // TODO: check this part
-            strategy: Some(DispatchStrategy {
-                r#type: match &base.dist {
-                    Distribution::HashShard(_) => DispatcherType::Hash,
-                    Distribution::Single => DispatcherType::Simple,
-                    Distribution::Broadcast => DispatcherType::Broadcast,
-                    _ => panic!("Do not allow Any or AnyShard in serialization process"),
-                } as i32,
-                dist_key_indices: match &base.dist {
-                    Distribution::HashShard(keys) => keys.iter().map(|&num| num as u32).collect(),
-                    _ => vec![],
-                },
-                output_indices: (0..base.schema().len() as u32).collect(),
-                downstream_table_name: None,
-            }),
-        }),
-        Node::DynamicFilter(me) => {
-            use generic::dynamic_filter::*;
-            let me = &me.core;
-            let condition = me
-                .predicate()
-                .as_expr_unless_true()
-                .map(|x| x.to_expr_proto());
-            let left_table = infer_left_internal_table_catalog(base, me.left_index())
-                .with_id(state.gen_table_id_wrapped());
-            let right_table = infer_right_internal_table_catalog(&me.right().0)
-                .with_id(state.gen_table_id_wrapped());
-            PbNodeBody::DynamicFilter(DynamicFilterNode {
-                left_key: me.left_index() as u32,
-                condition,
-                left_table: Some(left_table.to_internal_table_prost()),
-                right_table: Some(right_table.to_internal_table_prost()),
-            })
-        }
-        Node::DeltaJoin(me) => {
-            let (_, left_node) = &*me.core.left;
-            let (_, right_node) = &*me.core.right;
-            fn cast(node: &Node) -> &IndexScan {
-                match node {
-                    Node::IndexScan(scan) => scan,
-                    _ => unreachable!(),
-                }
-            }
-            let left_table = cast(left_node);
-            let right_table = cast(right_node);
-            let left_table_desc = &*left_table.core.table_desc;
-            let right_table_desc = &*right_table.core.table_desc;
-
-            // TODO: add a separate delta join node in proto, or move fragmenter to frontend so that
-            // we don't need an intermediate representation.
-            PbNodeBody::DeltaIndexJoin(DeltaIndexJoinNode {
-                join_type: me.core.join_type as i32,
-                left_key: me
-                    .eq_join_predicate
-                    .left_eq_indexes()
-                    .iter()
-                    .map(|v| *v as i32)
-                    .collect(),
-                right_key: me
-                    .eq_join_predicate
-                    .right_eq_indexes()
-                    .iter()
-                    .map(|v| *v as i32)
-                    .collect(),
-                condition: me
-                    .eq_join_predicate
-                    .other_cond()
-                    .as_expr_unless_true()
-                    .map(|x| x.to_expr_proto()),
-                left_table_id: left_table_desc.table_id.table_id(),
-                right_table_id: right_table_desc.table_id.table_id(),
-                left_info: Some(ArrangementInfo {
-                    arrange_key_orders: left_table_desc.arrange_key_orders_protobuf(),
-                    column_descs: left_table
-                        .core
-                        .column_descs()
-                        .iter()
-                        .map(ColumnDesc::to_protobuf)
-                        .collect(),
-                    table_desc: Some(left_table_desc.to_protobuf()),
-                }),
-                right_info: Some(ArrangementInfo {
-                    arrange_key_orders: right_table_desc.arrange_key_orders_protobuf(),
-                    column_descs: right_table
-                        .core
-                        .column_descs()
-                        .iter()
-                        .map(ColumnDesc::to_protobuf)
-                        .collect(),
-                    table_desc: Some(right_table_desc.to_protobuf()),
-                }),
-                output_indices: me.core.output_indices.iter().map(|&x| x as u32).collect(),
-            })
-        }
-        Node::Expand(me) => {
-            use pb::expand_node::Subset;
-
-            let me = &me.core;
-            PbNodeBody::Expand(ExpandNode {
-                column_subsets: me
-                    .column_subsets
-                    .iter()
-                    .map(|subset| {
-                        let column_indices = subset.iter().map(|&key| key as u32).collect();
-                        Subset { column_indices }
-                    })
-                    .collect(),
-            })
-        }
-        Node::Filter(me) => {
-            let me = &me.core;
-            PbNodeBody::Filter(FilterNode {
-                search_condition: Some(ExprImpl::from(me.predicate.clone()).to_expr_proto()),
-            })
-        }
-        Node::SimpleAgg(me) => {
-            let intermediate_state_table = me.core.infer_intermediate_state_table(base, None, None);
-            let agg_states = me.core.infer_stream_agg_state(base, None, None);
-            let distinct_dedup_tables = me.core.infer_distinct_dedup_tables(base, None, None);
-
-            PbNodeBody::SimpleAgg(SimpleAggNode {
-                agg_calls: me
-                    .core
-                    .agg_calls
-                    .iter()
-                    .map(PlanAggCall::to_protobuf)
-                    .collect(),
-                row_count_index: me.row_count_idx as u32,
-                distribution_key: base
-                    .dist
-                    .dist_column_indices()
-                    .iter()
-                    .map(|&idx| idx as u32)
-                    .collect(),
-                is_append_only: me.core.input.0.append_only,
-                agg_call_states: agg_states
-                    .into_iter()
-                    .map(|s| s.into_prost(state))
-                    .collect(),
-                intermediate_state_table: Some(
-                    intermediate_state_table
-                        .with_id(state.gen_table_id_wrapped())
-                        .to_internal_table_prost(),
-                ),
-                distinct_dedup_tables: distinct_dedup_tables
-                    .into_iter()
-                    .map(|(key_idx, table)| (key_idx as u32, table.to_internal_table_prost()))
-                    .collect(),
-            })
-        }
-        Node::GroupTopN(me) => {
-            let input = &me.core.input.0;
-            let table = me
-                .core
-                .infer_internal_table_catalog(
-                    input.schema(),
-                    input.ctx(),
-                    input.stream_key().unwrap(),
-                    me.vnode_col_idx,
-                )
-                .with_id(state.gen_table_id_wrapped());
-            let group_topn_node = GroupTopNNode {
-                limit: me.core.limit_attr.limit(),
-                offset: me.core.offset,
-                with_ties: me.core.limit_attr.with_ties(),
-                group_key: me.core.group_key.iter().map(|idx| *idx as u32).collect(),
-                table: Some(table.to_internal_table_prost()),
-                order_by: me.core.order.to_protobuf(),
-            };
-
-            PbNodeBody::GroupTopN(group_topn_node)
-        }
-        Node::HashAgg(me) => {
-            let intermediate_state_table =
-                me.core
-                    .infer_intermediate_state_table(base, me.vnode_col_idx, me.window_col_idx);
-            let agg_states =
-                me.core
-                    .infer_stream_agg_state(base, me.vnode_col_idx, me.window_col_idx);
-            let distinct_dedup_tables =
-                me.core
-                    .infer_distinct_dedup_tables(base, me.vnode_col_idx, me.window_col_idx);
-
-            PbNodeBody::HashAgg(HashAggNode {
-                group_key: me.core.group_key.indices().map(|idx| idx as u32).collect(),
-                agg_calls: me
-                    .core
-                    .agg_calls
-                    .iter()
-                    .map(PlanAggCall::to_protobuf)
-                    .collect(),
-                row_count_index: me.row_count_idx as u32,
-                is_append_only: me.core.input.0.append_only,
-                agg_call_states: agg_states
-                    .into_iter()
-                    .map(|s| s.into_prost(state))
-                    .collect(),
-                intermediate_state_table: Some(
-                    intermediate_state_table
-                        .with_id(state.gen_table_id_wrapped())
-                        .to_internal_table_prost(),
-                ),
-                distinct_dedup_tables: distinct_dedup_tables
-                    .into_iter()
-                    .map(|(key_idx, table)| (key_idx as u32, table.to_internal_table_prost()))
-                    .collect(),
-                emit_on_window_close: me.emit_on_window_close(),
-            })
-        }
-        Node::HashJoin(_) => {
-            unreachable!();
-        }
-        Node::HopWindow(me) => {
-            let window_start_exprs = me
-                .window_start_exprs
-                .clone()
-                .iter()
-                .map(|x| x.to_expr_proto())
-                .collect();
-            let window_end_exprs = me
-                .window_end_exprs
-                .clone()
-                .iter()
-                .map(|x| x.to_expr_proto())
-                .collect();
-            let me = &me.core;
-            PbNodeBody::HopWindow(HopWindowNode {
-                time_col: me.time_col.index() as _,
-                window_slide: Some(me.window_slide.into()),
-                window_size: Some(me.window_size.into()),
-                output_indices: me.output_indices.iter().map(|&x| x as u32).collect(),
-                window_start_exprs,
-                window_end_exprs,
-            })
-        }
-        Node::StatelessSimpleAgg(me) => {
-            let me = &me.core;
-            PbNodeBody::StatelessSimpleAgg(SimpleAggNode {
-                agg_calls: me.agg_calls.iter().map(PlanAggCall::to_protobuf).collect(),
-                row_count_index: u32::MAX, // this is not used
-                distribution_key: base
-                    .dist
-                    .dist_column_indices()
-                    .iter()
-                    .map(|&idx| idx as u32)
-                    .collect(),
-                agg_call_states: vec![],
-                intermediate_state_table: None,
-                is_append_only: me.input.0.append_only,
-                distinct_dedup_tables: Default::default(),
-            })
-        }
-        Node::Materialize(me) => {
-            PbNodeBody::Materialize(MaterializeNode {
-                // We don't need table id for materialize node in frontend. The id will be generated
-                // on meta catalog service.
-                table_id: 0,
-                column_orders: me.table.pk().iter().map(ColumnOrder::to_protobuf).collect(),
-                table: Some(me.table.to_internal_table_prost()),
-            })
-        }
-        Node::ProjectSet(_) => {
-            unreachable!()
-        }
-        Node::Project(me) => PbNodeBody::Project(ProjectNode {
-            select_list: me.core.exprs.iter().map(|x| x.to_expr_proto()).collect(),
-            watermark_input_cols: me
-                .watermark_derivations
-                .iter()
-                .map(|(x, _)| *x as u32)
-                .collect(),
-            watermark_output_cols: me
-                .watermark_derivations
-                .iter()
-                .map(|(_, y)| *y as u32)
-                .collect(),
-            nondecreasing_exprs: me.nondecreasing_exprs.iter().map(|i| *i as u32).collect(),
-        }),
-        Node::Sink(me) => PbNodeBody::Sink(SinkNode {
-            sink_desc: Some(me.sink_desc.to_proto()),
-            table: None, // TODO: Refactor sink to have a generic core.
-            log_store_type: SinkLogStoreType::InMemoryLogStore as i32,
-        }),
-        Node::Source(me) => {
-            // TODO(kwannoel): Is branch used, seems to be a duplicate of stream_source?
-            let rate_limit = me.ctx().session_ctx().config().get_streaming_rate_limit();
-            let me = &me.core.catalog;
-            let source_inner = me.as_ref().map(|me| StreamSource {
-                source_id: me.id,
-                source_name: me.name.clone(),
-                state_table: Some(
-                    generic::Source::infer_internal_table_catalog()
-                        .with_id(state.gen_table_id_wrapped())
-                        .to_internal_table_prost(),
-                ),
-                info: Some(me.info.clone()),
-                row_id_index: me.row_id_index.map(|index| index as _),
-                columns: me.columns.iter().map(|c| c.to_protobuf()).collect(),
-                properties: me.properties.clone().into_iter().collect(),
-                rate_limit,
-            });
-            PbNodeBody::Source(SourceNode { source_inner })
-        }
-        Node::TopN(me) => {
-            let input = &me.core.input.0;
-            let me = &me.core;
-            let topn_node = TopNNode {
-                limit: me.limit_attr.limit(),
-                offset: me.offset,
-                with_ties: me.limit_attr.with_ties(),
-                table: Some(
-                    me.infer_internal_table_catalog(
-                        input.schema(),
-                        input.ctx(),
-                        input
-                            .stream_key()
-                            .expect("should always have a stream key in the stream plan but not"),
-                        None,
-                    )
-                    .with_id(state.gen_table_id_wrapped())
-                    .to_internal_table_prost(),
-                ),
-                order_by: me.order.to_protobuf(),
-            };
-            if me.input.0.append_only {
-                PbNodeBody::AppendOnlyTopN(topn_node)
-            } else {
-                PbNodeBody::TopN(topn_node)
-            }
-        }
-    }
-=======
->>>>>>> 19643adf
 }