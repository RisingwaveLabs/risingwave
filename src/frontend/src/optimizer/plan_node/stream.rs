--- conflicted
+++ resolved
@@ -271,13 +271,8 @@
         degree_table_catalog_builder
             .set_value_indices(vec![degree_table_catalog_builder.columns().len() - 1]);
 
-<<<<<<< HEAD
-        internal_table_catalog_builder.set_pk_prefix_len(join_key_len);
-        degree_table_catalog_builder.set_pk_prefix_len(join_key_len);
-=======
         internal_table_catalog_builder.set_pk_prefix_len_hint(join_key_len);
         degree_table_catalog_builder.set_pk_prefix_len_hint(join_key_len);
->>>>>>> ae398b3b
 
         (
             internal_table_catalog_builder.build(internal_table_dist_keys),
