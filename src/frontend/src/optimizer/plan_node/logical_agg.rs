--- conflicted
+++ resolved
@@ -32,16 +32,12 @@
 use crate::catalog::table_catalog::TableCatalog;
 use crate::expr::{
     AggCall, Expr, ExprImpl, ExprRewriter, ExprType, FunctionCall, InputRef, InputRefDisplay,
+    InputRefVerboseDisplay,
 };
 use crate::optimizer::plan_node::utils::TableCatalogBuilder;
 use crate::optimizer::plan_node::{gen_filter_and_pushdown, LogicalProject};
-<<<<<<< HEAD
-use crate::optimizer::property::{Order, RequiredDist};
+use crate::optimizer::property::{Direction, Order, RequiredDist};
 use crate::utils::{ColIndexMapping, Condition, ConditionVerboseDisplay, Substitute};
-=======
-use crate::optimizer::property::{Direction, Order, RequiredDist};
-use crate::utils::{ColIndexMapping, Condition, Substitute};
->>>>>>> eb1d49e7
 
 /// See also [`crate::expr::AggOrderByExpr`]
 /// TODO(yuchao): replace `PlanAggOrderByField` with enhanced `FieldOrder`
@@ -64,6 +60,37 @@
             f,
             " NULLS {}",
             if self.nulls_first { "FIRST" } else { "LAST" }
+        )?;
+        Ok(())
+    }
+}
+
+#[derive(Clone)]
+pub struct PlanAggOrderByFieldVerboseDisplay<'a> {
+    pub plan_agg_order_by_field: &'a PlanAggOrderByField,
+    pub input_schema: &'a Schema,
+}
+
+impl fmt::Debug for PlanAggOrderByFieldVerboseDisplay<'_> {
+    fn fmt(&self, f: &mut fmt::Formatter<'_>) -> fmt::Result {
+        let that = self.plan_agg_order_by_field;
+        write!(
+            f,
+            "{:?}",
+            InputRefVerboseDisplay {
+                input_ref: &that.input,
+                input_schema: self.input_schema
+            }
+        )?;
+        match that.direction {
+            Direction::Asc => write!(f, " ASC")?,
+            Direction::Desc => write!(f, " DESC")?,
+            _ => {}
+        }
+        write!(
+            f,
+            " NULLS {}",
+            if that.nulls_first { "FIRST" } else { "LAST" }
         )?;
         Ok(())
     }
@@ -191,6 +218,22 @@
                     write!(f, ",")?;
                 }
             }
+            if !that.order_by_fields.is_empty() {
+                let clause_text = that
+                    .order_by_fields
+                    .iter()
+                    .map(|e| {
+                        format!(
+                            "{:?}",
+                            PlanAggOrderByFieldVerboseDisplay {
+                                plan_agg_order_by_field: e,
+                                input_schema: self.input_schema,
+                            }
+                        )
+                    })
+                    .join(", ");
+                write!(f, " order_by({})", clause_text)?;
+            }
             write!(f, ")")?;
         }
 
@@ -200,7 +243,7 @@
                 " filter({:?})",
                 ConditionVerboseDisplay {
                     condition: &that.filter,
-                    input_schema: self.input_schema
+                    input_schema: self.input_schema,
                 }
             )?;
         }
