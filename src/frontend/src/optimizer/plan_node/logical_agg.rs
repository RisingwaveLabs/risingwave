--- conflicted
+++ resolved
@@ -221,22 +221,22 @@
         // The only remaining strategy is Vnode-based 2-phase agg.
         // We shall first distribute it by PK,
         // so it obeys consistent hash strategy via [`Distribution::HashShard`].
-        let stream_input =
-            if *input_dist == Distribution::SomeShard && self.core.must_try_two_phase_agg() {
-<<<<<<< HEAD
-                RequiredDist::shard_by_key(
-                    stream_input.schema().len(),
-                    stream_input.stream_key().unwrap_or_else(|| panic!("should always have a stream key in the stream plan but not, sub plan: {}",
-                        stream_input.explain_to_string())),
-                )
-                .enforce_if_not_satisfies(stream_input, &Order::any())?
-=======
-                RequiredDist::shard_by_key(stream_input.schema().len(), stream_input.stream_key())
-                    .enforce_if_not_satisfies(stream_input, &Order::any())?
->>>>>>> 9599be0a
-            } else {
-                stream_input
-            };
+        let stream_input = if *input_dist == Distribution::SomeShard
+            && self.core.must_try_two_phase_agg()
+        {
+            RequiredDist::shard_by_key(
+                stream_input.schema().len(),
+                stream_input.stream_key().unwrap_or_else(|| {
+                    panic!(
+                        "should always have a stream key in the stream plan but not, sub plan: {}",
+                        stream_input.explain_to_string()
+                    )
+                }),
+            )
+            .enforce_if_not_satisfies(stream_input, &Order::any())?
+        } else {
+            stream_input
+        };
         let input_dist = stream_input.distribution();
 
         // Vnode-based 2-phase agg
