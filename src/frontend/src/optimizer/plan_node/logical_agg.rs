--- conflicted
+++ resolved
@@ -25,15 +25,9 @@
 use risingwave_pb::expr::AggCall as ProstAggCall;
 
 use super::{
-<<<<<<< HEAD
     BatchHashAgg, BatchSimpleAgg, ColPrunable, LogicalProjectBuilder, PlanBase, PlanRef,
     PlanTreeNodeUnary, PredicatePushdown, StreamHashAgg, StreamLocalSimpleAgg, StreamSimpleAgg,
     ToBatch, ToStream,
-=======
-    BatchHashAgg, BatchSimpleAgg, ColPrunable, PlanBase, PlanRef, PlanTreeNodeUnary,
-    PredicatePushdown, StreamGlobalSimpleAgg, StreamHashAgg, StreamLocalSimpleAgg, ToBatch,
-    ToStream,
->>>>>>> 2430b639
 };
 use crate::catalog::column_catalog::ColumnCatalog;
 use crate::catalog::table_catalog::TableCatalog;
