// Copyright 2022 Singularity Data
//
// Licensed under the Apache License, Version 2.0 (the "License");
// you may not use this file except in compliance with the License.
// You may obtain a copy of the License at
//
// http://www.apache.org/licenses/LICENSE-2.0
//
// Unless required by applicable law or agreed to in writing, software
// distributed under the License is distributed on an "AS IS" BASIS,
// WITHOUT WARRANTIES OR CONDITIONS OF ANY KIND, either express or implied.
// See the License for the specific language governing permissions and
// limitations under the License.

use std::fmt;

use fixedbitset::FixedBitSet;
use itertools::Itertools;
use risingwave_common::catalog::{Field, FieldVerboseDisplay, Schema};
use risingwave_common::error::{ErrorCode, Result};
use risingwave_common::types::DataType;
use risingwave_common::util::sort_util::OrderType;
use risingwave_expr::expr::AggKind;
use risingwave_pb::expr::agg_call::OrderByField as ProstAggOrderByField;
use risingwave_pb::expr::AggCall as ProstAggCall;

use super::{
    BatchHashAgg, BatchSimpleAgg, ColPrunable, LogicalProjectBuilder, PlanBase, PlanRef,
    PlanTreeNodeUnary, PredicatePushdown, StreamGlobalSimpleAgg, StreamHashAgg,
    StreamLocalSimpleAgg, ToBatch, ToStream,
};
use crate::catalog::table_catalog::TableCatalog;
use crate::expr::{
    AggCall, AggOrderBy, Expr, ExprImpl, ExprRewriter, ExprType, FunctionCall, InputRef,
    InputRefDisplay, InputRefVerboseDisplay,
};
use crate::optimizer::plan_node::utils::TableCatalogBuilder;
use crate::optimizer::plan_node::{gen_filter_and_pushdown, LogicalProject};
use crate::optimizer::property::{Direction, FunctionalDependencySet, Order, RequiredDist};
use crate::utils::{ColIndexMapping, Condition, ConditionVerboseDisplay, Substitute};

/// See also [`crate::expr::AggOrderByExpr`]
/// TODO(yuchao): replace `PlanAggOrderByField` with enhanced `FieldOrder`
#[derive(Clone)]
pub struct PlanAggOrderByField {
    pub input: InputRef,
    pub direction: Direction,
    pub nulls_first: bool,
}

impl fmt::Debug for PlanAggOrderByField {
    fn fmt(&self, f: &mut fmt::Formatter<'_>) -> fmt::Result {
        write!(f, "{:?}", self.input)?;
        match self.direction {
            Direction::Asc => write!(f, " ASC")?,
            Direction::Desc => write!(f, " DESC")?,
            _ => {}
        }
        write!(
            f,
            " NULLS {}",
            if self.nulls_first { "FIRST" } else { "LAST" }
        )?;
        Ok(())
    }
}

#[derive(Clone)]
pub struct PlanAggOrderByFieldVerboseDisplay<'a> {
    pub plan_agg_order_by_field: &'a PlanAggOrderByField,
    pub input_schema: &'a Schema,
}

impl fmt::Debug for PlanAggOrderByFieldVerboseDisplay<'_> {
    fn fmt(&self, f: &mut fmt::Formatter<'_>) -> fmt::Result {
        let that = self.plan_agg_order_by_field;
        write!(
            f,
            "{:?}",
            InputRefVerboseDisplay {
                input_ref: &that.input,
                input_schema: self.input_schema
            }
        )?;
        match that.direction {
            Direction::Asc => write!(f, " ASC")?,
            Direction::Desc => write!(f, " DESC")?,
            _ => {}
        }
        write!(
            f,
            " NULLS {}",
            if that.nulls_first { "FIRST" } else { "LAST" }
        )?;
        Ok(())
    }
}

impl PlanAggOrderByField {
    fn to_protobuf(&self) -> ProstAggOrderByField {
        ProstAggOrderByField {
            input: Some(self.input.to_proto()),
            r#type: Some(self.input.data_type.to_protobuf()),
            direction: self.direction.to_protobuf() as i32,
            nulls_first: self.nulls_first,
        }
    }
}

/// Aggregation Call
#[derive(Clone)]
pub struct PlanAggCall {
    /// Kind of aggregation function
    pub agg_kind: AggKind,

    /// Data type of the returned column
    pub return_type: DataType,

    /// Column indexes of input columns.
    /// It's vary-length by design:
    /// can be 0-len (`RowCount`), 1-len (`Max`, `Min`), 2-len (`StringAgg`).
    /// Usually, we mark the first column as the aggregated column.
    pub inputs: Vec<InputRef>,

    pub distinct: bool,
    pub order_by_fields: Vec<PlanAggOrderByField>,
    /// Selective aggregation: only the input rows for which
    /// the filter_clause evaluates to true will be fed to aggregate function.
    /// Other rows are discarded.
    pub filter: Condition,
}

impl fmt::Debug for PlanAggCall {
    fn fmt(&self, f: &mut fmt::Formatter<'_>) -> fmt::Result {
        write!(f, "{}", self.agg_kind)?;
        if !self.inputs.is_empty() {
            write!(f, "(")?;
            for (idx, input) in self.inputs.iter().enumerate() {
                if idx == 0 && self.distinct {
                    write!(f, "distinct ")?;
                }
                write!(f, "{:?}", input)?;
                if idx != (self.inputs.len() - 1) {
                    write!(f, ",")?;
                }
            }
            if !self.order_by_fields.is_empty() {
                let clause_text = self
                    .order_by_fields
                    .iter()
                    .map(|e| format!("{:?}", e))
                    .join(", ");
                write!(f, " order_by({})", clause_text)?;
            }
            write!(f, ")")?;
        }
        if !self.filter.always_true() {
            write!(
                f,
                " filter({:?})",
                self.filter.as_expr_unless_true().unwrap()
            )?;
        }
        Ok(())
    }
}

impl PlanAggCall {
    pub fn to_protobuf(&self) -> ProstAggCall {
        ProstAggCall {
            r#type: self.agg_kind.to_prost().into(),
            return_type: Some(self.return_type.to_protobuf()),
            args: self.inputs.iter().map(InputRef::to_agg_arg_proto).collect(),
            distinct: self.distinct,
            order_by_fields: self
                .order_by_fields
                .iter()
                .map(PlanAggOrderByField::to_protobuf)
                .collect(),
            filter: self
                .filter
                .as_expr_unless_true()
                .map(|expr| expr.to_expr_proto()),
        }
    }

    pub fn partial_to_total_agg_call(&self, partial_output_idx: usize) -> PlanAggCall {
        let total_agg_kind = match &self.agg_kind {
            AggKind::Min
            | AggKind::Max
            | AggKind::Avg
            | AggKind::StringAgg
            | AggKind::SingleValue => self.agg_kind.clone(),

            AggKind::Count | AggKind::Sum | AggKind::ApproxCountDistinct => AggKind::Sum,
        };
        PlanAggCall {
            agg_kind: total_agg_kind,
            inputs: vec![InputRef::new(partial_output_idx, self.return_type.clone())],
            order_by_fields: vec![], // order must make no difference when we use 2-phase agg
            filter: Condition::true_cond(),
            ..self.clone()
        }
    }

    pub fn count_star() -> Self {
        PlanAggCall {
            agg_kind: AggKind::Count,
            return_type: DataType::Int64,
            inputs: vec![],
            distinct: false,
            order_by_fields: vec![],
            filter: Condition::true_cond(),
        }
    }

    pub fn with_condition(mut self, filter: Condition) -> Self {
        self.filter = filter;
        self
    }

    pub fn input_indices(&self) -> Vec<usize> {
        self.inputs.iter().map(|input| input.index()).collect()
    }
}

pub struct PlanAggCallVerboseDisplay<'a> {
    pub plan_agg_call: &'a PlanAggCall,
    pub input_schema: &'a Schema,
}

impl fmt::Debug for PlanAggCallVerboseDisplay<'_> {
    fn fmt(&self, f: &mut fmt::Formatter<'_>) -> fmt::Result {
        let that = self.plan_agg_call;
        write!(f, "{}", that.agg_kind)?;
        if !that.inputs.is_empty() {
            write!(f, "(")?;
            for (idx, input) in that.inputs.iter().enumerate() {
                if idx == 0 && that.distinct {
                    write!(f, "distinct ")?;
                }
                write!(
                    f,
                    "{}",
                    self.input_schema.fields.get(input.index).unwrap().name
                )?;
                if idx != (that.inputs.len() - 1) {
                    write!(f, ",")?;
                }
            }
            if !that.order_by_fields.is_empty() {
                let clause_text = that
                    .order_by_fields
                    .iter()
                    .map(|e| {
                        format!(
                            "{:?}",
                            PlanAggOrderByFieldVerboseDisplay {
                                plan_agg_order_by_field: e,
                                input_schema: self.input_schema,
                            }
                        )
                    })
                    .join(", ");
                write!(f, " order_by({})", clause_text)?;
            }
            write!(f, ")")?;
        }

        if !that.filter.always_true() {
            write!(
                f,
                " filter({:?})",
                ConditionVerboseDisplay {
                    condition: &that.filter,
                    input_schema: self.input_schema,
                }
            )?;
        }
        Ok(())
    }
}

/// `LogicalAgg` groups input data by their group key and computes aggregation functions.
///
/// It corresponds to the `GROUP BY` operator in a SQL query statement together with the aggregate
/// functions in the `SELECT` clause.
///
/// The output schema will first include the group key and then the aggregation calls.
#[derive(Clone, Debug)]
pub struct LogicalAgg {
    pub base: PlanBase,
    agg_calls: Vec<PlanAggCall>,
    group_key: Vec<usize>,
    input: PlanRef,
}

impl LogicalAgg {
    pub fn infer_internal_table_catalog(&self) -> (Vec<TableCatalog>, Vec<Vec<usize>>) {
        let mut table_catalogs = vec![];
        let out_fields = self.base.schema.fields();
        let in_fields = self.input().schema().fields().to_vec();
        let in_pks = self.input().pk_indices().to_vec();
        let in_append_only = self.input.append_only();
        let in_dist_key = self.input().distribution().dist_column_indices().to_vec();
        let get_sorted_input_state_table = |sort_keys: Vec<(OrderType, usize)>,
                                            include_keys: Vec<usize>,
                                            column_mapping: &mut Vec<usize>|
         -> TableCatalog {
            let mut internal_table_catalog_builder = TableCatalogBuilder::new();
            for &idx in &self.group_key {
                let tb_column_idx = internal_table_catalog_builder.add_column(&in_fields[idx]);
                internal_table_catalog_builder
                    .add_order_column(tb_column_idx, OrderType::Ascending);
                column_mapping.push(idx);
            }
            for (order_type, idx) in sort_keys {
                let tb_column_idx = internal_table_catalog_builder.add_column(&in_fields[idx]);
                internal_table_catalog_builder.add_order_column(tb_column_idx, order_type);
                column_mapping.push(idx);
            }

            // Add upstream pk.
            for pk_index in &in_pks {
                let tb_column_idx =
                    internal_table_catalog_builder.add_column(&in_fields[*pk_index]);
                internal_table_catalog_builder
                    .add_order_column(tb_column_idx, OrderType::Ascending);
                // TODO: Dedup input pks and group key.
                column_mapping.push(*pk_index);
            }

            for include_key in include_keys {
                internal_table_catalog_builder.add_column(&in_fields[include_key]);
                column_mapping.push(include_key);
            }
            internal_table_catalog_builder.build(in_dist_key.clone(), in_append_only)
        };

        let get_value_state_table = |value_key: usize| -> TableCatalog {
            let mut internal_table_catalog_builder = TableCatalogBuilder::new();
            for &idx in &self.group_key {
                let column_idx = internal_table_catalog_builder.add_column(&in_fields[idx]);
                internal_table_catalog_builder.add_order_column(column_idx, OrderType::Ascending);
            }
            internal_table_catalog_builder.add_column(&out_fields[value_key]);
            internal_table_catalog_builder.build(in_dist_key.clone(), in_append_only)
        };
        // Map input col idx -> table col idx.
        let mut column_mappings_vec = vec![];
        for (agg_idx, agg_call) in self.agg_calls.iter().enumerate() {
            let mut column_mapping = vec![];
            let state_table = match agg_call.agg_kind {
                AggKind::Min | AggKind::Max | AggKind::StringAgg => {
                    if !in_append_only {
                        let sort_keys = {
                            match agg_call.agg_kind {
                                AggKind::Min => {
                                    vec![(OrderType::Ascending, agg_call.inputs[0].index)]
                                }
                                AggKind::Max => {
                                    vec![(OrderType::Descending, agg_call.inputs[0].index)]
                                }
                                AggKind::StringAgg => {
                                    // TODO: string agg order by
                                    todo!();
                                }
                                _ => unreachable!(),
                            }
                        };

                        let include_keys = match agg_call.agg_kind {
                            AggKind::StringAgg => {
                                vec![agg_call.inputs[0].index]
                            }
                            _ => vec![],
                        };

                        get_sorted_input_state_table(sort_keys, include_keys, &mut column_mapping)
                    } else {
                        get_value_state_table(self.group_key.len() + agg_idx)
                    }
                }
                AggKind::Sum
                | AggKind::Count
                | AggKind::Avg
                | AggKind::SingleValue
                | AggKind::ApproxCountDistinct => {
                    get_value_state_table(self.group_key.len() + agg_idx)
                }
            };
            table_catalogs.push(state_table);
            column_mappings_vec.push(column_mapping);
        }
        // TODO: fill column mapping later (#3485).
        (table_catalogs, column_mappings_vec)
    }

    /// Two phase streaming agg.
    /// Should only be used iff input is distributed.
    /// input must be converted to stream form.
    fn gen_two_phase_streaming_agg_plan(&self, input_stream: PlanRef) -> Result<PlanRef> {
        // partial agg
        let partial_agg_plan =
            StreamLocalSimpleAgg::new(self.clone_with_input(input_stream)).into();

        let input =
            RequiredDist::single().enforce_if_not_satisfies(partial_agg_plan, &Order::any())?;

        // insert total agg
        let total_agg_types = self
            .agg_calls()
            .iter()
            .enumerate()
            .map(|(partial_output_idx, agg_call)| {
                agg_call.partial_to_total_agg_call(partial_output_idx)
            })
            .collect();
        let total_agg_logical_plan =
            LogicalAgg::new(total_agg_types, self.group_key().to_vec(), input);
        Ok(StreamGlobalSimpleAgg::new(total_agg_logical_plan).into())
    }

    /// Check if the aggregation result will be affected by order by clause, if any.
    pub(crate) fn is_agg_result_affected_by_order(&self) -> bool {
        self.agg_calls.iter().any(|call| match call.agg_kind {
            AggKind::StringAgg => !call.order_by_fields.is_empty(),
            _ => false,
        })
    }
}

/// `LogicalAggBuilder` extracts agg calls and references to group columns from select list and
/// build the plan like `LogicalAgg - LogicalProject`.
/// it is constructed by `group_exprs` and collect and rewrite the expression in selection and
/// having clause.
struct LogicalAggBuilder {
    /// the builder of the input Project
    input_proj_builder: LogicalProjectBuilder,
    /// the group key column indices in the project's output
    group_key: Vec<usize>,
    /// the agg calls
    agg_calls: Vec<PlanAggCall>,
    /// the error during the expression rewriting
    error: Option<ErrorCode>,
    /// If `is_in_filter_clause` is true, it means that
    /// we are processing filter clause.
    /// This field is needed because input refs in these clauses
    /// are allowed to refer to any columns, while those not in filter
    /// clause are only allowed to refer to group keys.
    is_in_filter_clause: bool,
}

impl LogicalAggBuilder {
    fn new(group_exprs: Vec<ExprImpl>) -> Result<Self> {
        let mut input_proj_builder = LogicalProjectBuilder::default();

        for expr in &group_exprs {
            if expr.has_subquery() || expr.has_agg_call() {
                return Err(ErrorCode::InvalidInputSyntax(
                    "GROUP BY expr should not contain subquery or aggregation function".into(),
                )
                .into());
            }
        }

        let group_key = group_exprs
            .into_iter()
            .map(|expr| input_proj_builder.add_expr(&expr))
            .collect_vec();

        Ok(LogicalAggBuilder {
            group_key,
            agg_calls: vec![],
            error: None,
            input_proj_builder,
            is_in_filter_clause: false,
        })
    }

    pub fn build(self, input: PlanRef) -> LogicalAgg {
        // This LogicalProject focuses on the exprs in aggregates and GROUP BY clause.
        let logical_project = self.input_proj_builder.build(input);

        // This LogicalAgg focuses on calculating the aggregates and grouping.
        LogicalAgg::new(self.agg_calls, self.group_key, logical_project.into())
    }

    fn rewrite_with_error(&mut self, expr: ExprImpl) -> Result<ExprImpl> {
        let rewritten_expr = self.rewrite_expr(expr);
        if let Some(error) = self.error.take() {
            return Err(error.into());
        }
        Ok(rewritten_expr)
    }

    /// check if the expression is a group by key, and try to return the group key
    pub fn try_as_group_expr(&self, expr: &ExprImpl) -> Option<usize> {
        if let Some(input_index) = self.input_proj_builder.expr_index(expr) {
            if let Some(index) = self
                .group_key
                .iter()
                .position(|group_key| *group_key == input_index)
            {
                return Some(index);
            }
        }
        None
    }

    /// syntax check for distinct aggregates.
    ///
    /// TODO: we may disable this syntax check in the future because we may use another approach to
    /// implement distinct aggregates.
    pub fn syntax_check(&self) -> Result<()> {
        let mut has_distinct = false;
        let mut has_order_by = false;
        self.agg_calls.iter().for_each(|agg_call| {
            if agg_call.distinct {
                has_distinct = true;
            }
            if !agg_call.order_by_fields.is_empty() {
                has_order_by = true;
            }
        });

        // order by is disallowed occur with distinct because we can not diectly rewrite agg with
        // order by into 2-phase agg.
        if has_distinct && has_order_by {
            return Err(ErrorCode::InvalidInputSyntax(
                "Order by aggregates are disallowed to occur with distinct aggregates".into(),
            )
            .into());
        }

        Ok(())
    }
}

impl ExprRewriter for LogicalAggBuilder {
    /// When there is an agg call, there are 3 things to do:
    /// 1. eval its inputs via project;
    /// 2. add a `PlanAggCall` to agg;
    /// 3. rewrite it as an `InputRef` to the agg result in select list.
    ///
    /// Note that the rewriter does not traverse into inputs of agg calls.
    fn rewrite_agg_call(&mut self, agg_call: AggCall) -> ExprImpl {
        let return_type = agg_call.return_type();
        let (agg_kind, inputs, distinct, mut order_by, filter) = agg_call.decompose();
        match &agg_kind {
            AggKind::Min
            | AggKind::Max
            | AggKind::Sum
            | AggKind::Count
            | AggKind::Avg
            | AggKind::SingleValue
            | AggKind::ApproxCountDistinct => {
                // this order by is unnecessary.
                order_by = AggOrderBy::new(vec![]);
            }
            _ => {
                // To be conservative, we just treat newly added AggKind in the future as not
                // rewritable.
            }
        }

        self.is_in_filter_clause = true;
        let filter = filter.rewrite_expr(self);
        self.is_in_filter_clause = false;
        for i in &inputs {
            if i.has_agg_call() {
                self.error = Some(ErrorCode::InvalidInputSyntax(
                    "Aggregation calls should not be nested".into(),
                ));
                return AggCall::new(agg_kind, inputs, distinct, order_by, filter)
                    .unwrap()
                    .into();
            }
        }

        let inputs = inputs
            .iter()
            .map(|expr| {
                let index = self.input_proj_builder.add_expr(expr);
                InputRef::new(index, expr.return_type())
            })
            .collect_vec();

        let order_by_fields = order_by
            .sort_exprs
            .iter()
            .map(|e| {
                let index = self.input_proj_builder.add_expr(&e.expr);
                PlanAggOrderByField {
                    input: InputRef::new(index, e.expr.return_type()),
                    direction: e.direction,
                    nulls_first: e.nulls_first,
                }
            })
            .collect_vec();

        if agg_kind == AggKind::Avg {
            assert_eq!(inputs.len(), 1);

            let left_return_type =
                AggCall::infer_return_type(&AggKind::Sum, &[inputs[0].return_type()]).unwrap();

            // Rewrite avg to cast(sum as avg_return_type) / count.
            self.agg_calls.push(PlanAggCall {
                agg_kind: AggKind::Sum,
                return_type: left_return_type.clone(),
                inputs: inputs.clone(),
                distinct,
                order_by_fields: order_by_fields.clone(),
                filter: filter.clone(),
            });
            let left = ExprImpl::from(InputRef::new(
                self.group_key.len() + self.agg_calls.len() - 1,
                left_return_type,
            ))
            .cast_implicit(return_type)
            .unwrap();

            let right_return_type =
                AggCall::infer_return_type(&AggKind::Count, &[inputs[0].return_type()]).unwrap();

            self.agg_calls.push(PlanAggCall {
                agg_kind: AggKind::Count,
                return_type: right_return_type.clone(),
                inputs,
                distinct,
                order_by_fields,
                filter,
            });

            let right = InputRef::new(
                self.group_key.len() + self.agg_calls.len() - 1,
                right_return_type,
            );

            ExprImpl::from(FunctionCall::new(ExprType::Divide, vec![left, right.into()]).unwrap())
        } else {
            self.agg_calls.push(PlanAggCall {
                agg_kind,
                return_type: return_type.clone(),
                inputs,
                distinct,
                order_by_fields,
                filter,
            });
            ExprImpl::from(InputRef::new(
                self.group_key.len() + self.agg_calls.len() - 1,
                return_type,
            ))
        }
    }

    /// When there is an `FunctionCall` (outside of agg call), it must refers to a group column.
    /// Or all `InputRef`s appears in it must refer to a group column.
    fn rewrite_function_call(&mut self, func_call: FunctionCall) -> ExprImpl {
        let expr = func_call.into();
        if let Some(group_key) = self.try_as_group_expr(&expr) {
            InputRef::new(group_key, expr.return_type()).into()
        } else {
            let (func_type, inputs, ret) = expr.into_function_call().unwrap().decompose();
            let inputs = inputs
                .into_iter()
                .map(|expr| self.rewrite_expr(expr))
                .collect();
            FunctionCall::new_unchecked(func_type, inputs, ret).into()
        }
    }

    /// When there is an `InputRef` (outside of agg call), it must refers to a group column.
    fn rewrite_input_ref(&mut self, input_ref: InputRef) -> ExprImpl {
        let expr = input_ref.into();
        if let Some(group_key) = self.try_as_group_expr(&expr) {
            InputRef::new(group_key, expr.return_type()).into()
        } else if self.is_in_filter_clause {
            InputRef::new(self.input_proj_builder.add_expr(&expr), expr.return_type()).into()
        } else {
            self.error = Some(ErrorCode::InvalidInputSyntax(
                "column must appear in the GROUP BY clause or be used in an aggregate function"
                    .into(),
            ));
            expr
        }
    }

    fn rewrite_subquery(&mut self, subquery: crate::expr::Subquery) -> ExprImpl {
        if subquery.is_correlated() {
            self.error = Some(ErrorCode::NotImplemented(
                "correlated subquery in HAVING or SELECT with agg".into(),
                2275.into(),
            ));
        }
        subquery.into()
    }
}

impl LogicalAgg {
    pub fn new(agg_calls: Vec<PlanAggCall>, group_key: Vec<usize>, input: PlanRef) -> Self {
        let ctx = input.ctx();
        let schema = Self::derive_schema(input.schema(), &group_key, &agg_calls);
<<<<<<< HEAD
        let pk_indices = group_key.clone();
        let functional_dependency = FunctionalDependencySet::with_key(schema.len(), &group_key);
        let base = PlanBase::new_logical(ctx, schema, pk_indices, functional_dependency);
=======

        // there is only one row in simple agg's output, so its pk_indices is empty
        let pk_indices = (0..group_key.len()).collect_vec();

        let base = PlanBase::new_logical(ctx, schema, pk_indices);
>>>>>>> 6462c546
        Self {
            base,
            agg_calls,
            group_key,
            input,
        }
    }

    /// get the Mapping of columnIndex from input column index to output column index,if a input
    /// column corresponds more than one out columns, mapping to any one
    pub fn o2i_col_mapping(&self) -> ColIndexMapping {
        let input_len = self.input.schema().len();
        let agg_cal_num = self.agg_calls().len();
        let group_key = self.group_key();
        let mut map = vec![None; agg_cal_num + group_key.len()];
        for (i, key) in group_key.iter().enumerate() {
            map[i] = Some(*key);
        }
        ColIndexMapping::with_target_size(map, input_len)
    }

    /// get the Mapping of columnIndex from input column index to out column index
    pub fn i2o_col_mapping(&self) -> ColIndexMapping {
        self.o2i_col_mapping().inverse()
    }

    fn derive_schema(input: &Schema, group_key: &[usize], agg_calls: &[PlanAggCall]) -> Schema {
        let fields = group_key
            .iter()
            .cloned()
            .map(|i| input.fields()[i].clone())
            .chain(agg_calls.iter().map(|agg_call| {
                let plan_agg_call_display = PlanAggCallVerboseDisplay {
                    plan_agg_call: agg_call,
                    input_schema: input,
                };
                let name = format!("{:?}", plan_agg_call_display);
                Field::with_name(agg_call.return_type.clone(), name)
            }))
            .collect();
        Schema { fields }
    }

    /// `create` will analyze select exprs, group exprs and having, and construct a plan like
    ///
    /// ```text
    /// LogicalAgg -> LogicalProject -> input
    /// ```
    ///
    /// It also returns the rewritten select exprs and having that reference into the aggregated
    /// results.
    pub fn create(
        select_exprs: Vec<ExprImpl>,
        group_exprs: Vec<ExprImpl>,
        having: Option<ExprImpl>,
        input: PlanRef,
    ) -> Result<(PlanRef, Vec<ExprImpl>, Option<ExprImpl>)> {
        if select_exprs
            .iter()
            .chain(group_exprs.iter())
            .any(|e| e.has_table_function())
        {
            return Err(ErrorCode::NotImplemented(
                "Table functions in agg call or group by is not suppported yet".to_string(),
                3814.into(),
            )
            .into());
        }

        let mut agg_builder = LogicalAggBuilder::new(group_exprs)?;

        let rewritten_select_exprs = select_exprs
            .into_iter()
            .map(|expr| agg_builder.rewrite_with_error(expr))
            .collect::<Result<_>>()?;
        let rewritten_having = having
            .map(|expr| agg_builder.rewrite_with_error(expr))
            .transpose()?;

        agg_builder.syntax_check()?;

        Ok((
            agg_builder.build(input).into(),
            rewritten_select_exprs,
            rewritten_having,
        ))
    }

    /// Get a reference to the logical agg's agg calls.
    pub fn agg_calls(&self) -> &[PlanAggCall] {
        self.agg_calls.as_ref()
    }

    pub fn agg_calls_verbose_display(&self) -> Vec<PlanAggCallVerboseDisplay> {
        self.agg_calls()
            .iter()
            .map(|plan_agg_call| PlanAggCallVerboseDisplay {
                plan_agg_call,
                input_schema: self.input.schema(),
            })
            .collect_vec()
    }

    pub fn group_key_display(&self) -> Vec<InputRefDisplay> {
        self.group_key()
            .iter()
            .copied()
            .map(InputRefDisplay)
            .collect_vec()
    }

    pub fn group_key_verbose_display(&self) -> Vec<FieldVerboseDisplay> {
        self.group_key()
            .iter()
            .copied()
            .map(|i| FieldVerboseDisplay(self.input.schema().fields.get(i).unwrap()))
            .collect_vec()
    }

    /// Get a reference to the logical agg's group key.
    pub fn group_key(&self) -> &[usize] {
        self.group_key.as_ref()
    }

    pub fn decompose(self) -> (Vec<PlanAggCall>, Vec<usize>, PlanRef) {
        (self.agg_calls, self.group_key, self.input)
    }

    #[must_use]
    fn rewrite_with_input_agg(
        &self,
        input: PlanRef,
        agg_calls: &[PlanAggCall],
        mut input_col_change: ColIndexMapping,
    ) -> Self {
        let agg_calls = agg_calls
            .iter()
            .cloned()
            .map(|mut agg_call| {
                agg_call.inputs.iter_mut().for_each(|i| {
                    *i = InputRef::new(input_col_change.map(i.index()), i.return_type())
                });
                agg_call.order_by_fields.iter_mut().for_each(|field| {
                    let i = &mut field.input;
                    *i = InputRef::new(input_col_change.map(i.index()), i.return_type())
                });
                agg_call.filter = agg_call.filter.rewrite_expr(&mut input_col_change);
                agg_call
            })
            .collect();
        let group_key = self
            .group_key
            .iter()
            .cloned()
            .map(|key| input_col_change.map(key))
            .collect();
        Self::new(agg_calls, group_key, input)
    }

    pub(super) fn fmt_with_name(&self, f: &mut fmt::Formatter, name: &str) -> fmt::Result {
        let verbose = self.base.ctx.is_explain_verbose();
        let mut builder = f.debug_struct(name);
        if verbose {
            if !self.group_key.is_empty() {
                builder.field("group_key", &self.group_key_verbose_display());
            }
            builder.field("aggs", &self.agg_calls_verbose_display());
        } else {
            if !self.group_key.is_empty() {
                builder.field("group_key", &self.group_key_display());
            }
            builder.field("aggs", &self.agg_calls());
        }
        builder.finish()
    }
}

impl PlanTreeNodeUnary for LogicalAgg {
    fn input(&self) -> PlanRef {
        self.input.clone()
    }

    fn clone_with_input(&self, input: PlanRef) -> Self {
        Self::new(self.agg_calls().to_vec(), self.group_key().to_vec(), input)
    }

    #[must_use]
    fn rewrite_with_input(
        &self,
        input: PlanRef,
        input_col_change: ColIndexMapping,
    ) -> (Self, ColIndexMapping) {
        let agg = self.rewrite_with_input_agg(input, &self.agg_calls, input_col_change);
        // change the input columns index will not change the output column index
        let out_col_change = ColIndexMapping::identity(agg.schema().len());
        (agg, out_col_change)
    }
}

impl_plan_tree_node_for_unary! {LogicalAgg}

impl fmt::Display for LogicalAgg {
    fn fmt(&self, f: &mut fmt::Formatter) -> fmt::Result {
        self.fmt_with_name(f, "LogicalAgg")
    }
}

impl ColPrunable for LogicalAgg {
    fn prune_col(&self, required_cols: &[usize]) -> PlanRef {
        let group_key_required_cols = FixedBitSet::from_iter(self.group_key.iter().copied());

        let (agg_call_required_cols, agg_calls) = {
            let input_cnt = self.input().schema().fields().len();
            let mut tmp = FixedBitSet::with_capacity(input_cnt);
            let new_agg_calls = required_cols
                .iter()
                .filter(|&&index| index >= self.group_key.len())
                .map(|&index| {
                    let index = index - self.group_key.len();
                    let agg_call = self.agg_calls[index].clone();
                    tmp.extend(agg_call.inputs.iter().map(|x| x.index()));
                    tmp.extend(agg_call.order_by_fields.iter().map(|x| x.input.index()));
                    // collect columns used in aggregate filter expressions
                    for i in &agg_call.filter.conjunctions {
                        tmp.union_with(&i.collect_input_refs(input_cnt));
                    }
                    agg_call
                })
                .collect_vec();
            (tmp, new_agg_calls)
        };

        let input_required_cols = {
            let mut tmp = FixedBitSet::with_capacity(self.input.schema().len());
            tmp.union_with(&group_key_required_cols);
            tmp.union_with(&agg_call_required_cols);
            tmp.ones().collect_vec()
        };
        let input_col_change = ColIndexMapping::with_remaining_columns(
            &input_required_cols,
            self.input().schema().len(),
        );
        let agg = {
            let input = self.input.prune_col(&input_required_cols);
            self.rewrite_with_input_agg(input, &agg_calls, input_col_change)
        };
        let new_output_cols = {
            // group key were never pruned or even re-ordered in current impl
            let mut tmp = (0..agg.group_key().len()).collect_vec();
            tmp.extend(
                required_cols
                    .iter()
                    .filter(|&&index| index >= self.group_key.len()),
            );
            tmp
        };
        if new_output_cols == required_cols {
            // current schema perfectly fit the required columns
            agg.into()
        } else {
            // some columns are not needed, or the order need to be adjusted.
            // so we did a projection to remove/reorder the columns.
            let mapping =
                &ColIndexMapping::with_remaining_columns(&new_output_cols, self.schema().len());
            let output_required_cols = required_cols
                .iter()
                .map(|&idx| mapping.map(idx))
                .collect_vec();
            let src_size = agg.schema().len();
            LogicalProject::with_mapping(
                agg.into(),
                ColIndexMapping::with_remaining_columns(&output_required_cols, src_size),
            )
            .into()
        }
    }
}

impl PredicatePushdown for LogicalAgg {
    fn predicate_pushdown(&self, predicate: Condition) -> PlanRef {
        let num_group_key = self.group_key.len();
        let num_agg_calls = self.agg_calls.len();
        assert!(num_group_key + num_agg_calls == self.schema().len());

        // SimpleAgg should be skipped because the predicate either references agg_calls
        // or is const.
        // If the filter references agg_calls, we can not push it.
        // When it is constantly true, pushing is useless and may actually cause more evaulation
        // cost of the predicate.
        // When it is constantly false, pushing is wrong - the old plan returns 0 rows but new one
        // returns 1 row.
        if num_group_key == 0 {
            return gen_filter_and_pushdown(self, predicate, Condition::true_cond());
        }

        // If the filter references agg_calls, we can not push it.
        let mut agg_call_columns = FixedBitSet::with_capacity(num_group_key + num_agg_calls);
        agg_call_columns.insert_range(num_group_key..num_group_key + num_agg_calls);
        let (agg_call_pred, pushed_predicate) = predicate.split_disjoint(&agg_call_columns);

        // convert the predicate to one that references the child of the agg
        let mut subst = Substitute {
            mapping: self
                .group_key()
                .iter()
                .enumerate()
                .map(|(i, group_key)| {
                    InputRef::new(*group_key, self.schema().fields()[i].data_type()).into()
                })
                .collect(),
        };
        let pushed_predicate = pushed_predicate.rewrite_expr(&mut subst);

        gen_filter_and_pushdown(self, agg_call_pred, pushed_predicate)
    }
}

impl ToBatch for LogicalAgg {
    fn to_batch(&self) -> Result<PlanRef> {
        let new_input = self.input().to_batch()?;
        let new_logical = self.clone_with_input(new_input);
        if self.group_key().is_empty() {
            Ok(BatchSimpleAgg::new(new_logical).into())
        } else {
            Ok(BatchHashAgg::new(new_logical).into())
        }
    }
}

impl ToStream for LogicalAgg {
    fn to_stream(&self) -> Result<PlanRef> {
        let input = self.input();
        // simple-agg
        if self.group_key().is_empty() {
            // TODO: Other agg calls will be supported by stateful local agg eventually.
            let agg_calls_can_use_two_phase = self.agg_calls.iter().all(|c| {
                matches!(c.agg_kind, AggKind::Count | AggKind::Sum) && c.order_by_fields.is_empty()
            });

            let input_stream = input.to_stream()?;
            let input_distribution = input_stream.distribution();

            // simple 2-phase-agg
            if input_distribution.satisfies(&RequiredDist::AnyShard) && agg_calls_can_use_two_phase
            {
                self.gen_two_phase_streaming_agg_plan(input_stream)
                // simple 1-phase-agg
            } else {
                Ok(StreamGlobalSimpleAgg::new(self.clone_with_input(
                    input.to_stream_with_dist_required(&RequiredDist::single())?,
                ))
                .into())
            }

            // hash-agg
        } else {
            Ok(
                StreamHashAgg::new(self.clone_with_input(input.to_stream_with_dist_required(
                    &RequiredDist::shard_by_key(input.schema().len(), self.group_key()),
                )?))
                .into(),
            )
        }
    }

    fn logical_rewrite_for_stream(&self) -> Result<(PlanRef, ColIndexMapping)> {
        let (input, input_col_change) = self.input.logical_rewrite_for_stream()?;
        let (agg, out_col_change) = self.rewrite_with_input(input, input_col_change);

        // To rewrite StreamAgg, there are two things to do:
        // 1. insert a RowCount(Count with zero argument) at the beginning of agg_calls of
        // LogicalAgg.
        // 2. increment the index of agg_calls in `out_col_change` by 1 due to
        // the insertion of RowCount, and it will be used to rewrite LogicalProject above this
        // LogicalAgg.
        // Please note that the index of group key need not be changed.
        let (mut agg_calls, group_key, input) = agg.decompose();
        agg_calls.insert(0, PlanAggCall::count_star());

        let (mut map, _) = out_col_change.into_parts();
        map.iter_mut().skip(group_key.len()).for_each(|index| {
            if let Some(i) = *index {
                *index = Some(i + 1);
            }
        });

        Ok((
            LogicalAgg::new(agg_calls, group_key, input).into(),
            ColIndexMapping::new(map),
        ))
    }
}

#[cfg(test)]
mod tests {
    use std::rc::Rc;

    use risingwave_common::catalog::Field;
    use risingwave_common::types::DataType;

    use super::*;
    use crate::expr::{
        assert_eq_input_ref, input_ref_to_column_indices, AggCall, AggOrderBy, ExprType,
        FunctionCall,
    };
    use crate::optimizer::plan_node::LogicalValues;
    use crate::session::OptimizerContext;

    #[tokio::test]
    async fn test_create() {
        let ty = DataType::Int32;
        let ctx = OptimizerContext::mock().await;
        let fields: Vec<Field> = vec![
            Field::with_name(ty.clone(), "v1"),
            Field::with_name(ty.clone(), "v2"),
            Field::with_name(ty.clone(), "v3"),
        ];
        let values = LogicalValues::new(vec![], Schema { fields }, ctx);
        let input = Rc::new(values);
        let input_ref_1 = InputRef::new(0, ty.clone());
        let input_ref_2 = InputRef::new(1, ty.clone());
        let input_ref_3 = InputRef::new(2, ty.clone());

        let gen_internal_value = |select_exprs: Vec<ExprImpl>,
                                  group_exprs|
         -> (Vec<ExprImpl>, Vec<PlanAggCall>, Vec<usize>) {
            let (plan, exprs, _) =
                LogicalAgg::create(select_exprs, group_exprs, None, input.clone()).unwrap();

            let logical_agg = plan.as_logical_agg().unwrap();
            let agg_calls = logical_agg.agg_calls().to_vec();
            let group_key = logical_agg.group_key().to_vec();

            (exprs, agg_calls, group_key)
        };

        // Test case: select v1 from test group by v1;
        {
            let select_exprs = vec![input_ref_1.clone().into()];
            let group_exprs = vec![input_ref_1.clone().into()];

            let (exprs, agg_calls, group_key) = gen_internal_value(select_exprs, group_exprs);

            assert_eq!(exprs.len(), 1);
            assert_eq_input_ref!(&exprs[0], 0);

            assert_eq!(agg_calls.len(), 0);
            assert_eq!(group_key, vec![0]);
        }

        // Test case: select v1, min(v2) from test group by v1;
        {
            let min_v2 = AggCall::new(
                AggKind::Min,
                vec![input_ref_2.clone().into()],
                false,
                AggOrderBy::any(),
                Condition::true_cond(),
            )
            .unwrap();
            let select_exprs = vec![input_ref_1.clone().into(), min_v2.into()];
            let group_exprs = vec![input_ref_1.clone().into()];

            let (exprs, agg_calls, group_key) = gen_internal_value(select_exprs, group_exprs);

            assert_eq!(exprs.len(), 2);
            assert_eq_input_ref!(&exprs[0], 0);
            assert_eq_input_ref!(&exprs[1], 1);

            assert_eq!(agg_calls.len(), 1);
            assert_eq!(agg_calls[0].agg_kind, AggKind::Min);
            assert_eq!(input_ref_to_column_indices(&agg_calls[0].inputs), vec![1]);
            assert_eq!(group_key, vec![0]);
        }

        // Test case: select v1, min(v2) + max(v3) from t group by v1;
        {
            let min_v2 = AggCall::new(
                AggKind::Min,
                vec![input_ref_2.clone().into()],
                false,
                AggOrderBy::any(),
                Condition::true_cond(),
            )
            .unwrap();
            let max_v3 = AggCall::new(
                AggKind::Max,
                vec![input_ref_3.clone().into()],
                false,
                AggOrderBy::any(),
                Condition::true_cond(),
            )
            .unwrap();
            let func_call =
                FunctionCall::new(ExprType::Add, vec![min_v2.into(), max_v3.into()]).unwrap();
            let select_exprs = vec![input_ref_1.clone().into(), ExprImpl::from(func_call)];
            let group_exprs = vec![input_ref_1.clone().into()];

            let (exprs, agg_calls, group_key) = gen_internal_value(select_exprs, group_exprs);

            assert_eq_input_ref!(&exprs[0], 0);
            if let ExprImpl::FunctionCall(func_call) = &exprs[1] {
                assert_eq!(func_call.get_expr_type(), ExprType::Add);
                let inputs = func_call.inputs();
                assert_eq_input_ref!(&inputs[0], 1);
                assert_eq_input_ref!(&inputs[1], 2);
            } else {
                panic!("Wrong expression type!");
            }

            assert_eq!(agg_calls.len(), 2);
            assert_eq!(agg_calls[0].agg_kind, AggKind::Min);
            assert_eq!(input_ref_to_column_indices(&agg_calls[0].inputs), vec![1]);
            assert_eq!(agg_calls[1].agg_kind, AggKind::Max);
            assert_eq!(input_ref_to_column_indices(&agg_calls[1].inputs), vec![2]);
            assert_eq!(group_key, vec![0]);
        }

        // Test case: select v2, min(v1 * v3) from test group by v2;
        {
            let v1_mult_v3 = FunctionCall::new(
                ExprType::Multiply,
                vec![input_ref_1.into(), input_ref_3.into()],
            )
            .unwrap();
            let agg_call = AggCall::new(
                AggKind::Min,
                vec![v1_mult_v3.into()],
                false,
                AggOrderBy::any(),
                Condition::true_cond(),
            )
            .unwrap();
            let select_exprs = vec![input_ref_2.clone().into(), agg_call.into()];
            let group_exprs = vec![input_ref_2.into()];

            let (exprs, agg_calls, group_key) = gen_internal_value(select_exprs, group_exprs);

            assert_eq_input_ref!(&exprs[0], 0);
            assert_eq_input_ref!(&exprs[1], 1);

            assert_eq!(agg_calls.len(), 1);
            assert_eq!(agg_calls[0].agg_kind, AggKind::Min);
            assert_eq!(input_ref_to_column_indices(&agg_calls[0].inputs), vec![1]);
            assert_eq!(group_key, vec![0]);
        }
    }

    /// Generate a agg call node with given [`DataType`] and fields.
    /// For example, `generate_agg_call(Int32, [v1, v2, v3])` will result in:
    /// ```text
    /// Agg(min(input_ref(2))) group by (input_ref(1))
    ///   TableScan(v1, v2, v3)
    /// ```
    async fn generate_agg_call(ty: DataType, fields: Vec<Field>) -> LogicalAgg {
        let ctx = OptimizerContext::mock().await;

        let values = LogicalValues::new(vec![], Schema { fields }, ctx);
        let agg_call = PlanAggCall {
            agg_kind: AggKind::Min,
            return_type: ty.clone(),
            inputs: vec![InputRef::new(2, ty.clone())],
            distinct: false,
            order_by_fields: vec![],
            filter: Condition::true_cond(),
        };
        LogicalAgg::new(vec![agg_call], vec![1], values.into())
    }

    #[tokio::test]
    /// Pruning
    /// ```text
    /// Agg(min(input_ref(2))) group by (input_ref(1))
    ///   TableScan(v1, v2, v3)
    /// ```
    /// with required columns [0,1] (all columns) will result in
    /// ```text
    /// Agg(min(input_ref(1))) group by (input_ref(0))
    ///  TableScan(v2, v3)
    /// ```
    async fn test_prune_all() {
        let ty = DataType::Int32;
        let fields: Vec<Field> = vec![
            Field::with_name(ty.clone(), "v1"),
            Field::with_name(ty.clone(), "v2"),
            Field::with_name(ty.clone(), "v3"),
        ];
        let agg = generate_agg_call(ty.clone(), fields.clone()).await;
        // Perform the prune
        let required_cols = vec![0, 1];
        let plan = agg.prune_col(&required_cols);

        // Check the result
        let agg_new = plan.as_logical_agg().unwrap();
        assert_eq!(agg_new.group_key(), vec![0]);

        assert_eq!(agg_new.agg_calls.len(), 1);
        let agg_call_new = agg_new.agg_calls[0].clone();
        assert_eq!(agg_call_new.agg_kind, AggKind::Min);
        assert_eq!(input_ref_to_column_indices(&agg_call_new.inputs), vec![1]);
        assert_eq!(agg_call_new.return_type, ty);

        let values = agg_new.input();
        let values = values.as_logical_values().unwrap();
        assert_eq!(values.schema().fields(), &fields[1..]);
    }

    #[tokio::test]
    /// Pruning
    /// ```text
    /// Agg(min(input_ref(2))) group by (input_ref(1))
    ///   TableScan(v1, v2, v3)
    /// ```
    /// with required columns [1,0] (all columns, with reversed order) will result in
    /// ```text
    /// Project [input_ref(1), input_ref(0)]
    ///   Agg(min(input_ref(1))) group by (input_ref(0))
    ///     TableScan(v2, v3)
    /// ```
    async fn test_prune_all_with_order_required() {
        let ty = DataType::Int32;
        let fields: Vec<Field> = vec![
            Field::with_name(ty.clone(), "v1"),
            Field::with_name(ty.clone(), "v2"),
            Field::with_name(ty.clone(), "v3"),
        ];
        let agg = generate_agg_call(ty.clone(), fields.clone()).await;
        // Perform the prune
        let required_cols = vec![1, 0];
        let plan = agg.prune_col(&required_cols);
        // Check the result
        let proj = plan.as_logical_project().unwrap();
        assert_eq!(proj.exprs().len(), 2);
        assert_eq!(proj.exprs()[0].as_input_ref().unwrap().index(), 1);
        assert_eq!(proj.exprs()[1].as_input_ref().unwrap().index(), 0);
        let proj_input = proj.input();
        let agg_new = proj_input.as_logical_agg().unwrap();
        assert_eq!(agg_new.group_key(), vec![0]);

        assert_eq!(agg_new.agg_calls.len(), 1);
        let agg_call_new = agg_new.agg_calls[0].clone();
        assert_eq!(agg_call_new.agg_kind, AggKind::Min);
        assert_eq!(input_ref_to_column_indices(&agg_call_new.inputs), vec![1]);
        assert_eq!(agg_call_new.return_type, ty);

        let values = agg_new.input();
        let values = values.as_logical_values().unwrap();
        assert_eq!(values.schema().fields(), &fields[1..]);
    }

    #[tokio::test]
    /// Pruning
    /// ```text
    /// Agg(min(input_ref(2))) group by (input_ref(1))
    ///   TableScan(v1, v2, v3)
    /// ```
    /// with required columns [1] (group key removed) will result in
    /// ```text
    /// Project(input_ref(1))
    ///   Agg(min(input_ref(1))) group by (input_ref(0))
    ///     TableScan(v2, v3)
    /// ```
    async fn test_prune_group_key() {
        let ctx = OptimizerContext::mock().await;
        let ty = DataType::Int32;
        let fields: Vec<Field> = vec![
            Field::with_name(ty.clone(), "v1"),
            Field::with_name(ty.clone(), "v2"),
            Field::with_name(ty.clone(), "v3"),
        ];
        let values = LogicalValues::new(
            vec![],
            Schema {
                fields: fields.clone(),
            },
            ctx,
        );
        let agg_call = PlanAggCall {
            agg_kind: AggKind::Min,
            return_type: ty.clone(),
            inputs: vec![InputRef::new(2, ty.clone())],
            distinct: false,
            order_by_fields: vec![],
            filter: Condition::true_cond(),
        };
        let agg = LogicalAgg::new(vec![agg_call], vec![1], values.into());

        // Perform the prune
        let required_cols = vec![1];
        let plan = agg.prune_col(&required_cols);

        // Check the result
        let project = plan.as_logical_project().unwrap();
        assert_eq!(project.exprs().len(), 1);
        assert_eq_input_ref!(&project.exprs()[0], 1);
        assert_eq!(project.id().0, 4);

        let agg_new = project.input();
        let agg_new = agg_new.as_logical_agg().unwrap();
        assert_eq!(agg_new.group_key(), vec![0]);
        assert_eq!(agg_new.id().0, 3);

        assert_eq!(agg_new.agg_calls.len(), 1);
        let agg_call_new = agg_new.agg_calls[0].clone();
        assert_eq!(agg_call_new.agg_kind, AggKind::Min);
        assert_eq!(input_ref_to_column_indices(&agg_call_new.inputs), vec![1]);
        assert_eq!(agg_call_new.return_type, ty);

        let values = agg_new.input();
        let values = values.as_logical_values().unwrap();
        assert_eq!(values.schema().fields(), &fields[1..]);
    }

    #[tokio::test]
    /// Pruning
    /// ```text
    /// Agg(min(input_ref(2)), max(input_ref(1))) group by (input_ref(1), input_ref(2))
    ///   TableScan(v1, v2, v3)
    /// ```
    /// with required columns [0,3] will result in
    /// ```text
    /// Project(input_ref(0), input_ref(2))
    ///   Agg(max(input_ref(0))) group by (input_ref(0), input_ref(1))
    ///     TableScan(v2, v3)
    /// ```
    async fn test_prune_agg() {
        let ty = DataType::Int32;
        let ctx = OptimizerContext::mock().await;
        let fields: Vec<Field> = vec![
            Field::with_name(ty.clone(), "v1"),
            Field::with_name(ty.clone(), "v2"),
            Field::with_name(ty.clone(), "v3"),
        ];
        let values = LogicalValues::new(
            vec![],
            Schema {
                fields: fields.clone(),
            },
            ctx,
        );

        let agg_calls = vec![
            PlanAggCall {
                agg_kind: AggKind::Min,
                return_type: ty.clone(),
                inputs: vec![InputRef::new(2, ty.clone())],
                distinct: false,
                order_by_fields: vec![],
                filter: Condition::true_cond(),
            },
            PlanAggCall {
                agg_kind: AggKind::Max,
                return_type: ty.clone(),
                inputs: vec![InputRef::new(1, ty.clone())],
                distinct: false,
                order_by_fields: vec![],
                filter: Condition::true_cond(),
            },
        ];
        let agg = LogicalAgg::new(agg_calls, vec![1, 2], values.into());

        // Perform the prune
        let required_cols = vec![0, 3];
        let plan = agg.prune_col(&required_cols);
        // Check the result
        let project = plan.as_logical_project().unwrap();
        assert_eq!(project.exprs().len(), 2);
        assert_eq_input_ref!(&project.exprs()[0], 0);
        assert_eq_input_ref!(&project.exprs()[1], 2);

        let agg_new = project.input();
        let agg_new = agg_new.as_logical_agg().unwrap();
        assert_eq!(agg_new.group_key(), vec![0, 1]);

        assert_eq!(agg_new.agg_calls.len(), 1);
        let agg_call_new = agg_new.agg_calls[0].clone();
        assert_eq!(agg_call_new.agg_kind, AggKind::Max);
        assert_eq!(input_ref_to_column_indices(&agg_call_new.inputs), vec![0]);
        assert_eq!(agg_call_new.return_type, ty);

        let values = agg_new.input();
        let values = values.as_logical_values().unwrap();
        assert_eq!(values.schema().fields(), &fields[1..]);
    }
}<|MERGE_RESOLUTION|>--- conflicted
+++ resolved
@@ -702,17 +702,10 @@
     pub fn new(agg_calls: Vec<PlanAggCall>, group_key: Vec<usize>, input: PlanRef) -> Self {
         let ctx = input.ctx();
         let schema = Self::derive_schema(input.schema(), &group_key, &agg_calls);
-<<<<<<< HEAD
+        // there is only one row in simple agg's output, so its pk_indices is empty
         let pk_indices = group_key.clone();
         let functional_dependency = FunctionalDependencySet::with_key(schema.len(), &group_key);
         let base = PlanBase::new_logical(ctx, schema, pk_indices, functional_dependency);
-=======
-
-        // there is only one row in simple agg's output, so its pk_indices is empty
-        let pk_indices = (0..group_key.len()).collect_vec();
-
-        let base = PlanBase::new_logical(ctx, schema, pk_indices);
->>>>>>> 6462c546
         Self {
             base,
             agg_calls,
