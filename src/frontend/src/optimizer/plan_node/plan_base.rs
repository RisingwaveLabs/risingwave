--- conflicted
+++ resolved
@@ -24,15 +24,9 @@
 use crate::optimizer::property::{Distribution, FunctionalDependencySet, Order};
 
 /// the common fields of all nodes, please make a field named `base` in
-<<<<<<< HEAD
 /// every planNode and correctly value it when construct the planNode.
-#[derive(Clone, Debug, Derivative)]
-#[derivative(PartialEq, Eq, Hash)]
-=======
-/// every planNode and correctly valued it when construct the planNode.
 #[derive(Clone, Debug, Educe)]
 #[educe(PartialEq, Eq, Hash)]
->>>>>>> 2110af0c
 pub struct PlanBase {
     #[educe(PartialEq(ignore))]
     #[educe(Hash(ignore))]
