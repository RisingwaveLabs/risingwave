--- conflicted
+++ resolved
@@ -380,10 +380,7 @@
             , { Stream, HopWindow }
             , { Stream, DeltaJoin }
             , { Stream, IndexScan }
-<<<<<<< HEAD
-=======
             , { Stream, Expand }
->>>>>>> 8331b3dd
             , { Stream, DynamicFilter }
         }
     };
@@ -466,10 +463,7 @@
             , { Stream, HopWindow }
             , { Stream, DeltaJoin }
             , { Stream, IndexScan }
-<<<<<<< HEAD
-=======
             , { Stream, Expand }
->>>>>>> 8331b3dd
             , { Stream, DynamicFilter }
         }
     };
