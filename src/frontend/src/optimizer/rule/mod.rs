--- conflicted
+++ resolved
@@ -73,15 +73,12 @@
 pub use union_to_distinct_rule::*;
 mod agg_project_merge_rule;
 pub use agg_project_merge_rule::*;
-<<<<<<< HEAD
+mod union_merge_rule;
+pub use union_merge_rule::*;
 mod dag_to_tree_rule;
 pub use dag_to_tree_rule::*;
 mod apply_share_eliminate_rule;
 pub use apply_share_eliminate_rule::*;
-=======
-mod union_merge_rule;
-pub use union_merge_rule::*;
->>>>>>> 21e12ea2
 
 #[macro_export]
 macro_rules! for_all_rules {
@@ -110,11 +107,8 @@
             ,{JoinCommuteRule}
             ,{UnionToDistinctRule}
             ,{AggProjectMergeRule}
-<<<<<<< HEAD
+            ,{UnionMergeRule}
             ,{DagToTreeRule}
-=======
-            ,{UnionMergeRule}
->>>>>>> 21e12ea2
         }
     };
 }
