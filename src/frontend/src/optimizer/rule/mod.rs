--- conflicted
+++ resolved
@@ -53,27 +53,17 @@
 pub use translate_apply::*;
 mod merge_multijoin;
 pub use merge_multijoin::*;
+mod max_one_row_elim;
+pub use max_one_row_elim::*;
 mod apply_join;
-<<<<<<< HEAD
+pub use apply_join::*;
 mod apply_to_join;
+pub use apply_to_join::*;
 mod distinct_agg;
-mod index_selection;
-mod max_one_row_elim;
-mod push_calculation_of_join;
-pub use apply_join::*;
-pub use apply_to_join::*;
-=======
-pub use apply_join::*;
-mod distinct_agg;
->>>>>>> 57d3356d
 pub use distinct_agg::*;
 mod index_selection;
 pub use index_selection::*;
-<<<<<<< HEAD
-pub use max_one_row_elim::*;
-=======
 mod push_calculation_of_join;
->>>>>>> 57d3356d
 pub use push_calculation_of_join::*;
 mod over_agg_to_topn;
 pub use over_agg_to_topn::*;
