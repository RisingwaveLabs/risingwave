// Copyright 2022 Singularity Data
//
// Licensed under the Apache License, Version 2.0 (the "License");
// you may not use this file except in compliance with the License.
// You may obtain a copy of the License at
//
// http://www.apache.org/licenses/LICENSE-2.0
//
// Unless required by applicable law or agreed to in writing, software
// distributed under the License is distributed on an "AS IS" BASIS,
// WITHOUT WARRANTIES OR CONDITIONS OF ANY KIND, either express or implied.
// See the License for the specific language governing permissions and
// limitations under the License.

//! Define all [`Rule`]

use super::PlanRef;

/// A one-to-one transform for the [`PlanNode`](super::plan_node::PlanNode), every [`Rule`] should
/// downcast and check if the node matches the rule.
pub trait Rule: Send + Sync + Description {
    /// return err(()) if not match
    fn apply(&self, plan: PlanRef) -> Option<PlanRef>;
}

pub trait Description {
    fn description(&self) -> &str;
}

pub(super) type BoxedRule = Box<dyn Rule>;

<<<<<<< HEAD
mod project_join;
pub use project_join::*;
mod project_elim;
pub use project_elim::*;
mod project_merge;
pub use project_merge::*;
mod pull_up_correlated_predicate;
pub use pull_up_correlated_predicate::*;
mod index_delta_join;
pub use index_delta_join::*;
mod reorder_multijoin;
pub use reorder_multijoin::*;
mod apply_agg;
pub use apply_agg::*;
mod apply_filter;
pub use apply_filter::*;
mod apply_proj;
pub use apply_proj::*;
mod apply_scan;
pub use apply_scan::*;
mod translate_apply;
pub use translate_apply::*;
mod merge_multijoin;
pub use merge_multijoin::*;
mod max_one_row_elim;
pub use max_one_row_elim::*;
mod apply_join;
pub use apply_join::*;
mod apply_to_join;
pub use apply_to_join::*;
mod distinct_agg;
pub use distinct_agg::*;
mod index_selection;
pub use index_selection::*;
mod push_calculation_of_join;
pub use push_calculation_of_join::*;
mod join_commute;
mod over_agg_to_topn;
pub use join_commute::*;
pub use over_agg_to_topn::*;
mod union_to_distinct;
pub use union_to_distinct::*;
mod agg_project_merge;
pub use agg_project_merge::*;
mod union_merge_rule;
pub use union_merge_rule::*;
=======
mod project_join_merge_rule;
pub use project_join_merge_rule::*;
mod project_eliminate_rule;
pub use project_eliminate_rule::*;
mod project_merge_rule;
pub use project_merge_rule::*;
mod pull_up_correlated_predicate_rule;
pub use pull_up_correlated_predicate_rule::*;
mod index_delta_join_rule;
pub use index_delta_join_rule::*;
mod reorder_multijoin_rule;
pub use reorder_multijoin_rule::*;
mod apply_agg_transpose_rule;
pub use apply_agg_transpose_rule::*;
mod apply_filter_transpose_rule;
pub use apply_filter_transpose_rule::*;
mod apply_project_transpose_rule;
pub use apply_project_transpose_rule::*;
mod apply_scan_rule;
pub use apply_scan_rule::*;
mod translate_apply_rule;
pub use translate_apply_rule::*;
mod merge_multijoin_rule;
pub use merge_multijoin_rule::*;
mod max_one_row_eliminate_rule;
pub use max_one_row_eliminate_rule::*;
mod apply_join_transpose_rule;
pub use apply_join_transpose_rule::*;
mod apply_to_join_rule;
pub use apply_to_join_rule::*;
mod distinct_agg_rule;
pub use distinct_agg_rule::*;
mod index_selection_rule;
pub use index_selection_rule::*;
mod push_calculation_of_join_rule;
pub use push_calculation_of_join_rule::*;
mod join_commute_rule;
mod over_agg_to_topn_rule;
pub use join_commute_rule::*;
pub use over_agg_to_topn_rule::*;
mod union_to_distinct_rule;
pub use union_to_distinct_rule::*;
mod agg_project_merge_rule;
pub use agg_project_merge_rule::*;
>>>>>>> 14d88919

#[macro_export]
macro_rules! for_all_rules {
    ($macro:ident) => {
        $macro! {
             {ApplyAggTransposeRule}
            ,{ApplyFilterTransposeRule}
            ,{ApplyProjectTransposeRule}
            ,{ApplyScanRule}
            ,{ApplyJoinTransposeRule}
            ,{ApplyToJoinRule}
            ,{MaxOneRowEliminateRule}
            ,{DistinctAggRule}
            ,{IndexDeltaJoinRule}
            ,{MergeMultiJoinRule}
            ,{ProjectEliminateRule}
            ,{ProjectJoinMergeRule}
            ,{ProjectMergeRule}
            ,{PullUpCorrelatedPredicateRule}
            ,{ReorderMultiJoinRule}
            ,{TranslateApplyRule}
            ,{PushCalculationOfJoinRule}
            ,{IndexSelectionRule}
            ,{OverAggToTopNRule}
            ,{JoinCommuteRule}
            ,{UnionToDistinctRule}
            ,{AggProjectMergeRule}
            ,{UnionMergeRule}
        }
    };
}

macro_rules! impl_description {
    ($( { $name:ident }),*) => {
        paste::paste!{
            $(impl Description for [<$name>] {
                fn description(&self) -> &str {
                    stringify!([<$name>])
                }
            })*
        }
    }
}

for_all_rules! {impl_description}<|MERGE_RESOLUTION|>--- conflicted
+++ resolved
@@ -29,54 +29,6 @@
 
 pub(super) type BoxedRule = Box<dyn Rule>;
 
-<<<<<<< HEAD
-mod project_join;
-pub use project_join::*;
-mod project_elim;
-pub use project_elim::*;
-mod project_merge;
-pub use project_merge::*;
-mod pull_up_correlated_predicate;
-pub use pull_up_correlated_predicate::*;
-mod index_delta_join;
-pub use index_delta_join::*;
-mod reorder_multijoin;
-pub use reorder_multijoin::*;
-mod apply_agg;
-pub use apply_agg::*;
-mod apply_filter;
-pub use apply_filter::*;
-mod apply_proj;
-pub use apply_proj::*;
-mod apply_scan;
-pub use apply_scan::*;
-mod translate_apply;
-pub use translate_apply::*;
-mod merge_multijoin;
-pub use merge_multijoin::*;
-mod max_one_row_elim;
-pub use max_one_row_elim::*;
-mod apply_join;
-pub use apply_join::*;
-mod apply_to_join;
-pub use apply_to_join::*;
-mod distinct_agg;
-pub use distinct_agg::*;
-mod index_selection;
-pub use index_selection::*;
-mod push_calculation_of_join;
-pub use push_calculation_of_join::*;
-mod join_commute;
-mod over_agg_to_topn;
-pub use join_commute::*;
-pub use over_agg_to_topn::*;
-mod union_to_distinct;
-pub use union_to_distinct::*;
-mod agg_project_merge;
-pub use agg_project_merge::*;
-mod union_merge_rule;
-pub use union_merge_rule::*;
-=======
 mod project_join_merge_rule;
 pub use project_join_merge_rule::*;
 mod project_eliminate_rule;
@@ -121,7 +73,8 @@
 pub use union_to_distinct_rule::*;
 mod agg_project_merge_rule;
 pub use agg_project_merge_rule::*;
->>>>>>> 14d88919
+mod union_merge_rule;
+pub use union_merge_rule::*;
 
 #[macro_export]
 macro_rules! for_all_rules {
