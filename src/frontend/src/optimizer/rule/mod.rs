--- conflicted
+++ resolved
@@ -125,16 +125,13 @@
 pub use grouping_sets_to_expand_rule::*;
 mod apply_project_set_transpose_rule;
 pub use apply_project_set_transpose_rule::*;
-<<<<<<< HEAD
+mod cross_join_eliminate_rule;
+pub use cross_join_eliminate_rule::CrossJoinEliminateRule;
 mod common_sub_expr_extract_rule;
 pub use common_sub_expr_extract_rule::*;
 
 mod batch;
 pub use batch::batch_project_merge_rule::*;
-=======
-mod cross_join_eliminate_rule;
-pub use cross_join_eliminate_rule::CrossJoinEliminateRule;
->>>>>>> da2ddf6c
 
 #[macro_export]
 macro_rules! for_all_rules {
@@ -188,12 +185,9 @@
             , { ApplyDedupTransposeRule }
             , { ProjectJoinSeparateRule }
             , { GroupingSetsToExpandRule }
-<<<<<<< HEAD
+            , { CrossJoinEliminateRule }
             , { CommonSubExprExtractRule }
             , { BatchProjectMergeRule }
-=======
-            , { CrossJoinEliminateRule }
->>>>>>> da2ddf6c
         }
     };
 }
