// Copyright 2022 Singularity Data
//
// Licensed under the Apache License, Version 2.0 (the "License");
// you may not use this file except in compliance with the License.
// You may obtain a copy of the License at
//
// http://www.apache.org/licenses/LICENSE-2.0
//
// Unless required by applicable law or agreed to in writing, software
// distributed under the License is distributed on an "AS IS" BASIS,
// WITHOUT WARRANTIES OR CONDITIONS OF ANY KIND, either express or implied.
// See the License for the specific language governing permissions and
// limitations under the License.

//! Define all [`Rule`]

use super::PlanRef;

/// A one-to-one transform for the [`PlanNode`](super::plan_node::PlanNode), every [`Rule`] should
/// downcast and check if the node matches the rule.
pub trait Rule: Send + Sync {
    /// return err(()) if not match
    fn apply(&self, plan: PlanRef) -> Option<PlanRef>;
}

pub(super) type BoxedRule = Box<dyn Rule>;

mod project_join;
pub use project_join::*;
mod project_elim;
pub use project_elim::*;
mod project_merge;
pub use project_merge::*;
mod pull_up_correlated_predicate;
pub use pull_up_correlated_predicate::*;
mod index_delta_join;
pub use index_delta_join::*;
mod reorder_multijoin;
pub use reorder_multijoin::*;
<<<<<<< HEAD
mod apply_agg;
pub use apply_agg::*;
mod apply_filter;
pub use apply_filter::*;
mod apply_proj;
pub use apply_proj::*;
mod apply_scan;
pub use apply_scan::*;
mod translate_apply;
pub use translate_apply::*;
=======
mod merge_multijoin;
pub use merge_multijoin::*;
>>>>>>> 9abfc35b
<|MERGE_RESOLUTION|>--- conflicted
+++ resolved
@@ -37,7 +37,6 @@
 pub use index_delta_join::*;
 mod reorder_multijoin;
 pub use reorder_multijoin::*;
-<<<<<<< HEAD
 mod apply_agg;
 pub use apply_agg::*;
 mod apply_filter;
@@ -48,7 +47,5 @@
 pub use apply_scan::*;
 mod translate_apply;
 pub use translate_apply::*;
-=======
 mod merge_multijoin;
-pub use merge_multijoin::*;
->>>>>>> 9abfc35b
+pub use merge_multijoin::*;