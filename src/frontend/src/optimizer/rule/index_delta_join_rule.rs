// Copyright 2023 RisingWave Labs
//
// Licensed under the Apache License, Version 2.0 (the "License");
// you may not use this file except in compliance with the License.
// You may obtain a copy of the License at
//
//     http://www.apache.org/licenses/LICENSE-2.0
//
// Unless required by applicable law or agreed to in writing, software
// distributed under the License is distributed on an "AS IS" BASIS,
// WITHOUT WARRANTIES OR CONDITIONS OF ANY KIND, either express or implied.
// See the License for the specific language governing permissions and
// limitations under the License.

use itertools::Itertools;
use risingwave_pb::plan_common::JoinType;
use risingwave_pb::stream_plan::ChainType;

use super::super::plan_node::*;
use super::{BoxedRule, Rule};

/// Use index scan and delta joins for supported queries.
pub struct IndexDeltaJoinRule {}

impl Rule for IndexDeltaJoinRule {
    fn apply(&self, plan: PlanRef) -> Option<PlanRef> {
        let join = plan.as_stream_hash_join()?;
        if join.eq_join_predicate().has_non_eq() || join.join_type() != JoinType::Inner {
            return Some(plan);
        }

        /// FIXME: Exchanges still may exist after table scan, because table scan's distribution
        /// follows upstream materialize node(e.g. subset of pk), whereas join distributes by join
        /// key.
        fn match_through_exchange(plan: PlanRef) -> Option<PlanRef> {
            if let Some(exchange) = plan.as_stream_exchange() {
                match_through_exchange(exchange.input())
            } else if plan.as_stream_table_scan().is_some() {
                Some(plan)
            } else {
                None
            }
        }

        let input_left_dyn = match_through_exchange(join.inputs()[0].clone())?;
        let input_left = input_left_dyn.as_stream_table_scan()?;
        let input_right_dyn = match_through_exchange(join.inputs()[1].clone())?;
        let input_right = input_right_dyn.as_stream_table_scan()?;
        let left_indices = join.eq_join_predicate().left_eq_indexes();
        let right_indices = join.eq_join_predicate().right_eq_indexes();

        fn match_indexes(
            join_indices: &[usize],
            table_scan: &StreamTableScan,
            chain_type: ChainType,
        ) -> Option<PlanRef> {
            for index in &table_scan.logical().indexes {
                // Only full covering index can be used in delta join
                if !index.full_covering() {
                    continue;
                }

                let p2s_mapping = index.primary_to_secondary_mapping();

                // 1. Check if distribution keys are the same.
                // We don't assume the hash function we are using satisfies commutativity
                // `Hash(A, B) == Hash(B, A)`, so we consider order of each item in distribution
                // keys here.
                let join_indices_ref_to_index_table = join_indices
                    .iter()
                    .map(|&i| table_scan.logical().output_col_idx[i])
                    .map(|x| *p2s_mapping.get(&x).unwrap())
                    .collect_vec();

                if index.index_table.distribution_key != join_indices_ref_to_index_table {
                    continue;
                }

                // 2. Check join key is prefix of index order key
                let index_order_key_prefix = index
                    .index_table
                    .pk
                    .iter()
                    .map(|x| x.column_index)
                    .take(index.index_table.distribution_key.len())
                    .collect_vec();

                if index_order_key_prefix != join_indices_ref_to_index_table {
                    continue;
                }

                return Some(
                    table_scan
                        .to_index_scan(
                            index.index_table.name.as_str(),
                            index.index_table.table_desc().into(),
                            p2s_mapping,
                            index.function_mapping(),
                            chain_type,
                        )
                        .into(),
                );
            }

            // Primary table is also an index.
            let primary_table = table_scan.logical();
            if let Some(primary_table_distribution_key) = primary_table.distribution_key()
                && primary_table_distribution_key == join_indices
            {
                // Check join key is prefix of primary table order key
<<<<<<< HEAD
                let primary_table_order_key_prefix = primary_table.table_desc.pk.iter()
=======
                let primary_table_order_key_prefix = primary_table
                    .table_desc()
                    .pk
                    .iter()
>>>>>>> a62abc63
                    .map(|x| x.column_index)
                    .take(primary_table_distribution_key.len())
                    .collect_vec();

                if primary_table_order_key_prefix != join_indices {
                    return None;
                }

                if chain_type != table_scan.chain_type() {
                    Some(
                        StreamTableScan::new_with_chain_type(
                            table_scan.logical().clone(),
                            chain_type,
                        )
                        .into(),
                    )
                } else {
                    Some(table_scan.clone().into())
                }
            } else {
                None
            }
        }

        // Delta join only needs to backfill one stream flow and others should be upstream only
        // chain. Here we choose the left one to backfill and right one to upstream only
        // chain.
        if let Some(left) = match_indexes(&left_indices, input_left, ChainType::Backfill) {
            if let Some(right) = match_indexes(&right_indices, input_right, ChainType::UpstreamOnly)
            {
                // We already ensured that index and join use the same distribution, so we directly
                // replace the children with stream index scan without inserting any exchanges.
                Some(
                    join.clone()
                        .into_delta_join()
                        .clone_with_left_right(left, right)
                        .into(),
                )
            } else {
                Some(plan)
            }
        } else {
            Some(plan)
        }
    }
}

impl IndexDeltaJoinRule {
    pub fn create() -> BoxedRule {
        Box::new(Self {})
    }
}<|MERGE_RESOLUTION|>--- conflicted
+++ resolved
@@ -108,14 +108,10 @@
                 && primary_table_distribution_key == join_indices
             {
                 // Check join key is prefix of primary table order key
-<<<<<<< HEAD
-                let primary_table_order_key_prefix = primary_table.table_desc.pk.iter()
-=======
                 let primary_table_order_key_prefix = primary_table
-                    .table_desc()
+                    .table_desc
                     .pk
                     .iter()
->>>>>>> a62abc63
                     .map(|x| x.column_index)
                     .take(primary_table_distribution_key.len())
                     .collect_vec();
