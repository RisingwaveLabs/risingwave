//  Copyright 2023 RisingWave Labs
//
//  Licensed under the Apache License, Version 2.0 (the "License");
//  you may not use this file except in compliance with the License.
//  You may obtain a copy of the License at
//
//  http://www.apache.org/licenses/LICENSE-2.0
//
//  Unless required by applicable law or agreed to in writing, software
//  distributed under the License is distributed on an "AS IS" BASIS,
//  WITHOUT WARRANTIES OR CONDITIONS OF ANY KIND, either express or implied.
//  See the License for the specific language governing permissions and
//  limitations under the License.
//
// Copyright (c) 2011-present, Facebook, Inc.  All rights reserved.
// This source code is licensed under both the GPLv2 (found in the
// COPYING file in the root directory) and Apache 2.0 License
// (found in the LICENSE.Apache file in the root directory).

use itertools::Itertools;

use crate::optimizer::plan_node::generic::PhysicalPlanRef;
use crate::optimizer::plan_node::{BatchLimit, BatchSeqScan, PlanTreeNodeUnary};
use crate::optimizer::rule::{BoxedRule, Rule};
use crate::optimizer::PlanRef;

pub struct BatchPushLimitToScanRule {}

impl Rule for BatchPushLimitToScanRule {
    fn apply(&self, plan: PlanRef) -> Option<PlanRef> {
        let limit: &BatchLimit = plan.as_batch_limit()?;
        let limit_input = limit.input();
        let scan: &BatchSeqScan = limit_input.as_batch_seq_scan()?;
        if scan.limit().is_some() {
            return None;
        }
<<<<<<< HEAD
        let pushed_limit = if limit.check_exceeding {
            // If to check exceeding, we have to fetch at least one more row
            // to avoid false negative.
            limit.limit() + limit.offset() + 1
        } else {
            limit.limit() + limit.offset()
        };
        let mut scan_core = scan.core().clone();
        scan_core.chunk_size = Some((u32::MAX as u64).min(pushed_limit) as u32);
=======
        let pushed_limit = limit.limit() + limit.offset();
>>>>>>> a3c71aa3
        let new_scan = BatchSeqScan::new_with_dist(
            scan.core().clone(),
            scan.base.distribution().clone(),
            scan.scan_ranges().iter().cloned().collect_vec(),
            Some(pushed_limit),
        );
        Some(limit.clone_with_input(new_scan.into()).into())
    }
}

impl BatchPushLimitToScanRule {
    pub fn create() -> BoxedRule {
        Box::new(BatchPushLimitToScanRule {})
    }
}<|MERGE_RESOLUTION|>--- conflicted
+++ resolved
@@ -34,7 +34,7 @@
         if scan.limit().is_some() {
             return None;
         }
-<<<<<<< HEAD
+
         let pushed_limit = if limit.check_exceeding {
             // If to check exceeding, we have to fetch at least one more row
             // to avoid false negative.
@@ -42,11 +42,7 @@
         } else {
             limit.limit() + limit.offset()
         };
-        let mut scan_core = scan.core().clone();
-        scan_core.chunk_size = Some((u32::MAX as u64).min(pushed_limit) as u32);
-=======
-        let pushed_limit = limit.limit() + limit.offset();
->>>>>>> a3c71aa3
+
         let new_scan = BatchSeqScan::new_with_dist(
             scan.core().clone(),
             scan.base.distribution().clone(),
