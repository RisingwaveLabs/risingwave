--- conflicted
+++ resolved
@@ -60,10 +60,7 @@
             assert!(
                 ("s3".eq_ignore_ascii_case(&eval_args[1]))
                     || "gcs".eq_ignore_ascii_case(&eval_args[1])
-<<<<<<< HEAD
                     || "azblob".eq_ignore_ascii_case(&eval_args[1])
-=======
->>>>>>> 2f9b1d95
             );
 
             if "s3".eq_ignore_ascii_case(&eval_args[1]) {
@@ -85,9 +82,22 @@
                     )
                     .into(),
                 )
-<<<<<<< HEAD
-            }
-            else if "azblob".eq_ignore_ascii_case(&eval_args[1]) {
+            } else if "gcs".eq_ignore_ascii_case(&eval_args[1]) {
+                let credential = eval_args[2].clone();
+                // The rest of the arguments are file locations
+                let file_location = eval_args[3..].iter().cloned().collect_vec();
+                Some(
+                    LogicalFileScan::new_gcs_logical_file_scan(
+                        logical_table_function.ctx(),
+                        schema,
+                        "parquet".to_owned(),
+                        "gcs".to_owned(),
+                        credential,
+                        file_location,
+                    )
+                    .into(),
+                )
+            } else if "azblob".eq_ignore_ascii_case(&eval_args[1]) {
                 let account_name = eval_args[2].clone();
                 let account_key = eval_args[3].clone();
                 let endpoint = eval_args[4].clone();
@@ -102,19 +112,6 @@
                         account_name,
                         account_key,
                         endpoint,
-=======
-            } else if "gcs".eq_ignore_ascii_case(&eval_args[1]) {
-                let credential = eval_args[2].clone();
-                // The rest of the arguments are file locations
-                let file_location = eval_args[3..].iter().cloned().collect_vec();
-                Some(
-                    LogicalFileScan::new_gcs_logical_file_scan(
-                        logical_table_function.ctx(),
-                        schema,
-                        "parquet".to_owned(),
-                        "gcs".to_owned(),
-                        credential,
->>>>>>> 2f9b1d95
                         file_location,
                     )
                     .into(),
