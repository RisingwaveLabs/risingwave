// Copyright 2024 RisingWave Labs
//
// Licensed under the Apache License, Version 2.0 (the "License");
// you may not use this file except in compliance with the License.
// You may obtain a copy of the License at
//
//     http://www.apache.org/licenses/LICENSE-2.0
//
// Unless required by applicable law or agreed to in writing, software
// distributed under the License is distributed on an "AS IS" BASIS,
// WITHOUT WARRANTIES OR CONDITIONS OF ANY KIND, either express or implied.
// See the License for the specific language governing permissions and
// limitations under the License.
use std::num::NonZeroU32;
use std::ops::DerefMut;
use std::sync::Arc;

pub mod plan_node;

pub use plan_node::{Explain, PlanRef};

pub mod property;

mod delta_join_solver;
mod heuristic_optimizer;
mod plan_rewriter;

pub use plan_rewriter::PlanRewriter;

mod plan_visitor;

pub use plan_visitor::{
    ExecutionModeDecider, PlanVisitor, ReadStorageTableVisitor, RelationCollectorVisitor,
    SysTableVisitor,
};
use risingwave_sqlparser::ast::OnConflict;

mod logical_optimization;
mod optimizer_context;
pub mod plan_expr_rewriter;
mod plan_expr_visitor;
mod rule;

use std::assert_matches::assert_matches;
use std::collections::{BTreeMap, HashMap};

use fixedbitset::FixedBitSet;
use itertools::Itertools as _;
pub use logical_optimization::*;
pub use optimizer_context::*;
use plan_expr_rewriter::ConstEvalRewriter;
use property::Order;
use risingwave_common::bail;
use risingwave_common::catalog::{
    ColumnCatalog, ColumnDesc, ColumnId, ConflictBehavior, Engine, Field, Schema,
};
use risingwave_common::types::DataType;
use risingwave_common::util::column_index_mapping::ColIndexMapping;
use risingwave_common::util::iter_util::ZipEqDebug;
use risingwave_connector::sink::catalog::SinkFormatDesc;
use risingwave_pb::catalog::{PbWebhookSourceInfo, WatermarkDesc};
use risingwave_pb::stream_plan::StreamScanType;

use self::heuristic_optimizer::ApplyOrder;
use self::plan_node::generic::{self, PhysicalPlanRef};
use self::plan_node::{
    stream_enforce_eowc_requirement, BatchProject, Convention, LogicalProject, LogicalSource,
    PartitionComputeInfo, StreamDml, StreamMaterialize, StreamProject, StreamRowIdGen, StreamSink,
    StreamWatermarkFilter, ToStreamContext,
};
#[cfg(debug_assertions)]
use self::plan_visitor::InputRefValidator;
use self::plan_visitor::{has_batch_exchange, CardinalityVisitor, StreamKeyChecker};
use self::property::{Cardinality, RequiredDist};
use self::rule::*;
use crate::catalog::table_catalog::{TableType, TableVersion};
use crate::error::{ErrorCode, Result};
use crate::expr::TimestamptzExprFinder;
use crate::optimizer::plan_node::generic::{SourceNodeKind, Union};
use crate::optimizer::plan_node::{
    BatchExchange, PlanNodeType, PlanTreeNode, RewriteExprsRecursive, StreamExchange, StreamUnion,
    ToStream, VisitExprsRecursive,
};
use crate::optimizer::plan_visitor::{RwTimestampValidator, TemporalJoinValidator};
use crate::optimizer::property::Distribution;
use crate::utils::{ColIndexMappingRewriteExt, WithOptionsSecResolved};
use crate::TableCatalog;

/// `PlanRoot` is used to describe a plan. planner will construct a `PlanRoot` with `LogicalNode`.
/// and required distribution and order. And `PlanRoot` can generate corresponding streaming or
/// batch plan with optimization. the required Order and Distribution columns might be more than the
/// output columns. for example:
/// ```sql
///    select v1 from t order by id;
/// ```
/// the plan will return two columns (id, v1), and the required order column is id. the id
/// column is required in optimization, but the final generated plan will remove the unnecessary
/// column in the result.
#[derive(Debug, Clone)]
pub struct PlanRoot {
    // The current plan node.
    plan: PlanRef,
    // The phase of the plan.
    phase: PlanPhase,
    required_dist: RequiredDist,
    required_order: Order,
    out_fields: FixedBitSet,
    out_names: Vec<String>,
}

/// `PlanPhase` is used to track the phase of the `PlanRoot`.
/// Usually, it begins from `Logical` and ends with `Batch` or `Stream`, unless we want to construct a `PlanRoot` from an intermediate phase.
/// Typical phase transformation are:
/// - `Logical` -> `OptimizedLogicalForBatch` -> `Batch`
/// - `Logical` -> `OptimizedLogicalForStream` -> `Stream`
#[derive(Debug, Clone, PartialEq)]
pub enum PlanPhase {
    Logical,
    OptimizedLogicalForBatch,
    OptimizedLogicalForStream,
    Batch,
    Stream,
}

impl PlanRoot {
    pub fn new_with_logical_plan(
        plan: PlanRef,
        required_dist: RequiredDist,
        required_order: Order,
        out_fields: FixedBitSet,
        out_names: Vec<String>,
    ) -> Self {
        assert_eq!(plan.convention(), Convention::Logical);
        Self::new_inner(
            plan,
            PlanPhase::Logical,
            required_dist,
            required_order,
            out_fields,
            out_names,
        )
    }

    pub fn new_with_batch_plan(
        plan: PlanRef,
        required_dist: RequiredDist,
        required_order: Order,
        out_fields: FixedBitSet,
        out_names: Vec<String>,
    ) -> Self {
        assert_eq!(plan.convention(), Convention::Batch);
        Self::new_inner(
            plan,
            PlanPhase::Batch,
            required_dist,
            required_order,
            out_fields,
            out_names,
        )
    }

    fn new_inner(
        plan: PlanRef,
        phase: PlanPhase,
        required_dist: RequiredDist,
        required_order: Order,
        out_fields: FixedBitSet,
        out_names: Vec<String>,
    ) -> Self {
        let input_schema = plan.schema();
        assert_eq!(input_schema.fields().len(), out_fields.len());
        assert_eq!(out_fields.count_ones(..), out_names.len());

        Self {
            plan,
            phase,
            required_dist,
            required_order,
            out_fields,
            out_names,
        }
    }

    /// Set customized names of the output fields, used for `CREATE [MATERIALIZED VIEW | SINK] r(a,
    /// b, ..)`.
    ///
    /// If the number of names does not match the number of output fields, an error is returned.
    pub fn set_out_names(&mut self, out_names: Vec<String>) -> Result<()> {
        if out_names.len() != self.out_fields.count_ones(..) {
            Err(ErrorCode::InvalidInputSyntax(
                "number of column names does not match number of columns".to_string(),
            ))?
        }
        self.out_names = out_names;
        Ok(())
    }

    /// Get the plan root's schema, only including the fields to be output.
    pub fn schema(&self) -> Schema {
        // The schema can be derived from the `out_fields` and `out_names`, so we don't maintain it
        // as a field and always construct one on demand here to keep it in sync.
        Schema {
            fields: self
                .out_fields
                .ones()
                .map(|i| self.plan.schema().fields()[i].clone())
                .zip_eq_debug(&self.out_names)
                .map(|(field, name)| Field {
                    name: name.clone(),
                    ..field
                })
                .collect(),
        }
    }

    /// Transform the [`PlanRoot`] back to a [`PlanRef`] suitable to be used as a subplan, for
    /// example as insert source or subquery. This ignores Order but retains post-Order pruning
    /// (`out_fields`).
    pub fn into_unordered_subplan(self) -> PlanRef {
        assert_eq!(self.phase, PlanPhase::Logical);
        assert_eq!(self.plan.convention(), Convention::Logical);
        if self.out_fields.count_ones(..) == self.out_fields.len() {
            return self.plan;
        }
        LogicalProject::with_out_fields(self.plan, &self.out_fields).into()
    }

    /// Transform the [`PlanRoot`] wrapped in an array-construction subquery to a [`PlanRef`]
    /// supported by `ARRAY_AGG`. Similar to the unordered version, this abstracts away internal
    /// `self.plan` which is further modified by `self.required_order` then `self.out_fields`.
    pub fn into_array_agg(self) -> Result<PlanRef> {
        use generic::Agg;
        use plan_node::PlanAggCall;
        use risingwave_common::types::ListValue;
        use risingwave_expr::aggregate::PbAggKind;

        use crate::expr::{ExprImpl, ExprType, FunctionCall, InputRef};
        use crate::utils::{Condition, IndexSet};

        assert_eq!(self.phase, PlanPhase::Logical);
        assert_eq!(self.plan.convention(), Convention::Logical);
        let Ok(select_idx) = self.out_fields.ones().exactly_one() else {
            bail!("subquery must return only one column");
        };
        let input_column_type = self.plan.schema().fields()[select_idx].data_type();
        let return_type = DataType::List(input_column_type.clone().into());
        let agg = Agg::new(
            vec![PlanAggCall {
                agg_type: PbAggKind::ArrayAgg.into(),
                return_type: return_type.clone(),
                inputs: vec![InputRef::new(select_idx, input_column_type.clone())],
                distinct: false,
                order_by: self.required_order.column_orders,
                filter: Condition::true_cond(),
                direct_args: vec![],
            }],
            IndexSet::empty(),
            self.plan,
        );
        Ok(LogicalProject::create(
            agg.into(),
            vec![FunctionCall::new(
                ExprType::Coalesce,
                vec![
                    InputRef::new(0, return_type).into(),
                    ExprImpl::literal_list(ListValue::empty(&input_column_type), input_column_type),
                ],
            )
            .unwrap()
            .into()],
        ))
    }

    /// Apply logical optimization to the plan for stream.
    pub fn gen_optimized_logical_plan_for_stream(&mut self) -> Result<PlanRef> {
        assert_eq!(self.phase, PlanPhase::Logical);
        assert_eq!(self.plan.convention(), Convention::Logical);
        self.plan = LogicalOptimizer::gen_optimized_logical_plan_for_stream(self.plan.clone())?;
        self.phase = PlanPhase::OptimizedLogicalForStream;
        assert_eq!(self.plan.convention(), Convention::Logical);
        Ok(self.plan.clone())
    }

    /// Apply logical optimization to the plan for batch.
    pub fn gen_optimized_logical_plan_for_batch(&mut self) -> Result<PlanRef> {
        assert_eq!(self.phase, PlanPhase::Logical);
        assert_eq!(self.plan.convention(), Convention::Logical);
        self.plan = LogicalOptimizer::gen_optimized_logical_plan_for_batch(self.plan.clone())?;
        self.phase = PlanPhase::OptimizedLogicalForBatch;
        assert_eq!(self.plan.convention(), Convention::Logical);
        Ok(self.plan.clone())
    }

    /// Optimize and generate a singleton batch physical plan without exchange nodes.
    pub fn gen_batch_plan(&mut self) -> Result<PlanRef> {
        assert_eq!(self.plan.convention(), Convention::Logical);
        let mut plan = match self.phase {
            PlanPhase::Logical => {
                // Logical optimization
                self.gen_optimized_logical_plan_for_batch()?
            }
            PlanPhase::OptimizedLogicalForBatch => self.plan.clone(),
            PlanPhase::Batch | PlanPhase::OptimizedLogicalForStream | PlanPhase::Stream => {
                panic!("unexpected phase")
            }
        };

        if TemporalJoinValidator::exist_dangling_temporal_scan(plan.clone()) {
            return Err(ErrorCode::NotSupported(
                "do not support temporal join for batch queries".to_string(),
                "please use temporal join in streaming queries".to_string(),
            )
            .into());
        }

        let ctx = plan.ctx();
        // Inline session timezone mainly for rewriting now()
        plan = inline_session_timezone_in_exprs(ctx.clone(), plan)?;

        // Const eval of exprs at the last minute, but before `to_batch` to make functional index selection happy.
        plan = const_eval_exprs(plan)?;

        if ctx.is_explain_trace() {
            ctx.trace("Const eval exprs:");
            ctx.trace(plan.explain_to_string());
        }

        // Convert to physical plan node
        plan = plan.to_batch_with_order_required(&self.required_order)?;
        if ctx.is_explain_trace() {
            ctx.trace("To Batch Plan:");
            ctx.trace(plan.explain_to_string());
        }

        plan = plan.optimize_by_rules(&OptimizationStage::new(
            "Merge BatchProject",
            vec![BatchProjectMergeRule::create()],
            ApplyOrder::BottomUp,
        ))?;

        // Inline session timezone
        plan = inline_session_timezone_in_exprs(ctx.clone(), plan)?;

        if ctx.is_explain_trace() {
            ctx.trace("Inline Session Timezone:");
            ctx.trace(plan.explain_to_string());
        }

        #[cfg(debug_assertions)]
        InputRefValidator.validate(plan.clone());
        assert!(
            *plan.distribution() == Distribution::Single,
            "{}",
            plan.explain_to_string()
        );
        assert!(
            !has_batch_exchange(plan.clone()),
            "{}",
            plan.explain_to_string()
        );

        let ctx = plan.ctx();
        if ctx.is_explain_trace() {
            ctx.trace("To Batch Physical Plan:");
            ctx.trace(plan.explain_to_string());
        }

        self.plan = plan;
        self.phase = PlanPhase::Batch;
        assert_eq!(self.plan.convention(), Convention::Batch);
        Ok(self.plan.clone())
    }

    /// Optimize and generate a batch query plan for distributed execution.
    pub fn gen_batch_distributed_plan(mut self) -> Result<PlanRef> {
        assert_eq!(self.phase, PlanPhase::Batch);
        assert_eq!(self.plan.convention(), Convention::Batch);
        self.required_dist = RequiredDist::single();
        let mut plan = self.plan;

        // Convert to distributed plan
        plan = plan.to_distributed_with_required(&self.required_order, &self.required_dist)?;

        // Add Project if the any position of `self.out_fields` is set to zero.
        if self.out_fields.count_ones(..) != self.out_fields.len() {
            plan =
                BatchProject::new(generic::Project::with_out_fields(plan, &self.out_fields)).into();
        }

        let ctx = plan.ctx();
        if ctx.is_explain_trace() {
            ctx.trace("To Batch Distributed Plan:");
            ctx.trace(plan.explain_to_string());
        }
        if require_additional_exchange_on_root_in_distributed_mode(plan.clone()) {
            plan =
                BatchExchange::new(plan, self.required_order.clone(), Distribution::Single).into();
        }

        // Both two phase limit and topn could generate limit on top of the scan, so we push limit here.
        let plan = plan.optimize_by_rules(&OptimizationStage::new(
            "Push Limit To Scan",
            vec![BatchPushLimitToScanRule::create()],
            ApplyOrder::BottomUp,
        ))?;

        // For iceberg scan, we do iceberg predicate pushdown
        // BatchFilter -> BatchIcebergScan
        let plan = plan.optimize_by_rules(&OptimizationStage::new(
            "Iceberg Predicate Pushdown",
            vec![BatchIcebergPredicatePushDownRule::create()],
            ApplyOrder::BottomUp,
        ))?;

        assert_eq!(plan.convention(), Convention::Batch);
        Ok(plan)
    }

    /// Optimize and generate a batch query plan for local execution.
    pub fn gen_batch_local_plan(self) -> Result<PlanRef> {
        assert_eq!(self.phase, PlanPhase::Batch);
        assert_eq!(self.plan.convention(), Convention::Batch);
        let mut plan = self.plan;

        // Convert to local plan node
        plan = plan.to_local_with_order_required(&self.required_order)?;

        // We remark that since the `to_local_with_order_required` does not enforce single
        // distribution, we enforce at the root if needed.
        let insert_exchange = match plan.distribution() {
            Distribution::Single => require_additional_exchange_on_root_in_local_mode(plan.clone()),
            _ => true,
        };
        if insert_exchange {
            plan =
                BatchExchange::new(plan, self.required_order.clone(), Distribution::Single).into()
        }

        // Add Project if the any position of `self.out_fields` is set to zero.
        if self.out_fields.count_ones(..) != self.out_fields.len() {
            plan =
                BatchProject::new(generic::Project::with_out_fields(plan, &self.out_fields)).into();
        }

        let ctx = plan.ctx();
        if ctx.is_explain_trace() {
            ctx.trace("To Batch Local Plan:");
            ctx.trace(plan.explain_to_string());
        }

        // Both two phase limit and topn could generate limit on top of the scan, so we push limit here.
        let plan = plan.optimize_by_rules(&OptimizationStage::new(
            "Push Limit To Scan",
            vec![BatchPushLimitToScanRule::create()],
            ApplyOrder::BottomUp,
        ))?;

        assert_eq!(plan.convention(), Convention::Batch);
        Ok(plan)
    }

    /// Generate optimized stream plan
    fn gen_optimized_stream_plan(
        &mut self,
        emit_on_window_close: bool,
        allow_snapshot_backfill: bool,
    ) -> Result<PlanRef> {
        assert_eq!(self.phase, PlanPhase::Logical);
        assert_eq!(self.plan.convention(), Convention::Logical);
        let stream_scan_type = if allow_snapshot_backfill && self.should_use_snapshot_backfill() {
            StreamScanType::SnapshotBackfill
        } else if self.should_use_arrangement_backfill() {
            StreamScanType::ArrangementBackfill
        } else {
            StreamScanType::Backfill
        };
        self.gen_optimized_stream_plan_inner(emit_on_window_close, stream_scan_type)
    }

    fn gen_optimized_stream_plan_inner(
        &mut self,
        emit_on_window_close: bool,
        stream_scan_type: StreamScanType,
    ) -> Result<PlanRef> {
        assert_eq!(self.phase, PlanPhase::Logical);
        assert_eq!(self.plan.convention(), Convention::Logical);
        let ctx = self.plan.ctx();
        let _explain_trace = ctx.is_explain_trace();

        let mut plan = self.gen_stream_plan(emit_on_window_close, stream_scan_type)?;

        plan = plan.optimize_by_rules(&OptimizationStage::new(
            "Merge StreamProject",
            vec![StreamProjectMergeRule::create()],
            ApplyOrder::BottomUp,
        ))?;

        if ctx.session_ctx().config().streaming_enable_delta_join() {
            // TODO: make it a logical optimization.
            // Rewrite joins with index to delta join
            plan = plan.optimize_by_rules(&OptimizationStage::new(
                "To IndexDeltaJoin",
                vec![IndexDeltaJoinRule::create()],
                ApplyOrder::BottomUp,
            ))?;
        }

        // Inline session timezone
        plan = inline_session_timezone_in_exprs(ctx.clone(), plan)?;

        if ctx.is_explain_trace() {
            ctx.trace("Inline session timezone:");
            ctx.trace(plan.explain_to_string());
        }

        // Const eval of exprs at the last minute
        plan = const_eval_exprs(plan)?;

        if ctx.is_explain_trace() {
            ctx.trace("Const eval exprs:");
            ctx.trace(plan.explain_to_string());
        }

        #[cfg(debug_assertions)]
        InputRefValidator.validate(plan.clone());

        if TemporalJoinValidator::exist_dangling_temporal_scan(plan.clone()) {
            return Err(ErrorCode::NotSupported(
                "exist dangling temporal scan".to_string(),
                "please check your temporal join syntax e.g. consider removing the right outer join if it is being used.".to_string(),
            ).into());
        }

        if RwTimestampValidator::select_rw_timestamp_in_stream_query(plan.clone()) {
            return Err(ErrorCode::NotSupported(
                "selecting `_rw_timestamp` in a streaming query is not allowed".to_string(),
                "please run the sql in batch mode or remove the column `_rw_timestamp` from the streaming query".to_string(),
            ).into());
        }

        self.plan = plan;
        self.phase = PlanPhase::Stream;
        assert_eq!(self.plan.convention(), Convention::Stream);
        Ok(self.plan.clone())
    }

    /// Generate create index or create materialize view plan.
    fn gen_stream_plan(
        &mut self,
        emit_on_window_close: bool,
        stream_scan_type: StreamScanType,
    ) -> Result<PlanRef> {
        assert_eq!(self.phase, PlanPhase::Logical);
        assert_eq!(self.plan.convention(), Convention::Logical);
        let ctx = self.plan.ctx();
        let explain_trace = ctx.is_explain_trace();

        let plan = match self.plan.convention() {
            Convention::Logical => {
                if !ctx
                    .session_ctx()
                    .config()
                    .streaming_allow_jsonb_in_stream_key()
                    && let Some(err) = StreamKeyChecker.visit(self.plan.clone())
                {
                    return Err(ErrorCode::NotSupported(
                        err,
                        "Using JSONB columns as part of the join or aggregation keys can severely impair performance. \
                        If you intend to proceed, force to enable it with: `set rw_streaming_allow_jsonb_in_stream_key to true`".to_string(),
                    ).into());
                }
                let plan = self.gen_optimized_logical_plan_for_stream()?;
                let (plan, out_col_change) = {
                    let (plan, out_col_change) =
                        plan.logical_rewrite_for_stream(&mut Default::default())?;
                    if out_col_change.is_injective() {
                        (plan, out_col_change)
                    } else {
                        let mut output_indices = (0..plan.schema().len()).collect_vec();
                        #[allow(unused_assignments)]
                        let (mut map, mut target_size) = out_col_change.into_parts();

                        // TODO(st1page): https://github.com/risingwavelabs/risingwave/issues/7234
                        // assert_eq!(target_size, output_indices.len());
                        target_size = plan.schema().len();
                        let mut tar_exists = vec![false; target_size];
                        for i in map.iter_mut().flatten() {
                            if tar_exists[*i] {
                                output_indices.push(*i);
                                *i = target_size;
                                target_size += 1;
                            } else {
                                tar_exists[*i] = true;
                            }
                        }
                        let plan =
                            LogicalProject::with_out_col_idx(plan, output_indices.into_iter());
                        let out_col_change = ColIndexMapping::new(map, target_size);
                        (plan.into(), out_col_change)
                    }
                };

                if explain_trace {
                    ctx.trace("Logical Rewrite For Stream:");
                    ctx.trace(plan.explain_to_string());
                }

                self.required_dist =
                    out_col_change.rewrite_required_distribution(&self.required_dist);
                self.required_order = out_col_change
                    .rewrite_required_order(&self.required_order)
                    .unwrap();
                self.out_fields = out_col_change.rewrite_bitset(&self.out_fields);
                let plan = plan.to_stream_with_dist_required(
                    &self.required_dist,
                    &mut ToStreamContext::new_with_stream_scan_type(
                        emit_on_window_close,
                        stream_scan_type,
                    ),
                )?;
                stream_enforce_eowc_requirement(ctx.clone(), plan, emit_on_window_close)
            }
            _ => unreachable!(),
        }?;

        if explain_trace {
            ctx.trace("To Stream Plan:");
            ctx.trace(plan.explain_to_string());
        }
        Ok(plan)
    }

    /// Visit the plan root and compute the cardinality.
    ///
    /// Panics if not called on a logical plan.
    fn compute_cardinality(&self) -> Cardinality {
        assert_matches!(self.plan.convention(), Convention::Logical);
        CardinalityVisitor.visit(self.plan.clone())
    }

    /// Optimize and generate a create table plan.
    #[allow(clippy::too_many_arguments)]
    pub fn gen_table_plan(
        mut self,
        context: OptimizerContextRef,
        table_name: String,
        columns: Vec<ColumnCatalog>,
        definition: String,
        pk_column_ids: Vec<ColumnId>,
        row_id_index: Option<usize>,
        append_only: bool,
        on_conflict: Option<OnConflict>,
        with_version_column: Option<String>,
        watermark_descs: Vec<WatermarkDesc>,
        version: Option<TableVersion>,
        with_external_source: bool,
        retention_seconds: Option<NonZeroU32>,
        cdc_table_id: Option<String>,
<<<<<<< HEAD
        engine: Engine,
=======
        webhook_info: Option<PbWebhookSourceInfo>,
>>>>>>> 521f6749
    ) -> Result<StreamMaterialize> {
        assert_eq!(self.phase, PlanPhase::Logical);
        assert_eq!(self.plan.convention(), Convention::Logical);
        // Snapshot backfill is not allowed for create table
        let stream_plan = self.gen_optimized_stream_plan(false, false)?;
        assert_eq!(self.phase, PlanPhase::Stream);
        assert_eq!(stream_plan.convention(), Convention::Stream);

        assert!(!pk_column_ids.is_empty() || row_id_index.is_some());

        let pk_column_indices = {
            let mut id_to_idx = HashMap::new();

            columns.iter().enumerate().for_each(|(idx, c)| {
                id_to_idx.insert(c.column_id(), idx);
            });
            pk_column_ids
                .iter()
                .map(|c| id_to_idx.get(c).copied().unwrap()) // pk column id must exist in table columns.
                .collect_vec()
        };

        fn inject_project_for_generated_column_if_needed(
            columns: &[ColumnCatalog],
            node: PlanRef,
        ) -> Result<PlanRef> {
            let exprs = LogicalSource::derive_output_exprs_from_generated_columns(columns)?;
            if let Some(exprs) = exprs {
                let logical_project = generic::Project::new(exprs, node);
                return Ok(StreamProject::new(logical_project).into());
            }
            Ok(node)
        }

        #[derive(PartialEq, Debug, Copy, Clone)]
        enum PrimaryKeyKind {
            UserDefinedPrimaryKey,
            NonAppendOnlyRowIdPk,
            AppendOnlyRowIdPk,
        }

        fn inject_dml_node(
            columns: &[ColumnCatalog],
            append_only: bool,
            stream_plan: PlanRef,
            pk_column_indices: &[usize],
            kind: PrimaryKeyKind,
            column_descs: Vec<ColumnDesc>,
        ) -> Result<PlanRef> {
            let mut dml_node = StreamDml::new(stream_plan, append_only, column_descs).into();

            // Add generated columns.
            dml_node = inject_project_for_generated_column_if_needed(columns, dml_node)?;

            dml_node = match kind {
                PrimaryKeyKind::UserDefinedPrimaryKey | PrimaryKeyKind::NonAppendOnlyRowIdPk => {
                    RequiredDist::hash_shard(pk_column_indices)
                        .enforce_if_not_satisfies(dml_node, &Order::any())?
                }
                PrimaryKeyKind::AppendOnlyRowIdPk => {
                    StreamExchange::new_no_shuffle(dml_node).into()
                }
            };

            Ok(dml_node)
        }

        let kind = if let Some(row_id_index) = row_id_index {
            assert_eq!(
                pk_column_indices.iter().exactly_one().copied().unwrap(),
                row_id_index
            );
            if append_only {
                PrimaryKeyKind::AppendOnlyRowIdPk
            } else {
                PrimaryKeyKind::NonAppendOnlyRowIdPk
            }
        } else {
            PrimaryKeyKind::UserDefinedPrimaryKey
        };

        let column_descs = columns
            .iter()
            .filter(|&c| c.can_dml())
            .map(|c| c.column_desc.clone())
            .collect();

        let version_column_index = if let Some(version_column) = with_version_column {
            find_version_column_index(&columns, version_column)?
        } else {
            None
        };

        let union_inputs = if with_external_source {
            let mut external_source_node = stream_plan;
            external_source_node =
                inject_project_for_generated_column_if_needed(&columns, external_source_node)?;
            external_source_node = match kind {
                PrimaryKeyKind::UserDefinedPrimaryKey => {
                    RequiredDist::hash_shard(&pk_column_indices)
                        .enforce_if_not_satisfies(external_source_node, &Order::any())?
                }

                PrimaryKeyKind::NonAppendOnlyRowIdPk | PrimaryKeyKind::AppendOnlyRowIdPk => {
                    StreamExchange::new_no_shuffle(external_source_node).into()
                }
            };

            let dummy_source_node = LogicalSource::new(
                None,
                columns.clone(),
                row_id_index,
                SourceNodeKind::CreateTable,
                context.clone(),
                None,
            )
            .and_then(|s| s.to_stream(&mut ToStreamContext::new(false)))?;

            let dml_node = inject_dml_node(
                &columns,
                append_only,
                dummy_source_node,
                &pk_column_indices,
                kind,
                column_descs,
            )?;

            vec![external_source_node, dml_node]
        } else {
            let dml_node = inject_dml_node(
                &columns,
                append_only,
                stream_plan,
                &pk_column_indices,
                kind,
                column_descs,
            )?;

            vec![dml_node]
        };

        let dists = union_inputs
            .iter()
            .map(|input| input.distribution())
            .unique()
            .collect_vec();

        let dist = match &dists[..] {
            &[Distribution::SomeShard, Distribution::HashShard(_)]
            | &[Distribution::HashShard(_), Distribution::SomeShard] => Distribution::SomeShard,
            &[dist @ Distribution::SomeShard] | &[dist @ Distribution::HashShard(_)] => {
                dist.clone()
            }
            _ => {
                unreachable!()
            }
        };

        let mut stream_plan = StreamUnion::new_with_dist(
            Union {
                all: true,
                inputs: union_inputs,
                source_col: None,
            },
            dist.clone(),
        )
        .into();

        // Add WatermarkFilter node.
        if !watermark_descs.is_empty() {
            stream_plan = StreamWatermarkFilter::new(stream_plan, watermark_descs).into();
        }

        // Add RowIDGen node if needed.
        if let Some(row_id_index) = row_id_index {
            match kind {
                PrimaryKeyKind::UserDefinedPrimaryKey => {
                    unreachable!()
                }
                PrimaryKeyKind::NonAppendOnlyRowIdPk | PrimaryKeyKind::AppendOnlyRowIdPk => {
                    stream_plan = StreamRowIdGen::new_with_dist(
                        stream_plan,
                        row_id_index,
                        Distribution::HashShard(vec![row_id_index]),
                    )
                    .into();
                }
            }
        }

        let conflict_behavior = match on_conflict {
            Some(on_conflict) => match on_conflict {
                OnConflict::UpdateFull => ConflictBehavior::Overwrite,
                OnConflict::Nothing => ConflictBehavior::IgnoreConflict,
                OnConflict::UpdateIfNotNull => ConflictBehavior::DoUpdateIfNotNull,
            },
            None => match append_only {
                true => ConflictBehavior::NoCheck,
                false => ConflictBehavior::Overwrite,
            },
        };

        if let ConflictBehavior::IgnoreConflict = conflict_behavior
            && version_column_index.is_some()
        {
            Err(ErrorCode::InvalidParameterValue(
                "The with version column syntax cannot be used with the ignore behavior of on conflict".to_string(),
            ))?
        }

        let table_required_dist = {
            let mut bitset = FixedBitSet::with_capacity(columns.len());
            for idx in &pk_column_indices {
                bitset.insert(*idx);
            }
            RequiredDist::ShardByKey(bitset)
        };

        let stream_plan = inline_session_timezone_in_exprs(context, stream_plan)?;

        StreamMaterialize::create_for_table(
            stream_plan,
            table_name,
            table_required_dist,
            Order::any(),
            columns,
            definition,
            conflict_behavior,
            version_column_index,
            pk_column_indices,
            row_id_index,
            version,
            retention_seconds,
            cdc_table_id,
<<<<<<< HEAD
            engine,
=======
            webhook_info,
>>>>>>> 521f6749
        )
    }

    /// Optimize and generate a create materialized view plan.
    pub fn gen_materialize_plan(
        mut self,
        mv_name: String,
        definition: String,
        emit_on_window_close: bool,
    ) -> Result<StreamMaterialize> {
        let cardinality = self.compute_cardinality();
        assert_eq!(self.phase, PlanPhase::Logical);
        assert_eq!(self.plan.convention(), Convention::Logical);
        let stream_plan = self.gen_optimized_stream_plan(emit_on_window_close, true)?;
        assert_eq!(self.phase, PlanPhase::Stream);
        assert_eq!(stream_plan.convention(), Convention::Stream);
        StreamMaterialize::create(
            stream_plan,
            mv_name,
            self.required_dist.clone(),
            self.required_order.clone(),
            self.out_fields.clone(),
            self.out_names.clone(),
            definition,
            TableType::MaterializedView,
            cardinality,
            None,
        )
    }

    /// Optimize and generate a create index plan.
    pub fn gen_index_plan(
        mut self,
        index_name: String,
        definition: String,
        retention_seconds: Option<NonZeroU32>,
    ) -> Result<StreamMaterialize> {
        let cardinality = self.compute_cardinality();
        assert_eq!(self.phase, PlanPhase::Logical);
        assert_eq!(self.plan.convention(), Convention::Logical);
        let stream_plan = self.gen_optimized_stream_plan(false, false)?;
        assert_eq!(self.phase, PlanPhase::Stream);
        assert_eq!(stream_plan.convention(), Convention::Stream);

        StreamMaterialize::create(
            stream_plan,
            index_name,
            self.required_dist.clone(),
            self.required_order.clone(),
            self.out_fields.clone(),
            self.out_names.clone(),
            definition,
            TableType::Index,
            cardinality,
            retention_seconds,
        )
    }

    /// Optimize and generate a create sink plan.
    #[allow(clippy::too_many_arguments)]
    pub fn gen_sink_plan(
        &mut self,
        sink_name: String,
        definition: String,
        properties: WithOptionsSecResolved,
        emit_on_window_close: bool,
        db_name: String,
        sink_from_table_name: String,
        format_desc: Option<SinkFormatDesc>,
        without_backfill: bool,
        target_table: Option<Arc<TableCatalog>>,
        partition_info: Option<PartitionComputeInfo>,
        user_specified_columns: bool,
    ) -> Result<StreamSink> {
        let stream_scan_type = if without_backfill {
            StreamScanType::UpstreamOnly
        } else if target_table.is_none() && self.should_use_snapshot_backfill() {
            // Snapshot backfill on sink-into-table is not allowed
            StreamScanType::SnapshotBackfill
        } else if self.should_use_arrangement_backfill() {
            StreamScanType::ArrangementBackfill
        } else {
            StreamScanType::Backfill
        };
        assert_eq!(self.phase, PlanPhase::Logical);
        assert_eq!(self.plan.convention(), Convention::Logical);
        let stream_plan =
            self.gen_optimized_stream_plan_inner(emit_on_window_close, stream_scan_type)?;
        assert_eq!(self.phase, PlanPhase::Stream);
        assert_eq!(stream_plan.convention(), Convention::Stream);
        let target_columns_to_plan_mapping = target_table.as_ref().map(|t| {
            let columns = t.columns_without_rw_timestamp();
            self.target_columns_to_plan_mapping(&columns, user_specified_columns)
        });
        StreamSink::create(
            stream_plan,
            sink_name,
            db_name,
            sink_from_table_name,
            target_table,
            target_columns_to_plan_mapping,
            self.required_dist.clone(),
            self.required_order.clone(),
            self.out_fields.clone(),
            self.out_names.clone(),
            definition,
            properties,
            format_desc,
            partition_info,
        )
    }

    pub fn should_use_arrangement_backfill(&self) -> bool {
        let ctx = self.plan.ctx();
        let session_ctx = ctx.session_ctx();
        let arrangement_backfill_enabled = session_ctx
            .env()
            .streaming_config()
            .developer
            .enable_arrangement_backfill;
        arrangement_backfill_enabled && session_ctx.config().streaming_use_arrangement_backfill()
    }

    pub fn should_use_snapshot_backfill(&self) -> bool {
        self.plan
            .ctx()
            .session_ctx()
            .config()
            .streaming_use_snapshot_backfill()
    }

    /// used when the plan has a target relation such as DML and sink into table, return the mapping from table's columns to the plan's schema
    pub fn target_columns_to_plan_mapping(
        &self,
        tar_cols: &[ColumnCatalog],
        user_specified_columns: bool,
    ) -> Vec<Option<usize>> {
        #[allow(clippy::disallowed_methods)]
        let visible_cols: Vec<(usize, String)> = self
            .out_fields
            .ones()
            .zip_eq(self.out_names.iter().cloned())
            .collect_vec();

        let visible_col_idxes = visible_cols.iter().map(|(i, _)| *i).collect_vec();
        let visible_col_idxes_by_name = visible_cols
            .iter()
            .map(|(i, name)| (name.as_ref(), *i))
            .collect::<BTreeMap<_, _>>();

        tar_cols
            .iter()
            .enumerate()
            .filter(|(_, tar_col)| tar_col.can_dml())
            .map(|(tar_i, tar_col)| {
                if user_specified_columns {
                    visible_col_idxes_by_name.get(tar_col.name()).cloned()
                } else {
                    (tar_i < visible_col_idxes.len()).then(|| visible_cols[tar_i].0)
                }
            })
            .collect()
    }
}

fn find_version_column_index(
    column_catalog: &Vec<ColumnCatalog>,
    version_column_name: String,
) -> Result<Option<usize>> {
    for (index, column) in column_catalog.iter().enumerate() {
        if column.column_desc.name == version_column_name {
            if let &DataType::Jsonb
            | &DataType::List(_)
            | &DataType::Struct(_)
            | &DataType::Bytea
            | &DataType::Boolean = column.data_type()
            {
                Err(ErrorCode::InvalidParameterValue(
                    "The specified version column data type is invalid.".to_string(),
                ))?
            }
            return Ok(Some(index));
        }
    }
    Err(ErrorCode::InvalidParameterValue(
        "The specified version column name is not in the current columns.".to_string(),
    ))?
}

fn const_eval_exprs(plan: PlanRef) -> Result<PlanRef> {
    let mut const_eval_rewriter = ConstEvalRewriter { error: None };

    let plan = plan.rewrite_exprs_recursive(&mut const_eval_rewriter);
    if let Some(error) = const_eval_rewriter.error {
        return Err(error);
    }
    Ok(plan)
}

fn inline_session_timezone_in_exprs(ctx: OptimizerContextRef, plan: PlanRef) -> Result<PlanRef> {
    let mut v = TimestamptzExprFinder::default();
    plan.visit_exprs_recursive(&mut v);
    if v.has() {
        Ok(plan.rewrite_exprs_recursive(ctx.session_timezone().deref_mut()))
    } else {
        Ok(plan)
    }
}

fn exist_and_no_exchange_before(plan: &PlanRef, is_candidate: fn(&PlanRef) -> bool) -> bool {
    if plan.node_type() == PlanNodeType::BatchExchange {
        return false;
    }
    is_candidate(plan)
        || plan
            .inputs()
            .iter()
            .any(|input| exist_and_no_exchange_before(input, is_candidate))
}

/// As we always run the root stage locally, for some plan in root stage which need to execute in
/// compute node we insert an additional exhchange before it to avoid to include it in the root
/// stage.
///
/// Returns `true` if we must insert an additional exchange to ensure this.
fn require_additional_exchange_on_root_in_distributed_mode(plan: PlanRef) -> bool {
    fn is_user_table(plan: &PlanRef) -> bool {
        plan.node_type() == PlanNodeType::BatchSeqScan
    }

    fn is_log_table(plan: &PlanRef) -> bool {
        plan.node_type() == PlanNodeType::BatchLogSeqScan
    }

    fn is_source(plan: &PlanRef) -> bool {
        plan.node_type() == PlanNodeType::BatchSource
            || plan.node_type() == PlanNodeType::BatchKafkaScan
            || plan.node_type() == PlanNodeType::BatchIcebergScan
    }

    fn is_insert(plan: &PlanRef) -> bool {
        plan.node_type() == PlanNodeType::BatchInsert
    }

    fn is_update(plan: &PlanRef) -> bool {
        plan.node_type() == PlanNodeType::BatchUpdate
    }

    fn is_delete(plan: &PlanRef) -> bool {
        plan.node_type() == PlanNodeType::BatchDelete
    }

    assert_eq!(plan.distribution(), &Distribution::Single);
    exist_and_no_exchange_before(&plan, is_user_table)
        || exist_and_no_exchange_before(&plan, is_source)
        || exist_and_no_exchange_before(&plan, is_insert)
        || exist_and_no_exchange_before(&plan, is_update)
        || exist_and_no_exchange_before(&plan, is_delete)
        || exist_and_no_exchange_before(&plan, is_log_table)
}

/// The purpose is same as `require_additional_exchange_on_root_in_distributed_mode`. We separate
/// them for the different requirement of plan node in different execute mode.
fn require_additional_exchange_on_root_in_local_mode(plan: PlanRef) -> bool {
    fn is_user_table(plan: &PlanRef) -> bool {
        plan.node_type() == PlanNodeType::BatchSeqScan
    }

    fn is_source(plan: &PlanRef) -> bool {
        plan.node_type() == PlanNodeType::BatchSource
            || plan.node_type() == PlanNodeType::BatchKafkaScan
            || plan.node_type() == PlanNodeType::BatchIcebergScan
    }

    fn is_insert(plan: &PlanRef) -> bool {
        plan.node_type() == PlanNodeType::BatchInsert
    }

    assert_eq!(plan.distribution(), &Distribution::Single);
    exist_and_no_exchange_before(&plan, is_user_table)
        || exist_and_no_exchange_before(&plan, is_source)
        || exist_and_no_exchange_before(&plan, is_insert)
}

#[cfg(test)]
mod tests {
    use super::*;
    use crate::optimizer::plan_node::LogicalValues;

    #[tokio::test]
    async fn test_as_subplan() {
        let ctx = OptimizerContext::mock().await;
        let values = LogicalValues::new(
            vec![],
            Schema::new(vec![
                Field::with_name(DataType::Int32, "v1"),
                Field::with_name(DataType::Varchar, "v2"),
            ]),
            ctx,
        )
        .into();
        let out_fields = FixedBitSet::with_capacity_and_blocks(2, [1]);
        let out_names = vec!["v1".into()];
        let root = PlanRoot::new_with_logical_plan(
            values,
            RequiredDist::Any,
            Order::any(),
            out_fields,
            out_names,
        );
        let subplan = root.into_unordered_subplan();
        assert_eq!(
            subplan.schema(),
            &Schema::new(vec![Field::with_name(DataType::Int32, "v1")])
        );
    }
}<|MERGE_RESOLUTION|>--- conflicted
+++ resolved
@@ -656,11 +656,8 @@
         with_external_source: bool,
         retention_seconds: Option<NonZeroU32>,
         cdc_table_id: Option<String>,
-<<<<<<< HEAD
+        webhook_info: Option<PbWebhookSourceInfo>,
         engine: Engine,
-=======
-        webhook_info: Option<PbWebhookSourceInfo>,
->>>>>>> 521f6749
     ) -> Result<StreamMaterialize> {
         assert_eq!(self.phase, PlanPhase::Logical);
         assert_eq!(self.plan.convention(), Convention::Logical);
@@ -895,11 +892,8 @@
             version,
             retention_seconds,
             cdc_table_id,
-<<<<<<< HEAD
+            webhook_info,
             engine,
-=======
-            webhook_info,
->>>>>>> 521f6749
         )
     }
 
