// Copyright 2024 RisingWave Labs
//
// Licensed under the Apache License, Version 2.0 (the "License");
// you may not use this file except in compliance with the License.
// You may obtain a copy of the License at
//
//     http://www.apache.org/licenses/LICENSE-2.0
//
// Unless required by applicable law or agreed to in writing, software
// distributed under the License is distributed on an "AS IS" BASIS,
// WITHOUT WARRANTIES OR CONDITIONS OF ANY KIND, either express or implied.
// See the License for the specific language governing permissions and
// limitations under the License.
use std::num::NonZeroU32;
use std::ops::DerefMut;

pub mod plan_node;

pub use plan_node::{Explain, PlanRef};

pub mod property;

mod delta_join_solver;
mod heuristic_optimizer;
mod plan_rewriter;

pub use plan_rewriter::PlanRewriter;

mod plan_visitor;

pub use plan_visitor::{
    ExecutionModeDecider, PlanVisitor, RelationCollectorVisitor, SysTableVisitor,
};
use risingwave_sqlparser::ast::OnConflict;

mod logical_optimization;
mod optimizer_context;
pub mod plan_expr_rewriter;
mod plan_expr_visitor;
mod rule;

use std::assert_matches::assert_matches;
use std::collections::HashMap;

use fixedbitset::FixedBitSet;
use itertools::Itertools as _;
pub use logical_optimization::*;
pub use optimizer_context::*;
use plan_expr_rewriter::ConstEvalRewriter;
use property::Order;
use risingwave_common::bail;
use risingwave_common::catalog::{
    ColumnCatalog, ColumnDesc, ColumnId, ConflictBehavior, Field, Schema, TableId,
};
use risingwave_common::types::DataType;
use risingwave_common::util::column_index_mapping::ColIndexMapping;
use risingwave_common::util::iter_util::ZipEqDebug;
use risingwave_connector::sink::catalog::SinkFormatDesc;
use risingwave_pb::catalog::WatermarkDesc;
use risingwave_pb::stream_plan::StreamScanType;

use self::heuristic_optimizer::ApplyOrder;
use self::plan_node::generic::{self, PhysicalPlanRef};
use self::plan_node::{
    stream_enforce_eowc_requirement, BatchProject, Convention, LogicalProject, LogicalSource,
    PartitionComputeInfo, StreamDml, StreamMaterialize, StreamProject, StreamRowIdGen, StreamSink,
    StreamWatermarkFilter, ToStreamContext,
};
#[cfg(debug_assertions)]
use self::plan_visitor::InputRefValidator;
use self::plan_visitor::{has_batch_exchange, CardinalityVisitor, StreamKeyChecker};
use self::property::{Cardinality, RequiredDist};
use self::rule::*;
use crate::catalog::table_catalog::{TableType, TableVersion};
use crate::error::{ErrorCode, Result};
use crate::expr::TimestamptzExprFinder;
use crate::optimizer::plan_node::generic::{SourceNodeKind, Union};
use crate::optimizer::plan_node::{
    BatchExchange, PlanNodeType, PlanTreeNode, RewriteExprsRecursive, StreamExchange, StreamUnion,
    ToStream, VisitExprsRecursive,
};
use crate::optimizer::plan_visitor::TemporalJoinValidator;
use crate::optimizer::property::Distribution;
use crate::utils::ColIndexMappingRewriteExt;
use crate::WithOptions;

/// `PlanRoot` is used to describe a plan. planner will construct a `PlanRoot` with `LogicalNode`.
/// and required distribution and order. And `PlanRoot` can generate corresponding streaming or
/// batch plan with optimization. the required Order and Distribution columns might be more than the
/// output columns. for example:
/// ```sql
///    select v1 from t order by id;
/// ```
/// the plan will return two columns (id, v1), and the required order column is id. the id
/// column is required in optimization, but the final generated plan will remove the unnecessary
/// column in the result.
#[derive(Debug, Clone)]
pub struct PlanRoot {
    // The current plan node.
    plan: PlanRef,
    // The phase of the plan.
    phase: PlanPhase,
    required_dist: RequiredDist,
    required_order: Order,
    out_fields: FixedBitSet,
    out_names: Vec<String>,
}

/// `PlanPhase` is used to track the phase of the `PlanRoot`.
/// Usually, it begins from `Logical` and ends with `Batch` or `Stream`, unless we want to construct a `PlanRoot` from an intermediate phase.
/// Typical phase transformation are:
/// - `Logical` -> `OptimizedLogicalForBatch` -> `Batch`
/// - `Logical` -> `OptimizedLogicalForStream` -> `Stream`
#[derive(Debug, Clone, PartialEq)]
pub enum PlanPhase {
    Logical,
    OptimizedLogicalForBatch,
    OptimizedLogicalForStream,
    Batch,
    Stream,
}

impl PlanRoot {
    pub fn new_with_logical_plan(
        plan: PlanRef,
        required_dist: RequiredDist,
        required_order: Order,
        out_fields: FixedBitSet,
        out_names: Vec<String>,
    ) -> Self {
        assert_eq!(plan.convention(), Convention::Logical);
        Self::new_inner(
            plan,
            PlanPhase::Logical,
            required_dist,
            required_order,
            out_fields,
            out_names,
        )
    }

    pub fn new_with_batch_plan(
        plan: PlanRef,
        required_dist: RequiredDist,
        required_order: Order,
        out_fields: FixedBitSet,
        out_names: Vec<String>,
    ) -> Self {
        assert_eq!(plan.convention(), Convention::Batch);
        Self::new_inner(
            plan,
            PlanPhase::Batch,
            required_dist,
            required_order,
            out_fields,
            out_names,
        )
    }

    fn new_inner(
        plan: PlanRef,
        phase: PlanPhase,
        required_dist: RequiredDist,
        required_order: Order,
        out_fields: FixedBitSet,
        out_names: Vec<String>,
    ) -> Self {
        let input_schema = plan.schema();
        assert_eq!(input_schema.fields().len(), out_fields.len());
        assert_eq!(out_fields.count_ones(..), out_names.len());

        Self {
            plan,
            phase,
            required_dist,
            required_order,
            out_fields,
            out_names,
        }
    }

    /// Set customized names of the output fields, used for `CREATE [MATERIALIZED VIEW | SINK] r(a,
    /// b, ..)`.
    ///
    /// If the number of names does not match the number of output fields, an error is returned.
    pub fn set_out_names(&mut self, out_names: Vec<String>) -> Result<()> {
        if out_names.len() != self.out_fields.count_ones(..) {
            Err(ErrorCode::InvalidInputSyntax(
                "number of column names does not match number of columns".to_string(),
            ))?
        }
        self.out_names = out_names;
        Ok(())
    }

    /// Get the plan root's schema, only including the fields to be output.
    pub fn schema(&self) -> Schema {
        // The schema can be derived from the `out_fields` and `out_names`, so we don't maintain it
        // as a field and always construct one on demand here to keep it in sync.
        Schema {
            fields: self
                .out_fields
                .ones()
                .map(|i| self.plan.schema().fields()[i].clone())
                .zip_eq_debug(&self.out_names)
                .map(|(field, name)| Field {
                    name: name.clone(),
                    ..field
                })
                .collect(),
        }
    }

    /// Transform the [`PlanRoot`] back to a [`PlanRef`] suitable to be used as a subplan, for
    /// example as insert source or subquery. This ignores Order but retains post-Order pruning
    /// (`out_fields`).
    pub fn into_unordered_subplan(self) -> PlanRef {
        assert_eq!(self.phase, PlanPhase::Logical);
        assert_eq!(self.plan.convention(), Convention::Logical);
        if self.out_fields.count_ones(..) == self.out_fields.len() {
            return self.plan;
        }
        LogicalProject::with_out_fields(self.plan, &self.out_fields).into()
    }

    /// Transform the [`PlanRoot`] wrapped in an array-construction subquery to a [`PlanRef`]
    /// supported by `ARRAY_AGG`. Similar to the unordered version, this abstracts away internal
    /// `self.plan` which is further modified by `self.required_order` then `self.out_fields`.
    pub fn into_array_agg(self) -> Result<PlanRef> {
        use generic::Agg;
        use plan_node::PlanAggCall;
        use risingwave_common::types::ListValue;
        use risingwave_expr::aggregate::AggKind;

        use crate::expr::{ExprImpl, ExprType, FunctionCall, InputRef};
        use crate::utils::{Condition, IndexSet};

        assert_eq!(self.phase, PlanPhase::Logical);
        assert_eq!(self.plan.convention(), Convention::Logical);
        let Ok(select_idx) = self.out_fields.ones().exactly_one() else {
            bail!("subquery must return only one column");
        };
        let input_column_type = self.plan.schema().fields()[select_idx].data_type();
        let return_type = DataType::List(input_column_type.clone().into());
        let agg = Agg::new(
            vec![PlanAggCall {
                agg_kind: AggKind::ArrayAgg,
                return_type: return_type.clone(),
                inputs: vec![InputRef::new(select_idx, input_column_type.clone())],
                distinct: false,
                order_by: self.required_order.column_orders,
                filter: Condition::true_cond(),
                direct_args: vec![],
            }],
            IndexSet::empty(),
            self.plan,
        );
        Ok(LogicalProject::create(
            agg.into(),
            vec![FunctionCall::new(
                ExprType::Coalesce,
                vec![
                    InputRef::new(0, return_type).into(),
                    ExprImpl::literal_list(ListValue::empty(&input_column_type), input_column_type),
                ],
            )
            .unwrap()
            .into()],
        ))
    }

    /// Apply logical optimization to the plan for stream.
    pub fn gen_optimized_logical_plan_for_stream(&mut self) -> Result<PlanRef> {
        assert_eq!(self.phase, PlanPhase::Logical);
        assert_eq!(self.plan.convention(), Convention::Logical);
        self.plan = LogicalOptimizer::gen_optimized_logical_plan_for_stream(self.plan.clone())?;
        self.phase = PlanPhase::OptimizedLogicalForStream;
        assert_eq!(self.plan.convention(), Convention::Logical);
        Ok(self.plan.clone())
    }

    /// Apply logical optimization to the plan for batch.
    pub fn gen_optimized_logical_plan_for_batch(&mut self) -> Result<PlanRef> {
        assert_eq!(self.phase, PlanPhase::Logical);
        assert_eq!(self.plan.convention(), Convention::Logical);
        self.plan = LogicalOptimizer::gen_optimized_logical_plan_for_batch(self.plan.clone())?;
        self.phase = PlanPhase::OptimizedLogicalForBatch;
        assert_eq!(self.plan.convention(), Convention::Logical);
        Ok(self.plan.clone())
    }

    /// Optimize and generate a singleton batch physical plan without exchange nodes.
    pub fn gen_batch_plan(&mut self) -> Result<PlanRef> {
        assert_eq!(self.plan.convention(), Convention::Logical);
        let mut plan = match self.phase {
            PlanPhase::Logical => {
                // Logical optimization
                self.gen_optimized_logical_plan_for_batch()?
            }
            PlanPhase::OptimizedLogicalForBatch => self.plan.clone(),
            PlanPhase::Batch | PlanPhase::OptimizedLogicalForStream | PlanPhase::Stream => {
                panic!("unexpected phase")
            }
        };

        if TemporalJoinValidator::exist_dangling_temporal_scan(plan.clone()) {
            return Err(ErrorCode::NotSupported(
                "do not support temporal join for batch queries".to_string(),
                "please use temporal join in streaming queries".to_string(),
            )
            .into());
        }

        let ctx = plan.ctx();
        // Inline session timezone mainly for rewriting now()
        plan = inline_session_timezone_in_exprs(ctx.clone(), plan)?;

        // Const eval of exprs at the last minute, but before `to_batch` to make functional index selection happy.
        plan = const_eval_exprs(plan)?;

        if ctx.is_explain_trace() {
            ctx.trace("Const eval exprs:");
            ctx.trace(plan.explain_to_string());
        }

        // Convert to physical plan node
        plan = plan.to_batch_with_order_required(&self.required_order)?;
        if ctx.is_explain_trace() {
            ctx.trace("To Batch Plan:");
            ctx.trace(plan.explain_to_string());
        }

        plan = plan.optimize_by_rules(&OptimizationStage::new(
            "Merge BatchProject",
            vec![BatchProjectMergeRule::create()],
            ApplyOrder::BottomUp,
        ));

        // Inline session timezone
        plan = inline_session_timezone_in_exprs(ctx.clone(), plan)?;

        if ctx.is_explain_trace() {
            ctx.trace("Inline Session Timezone:");
            ctx.trace(plan.explain_to_string());
        }

        #[cfg(debug_assertions)]
        InputRefValidator.validate(plan.clone());
        assert!(
            *plan.distribution() == Distribution::Single,
            "{}",
            plan.explain_to_string()
        );
        assert!(
            !has_batch_exchange(plan.clone()),
            "{}",
            plan.explain_to_string()
        );

        let ctx = plan.ctx();
        if ctx.is_explain_trace() {
            ctx.trace("To Batch Physical Plan:");
            ctx.trace(plan.explain_to_string());
        }

        self.plan = plan;
        self.phase = PlanPhase::Batch;
        assert_eq!(self.plan.convention(), Convention::Batch);
        Ok(self.plan.clone())
    }

    /// Optimize and generate a batch query plan for distributed execution.
    pub fn gen_batch_distributed_plan(mut self) -> Result<PlanRef> {
        assert_eq!(self.phase, PlanPhase::Batch);
        assert_eq!(self.plan.convention(), Convention::Batch);
        self.required_dist = RequiredDist::single();
        let mut plan = self.plan;

        // Convert to distributed plan
        plan = plan.to_distributed_with_required(&self.required_order, &self.required_dist)?;

        // Add Project if the any position of `self.out_fields` is set to zero.
        if self.out_fields.count_ones(..) != self.out_fields.len() {
            plan =
                BatchProject::new(generic::Project::with_out_fields(plan, &self.out_fields)).into();
        }

        let ctx = plan.ctx();
        if ctx.is_explain_trace() {
            ctx.trace("To Batch Distributed Plan:");
            ctx.trace(plan.explain_to_string());
        }
        if require_additional_exchange_on_root_in_distributed_mode(plan.clone()) {
            plan =
                BatchExchange::new(plan, self.required_order.clone(), Distribution::Single).into();
        }

        // Both two phase limit and topn could generate limit on top of the scan, so we push limit here.
        let plan = plan.optimize_by_rules(&OptimizationStage::new(
            "Push Limit To Scan",
            vec![BatchPushLimitToScanRule::create()],
            ApplyOrder::BottomUp,
        ));

        assert_eq!(plan.convention(), Convention::Batch);
        Ok(plan)
    }

    /// Optimize and generate a batch query plan for local execution.
    pub fn gen_batch_local_plan(self) -> Result<PlanRef> {
        assert_eq!(self.phase, PlanPhase::Batch);
        assert_eq!(self.plan.convention(), Convention::Batch);
        let mut plan = self.plan;

        // Convert to local plan node
        plan = plan.to_local_with_order_required(&self.required_order)?;

        // We remark that since the `to_local_with_order_required` does not enforce single
        // distribution, we enforce at the root if needed.
        let insert_exchange = match plan.distribution() {
            Distribution::Single => require_additional_exchange_on_root_in_local_mode(plan.clone()),
            _ => true,
        };
        if insert_exchange {
            plan =
                BatchExchange::new(plan, self.required_order.clone(), Distribution::Single).into()
        }

        // Add Project if the any position of `self.out_fields` is set to zero.
        if self.out_fields.count_ones(..) != self.out_fields.len() {
            plan =
                BatchProject::new(generic::Project::with_out_fields(plan, &self.out_fields)).into();
        }

        let ctx = plan.ctx();
        if ctx.is_explain_trace() {
            ctx.trace("To Batch Local Plan:");
            ctx.trace(plan.explain_to_string());
        }

        // Both two phase limit and topn could generate limit on top of the scan, so we push limit here.
        let plan = plan.optimize_by_rules(&OptimizationStage::new(
            "Push Limit To Scan",
            vec![BatchPushLimitToScanRule::create()],
            ApplyOrder::BottomUp,
        ));

        assert_eq!(plan.convention(), Convention::Batch);
        Ok(plan)
    }

    /// Generate optimized stream plan
    fn gen_optimized_stream_plan(&mut self, emit_on_window_close: bool) -> Result<PlanRef> {
        assert_eq!(self.phase, PlanPhase::Logical);
        assert_eq!(self.plan.convention(), Convention::Logical);
        let stream_scan_type = if self.should_use_arrangement_backfill() {
            StreamScanType::ArrangementBackfill
        } else {
            StreamScanType::Backfill
        };
        self.gen_optimized_stream_plan_inner(emit_on_window_close, stream_scan_type)
    }

    fn gen_optimized_stream_plan_inner(
        &mut self,
        emit_on_window_close: bool,
        stream_scan_type: StreamScanType,
    ) -> Result<PlanRef> {
        assert_eq!(self.phase, PlanPhase::Logical);
        assert_eq!(self.plan.convention(), Convention::Logical);
        let ctx = self.plan.ctx();
        let _explain_trace = ctx.is_explain_trace();

        let mut plan = self.gen_stream_plan(emit_on_window_close, stream_scan_type)?;

        plan = plan.optimize_by_rules(&OptimizationStage::new(
            "Merge StreamProject",
            vec![StreamProjectMergeRule::create()],
            ApplyOrder::BottomUp,
        ));

        if ctx.session_ctx().config().streaming_enable_delta_join() {
            // TODO: make it a logical optimization.
            // Rewrite joins with index to delta join
            plan = plan.optimize_by_rules(&OptimizationStage::new(
                "To IndexDeltaJoin",
                vec![IndexDeltaJoinRule::create()],
                ApplyOrder::BottomUp,
            ));
        }

        // Inline session timezone
        plan = inline_session_timezone_in_exprs(ctx.clone(), plan)?;

        if ctx.is_explain_trace() {
            ctx.trace("Inline session timezone:");
            ctx.trace(plan.explain_to_string());
        }

        // Const eval of exprs at the last minute
        plan = const_eval_exprs(plan)?;

        if ctx.is_explain_trace() {
            ctx.trace("Const eval exprs:");
            ctx.trace(plan.explain_to_string());
        }

        #[cfg(debug_assertions)]
        InputRefValidator.validate(plan.clone());

        if TemporalJoinValidator::exist_dangling_temporal_scan(plan.clone()) {
            return Err(ErrorCode::NotSupported(
                "exist dangling temporal scan".to_string(),
                "please check your temporal join syntax e.g. consider removing the right outer join if it is being used.".to_string(),
            ).into());
        }

        self.plan = plan;
        self.phase = PlanPhase::Stream;
        assert_eq!(self.plan.convention(), Convention::Stream);
        Ok(self.plan.clone())
    }

    /// Generate create index or create materialize view plan.
    fn gen_stream_plan(
        &mut self,
        emit_on_window_close: bool,
        stream_scan_type: StreamScanType,
    ) -> Result<PlanRef> {
        assert_eq!(self.phase, PlanPhase::Logical);
        assert_eq!(self.plan.convention(), Convention::Logical);
        let ctx = self.plan.ctx();
        let explain_trace = ctx.is_explain_trace();

        let plan = match self.plan.convention() {
            Convention::Logical => {
                if !ctx
                    .session_ctx()
                    .config()
                    .streaming_allow_jsonb_in_stream_key()
                    && let Some(err) = StreamKeyChecker.visit(self.plan.clone())
                {
                    return Err(ErrorCode::NotSupported(
                        err,
                        "Using JSONB columns as part of the join or aggregation keys can severely impair performance. \
                        If you intend to proceed, force to enable it with: `set rw_streaming_allow_jsonb_in_stream_key to true`".to_string(),
                    ).into());
                }
                let plan = self.gen_optimized_logical_plan_for_stream()?;

                let (plan, out_col_change) = {
                    let (plan, out_col_change) =
                        plan.logical_rewrite_for_stream(&mut Default::default())?;
                    if out_col_change.is_injective() {
                        (plan, out_col_change)
                    } else {
                        let mut output_indices = (0..plan.schema().len()).collect_vec();
                        #[allow(unused_assignments)]
                        let (mut map, mut target_size) = out_col_change.into_parts();

                        // TODO(st1page): https://github.com/risingwavelabs/risingwave/issues/7234
                        // assert_eq!(target_size, output_indices.len());
                        target_size = plan.schema().len();
                        let mut tar_exists = vec![false; target_size];
                        for i in map.iter_mut().flatten() {
                            if tar_exists[*i] {
                                output_indices.push(*i);
                                *i = target_size;
                                target_size += 1;
                            } else {
                                tar_exists[*i] = true;
                            }
                        }
                        let plan =
                            LogicalProject::with_out_col_idx(plan, output_indices.into_iter());
                        let out_col_change = ColIndexMapping::new(map, target_size);
                        (plan.into(), out_col_change)
                    }
                };

                if explain_trace {
                    ctx.trace("Logical Rewrite For Stream:");
                    ctx.trace(plan.explain_to_string());
                }

                self.required_dist =
                    out_col_change.rewrite_required_distribution(&self.required_dist);
                self.required_order = out_col_change
                    .rewrite_required_order(&self.required_order)
                    .unwrap();
                self.out_fields = out_col_change.rewrite_bitset(&self.out_fields);
                let plan = plan.to_stream_with_dist_required(
                    &self.required_dist,
                    &mut ToStreamContext::new_with_stream_scan_type(
                        emit_on_window_close,
                        stream_scan_type,
                    ),
                )?;
                stream_enforce_eowc_requirement(ctx.clone(), plan, emit_on_window_close)
            }
            _ => unreachable!(),
        }?;

        if explain_trace {
            ctx.trace("To Stream Plan:");
            ctx.trace(plan.explain_to_string());
        }
        Ok(plan)
    }

    /// Visit the plan root and compute the cardinality.
    ///
    /// Panics if not called on a logical plan.
    fn compute_cardinality(&self) -> Cardinality {
        assert_matches!(self.plan.convention(), Convention::Logical);
        CardinalityVisitor.visit(self.plan.clone())
    }

    /// Optimize and generate a create table plan.
    #[allow(clippy::too_many_arguments)]
    pub fn gen_table_plan(
        mut self,
        context: OptimizerContextRef,
        table_name: String,
        columns: Vec<ColumnCatalog>,
        definition: String,
        pk_column_ids: Vec<ColumnId>,
        row_id_index: Option<usize>,
        append_only: bool,
        on_conflict: Option<OnConflict>,
        with_version_column: Option<String>,
        watermark_descs: Vec<WatermarkDesc>,
        version: Option<TableVersion>,
        with_external_source: bool,
        retention_seconds: Option<NonZeroU32>,
    ) -> Result<StreamMaterialize> {
        assert_eq!(self.phase, PlanPhase::Logical);
        assert_eq!(self.plan.convention(), Convention::Logical);
        let stream_plan = self.gen_optimized_stream_plan(false)?;
        assert_eq!(self.phase, PlanPhase::Stream);
        assert_eq!(stream_plan.convention(), Convention::Stream);

        assert!(!pk_column_ids.is_empty() || row_id_index.is_some());

        let pk_column_indices = {
            let mut id_to_idx = HashMap::new();

            columns.iter().enumerate().for_each(|(idx, c)| {
                id_to_idx.insert(c.column_id(), idx);
            });
            pk_column_ids
                .iter()
                .map(|c| id_to_idx.get(c).copied().unwrap()) // pk column id must exist in table columns.
                .collect_vec()
        };

        fn inject_project_for_generated_column_if_needed(
            columns: &[ColumnCatalog],
            node: PlanRef,
        ) -> Result<PlanRef> {
            let exprs = LogicalSource::derive_output_exprs_from_generated_columns(columns)?;
            if let Some(exprs) = exprs {
                let logical_project = generic::Project::new(exprs, node);
                return Ok(StreamProject::new(logical_project).into());
            }
            Ok(node)
        }

        #[derive(PartialEq, Debug, Copy, Clone)]
        enum PrimaryKeyKind {
            UserDefinedPrimaryKey,
            RowIdAsPrimaryKey,
            AppendOnly,
        }

        fn inject_dml_node(
            columns: &[ColumnCatalog],
            append_only: bool,
            stream_plan: PlanRef,
            pk_column_indices: &[usize],
            kind: PrimaryKeyKind,
            column_descs: Vec<ColumnDesc>,
        ) -> Result<PlanRef> {
            let mut dml_node = StreamDml::new(stream_plan, append_only, column_descs).into();

            // Add generated columns.
            dml_node = inject_project_for_generated_column_if_needed(columns, dml_node)?;

            dml_node = match kind {
                PrimaryKeyKind::UserDefinedPrimaryKey | PrimaryKeyKind::RowIdAsPrimaryKey => {
                    RequiredDist::hash_shard(pk_column_indices)
                        .enforce_if_not_satisfies(dml_node, &Order::any())?
                }
                PrimaryKeyKind::AppendOnly => StreamExchange::new_no_shuffle(dml_node).into(),
            };

            Ok(dml_node)
        }

        let kind = if append_only {
            assert!(row_id_index.is_some());
            PrimaryKeyKind::AppendOnly
        } else if let Some(row_id_index) = row_id_index {
            assert_eq!(
                pk_column_indices.iter().exactly_one().copied().unwrap(),
                row_id_index
            );
            PrimaryKeyKind::RowIdAsPrimaryKey
        } else {
            PrimaryKeyKind::UserDefinedPrimaryKey
        };

        let column_descs = columns
            .iter()
            .filter(|&c| (!c.is_generated()))
            .map(|c| c.column_desc.clone())
            .collect();

        let version_column_index = if let Some(version_column) = with_version_column {
            find_version_column_index(&columns, version_column)?
        } else {
            None
        };

        let union_inputs = if with_external_source {
            let mut external_source_node = stream_plan;
            external_source_node =
                inject_project_for_generated_column_if_needed(&columns, external_source_node)?;
            external_source_node = match kind {
                PrimaryKeyKind::UserDefinedPrimaryKey => {
                    RequiredDist::hash_shard(&pk_column_indices)
                        .enforce_if_not_satisfies(external_source_node, &Order::any())?
                }

                PrimaryKeyKind::RowIdAsPrimaryKey | PrimaryKeyKind::AppendOnly => {
                    StreamExchange::new_no_shuffle(external_source_node).into()
                }
            };

            let dummy_source_node = LogicalSource::new(
                None,
                columns.clone(),
                row_id_index,
                SourceNodeKind::CreateTable,
                context.clone(),
                None,
            )
            .and_then(|s| s.to_stream(&mut ToStreamContext::new(false)))?;

            let dml_node = inject_dml_node(
                &columns,
                append_only,
                dummy_source_node,
                &pk_column_indices,
                kind,
                column_descs,
            )?;

            vec![external_source_node, dml_node]
        } else {
            let dml_node = inject_dml_node(
                &columns,
                append_only,
                stream_plan,
                &pk_column_indices,
                kind,
                column_descs,
            )?;

            vec![dml_node]
        };

        let dists = union_inputs
            .iter()
            .map(|input| input.distribution())
            .unique()
            .collect_vec();

        let dist = match &dists[..] {
            &[Distribution::SomeShard, Distribution::HashShard(_)]
            | &[Distribution::HashShard(_), Distribution::SomeShard] => Distribution::SomeShard,
            &[dist @ Distribution::SomeShard] | &[dist @ Distribution::HashShard(_)] => {
                dist.clone()
            }
            _ => {
                unreachable!()
            }
        };

        let mut stream_plan = StreamUnion::new_with_dist(
            Union {
                all: true,
                inputs: union_inputs,
                source_col: None,
            },
            dist.clone(),
        )
        .into();

        // Add WatermarkFilter node.
        if !watermark_descs.is_empty() {
            stream_plan = StreamWatermarkFilter::new(stream_plan, watermark_descs).into();
        }

        // Add RowIDGen node if needed.
        if let Some(row_id_index) = row_id_index {
            match kind {
                PrimaryKeyKind::UserDefinedPrimaryKey => {
                    unreachable!()
                }
                PrimaryKeyKind::RowIdAsPrimaryKey | PrimaryKeyKind::AppendOnly => {
                    stream_plan = StreamRowIdGen::new_with_dist(
                        stream_plan,
                        row_id_index,
                        Distribution::HashShard(vec![row_id_index]),
                    )
                    .into();
                }
            }
        }

        let conflict_behavior = match on_conflict {
            Some(on_conflict) => match on_conflict {
                OnConflict::OverWrite => ConflictBehavior::Overwrite,
                OnConflict::Ignore => ConflictBehavior::IgnoreConflict,
                OnConflict::DoUpdateIfNotNull => ConflictBehavior::DoUpdateIfNotNull,
            },
            None => match append_only {
                true => ConflictBehavior::NoCheck,
                false => ConflictBehavior::Overwrite,
            },
        };

        if let ConflictBehavior::IgnoreConflict = conflict_behavior
            && version_column_index.is_some()
        {
            Err(ErrorCode::InvalidParameterValue(
                "The with version column syntax cannot be used with the ignore behavior of on conflict".to_string(),
            ))?
        }

        let table_required_dist = {
            let mut bitset = FixedBitSet::with_capacity(columns.len());
            for idx in &pk_column_indices {
                bitset.insert(*idx);
            }
            RequiredDist::ShardByKey(bitset)
        };

        let stream_plan = inline_session_timezone_in_exprs(context, stream_plan)?;

        StreamMaterialize::create_for_table(
            stream_plan,
            table_name,
            table_required_dist,
            Order::any(),
            columns,
            definition,
            conflict_behavior,
            version_column_index,
            pk_column_indices,
            row_id_index,
            version,
            retention_seconds,
        )
    }

    /// Optimize and generate a create materialized view plan.
    pub fn gen_materialize_plan(
        mut self,
        mv_name: String,
        definition: String,
        emit_on_window_close: bool,
    ) -> Result<StreamMaterialize> {
        let cardinality = self.compute_cardinality();
        assert_eq!(self.phase, PlanPhase::Logical);
        assert_eq!(self.plan.convention(), Convention::Logical);
        let stream_plan = self.gen_optimized_stream_plan(emit_on_window_close)?;
        assert_eq!(self.phase, PlanPhase::Stream);
        assert_eq!(stream_plan.convention(), Convention::Stream);

        StreamMaterialize::create(
            stream_plan,
            mv_name,
            self.required_dist.clone(),
            self.required_order.clone(),
            self.out_fields.clone(),
            self.out_names.clone(),
            definition,
            TableType::MaterializedView,
            cardinality,
            None,
        )
    }

    /// Optimize and generate a create index plan.
    pub fn gen_index_plan(
        mut self,
        index_name: String,
        definition: String,
        retention_seconds: Option<NonZeroU32>,
    ) -> Result<StreamMaterialize> {
        let cardinality = self.compute_cardinality();
        assert_eq!(self.phase, PlanPhase::Logical);
        assert_eq!(self.plan.convention(), Convention::Logical);
        let stream_plan = self.gen_optimized_stream_plan(false)?;
        assert_eq!(self.phase, PlanPhase::Stream);
        assert_eq!(stream_plan.convention(), Convention::Stream);

        StreamMaterialize::create(
            stream_plan,
            index_name,
            self.required_dist.clone(),
            self.required_order.clone(),
            self.out_fields.clone(),
            self.out_names.clone(),
            definition,
            TableType::Index,
            cardinality,
            retention_seconds,
        )
    }

    /// Optimize and generate a create sink plan.
    #[allow(clippy::too_many_arguments)]
    pub fn gen_sink_plan(
        &mut self,
        sink_name: String,
        definition: String,
        properties: WithOptions,
        emit_on_window_close: bool,
        db_name: String,
        sink_from_table_name: String,
        format_desc: Option<SinkFormatDesc>,
        without_backfill: bool,
        target_table: Option<TableId>,
        partition_info: Option<PartitionComputeInfo>,
    ) -> Result<StreamSink> {
        let stream_scan_type = if without_backfill {
            StreamScanType::UpstreamOnly
        } else if self.should_use_arrangement_backfill() {
            StreamScanType::ArrangementBackfill
        } else {
            StreamScanType::Backfill
        };
        assert_eq!(self.phase, PlanPhase::Logical);
        assert_eq!(self.plan.convention(), Convention::Logical);
        let stream_plan =
            self.gen_optimized_stream_plan_inner(emit_on_window_close, stream_scan_type)?;
        assert_eq!(self.phase, PlanPhase::Stream);
        assert_eq!(stream_plan.convention(), Convention::Stream);
        StreamSink::create(
            stream_plan,
            sink_name,
            db_name,
            sink_from_table_name,
            target_table,
            self.required_dist.clone(),
            self.required_order.clone(),
            self.out_fields.clone(),
            self.out_names.clone(),
            definition,
            properties,
            format_desc,
            partition_info,
        )
    }

<<<<<<< HEAD
    /// Set the plan root's required dist.
    pub fn set_required_dist(&mut self, required_dist: RequiredDist) {
        self.required_dist = required_dist;
=======
    #[allow(clippy::too_many_arguments)]
    /// Optimize and generate a create subscription plan.
    pub fn gen_subscription_plan(
        mut self,
        database_id: u32,
        schema_id: u32,
        dependent_relations: HashSet<TableId>,
        subscription_name: String,
        definition: String,
        properties: WithOptions,
        emit_on_window_close: bool,
        subscription_from_table_name: String,
        user_id: UserId,
    ) -> Result<StreamSubscription> {
        let stream_scan_type = StreamScanType::UpstreamOnly;
        assert_eq!(self.phase, PlanPhase::Logical);
        assert_eq!(self.plan.convention(), Convention::Logical);
        let stream_plan =
            self.gen_optimized_stream_plan_inner(emit_on_window_close, stream_scan_type)?;
        assert_eq!(self.phase, PlanPhase::Stream);
        assert_eq!(stream_plan.convention(), Convention::Stream);

        StreamSubscription::create(
            database_id,
            schema_id,
            dependent_relations,
            stream_plan,
            subscription_name,
            subscription_from_table_name,
            self.required_dist.clone(),
            self.required_order.clone(),
            self.out_fields.clone(),
            self.out_names.clone(),
            definition,
            properties,
            user_id,
        )
>>>>>>> 222b2914
    }

    pub fn should_use_arrangement_backfill(&self) -> bool {
        let ctx = self.plan.ctx();
        let session_ctx = ctx.session_ctx();
        let arrangement_backfill_enabled = session_ctx
            .env()
            .streaming_config()
            .developer
            .enable_arrangement_backfill;
        arrangement_backfill_enabled && session_ctx.config().streaming_use_arrangement_backfill()
    }
}

fn find_version_column_index(
    column_catalog: &Vec<ColumnCatalog>,
    version_column_name: String,
) -> Result<Option<usize>> {
    for (index, column) in column_catalog.iter().enumerate() {
        if column.column_desc.name == version_column_name {
            if let &DataType::Jsonb
            | &DataType::List(_)
            | &DataType::Struct(_)
            | &DataType::Bytea
            | &DataType::Boolean = column.data_type()
            {
                Err(ErrorCode::InvalidParameterValue(
                    "The specified version column data type is invalid.".to_string(),
                ))?
            }
            return Ok(Some(index));
        }
    }
    Err(ErrorCode::InvalidParameterValue(
        "The specified version column name is not in the current columns.".to_string(),
    ))?
}

fn const_eval_exprs(plan: PlanRef) -> Result<PlanRef> {
    let mut const_eval_rewriter = ConstEvalRewriter { error: None };

    let plan = plan.rewrite_exprs_recursive(&mut const_eval_rewriter);
    if let Some(error) = const_eval_rewriter.error {
        return Err(error);
    }
    Ok(plan)
}

fn inline_session_timezone_in_exprs(ctx: OptimizerContextRef, plan: PlanRef) -> Result<PlanRef> {
    let mut v = TimestamptzExprFinder::default();
    plan.visit_exprs_recursive(&mut v);
    if v.has() {
        Ok(plan.rewrite_exprs_recursive(ctx.session_timezone().deref_mut()))
    } else {
        Ok(plan)
    }
}

fn exist_and_no_exchange_before(plan: &PlanRef, is_candidate: fn(&PlanRef) -> bool) -> bool {
    if plan.node_type() == PlanNodeType::BatchExchange {
        return false;
    }
    is_candidate(plan)
        || plan
            .inputs()
            .iter()
            .any(|input| exist_and_no_exchange_before(input, is_candidate))
}

/// As we always run the root stage locally, for some plan in root stage which need to execute in
/// compute node we insert an additional exhchange before it to avoid to include it in the root
/// stage.
///
/// Returns `true` if we must insert an additional exchange to ensure this.
fn require_additional_exchange_on_root_in_distributed_mode(plan: PlanRef) -> bool {
    fn is_user_table(plan: &PlanRef) -> bool {
        plan.node_type() == PlanNodeType::BatchSeqScan
    }

    fn is_log_table(plan: &PlanRef) -> bool {
        plan.node_type() == PlanNodeType::BatchLogSeqScan
    }

    fn is_source(plan: &PlanRef) -> bool {
        plan.node_type() == PlanNodeType::BatchSource
            || plan.node_type() == PlanNodeType::BatchKafkaScan
            || plan.node_type() == PlanNodeType::BatchIcebergScan
    }

    fn is_insert(plan: &PlanRef) -> bool {
        plan.node_type() == PlanNodeType::BatchInsert
    }

    fn is_update(plan: &PlanRef) -> bool {
        plan.node_type() == PlanNodeType::BatchUpdate
    }

    fn is_delete(plan: &PlanRef) -> bool {
        plan.node_type() == PlanNodeType::BatchDelete
    }

    assert_eq!(plan.distribution(), &Distribution::Single);
    exist_and_no_exchange_before(&plan, is_user_table)
        || exist_and_no_exchange_before(&plan, is_source)
        || exist_and_no_exchange_before(&plan, is_insert)
        || exist_and_no_exchange_before(&plan, is_update)
        || exist_and_no_exchange_before(&plan, is_delete)
        || exist_and_no_exchange_before(&plan, is_log_table)
}

/// The purpose is same as `require_additional_exchange_on_root_in_distributed_mode`. We separate
/// them for the different requirement of plan node in different execute mode.
fn require_additional_exchange_on_root_in_local_mode(plan: PlanRef) -> bool {
    fn is_user_table(plan: &PlanRef) -> bool {
        plan.node_type() == PlanNodeType::BatchSeqScan
    }

    fn is_source(plan: &PlanRef) -> bool {
        plan.node_type() == PlanNodeType::BatchSource
            || plan.node_type() == PlanNodeType::BatchKafkaScan
            || plan.node_type() == PlanNodeType::BatchIcebergScan
    }

    fn is_insert(plan: &PlanRef) -> bool {
        plan.node_type() == PlanNodeType::BatchInsert
    }

    assert_eq!(plan.distribution(), &Distribution::Single);
    exist_and_no_exchange_before(&plan, is_user_table)
        || exist_and_no_exchange_before(&plan, is_source)
        || exist_and_no_exchange_before(&plan, is_insert)
}

#[cfg(test)]
mod tests {
    use risingwave_common::catalog::Field;
    use risingwave_common::types::DataType;

    use super::*;
    use crate::optimizer::optimizer_context::OptimizerContext;
    use crate::optimizer::plan_node::LogicalValues;

    #[tokio::test]
    async fn test_as_subplan() {
        let ctx = OptimizerContext::mock().await;
        let values = LogicalValues::new(
            vec![],
            Schema::new(vec![
                Field::with_name(DataType::Int32, "v1"),
                Field::with_name(DataType::Varchar, "v2"),
            ]),
            ctx,
        )
        .into();
        let out_fields = FixedBitSet::with_capacity_and_blocks(2, [1]);
        let out_names = vec!["v1".into()];
        let root = PlanRoot::new_with_logical_plan(
            values,
            RequiredDist::Any,
            Order::any(),
            out_fields,
            out_names,
        );
        let subplan = root.into_unordered_subplan();
        assert_eq!(
            subplan.schema(),
            &Schema::new(vec![Field::with_name(DataType::Int32, "v1")])
        );
    }
}<|MERGE_RESOLUTION|>--- conflicted
+++ resolved
@@ -966,49 +966,9 @@
         )
     }
 
-<<<<<<< HEAD
     /// Set the plan root's required dist.
     pub fn set_required_dist(&mut self, required_dist: RequiredDist) {
         self.required_dist = required_dist;
-=======
-    #[allow(clippy::too_many_arguments)]
-    /// Optimize and generate a create subscription plan.
-    pub fn gen_subscription_plan(
-        mut self,
-        database_id: u32,
-        schema_id: u32,
-        dependent_relations: HashSet<TableId>,
-        subscription_name: String,
-        definition: String,
-        properties: WithOptions,
-        emit_on_window_close: bool,
-        subscription_from_table_name: String,
-        user_id: UserId,
-    ) -> Result<StreamSubscription> {
-        let stream_scan_type = StreamScanType::UpstreamOnly;
-        assert_eq!(self.phase, PlanPhase::Logical);
-        assert_eq!(self.plan.convention(), Convention::Logical);
-        let stream_plan =
-            self.gen_optimized_stream_plan_inner(emit_on_window_close, stream_scan_type)?;
-        assert_eq!(self.phase, PlanPhase::Stream);
-        assert_eq!(stream_plan.convention(), Convention::Stream);
-
-        StreamSubscription::create(
-            database_id,
-            schema_id,
-            dependent_relations,
-            stream_plan,
-            subscription_name,
-            subscription_from_table_name,
-            self.required_dist.clone(),
-            self.required_order.clone(),
-            self.out_fields.clone(),
-            self.out_names.clone(),
-            definition,
-            properties,
-            user_id,
-        )
->>>>>>> 222b2914
     }
 
     pub fn should_use_arrangement_backfill(&self) -> bool {
