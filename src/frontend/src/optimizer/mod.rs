// Copyright 2022 Singularity Data
//
// Licensed under the Apache License, Version 2.0 (the "License");
// you may not use this file except in compliance with the License.
// You may obtain a copy of the License at
//
// http://www.apache.org/licenses/LICENSE-2.0
//
// Unless required by applicable law or agreed to in writing, software
// distributed under the License is distributed on an "AS IS" BASIS,
// WITHOUT WARRANTIES OR CONDITIONS OF ANY KIND, either express or implied.
// See the License for the specific language governing permissions and
// limitations under the License.

pub mod plan_node;
pub use plan_node::PlanRef;
pub mod property;

mod delta_join_solver;
mod heuristic;
mod max_one_row_visitor;
mod plan_correlated_id_finder;
mod plan_rewriter;
mod plan_visitor;
pub use plan_visitor::PlanVisitor;
mod rule;

use fixedbitset::FixedBitSet;
use itertools::Itertools as _;
use property::Order;
use risingwave_common::catalog::Schema;
use risingwave_common::error::{ErrorCode, Result};

use self::heuristic::{ApplyOrder, HeuristicOptimizer};
<<<<<<< HEAD
use self::plan_node::{BatchProject, Convention, LogicalProject, StreamMaterialize, StreamSink};
=======
use self::plan_node::{
    BatchProject, Convention, LogicalProject, LogicalSource, StreamDml, StreamMaterialize,
    StreamRowIdGen,
};
>>>>>>> d1e6e8a5
use self::plan_visitor::{
    has_batch_exchange, has_batch_seq_scan, has_batch_seq_scan_where, has_logical_apply,
    has_logical_over_agg,
};
use self::property::RequiredDist;
use self::rule::*;
use crate::optimizer::max_one_row_visitor::HasMaxOneRowApply;
use crate::optimizer::plan_node::{BatchExchange, PlanNodeType};
use crate::optimizer::plan_visitor::has_batch_source;
use crate::optimizer::property::Distribution;
use crate::utils::Condition;
use crate::WithOptions;

/// `PlanRoot` is used to describe a plan. planner will construct a `PlanRoot` with `LogicalNode`.
/// and required distribution and order. And `PlanRoot` can generate corresponding streaming or
/// batch plan with optimization. the required Order and Distribution columns might be more than the
/// output columns. for example:
/// ```sql
///    select v1 from t order by id;
/// ```
/// the plan will return two columns (id, v1), and the required order column is id. the id
/// column is required in optimization, but the final generated plan will remove the unnecessary
/// column in the result.
#[derive(Debug, Clone)]
pub struct PlanRoot {
    plan: PlanRef,
    required_dist: RequiredDist,
    required_order: Order,
    out_fields: FixedBitSet,
    out_names: Vec<String>,
    schema: Schema,
}

impl PlanRoot {
    pub fn new(
        plan: PlanRef,
        required_dist: RequiredDist,
        required_order: Order,
        out_fields: FixedBitSet,
        out_names: Vec<String>,
    ) -> Self {
        let input_schema = plan.schema();
        assert_eq!(input_schema.fields().len(), out_fields.len());
        assert_eq!(out_fields.count_ones(..), out_names.len());

        let schema = Schema {
            fields: out_fields
                .ones()
                .zip_eq(&out_names)
                .map(|(i, name)| {
                    let mut f = input_schema.fields()[i].clone();
                    f.name = name.clone();
                    f
                })
                .collect(),
        };
        Self {
            plan,
            required_dist,
            required_order,
            out_fields,
            out_names,
            schema,
        }
    }

    /// Get a reference to the plan root's schema.
    pub fn schema(&self) -> &Schema {
        &self.schema
    }

    /// Get out fields of the plan root.
    pub fn out_fields(&self) -> &FixedBitSet {
        &self.out_fields
    }

    /// Transform the [`PlanRoot`] back to a [`PlanRef`] suitable to be used as a subplan, for
    /// example as insert source or subquery. This ignores Order but retains post-Order pruning
    /// (`out_fields`).
    pub fn into_subplan(self) -> PlanRef {
        if self.out_fields.count_ones(..) == self.out_fields.len() {
            return self.plan;
        }
        LogicalProject::with_out_fields(self.plan, &self.out_fields).into()
    }

    fn optimize_by_rules(
        &self,
        plan: PlanRef,
        stage_name: String,
        rules: Vec<BoxedRule>,
        apply_order: ApplyOrder,
    ) -> PlanRef {
        let mut heuristic_optimizer = HeuristicOptimizer::new(&apply_order, &rules);
        let plan = heuristic_optimizer.optimize(plan);
        let stats = heuristic_optimizer.get_stats();

        let ctx = plan.ctx();
        let explain_trace = ctx.is_explain_trace();
        if explain_trace && stats.has_applied_rule() {
            ctx.trace(format!("{}:", stage_name));
            ctx.trace(format!("{}", stats));
            ctx.trace(plan.explain_to_string().unwrap());
        }

        plan
    }

    fn optimize_by_rules_until_fix_point(
        &self,
        plan: PlanRef,
        stage_name: String,
        rules: Vec<BoxedRule>,
        apply_order: ApplyOrder,
    ) -> PlanRef {
        let mut output_plan = plan;
        loop {
            let mut heuristic_optimizer = HeuristicOptimizer::new(&apply_order, &rules);
            output_plan = heuristic_optimizer.optimize(output_plan);
            let stats = heuristic_optimizer.get_stats();

            let ctx = output_plan.ctx();
            let explain_trace = ctx.is_explain_trace();
            if explain_trace && stats.has_applied_rule() {
                ctx.trace(format!("{}:", stage_name));
                ctx.trace(format!("{}", stats));
                ctx.trace(output_plan.explain_to_string().unwrap());
            }

            if !stats.has_applied_rule() {
                return output_plan;
            }
        }
    }

    /// Apply logical optimization to the plan.
    pub fn gen_optimized_logical_plan(&self) -> Result<PlanRef> {
        let mut plan = self.plan.clone();
        let ctx = plan.ctx();
        let explain_trace = ctx.is_explain_trace();

        if explain_trace {
            ctx.trace("Begin:");
            ctx.trace(plan.explain_to_string().unwrap());
        }

        // Simple Unnesting.
        plan = self.optimize_by_rules(
            plan,
            "Simple Unnesting".to_string(),
            vec![
                // Eliminate max one row
                MaxOneRowEliminateRule::create(),
                // Convert apply to join.
                ApplyToJoinRule::create(),
                // Pull correlated predicates up the algebra tree to unnest simple subquery.
                PullUpCorrelatedPredicateRule::create(),
            ],
            ApplyOrder::TopDown,
        );
        if HasMaxOneRowApply().visit(plan.clone()) {
            return Err(ErrorCode::InternalError(
                "Scalar subquery might produce more than one row.".into(),
            )
            .into());
        }

        // General Unnesting.
        // Translate Apply, push Apply down the plan and finally replace Apply with regular inner
        // join.
        plan = self.optimize_by_rules(
            plan,
            "General Unnesting(Translate Apply)".to_string(),
            vec![TranslateApplyRule::create()],
            ApplyOrder::BottomUp,
        );
        plan = self.optimize_by_rules_until_fix_point(
            plan,
            "General Unnesting(Push Down Apply)".to_string(),
            vec![
                ApplyAggRule::create(),
                ApplyFilterRule::create(),
                ApplyProjRule::create(),
                ApplyJoinRule::create(),
                ApplyScanRule::create(),
            ],
            ApplyOrder::TopDown,
        );
        if has_logical_apply(plan.clone()) {
            return Err(ErrorCode::InternalError("Subquery can not be unnested.".into()).into());
        }

        // Predicate Push-down
        plan = plan.predicate_pushdown(Condition::true_cond());
        if explain_trace {
            ctx.trace("Predicate Push Down:");
            ctx.trace(plan.explain_to_string().unwrap());
        }

        // Merge inner joins and intermediate filters into multijoin
        // This rule assumes that filters have already been pushed down near to
        // their relevant joins.
        plan = self.optimize_by_rules(
            plan,
            "To MultiJoin".to_string(),
            vec![MergeMultiJoinRule::create()],
            ApplyOrder::TopDown,
        );

        // Reorder multijoin into left-deep join tree.
        plan = self.optimize_by_rules(
            plan,
            "Join Reorder".to_string(),
            vec![ReorderMultiJoinRule::create()],
            ApplyOrder::TopDown,
        );

        // Predicate Push-down: apply filter pushdown rules again since we pullup all join
        // conditions into a filter above the multijoin.
        plan = plan.predicate_pushdown(Condition::true_cond());
        if explain_trace {
            ctx.trace("Predicate Push Down:");
            ctx.trace(plan.explain_to_string().unwrap());
        }

        // Push down the calculation of inputs of join's condition.
        plan = self.optimize_by_rules(
            plan,
            "Push Down the Calculation of Inputs of Join's Condition".to_string(),
            vec![PushCalculationOfJoinRule::create()],
            ApplyOrder::TopDown,
        );

        // Prune Columns
        //
        // Currently, the expressions in ORDER BY will be merged into the expressions in SELECT and
        // they shouldn't be a part of output columns, so we use `out_fields` to control the
        // visibility of these expressions. To avoid these expressions being pruned, we can't use
        // `self.out_fields` as `required_cols` here.
        let required_cols = (0..self.plan.schema().len()).collect_vec();
        plan = plan.prune_col(&required_cols);
        // Column pruning may introduce additional projects, and filter can be pushed again.
        if explain_trace {
            ctx.trace("Prune Columns:");
            ctx.trace(plan.explain_to_string().unwrap());
        }
        plan = plan.predicate_pushdown(Condition::true_cond());
        if explain_trace {
            ctx.trace("Predicate Push Down:");
            ctx.trace(plan.explain_to_string().unwrap());
        }

        // Convert distinct aggregates.
        plan = self.optimize_by_rules(
            plan,
            "Convert Distinct Aggregation".to_string(),
            vec![UnionToDistinctRule::create(), DistinctAggRule::create()],
            ApplyOrder::TopDown,
        );

        plan = self.optimize_by_rules(
            plan,
            "Join Commute".to_string(),
            vec![JoinCommuteRule::create()],
            ApplyOrder::TopDown,
        );

        plan = self.optimize_by_rules(
            plan,
            "Project Remove".to_string(),
            vec![
                // merge should be applied before eliminate
                ProjectMergeRule::create(),
                ProjectEliminateRule::create(),
                // project-join merge should be applied after merge
                // and eliminate
                ProjectJoinRule::create(),
            ],
            ApplyOrder::BottomUp,
        );

        plan = self.optimize_by_rules(
            plan,
            "Convert Window Aggregation".to_string(),
            vec![
                OverAggToTopNRule::create(),
                ProjectMergeRule::create(),
                ProjectEliminateRule::create(),
            ],
            ApplyOrder::TopDown,
        );
        if has_logical_over_agg(plan.clone()) {
            return Err(ErrorCode::InternalError(format!(
                "OverAgg can not be transformed. Plan:\n{}",
                plan.explain_to_string().unwrap()
            ))
            .into());
        }

        Ok(plan)
    }

    /// Optimize and generate a singleton batch physical plan without exchange nodes.
    fn gen_batch_plan(&mut self) -> Result<PlanRef> {
        // Logical optimization
        let mut plan = self.gen_optimized_logical_plan()?;

        // Convert to physical plan node
        plan = plan.to_batch_with_order_required(&self.required_order)?;

        assert!(*plan.distribution() == Distribution::Single, "{}", plan);
        assert!(!has_batch_exchange(plan.clone()), "{}", plan);

        let ctx = plan.ctx();
        if ctx.is_explain_trace() {
            ctx.trace("To Batch Physical Plan:");
            ctx.trace(plan.explain_to_string().unwrap());
        }

        Ok(plan)
    }

    /// As we always run the root stage locally, we should ensure that singleton table scan is not
    /// the root stage. Returns `true` if we must insert an additional exchange to ensure this.
    fn require_additional_exchange_on_root(plan: PlanRef) -> bool {
        assert_eq!(plan.distribution(), &Distribution::Single);

        !has_batch_exchange(plan.clone()) // there's no (single) exchange
            && ((has_batch_seq_scan(plan.clone()) // but there's a seq scan (which must be single)
            && !has_batch_seq_scan_where(plan.clone(), |s| s.logical().is_sys_table())) // and it's not a system table
            || has_batch_source(plan.clone())) // or there's a source

        // TODO: join between a normal table and a system table is not supported yet
    }

    /// Optimize and generate a batch query plan for distributed execution.
    pub fn gen_batch_distributed_plan(&mut self) -> Result<PlanRef> {
        self.set_required_dist(RequiredDist::single());
        let mut plan = self.gen_batch_plan()?;

        // Convert to distributed plan
        plan = plan.to_distributed_with_required(&self.required_order, &self.required_dist)?;

        // Add Project if the any position of `self.out_fields` is set to zero.
        if self.out_fields.count_ones(..) != self.out_fields.len() {
            plan =
                BatchProject::new(LogicalProject::with_out_fields(plan, &self.out_fields)).into();
        }

        let ctx = plan.ctx();
        if ctx.is_explain_trace() {
            ctx.trace("To Batch Distributed Plan:");
            ctx.trace(plan.explain_to_string().unwrap());
        }

        let insert_exchange = match plan.node_type() {
            // Always insert a exchange singleton for batch dml.
            PlanNodeType::BatchInsert | PlanNodeType::BatchDelete | PlanNodeType::BatchUpdate => {
                true
            }
            _ => Self::require_additional_exchange_on_root(plan.clone()),
        };
        if insert_exchange {
            plan =
                BatchExchange::new(plan, self.required_order.clone(), Distribution::Single).into();
        }

        Ok(plan)
    }

    /// Optimize and generate a batch query plan for local execution.
    pub fn gen_batch_local_plan(&mut self) -> Result<PlanRef> {
        let mut plan = self.gen_batch_plan()?;

        // Convert to local plan node
        plan = plan.to_local_with_order_required(&self.required_order)?;

        // We remark that since the `to_local_with_order_required` does not enforce single
        // distribution, we enforce at the root if needed.
        let insert_exchange = match plan.distribution() {
            Distribution::Single => Self::require_additional_exchange_on_root(plan.clone()),
            _ => true,
        };
        if insert_exchange {
            plan =
                BatchExchange::new(plan, self.required_order.clone(), Distribution::Single).into()
        }

        // Add Project if the any position of `self.out_fields` is set to zero.
        if self.out_fields.count_ones(..) != self.out_fields.len() {
            plan =
                BatchProject::new(LogicalProject::with_out_fields(plan, &self.out_fields)).into();
        }

        let ctx = plan.ctx();
        if ctx.is_explain_trace() {
            ctx.trace("To Batch Local Plan:");
            ctx.trace(plan.explain_to_string().unwrap());
        }

        Ok(plan)
    }

    /// Generate create index or create materialize view plan.
    fn gen_stream_plan(&mut self) -> Result<PlanRef> {
        let ctx = self.plan.ctx();
        let explain_trace = ctx.is_explain_trace();

        let plan = match self.plan.convention() {
            Convention::Logical => {
                let plan = self.gen_optimized_logical_plan()?;
                let (plan, out_col_change) = plan.logical_rewrite_for_stream()?;

                if explain_trace {
                    ctx.trace("Logical Rewrite For Stream:");
                    ctx.trace(plan.explain_to_string().unwrap());
                }

                self.required_dist =
                    out_col_change.rewrite_required_distribution(&self.required_dist);
                self.required_order = out_col_change
                    .rewrite_required_order(&self.required_order)
                    .unwrap();
                self.out_fields = out_col_change.rewrite_bitset(&self.out_fields);
                self.schema = plan.schema().clone();
                plan.to_stream_with_dist_required(&self.required_dist)
            }
            _ => unreachable!(),
        }?;

        if explain_trace {
            ctx.trace("To Stream Plan:");
            ctx.trace(plan.explain_to_string().unwrap());
        }

        // TODO: enable delta join
        // // Rewrite joins with index to delta join
        // plan = self.optimize_by_rules(
        //     plan,
        //     "To IndexDeltaJoin".to_string(),
        //     vec![IndexDeltaJoinRule::create()],
        //     ApplyOrder::BottomUp,
        // );

        Ok(plan)
    }

    /// Optimize and generate a create materialize view plan.
    pub fn gen_materialize_plan(
        &mut self,
        mv_name: String,
        definition: String,
        col_names: Option<Vec<String>>,
        handle_pk_conflict: bool,
        enable_dml: bool,
        row_id_index: Option<usize>,
    ) -> Result<StreamMaterialize> {
        let out_names = if let Some(col_names) = col_names {
            col_names
        } else {
            self.out_names.clone()
        };
        let mut stream_plan = self.gen_stream_plan()?;
        if enable_dml {
            // Insert a dml executor after the previous exector.
            // FIXME: Store `Field` or `Schema` in `TableSource` to avoid downcasting in the future.
            // Or do we have a better solution to this?
            let logical_source = self.plan.downcast_ref::<LogicalSource>().unwrap();
            let column_descs = logical_source
                .core
                .catalog
                .columns
                .iter()
                .map(|column_catalog| column_catalog.column_desc.clone())
                .collect_vec();
            stream_plan = StreamDml::new(stream_plan, column_descs).into();
        }
        if let Some(row_id_index) = row_id_index {
            // Insert a row id gen eexecutor after the previous executor.
            stream_plan = StreamRowIdGen::new(stream_plan, row_id_index).into();
        }

        StreamMaterialize::create(
            stream_plan,
            mv_name,
            self.required_dist.clone(),
            self.required_order.clone(),
            self.out_fields.clone(),
            out_names,
            false,
            definition,
            handle_pk_conflict,
        )
    }

    /// Optimize and generate a create index plan.
    pub fn gen_create_index_plan(&mut self, mv_name: String) -> Result<StreamMaterialize> {
        let stream_plan = self.gen_stream_plan()?;
        StreamMaterialize::create(
            stream_plan,
            mv_name,
            self.required_dist.clone(),
            self.required_order.clone(),
            self.out_fields.clone(),
            self.out_names.clone(),
            true,
            "".into(),
            false,
        )
    }

    /// Optimize and generate a create sink plan.
    pub fn gen_create_sink_plan(
        &mut self,
        sink_name: String,
        definition: String,
        col_names: Vec<String>,
        properties: WithOptions,
    ) -> Result<StreamSink> {
        let stream_plan = self.gen_stream_plan()?;
        StreamMaterialize::create(
            stream_plan,
            sink_name,
            self.required_dist.clone(),
            self.required_order.clone(),
            self.out_fields.clone(),
            col_names,
            false,
            definition,
            false,
        )
        .map(|plan| plan.rewrite_into_sink(properties))
    }

    /// Set the plan root's required dist.
    pub fn set_required_dist(&mut self, required_dist: RequiredDist) {
        self.required_dist = required_dist;
    }
}

#[cfg(test)]
mod tests {
    use risingwave_common::catalog::Field;
    use risingwave_common::types::DataType;

    use super::*;
    use crate::optimizer::plan_node::LogicalValues;
    use crate::session::OptimizerContext;

    #[tokio::test]
    async fn test_as_subplan() {
        let ctx = OptimizerContext::mock().await;
        let values = LogicalValues::new(
            vec![],
            Schema::new(vec![
                Field::with_name(DataType::Int32, "v1"),
                Field::with_name(DataType::Varchar, "v2"),
            ]),
            ctx,
        )
        .into();
        let out_fields = FixedBitSet::with_capacity_and_blocks(2, [1]);
        let out_names = vec!["v1".into()];
        let root = PlanRoot::new(
            values,
            RequiredDist::Any,
            Order::any(),
            out_fields,
            out_names,
        );
        let subplan = root.into_subplan();
        assert_eq!(
            subplan.schema(),
            &Schema::new(vec![Field::with_name(DataType::Int32, "v1"),])
        );
    }
}<|MERGE_RESOLUTION|>--- conflicted
+++ resolved
@@ -32,14 +32,10 @@
 use risingwave_common::error::{ErrorCode, Result};
 
 use self::heuristic::{ApplyOrder, HeuristicOptimizer};
-<<<<<<< HEAD
-use self::plan_node::{BatchProject, Convention, LogicalProject, StreamMaterialize, StreamSink};
-=======
 use self::plan_node::{
     BatchProject, Convention, LogicalProject, LogicalSource, StreamDml, StreamMaterialize,
-    StreamRowIdGen,
+    StreamRowIdGen, StreamSink,
 };
->>>>>>> d1e6e8a5
 use self::plan_visitor::{
     has_batch_exchange, has_batch_seq_scan, has_batch_seq_scan_where, has_logical_apply,
     has_logical_over_agg,
