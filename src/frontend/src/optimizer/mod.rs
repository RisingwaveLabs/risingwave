--- conflicted
+++ resolved
@@ -11,15 +11,10 @@
 // WITHOUT WARRANTIES OR CONDITIONS OF ANY KIND, either express or implied.
 // See the License for the specific language governing permissions and
 // limitations under the License.
+use std::ops::DerefMut;
 
 pub mod plan_node;
-<<<<<<< HEAD
-use std::ops::DerefMut;
-
-pub use plan_node::PlanRef;
-=======
 pub use plan_node::{Explain, PlanRef};
->>>>>>> f8d16225
 pub mod property;
 
 mod delta_join_solver;
