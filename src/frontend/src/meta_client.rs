--- conflicted
+++ resolved
@@ -45,11 +45,9 @@
 
     async fn list_meta_snapshots(&self) -> Result<Vec<MetaSnapshotMetadata>>;
 
-<<<<<<< HEAD
+    async fn get_system_params(&self) -> Result<SystemParamsReader>;
+
     async fn list_ddl_progress(&self) -> Result<Vec<DdlProgress>>;
-=======
-    async fn get_system_params(&self) -> Result<SystemParamsReader>;
->>>>>>> e8717462
 }
 
 pub struct FrontendMetaClientImpl(pub MetaClient);
@@ -88,13 +86,12 @@
         Ok(manifest.snapshot_metadata)
     }
 
-<<<<<<< HEAD
+    async fn get_system_params(&self) -> Result<SystemParamsReader> {
+        self.0.get_system_params().await
+    }
+
     async fn list_ddl_progress(&self) -> Result<Vec<DdlProgress>> {
         let ddl_progress = self.0.get_ddl_progress().await?;
         Ok(ddl_progress)
-=======
-    async fn get_system_params(&self) -> Result<SystemParamsReader> {
-        self.0.get_system_params().await
->>>>>>> e8717462
     }
 }