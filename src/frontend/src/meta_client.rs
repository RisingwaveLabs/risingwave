--- conflicted
+++ resolved
@@ -100,12 +100,9 @@
 
     async fn list_hummock_meta_configs(&self) -> Result<HashMap<String, String>>;
 
-<<<<<<< HEAD
     async fn list_event_log(&self) -> Result<Vec<EventLog>>;
-=======
     async fn list_compact_task_assignment(&self) -> Result<Vec<CompactTaskAssignment>>;
     async fn list_all_nodes(&self) -> Result<Vec<WorkerNode>>;
->>>>>>> 32717b45
 }
 
 pub struct FrontendMetaClientImpl(pub MetaClient);
@@ -251,16 +248,15 @@
         self.0.list_hummock_meta_config().await
     }
 
-<<<<<<< HEAD
     async fn list_event_log(&self) -> Result<Vec<EventLog>> {
         self.0.list_event_log().await
-=======
+    }
+
     async fn list_compact_task_assignment(&self) -> Result<Vec<CompactTaskAssignment>> {
         self.0.rise_ctl_list_compact_task_assignment().await
     }
 
     async fn list_all_nodes(&self) -> Result<Vec<WorkerNode>> {
         self.0.list_worker_nodes(None).await
->>>>>>> 32717b45
     }
 }