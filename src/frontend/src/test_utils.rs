// Copyright 2023 RisingWave Labs
//
// Licensed under the Apache License, Version 2.0 (the "License");
// you may not use this file except in compliance with the License.
// You may obtain a copy of the License at
//
//     http://www.apache.org/licenses/LICENSE-2.0
//
// Unless required by applicable law or agreed to in writing, software
// distributed under the License is distributed on an "AS IS" BASIS,
// WITHOUT WARRANTIES OR CONDITIONS OF ANY KIND, either express or implied.
// See the License for the specific language governing permissions and
// limitations under the License.

use std::collections::HashMap;
use std::io::Write;
use std::net::{IpAddr, Ipv4Addr, SocketAddr};
use std::sync::atomic::{AtomicU32, Ordering};
use std::sync::Arc;

use futures_async_stream::for_await;
use parking_lot::RwLock;
use pgwire::net::{Address, AddressRef};
use pgwire::pg_response::StatementType;
use pgwire::pg_server::{BoxedError, SessionId, SessionManager, UserAuthenticator};
use pgwire::types::Row;
use risingwave_common::catalog::{
    FunctionId, IndexId, TableId, DEFAULT_DATABASE_NAME, DEFAULT_SCHEMA_NAME, DEFAULT_SUPER_USER,
    DEFAULT_SUPER_USER_ID, NON_RESERVED_USER_ID, PG_CATALOG_SCHEMA_NAME, RW_CATALOG_SCHEMA_NAME,
};
use risingwave_common::error::{ErrorCode, Result};
use risingwave_common::system_param::reader::SystemParamsReader;
use risingwave_common::util::column_index_mapping::ColIndexMapping;
use risingwave_pb::backup_service::MetaSnapshotMetadata;
use risingwave_pb::catalog::table::OptionalAssociatedSourceId;
use risingwave_pb::catalog::{
    PbComment, PbDatabase, PbFunction, PbIndex, PbSchema, PbSink, PbSource, PbTable, PbView, Table,
};
use risingwave_pb::common::WorkerNode;
use risingwave_pb::ddl_service::alter_owner_request::Object;
use risingwave_pb::ddl_service::{
    alter_set_schema_request, create_connection_request, DdlProgress, PbTableJobType,
};
use risingwave_pb::hummock::write_limits::WriteLimit;
use risingwave_pb::hummock::{
    BranchedObject, CompactTaskAssignment, CompactionGroupInfo, HummockSnapshot, HummockVersion,
    HummockVersionDelta,
};
use risingwave_pb::meta::cancel_creating_jobs_request::PbJobs;
use risingwave_pb::meta::list_actor_states_response::ActorState;
use risingwave_pb::meta::list_fragment_distribution_response::FragmentDistribution;
use risingwave_pb::meta::list_table_fragment_states_response::TableFragmentState;
use risingwave_pb::meta::list_table_fragments_response::TableFragmentInfo;
use risingwave_pb::meta::{EventLog, SystemParams};
use risingwave_pb::stream_plan::StreamFragmentGraph;
use risingwave_pb::user::update_user_request::UpdateField;
use risingwave_pb::user::{GrantPrivilege, UserInfo};
use risingwave_rpc_client::error::Result as RpcResult;
use tempfile::{Builder, NamedTempFile};

use crate::catalog::catalog_service::CatalogWriter;
use crate::catalog::root_catalog::Catalog;
use crate::catalog::{ConnectionId, DatabaseId, SchemaId};
use crate::handler::RwPgResponse;
use crate::meta_client::FrontendMetaClient;
use crate::session::{AuthContext, FrontendEnv, SessionImpl};
use crate::user::user_manager::UserInfoManager;
use crate::user::user_service::UserInfoWriter;
use crate::user::UserId;
use crate::FrontendOpts;

/// An embedded frontend without starting meta and without starting frontend as a tcp server.
pub struct LocalFrontend {
    pub opts: FrontendOpts,
    env: FrontendEnv,
}

impl SessionManager for LocalFrontend {
    type Session = SessionImpl;

    fn connect(
        &self,
        _database: &str,
        _user_name: &str,
        _peer_addr: AddressRef,
    ) -> std::result::Result<Arc<Self::Session>, BoxedError> {
        Ok(self.session_ref())
    }

    fn cancel_queries_in_session(&self, _session_id: SessionId) {
        unreachable!()
    }

    fn cancel_creating_jobs_in_session(&self, _session_id: SessionId) {
        unreachable!()
    }

    fn end_session(&self, _session: &Self::Session) {
        unreachable!()
    }
}

impl LocalFrontend {
    #[expect(clippy::unused_async)]
    pub async fn new(opts: FrontendOpts) -> Self {
        let env = FrontendEnv::mock();
        Self { opts, env }
    }

    pub async fn run_sql(
        &self,
        sql: impl Into<String>,
    ) -> std::result::Result<RwPgResponse, Box<dyn std::error::Error + Send + Sync>> {
        let sql: Arc<str> = Arc::from(sql.into());
        self.session_ref().run_statement(sql, vec![]).await
    }

    pub async fn run_sql_with_session(
        &self,
        session_ref: Arc<SessionImpl>,
        sql: impl Into<String>,
    ) -> std::result::Result<RwPgResponse, Box<dyn std::error::Error + Send + Sync>> {
        let sql: Arc<str> = Arc::from(sql.into());
        session_ref.run_statement(sql, vec![]).await
    }

    pub async fn run_user_sql(
        &self,
        sql: impl Into<String>,
        database: String,
        user_name: String,
        user_id: UserId,
    ) -> std::result::Result<RwPgResponse, Box<dyn std::error::Error + Send + Sync>> {
        let sql: Arc<str> = Arc::from(sql.into());
        self.session_user_ref(database, user_name, user_id)
            .run_statement(sql, vec![])
            .await
    }

    pub async fn query_formatted_result(&self, sql: impl Into<String>) -> Vec<String> {
        let mut rsp = self.run_sql(sql).await.unwrap();
        let mut res = vec![];
        #[for_await]
        for row_set in rsp.values_stream() {
            for row in row_set.unwrap() {
                res.push(format!("{:?}", row));
            }
        }
        res
    }

    pub async fn get_explain_output(&self, sql: impl Into<String>) -> String {
        let mut rsp = self.run_sql(sql).await.unwrap();
        assert_eq!(rsp.stmt_type(), StatementType::EXPLAIN);
        let mut res = String::new();
        #[for_await]
        for row_set in rsp.values_stream() {
            for row in row_set.unwrap() {
                let row: Row = row;
                let row = row.values()[0].as_ref().unwrap();
                res += std::str::from_utf8(row).unwrap();
                res += "\n";
            }
        }
        res
    }

    pub fn session_ref(&self) -> Arc<SessionImpl> {
        self.session_user_ref(
            DEFAULT_DATABASE_NAME.to_string(),
            DEFAULT_SUPER_USER.to_string(),
            DEFAULT_SUPER_USER_ID,
        )
    }

    pub fn session_user_ref(
        &self,
        database: String,
        user_name: String,
        user_id: UserId,
    ) -> Arc<SessionImpl> {
        Arc::new(SessionImpl::new(
            self.env.clone(),
            Arc::new(AuthContext::new(database, user_name, user_id)),
            UserAuthenticator::None,
            // Local Frontend use a non-sense id.
            (0, 0),
            Address::Tcp(SocketAddr::new(
                IpAddr::V4(Ipv4Addr::new(127, 0, 0, 1)),
                6666,
            ))
            .into(),
        ))
    }
}

pub async fn get_explain_output(mut rsp: RwPgResponse) -> String {
    if rsp.stmt_type() != StatementType::EXPLAIN {
        panic!("RESPONSE INVALID: {rsp:?}");
    }
    let mut res = String::new();
    #[for_await]
    for row_set in rsp.values_stream() {
        for row in row_set.unwrap() {
            let row: Row = row;
            let row = row.values()[0].as_ref().unwrap();
            res += std::str::from_utf8(row).unwrap();
            res += "\n";
        }
    }
    res
}

pub struct MockCatalogWriter {
    catalog: Arc<RwLock<Catalog>>,
    id: AtomicU32,
    table_id_to_schema_id: RwLock<HashMap<u32, SchemaId>>,
    schema_id_to_database_id: RwLock<HashMap<u32, DatabaseId>>,
}

#[async_trait::async_trait]
impl CatalogWriter for MockCatalogWriter {
    async fn create_database(&self, db_name: &str, owner: UserId) -> Result<()> {
        let database_id = self.gen_id();
        self.catalog.write().create_database(&PbDatabase {
            name: db_name.to_string(),
            id: database_id,
            owner,
        });
        self.create_schema(database_id, DEFAULT_SCHEMA_NAME, owner)
            .await?;
        self.create_schema(database_id, PG_CATALOG_SCHEMA_NAME, owner)
            .await?;
        self.create_schema(database_id, RW_CATALOG_SCHEMA_NAME, owner)
            .await?;
        Ok(())
    }

    async fn create_schema(
        &self,
        db_id: DatabaseId,
        schema_name: &str,
        owner: UserId,
    ) -> Result<()> {
        let id = self.gen_id();
        self.catalog.write().create_schema(&PbSchema {
            id,
            name: schema_name.to_string(),
            database_id: db_id,
            owner,
        });
        self.add_schema_id(id, db_id);
        Ok(())
    }

    async fn create_materialized_view(
        &self,
        mut table: PbTable,
        _graph: StreamFragmentGraph,
    ) -> Result<()> {
        table.id = self.gen_id();
        self.catalog.write().create_table(&table);
        self.add_table_or_source_id(table.id, table.schema_id, table.database_id);
        Ok(())
    }

    async fn create_view(&self, mut view: PbView) -> Result<()> {
        view.id = self.gen_id();
        self.catalog.write().create_view(&view);
        self.add_table_or_source_id(view.id, view.schema_id, view.database_id);
        Ok(())
    }

    async fn create_table(
        &self,
        source: Option<PbSource>,
        mut table: PbTable,
        graph: StreamFragmentGraph,
        _job_type: PbTableJobType,
    ) -> Result<()> {
        if let Some(source) = source {
            let source_id = self.create_source_inner(source)?;
            table.optional_associated_source_id =
                Some(OptionalAssociatedSourceId::AssociatedSourceId(source_id));
        }
        self.create_materialized_view(table, graph).await?;
        Ok(())
    }

    async fn replace_table(
        &self,
        _source: Option<PbSource>,
        table: PbTable,
        _graph: StreamFragmentGraph,
        _mapping: ColIndexMapping,
    ) -> Result<()> {
        self.catalog.write().update_table(&table);
        Ok(())
    }

    async fn create_source(&self, source: PbSource) -> Result<()> {
        self.create_source_inner(source).map(|_| ())
    }

    async fn create_source_with_graph(
        &self,
        source: PbSource,
        _graph: StreamFragmentGraph,
    ) -> Result<()> {
        self.create_source_inner(source).map(|_| ())
    }

    async fn create_sink(&self, sink: PbSink, graph: StreamFragmentGraph) -> Result<()> {
        self.create_sink_inner(sink, graph)
    }

    async fn create_index(
        &self,
        mut index: PbIndex,
        mut index_table: PbTable,
        _graph: StreamFragmentGraph,
    ) -> Result<()> {
        index_table.id = self.gen_id();
        self.catalog.write().create_table(&index_table);
        self.add_table_or_index_id(
            index_table.id,
            index_table.schema_id,
            index_table.database_id,
        );

        index.id = index_table.id;
        index.index_table_id = index_table.id;
        self.catalog.write().create_index(&index);
        Ok(())
    }

    async fn create_function(&self, _function: PbFunction) -> Result<()> {
        unreachable!()
    }

    async fn create_connection(
        &self,
        _connection_name: String,
        _database_id: u32,
        _schema_id: u32,
        _owner_id: u32,
        _connection: create_connection_request::Payload,
    ) -> Result<()> {
        unreachable!()
    }

    async fn comment_on(&self, _comment: PbComment) -> Result<()> {
        unreachable!()
    }

    async fn drop_table(
        &self,
        source_id: Option<u32>,
        table_id: TableId,
        cascade: bool,
    ) -> Result<()> {
        if cascade {
            return Err(ErrorCode::NotSupported(
                "drop cascade in MockCatalogWriter is unsupported".to_string(),
                "use drop instead".to_string(),
            )
            .into());
        }
        if let Some(source_id) = source_id {
            self.drop_table_or_source_id(source_id);
        }
        let (database_id, schema_id) = self.drop_table_or_source_id(table_id.table_id);
        let indexes =
            self.catalog
                .read()
                .get_all_indexes_related_to_object(database_id, schema_id, table_id);
        for index in indexes {
            self.drop_index(index.id, cascade).await?;
        }
        self.catalog
            .write()
            .drop_table(database_id, schema_id, table_id);
        if let Some(source_id) = source_id {
            self.catalog
                .write()
                .drop_source(database_id, schema_id, source_id);
        }
        Ok(())
    }

    async fn drop_view(&self, _view_id: u32, _cascade: bool) -> Result<()> {
        unreachable!()
    }

    async fn drop_materialized_view(&self, table_id: TableId, cascade: bool) -> Result<()> {
        if cascade {
            return Err(ErrorCode::NotSupported(
                "drop cascade in MockCatalogWriter is unsupported".to_string(),
                "use drop instead".to_string(),
            )
            .into());
        }
        let (database_id, schema_id) = self.drop_table_or_source_id(table_id.table_id);
        let indexes =
            self.catalog
                .read()
                .get_all_indexes_related_to_object(database_id, schema_id, table_id);
        for index in indexes {
            self.drop_index(index.id, cascade).await?;
        }
        self.catalog
            .write()
            .drop_table(database_id, schema_id, table_id);
        Ok(())
    }

    async fn drop_source(&self, source_id: u32, cascade: bool) -> Result<()> {
        if cascade {
            return Err(ErrorCode::NotSupported(
                "drop cascade in MockCatalogWriter is unsupported".to_string(),
                "use drop instead".to_string(),
            )
            .into());
        }
        let (database_id, schema_id) = self.drop_table_or_source_id(source_id);
        self.catalog
            .write()
            .drop_source(database_id, schema_id, source_id);
        Ok(())
    }

    async fn drop_sink(&self, sink_id: u32, cascade: bool) -> Result<()> {
        if cascade {
            return Err(ErrorCode::NotSupported(
                "drop cascade in MockCatalogWriter is unsupported".to_string(),
                "use drop instead".to_string(),
            )
            .into());
        }
        let (database_id, schema_id) = self.drop_table_or_sink_id(sink_id);
        self.catalog
            .write()
            .drop_sink(database_id, schema_id, sink_id);
        Ok(())
    }

    async fn drop_index(&self, index_id: IndexId, cascade: bool) -> Result<()> {
        if cascade {
            return Err(ErrorCode::NotSupported(
                "drop cascade in MockCatalogWriter is unsupported".to_string(),
                "use drop instead".to_string(),
            )
            .into());
        }
        let &schema_id = self
            .table_id_to_schema_id
            .read()
            .get(&index_id.index_id)
            .unwrap();
        let database_id = self.get_database_id_by_schema(schema_id);

        let index = {
            let catalog_reader = self.catalog.read();
            let schema_catalog = catalog_reader
                .get_schema_by_id(&database_id, &schema_id)
                .unwrap();
            schema_catalog.get_index_by_id(&index_id).unwrap().clone()
        };

        let index_table_id = index.index_table.id;
        let (database_id, schema_id) = self.drop_table_or_index_id(index_id.index_id);
        self.catalog
            .write()
            .drop_index(database_id, schema_id, index_id);
        self.catalog
            .write()
            .drop_table(database_id, schema_id, index_table_id);
        Ok(())
    }

    async fn drop_function(&self, _function_id: FunctionId) -> Result<()> {
        unreachable!()
    }

    async fn drop_connection(&self, _connection_id: ConnectionId) -> Result<()> {
        unreachable!()
    }

    async fn drop_database(&self, database_id: u32) -> Result<()> {
        self.catalog.write().drop_database(database_id);
        Ok(())
    }

    async fn drop_schema(&self, schema_id: u32) -> Result<()> {
        let database_id = self.drop_schema_id(schema_id);
        self.catalog.write().drop_schema(database_id, schema_id);
        Ok(())
    }

    async fn alter_table_name(&self, table_id: u32, table_name: &str) -> Result<()> {
        self.catalog
            .write()
            .alter_table_name_by_id(&table_id.into(), table_name);
        Ok(())
    }

    async fn alter_source_column(&self, source: PbSource) -> Result<()> {
        self.catalog.write().update_source(&source);
        Ok(())
    }

    async fn alter_owner(&self, object: Object, owner_id: u32) -> Result<()> {
        for database in self.catalog.read().iter_databases() {
            for schema in database.iter_schemas() {
                match object {
                    Object::TableId(table_id) => {
                        if let Some(table) = schema.get_table_by_id(&TableId::from(table_id)) {
                            let mut pb_table = table.to_prost(schema.id(), database.id());
                            pb_table.owner = owner_id;
                            self.catalog.write().update_table(&pb_table);
                            return Ok(());
                        }
                    }
                    _ => unreachable!(),
                }
            }
        }

        Err(ErrorCode::ItemNotFound(format!("object not found: {:?}", object)).into())
    }

    async fn alter_set_schema(
        &self,
        object: alter_set_schema_request::Object,
        new_schema_id: u32,
    ) -> Result<()> {
        match object {
            alter_set_schema_request::Object::TableId(table_id) => {
                let &schema_id = self.table_id_to_schema_id.read().get(&table_id).unwrap();
                let database_id = self.get_database_id_by_schema(schema_id);
                let pb_table = {
                    let reader = self.catalog.read();
                    let table = reader.get_table_by_id(&table_id.into())?.to_owned();
                    table.to_prost(new_schema_id, database_id)
                };
                self.catalog.write().update_table(&pb_table);
                self.table_id_to_schema_id
                    .write()
                    .insert(table_id, new_schema_id);
                Ok(())
            }
            _ => unreachable!(),
        }
    }

    async fn alter_view_name(&self, _view_id: u32, _view_name: &str) -> Result<()> {
        unreachable!()
    }

    async fn alter_index_name(&self, _index_id: u32, _index_name: &str) -> Result<()> {
        unreachable!()
    }

    async fn alter_sink_name(&self, _sink_id: u32, _sink_name: &str) -> Result<()> {
        unreachable!()
    }

    async fn alter_source_name(&self, _source_id: u32, _source_name: &str) -> Result<()> {
        unreachable!()
    }
}

impl MockCatalogWriter {
    pub fn new(catalog: Arc<RwLock<Catalog>>) -> Self {
        catalog.write().create_database(&PbDatabase {
            id: 0,
            name: DEFAULT_DATABASE_NAME.to_string(),
            owner: DEFAULT_SUPER_USER_ID,
        });
        catalog.write().create_schema(&PbSchema {
            id: 1,
            name: DEFAULT_SCHEMA_NAME.to_string(),
            database_id: 0,
            owner: DEFAULT_SUPER_USER_ID,
        });
        catalog.write().create_schema(&PbSchema {
            id: 2,
            name: PG_CATALOG_SCHEMA_NAME.to_string(),
            database_id: 0,
            owner: DEFAULT_SUPER_USER_ID,
        });
        catalog.write().create_schema(&PbSchema {
            id: 3,
            name: RW_CATALOG_SCHEMA_NAME.to_string(),
            database_id: 0,
            owner: DEFAULT_SUPER_USER_ID,
        });
        let mut map: HashMap<u32, DatabaseId> = HashMap::new();
        map.insert(1_u32, 0_u32);
        map.insert(2_u32, 0_u32);
        map.insert(3_u32, 0_u32);
        Self {
            catalog,
            id: AtomicU32::new(3),
            table_id_to_schema_id: Default::default(),
            schema_id_to_database_id: RwLock::new(map),
        }
    }

    fn gen_id(&self) -> u32 {
        // Since the 0 value is `dev` schema and database, so jump out the 0 value.
        self.id.fetch_add(1, Ordering::SeqCst) + 1
    }

    fn add_table_or_source_id(&self, table_id: u32, schema_id: SchemaId, _database_id: DatabaseId) {
        self.table_id_to_schema_id
            .write()
            .insert(table_id, schema_id);
    }

    fn drop_table_or_source_id(&self, table_id: u32) -> (DatabaseId, SchemaId) {
        let schema_id = self
            .table_id_to_schema_id
            .write()
            .remove(&table_id)
            .unwrap();
        (self.get_database_id_by_schema(schema_id), schema_id)
    }

    fn add_table_or_sink_id(&self, table_id: u32, schema_id: SchemaId, _database_id: DatabaseId) {
        self.table_id_to_schema_id
            .write()
            .insert(table_id, schema_id);
    }

    fn add_table_or_index_id(&self, table_id: u32, schema_id: SchemaId, _database_id: DatabaseId) {
        self.table_id_to_schema_id
            .write()
            .insert(table_id, schema_id);
    }

    fn drop_table_or_sink_id(&self, table_id: u32) -> (DatabaseId, SchemaId) {
        let schema_id = self
            .table_id_to_schema_id
            .write()
            .remove(&table_id)
            .unwrap();
        (self.get_database_id_by_schema(schema_id), schema_id)
    }

    fn drop_table_or_index_id(&self, table_id: u32) -> (DatabaseId, SchemaId) {
        let schema_id = self
            .table_id_to_schema_id
            .write()
            .remove(&table_id)
            .unwrap();
        (self.get_database_id_by_schema(schema_id), schema_id)
    }

    fn add_schema_id(&self, schema_id: u32, database_id: DatabaseId) {
        self.schema_id_to_database_id
            .write()
            .insert(schema_id, database_id);
    }

    fn drop_schema_id(&self, schema_id: u32) -> DatabaseId {
        self.schema_id_to_database_id
            .write()
            .remove(&schema_id)
            .unwrap()
    }

    fn create_source_inner(&self, mut source: PbSource) -> Result<u32> {
        source.id = self.gen_id();
        self.catalog.write().create_source(&source);
        self.add_table_or_source_id(source.id, source.schema_id, source.database_id);
        Ok(source.id)
    }

    fn create_sink_inner(&self, mut sink: PbSink, _graph: StreamFragmentGraph) -> Result<()> {
        sink.id = self.gen_id();
        self.catalog.write().create_sink(&sink);
        self.add_table_or_sink_id(sink.id, sink.schema_id, sink.database_id);
        Ok(())
    }

    fn get_database_id_by_schema(&self, schema_id: u32) -> DatabaseId {
        *self
            .schema_id_to_database_id
            .read()
            .get(&schema_id)
            .unwrap()
    }
}

pub struct MockUserInfoWriter {
    id: AtomicU32,
    user_info: Arc<RwLock<UserInfoManager>>,
}

#[async_trait::async_trait]
impl UserInfoWriter for MockUserInfoWriter {
    async fn create_user(&self, user: UserInfo) -> Result<()> {
        let mut user = user;
        user.id = self.gen_id();
        self.user_info.write().create_user(user);
        Ok(())
    }

    async fn drop_user(&self, id: UserId) -> Result<()> {
        self.user_info.write().drop_user(id);
        Ok(())
    }

    async fn update_user(
        &self,
        update_user: UserInfo,
        update_fields: Vec<UpdateField>,
    ) -> Result<()> {
        let mut lock = self.user_info.write();
        let id = update_user.get_id();
        let Some(old_name) = lock.get_user_name_by_id(id) else {
            return Ok(());
        };
        let mut user_info = lock.get_user_by_name(&old_name).unwrap().to_prost();
        update_fields.into_iter().for_each(|field| match field {
            UpdateField::Super => user_info.is_super = update_user.is_super,
            UpdateField::Login => user_info.can_login = update_user.can_login,
            UpdateField::CreateDb => user_info.can_create_db = update_user.can_create_db,
            UpdateField::CreateUser => user_info.can_create_user = update_user.can_create_user,
            UpdateField::AuthInfo => user_info.auth_info = update_user.auth_info.clone(),
            UpdateField::Rename => user_info.name = update_user.name.clone(),
            UpdateField::Unspecified => unreachable!(),
        });
        lock.update_user(update_user);
        Ok(())
    }

    /// In `MockUserInfoWriter`, we don't support expand privilege with `GrantAllTables` and
    /// `GrantAllSources` when grant privilege to user.
    async fn grant_privilege(
        &self,
        users: Vec<UserId>,
        privileges: Vec<GrantPrivilege>,
        with_grant_option: bool,
        _grantor: UserId,
    ) -> Result<()> {
        let privileges = privileges
            .into_iter()
            .map(|mut p| {
                p.action_with_opts
                    .iter_mut()
                    .for_each(|ao| ao.with_grant_option = with_grant_option);
                p
            })
            .collect::<Vec<_>>();
        for user_id in users {
            if let Some(u) = self.user_info.write().get_user_mut(user_id) {
                u.extend_privileges(privileges.clone());
            }
        }
        Ok(())
    }

    /// In `MockUserInfoWriter`, we don't support expand privilege with `RevokeAllTables` and
    /// `RevokeAllSources` when revoke privilege from user.
    async fn revoke_privilege(
        &self,
        users: Vec<UserId>,
        privileges: Vec<GrantPrivilege>,
        _granted_by: Option<UserId>,
        _revoke_by: UserId,
        revoke_grant_option: bool,
        _cascade: bool,
    ) -> Result<()> {
        for user_id in users {
            if let Some(u) = self.user_info.write().get_user_mut(user_id) {
                u.revoke_privileges(privileges.clone(), revoke_grant_option);
            }
        }
        Ok(())
    }
}

impl MockUserInfoWriter {
    pub fn new(user_info: Arc<RwLock<UserInfoManager>>) -> Self {
        user_info.write().create_user(UserInfo {
            id: DEFAULT_SUPER_USER_ID,
            name: DEFAULT_SUPER_USER.to_string(),
            is_super: true,
            can_create_db: true,
            can_create_user: true,
            can_login: true,
            ..Default::default()
        });
        Self {
            user_info,
            id: AtomicU32::new(NON_RESERVED_USER_ID as u32),
        }
    }

    fn gen_id(&self) -> u32 {
        self.id.fetch_add(1, Ordering::SeqCst)
    }
}

pub struct MockFrontendMetaClient {}

#[async_trait::async_trait]
impl FrontendMetaClient for MockFrontendMetaClient {
    async fn pin_snapshot(&self) -> RpcResult<HummockSnapshot> {
        Ok(HummockSnapshot {
            committed_epoch: 0,
            current_epoch: 0,
        })
    }

    async fn get_snapshot(&self) -> RpcResult<HummockSnapshot> {
        Ok(HummockSnapshot {
            committed_epoch: 0,
            current_epoch: 0,
        })
    }

    async fn flush(&self, _checkpoint: bool) -> RpcResult<HummockSnapshot> {
        Ok(HummockSnapshot {
            committed_epoch: 0,
            current_epoch: 0,
        })
    }

    async fn wait(&self) -> RpcResult<()> {
        Ok(())
    }

    async fn cancel_creating_jobs(&self, _infos: PbJobs) -> RpcResult<Vec<u32>> {
        Ok(vec![])
    }

    async fn list_table_fragments(
        &self,
        _table_ids: &[u32],
    ) -> RpcResult<HashMap<u32, TableFragmentInfo>> {
        Ok(HashMap::default())
    }

    async fn list_table_fragment_states(&self) -> RpcResult<Vec<TableFragmentState>> {
        Ok(vec![])
    }

    async fn list_fragment_distribution(&self) -> RpcResult<Vec<FragmentDistribution>> {
        Ok(vec![])
    }

    async fn list_actor_states(&self) -> RpcResult<Vec<ActorState>> {
        Ok(vec![])
    }

    async fn unpin_snapshot(&self) -> RpcResult<()> {
        Ok(())
    }

    async fn unpin_snapshot_before(&self, _epoch: u64) -> RpcResult<()> {
        Ok(())
    }

    async fn list_meta_snapshots(&self) -> RpcResult<Vec<MetaSnapshotMetadata>> {
        Ok(vec![])
    }

    async fn get_system_params(&self) -> RpcResult<SystemParamsReader> {
        Ok(SystemParams::default().into())
    }

    async fn set_system_param(
        &self,
        _param: String,
        _value: Option<String>,
    ) -> RpcResult<Option<SystemParamsReader>> {
        Ok(Some(SystemParams::default().into()))
    }

    async fn list_ddl_progress(&self) -> RpcResult<Vec<DdlProgress>> {
        Ok(vec![])
    }

    async fn get_tables(&self, _table_ids: &[u32]) -> RpcResult<HashMap<u32, Table>> {
        Ok(HashMap::new())
    }

    async fn list_hummock_pinned_versions(&self) -> RpcResult<Vec<(u32, u64)>> {
        unimplemented!()
    }

    async fn list_hummock_pinned_snapshots(&self) -> RpcResult<Vec<(u32, u64)>> {
        unimplemented!()
    }

    async fn get_hummock_current_version(&self) -> RpcResult<HummockVersion> {
        unimplemented!()
    }

    async fn get_hummock_checkpoint_version(&self) -> RpcResult<HummockVersion> {
        unimplemented!()
    }

    async fn list_version_deltas(&self) -> RpcResult<Vec<HummockVersionDelta>> {
        unimplemented!()
    }

    async fn list_branched_objects(&self) -> RpcResult<Vec<BranchedObject>> {
        unimplemented!()
    }

    async fn list_hummock_compaction_group_configs(&self) -> RpcResult<Vec<CompactionGroupInfo>> {
        unimplemented!()
    }

    async fn list_hummock_active_write_limits(&self) -> RpcResult<HashMap<u64, WriteLimit>> {
        unimplemented!()
    }

    async fn list_hummock_meta_configs(&self) -> RpcResult<HashMap<String, String>> {
        unimplemented!()
    }

<<<<<<< HEAD
    async fn list_event_log(&self) -> RpcResult<Vec<EventLog>> {
=======
    async fn list_compact_task_assignment(&self) -> RpcResult<Vec<CompactTaskAssignment>> {
        unimplemented!()
    }

    async fn list_all_nodes(&self) -> RpcResult<Vec<WorkerNode>> {
>>>>>>> 32717b45
        unimplemented!()
    }
}

#[cfg(test)]
pub static PROTO_FILE_DATA: &str = r#"
    syntax = "proto3";
    package test;
    message TestRecord {
      int32 id = 1;
      Country country = 3;
      int64 zipcode = 4;
      float rate = 5;
    }
    message Country {
      string address = 1;
      City city = 2;
      string zipcode = 3;
    }
    message City {
      string address = 1;
      string zipcode = 2;
    }"#;

/// Returns the file.
/// (`NamedTempFile` will automatically delete the file when it goes out of scope.)
pub fn create_proto_file(proto_data: &str) -> NamedTempFile {
    let in_file = Builder::new()
        .prefix("temp")
        .suffix(".proto")
        .rand_bytes(8)
        .tempfile()
        .unwrap();

    let out_file = Builder::new()
        .prefix("temp")
        .suffix(".pb")
        .rand_bytes(8)
        .tempfile()
        .unwrap();

    let mut file = in_file.as_file();
    file.write_all(proto_data.as_ref())
        .expect("writing binary to test file");
    file.flush().expect("flush temp file failed");
    let include_path = in_file
        .path()
        .parent()
        .unwrap()
        .to_string_lossy()
        .into_owned();
    let out_path = out_file.path().to_string_lossy().into_owned();
    let in_path = in_file.path().to_string_lossy().into_owned();
    let mut compile = std::process::Command::new("protoc");

    let out = compile
        .arg("--include_imports")
        .arg("-I")
        .arg(include_path)
        .arg(format!("--descriptor_set_out={}", out_path))
        .arg(in_path)
        .output()
        .expect("failed to compile proto");
    if !out.status.success() {
        panic!("compile proto failed \n output: {:?}", out);
    }
    out_file
}<|MERGE_RESOLUTION|>--- conflicted
+++ resolved
@@ -924,15 +924,15 @@
         unimplemented!()
     }
 
-<<<<<<< HEAD
     async fn list_event_log(&self) -> RpcResult<Vec<EventLog>> {
-=======
+        unimplemented!()
+    }
+
     async fn list_compact_task_assignment(&self) -> RpcResult<Vec<CompactTaskAssignment>> {
         unimplemented!()
     }
 
     async fn list_all_nodes(&self) -> RpcResult<Vec<WorkerNode>> {
->>>>>>> 32717b45
         unimplemented!()
     }
 }
