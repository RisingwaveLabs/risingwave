--- conflicted
+++ resolved
@@ -288,22 +288,11 @@
         Ok(())
     }
 
-<<<<<<< HEAD
     async fn drop_view(&self, _view_id: u32) -> Result<()> {
         todo!()
     }
 
-    async fn drop_materialized_view(
-        &self,
-        table_id: TableId,
-        indexes_id: Vec<IndexId>,
-    ) -> Result<()> {
-        for index_id in indexes_id {
-            self.drop_index(index_id).await?;
-        }
-=======
     async fn drop_materialized_view(&self, table_id: TableId) -> Result<()> {
->>>>>>> a3fac7f7
         let (database_id, schema_id) = self.drop_table_or_source_id(table_id.table_id);
         let indexes =
             self.catalog
