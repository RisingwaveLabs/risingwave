// Copyright 2024 RisingWave Labs
//
// Licensed under the Apache License, Version 2.0 (the "License");
// you may not use this file except in compliance with the License.
// You may obtain a copy of the License at
//
//     http://www.apache.org/licenses/LICENSE-2.0
//
// Unless required by applicable law or agreed to in writing, software
// distributed under the License is distributed on an "AS IS" BASIS,
// WITHOUT WARRANTIES OR CONDITIONS OF ANY KIND, either express or implied.
// See the License for the specific language governing permissions and
// limitations under the License.

use risingwave_common::acl::AclMode;
use risingwave_pb::user::grant_privilege::PbObject;

use crate::binder::{BoundQuery, BoundStatement, Relation};
use crate::catalog::OwnedByUserCatalog;
use crate::error::ErrorCode::PermissionDenied;
use crate::error::Result;
use crate::session::SessionImpl;
use crate::user::UserId;

#[derive(Debug)]
pub struct ObjectCheckItem {
    owner: UserId,
    mode: AclMode,
    // todo: change it to object id.
    object: PbObject,
}

impl ObjectCheckItem {
    pub fn new(owner: UserId, mode: AclMode, object: PbObject) -> Self {
        Self {
            owner,
            mode,
            object,
        }
    }
}

/// resolve privileges in `relation`
pub(crate) fn resolve_relation_privileges(
    relation: &Relation,
    mode: AclMode,
    objects: &mut Vec<ObjectCheckItem>,
) {
    match relation {
        Relation::Source(source) => {
            let item = ObjectCheckItem {
                owner: source.catalog.owner,
                mode,
                object: PbObject::SourceId(source.catalog.id),
            };
            objects.push(item);
        }
        Relation::BaseTable(table) => {
            let item = ObjectCheckItem {
                owner: table.table_catalog.owner,
                mode,
                object: PbObject::TableId(table.table_id.table_id),
            };
            objects.push(item);
        }
        Relation::Subquery(query) => {
            if let crate::binder::BoundSetExpr::Select(select) = &query.query.body {
                if let Some(sub_relation) = &select.from {
                    resolve_relation_privileges(sub_relation, mode, objects);
                }
            }
        }
        Relation::Join(join) => {
            resolve_relation_privileges(&join.left, mode, objects);
            resolve_relation_privileges(&join.right, mode, objects);
        }
        Relation::WindowTableFunction(table) => {
            resolve_relation_privileges(&table.input, mode, objects)
        }
        _ => {}
    };
}

/// resolve privileges in `stmt`
pub(crate) fn resolve_privileges(stmt: &BoundStatement) -> Vec<ObjectCheckItem> {
    let mut objects = Vec::new();
    match stmt {
        BoundStatement::Insert(ref insert) => {
            let object = ObjectCheckItem {
                owner: insert.owner,
                mode: AclMode::Insert,
                object: PbObject::TableId(insert.table_id.table_id),
            };
            objects.push(object);
            if let crate::binder::BoundSetExpr::Select(select) = &insert.source.body {
                if let Some(sub_relation) = &select.from {
                    resolve_relation_privileges(sub_relation, AclMode::Select, &mut objects);
                }
            }
        }
        BoundStatement::Delete(ref delete) => {
            let object = ObjectCheckItem {
                owner: delete.owner,
                mode: AclMode::Delete,
                object: PbObject::TableId(delete.table_id.table_id),
            };
            objects.push(object);
        }
        BoundStatement::Update(ref update) => {
            let object = ObjectCheckItem {
                owner: update.owner,
                mode: AclMode::Update,
                object: PbObject::TableId(update.table_id.table_id),
            };
            objects.push(object);
        }
        BoundStatement::Query(ref query) => objects.extend(resolve_query_privileges(query)),
<<<<<<< HEAD
        BoundStatement::FetchCursor(_) => unimplemented!(),
=======
        BoundStatement::CreateView(ref create_view) => {
            objects.extend(resolve_query_privileges(&create_view.query))
        }
>>>>>>> 0e69ede1
    };
    objects
}

/// resolve privileges in `query`
pub(crate) fn resolve_query_privileges(query: &BoundQuery) -> Vec<ObjectCheckItem> {
    let mut objects = Vec::new();
    if let crate::binder::BoundSetExpr::Select(select) = &query.body {
        if let Some(sub_relation) = &select.from {
            resolve_relation_privileges(sub_relation, AclMode::Select, &mut objects);
        }
    }
    objects
}

impl SessionImpl {
    /// Check whether the user of the current session has privileges in `items`.
    pub fn check_privileges(&self, items: &[ObjectCheckItem]) -> Result<()> {
        let user_reader = self.env().user_info_reader();
        let reader = user_reader.read_guard();

        if let Some(user) = reader.get_user_by_name(self.user_name()) {
            if user.is_super {
                return Ok(());
            }
            for item in items {
                if item.owner == user.id {
                    continue;
                }
                let has_privilege = user.check_privilege(&item.object, item.mode);
                if !has_privilege {
                    return Err(PermissionDenied("Do not have the privilege".to_string()).into());
                }
            }
        } else {
            return Err(PermissionDenied("Session user is invalid".to_string()).into());
        }

        Ok(())
    }

    /// Returns `true` if the user of the current session is a super user.
    pub fn is_super_user(&self) -> bool {
        let reader = self.env().user_info_reader().read_guard();

        if let Some(info) = reader.get_user_by_name(self.user_name()) {
            info.is_super
        } else {
            false
        }
    }

    /// Check whether the user of the current session has the privilege to drop or alter the
    /// relation `relation` in the schema with name `schema_name`.
    ///
    /// Note that the right to drop or alter in PostgreSQL is special and not covered by the general
    /// `GRANT`s.
    ///
    /// > The right to drop an object, or to alter its definition in any way, is not treated as a
    /// > grantable privilege; it is inherent in the owner, and cannot be granted or revoked.
    /// >
    /// > Reference: <https://www.postgresql.org/docs/current/sql-grant.html>
    pub fn check_privilege_for_drop_alter(
        &self,
        schema_name: &str,
        relation: &impl OwnedByUserCatalog,
    ) -> Result<()> {
        let schema_owner = self
            .env()
            .catalog_reader()
            .read_guard()
            .get_schema_by_name(self.database(), schema_name)
            .unwrap()
            .owner();

        // https://www.postgresql.org/docs/current/sql-droptable.html
        if self.user_id() != relation.owner()
            && self.user_id() != schema_owner
            && !self.is_super_user()
        {
            return Err(PermissionDenied(
                "Only the relation owner, the schema owner, and superuser can drop or alter a relation."
                    .to_string(),
            )
            .into());
        }

        Ok(())
    }

    /// Check whether the user of the current session has the privilege to drop or alter the
    /// `db_schema`, which is either a database or schema.
    /// > Only the owner of the database, or a superuser, can drop a database.
    /// >
    /// > Reference: <https://www.postgresql.org/docs/current/manage-ag-dropdb.html>
    /// >
    /// > A schema can only be dropped by its owner or a superuser.
    /// >
    /// > Reference: <https://www.postgresql.org/docs/current/sql-dropschema.html>
    pub fn check_privilege_for_drop_alter_db_schema(
        &self,
        db_schema: &impl OwnedByUserCatalog,
    ) -> Result<()> {
        if self.user_id() != db_schema.owner() && !self.is_super_user() {
            return Err(PermissionDenied(
                "Only the owner, and superuser can drop or alter a schema or database.".to_string(),
            )
            .into());
        }

        Ok(())
    }
}

#[cfg(test)]
mod tests {
    use risingwave_common::catalog::{DEFAULT_DATABASE_NAME, DEFAULT_SUPER_USER_ID};

    use super::*;
    use crate::test_utils::LocalFrontend;

    #[tokio::test]
    async fn test_check_privileges() {
        let frontend = LocalFrontend::new(Default::default()).await;
        let session = frontend.session_ref();
        let catalog_reader = session.env().catalog_reader();
        frontend.run_sql("CREATE SCHEMA schema").await.unwrap();

        let schema = catalog_reader
            .read_guard()
            .get_schema_by_name(DEFAULT_DATABASE_NAME, "schema")
            .unwrap()
            .clone();
        let check_items = vec![ObjectCheckItem::new(
            DEFAULT_SUPER_USER_ID,
            AclMode::Create,
            PbObject::SchemaId(schema.id()),
        )];
        assert!(&session.check_privileges(&check_items).is_ok());

        frontend
            .run_sql(
                "CREATE USER user WITH NOSUPERUSER PASSWORD 'md5827ccb0eea8a706c4c34a16891f84e7b'",
            )
            .await
            .unwrap();
        let database = DEFAULT_DATABASE_NAME.to_string();
        let user_name = "user".to_string();
        let user_id = {
            let user_reader = session.env().user_info_reader();
            user_reader
                .read_guard()
                .get_user_by_name("user")
                .unwrap()
                .id
        };
        let session = frontend.session_user_ref(database, user_name, user_id);
        assert!(&session.check_privileges(&check_items).is_err());

        frontend
            .run_sql("GRANT CREATE ON SCHEMA schema TO user")
            .await
            .unwrap();
        assert!(&session.check_privileges(&check_items).is_ok());
    }
}<|MERGE_RESOLUTION|>--- conflicted
+++ resolved
@@ -115,13 +115,10 @@
             objects.push(object);
         }
         BoundStatement::Query(ref query) => objects.extend(resolve_query_privileges(query)),
-<<<<<<< HEAD
         BoundStatement::FetchCursor(_) => unimplemented!(),
-=======
         BoundStatement::CreateView(ref create_view) => {
             objects.extend(resolve_query_privileges(&create_view.query))
         }
->>>>>>> 0e69ede1
     };
     objects
 }
