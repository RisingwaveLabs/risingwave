--- conflicted
+++ resolved
@@ -30,40 +30,6 @@
     if_exists: bool,
 ) -> Result<RwPgResponse> {
     let session = context.session_ctx;
-<<<<<<< HEAD
-    let (schema_name, source_name) = Binder::resolve_table_name(name)?;
-
-    let catalog_reader = session.env().catalog_reader();
-    let source = match catalog_reader.read_guard().get_source_by_name(
-        session.database(),
-        &schema_name,
-        &source_name,
-    ) {
-        Ok(s) => s.clone(),
-        Err(e) => {
-            return if if_exists {
-                Ok(RwPgResponse::empty_result_with_notice(
-                    StatementType::DROP_SOURCE,
-                    format!("NOTICE: source {} does not exist, skipping", source_name),
-                ))
-            } else {
-                Err(e)
-            }
-        }
-    };
-
-    let schema_owner = catalog_reader
-        .read_guard()
-        .get_schema_by_name(session.database(), &schema_name)
-        .unwrap()
-        .owner();
-    if session.user_id() != source.owner
-        && session.user_id() != schema_owner
-        && !check_super_user(&session)
-    {
-        return Err(PermissionDenied("Do not have the privilege".to_string()).into());
-    }
-=======
     let db_name = session.database();
     let (schema_name, source_name) = Binder::resolve_table_or_source_name(db_name, name)?;
     let search_path = session.config().get_search_path();
@@ -77,7 +43,19 @@
     let (source_id, table_id, index_ids) = {
         let catalog_reader = session.env().catalog_reader().read_guard();
         let (source, schema_name) =
-            catalog_reader.get_source_by_name(db_name, schema_path, &source_name)?;
+            match catalog_reader.get_source_by_name(db_name, schema_path, &source_name) {
+                Ok((s, schema)) => (s.clone(), schema),
+                Err(e) => {
+                    return if if_exists {
+                        Ok(RwPgResponse::empty_result_with_notice(
+                            StatementType::DROP_SOURCE,
+                            format!("NOTICE: source {} does not exist, skipping", source_name),
+                        ))
+                    } else {
+                        Err(e)
+                    }
+                }
+            };
 
         let schema_catalog = catalog_reader
             .get_schema_by_name(db_name, schema_name)
@@ -89,7 +67,6 @@
         {
             return Err(PermissionDenied("Do not have the privilege".to_string()).into());
         }
->>>>>>> f2a20404
 
         if source.is_table() {
             return Err(RwError::from(ErrorCode::InvalidInputSyntax(
