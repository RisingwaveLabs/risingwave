--- conflicted
+++ resolved
@@ -12,12 +12,7 @@
 // See the License for the specific language governing permissions and
 // limitations under the License.
 
-<<<<<<< HEAD
-=======
-use std::sync::Arc;
-
 use itertools::Itertools;
->>>>>>> 6364145c
 use pgwire::pg_response::{PgResponse, StatementType};
 use risingwave_common::error::ErrorCode::PermissionDenied;
 use risingwave_common::error::{ErrorCode, Result, RwError};
@@ -63,25 +58,14 @@
         None => SchemaPath::Path(&search_path, user_name),
     };
 
-<<<<<<< HEAD
-    let (source_id, table_id) = {
+    let (source_id, table_id, index_ids) = {
         let reader = session.env().catalog_reader().read_guard();
         let (table, schema_name) = reader.get_table_by_name(db_name, schema_path, &table_name)?;
-
-        let schema_owner = reader
-            .get_schema_by_name(db_name, schema_name)
-            .unwrap()
-            .owner();
-=======
-    let (source_id, table_id, index_ids) = {
-        let reader = catalog_reader.read_guard();
-        let table = reader.get_table_by_name(session.database(), &schema_name, &table_name)?;
 
         let schema_catalog = reader
             .get_schema_by_name(session.database(), &schema_name)
             .unwrap();
         let schema_owner = schema_catalog.owner();
->>>>>>> 6364145c
         if session.user_id() != table.owner
             && session.user_id() != schema_owner
             && !check_super_user(&session)
@@ -89,7 +73,6 @@
             return Err(PermissionDenied("Do not have the privilege".to_string()).into());
         }
 
-<<<<<<< HEAD
         // If return value is `Err`, it's actually a materialized source.
         check_source(&reader, db_name, schema_name, &table_name)?;
 
@@ -98,13 +81,12 @@
                 "Use `DROP INDEX` to drop an index.".to_owned(),
             )));
         }
-=======
+
         let index_ids = schema_catalog
             .iter_index()
             .filter(|x| x.primary_table.id() == table.id())
             .map(|x| x.id)
             .collect_vec();
->>>>>>> 6364145c
 
         // If associated source is `None`, then it is a normal mview.
         match table.associated_source_id() {
