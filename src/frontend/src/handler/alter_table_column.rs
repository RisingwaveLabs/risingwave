// Copyright 2024 RisingWave Labs
//
// Licensed under the Apache License, Version 2.0 (the "License");
// you may not use this file except in compliance with the License.
// You may obtain a copy of the License at
//
//     http://www.apache.org/licenses/LICENSE-2.0
//
// Unless required by applicable law or agreed to in writing, software
// distributed under the License is distributed on an "AS IS" BASIS,
// WITHOUT WARRANTIES OR CONDITIONS OF ANY KIND, either express or implied.
// See the License for the specific language governing permissions and
// limitations under the License.

use std::collections::{HashMap, HashSet};
use std::sync::Arc;

use anyhow::{anyhow, Context};
use itertools::Itertools;
use pgwire::pg_response::{PgResponse, StatementType};
use risingwave_common::catalog::ColumnCatalog;
use risingwave_common::hash::VnodeCount;
use risingwave_common::types::DataType;
use risingwave_common::util::column_index_mapping::ColIndexMapping;
use risingwave_common::{bail, bail_not_implemented};
use risingwave_connector::sink::catalog::SinkCatalog;
use risingwave_pb::catalog::{Source, Table};
use risingwave_pb::ddl_service::TableJobType;
use risingwave_pb::stream_plan::stream_node::PbNodeBody;
use risingwave_pb::stream_plan::{ProjectNode, StreamFragmentGraph};
use risingwave_sqlparser::ast::{
    AlterTableOperation, ColumnDef, ColumnOption, DataType as AstDataType, Encode,
    FormatEncodeOptions, ObjectName, Statement, StructField,
};
use risingwave_sqlparser::parser::Parser;

use super::create_source::get_json_schema_location;
use super::create_table::{generate_stream_graph_for_replace_table, ColumnIdGenerator};
use super::util::SourceSchemaCompatExt;
use super::{HandlerArgs, RwPgResponse};
use crate::catalog::root_catalog::SchemaPath;
use crate::catalog::table_catalog::TableType;
use crate::error::{ErrorCode, Result, RwError};
use crate::expr::{Expr, ExprImpl, InputRef, Literal};
use crate::handler::create_sink::{fetch_incoming_sinks, insert_merger_to_union_with_project};
use crate::session::SessionImpl;
use crate::{Binder, TableCatalog, WithOptions};

<<<<<<< HEAD
=======
pub async fn replace_table_with_definition(
    session: &Arc<SessionImpl>,
    table_name: ObjectName,
    definition: Statement,
    original_catalog: &Arc<TableCatalog>,
    format_encode: Option<FormatEncodeOptions>,
) -> Result<()> {
    let (source, table, graph, col_index_mapping, job_type) = get_replace_table_plan(
        session,
        table_name,
        definition,
        original_catalog,
        format_encode,
        None,
    )
    .await?;

    let catalog_writer = session.catalog_writer()?;

    catalog_writer
        .replace_table(source, table, graph, col_index_mapping, job_type)
        .await?;
    Ok(())
}

>>>>>>> bb0d786b
/// Used in auto schema change process
pub async fn get_new_table_definition_for_cdc_table(
    session: &Arc<SessionImpl>,
    table_name: ObjectName,
    new_columns: &[ColumnCatalog],
) -> Result<(Statement, Arc<TableCatalog>)> {
    let original_catalog = fetch_table_catalog_for_alter(session.as_ref(), &table_name)?;

    // Retrieve the original table definition and parse it to AST.
    let [mut definition]: [_; 1] = Parser::parse_sql(&original_catalog.definition)
        .context("unable to parse original table definition")?
        .try_into()
        .unwrap();
    let Statement::CreateTable {
        columns: original_columns,
        format_encode,
        ..
    } = &mut definition
    else {
        panic!("unexpected statement: {:?}", definition);
    };

    assert!(
        format_encode.is_none(),
        "source schema should be None for CDC table"
    );

    let orig_column_catalog: HashMap<String, ColumnCatalog> = HashMap::from_iter(
        original_catalog
            .columns()
            .iter()
            .map(|col| (col.name().to_string(), col.clone())),
    );

    // update the original columns with new version columns
    let mut new_column_defs = vec![];
    for new_col in new_columns {
        // if the column exists in the original catalog, use it to construct the column definition.
        // since we don't support altering the column type right now
        if let Some(original_col) = orig_column_catalog.get(new_col.name()) {
            let ty = to_ast_data_type(original_col.data_type())?;
            new_column_defs.push(ColumnDef::new(original_col.name().into(), ty, None, vec![]));
        } else {
            let ty = to_ast_data_type(new_col.data_type())?;
            new_column_defs.push(ColumnDef::new(new_col.name().into(), ty, None, vec![]));
        }
    }
    *original_columns = new_column_defs;

    Ok((definition, original_catalog))
}

fn to_ast_data_type(ty: &DataType) -> Result<AstDataType> {
    match ty {
        DataType::Boolean => Ok(AstDataType::Boolean),
        DataType::Int16 => Ok(AstDataType::SmallInt),
        DataType::Int32 => Ok(AstDataType::Int),
        DataType::Int64 => Ok(AstDataType::BigInt),
        DataType::Float32 => Ok(AstDataType::Real),
        DataType::Float64 => Ok(AstDataType::Double),
        // TODO: handle precision and scale for decimal
        DataType::Decimal => Ok(AstDataType::Decimal(None, None)),
        DataType::Date => Ok(AstDataType::Date),
        DataType::Varchar => Ok(AstDataType::Varchar),
        DataType::Time => Ok(AstDataType::Time(false)),
        DataType::Timestamp => Ok(AstDataType::Timestamp(false)),
        DataType::Timestamptz => Ok(AstDataType::Timestamp(true)),
        DataType::Interval => Ok(AstDataType::Interval),
        DataType::Jsonb => Ok(AstDataType::Jsonb),
        DataType::Bytea => Ok(AstDataType::Bytea),
        DataType::List(item_ty) => Ok(AstDataType::Array(Box::new(to_ast_data_type(item_ty)?))),
        DataType::Struct(fields) => {
            let fields = fields
                .iter()
                .map(|(name, ty)| {
                    Ok::<StructField, RwError>(StructField {
                        name: name.into(),
                        data_type: to_ast_data_type(ty)?,
                    })
                })
                .try_collect()?;
            Ok(AstDataType::Struct(fields))
        }
        DataType::Serial | DataType::Int256 | DataType::Map(_) => {
            Err(anyhow!("unsupported data type: {:?}", ty).context("to_ast_data_type"))?
        }
    }
}

pub async fn get_replace_table_plan(
    session: &Arc<SessionImpl>,
    table_name: ObjectName,
    definition: Statement,
    original_catalog: &Arc<TableCatalog>,
    format_encode: Option<FormatEncodeOptions>,
    new_version_columns: Option<Vec<ColumnCatalog>>, // only provided in auto schema change
) -> Result<(
    Option<Source>,
    Table,
    StreamFragmentGraph,
    ColIndexMapping,
    TableJobType,
)> {
    // Create handler args as if we're creating a new table with the altered definition.
    let handler_args = HandlerArgs::new(session.clone(), &definition, Arc::from(""))?;
    let col_id_gen = ColumnIdGenerator::new_alter(original_catalog);
    let Statement::CreateTable {
        columns,
        constraints,
        source_watermarks,
        append_only,
        on_conflict,
        with_version_column,
        wildcard_idx,
        cdc_table_info,
        ..
    } = definition
    else {
        panic!("unexpected statement type: {:?}", definition);
    };

    let (mut graph, table, source, job_type) = generate_stream_graph_for_replace_table(
        session,
        table_name,
        original_catalog,
        format_encode,
        handler_args.clone(),
        col_id_gen,
        columns.clone(),
        wildcard_idx,
        constraints,
        source_watermarks,
        append_only,
        on_conflict,
        with_version_column,
        cdc_table_info,
        new_version_columns,
    )
    .await?;

    // Calculate the mapping from the original columns to the new columns.
    let col_index_mapping = ColIndexMapping::new(
        original_catalog
            .columns()
            .iter()
            .map(|old_c| {
                table.columns.iter().position(|new_c| {
                    new_c.get_column_desc().unwrap().column_id == old_c.column_id().get_id()
                })
            })
            .collect(),
        table.columns.len(),
    );

    let incoming_sink_ids: HashSet<_> = original_catalog.incoming_sinks.iter().copied().collect();

    let target_columns = table
        .columns
        .iter()
        .map(|col| ColumnCatalog::from(col.clone()))
        .collect_vec();

    for sink in fetch_incoming_sinks(session, &incoming_sink_ids)? {
        hijack_merger_for_target_table(
            &mut graph,
            &target_columns,
            &sink,
            Some(&sink.unique_identity()),
        )?;
    }

    // Set some fields ourselves so that the meta service does not need to maintain them.
    let mut table = table;
    table.incoming_sinks = incoming_sink_ids.iter().copied().collect();
    table.maybe_vnode_count = VnodeCount::set(original_catalog.vnode_count()).to_protobuf();

    Ok((source, table, graph, col_index_mapping, job_type))
}

pub(crate) fn hijack_merger_for_target_table(
    graph: &mut StreamFragmentGraph,
    target_columns: &[ColumnCatalog],
    sink: &SinkCatalog,
    uniq_identify: Option<&str>,
) -> Result<()> {
    let mut sink_columns = sink.original_target_columns.clone();
    if sink_columns.is_empty() {
        // This is due to the fact that the value did not exist in earlier versions,
        // which means no schema changes such as `ADD/DROP COLUMN` have been made to the table.
        // Therefore the columns of the table at this point are `original_target_columns`.
        // This value of sink will be filled on the meta.
        sink_columns = target_columns.to_vec();
    }

    let mut i = 0;
    let mut j = 0;
    let mut exprs = Vec::new();

    while j < target_columns.len() {
        if i < sink_columns.len() && sink_columns[i].data_type() == target_columns[j].data_type() {
            exprs.push(ExprImpl::InputRef(Box::new(InputRef {
                data_type: sink_columns[i].data_type().clone(),
                index: i,
            })));

            i += 1;
            j += 1;
        } else {
            exprs.push(ExprImpl::Literal(Box::new(Literal::new(
                None,
                target_columns[j].data_type().clone(),
            ))));

            j += 1;
        }
    }

    let pb_project = PbNodeBody::Project(ProjectNode {
        select_list: exprs.iter().map(|expr| expr.to_expr_proto()).collect(),
        ..Default::default()
    });

    for fragment in graph.fragments.values_mut() {
        if let Some(node) = &mut fragment.node {
            insert_merger_to_union_with_project(node, &pb_project, uniq_identify);
        }
    }

    Ok(())
}

/// Handle `ALTER TABLE [ADD|DROP] COLUMN` statements. The `operation` must be either `AddColumn` or
/// `DropColumn`.
pub async fn handle_alter_table_column(
    handler_args: HandlerArgs,
    table_name: ObjectName,
    operation: AlterTableOperation,
) -> Result<RwPgResponse> {
    let session = handler_args.session;
    let original_catalog = fetch_table_catalog_for_alter(session.as_ref(), &table_name)?;

    if !original_catalog.incoming_sinks.is_empty() && original_catalog.has_generated_column() {
        return Err(RwError::from(ErrorCode::BindError(
            "Alter a table with incoming sink and generated column has not been implemented."
                .to_string(),
        )));
    }

    // Retrieve the original table definition and parse it to AST.
    let [mut definition]: [_; 1] = Parser::parse_sql(&original_catalog.definition)
        .context("unable to parse original table definition")?
        .try_into()
        .unwrap();
    let Statement::CreateTable {
        columns,
        format_encode,
        ..
    } = &mut definition
    else {
        panic!("unexpected statement: {:?}", definition);
    };
    let format_encode = format_encode
        .clone()
        .map(|format_encode| format_encode.into_v2_with_warning());

    let fail_if_has_schema_registry = || {
        if let Some(format_encode) = &format_encode
            && schema_has_schema_registry(format_encode)
        {
            Err(ErrorCode::NotSupported(
                "alter table with schema registry".to_string(),
                "try `ALTER TABLE .. FORMAT .. ENCODE .. (...)` instead".to_string(),
            ))
        } else {
            Ok(())
        }
    };

    if columns.is_empty() {
        Err(ErrorCode::NotSupported(
            "alter a table with empty column definitions".to_string(),
            "Please recreate the table with column definitions.".to_string(),
        ))?
    }

    if !original_catalog.incoming_sinks.is_empty()
        && matches!(operation, AlterTableOperation::DropColumn { .. })
    {
        return Err(ErrorCode::InvalidInputSyntax(
            "dropping columns in target table of sinks is not supported".to_string(),
        ))?;
    }

    match operation {
        AlterTableOperation::AddColumn {
            column_def: new_column,
        } => {
            fail_if_has_schema_registry()?;

            // Duplicated names can actually be checked by `StreamMaterialize`. We do here for
            // better error reporting.
            let new_column_name = new_column.name.real_value();
            if columns
                .iter()
                .any(|c| c.name.real_value() == new_column_name)
            {
                Err(ErrorCode::InvalidInputSyntax(format!(
                    "column \"{new_column_name}\" of table \"{table_name}\" already exists"
                )))?
            }

            if new_column
                .options
                .iter()
                .any(|x| matches!(x.option, ColumnOption::GeneratedColumns(_)))
            {
                Err(ErrorCode::InvalidInputSyntax(
                    "alter table add generated columns is not supported".to_string(),
                ))?
            }

            // Add the new column to the table definition if it is not created by `create table (*)` syntax.
            columns.push(new_column);
        }

        AlterTableOperation::DropColumn {
            column_name,
            if_exists,
            cascade,
        } => {
            if cascade {
                bail_not_implemented!(issue = 6903, "drop column cascade");
            }

            // Check if the column to drop is referenced by any generated columns.
            for column in original_catalog.columns() {
                if column_name.real_value() == column.name() && !column.is_generated() {
                    fail_if_has_schema_registry()?;
                }

                if let Some(expr) = column.generated_expr() {
                    let expr = ExprImpl::from_expr_proto(expr)?;
                    let refs = expr.collect_input_refs(original_catalog.columns().len());
                    for idx in refs.ones() {
                        let refed_column = &original_catalog.columns()[idx];
                        if refed_column.name() == column_name.real_value() {
                            bail!(format!(
                                "failed to drop column \"{}\" because it's referenced by a generated column \"{}\"",
                                column_name,
                                column.name()
                            ))
                        }
                    }
                }
            }

            // Locate the column by name and remove it.
            let column_name = column_name.real_value();
            let removed_column = columns
                .extract_if(|c| c.name.real_value() == column_name)
                .at_most_one()
                .ok()
                .unwrap();

            if removed_column.is_some() {
                // PASS
            } else if if_exists {
                return Ok(PgResponse::builder(StatementType::ALTER_TABLE)
                    .notice(format!(
                        "column \"{}\" does not exist, skipping",
                        column_name
                    ))
                    .into());
            } else {
                Err(ErrorCode::InvalidInputSyntax(format!(
                    "column \"{}\" of table \"{}\" does not exist",
                    column_name, table_name
                )))?
            }
        }

        _ => unreachable!(),
    };

    let (source, table, graph, col_index_mapping, job_type) = get_replace_table_plan(
        &session,
        table_name,
        definition,
        &original_catalog,
<<<<<<< HEAD
        source_schema,
        None,
=======
        format_encode,
>>>>>>> bb0d786b
    )
    .await?;

    let catalog_writer = session.catalog_writer()?;

    catalog_writer
        .replace_table(source, table, graph, col_index_mapping, job_type)
        .await?;
    Ok(PgResponse::empty_result(StatementType::ALTER_TABLE))
}

pub fn schema_has_schema_registry(schema: &FormatEncodeOptions) -> bool {
    match schema.row_encode {
        Encode::Avro | Encode::Protobuf => true,
        Encode::Json => {
            let mut options = WithOptions::try_from(schema.row_options()).unwrap();
            matches!(get_json_schema_location(options.inner_mut()), Ok(Some(_)))
        }
        _ => false,
    }
}

pub fn fetch_table_catalog_for_alter(
    session: &SessionImpl,
    table_name: &ObjectName,
) -> Result<Arc<TableCatalog>> {
    let db_name = session.database();
    let (schema_name, real_table_name) =
        Binder::resolve_schema_qualified_name(db_name, table_name.clone())?;
    let search_path = session.config().search_path();
    let user_name = &session.auth_context().user_name;

    let schema_path = SchemaPath::new(schema_name.as_deref(), &search_path, user_name);

    let original_catalog = {
        let reader = session.env().catalog_reader().read_guard();
        let (table, schema_name) =
            reader.get_created_table_by_name(db_name, schema_path, &real_table_name)?;

        match table.table_type() {
            TableType::Table => {}

            _ => Err(ErrorCode::InvalidInputSyntax(format!(
                "\"{table_name}\" is not a table or cannot be altered"
            )))?,
        }

        session.check_privilege_for_drop_alter(schema_name, &**table)?;

        table.clone()
    };

    Ok(original_catalog)
}

#[cfg(test)]
mod tests {
    use std::collections::HashMap;

    use risingwave_common::catalog::{DEFAULT_DATABASE_NAME, DEFAULT_SCHEMA_NAME, ROWID_PREFIX};
    use risingwave_common::types::DataType;

    use crate::catalog::root_catalog::SchemaPath;
    use crate::test_utils::LocalFrontend;

    #[tokio::test]
    async fn test_add_column_handler() {
        let frontend = LocalFrontend::new(Default::default()).await;
        let session = frontend.session_ref();
        let schema_path = SchemaPath::Name(DEFAULT_SCHEMA_NAME);

        let sql = "create table t (i int, r real);";
        frontend.run_sql(sql).await.unwrap();

        let get_table = || {
            let catalog_reader = session.env().catalog_reader().read_guard();
            catalog_reader
                .get_created_table_by_name(DEFAULT_DATABASE_NAME, schema_path, "t")
                .unwrap()
                .0
                .clone()
        };

        let table = get_table();

        let columns: HashMap<_, _> = table
            .columns
            .iter()
            .map(|col| (col.name(), (col.data_type().clone(), col.column_id())))
            .collect();

        // Alter the table.
        let sql = "alter table t add column s text;";
        frontend.run_sql(sql).await.unwrap();

        let altered_table = get_table();

        let altered_columns: HashMap<_, _> = altered_table
            .columns
            .iter()
            .map(|col| (col.name(), (col.data_type().clone(), col.column_id())))
            .collect();

        // Check the new column.
        assert_eq!(columns.len() + 1, altered_columns.len());
        assert_eq!(altered_columns["s"].0, DataType::Varchar);

        // Check the old columns and IDs are not changed.
        assert_eq!(columns["i"], altered_columns["i"]);
        assert_eq!(columns["r"], altered_columns["r"]);
        assert_eq!(columns[ROWID_PREFIX], altered_columns[ROWID_PREFIX]);

        // Check the version is updated.
        assert_eq!(
            table.version.as_ref().unwrap().version_id + 1,
            altered_table.version.as_ref().unwrap().version_id
        );
        assert_eq!(
            table.version.as_ref().unwrap().next_column_id.next(),
            altered_table.version.as_ref().unwrap().next_column_id
        );
    }
}<|MERGE_RESOLUTION|>--- conflicted
+++ resolved
@@ -46,34 +46,6 @@
 use crate::session::SessionImpl;
 use crate::{Binder, TableCatalog, WithOptions};
 
-<<<<<<< HEAD
-=======
-pub async fn replace_table_with_definition(
-    session: &Arc<SessionImpl>,
-    table_name: ObjectName,
-    definition: Statement,
-    original_catalog: &Arc<TableCatalog>,
-    format_encode: Option<FormatEncodeOptions>,
-) -> Result<()> {
-    let (source, table, graph, col_index_mapping, job_type) = get_replace_table_plan(
-        session,
-        table_name,
-        definition,
-        original_catalog,
-        format_encode,
-        None,
-    )
-    .await?;
-
-    let catalog_writer = session.catalog_writer()?;
-
-    catalog_writer
-        .replace_table(source, table, graph, col_index_mapping, job_type)
-        .await?;
-    Ok(())
-}
-
->>>>>>> bb0d786b
 /// Used in auto schema change process
 pub async fn get_new_table_definition_for_cdc_table(
     session: &Arc<SessionImpl>,
@@ -463,12 +435,8 @@
         table_name,
         definition,
         &original_catalog,
-<<<<<<< HEAD
-        source_schema,
-        None,
-=======
         format_encode,
->>>>>>> bb0d786b
+        None
     )
     .await?;
 
