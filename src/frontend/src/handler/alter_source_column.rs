// Copyright 2025 RisingWave Labs
//
// Licensed under the Apache License, Version 2.0 (the "License");
// you may not use this file except in compliance with the License.
// You may obtain a copy of the License at
//
//     http://www.apache.org/licenses/LICENSE-2.0
//
// Unless required by applicable law or agreed to in writing, software
// distributed under the License is distributed on an "AS IS" BASIS,
// WITHOUT WARRANTIES OR CONDITIONS OF ANY KIND, either express or implied.
// See the License for the specific language governing permissions and
// limitations under the License.

use pgwire::pg_response::{PgResponse, StatementType};
use risingwave_common::catalog::max_column_id;
use risingwave_common::util::column_index_mapping::ColIndexMapping;
use risingwave_connector::source::{extract_source_struct, SourceEncode, SourceStruct};
use risingwave_sqlparser::ast::{AlterSourceOperation, ObjectName};

use super::create_source::generate_stream_graph_for_source;
use super::create_table::bind_sql_columns;
use super::{HandlerArgs, RwPgResponse};
use crate::catalog::root_catalog::SchemaPath;
use crate::error::{ErrorCode, Result, RwError};
use crate::Binder;

// Note for future drop column:
// 1. Dependencies of generated columns

/// Handle `ALTER TABLE [ADD] COLUMN` statements.
pub async fn handle_alter_source_column(
    handler_args: HandlerArgs,
    source_name: ObjectName,
    operation: AlterSourceOperation,
) -> Result<RwPgResponse> {
    // Get original definition
    let session = handler_args.session.clone();
    let db_name = &session.database();
    let (schema_name, real_source_name) =
        Binder::resolve_schema_qualified_name(db_name, source_name.clone())?;
    let search_path = session.config().search_path();
    let user_name = &session.user_name();

    let schema_path = SchemaPath::new(schema_name.as_deref(), &search_path, user_name);

    let (db_id, schema_id, mut catalog) = {
        let reader = session.env().catalog_reader().read_guard();
        let (source, schema_name) =
            reader.get_source_by_name(db_name, schema_path, &real_source_name)?;
        let db = reader.get_database_by_name(db_name)?;
        let schema = db.get_schema_by_name(schema_name).unwrap();

        session.check_privilege_for_drop_alter(schema_name, &**source)?;

        (db.id(), schema.id(), (**source).clone())
    };

    if catalog.associated_table_id.is_some() {
        return Err(ErrorCode::NotSupported(
            "alter table with connector with ALTER SOURCE statement".to_owned(),
            "try to use ALTER TABLE instead".to_owned(),
        )
        .into());
    };

    // Currently only allow source without schema registry
    let SourceStruct { encode, .. } = extract_source_struct(&catalog.info)?;
    match encode {
        SourceEncode::Avro | SourceEncode::Protobuf => {
            return Err(ErrorCode::NotSupported(
                "alter source with schema registry".to_owned(),
                "try `ALTER SOURCE .. FORMAT .. ENCODE .. (...)` instead".to_owned(),
            )
            .into());
        }
        SourceEncode::Json if catalog.info.use_schema_registry => {
            return Err(ErrorCode::NotSupported(
                "alter source with schema registry".to_owned(),
                "try `ALTER SOURCE .. FORMAT .. ENCODE .. (...)` instead".to_owned(),
            )
            .into());
        }
        SourceEncode::Invalid | SourceEncode::Native | SourceEncode::None => {
            return Err(RwError::from(ErrorCode::NotSupported(
                format!("alter source with encode {:?}", encode),
                "Only source with encode JSON | BYTES | CSV | PARQUET can be altered".into(),
            )));
        }
        SourceEncode::Json | SourceEncode::Csv | SourceEncode::Bytes | SourceEncode::Parquet => {}
    }

    let old_columns = catalog.columns.clone();
    let columns = &mut catalog.columns;
    match operation {
        AlterSourceOperation::AddColumn { column_def } => {
            let new_column_name = column_def.name.real_value();
            if columns
                .iter()
                .any(|c| c.column_desc.name == new_column_name)
            {
                Err(ErrorCode::InvalidInputSyntax(format!(
                    "column \"{new_column_name}\" of source \"{source_name}\" already exists"
                )))?
            }
<<<<<<< HEAD
            catalog.definition =
                alter_definition_add_column(&catalog.definition, column_def.clone())?;

            // add column name is from user, so we still have check for reserved column name
            let mut bound_column = bind_sql_columns(&[column_def], false)?.remove(0);
=======
            let mut bound_column = bind_sql_columns(&[column_def])?.remove(0);
>>>>>>> 67802fd9
            bound_column.column_desc.column_id = max_column_id(columns).next();
            columns.push(bound_column);
            // No need to update the definition here. It will be done by purification later.
        }
        _ => unreachable!(),
    }

    // update version
    catalog.version += 1;
    catalog.fill_purified_create_sql();

    let catalog_writer = session.catalog_writer()?;
    if catalog.info.is_shared() {
        let graph = generate_stream_graph_for_source(handler_args, catalog.clone())?;

        // Calculate the mapping from the original columns to the new columns.
        let col_index_mapping = ColIndexMapping::new(
            old_columns
                .iter()
                .map(|old_c| {
                    catalog
                        .columns
                        .iter()
                        .position(|new_c| new_c.column_id() == old_c.column_id())
                })
                .collect(),
            catalog.columns.len(),
        );
        catalog_writer
            .replace_source(catalog.to_prost(schema_id, db_id), graph, col_index_mapping)
            .await?
    } else {
        catalog_writer
            .alter_source(catalog.to_prost(schema_id, db_id))
            .await?
    };

    Ok(PgResponse::empty_result(StatementType::ALTER_SOURCE))
}

#[cfg(test)]
pub mod tests {
    use std::collections::BTreeMap;

    use risingwave_common::catalog::{DEFAULT_DATABASE_NAME, DEFAULT_SCHEMA_NAME};

    use crate::catalog::root_catalog::SchemaPath;
    use crate::test_utils::LocalFrontend;

    #[tokio::test]
    async fn test_alter_source_column_handler() {
        let frontend = LocalFrontend::new(Default::default()).await;
        let session = frontend.session_ref();
        let schema_path = SchemaPath::Name(DEFAULT_SCHEMA_NAME);

        let sql = r#"create source s_shared (v1 int) with (
            connector = 'kafka',
            topic = 'abc',
            properties.bootstrap.server = 'localhost:29092',
        ) FORMAT PLAIN ENCODE JSON;"#;

        frontend
            .run_sql_with_session(session.clone(), sql)
            .await
            .unwrap();

        frontend
            .run_sql_with_session(session.clone(), "SET streaming_use_shared_source TO false;")
            .await
            .unwrap();
        let sql = r#"create source s (v1 int) with (
            connector = 'kafka',
            topic = 'abc',
            properties.bootstrap.server = 'localhost:29092',
          ) FORMAT PLAIN ENCODE JSON;"#;

        frontend
            .run_sql_with_session(session.clone(), sql)
            .await
            .unwrap();

        let get_source = |name: &str| {
            let catalog_reader = session.env().catalog_reader().read_guard();
            catalog_reader
                .get_source_by_name(DEFAULT_DATABASE_NAME, schema_path, name)
                .unwrap()
                .0
                .clone()
        };

        let source = get_source("s");

        let sql = "alter source s_shared add column v2 varchar;";
        frontend.run_sql(sql).await.unwrap();

        let altered_source = get_source("s_shared");
        let altered_columns: BTreeMap<_, _> = altered_source
            .columns
            .iter()
            .map(|col| (col.name(), (col.data_type().clone(), col.column_id())))
            .collect();

        // Check the new column is added.
        // Check the old columns and IDs are not changed.
        expect_test::expect![[r#"
            {
                "_row_id": (
                    Serial,
                    #0,
                ),
                "_rw_kafka_offset": (
                    Varchar,
                    #4,
                ),
                "_rw_kafka_partition": (
                    Varchar,
                    #3,
                ),
                "_rw_kafka_timestamp": (
                    Timestamptz,
                    #2,
                ),
                "v1": (
                    Int32,
                    #1,
                ),
                "v2": (
                    Varchar,
                    #5,
                ),
            }
        "#]]
        .assert_debug_eq(&altered_columns);

        // Check version
        assert_eq!(source.version + 1, altered_source.version);

        // Check definition
        expect_test::expect!["CREATE SOURCE s_shared (v1 INT, v2 CHARACTER VARYING) WITH (connector = 'kafka', topic = 'abc', properties.bootstrap.server = 'localhost:29092') FORMAT PLAIN ENCODE JSON"].assert_eq(&altered_source.definition);

        let sql = "alter source s add column v2 varchar;";
        frontend.run_sql(sql).await.unwrap();

        let altered_source = get_source("s");
        let altered_columns: BTreeMap<_, _> = altered_source
            .columns
            .iter()
            .map(|col| (col.name(), (col.data_type().clone(), col.column_id())))
            .collect();

        // Check the new column is added.
        // Check the old columns and IDs are not changed.
        expect_test::expect![[r#"
            {
                "_row_id": (
                    Serial,
                    #0,
                ),
                "_rw_kafka_timestamp": (
                    Timestamptz,
                    #2,
                ),
                "v1": (
                    Int32,
                    #1,
                ),
                "v2": (
                    Varchar,
                    #3,
                ),
            }
        "#]]
        .assert_debug_eq(&altered_columns);

        // Check version
        assert_eq!(source.version + 1, altered_source.version);

        // Check definition
        expect_test::expect!["CREATE SOURCE s (v1 INT, v2 CHARACTER VARYING) WITH (connector = 'kafka', topic = 'abc', properties.bootstrap.server = 'localhost:29092') FORMAT PLAIN ENCODE JSON"].assert_eq(&altered_source.definition);
    }
}<|MERGE_RESOLUTION|>--- conflicted
+++ resolved
@@ -103,15 +103,9 @@
                     "column \"{new_column_name}\" of source \"{source_name}\" already exists"
                 )))?
             }
-<<<<<<< HEAD
-            catalog.definition =
-                alter_definition_add_column(&catalog.definition, column_def.clone())?;
 
             // add column name is from user, so we still have check for reserved column name
             let mut bound_column = bind_sql_columns(&[column_def], false)?.remove(0);
-=======
-            let mut bound_column = bind_sql_columns(&[column_def])?.remove(0);
->>>>>>> 67802fd9
             bound_column.column_desc.column_id = max_column_id(columns).next();
             columns.push(bound_column);
             // No need to update the definition here. It will be done by purification later.
