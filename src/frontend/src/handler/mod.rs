--- conflicted
+++ resolved
@@ -32,6 +32,7 @@
 use crate::session::SessionImpl;
 use crate::utils::WithOptions;
 
+mod alter_relation_rename;
 mod alter_system;
 mod alter_table_column;
 pub mod alter_user;
@@ -320,7 +321,6 @@
             name,
             columns,
             query,
-
             with_options: _, // It is put in OptimizerContext
             or_replace,      // not supported
             emit_mode,
@@ -380,22 +380,17 @@
         }
         Statement::AlterTable {
             name,
-<<<<<<< HEAD
-            operation: AlterTableOperation::AddColumn { column_def },
-        } => alter_table::handle_add_column(handler_args, name, column_def).await,
-        Statement::AlterTable {
-            name,
-            operation: AlterTableOperation::RenameTable { table_name },
-        } => alter_table::handle_rename_table(handler_args, name, table_name).await,
-=======
             operation:
                 operation @ (AlterTableOperation::AddColumn { .. }
                 | AlterTableOperation::DropColumn { .. }),
         } => alter_table_column::handle_alter_table_column(handler_args, name, operation).await,
+        Statement::AlterTable {
+            name,
+            operation: AlterTableOperation::RenameTable { table_name },
+        } => alter_relation_rename::handle_rename_table(handler_args, name, table_name).await,
         Statement::AlterSystem { param, value } => {
             alter_system::handle_alter_system(handler_args, param, value).await
         }
->>>>>>> d06674b2
         // Ignore `StartTransaction` and `BEGIN`,`Abort`,`Rollback`,`Commit`temporarily.Its not
         // final implementation.
         // 1. Fully support transaction is too hard and gives few benefits to us.
