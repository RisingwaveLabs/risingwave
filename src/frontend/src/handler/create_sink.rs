// Copyright 2023 RisingWave Labs
//
// Licensed under the Apache License, Version 2.0 (the "License");
// you may not use this file except in compliance with the License.
// You may obtain a copy of the License at
//
//     http://www.apache.org/licenses/LICENSE-2.0
//
// Unless required by applicable law or agreed to in writing, software
// distributed under the License is distributed on an "AS IS" BASIS,
// WITHOUT WARRANTIES OR CONDITIONS OF ANY KIND, either express or implied.
// See the License for the specific language governing permissions and
// limitations under the License.

use std::collections::HashMap;
use std::rc::Rc;
use std::sync::LazyLock;

use itertools::Itertools;
use maplit::{convert_args, hashmap};
use pgwire::pg_response::{PgResponse, StatementType};
use risingwave_common::catalog::{ConnectionId, DatabaseId, SchemaId, UserId};
use risingwave_common::error::{ErrorCode, Result};
use risingwave_connector::sink::catalog::{SinkCatalog, SinkFormatDesc};
use risingwave_connector::sink::{
    CONNECTOR_TYPE_KEY, SINK_TYPE_OPTION, SINK_USER_FORCE_APPEND_ONLY_OPTION,
};
use risingwave_pb::stream_plan::stream_fragment_graph::Parallelism;
use risingwave_sqlparser::ast::{
    CreateSink, CreateSinkStatement, EmitMode, Encode, Format, ObjectName, Query, Select,
    SelectItem, SetExpr, SinkSchema, TableFactor, TableWithJoins,
};

use super::create_mv::get_column_names;
use super::RwPgResponse;
use crate::binder::Binder;
use crate::handler::privilege::resolve_query_privileges;
use crate::handler::HandlerArgs;
use crate::optimizer::plan_node::Explain;
use crate::optimizer::{OptimizerContext, OptimizerContextRef, PlanRef, RelationCollectorVisitor};
use crate::scheduler::streaming_manager::CreatingStreamingJobInfo;
use crate::session::SessionImpl;
use crate::stream_fragmenter::build_graph;
use crate::utils::resolve_privatelink_in_with_option;
use crate::{Planner, WithOptions};

pub fn gen_sink_query_from_name(from_name: ObjectName) -> Result<Query> {
    let table_factor = TableFactor::Table {
        name: from_name,
        alias: None,
        for_system_time_as_of_proctime: false,
    };
    let from = vec![TableWithJoins {
        relation: table_factor,
        joins: vec![],
    }];
    let select = Select {
        from,
        projection: vec![SelectItem::Wildcard(None)],
        ..Default::default()
    };
    let body = SetExpr::Select(Box::new(select));
    Ok(Query {
        with: None,
        body,
        order_by: vec![],
        limit: None,
        offset: None,
        fetch: None,
    })
}

pub fn gen_sink_plan(
    session: &SessionImpl,
    context: OptimizerContextRef,
    stmt: CreateSinkStatement,
) -> Result<(Box<Query>, PlanRef, SinkCatalog)> {
    let db_name = session.database();
    let (sink_schema_name, sink_table_name) =
        Binder::resolve_schema_qualified_name(db_name, stmt.sink_name.clone())?;

    // Used for debezium's table name
    let sink_from_table_name;
    let query = match stmt.sink_from {
        CreateSink::From(from_name) => {
            sink_from_table_name = from_name.0.last().unwrap().real_value();
            Box::new(gen_sink_query_from_name(from_name)?)
        }
        CreateSink::AsQuery(query) => {
            sink_from_table_name = sink_table_name.clone();
            query
        }
    };

    let (sink_database_id, sink_schema_id) =
        session.get_database_and_schema_id_for_create(sink_schema_name.clone())?;

    let definition = context.normalized_sql().to_owned();

    let (dependent_relations, bound) = {
        let mut binder = Binder::new_for_stream(session);
        let bound = binder.bind_query(*query.clone())?;
        (binder.included_relations(), bound)
    };

    let check_items = resolve_query_privileges(&bound);
    session.check_privileges(&check_items)?;

    // If column names not specified, use the name in materialized view.
    let col_names = get_column_names(&bound, session, stmt.columns)?;

    let mut with_options = context.with_options().clone();
    let connection_id = {
        let conn_id =
            resolve_privatelink_in_with_option(&mut with_options, &sink_schema_name, session)?;
        conn_id.map(ConnectionId)
    };

    let emit_on_window_close = stmt.emit_mode == Some(EmitMode::OnWindowClose);
    if emit_on_window_close {
        context.warn_to_user("EMIT ON WINDOW CLOSE is currently an experimental feature. Please use it with caution.");
    }

    let connector = with_options
        .get(CONNECTOR_TYPE_KEY)
        .ok_or_else(|| ErrorCode::BindError(format!("missing field '{CONNECTOR_TYPE_KEY}'")))?;
    let format_desc = match stmt.sink_schema {
        // Case A: new syntax `format ... encode ...`
        Some(f) => {
            validate_compatibility(connector, &f)?;
            Some(bind_sink_format_desc(f)?)
        },
        None => match with_options.get(SINK_TYPE_OPTION) {
            // Case B: old syntax `type = '...'`
            Some(t) => SinkFormatDesc::from_legacy_type(connector, t)?.map(|mut f| {
                session.notice_to_user("Consider using the newer syntax `FORMAT ... ENCODE ...` instead of `type = '...'`.");
                if let Some(v) = with_options.get(SINK_USER_FORCE_APPEND_ONLY_OPTION) {
                    f.options.insert(SINK_USER_FORCE_APPEND_ONLY_OPTION.into(), v.into());
                }
                f
            }),
            // Case C: no format + encode required
            None => None,
        },
    };

    let mut plan_root = Planner::new(context).plan_query(bound)?;
    if let Some(col_names) = col_names {
        plan_root.set_out_names(col_names)?;
    };

    let sink_plan = plan_root.gen_sink_plan(
        sink_table_name,
        definition,
        with_options,
        emit_on_window_close,
        db_name.to_owned(),
        sink_from_table_name,
        format_desc,
    )?;
    let sink_desc = sink_plan.sink_desc().clone();
    let sink_plan: PlanRef = sink_plan.into();

    let ctx = sink_plan.ctx();
    let explain_trace = ctx.is_explain_trace();
    if explain_trace {
        ctx.trace("Create Sink:");
        ctx.trace(sink_plan.explain_to_string());
    }

    let dependent_relations =
        RelationCollectorVisitor::collect_with(dependent_relations, sink_plan.clone());

    let sink_catalog = sink_desc.into_catalog(
        SchemaId::new(sink_schema_id),
        DatabaseId::new(sink_database_id),
        UserId::new(session.user_id()),
        connection_id,
        dependent_relations.into_iter().collect_vec(),
    );

    Ok((query, sink_plan, sink_catalog))
}

pub async fn handle_create_sink(
    handle_args: HandlerArgs,
    stmt: CreateSinkStatement,
) -> Result<RwPgResponse> {
    let session = handle_args.session.clone();

    session.check_relation_name_duplicated(stmt.sink_name.clone())?;

    let (sink, graph) = {
        let context = Rc::new(OptimizerContext::from_handler_args(handle_args));
        let (query, plan, sink) = gen_sink_plan(&session, context.clone(), stmt)?;
        let has_order_by = !query.order_by.is_empty();
        if has_order_by {
            context.warn_to_user(
                r#"The ORDER BY clause in the CREATE SINK statement has no effect at all."#
                    .to_string(),
            );
        }
        let mut graph = build_graph(plan);
        graph.parallelism = session
            .config()
            .get_streaming_parallelism()
            .map(|parallelism| Parallelism { parallelism });
        (sink, graph)
    };

    let _job_guard =
        session
            .env()
            .creating_streaming_job_tracker()
            .guard(CreatingStreamingJobInfo::new(
                session.session_id(),
                sink.database_id.database_id,
                sink.schema_id.schema_id,
                sink.name.clone(),
            ));

    let catalog_writer = session.catalog_writer()?;
    catalog_writer.create_sink(sink.to_proto(), graph).await?;

    Ok(PgResponse::empty_result(StatementType::CREATE_SINK))
}

/// Transforms the (format, encode, options) from sqlparser AST into an internal struct `SinkFormatDesc`.
/// This is an analogy to (part of) [`crate::handler::create_source::try_bind_columns_from_source`]
/// which transforms sqlparser AST `SourceSchemaV2` into `StreamSourceInfo`.
fn bind_sink_format_desc(value: SinkSchema) -> Result<SinkFormatDesc> {
    use risingwave_connector::sink::catalog::{SinkEncode, SinkFormat};
    use risingwave_sqlparser::ast::{Encode as E, Format as F};

    let format = match value.format {
        F::Plain => SinkFormat::AppendOnly,
        F::Upsert => SinkFormat::Upsert,
        F::Debezium => SinkFormat::Debezium,
        f @ (F::Native | F::DebeziumMongo | F::Maxwell | F::Canal) => {
            return Err(ErrorCode::BindError(format!("sink format unsupported: {f}")).into())
        }
    };
    let encode = match value.row_encode {
        E::Json => SinkEncode::Json,
        E::Protobuf => SinkEncode::Protobuf,
        E::Avro => SinkEncode::Avro,
        E::Template => SinkEncode::Template,
        e @ (E::Native | E::Csv | E::Bytes) => {
            return Err(ErrorCode::BindError(format!("sink encode unsupported: {e}")).into())
        }
    };
    let options = WithOptions::try_from(value.row_options.as_slice())?.into_inner();

    Ok(SinkFormatDesc {
        format,
        encode,
        options,
    })
}

static CONNECTORS_COMPATIBLE_FORMATS: LazyLock<HashMap<String, HashMap<Format, Vec<Encode>>>> =
    LazyLock::new(|| {
<<<<<<< HEAD
=======
        use risingwave_connector::sink::kafka::KafkaSink;
        use risingwave_connector::sink::kinesis::KinesisSink;
        use risingwave_connector::sink::pulsar::PulsarSink;
        use risingwave_connector::sink::redis::RedisSink;
>>>>>>> 3e89c83a
        use risingwave_connector::sink::Sink as _;
        use risingwave_sink_impl::sink::kafka::KafkaSink;
        use risingwave_sink_impl::sink::kinesis::KinesisSink;
        use risingwave_sink_impl::sink::pulsar::PulsarSink;

        convert_args!(hashmap!(
                KafkaSink::SINK_NAME => hashmap!(
                    Format::Plain => vec![Encode::Json, Encode::Protobuf],
                    Format::Upsert => vec![Encode::Json],
                    Format::Debezium => vec![Encode::Json],
                ),
                KinesisSink::SINK_NAME => hashmap!(
                    Format::Plain => vec![Encode::Json],
                    Format::Upsert => vec![Encode::Json],
                    Format::Debezium => vec![Encode::Json],
                ),
                PulsarSink::SINK_NAME => hashmap!(
                    Format::Plain => vec![Encode::Json],
                    Format::Upsert => vec![Encode::Json],
                    Format::Debezium => vec![Encode::Json],
                ),
                RedisSink::SINK_NAME => hashmap!(
                    Format::Plain => vec![Encode::Json,Encode::Template],
                    Format::Upsert => vec![Encode::Json,Encode::Template],
                ),
        ))
    });
pub fn validate_compatibility(connector: &str, format_desc: &SinkSchema) -> Result<()> {
    let compatible_formats = CONNECTORS_COMPATIBLE_FORMATS
        .get(connector)
        .ok_or_else(|| {
            ErrorCode::BindError(format!(
                "connector {} is not supported by FORMAT ... ENCODE ... syntax",
                connector
            ))
        })?;
    let compatible_encodes = compatible_formats.get(&format_desc.format).ok_or_else(|| {
        ErrorCode::BindError(format!(
            "connector {} does not support format {:?}",
            connector, format_desc.format
        ))
    })?;
    if !compatible_encodes.contains(&format_desc.row_encode) {
        return Err(ErrorCode::BindError(format!(
            "connector {} does not support format {:?} with encode {:?}",
            connector, format_desc.format, format_desc.row_encode
        ))
        .into());
    }
    Ok(())
}

/// For `planner_test` crate so that it does not depend directly on `connector` crate just for `SinkFormatDesc`.
impl TryFrom<&WithOptions> for Option<SinkFormatDesc> {
    type Error = risingwave_connector::sink::SinkError;

    fn try_from(value: &WithOptions) -> std::result::Result<Self, Self::Error> {
        let connector = value.get(CONNECTOR_TYPE_KEY);
        let r#type = value.get(SINK_TYPE_OPTION);
        match (connector, r#type) {
            (Some(c), Some(t)) => SinkFormatDesc::from_legacy_type(c, t),
            _ => Ok(None),
        }
    }
}

#[cfg(test)]
pub mod tests {
    use risingwave_common::catalog::{DEFAULT_DATABASE_NAME, DEFAULT_SCHEMA_NAME};

    use crate::catalog::root_catalog::SchemaPath;
    use crate::test_utils::{create_proto_file, LocalFrontend, PROTO_FILE_DATA};

    #[tokio::test]
    async fn test_create_sink_handler() {
        let proto_file = create_proto_file(PROTO_FILE_DATA);
        let sql = format!(
            r#"CREATE SOURCE t1
    WITH (connector = 'kafka', kafka.topic = 'abc', kafka.servers = 'localhost:1001')
    FORMAT PLAIN ENCODE PROTOBUF (message = '.test.TestRecord', schema.location = 'file://{}')"#,
            proto_file.path().to_str().unwrap()
        );
        let frontend = LocalFrontend::new(Default::default()).await;
        frontend.run_sql(sql).await.unwrap();

        let sql = "create materialized view mv1 as select t1.country from t1;";
        frontend.run_sql(sql).await.unwrap();

        let sql = r#"CREATE SINK snk1 FROM mv1
                    WITH (connector = 'jdbc', mysql.endpoint = '127.0.0.1:3306', mysql.table =
                        '<table_name>', mysql.database = '<database_name>', mysql.user = '<user_name>',
                        mysql.password = '<password>', type = 'append-only', force_append_only = 'true');"#.to_string();
        frontend.run_sql(sql).await.unwrap();

        let session = frontend.session_ref();
        let catalog_reader = session.env().catalog_reader().read_guard();
        let schema_path = SchemaPath::Name(DEFAULT_SCHEMA_NAME);

        // Check source exists.
        let (source, _) = catalog_reader
            .get_source_by_name(DEFAULT_DATABASE_NAME, schema_path, "t1")
            .unwrap();
        assert_eq!(source.name, "t1");

        // Check table exists.
        let (table, schema_name) = catalog_reader
            .get_table_by_name(DEFAULT_DATABASE_NAME, schema_path, "mv1")
            .unwrap();
        assert_eq!(table.name(), "mv1");

        // Check sink exists.
        let (sink, _) = catalog_reader
            .get_sink_by_name(DEFAULT_DATABASE_NAME, SchemaPath::Name(schema_name), "snk1")
            .unwrap();
        assert_eq!(sink.name, "snk1");
    }
}<|MERGE_RESOLUTION|>--- conflicted
+++ resolved
@@ -260,17 +260,11 @@
 
 static CONNECTORS_COMPATIBLE_FORMATS: LazyLock<HashMap<String, HashMap<Format, Vec<Encode>>>> =
     LazyLock::new(|| {
-<<<<<<< HEAD
-=======
-        use risingwave_connector::sink::kafka::KafkaSink;
-        use risingwave_connector::sink::kinesis::KinesisSink;
-        use risingwave_connector::sink::pulsar::PulsarSink;
-        use risingwave_connector::sink::redis::RedisSink;
->>>>>>> 3e89c83a
         use risingwave_connector::sink::Sink as _;
         use risingwave_sink_impl::sink::kafka::KafkaSink;
         use risingwave_sink_impl::sink::kinesis::KinesisSink;
         use risingwave_sink_impl::sink::pulsar::PulsarSink;
+        use risingwave_sink_impl::sink::redis::RedisSink;
 
         convert_args!(hashmap!(
                 KafkaSink::SINK_NAME => hashmap!(
