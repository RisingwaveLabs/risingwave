// Copyright 2024 RisingWave Labs
//
// Licensed under the Apache License, Version 2.0 (the "License");
// you may not use this file except in compliance with the License.
// You may obtain a copy of the License at
//
//     http://www.apache.org/licenses/LICENSE-2.0
//
// Unless required by applicable law or agreed to in writing, software
// distributed under the License is distributed on an "AS IS" BASIS,
// WITHOUT WARRANTIES OR CONDITIONS OF ANY KIND, either express or implied.
// See the License for the specific language governing permissions and
// limitations under the License.

use std::collections::{HashMap, HashSet};
use std::rc::Rc;
use std::sync::{Arc, LazyLock};

use anyhow::Context;
use either::Either;
use itertools::Itertools;
use maplit::{convert_args, hashmap};
use pgwire::pg_response::{PgResponse, StatementType};
use risingwave_common::catalog::{ConnectionId, DatabaseId, SchemaId, UserId};
use risingwave_common::error::{ErrorCode, Result, RwError};
use risingwave_common::types::Datum;
use risingwave_common::util::value_encoding::DatumFromProtoExt;
use risingwave_common::{bail, catalog};
use risingwave_connector::sink::catalog::{SinkCatalog, SinkFormatDesc, SinkType};
use risingwave_connector::sink::{
    CONNECTOR_TYPE_KEY, SINK_TYPE_OPTION, SINK_USER_FORCE_APPEND_ONLY_OPTION, SINK_WITHOUT_BACKFILL,
};
use risingwave_pb::catalog::{PbSource, Table};
use risingwave_pb::ddl_service::ReplaceTablePlan;
use risingwave_pb::plan_common::column_desc::GeneratedOrDefaultColumn;
use risingwave_pb::stream_plan::stream_fragment_graph::Parallelism;
use risingwave_pb::stream_plan::stream_node::NodeBody;
use risingwave_pb::stream_plan::{DispatcherType, MergeNode, StreamFragmentGraph, StreamNode};
use risingwave_sqlparser::ast::{
    ConnectorSchema, CreateSink, CreateSinkStatement, EmitMode, Encode, Format, ObjectName, Query,
    Select, SelectItem, SetExpr, Statement, TableFactor, TableWithJoins,
};
use risingwave_sqlparser::parser::Parser;

use super::create_mv::get_column_names;
use super::RwPgResponse;
use crate::binder::Binder;
use crate::catalog::catalog_service::CatalogReadGuard;
use crate::expr::{ExprImpl, InputRef, Literal};
use crate::handler::alter_table_column::fetch_table_catalog_for_alter;
use crate::handler::create_table::{generate_stream_graph_for_table, ColumnIdGenerator};
use crate::handler::privilege::resolve_query_privileges;
use crate::handler::util::SourceSchemaCompatExt;
use crate::handler::HandlerArgs;
use crate::optimizer::plan_node::{generic, Explain, LogicalSource, StreamProject};
use crate::optimizer::{OptimizerContext, OptimizerContextRef, PlanRef, RelationCollectorVisitor};
use crate::scheduler::streaming_manager::CreatingStreamingJobInfo;
use crate::session::SessionImpl;
use crate::stream_fragmenter::build_graph;
use crate::utils::resolve_privatelink_in_with_option;
use crate::{Planner, TableCatalog, WithOptions};

pub fn gen_sink_query_from_name(from_name: ObjectName) -> Result<Query> {
    let table_factor = TableFactor::Table {
        name: from_name,
        alias: None,
        for_system_time_as_of_proctime: false,
    };
    let from = vec![TableWithJoins {
        relation: table_factor,
        joins: vec![],
    }];
    let select = Select {
        from,
        projection: vec![SelectItem::Wildcard(None)],
        ..Default::default()
    };
    let body = SetExpr::Select(Box::new(select));
    Ok(Query {
        with: None,
        body,
        order_by: vec![],
        limit: None,
        offset: None,
        fetch: None,
    })
}

// used to store result of `gen_sink_plan`
pub struct SinkPlanContext {
    pub query: Box<Query>,
    pub sink_plan: PlanRef,
    pub sink_catalog: SinkCatalog,
    pub target_table_catalog: Option<Arc<TableCatalog>>,
}

pub fn gen_sink_plan(
    session: &SessionImpl,
    context: OptimizerContextRef,
    stmt: CreateSinkStatement,
) -> Result<SinkPlanContext> {
    let db_name = session.database();
    let (sink_schema_name, sink_table_name) =
        Binder::resolve_schema_qualified_name(db_name, stmt.sink_name.clone())?;

    // Used for debezium's table name
    let sink_from_table_name;
    let sink_form_is_from;
    let query = match stmt.sink_from {
        CreateSink::From(from_name) => {
            sink_from_table_name = from_name.0.last().unwrap().real_value();
            sink_form_is_from = true;
            Box::new(gen_sink_query_from_name(from_name)?)
        }
        CreateSink::AsQuery(query) => {
            sink_from_table_name = sink_table_name.clone();
            sink_form_is_from = false;
            query
        }
    };

    let sink_into_table_name = stmt.into_table_name.as_ref().map(|name| name.real_value());

    let (sink_database_id, sink_schema_id) =
        session.get_database_and_schema_id_for_create(sink_schema_name.clone())?;

    let definition = context.normalized_sql().to_owned();

    let (dependent_relations, bound) = {
        let mut binder = Binder::new_for_stream(session);
        let bound = binder.bind_query(*query.clone())?;
        (binder.included_relations(), bound)
    };

    let check_items = resolve_query_privileges(&bound);
    session.check_privileges(&check_items)?;

    // If column names not specified, use the name in materialized view.
    let col_names = get_column_names(&bound, session, stmt.columns)?;

    let mut with_options = context.with_options().clone();

    if sink_into_table_name.is_some() {
        let prev = with_options
            .inner_mut()
            .insert(CONNECTOR_TYPE_KEY.to_string(), "table".to_string());

        if prev.is_some() {
            return Err(RwError::from(ErrorCode::BindError(
                "In the case of sinking into table, the 'connector' parameter should not be provided.".to_string(),
            )));
        }
    }

    let connection_id = {
        let conn_id =
            resolve_privatelink_in_with_option(&mut with_options, &sink_schema_name, session)?;
        conn_id.map(ConnectionId)
    };

    let emit_on_window_close = stmt.emit_mode == Some(EmitMode::OnWindowClose);
    if emit_on_window_close {
        context.warn_to_user("EMIT ON WINDOW CLOSE is currently an experimental feature. Please use it with caution.");
    }

    let connector = with_options
        .get(CONNECTOR_TYPE_KEY)
        .cloned()
        .ok_or_else(|| ErrorCode::BindError(format!("missing field '{CONNECTOR_TYPE_KEY}'")))?;

    let format_desc = match stmt.sink_schema {
        // Case A: new syntax `format ... encode ...`
        Some(f) => {
            validate_compatibility(&connector, &f)?;
            Some(bind_sink_format_desc(f)?)
        }
        None => match with_options.get(SINK_TYPE_OPTION) {
            // Case B: old syntax `type = '...'`
            Some(t) => SinkFormatDesc::from_legacy_type(&connector, t)?.map(|mut f| {
                session.notice_to_user("Consider using the newer syntax `FORMAT ... ENCODE ...` instead of `type = '...'`.");
                if let Some(v) = with_options.get(SINK_USER_FORCE_APPEND_ONLY_OPTION) {
                    f.options.insert(SINK_USER_FORCE_APPEND_ONLY_OPTION.into(), v.into());
                }
                f
            }),
            // Case C: no format + encode required
            None => None,
        },
    };

    let mut plan_root = Planner::new(context).plan_query(bound)?;
    if let Some(col_names) = col_names {
        plan_root.set_out_names(col_names)?;
    };

<<<<<<< HEAD
    let without_backfill = match with_options.get(SINK_WITHOUT_BACKFILL) {
        Some(flag) if flag.eq("true") => {
            if sink_form_is_from {
                true
            } else {
                return Err(ErrorCode::BindError(
                    "`without_backfill` only support `CREATE SINK FROM MV or TABLE`".to_string(),
                )
                .into());
            }
        }
        _ => false,
    };
=======
    let target_table_catalog = stmt
        .into_table_name
        .as_ref()
        .map(|table_name| fetch_table_catalog_for_alter(session, table_name))
        .transpose()?;

    let target_table = target_table_catalog.as_ref().map(|catalog| catalog.id());
>>>>>>> 4babcf06

    let sink_plan = plan_root.gen_sink_plan(
        sink_table_name,
        definition,
        with_options,
        emit_on_window_close,
        db_name.to_owned(),
        sink_from_table_name,
        format_desc,
<<<<<<< HEAD
        without_backfill,
=======
        target_table,
>>>>>>> 4babcf06
    )?;
    let sink_desc = sink_plan.sink_desc().clone();

    let mut sink_plan: PlanRef = sink_plan.into();

    let ctx = sink_plan.ctx();
    let explain_trace = ctx.is_explain_trace();
    if explain_trace {
        ctx.trace("Create Sink:");
        ctx.trace(sink_plan.explain_to_string());
    }

    let dependent_relations =
        RelationCollectorVisitor::collect_with(dependent_relations, sink_plan.clone());

    let sink_catalog = sink_desc.into_catalog(
        SchemaId::new(sink_schema_id),
        DatabaseId::new(sink_database_id),
        UserId::new(session.user_id()),
        connection_id,
        dependent_relations.into_iter().collect_vec(),
    );

    if let Some(table_catalog) = &target_table_catalog {
        for column in sink_catalog.full_columns() {
            if column.is_generated() {
                unreachable!("can not derive generated columns in a sink's catalog, but meet one");
            }
        }

        let user_defined_primary_key_table =
            !(table_catalog.append_only || table_catalog.row_id_index.is_some());

        if !(user_defined_primary_key_table
            || sink_catalog.sink_type == SinkType::AppendOnly
            || sink_catalog.sink_type == SinkType::ForceAppendOnly)
        {
            return Err(RwError::from(ErrorCode::BindError(
                "Only append-only sinks can sink to a table without primary keys.".to_string(),
            )));
        }

        let exprs = derive_default_column_project_for_sink(&sink_catalog, table_catalog)?;

        let logical_project = generic::Project::new(exprs, sink_plan);

        sink_plan = StreamProject::new(logical_project).into();

        let exprs =
            LogicalSource::derive_output_exprs_from_generated_columns(table_catalog.columns())?;
        if let Some(exprs) = exprs {
            let logical_project = generic::Project::new(exprs, sink_plan);
            sink_plan = StreamProject::new(logical_project).into();
        }
    };

    Ok(SinkPlanContext {
        query,
        sink_plan,
        sink_catalog,
        target_table_catalog,
    })
}

pub async fn handle_create_sink(
    handle_args: HandlerArgs,
    stmt: CreateSinkStatement,
) -> Result<RwPgResponse> {
    let session = handle_args.session.clone();

    if let Either::Right(resp) = session.check_relation_name_duplicated(
        stmt.sink_name.clone(),
        StatementType::CREATE_SINK,
        stmt.if_not_exists,
    )? {
        return Ok(resp);
    }

    let (sink, graph, target_table_catalog) = {
        let context = Rc::new(OptimizerContext::from_handler_args(handle_args));

        let SinkPlanContext {
            query,
            sink_plan: plan,
            sink_catalog: sink,
            target_table_catalog,
        } = gen_sink_plan(&session, context.clone(), stmt)?;

        let has_order_by = !query.order_by.is_empty();
        if has_order_by {
            context.warn_to_user(
                r#"The ORDER BY clause in the CREATE SINK statement has no effect at all."#
                    .to_string(),
            );
        }

        let mut graph = build_graph(plan);

        graph.parallelism =
            session
                .config()
                .streaming_parallelism()
                .map(|parallelism| Parallelism {
                    parallelism: parallelism.get(),
                });

        (sink, graph, target_table_catalog)
    };

    let mut target_table_replace_plan = None;
    if let Some(table_catalog) = target_table_catalog {
        check_cycle_for_sink(session.as_ref(), sink.clone(), table_catalog.id())?;

        let (mut graph, mut table, source) =
            reparse_table_for_sink(&session, &table_catalog).await?;

        table.incoming_sinks = table_catalog.incoming_sinks.clone();

        for _ in 0..(table_catalog.incoming_sinks.len() + 1) {
            for fragment in graph.fragments.values_mut() {
                if let Some(node) = &mut fragment.node {
                    insert_merger_to_union(node);
                }
            }
        }

        target_table_replace_plan = Some(ReplaceTablePlan {
            source,
            table: Some(table),
            fragment_graph: Some(graph),
            table_col_index_mapping: None,
        });
    }

    let _job_guard =
        session
            .env()
            .creating_streaming_job_tracker()
            .guard(CreatingStreamingJobInfo::new(
                session.session_id(),
                sink.database_id.database_id,
                sink.schema_id.schema_id,
                sink.name.clone(),
            ));

    let catalog_writer = session.catalog_writer()?;
    catalog_writer
        .create_sink(sink.to_proto(), graph, target_table_replace_plan)
        .await?;

    Ok(PgResponse::empty_result(StatementType::CREATE_SINK))
}

fn check_cycle_for_sink(
    session: &SessionImpl,
    sink_catalog: SinkCatalog,
    table_id: catalog::TableId,
) -> Result<()> {
    let reader = session.env().catalog_reader().read_guard();

    let mut sinks = HashMap::new();
    let db_name = session.database();
    for schema in reader.iter_schemas(db_name)? {
        for sink in schema.iter_sink() {
            sinks.insert(sink.id.sink_id, sink.as_ref());
        }
    }
    fn visit_sink(
        session: &SessionImpl,
        reader: &CatalogReadGuard,
        sink_index: &HashMap<u32, &SinkCatalog>,
        sink: &SinkCatalog,
        visited_tables: &mut HashSet<u32>,
    ) -> Result<()> {
        for table_id in &sink.dependent_relations {
            if let Ok(table) = reader.get_table_by_id(table_id) {
                visit_table(session, reader, sink_index, table.as_ref(), visited_tables)?
            } else {
                bail!("table not found: {:?}", table_id);
            }
        }

        Ok(())
    }

    fn visit_table(
        session: &SessionImpl,
        reader: &CatalogReadGuard,
        sink_index: &HashMap<u32, &SinkCatalog>,
        table: &TableCatalog,
        visited_tables: &mut HashSet<u32>,
    ) -> Result<()> {
        if visited_tables.contains(&table.id.table_id) {
            return Err(RwError::from(ErrorCode::BindError(
                "Creating such a sink will result in circular dependency.".to_string(),
            )));
        }

        let _ = visited_tables.insert(table.id.table_id);
        for sink_id in &table.incoming_sinks {
            if let Some(sink) = sink_index.get(sink_id) {
                visit_sink(session, reader, sink_index, sink, visited_tables)?
            } else {
                bail!("sink not found: {:?}", sink_id);
            }
        }

        Ok(())
    }

    let mut visited_tables = HashSet::new();
    visited_tables.insert(table_id.table_id);

    visit_sink(session, &reader, &sinks, &sink_catalog, &mut visited_tables)
}

pub(crate) async fn reparse_table_for_sink(
    session: &Arc<SessionImpl>,
    table_catalog: &Arc<TableCatalog>,
) -> Result<(StreamFragmentGraph, Table, Option<PbSource>)> {
    // Retrieve the original table definition and parse it to AST.
    let [definition]: [_; 1] = Parser::parse_sql(&table_catalog.definition)
        .context("unable to parse original table definition")?
        .try_into()
        .unwrap();
    let Statement::CreateTable {
        name,
        source_schema,
        ..
    } = &definition
    else {
        panic!("unexpected statement: {:?}", definition);
    };

    let table_name = name.clone();
    let source_schema = source_schema
        .clone()
        .map(|source_schema| source_schema.into_v2_with_warning());

    // Create handler args as if we're creating a new table with the altered definition.
    let handler_args = HandlerArgs::new(session.clone(), &definition, Arc::from(""))?;
    let col_id_gen = ColumnIdGenerator::new_alter(table_catalog);
    let Statement::CreateTable {
        columns,
        constraints,
        source_watermarks,
        append_only,
        ..
    } = definition
    else {
        panic!("unexpected statement type: {:?}", definition);
    };

    let (graph, table, source) = generate_stream_graph_for_table(
        session,
        table_name,
        table_catalog,
        source_schema,
        handler_args,
        col_id_gen,
        columns,
        constraints,
        source_watermarks,
        append_only,
    )
    .await?;

    Ok((graph, table, source))
}

pub(crate) fn insert_merger_to_union(node: &mut StreamNode) {
    if let Some(NodeBody::Union(_union_node)) = &mut node.node_body {
        node.input.push(StreamNode {
            identity: "Merge (sink into table)".to_string(),
            fields: node.fields.clone(),
            node_body: Some(NodeBody::Merge(MergeNode {
                upstream_dispatcher_type: DispatcherType::Hash as _,
                ..Default::default()
            })),
            ..Default::default()
        });

        return;
    }

    for input in &mut node.input {
        insert_merger_to_union(input);
    }
}
fn derive_default_column_project_for_sink(
    sink: &SinkCatalog,
    target_table_catalog: &Arc<TableCatalog>,
) -> Result<Vec<ExprImpl>> {
    let mut exprs = vec![];

    let sink_visible_columns = sink
        .full_columns()
        .iter()
        .enumerate()
        .filter(|(_i, c)| !c.is_hidden())
        .collect_vec();

    for (idx, table_column) in target_table_catalog.columns().iter().enumerate() {
        if table_column.is_generated() {
            continue;
        }

        let data_type = table_column.data_type();

        if idx < sink_visible_columns.len() {
            let (sink_col_idx, sink_column) = sink_visible_columns[idx];

            let sink_col_type = sink_column.data_type();

            if data_type != sink_col_type {
                bail!(
                    "column type mismatch: {:?} vs {:?}",
                    data_type,
                    sink_col_type
                );
            } else {
                exprs.push(ExprImpl::InputRef(Box::new(InputRef::new(
                    sink_col_idx,
                    data_type.clone(),
                ))));
            }
        } else {
            let data = match table_column
                .column_desc
                .generated_or_default_column
                .as_ref()
            {
                // default column with default value
                Some(GeneratedOrDefaultColumn::DefaultColumn(default_column)) => {
                    Datum::from_protobuf(default_column.get_snapshot_value().unwrap(), data_type)
                        .unwrap()
                }
                // default column with no default value
                None => None,

                // generated column is unreachable
                _ => unreachable!(),
            };

            exprs.push(ExprImpl::Literal(Box::new(Literal::new(
                data,
                data_type.clone(),
            ))));
        };
    }
    Ok(exprs)
}

/// Transforms the (format, encode, options) from sqlparser AST into an internal struct `SinkFormatDesc`.
/// This is an analogy to (part of) [`crate::handler::create_source::bind_columns_from_source`]
/// which transforms sqlparser AST `SourceSchemaV2` into `StreamSourceInfo`.
fn bind_sink_format_desc(value: ConnectorSchema) -> Result<SinkFormatDesc> {
    use risingwave_connector::sink::catalog::{SinkEncode, SinkFormat};
    use risingwave_connector::sink::encoder::TimestamptzHandlingMode;
    use risingwave_sqlparser::ast::{Encode as E, Format as F};

    let format = match value.format {
        F::Plain => SinkFormat::AppendOnly,
        F::Upsert => SinkFormat::Upsert,
        F::Debezium => SinkFormat::Debezium,
        f @ (F::Native | F::DebeziumMongo | F::Maxwell | F::Canal) => {
            return Err(ErrorCode::BindError(format!("sink format unsupported: {f}")).into());
        }
    };
    let encode = match value.row_encode {
        E::Json => SinkEncode::Json,
        E::Protobuf => SinkEncode::Protobuf,
        E::Avro => SinkEncode::Avro,
        E::Template => SinkEncode::Template,
        e @ (E::Native | E::Csv | E::Bytes) => {
            return Err(ErrorCode::BindError(format!("sink encode unsupported: {e}")).into());
        }
    };
    let mut options = WithOptions::try_from(value.row_options.as_slice())?.into_inner();

    options
        .entry(TimestamptzHandlingMode::OPTION_KEY.to_owned())
        .or_insert(TimestamptzHandlingMode::FRONTEND_DEFAULT.to_owned());

    Ok(SinkFormatDesc {
        format,
        encode,
        options,
    })
}

static CONNECTORS_COMPATIBLE_FORMATS: LazyLock<HashMap<String, HashMap<Format, Vec<Encode>>>> =
    LazyLock::new(|| {
        use risingwave_connector::sink::kafka::KafkaSink;
        use risingwave_connector::sink::kinesis::KinesisSink;
        use risingwave_connector::sink::pulsar::PulsarSink;
        use risingwave_connector::sink::redis::RedisSink;
        use risingwave_connector::sink::Sink as _;

        convert_args!(hashmap!(
                KafkaSink::SINK_NAME => hashmap!(
                    Format::Plain => vec![Encode::Json, Encode::Protobuf],
                    Format::Upsert => vec![Encode::Json, Encode::Avro],
                    Format::Debezium => vec![Encode::Json],
                ),
                KinesisSink::SINK_NAME => hashmap!(
                    Format::Plain => vec![Encode::Json],
                    Format::Upsert => vec![Encode::Json],
                    Format::Debezium => vec![Encode::Json],
                ),
                PulsarSink::SINK_NAME => hashmap!(
                    Format::Plain => vec![Encode::Json],
                    Format::Upsert => vec![Encode::Json],
                    Format::Debezium => vec![Encode::Json],
                ),
                RedisSink::SINK_NAME => hashmap!(
                    Format::Plain => vec![Encode::Json,Encode::Template],
                    Format::Upsert => vec![Encode::Json,Encode::Template],
                ),
        ))
    });

pub fn validate_compatibility(connector: &str, format_desc: &ConnectorSchema) -> Result<()> {
    let compatible_formats = CONNECTORS_COMPATIBLE_FORMATS
        .get(connector)
        .ok_or_else(|| {
            ErrorCode::BindError(format!(
                "connector {} is not supported by FORMAT ... ENCODE ... syntax",
                connector
            ))
        })?;
    let compatible_encodes = compatible_formats.get(&format_desc.format).ok_or_else(|| {
        ErrorCode::BindError(format!(
            "connector {} does not support format {:?}",
            connector, format_desc.format
        ))
    })?;
    if !compatible_encodes.contains(&format_desc.row_encode) {
        return Err(ErrorCode::BindError(format!(
            "connector {} does not support format {:?} with encode {:?}",
            connector, format_desc.format, format_desc.row_encode
        ))
        .into());
    }
    Ok(())
}

/// For `planner_test` crate so that it does not depend directly on `connector` crate just for `SinkFormatDesc`.
impl TryFrom<&WithOptions> for Option<SinkFormatDesc> {
    type Error = risingwave_connector::sink::SinkError;

    fn try_from(value: &WithOptions) -> std::result::Result<Self, Self::Error> {
        let connector = value.get(CONNECTOR_TYPE_KEY);
        let r#type = value.get(SINK_TYPE_OPTION);
        match (connector, r#type) {
            (Some(c), Some(t)) => SinkFormatDesc::from_legacy_type(c, t),
            _ => Ok(None),
        }
    }
}

#[cfg(test)]
pub mod tests {
    use risingwave_common::catalog::{DEFAULT_DATABASE_NAME, DEFAULT_SCHEMA_NAME};

    use crate::catalog::root_catalog::SchemaPath;
    use crate::test_utils::{create_proto_file, LocalFrontend, PROTO_FILE_DATA};

    #[tokio::test]
    async fn test_create_sink_handler() {
        let proto_file = create_proto_file(PROTO_FILE_DATA);
        let sql = format!(
            r#"CREATE SOURCE t1
    WITH (connector = 'kafka', kafka.topic = 'abc', kafka.servers = 'localhost:1001')
    FORMAT PLAIN ENCODE PROTOBUF (message = '.test.TestRecord', schema.location = 'file://{}')"#,
            proto_file.path().to_str().unwrap()
        );
        let frontend = LocalFrontend::new(Default::default()).await;
        frontend.run_sql(sql).await.unwrap();

        let sql = "create materialized view mv1 as select t1.country from t1;";
        frontend.run_sql(sql).await.unwrap();

        let sql = r#"CREATE SINK snk1 FROM mv1
                    WITH (connector = 'jdbc', mysql.endpoint = '127.0.0.1:3306', mysql.table =
                        '<table_name>', mysql.database = '<database_name>', mysql.user = '<user_name>',
                        mysql.password = '<password>', type = 'append-only', force_append_only = 'true');"#.to_string();
        frontend.run_sql(sql).await.unwrap();

        let session = frontend.session_ref();
        let catalog_reader = session.env().catalog_reader().read_guard();
        let schema_path = SchemaPath::Name(DEFAULT_SCHEMA_NAME);

        // Check source exists.
        let (source, _) = catalog_reader
            .get_source_by_name(DEFAULT_DATABASE_NAME, schema_path, "t1")
            .unwrap();
        assert_eq!(source.name, "t1");

        // Check table exists.
        let (table, schema_name) = catalog_reader
            .get_table_by_name(DEFAULT_DATABASE_NAME, schema_path, "mv1")
            .unwrap();
        assert_eq!(table.name(), "mv1");

        // Check sink exists.
        let (sink, _) = catalog_reader
            .get_sink_by_name(DEFAULT_DATABASE_NAME, SchemaPath::Name(schema_name), "snk1")
            .unwrap();
        assert_eq!(sink.name, "snk1");
    }
}<|MERGE_RESOLUTION|>--- conflicted
+++ resolved
@@ -193,7 +193,6 @@
         plan_root.set_out_names(col_names)?;
     };
 
-<<<<<<< HEAD
     let without_backfill = match with_options.get(SINK_WITHOUT_BACKFILL) {
         Some(flag) if flag.eq("true") => {
             if sink_form_is_from {
@@ -207,7 +206,7 @@
         }
         _ => false,
     };
-=======
+
     let target_table_catalog = stmt
         .into_table_name
         .as_ref()
@@ -215,7 +214,6 @@
         .transpose()?;
 
     let target_table = target_table_catalog.as_ref().map(|catalog| catalog.id());
->>>>>>> 4babcf06
 
     let sink_plan = plan_root.gen_sink_plan(
         sink_table_name,
@@ -225,11 +223,8 @@
         db_name.to_owned(),
         sink_from_table_name,
         format_desc,
-<<<<<<< HEAD
         without_backfill,
-=======
         target_table,
->>>>>>> 4babcf06
     )?;
     let sink_desc = sink_plan.sink_desc().clone();
 
