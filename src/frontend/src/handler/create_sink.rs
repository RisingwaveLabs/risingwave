// Copyright 2025 RisingWave Labs
//
// Licensed under the Apache License, Version 2.0 (the "License");
// you may not use this file except in compliance with the License.
// You may obtain a copy of the License at
//
//     http://www.apache.org/licenses/LICENSE-2.0
//
// Unless required by applicable law or agreed to in writing, software
// distributed under the License is distributed on an "AS IS" BASIS,
// WITHOUT WARRANTIES OR CONDITIONS OF ANY KIND, either express or implied.
// See the License for the specific language governing permissions and
// limitations under the License.

use std::collections::{BTreeMap, BTreeSet, HashMap, HashSet};
use std::sync::{Arc, LazyLock};

use either::Either;
use itertools::Itertools;
use maplit::{convert_args, hashmap, hashset};
use pgwire::pg_response::{PgResponse, StatementType};
use risingwave_common::bail;
use risingwave_common::catalog::{
    ColumnCatalog, ConnectionId, DatabaseId, ObjectId, Schema, SchemaId, UserId,
};
use risingwave_common::secret::LocalSecretManager;
use risingwave_common::types::DataType;
use risingwave_connector::sink::catalog::{SinkCatalog, SinkFormatDesc};
use risingwave_connector::sink::iceberg::{IcebergConfig, ICEBERG_SINK};
use risingwave_connector::sink::kafka::KAFKA_SINK;
use risingwave_connector::sink::{
    CONNECTOR_TYPE_KEY, SINK_TYPE_OPTION, SINK_USER_FORCE_APPEND_ONLY_OPTION, SINK_WITHOUT_BACKFILL,
};
use risingwave_connector::WithPropertiesExt;
use risingwave_pb::catalog::connection_params::PbConnectionType;
use risingwave_pb::catalog::{PbSink, PbSource, Table};
use risingwave_pb::ddl_service::{replace_job_plan, ReplaceJobPlan, TableJobType};
use risingwave_pb::stream_plan::stream_node::{NodeBody, PbNodeBody};
use risingwave_pb::stream_plan::{MergeNode, StreamFragmentGraph, StreamNode};
use risingwave_pb::telemetry::TelemetryDatabaseObject;
use risingwave_sqlparser::ast::{
    CreateSink, CreateSinkStatement, EmitMode, Encode, ExplainOptions, Format, FormatEncodeOptions,
    Query, Statement,
};

use super::create_mv::get_column_names;
use super::create_source::{SqlColumnStrategy, UPSTREAM_SOURCE_KEY};
use super::util::gen_query_from_table_name;
use super::RwPgResponse;
use crate::binder::Binder;
use crate::catalog::SinkId;
use crate::error::{ErrorCode, Result, RwError};
use crate::expr::{rewrite_now_to_proctime, ExprImpl, InputRef};
use crate::handler::alter_table_column::fetch_table_catalog_for_alter;
use crate::handler::create_mv::parse_column_names;
use crate::handler::create_table::{generate_stream_graph_for_replace_table, ColumnIdGenerator};
use crate::handler::privilege::resolve_query_privileges;
use crate::handler::util::{check_connector_match_connection_type, ensure_connection_type_allowed};
use crate::handler::HandlerArgs;
use crate::optimizer::plan_node::{generic, LogicalSource, PartitionComputeInfo, StreamProject};
use crate::optimizer::{OptimizerContext, PlanRef, RelationCollectorVisitor};
use crate::scheduler::streaming_manager::CreatingStreamingJobInfo;
use crate::session::SessionImpl;
use crate::stream_fragmenter::build_graph;
use crate::utils::{resolve_connection_ref_and_secret_ref, resolve_privatelink_in_with_option};
use crate::{Explain, Planner, TableCatalog, WithOptions, WithOptionsSecResolved};

static ALLOWED_CONNECTION_CONNECTOR: LazyLock<HashSet<PbConnectionType>> = LazyLock::new(|| {
    hashset! {
        PbConnectionType::Unspecified,
        PbConnectionType::Kafka,
        PbConnectionType::Iceberg,
    }
});

static ALLOWED_CONNECTION_SCHEMA_REGISTRY: LazyLock<HashSet<PbConnectionType>> =
    LazyLock::new(|| {
        hashset! {
            PbConnectionType::Unspecified,
            PbConnectionType::SchemaRegistry,
        }
    });

// used to store result of `gen_sink_plan`
pub struct SinkPlanContext {
    pub query: Box<Query>,
    pub sink_plan: PlanRef,
    pub sink_catalog: SinkCatalog,
    pub target_table_catalog: Option<Arc<TableCatalog>>,
    pub dependencies: HashSet<ObjectId>,
}

pub async fn gen_sink_plan(
    handler_args: HandlerArgs,
    stmt: CreateSinkStatement,
    explain_options: Option<ExplainOptions>,
) -> Result<SinkPlanContext> {
    let session = handler_args.session.clone();
    let session = session.as_ref();
    let user_specified_columns = !stmt.columns.is_empty();
    let db_name = &session.database();
    let (sink_schema_name, sink_table_name) =
        Binder::resolve_schema_qualified_name(db_name, stmt.sink_name.clone())?;

    let mut with_options = handler_args.with_options.clone();

    resolve_privatelink_in_with_option(&mut with_options)?;
    let (mut resolved_with_options, connection_type, connector_conn_ref) =
        resolve_connection_ref_and_secret_ref(
            with_options,
            session,
            TelemetryDatabaseObject::Sink,
        )?;
    ensure_connection_type_allowed(connection_type, &ALLOWED_CONNECTION_CONNECTOR)?;

    // if not using connection, we don't need to check connector match connection type
    if !matches!(connection_type, PbConnectionType::Unspecified) {
        let connector = resolved_with_options.get_connector().unwrap();
        check_connector_match_connection_type(connector.as_str(), &connection_type)?;
    }

    let partition_info = get_partition_compute_info(&resolved_with_options).await?;

    let context = if let Some(explain_options) = explain_options {
        OptimizerContext::new(handler_args.clone(), explain_options)
    } else {
        OptimizerContext::from_handler_args(handler_args.clone())
    };

    // Used for debezium's table name
    let sink_from_table_name;
    // `true` means that sink statement has the form: `CREATE SINK s1 FROM ...`
    // `false` means that sink statement has the form: `CREATE SINK s1 AS <query>`
    let direct_sink;
    let query = match stmt.sink_from {
        CreateSink::From(from_name) => {
            sink_from_table_name = from_name.0.last().unwrap().real_value();
            direct_sink = true;
            Box::new(gen_query_from_table_name(from_name))
        }
        CreateSink::AsQuery(query) => {
            sink_from_table_name = sink_table_name.clone();
            direct_sink = false;
            query
        }
    };

    let sink_into_table_name = stmt.into_table_name.as_ref().map(|name| name.real_value());

    let (sink_database_id, sink_schema_id) =
        session.get_database_and_schema_id_for_create(sink_schema_name.clone())?;

    let (dependent_relations, dependent_udfs, bound) = {
        let mut binder = Binder::new_for_stream(session);
        let bound = binder.bind_query(*query.clone())?;
        (
            binder.included_relations().clone(),
            binder.included_udfs().clone(),
            bound,
        )
    };

    let check_items = resolve_query_privileges(&bound);
    session.check_privileges(&check_items)?;

    let col_names = if sink_into_table_name.is_some() {
        parse_column_names(&stmt.columns)
    } else {
        // If column names not specified, use the name in the bound query, which is equal with the plan root's original field name.
        get_column_names(&bound, session, stmt.columns)?
    };

    if sink_into_table_name.is_some() {
        let prev = resolved_with_options.insert(CONNECTOR_TYPE_KEY.to_owned(), "table".to_owned());

        if prev.is_some() {
            return Err(RwError::from(ErrorCode::BindError(
                "In the case of sinking into table, the 'connector' parameter should not be provided.".to_owned(),
            )));
        }
    }

    let emit_on_window_close = stmt.emit_mode == Some(EmitMode::OnWindowClose);
    if emit_on_window_close {
        context.warn_to_user("EMIT ON WINDOW CLOSE is currently an experimental feature. Please use it with caution.");
    }

    let connector = resolved_with_options
        .get(CONNECTOR_TYPE_KEY)
        .cloned()
        .ok_or_else(|| ErrorCode::BindError(format!("missing field '{CONNECTOR_TYPE_KEY}'")))?;

    let format_desc = match stmt.sink_schema {
        // Case A: new syntax `format ... encode ...`
        Some(f) => {
            validate_compatibility(&connector, &f)?;
            Some(bind_sink_format_desc(session,f)?)
        }
        None => match resolved_with_options.get(SINK_TYPE_OPTION) {
            // Case B: old syntax `type = '...'`
            Some(t) => SinkFormatDesc::from_legacy_type(&connector, t)?.map(|mut f| {
                session.notice_to_user("Consider using the newer syntax `FORMAT ... ENCODE ...` instead of `type = '...'`.");
                if let Some(v) = resolved_with_options.get(SINK_USER_FORCE_APPEND_ONLY_OPTION) {
                    f.options.insert(SINK_USER_FORCE_APPEND_ONLY_OPTION.into(), v.into());
                }
                f
            }),
            // Case C: no format + encode required
            None => None,
        },
    };

    let definition = context.normalized_sql().to_owned();
    let mut plan_root = Planner::new_for_stream(context.into()).plan_query(bound)?;
    if let Some(col_names) = &col_names {
        plan_root.set_out_names(col_names.clone())?;
    };

    let without_backfill = match resolved_with_options.remove(SINK_WITHOUT_BACKFILL) {
        Some(flag) if flag.eq_ignore_ascii_case("false") => {
            if direct_sink {
                true
            } else {
                return Err(ErrorCode::BindError(
                    "`snapshot = false` only support `CREATE SINK FROM MV or TABLE`".to_owned(),
                )
                .into());
            }
        }
        _ => false,
    };

    let target_table_catalog = stmt
        .into_table_name
        .as_ref()
        .map(|table_name| fetch_table_catalog_for_alter(session, table_name))
        .transpose()?;

    if let Some(target_table_catalog) = &target_table_catalog {
        if let Some(col_names) = col_names {
            let target_table_columns = target_table_catalog
                .columns()
                .iter()
                .map(|c| c.name())
                .collect::<BTreeSet<_>>();
            for c in col_names {
                if !target_table_columns.contains(c.as_str()) {
                    return Err(RwError::from(ErrorCode::BindError(format!(
                        "Column {} not found in table {}",
                        c,
                        target_table_catalog.name()
                    ))));
                }
            }
        }
    }

    let sink_plan = plan_root.gen_sink_plan(
        sink_table_name,
        definition,
        resolved_with_options,
        emit_on_window_close,
        db_name.to_owned(),
        sink_from_table_name,
        format_desc,
        without_backfill,
        target_table_catalog.clone(),
        partition_info,
        user_specified_columns,
    )?;

    let sink_desc = sink_plan.sink_desc().clone();

    let mut sink_plan: PlanRef = sink_plan.into();

    let ctx = sink_plan.ctx();
    let explain_trace = ctx.is_explain_trace();
    if explain_trace {
        ctx.trace("Create Sink:");
        ctx.trace(sink_plan.explain_to_string());
    }

    // TODO(rc): To be consistent with UDF dependency check, we should collect relation dependencies
    // during binding instead of visiting the optimized plan.
    let dependencies =
        RelationCollectorVisitor::collect_with(dependent_relations, sink_plan.clone())
            .into_iter()
            .map(|id| id.table_id() as ObjectId)
            .chain(
                dependent_udfs
                    .into_iter()
                    .map(|id| id.function_id() as ObjectId),
            )
            .collect();

    let sink_catalog = sink_desc.into_catalog(
        SchemaId::new(sink_schema_id),
        DatabaseId::new(sink_database_id),
        UserId::new(session.user_id()),
        connector_conn_ref.map(ConnectionId::from),
    );

    if let Some(table_catalog) = &target_table_catalog {
        for column in sink_catalog.full_columns() {
            if !column.can_dml() {
                unreachable!("can not derive generated columns and system column `_rw_timestamp` in a sink's catalog, but meet one");
            }
        }

        let table_columns_without_rw_timestamp = table_catalog.columns_without_rw_timestamp();
        let exprs = derive_default_column_project_for_sink(
            &sink_catalog,
            sink_plan.schema(),
            &table_columns_without_rw_timestamp,
            user_specified_columns,
        )?;

        let logical_project = generic::Project::new(exprs, sink_plan);

        sink_plan = StreamProject::new(logical_project).into();

        let exprs = LogicalSource::derive_output_exprs_from_generated_columns(
            &table_columns_without_rw_timestamp,
        )?;

        if let Some(exprs) = exprs {
            let logical_project = generic::Project::new(exprs, sink_plan);
            sink_plan = StreamProject::new(logical_project).into();
        }
    };

    Ok(SinkPlanContext {
        query,
        sink_plan,
        sink_catalog,
        target_table_catalog,
        dependencies,
    })
}

// This function is used to return partition compute info for a sink. More details refer in `PartitionComputeInfo`.
// Return:
// `Some(PartitionComputeInfo)` if the sink need to compute partition.
// `None` if the sink does not need to compute partition.
pub async fn get_partition_compute_info(
    with_options: &WithOptionsSecResolved,
) -> Result<Option<PartitionComputeInfo>> {
    let (options, secret_refs) = with_options.clone().into_parts();
    let Some(connector) = options.get(UPSTREAM_SOURCE_KEY).cloned() else {
        return Ok(None);
    };
    let properties = LocalSecretManager::global().fill_secrets(options, secret_refs)?;
    match connector.as_str() {
        ICEBERG_SINK => {
            let iceberg_config = IcebergConfig::from_btreemap(properties)?;
            get_partition_compute_info_for_iceberg(&iceberg_config).await
        }
        _ => Ok(None),
    }
}

#[allow(clippy::unused_async)]
async fn get_partition_compute_info_for_iceberg(
    _iceberg_config: &IcebergConfig,
) -> Result<Option<PartitionComputeInfo>> {
    // TODO: enable partition compute for iceberg after fixing the issue of sink decoupling.
    Ok(None)

    // TODO: migrate to iceberg-rust later
}

pub async fn handle_create_sink(
    handle_args: HandlerArgs,
    stmt: CreateSinkStatement,
) -> Result<RwPgResponse> {
    let session = handle_args.session.clone();

    session.check_cluster_limits().await?;

    if let Either::Right(resp) = session.check_relation_name_duplicated(
        stmt.sink_name.clone(),
        StatementType::CREATE_SINK,
        stmt.if_not_exists,
    )? {
        return Ok(resp);
    }

    let (mut sink, graph, target_table_catalog, dependencies) = {
        let SinkPlanContext {
            query,
            sink_plan: plan,
            sink_catalog: sink,
            target_table_catalog,
            dependencies,
        } = gen_sink_plan(handle_args, stmt, None).await?;

        let has_order_by = !query.order_by.is_empty();
        if has_order_by {
            plan.ctx().warn_to_user(
                r#"The ORDER BY clause in the CREATE SINK statement has no effect at all."#
                    .to_owned(),
            );
        }

        let graph = build_graph(plan)?;

        (sink, graph, target_table_catalog, dependencies)
    };

    let mut target_table_replace_plan = None;
    if let Some(table_catalog) = target_table_catalog {
        use crate::handler::alter_table_column::hijack_merger_for_target_table;

        let (mut graph, mut table, source) =
            reparse_table_for_sink(&session, &table_catalog).await?;

        sink.original_target_columns = table
            .columns
            .iter()
            .map(|col| ColumnCatalog::from(col.clone()))
            .collect_vec();

        table
            .incoming_sinks
            .clone_from(&table_catalog.incoming_sinks);

        let incoming_sink_ids: HashSet<_> = table_catalog.incoming_sinks.iter().copied().collect();
        let incoming_sinks = fetch_incoming_sinks(&session, &incoming_sink_ids)?;

        let columns_without_rw_timestamp = table_catalog.columns_without_rw_timestamp();
        for existing_sink in incoming_sinks {
            hijack_merger_for_target_table(
                &mut graph,
                &columns_without_rw_timestamp,
                &existing_sink,
                Some(&existing_sink.unique_identity()),
            )?;
        }

        // for new creating sink, we don't have a unique identity because the sink id is not generated yet.
        hijack_merger_for_target_table(&mut graph, &columns_without_rw_timestamp, &sink, None)?;

        target_table_replace_plan = Some(ReplaceJobPlan {
            replace_job: Some(replace_job_plan::ReplaceJob::ReplaceTable(
                replace_job_plan::ReplaceTable {
                    table: Some(table),
                    source,
                    job_type: TableJobType::General as _,
                },
            )),
            fragment_graph: Some(graph),
            table_col_index_mapping: None,
        });
    }

    let _job_guard =
        session
            .env()
            .creating_streaming_job_tracker()
            .guard(CreatingStreamingJobInfo::new(
                session.session_id(),
                sink.database_id.database_id,
                sink.schema_id.schema_id,
                sink.name.clone(),
            ));

    let catalog_writer = session.catalog_writer()?;
    catalog_writer
        .create_sink(
            sink.to_proto(),
            graph,
            target_table_replace_plan,
            dependencies,
        )
        .await?;

    Ok(PgResponse::empty_result(StatementType::CREATE_SINK))
}

pub fn fetch_incoming_sinks(
    session: &Arc<SessionImpl>,
    incoming_sink_ids: &HashSet<SinkId>,
) -> Result<Vec<Arc<SinkCatalog>>> {
    let reader = session.env().catalog_reader().read_guard();
    let mut sinks = Vec::with_capacity(incoming_sink_ids.len());
    let db_name = &session.database();
    for schema in reader.iter_schemas(db_name)? {
        for sink in schema.iter_sink() {
            if incoming_sink_ids.contains(&sink.id.sink_id) {
                sinks.push(sink.clone());
            }
        }
    }

    Ok(sinks)
}

pub(crate) async fn reparse_table_for_sink(
    session: &Arc<SessionImpl>,
    table_catalog: &Arc<TableCatalog>,
) -> Result<(StreamFragmentGraph, Table, Option<PbSource>)> {
    // Retrieve the original table definition and parse it to AST.
<<<<<<< HEAD
    let definition = table_catalog.create_sql_ast()?;
    let Statement::CreateTable { name, .. } = &definition else {
=======
    let definition = table_catalog.create_sql_ast_purified()?;
    let Statement::CreateTable {
        name,
        format_encode,
        ..
    } = &definition
    else {
>>>>>>> 67802fd9
        panic!("unexpected statement: {:?}", definition);
    };
    let table_name = name.clone();

    // Create handler args as if we're creating a new table with the altered definition.
    let handler_args = HandlerArgs::new(session.clone(), &definition, Arc::from(""))?;
    let col_id_gen = ColumnIdGenerator::new_alter(table_catalog);

    let (graph, table, source, _) = generate_stream_graph_for_replace_table(
        session,
        table_name,
        table_catalog,
        handler_args,
        definition,
        col_id_gen,
<<<<<<< HEAD
=======
        columns,
        wildcard_idx,
        constraints,
        source_watermarks,
        append_only,
        on_conflict,
        with_version_column,
        None,
        include_column_options,
        engine,
        SqlColumnStrategy::Follow,
>>>>>>> 67802fd9
    )
    .await?;

    Ok((graph, table, source))
}

pub(crate) fn insert_merger_to_union_with_project(
    node: &mut StreamNode,
    project_node: &PbNodeBody,
    uniq_identity: Option<&str>,
) {
    if let Some(NodeBody::Union(_union_node)) = &mut node.node_body {
        // TODO: MergeNode is used as a placeholder, see issue #17658
        node.input.push(StreamNode {
            input: vec![StreamNode {
                node_body: Some(NodeBody::Merge(Box::new(MergeNode {
                    ..Default::default()
                }))),
                ..Default::default()
            }],
            identity: uniq_identity
                .unwrap_or(PbSink::UNIQUE_IDENTITY_FOR_CREATING_TABLE_SINK)
                .to_owned(),
            fields: node.fields.clone(),
            node_body: Some(project_node.clone()),
            ..Default::default()
        });

        return;
    }

    for input in &mut node.input {
        insert_merger_to_union_with_project(input, project_node, uniq_identity);
    }
}

fn derive_sink_to_table_expr(
    sink_schema: &Schema,
    idx: usize,
    target_type: &DataType,
) -> Result<ExprImpl> {
    let input_type = &sink_schema.fields()[idx].data_type;

    if target_type != input_type {
        bail!(
            "column type mismatch: {:?} vs {:?}, column name: {:?}",
            target_type,
            input_type,
            sink_schema.fields()[idx].name
        );
    } else {
        Ok(ExprImpl::InputRef(Box::new(InputRef::new(
            idx,
            input_type.clone(),
        ))))
    }
}

pub(crate) fn derive_default_column_project_for_sink(
    sink: &SinkCatalog,
    sink_schema: &Schema,
    columns: &[ColumnCatalog],
    user_specified_columns: bool,
) -> Result<Vec<ExprImpl>> {
    assert_eq!(sink.full_schema().len(), sink_schema.len());

    let default_column_exprs = TableCatalog::default_column_exprs(columns);

    let mut exprs = vec![];

    let sink_visible_col_idxes = sink
        .full_columns()
        .iter()
        .positions(|c| !c.is_hidden())
        .collect_vec();
    let sink_visible_col_idxes_by_name = sink
        .full_columns()
        .iter()
        .enumerate()
        .filter(|(_, c)| !c.is_hidden())
        .map(|(i, c)| (c.name(), i))
        .collect::<BTreeMap<_, _>>();

    for (idx, column) in columns.iter().enumerate() {
        if !column.can_dml() {
            continue;
        }

        let default_col_expr =
            || -> ExprImpl { rewrite_now_to_proctime(default_column_exprs[idx].clone()) };

        let sink_col_expr = |sink_col_idx: usize| -> Result<ExprImpl> {
            derive_sink_to_table_expr(sink_schema, sink_col_idx, column.data_type())
        };

        // If users specified the columns to be inserted e.g. `CREATE SINK s INTO t(a, b)`, the expressions of `Project` will be generated accordingly.
        // The missing columns will be filled with default value (`null` if not explicitly defined).
        // Otherwise, e.g. `CREATE SINK s INTO t`, the columns will be matched by their order in `select` query and the target table.
        #[allow(clippy::collapsible_else_if)]
        if user_specified_columns {
            if let Some(idx) = sink_visible_col_idxes_by_name.get(column.name()) {
                exprs.push(sink_col_expr(*idx)?);
            } else {
                exprs.push(default_col_expr());
            }
        } else {
            if idx < sink_visible_col_idxes.len() {
                exprs.push(sink_col_expr(sink_visible_col_idxes[idx])?);
            } else {
                exprs.push(default_col_expr());
            };
        }
    }
    Ok(exprs)
}

/// Transforms the (format, encode, options) from sqlparser AST into an internal struct `SinkFormatDesc`.
/// This is an analogy to (part of) [`crate::handler::create_source::bind_columns_from_source`]
/// which transforms sqlparser AST `SourceSchemaV2` into `StreamSourceInfo`.
fn bind_sink_format_desc(
    session: &SessionImpl,
    value: FormatEncodeOptions,
) -> Result<SinkFormatDesc> {
    use risingwave_connector::sink::catalog::{SinkEncode, SinkFormat};
    use risingwave_connector::sink::encoder::TimestamptzHandlingMode;
    use risingwave_sqlparser::ast::{Encode as E, Format as F};

    let format = match value.format {
        F::Plain => SinkFormat::AppendOnly,
        F::Upsert => SinkFormat::Upsert,
        F::Debezium => SinkFormat::Debezium,
        f @ (F::Native | F::DebeziumMongo | F::Maxwell | F::Canal | F::None) => {
            return Err(ErrorCode::BindError(format!("sink format unsupported: {f}")).into());
        }
    };
    let encode = match value.row_encode {
        E::Json => SinkEncode::Json,
        E::Protobuf => SinkEncode::Protobuf,
        E::Avro => SinkEncode::Avro,
        E::Template => SinkEncode::Template,
        E::Parquet => SinkEncode::Parquet,
        e @ (E::Native | E::Csv | E::Bytes | E::None | E::Text) => {
            return Err(ErrorCode::BindError(format!("sink encode unsupported: {e}")).into());
        }
    };

    let mut key_encode = None;
    if let Some(encode) = value.key_encode {
        match encode {
            E::Text => key_encode = Some(SinkEncode::Text),
            E::Bytes => key_encode = Some(SinkEncode::Bytes),
            _ => {
                return Err(ErrorCode::BindError(format!(
                    "sink key encode unsupported: {encode}, only TEXT and BYTES supported"
                ))
                .into())
            }
        }
    }

    let (props, connection_type_flag, schema_registry_conn_ref) =
        resolve_connection_ref_and_secret_ref(
            WithOptions::try_from(value.row_options.as_slice())?,
            session,
            TelemetryDatabaseObject::Sink,
        )?;
    ensure_connection_type_allowed(connection_type_flag, &ALLOWED_CONNECTION_SCHEMA_REGISTRY)?;
    let (mut options, secret_refs) = props.into_parts();

    options
        .entry(TimestamptzHandlingMode::OPTION_KEY.to_owned())
        .or_insert(TimestamptzHandlingMode::FRONTEND_DEFAULT.to_owned());

    Ok(SinkFormatDesc {
        format,
        encode,
        options,
        secret_refs,
        key_encode,
        connection_id: schema_registry_conn_ref,
    })
}

static CONNECTORS_COMPATIBLE_FORMATS: LazyLock<HashMap<String, HashMap<Format, Vec<Encode>>>> =
    LazyLock::new(|| {
        use risingwave_connector::sink::file_sink::azblob::AzblobSink;
        use risingwave_connector::sink::file_sink::fs::FsSink;
        use risingwave_connector::sink::file_sink::gcs::GcsSink;
        use risingwave_connector::sink::file_sink::opendal_sink::FileSink;
        use risingwave_connector::sink::file_sink::s3::{S3Sink, SnowflakeSink};
        use risingwave_connector::sink::file_sink::webhdfs::WebhdfsSink;
        use risingwave_connector::sink::google_pubsub::GooglePubSubSink;
        use risingwave_connector::sink::kafka::KafkaSink;
        use risingwave_connector::sink::kinesis::KinesisSink;
        use risingwave_connector::sink::mqtt::MqttSink;
        use risingwave_connector::sink::pulsar::PulsarSink;
        use risingwave_connector::sink::redis::RedisSink;
        use risingwave_connector::sink::Sink as _;

        convert_args!(hashmap!(
                GooglePubSubSink::SINK_NAME => hashmap!(
                    Format::Plain => vec![Encode::Json],
                ),
                KafkaSink::SINK_NAME => hashmap!(
                    Format::Plain => vec![Encode::Json, Encode::Avro, Encode::Protobuf],
                    Format::Upsert => vec![Encode::Json, Encode::Avro, Encode::Protobuf],
                    Format::Debezium => vec![Encode::Json],
                ),
                FileSink::<S3Sink>::SINK_NAME => hashmap!(
                    Format::Plain => vec![Encode::Parquet, Encode::Json],
                ),
                FileSink::<SnowflakeSink>::SINK_NAME => hashmap!(
                    Format::Plain => vec![Encode::Parquet, Encode::Json],
                ),
                FileSink::<GcsSink>::SINK_NAME => hashmap!(
                    Format::Plain => vec![Encode::Parquet, Encode::Json],
                ),
                FileSink::<AzblobSink>::SINK_NAME => hashmap!(
                    Format::Plain => vec![Encode::Parquet, Encode::Json],
                ),
                FileSink::<WebhdfsSink>::SINK_NAME => hashmap!(
                    Format::Plain => vec![Encode::Parquet, Encode::Json],
                ),
                FileSink::<FsSink>::SINK_NAME => hashmap!(
                    Format::Plain => vec![Encode::Parquet, Encode::Json],
                ),
                KinesisSink::SINK_NAME => hashmap!(
                    Format::Plain => vec![Encode::Json],
                    Format::Upsert => vec![Encode::Json],
                    Format::Debezium => vec![Encode::Json],
                ),
                MqttSink::SINK_NAME => hashmap!(
                    Format::Plain => vec![Encode::Json, Encode::Protobuf],
                ),
                PulsarSink::SINK_NAME => hashmap!(
                    Format::Plain => vec![Encode::Json],
                    Format::Upsert => vec![Encode::Json],
                    Format::Debezium => vec![Encode::Json],
                ),
                RedisSink::SINK_NAME => hashmap!(
                    Format::Plain => vec![Encode::Json, Encode::Template],
                    Format::Upsert => vec![Encode::Json, Encode::Template],
                ),
        ))
    });

pub fn validate_compatibility(connector: &str, format_desc: &FormatEncodeOptions) -> Result<()> {
    let compatible_formats = CONNECTORS_COMPATIBLE_FORMATS
        .get(connector)
        .ok_or_else(|| {
            ErrorCode::BindError(format!(
                "connector {} is not supported by FORMAT ... ENCODE ... syntax",
                connector
            ))
        })?;
    let compatible_encodes = compatible_formats.get(&format_desc.format).ok_or_else(|| {
        ErrorCode::BindError(format!(
            "connector {} does not support format {:?}",
            connector, format_desc.format
        ))
    })?;
    if !compatible_encodes.contains(&format_desc.row_encode) {
        return Err(ErrorCode::BindError(format!(
            "connector {} does not support format {:?} with encode {:?}",
            connector, format_desc.format, format_desc.row_encode
        ))
        .into());
    }

    // only allow Kafka connector work with `bytes` as key encode
    if let Some(encode) = &format_desc.key_encode
        && connector != KAFKA_SINK
        && matches!(encode, Encode::Bytes)
    {
        return Err(ErrorCode::BindError(format!(
            "key encode bytes only works with kafka connector, but found {}",
            connector
        ))
        .into());
    }

    Ok(())
}

#[cfg(test)]
pub mod tests {
    use risingwave_common::catalog::{DEFAULT_DATABASE_NAME, DEFAULT_SCHEMA_NAME};

    use crate::catalog::root_catalog::SchemaPath;
    use crate::test_utils::{create_proto_file, LocalFrontend, PROTO_FILE_DATA};

    #[tokio::test]
    async fn test_create_sink_handler() {
        let proto_file = create_proto_file(PROTO_FILE_DATA);
        let sql = format!(
            r#"CREATE SOURCE t1
    WITH (connector = 'kafka', kafka.topic = 'abc', kafka.brokers = 'localhost:1001')
    FORMAT PLAIN ENCODE PROTOBUF (message = '.test.TestRecord', schema.location = 'file://{}')"#,
            proto_file.path().to_str().unwrap()
        );
        let frontend = LocalFrontend::new(Default::default()).await;
        frontend.run_sql(sql).await.unwrap();

        let sql = "create materialized view mv1 as select t1.country from t1;";
        frontend.run_sql(sql).await.unwrap();

        let sql = r#"CREATE SINK snk1 FROM mv1
                    WITH (connector = 'jdbc', mysql.endpoint = '127.0.0.1:3306', mysql.table =
                        '<table_name>', mysql.database = '<database_name>', mysql.user = '<user_name>',
                        mysql.password = '<password>', type = 'append-only', force_append_only = 'true');"#.to_owned();
        frontend.run_sql(sql).await.unwrap();

        let session = frontend.session_ref();
        let catalog_reader = session.env().catalog_reader().read_guard();
        let schema_path = SchemaPath::Name(DEFAULT_SCHEMA_NAME);

        // Check source exists.
        let (source, _) = catalog_reader
            .get_source_by_name(DEFAULT_DATABASE_NAME, schema_path, "t1")
            .unwrap();
        assert_eq!(source.name, "t1");

        // Check table exists.
        let (table, schema_name) = catalog_reader
            .get_created_table_by_name(DEFAULT_DATABASE_NAME, schema_path, "mv1")
            .unwrap();
        assert_eq!(table.name(), "mv1");

        // Check sink exists.
        let (sink, _) = catalog_reader
            .get_sink_by_name(DEFAULT_DATABASE_NAME, SchemaPath::Name(schema_name), "snk1")
            .unwrap();
        assert_eq!(sink.name, "snk1");
    }
}<|MERGE_RESOLUTION|>--- conflicted
+++ resolved
@@ -500,18 +500,8 @@
     table_catalog: &Arc<TableCatalog>,
 ) -> Result<(StreamFragmentGraph, Table, Option<PbSource>)> {
     // Retrieve the original table definition and parse it to AST.
-<<<<<<< HEAD
-    let definition = table_catalog.create_sql_ast()?;
+    let definition = table_catalog.create_sql_ast_purified()?;
     let Statement::CreateTable { name, .. } = &definition else {
-=======
-    let definition = table_catalog.create_sql_ast_purified()?;
-    let Statement::CreateTable {
-        name,
-        format_encode,
-        ..
-    } = &definition
-    else {
->>>>>>> 67802fd9
         panic!("unexpected statement: {:?}", definition);
     };
     let table_name = name.clone();
@@ -527,20 +517,7 @@
         handler_args,
         definition,
         col_id_gen,
-<<<<<<< HEAD
-=======
-        columns,
-        wildcard_idx,
-        constraints,
-        source_watermarks,
-        append_only,
-        on_conflict,
-        with_version_column,
-        None,
-        include_column_options,
-        engine,
         SqlColumnStrategy::Follow,
->>>>>>> 67802fd9
     )
     .await?;
 
