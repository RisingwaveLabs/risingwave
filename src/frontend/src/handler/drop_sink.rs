// Copyright 2022 Singularity Data
//
// Licensed under the Apache License, Version 2.0 (the "License");
// you may not use this file except in compliance with the License.
// You may obtain a copy of the License at
//
// http://www.apache.org/licenses/LICENSE-2.0
//
// Unless required by applicable law or agreed to in writing, software
// distributed under the License is distributed on an "AS IS" BASIS,
// WITHOUT WARRANTIES OR CONDITIONS OF ANY KIND, either express or implied.
// See the License for the specific language governing permissions and
// limitations under the License.

use pgwire::pg_response::{PgResponse, StatementType};
use risingwave_common::error::Result;
use risingwave_sqlparser::ast::ObjectName;

use crate::binder::Binder;
use crate::handler::drop_table::check_source;
use crate::session::OptimizerContext;

pub async fn handle_drop_sink(
    context: OptimizerContext,
    sink_name: ObjectName,
) -> Result<PgResponse> {
    let session = context.session_ctx;
    let (schema_name, sink_name) = Binder::resolve_table_name(sink_name)?;

    let catalog_reader = session.env().catalog_reader();

    check_source(catalog_reader, session.clone(), &schema_name, &sink_name)?;

    let sink_id = catalog_reader.read_guard().get_sink_id_by_name(
        session.database(),
        &schema_name,
        &sink_name,
    )?;

    let catalog_writer = session.env().catalog_writer();
    catalog_writer.drop_sink(sink_id).await?;

    Ok(PgResponse::empty_result(StatementType::DROP_SINK))
}

#[cfg(test)]
mod tests {
    use risingwave_common::catalog::{DEFAULT_DATABASE_NAME, DEFAULT_SCHEMA_NAME};

    use crate::test_utils::LocalFrontend;

    #[tokio::test]
    async fn test_drop_sink_handler() {
        let sql_create_table = "create table t (v1 smallint);";
        let sql_create_mv = "create materialized view mv as select v1 from t;";
<<<<<<< HEAD
        let sql_create_sink = "create sink snk from mv with('sink_type' = 'mysql')";
=======
        let sql_create_sink = "create sink snk from mv with(sink = 'mysql')";
>>>>>>> 8b18f7b3
        let sql_drop_sink = "drop sink snk;";
        let frontend = LocalFrontend::new(Default::default()).await;
        frontend.run_sql(sql_create_table).await.unwrap();
        frontend.run_sql(sql_create_mv).await.unwrap();
        frontend.run_sql(sql_create_sink).await.unwrap();
        frontend.run_sql(sql_drop_sink).await.unwrap();

        let session = frontend.session_ref();
        let catalog_reader = session.env().catalog_reader();

        let sink = catalog_reader
            .read_guard()
            .get_table_by_name(DEFAULT_DATABASE_NAME, DEFAULT_SCHEMA_NAME, "snk")
            .ok()
            .cloned();
        assert!(sink.is_none());
    }
}<|MERGE_RESOLUTION|>--- conflicted
+++ resolved
@@ -53,11 +53,7 @@
     async fn test_drop_sink_handler() {
         let sql_create_table = "create table t (v1 smallint);";
         let sql_create_mv = "create materialized view mv as select v1 from t;";
-<<<<<<< HEAD
-        let sql_create_sink = "create sink snk from mv with('sink_type' = 'mysql')";
-=======
         let sql_create_sink = "create sink snk from mv with(sink = 'mysql')";
->>>>>>> 8b18f7b3
         let sql_drop_sink = "drop sink snk;";
         let frontend = LocalFrontend::new(Default::default()).await;
         frontend.run_sql(sql_create_table).await.unwrap();
