// Copyright 2022 Singularity Data
//
// Licensed under the Apache License, Version 2.0 (the "License");
// you may not use this file except in compliance with the License.
// You may obtain a copy of the License at
//
// http://www.apache.org/licenses/LICENSE-2.0
//
// Unless required by applicable law or agreed to in writing, software
// distributed under the License is distributed on an "AS IS" BASIS,
// WITHOUT WARRANTIES OR CONDITIONS OF ANY KIND, either express or implied.
// See the License for the specific language governing permissions and
// limitations under the License.

use pgwire::pg_response::{PgResponse, StatementType};
use risingwave_common::error::ErrorCode::PermissionDenied;
use risingwave_common::error::Result;
use risingwave_sqlparser::ast::ObjectName;

use super::privilege::check_super_user;
use super::RwPgResponse;
use crate::binder::Binder;
use crate::catalog::root_catalog::SchemaPath;
use crate::session::OptimizerContext;

pub async fn handle_drop_sink(
    context: OptimizerContext,
    sink_name: ObjectName,
    if_exists: bool,
) -> Result<RwPgResponse> {
    let session = context.session_ctx;
    let db_name = session.database();
    let (schema_name, sink_name) = Binder::resolve_schema_qualified_sink_name(db_name, sink_name)?;
    let search_path = session.config().get_search_path();
    let user_name = &session.auth_context().user_name;
    let schema_path = match schema_name.as_deref() {
        Some(schema_name) => SchemaPath::Name(schema_name),
        None => SchemaPath::Path(&search_path, user_name),
    };

    let sink_id = {
        let catalog_reader = session.env().catalog_reader().read_guard();
        let (sink, schema_name) =
            catalog_reader.get_sink_by_name(db_name, schema_path, &sink_name)?;

        let schema_owner = catalog_reader
            .get_schema_by_name(db_name, schema_name)
            .unwrap()
            .owner();
        if sink.owner != session.user_id()
            && session.user_id() != schema_owner
            && !check_super_user(&session)
        {
            return Err(PermissionDenied("Do not have the privilege".to_string()).into());
        }

<<<<<<< HEAD
    let sink = match catalog_reader.read_guard().get_sink_by_name(
        session.database(),
        &schema_name,
        &sink_name,
    ) {
        Ok(s) => s.clone(),
        Err(e) => {
            return if if_exists {
                Ok(RwPgResponse::empty_result_with_notice(
                    StatementType::DROP_SINK,
                    format!("NOTICE: sink {} does not exist, skipping", sink_name),
                ))
            } else {
                Err(e)
            }
        }
    };

    let schema_owner = catalog_reader
        .read_guard()
        .get_schema_by_name(session.database(), &schema_name)
        .unwrap()
        .owner();
    if sink.owner != session.user_id()
        && session.user_id() != schema_owner
        && !check_super_user(&session)
    {
        return Err(PermissionDenied("Do not have the privilege".to_string()).into());
    }
=======
        sink.id
    };
>>>>>>> f2a20404

    let catalog_writer = session.env().catalog_writer();
    catalog_writer.drop_sink(sink_id).await?;

    Ok(PgResponse::empty_result(StatementType::DROP_SINK))
}

#[cfg(test)]
mod tests {
    use risingwave_common::catalog::{DEFAULT_DATABASE_NAME, DEFAULT_SCHEMA_NAME};

    use crate::catalog::root_catalog::SchemaPath;
    use crate::test_utils::LocalFrontend;

    #[tokio::test]
    async fn test_drop_sink_handler() {
        let sql_create_table = "create table t (v1 smallint);";
        let sql_create_mv = "create materialized view mv as select v1 from t;";
        let sql_create_sink = "create sink snk from mv with( connector = 'mysql')";
        let sql_drop_sink = "drop sink snk;";
        let frontend = LocalFrontend::new(Default::default()).await;
        frontend.run_sql(sql_create_table).await.unwrap();
        frontend.run_sql(sql_create_mv).await.unwrap();
        frontend.run_sql(sql_create_sink).await.unwrap();
        frontend.run_sql(sql_drop_sink).await.unwrap();

        let session = frontend.session_ref();
        let catalog_reader = session.env().catalog_reader().read_guard();
        let schema_path = SchemaPath::Name(DEFAULT_SCHEMA_NAME);

        let sink = catalog_reader.get_table_by_name(DEFAULT_DATABASE_NAME, schema_path, "snk");
        assert!(sink.is_err());
    }
}<|MERGE_RESOLUTION|>--- conflicted
+++ resolved
@@ -41,7 +41,19 @@
     let sink_id = {
         let catalog_reader = session.env().catalog_reader().read_guard();
         let (sink, schema_name) =
-            catalog_reader.get_sink_by_name(db_name, schema_path, &sink_name)?;
+            match catalog_reader.get_sink_by_name(db_name, schema_path, &sink_name) {
+                Ok((sink, schema)) => (sink.clone(), schema),
+                Err(e) => {
+                    return if if_exists {
+                        Ok(RwPgResponse::empty_result_with_notice(
+                            StatementType::DROP_SINK,
+                            format!("NOTICE: sink {} does not exist, skipping", sink_name),
+                        ))
+                    } else {
+                        Err(e)
+                    }
+                }
+            };
 
         let schema_owner = catalog_reader
             .get_schema_by_name(db_name, schema_name)
@@ -54,40 +66,8 @@
             return Err(PermissionDenied("Do not have the privilege".to_string()).into());
         }
 
-<<<<<<< HEAD
-    let sink = match catalog_reader.read_guard().get_sink_by_name(
-        session.database(),
-        &schema_name,
-        &sink_name,
-    ) {
-        Ok(s) => s.clone(),
-        Err(e) => {
-            return if if_exists {
-                Ok(RwPgResponse::empty_result_with_notice(
-                    StatementType::DROP_SINK,
-                    format!("NOTICE: sink {} does not exist, skipping", sink_name),
-                ))
-            } else {
-                Err(e)
-            }
-        }
-    };
-
-    let schema_owner = catalog_reader
-        .read_guard()
-        .get_schema_by_name(session.database(), &schema_name)
-        .unwrap()
-        .owner();
-    if sink.owner != session.user_id()
-        && session.user_id() != schema_owner
-        && !check_super_user(&session)
-    {
-        return Err(PermissionDenied("Do not have the privilege".to_string()).into());
-    }
-=======
         sink.id
     };
->>>>>>> f2a20404
 
     let catalog_writer = session.env().catalog_writer();
     catalog_writer.drop_sink(sink_id).await?;
