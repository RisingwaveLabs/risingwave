--- conflicted
+++ resolved
@@ -54,21 +54,10 @@
                     _ => return Err(err.into()),
                 };
                 return match reader.get_table_by_name(db_name, schema_path, &index_name) {
-<<<<<<< HEAD
-                    Ok((table, _)) => match table.kind() {
-                        TableKind::Table => Err(RwError::from(ErrorCode::InvalidInputSyntax(
+                    Ok((table, _)) => match table.table_type() {
+                        TableType::Table => Err(RwError::from(ErrorCode::InvalidInputSyntax(
                             "Use `DROP TABLE` to drop a table.".to_owned(),
                         ))),
-                        TableKind::MView => Err(RwError::from(ErrorCode::InvalidInputSyntax(
-                            "Use `DROP MATERIALIZED VIEW` to drop a materialized view.".to_owned(),
-=======
-                    Ok((table, schema_name)) => match table.table_type() {
-                        TableType::Table => {
-                            check_source(&reader, db_name, schema_name, &index_name)?;
-                            Err(RwError::from(ErrorCode::InvalidInputSyntax(
-                                "Use `DROP TABLE` to drop a table.".to_owned(),
-                            )))
-                        }
                         TableType::MaterializedView => {
                             Err(RwError::from(ErrorCode::InvalidInputSyntax(
                                 "Use `DROP MATERIALIZED VIEW` to drop a materialized view."
@@ -78,7 +67,6 @@
                         TableType::Index => unreachable!(),
                         TableType::Internal => Err(RwError::from(ErrorCode::InvalidInputSyntax(
                             "Internal tables cannot be dropped.".to_owned(),
->>>>>>> 5ea008d7
                         ))),
                     },
                     Err(e) => {
