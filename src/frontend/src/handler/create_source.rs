// Copyright 2023 RisingWave Labs
//
// Licensed under the Apache License, Version 2.0 (the "License");
// you may not use this file except in compliance with the License.
// You may obtain a copy of the License at
//
//     http://www.apache.org/licenses/LICENSE-2.0
//
// Unless required by applicable law or agreed to in writing, software
// distributed under the License is distributed on an "AS IS" BASIS,
// WITHOUT WARRANTIES OR CONDITIONS OF ANY KIND, either express or implied.
// See the License for the specific language governing permissions and
// limitations under the License.

use std::collections::{BTreeMap, HashMap};
use std::sync::LazyLock;

use anyhow::anyhow;
use itertools::Itertools;
use maplit::{convert_args, hashmap};
use pgwire::pg_response::{PgResponse, StatementType};
use risingwave_common::catalog::{
    is_column_ids_dedup, ColumnCatalog, ColumnDesc, TableId, DEFAULT_KEY_COLUMN_NAME,
};
use risingwave_common::error::ErrorCode::{self, InvalidInputSyntax, ProtocolError};
use risingwave_common::error::{Result, RwError};
use risingwave_common::types::DataType;
use risingwave_connector::parser::{
    AvroParserConfig, DebeziumAvroParserConfig, ParserProperties, ProtobufParserConfig,
};
use risingwave_connector::source::cdc::{
    CITUS_CDC_CONNECTOR, MYSQL_CDC_CONNECTOR, POSTGRES_CDC_CONNECTOR,
};
use risingwave_connector::source::datagen::DATAGEN_CONNECTOR;
use risingwave_connector::source::filesystem::S3_CONNECTOR;
use risingwave_connector::source::nexmark::source::{get_event_data_types_with_names, EventType};
use risingwave_connector::source::{
    SourceFormat, GOOGLE_PUBSUB_CONNECTOR, KAFKA_CONNECTOR, KINESIS_CONNECTOR, NEXMARK_CONNECTOR,
    PULSAR_CONNECTOR,
};
use risingwave_pb::catalog::{PbSource, StreamSourceInfo, WatermarkDesc};
use risingwave_pb::plan_common::RowFormatType;
use risingwave_sqlparser::ast::{
    self, AstString, AvroSchema, ColumnDef, ColumnOption, CreateSourceStatement,
    DebeziumAvroSchema, Encode, Format, ProtobufSchema, RowFormat, SourceSchemaV2, SourceWatermark,
};

use super::RwPgResponse;
use crate::binder::Binder;
use crate::catalog::ColumnId;
use crate::expr::Expr;
use crate::handler::create_table::{
    bind_pk_names, bind_pk_on_relation, bind_sql_column_constraints, bind_sql_columns,
    ensure_table_constraints_supported, ColumnIdGenerator,
};
use crate::handler::util::{get_connector, is_kafka_connector};
use crate::handler::HandlerArgs;
use crate::optimizer::plan_node::KAFKA_TIMESTAMP_COLUMN_NAME;
use crate::session::SessionImpl;
use crate::utils::resolve_connection_in_with_option;
use crate::{bind_data_type, WithOptions};

pub(crate) const UPSTREAM_SOURCE_KEY: &str = "connector";
pub(crate) const CONNECTION_NAME_KEY: &str = "connection.name";

/// Map an Avro schema to a relational schema.
async fn extract_avro_table_schema(
    schema: &AvroSchema,
    with_properties: &HashMap<String, String>,
) -> Result<Vec<ColumnCatalog>> {
    let info = StreamSourceInfo {
        row_schema_location: schema.row_schema_location.0.clone(),
        use_schema_registry: schema.use_schema_registry,
        ..Default::default()
    };
    let parser_config = ParserProperties::new(SourceFormat::Avro, with_properties, &info)?;
    let conf = AvroParserConfig::new(parser_config.encoding_config).await?;
    let vec_column_desc = conf.map_to_columns()?;
    Ok(vec_column_desc
        .into_iter()
        .map(|col| ColumnCatalog {
            column_desc: col.into(),
            is_hidden: false,
        })
        .collect_vec())
}

/// Map an Avro schema to a relational schema. And extract primary key columns.
async fn extract_upsert_avro_table_schema(
    schema: &AvroSchema,
    with_properties: &HashMap<String, String>,
) -> Result<(Vec<ColumnCatalog>, Vec<String>)> {
    let info = StreamSourceInfo {
        row_schema_location: schema.row_schema_location.0.clone(),
        use_schema_registry: schema.use_schema_registry,
        ..Default::default()
    };
    let parser_config = ParserProperties::new(SourceFormat::UpsertAvro, with_properties, &info)?;
    let conf = AvroParserConfig::new(parser_config.encoding_config).await?;
    let vec_column_desc = conf.map_to_columns()?;
    let mut vec_column_catalog = vec_column_desc
        .clone()
        .into_iter()
        .map(|col| ColumnCatalog {
            column_desc: col.into(),
            is_hidden: false,
        })
        .collect_vec();

    // For upsert avro, if we can't extract pk from schema, use message key as primary key
    let pks = if let Ok(pk_desc) = conf.extract_pks() {
        pk_desc
            .into_iter()
            .map(|desc| {
                vec_column_desc
                    .iter()
                    .find(|x| x.name == desc.name)
                    .ok_or_else(|| {
                        RwError::from(ErrorCode::InternalError(format!(
                            "Can not found primary key column {} in value schema",
                            desc.name
                        )))
                    })
            })
            .map_ok(|desc| desc.name.clone())
            .collect::<Result<Vec<_>>>()?
    } else {
        let kafka_key_column = ColumnCatalog {
            column_desc: ColumnDesc {
                data_type: DataType::Bytea,
                column_id: (vec_column_catalog.len() as i32).into(),
                name: DEFAULT_KEY_COLUMN_NAME.to_string(),
                field_descs: vec![],
                type_name: "".to_string(),
                generated_or_default_column: None,
            },
            is_hidden: true,
        };
        vec_column_catalog.push(kafka_key_column);
        vec![DEFAULT_KEY_COLUMN_NAME.into()]
    };
    Ok((vec_column_catalog, pks))
}

async fn extract_debezium_avro_table_pk_columns(
    schema: &DebeziumAvroSchema,
    with_properties: &HashMap<String, String>,
) -> Result<Vec<String>> {
    let info = StreamSourceInfo {
        row_schema_location: schema.row_schema_location.0.clone(),
        ..Default::default()
    };
    let parser_config = ParserProperties::new(SourceFormat::DebeziumAvro, with_properties, &info)?;
    let conf = DebeziumAvroParserConfig::new(parser_config.encoding_config).await?;
    Ok(conf.extract_pks()?.drain(..).map(|c| c.name).collect())
}

// Map an Avro schema to a relational schema and return the pk_column_ids.
async fn extract_debezium_avro_table_schema(
    schema: &DebeziumAvroSchema,
    with_properties: &HashMap<String, String>,
) -> Result<Vec<ColumnCatalog>> {
    let info = StreamSourceInfo {
        row_schema_location: schema.row_schema_location.0.clone(),
        ..Default::default()
    };
    let parser_config = ParserProperties::new(SourceFormat::DebeziumAvro, with_properties, &info)?;
    let conf = DebeziumAvroParserConfig::new(parser_config.encoding_config).await?;
    let vec_column_desc = conf.map_to_columns()?;
    let column_catalog = vec_column_desc
        .into_iter()
        .map(|col| ColumnCatalog {
            column_desc: col.into(),
            is_hidden: false,
        })
        .collect_vec();
    Ok(column_catalog)
}

/// Map a protobuf schema to a relational schema.
async fn extract_protobuf_table_schema(
    schema: &ProtobufSchema,
    with_properties: HashMap<String, String>,
) -> Result<Vec<ColumnCatalog>> {
    let info = StreamSourceInfo {
        proto_message_name: schema.message_name.0.clone(),
        row_schema_location: schema.row_schema_location.0.clone(),
        use_schema_registry: schema.use_schema_registry,
        ..Default::default()
    };
    let parser_config = ParserProperties::new(SourceFormat::Protobuf, &with_properties, &info)?;
    let conf = ProtobufParserConfig::new(parser_config.encoding_config).await?;

    let column_descs = conf.map_to_columns()?;

    Ok(column_descs
        .into_iter()
        .map(|col| ColumnCatalog {
            column_desc: col.into(),
            is_hidden: false,
        })
        .collect_vec())
}

fn non_generated_sql_columns(columns: &[ColumnDef]) -> Vec<ColumnDef> {
    columns
        .iter()
        .filter(|c| {
            c.options
                .iter()
                .all(|option| !matches!(option.option, ColumnOption::GeneratedColumns(_)))
        })
        .cloned()
        .collect()
}

fn try_consume_string_from_options(
    row_options: &mut BTreeMap<String, String>,
    key: &str,
) -> Option<AstString> {
    row_options.remove(key).map(AstString)
}

fn consume_string_from_options(
    row_options: &mut BTreeMap<String, String>,
    key: &str,
) -> Result<AstString> {
    try_consume_string_from_options(row_options, key).ok_or(RwError::from(ProtocolError(format!(
        "missing field {} in options",
        key
    ))))
}

fn get_schema_location(row_options: &mut BTreeMap<String, String>) -> Result<(AstString, bool)> {
    let schema_location = try_consume_string_from_options(row_options, "schema.location");
    let schema_registry = try_consume_string_from_options(row_options, "schema.registry");
    match (schema_location, schema_registry) {
        (None, None) => Err(RwError::from(ProtocolError(
            "missing either a schema location or a schema registry".to_string(),
        ))),
        (None, Some(schema_registry)) => Ok((schema_registry, true)),
        (Some(schema_location), None) => Ok((schema_location, false)),
        (Some(_), Some(_)) => Err(RwError::from(ProtocolError(
            "only need either the schema location or the schema registry".to_string(),
        ))),
    }
}

/// resolve the schema of the source from external schema file, return the relation's columns. see <https://www.risingwave.dev/docs/current/sql-create-source> for more information.
/// return `(columns, pk_names, source info)`
pub(crate) async fn try_bind_columns_from_source(
    source_schema: &SourceSchemaV2,
    sql_defined_pk_names: Vec<String>,
    sql_defined_columns: &[ColumnDef],
    with_properties: &HashMap<String, String>,
) -> Result<(Option<Vec<ColumnCatalog>>, Vec<String>, StreamSourceInfo)> {
    let sql_defined_pk = !sql_defined_pk_names.is_empty();
    let sql_defined_schema = !sql_defined_columns.is_empty();
    let is_kafka: bool = is_kafka_connector(with_properties);
    let mut options = source_schema.gen_options().map_err(|e| anyhow!(e))?;

    let res = match (&source_schema.format, &source_schema.row_encode) {
        (Format::Native, Encode::Native) => (
            None,
            sql_defined_pk_names,
            StreamSourceInfo {
                row_format: RowFormatType::Native as i32,
                ..Default::default()
            },
        ),
        (Format::Plain, Encode::Protobuf) => {
            if sql_defined_schema {
                return Err(RwError::from(ProtocolError(
                    "User-defined schema is not allowed with FORMAT PLAIN ENCODE PROTOBUF. Please refer to https://www.risingwave.dev/docs/current/sql-create-source/#protobuf for more information.".to_string())));
            };
            let (row_schema_location, use_schema_registry) = get_schema_location(&mut options)?;
            let protobuf_schema = ProtobufSchema {
                message_name: consume_string_from_options(&mut options, "message")?,
                row_schema_location,
                use_schema_registry,
            };
            (
                Some(
                    extract_protobuf_table_schema(&protobuf_schema, with_properties.clone())
                        .await?,
                ),
                sql_defined_pk_names,
                StreamSourceInfo {
                    row_format: RowFormatType::Protobuf as i32,
                    row_schema_location: protobuf_schema.row_schema_location.0.clone(),
                    use_schema_registry: protobuf_schema.use_schema_registry,
                    proto_message_name: protobuf_schema.message_name.0.clone(),
                    ..Default::default()
                },
            )
        }
        (Format::Plain, Encode::Json) => (
            None,
            sql_defined_pk_names,
            StreamSourceInfo {
                row_format: RowFormatType::Json as i32,
                ..Default::default()
            },
        ),
        (Format::Plain, Encode::Avro) => {
            let (row_schema_location, use_schema_registry) = get_schema_location(&mut options)?;
            let avro_schema = AvroSchema {
                row_schema_location,
                use_schema_registry,
            };
            if sql_defined_schema {
                return Err(RwError::from(ProtocolError(
    "User-defined schema is not allowed with FORMAT PLAIN ENCODE AVRO. Please refer to https://www.risingwave.dev/docs/current/sql-create-source/#avro for more information.".to_string())));
            }
            (
                Some(extract_avro_table_schema(&avro_schema, with_properties).await?),
                sql_defined_pk_names,
                StreamSourceInfo {
                    row_format: RowFormatType::Avro as i32,
                    row_schema_location: avro_schema.row_schema_location.0.clone(),
                    use_schema_registry: avro_schema.use_schema_registry,
                    proto_message_name: "".to_owned(),
                    ..Default::default()
                },
            )
        }
        (Format::Plain, Encode::Csv) => {
            let mut chars = consume_string_from_options(&mut options, "delimiter")?.0;
            if chars.len() != 1 {
                return Err(RwError::from(ProtocolError(format!(
                    "The delimiter should be a char, but got {:?}",
                    chars
                ))));
            }
            let delimiter = chars.remove(0) as u8;
            let has_header = try_consume_string_from_options(&mut options, "without_header")
                .map(|s| s.0 == "false")
                .unwrap_or(true);

            if is_kafka && has_header {
                return Err(RwError::from(ProtocolError(
                    "CSV HEADER is not supported when creating table with Kafka connector"
                        .to_owned(),
                )));
            }
            (
                None,
                sql_defined_pk_names,
                StreamSourceInfo {
                    row_format: RowFormatType::Csv as i32,
                    csv_delimiter: delimiter as i32,
                    csv_has_header: has_header,
                    ..Default::default()
                },
            )
        }
        (Format::Plain, Encode::Bytes) => {
            if !sql_defined_schema || sql_defined_columns.len() != 1 {
                return Err(RwError::from(ProtocolError(
                    "BYTES format only accepts one column".to_string(),
                )));
            }

            match sql_defined_columns[0].data_type {
                Some(ast::DataType::Bytea) => {}
                _ => {
                    return Err(RwError::from(ProtocolError(
                        "BYTES format only accepts BYTEA type".to_string(),
                    )))
                }
            }

            (
                None,
                sql_defined_pk_names,
                StreamSourceInfo {
                    row_format: RowFormatType::Bytes as i32,
                    ..Default::default()
                },
            )
        }
        (Format::Upsert, Encode::Json) => {
            if !sql_defined_pk {
                return Err(RwError::from(ProtocolError(
    "Primary key must be specified when creating source with FORMAT UPSERT ENCODE JSON."
    .to_string(),
    )));
            }
            (
                None,
                sql_defined_pk_names,
                StreamSourceInfo {
                    row_format: RowFormatType::UpsertJson as i32,
                    ..Default::default()
                },
            )
        }
        (Format::Upsert, Encode::Avro) => {
            let (row_schema_location, use_schema_registry) = get_schema_location(&mut options)?;
            let avro_schema = AvroSchema {
                row_schema_location,
                use_schema_registry,
            };
            if sql_defined_schema {
                return Err(RwError::from(ProtocolError(
<<<<<<< HEAD
    "User-defined schema is not allowed with row format upsert avro. Please refer to https://www.risingwave.dev/docs/current/sql-create-source/#avro for more information.".to_string())));
=======
                    "User-defined schema is not allowed with FORMAT UPSERT ENCODE AVRO. Please refer to https://www.risingwave.dev/docs/current/sql-create-source/#upsert-avro for more information.".to_string())));
>>>>>>> ee2b2ba9
            }

            if sql_defined_pk {
                if sql_defined_pk_names.len() != 1 {
                    return Err(RwError::from(ProtocolError(
                        "upsert avro supports only one primary key column.".to_string(),
                    )));
                }
                let columns = extract_avro_table_schema(&avro_schema, with_properties).await?;

                let upsert_avro_primary_key = sql_defined_pk_names[0].clone();
                (
                    Some(columns),
                    sql_defined_pk_names,
                    StreamSourceInfo {
                        row_format: RowFormatType::UpsertAvro as i32,
                        row_schema_location: avro_schema.row_schema_location.0.clone(),
                        use_schema_registry: avro_schema.use_schema_registry,
                        upsert_avro_primary_key,
                        ..Default::default()
                    },
                )
            } else {
                let (columns, pk_from_avro) =
                    extract_upsert_avro_table_schema(&avro_schema, with_properties).await?;
                (
                    Some(columns),
                    pk_from_avro,
                    StreamSourceInfo {
                        row_format: RowFormatType::UpsertAvro as i32,
                        row_schema_location: avro_schema.row_schema_location.0.clone(),
                        use_schema_registry: avro_schema.use_schema_registry,
                        ..Default::default()
                    },
                )
            }
        }

        (Format::Debezium, Encode::Json) => {
            if !sql_defined_pk {
                return Err(RwError::from(ProtocolError(
                    "Primary key must be specified when creating source with format debezium."
                        .to_string(),
                )));
            }
            (
                None,
                sql_defined_pk_names,
                StreamSourceInfo {
                    row_format: RowFormatType::DebeziumJson as i32,
                    ..Default::default()
                },
            )
        }
        (Format::Debezium, Encode::Avro) => {
            let (row_schema_location, use_schema_registry) = get_schema_location(&mut options)?;
            if !use_schema_registry {
                return Err(RwError::from(ProtocolError(
                    "schema location for DEBEZIUM_AVRO row format is not supported".to_string(),
                )));
            }
            let avro_schema = DebeziumAvroSchema {
                row_schema_location,
            };
            if sql_defined_schema {
                return Err(RwError::from(ProtocolError(
                    "User-defined schema is not allowed with row format debezium avro.".to_string(),
                )));
            }
            let full_columns =
                extract_debezium_avro_table_schema(&avro_schema, with_properties).await?;

            let pk_names = if sql_defined_pk {
                sql_defined_pk_names
            } else {
                let pk_names =
                    extract_debezium_avro_table_pk_columns(&avro_schema, with_properties).await?;
                // extract pk(s) from schema registry
                for pk_name in &pk_names {
                    full_columns
                        .iter()
                        .find(|c: &&ColumnCatalog| c.name().eq(pk_name))
                        .ok_or_else(|| {
                            RwError::from(ProtocolError(format!(
                                "avro's key column {} not exists in avro's row schema",
                                pk_name
                            )))
                        })?;
                }
                pk_names
            };
            (
                Some(full_columns),
                pk_names,
                StreamSourceInfo {
                    row_format: RowFormatType::DebeziumAvro as i32,
                    row_schema_location: avro_schema.row_schema_location.0.clone(),
                    ..Default::default()
                },
            )
        }
        (Format::DebeziumMongo, Encode::Json) => {
            let mut columns = vec![
                ColumnCatalog {
                    column_desc: ColumnDesc {
                        data_type: DataType::Varchar,
                        column_id: 0.into(),
                        name: "_id".to_string(),
                        field_descs: vec![],
                        type_name: "".to_string(),
                        generated_or_default_column: None,
                    },
                    is_hidden: false,
                },
                ColumnCatalog {
                    column_desc: ColumnDesc {
                        data_type: DataType::Jsonb,
                        column_id: 0.into(),
                        name: "payload".to_string(),
                        field_descs: vec![],
                        type_name: "".to_string(),
                        generated_or_default_column: None,
                    },
                    is_hidden: false,
                },
            ];
            if sql_defined_schema {
                let non_generated_sql_defined_columns =
                    non_generated_sql_columns(sql_defined_columns);
                if non_generated_sql_defined_columns.len() != 2
                    && non_generated_sql_defined_columns[0].name.real_value() != columns[0].name()
                    && non_generated_sql_defined_columns[1].name.real_value() != columns[1].name()
                {
                    return Err(RwError::from(ProtocolError(
                        "the not generated columns of the source with row format DebeziumMongoJson
    must be (_id [Jsonb | Varchar | Int32 | Int64], payload jsonb)."
                            .to_string(),
                    )));
                }
                if let Some(key_data_type) = &non_generated_sql_defined_columns[0].data_type {
                    let key_data_type = bind_data_type(key_data_type)?;
                    match key_data_type {
                        DataType::Jsonb | DataType::Varchar | DataType::Int32 | DataType::Int64 => {
                            columns[0].column_desc.data_type = key_data_type;
                        }
                        _ => {
                            return Err(RwError::from(ProtocolError(
                                "the `_id` column of the source with row format DebeziumMongoJson
    must be [Jsonb | Varchar | Int32 | Int64]"
                                    .to_string(),
                            )));
                        }
                    }
                }
                if let Some(value_data_type) = &non_generated_sql_defined_columns[1].data_type {
                    if !matches!(bind_data_type(value_data_type)?, DataType::Jsonb) {
                        return Err(RwError::from(ProtocolError(
                            "the `payload` column of the source with row format DebeziumMongoJson
    must be Jsonb datatype"
                                .to_string(),
                        )));
                    }
                }
            }
            let pk_names = if sql_defined_pk {
                sql_defined_pk_names
            } else {
                vec!["_id".to_string()]
            };

            (
                Some(columns),
                pk_names,
                StreamSourceInfo {
                    row_format: RowFormatType::DebeziumMongoJson as i32,
                    ..Default::default()
                },
            )
        }

        (Format::Maxwell, Encode::Json) => {
            if !sql_defined_pk {
                return Err(RwError::from(ProtocolError(
    "Primary key must be specified when creating source with FORMAT MAXWELL ENCODE JSON."
    .to_string(),
    )));
            }
            (
                None,
                sql_defined_pk_names,
                StreamSourceInfo {
                    row_format: RowFormatType::Maxwell as i32,
                    ..Default::default()
                },
            )
        }

        (Format::Canal, Encode::Json) => {
            if !sql_defined_pk {
                return Err(RwError::from(ProtocolError(
    "Primary key must be specified when creating source with row format cannal_json."
    .to_string(),
    )));
            }
            (
                None,
                sql_defined_pk_names,
                StreamSourceInfo {
                    row_format: RowFormatType::CanalJson as i32,
                    ..Default::default()
                },
            )
        }
        (format, encoding) => {
            return Err(RwError::from(ProtocolError(format!(
                "Unknown combination {:?} {:?}",
                format, encoding
            ))));
        }
    };
    if !options.is_empty() {
        return Err(RwError::from(ProtocolError(format!(
            "Unknown options for {:?} {:?}: {}",
            source_schema.format,
            source_schema.row_encode,
            options
                .iter()
                .map(|(k, v)| format!("{}:{}", k, v))
                .collect::<Vec<String>>()
                .join(","),
        ))));
    }
    Ok(res)
}

// Add a hidden column `_rw_kafka_timestamp` to each message from Kafka source.
fn check_and_add_timestamp_column(
    with_properties: &HashMap<String, String>,
    columns: &mut Vec<ColumnCatalog>,
) {
    if is_kafka_connector(with_properties) {
        let kafka_timestamp_column = ColumnCatalog {
            column_desc: ColumnDesc {
                data_type: DataType::Timestamptz,
                column_id: ColumnId::placeholder(),
                name: KAFKA_TIMESTAMP_COLUMN_NAME.to_string(),
                field_descs: vec![],
                type_name: "".to_string(),
                generated_or_default_column: None,
            },

            is_hidden: true,
        };
        columns.push(kafka_timestamp_column);
    }
}

pub(super) fn bind_source_watermark(
    session: &SessionImpl,
    name: String,
    source_watermarks: Vec<SourceWatermark>,
    column_catalogs: &[ColumnCatalog],
) -> Result<Vec<WatermarkDesc>> {
    let mut binder = Binder::new_for_ddl(session);
    binder.bind_columns_to_context(name.clone(), column_catalogs.to_vec())?;

    let watermark_descs = source_watermarks
        .into_iter()
        .map(|source_watermark| {
            let col_name = source_watermark.column.real_value();
            let watermark_idx = binder.get_column_binding_index(name.clone(), &col_name)?;

            let expr = binder.bind_expr(source_watermark.expr)?.to_expr_proto();

            Ok::<_, RwError>(WatermarkDesc {
                watermark_idx: watermark_idx as u32,
                expr: Some(expr),
            })
        })
        .try_collect()?;
    Ok(watermark_descs)
}

static CONNECTORS_COMPATIBLE_FORMATS: LazyLock<HashMap<String, Vec<RowFormatType>>> = LazyLock::new(
    || {
        convert_args!(hashmap!(
                KAFKA_CONNECTOR => vec![RowFormatType::Csv, RowFormatType::Json, RowFormatType::Protobuf, RowFormatType::DebeziumJson, RowFormatType::Avro, RowFormatType::Maxwell, RowFormatType::CanalJson, RowFormatType::DebeziumAvro,RowFormatType::DebeziumMongoJson, RowFormatType::UpsertJson, RowFormatType::UpsertAvro, RowFormatType::Bytes],
                PULSAR_CONNECTOR => vec![RowFormatType::Json, RowFormatType::Protobuf, RowFormatType::DebeziumJson, RowFormatType::Avro, RowFormatType::Maxwell, RowFormatType::CanalJson, RowFormatType::Bytes, RowFormatType::UpsertJson, RowFormatType::UpsertAvro],
                KINESIS_CONNECTOR => vec![RowFormatType::Json, RowFormatType::Protobuf, RowFormatType::DebeziumJson, RowFormatType::Avro, RowFormatType::Maxwell, RowFormatType::CanalJson, RowFormatType::Bytes, RowFormatType::UpsertJson, RowFormatType::UpsertAvro],
                GOOGLE_PUBSUB_CONNECTOR => vec![RowFormatType::Json, RowFormatType::Protobuf, RowFormatType::DebeziumJson, RowFormatType::Avro, RowFormatType::Maxwell, RowFormatType::CanalJson, RowFormatType::Bytes],
                NEXMARK_CONNECTOR => vec![RowFormatType::Native, RowFormatType::Bytes],
                DATAGEN_CONNECTOR => vec![RowFormatType::Native, RowFormatType::Json, RowFormatType::Bytes],
                S3_CONNECTOR => vec![RowFormatType::Csv, RowFormatType::Json],
                MYSQL_CDC_CONNECTOR => vec![RowFormatType::DebeziumJson, RowFormatType::Bytes],
                POSTGRES_CDC_CONNECTOR => vec![RowFormatType::DebeziumJson, RowFormatType::Bytes],
                CITUS_CDC_CONNECTOR => vec![RowFormatType::DebeziumJson, RowFormatType::Bytes],
        ))
    },
);

fn source_schema_to_row_format(source_schema: &SourceSchemaV2) -> Result<RowFormatType> {
    let res = RowFormat::from_format_v2(&source_schema.format, &source_schema.row_encode)
        .map_err(|e| anyhow!(e))?;
    Ok(match res {
        RowFormat::Avro => RowFormatType::Avro,
        RowFormat::Protobuf => RowFormatType::Protobuf,
        RowFormat::Json => RowFormatType::Json,
        RowFormat::DebeziumJson => RowFormatType::DebeziumJson,
        RowFormat::DebeziumMongoJson => RowFormatType::DebeziumMongoJson,
        RowFormat::DebeziumAvro => RowFormatType::DebeziumAvro,
        RowFormat::UpsertJson => RowFormatType::UpsertJson,
        RowFormat::UpsertAvro => RowFormatType::UpsertAvro,
        RowFormat::Maxwell => RowFormatType::Maxwell,
        RowFormat::CanalJson => RowFormatType::CanalJson,
        RowFormat::Csv => RowFormatType::Csv,
        RowFormat::Native => RowFormatType::Native,
        RowFormat::Bytes => RowFormatType::Bytes,
    })
}

pub fn validate_compatibility(
    source_schema: &SourceSchemaV2,
    props: &mut HashMap<String, String>,
) -> Result<()> {
    let connector = get_connector(props)
        .ok_or_else(|| RwError::from(ProtocolError("missing field 'connector'".to_string())))?;
    let row_format = source_schema_to_row_format(source_schema)?;

    let compatible_formats = CONNECTORS_COMPATIBLE_FORMATS
        .get(&connector)
        .ok_or_else(|| {
            RwError::from(ProtocolError(format!(
                "connector {} is not supported",
                connector
            )))
        })?;
    if connector != KAFKA_CONNECTOR {
        let res = match (&source_schema.format, &source_schema.row_encode) {
            (Format::Plain, Encode::Protobuf) | (Format::Plain, Encode::Avro) => {
                let mut options = source_schema.gen_options().map_err(|e| anyhow!(e))?;
                let (_, use_schema_registry) = get_schema_location(&mut options)?;
                use_schema_registry
            }
            (Format::Debezium, Encode::Avro) => true,
            (_, _) => false,
        };
        if res {
            return Err(RwError::from(ProtocolError(format!(
                "The {} must be kafka when schema registry is used",
                UPSTREAM_SOURCE_KEY
            ))));
        }
    }

    if !compatible_formats.contains(&row_format) {
        return Err(RwError::from(ProtocolError(format!(
            "connector {} does not support row format {:?}",
            connector, row_format
        ))));
    }

    if connector == POSTGRES_CDC_CONNECTOR {
        if !props.contains_key("slot.name") {
            // Build a random slot name with UUID
            // e.g. "rw_cdc_f9a3567e6dd54bf5900444c8b1c03815"
            let uuid = uuid::Uuid::new_v4().to_string().replace('-', "");
            props.insert("slot.name".into(), format!("rw_cdc_{}", uuid));
        }
        if !props.contains_key("schema.name") {
            // Default schema name is "public"
            props.insert("schema.name".into(), "public".into());
        }
        if !props.contains_key("publication.name") {
            // Default publication name is "rw_publication"
            props.insert("publication.name".into(), "rw_publication".into());
        }
        if !props.contains_key("publication.create.enable") {
            // Default auto create publication if doesn't exist
            props.insert("publication.create.enable".into(), "true".into());
        }
    }
    Ok(())
}

/// Performs early stage checking in frontend to see if the schema of the given `columns` is
/// compatible with the connector extracted from the properties. Currently this only works for
/// `nexmark` connector since it's in chunk format.
///
/// One should only call this function after all properties of all columns are resolved, like
/// generated column descriptors.
pub(super) fn check_source_schema(
    props: &HashMap<String, String>,
    row_id_index: Option<usize>,
    columns: &[ColumnCatalog],
) -> Result<()> {
    let Some(connector) = get_connector(props) else {
        return Ok(());
    };

    if connector != NEXMARK_CONNECTOR {
        return Ok(());
    }

    let table_type = props
        .get("nexmark.table.type")
        .map(|t| t.to_ascii_lowercase());

    let event_type = match table_type.as_deref() {
        None => None,
        Some("bid") => Some(EventType::Bid),
        Some("auction") => Some(EventType::Auction),
        Some("person") => Some(EventType::Person),
        Some(t) => {
            return Err(RwError::from(ProtocolError(format!(
                "unsupported table type for nexmark source: {}",
                t
            ))))
        }
    };

    // Ignore the generated columns and map the index of row_id column.
    let user_defined_columns = columns.iter().filter(|c| !c.is_generated());
    let row_id_index = if let Some(index) = row_id_index {
        let col_id = columns[index].column_id();
        user_defined_columns
            .clone()
            .position(|c| c.column_id() == col_id)
            .unwrap()
            .into()
    } else {
        None
    };

    let expected = get_event_data_types_with_names(event_type, row_id_index);
    let user_defined = user_defined_columns
        .map(|c| {
            (
                c.column_desc.name.to_ascii_lowercase(),
                c.column_desc.data_type.to_owned(),
            )
        })
        .collect_vec();

    if expected != user_defined {
        let cmp = pretty_assertions::Comparison::new(&expected, &user_defined);
        return Err(RwError::from(ProtocolError(format!(
            "The schema of the nexmark source must specify all columns in order:\n{cmp}",
        ))));
    }
    Ok(())
}

pub async fn handle_create_source(
    handler_args: HandlerArgs,
    stmt: CreateSourceStatement,
) -> Result<RwPgResponse> {
    let session = handler_args.session.clone();

    session.check_relation_name_duplicated(stmt.source_name.clone())?;

    let db_name = session.database();
    let (schema_name, name) = Binder::resolve_schema_qualified_name(db_name, stmt.source_name)?;
    let (database_id, schema_id) =
        session.get_database_and_schema_id_for_create(schema_name.clone())?;

    if handler_args.with_options.is_empty() {
        return Err(RwError::from(InvalidInputSyntax(
            "missing WITH clause".to_string(),
        )));
    }

    let source_schema = stmt.source_schema.into_source_schema_v2();

    if source_schema.row_encode == Encode::Json && stmt.columns.is_empty() {
        return Err(RwError::from(InvalidInputSyntax(
            "schema definition is required for ENCODE JSON".to_owned(),
        )));
    }
    let mut with_properties = handler_args.with_options.into_inner().into_iter().collect();
    validate_compatibility(&source_schema, &mut with_properties)?;

    ensure_table_constraints_supported(&stmt.constraints)?;
    let pk_names = bind_pk_names(&stmt.columns, &stmt.constraints)?;

    let (columns_from_resolve_source, pk_names, source_info) =
        try_bind_columns_from_source(&source_schema, pk_names, &stmt.columns, &with_properties)
            .await?;
    let columns_from_sql = bind_sql_columns(&stmt.columns)?;

    let mut columns = columns_from_resolve_source.unwrap_or(columns_from_sql);

    check_and_add_timestamp_column(&with_properties, &mut columns);

    let mut col_id_gen = ColumnIdGenerator::new_initial();
    for c in &mut columns {
        c.column_desc.column_id = col_id_gen.generate(c.name())
    }

    if !pk_names.is_empty() {
        return Err(ErrorCode::InvalidInputSyntax(
            "Source does not support PRIMARY KEY constraint, please use \"CREATE TABLE\" instead"
                .to_owned(),
        )
        .into());
    }

    let (mut columns, pk_column_ids, row_id_index) = bind_pk_on_relation(columns, pk_names)?;

    debug_assert!(is_column_ids_dedup(&columns));

    let watermark_descs =
        bind_source_watermark(&session, name.clone(), stmt.source_watermarks, &columns)?;
    // TODO(yuhao): allow multiple watermark on source.
    assert!(watermark_descs.len() <= 1);

    bind_sql_column_constraints(&session, name.clone(), &mut columns, stmt.columns)?;

    check_source_schema(&with_properties, row_id_index, &columns)?;

    let row_id_index = row_id_index.map(|index| index as _);
    let pk_column_ids = pk_column_ids.into_iter().map(Into::into).collect();

    let columns = columns.into_iter().map(|c| c.to_protobuf()).collect_vec();

    // resolve privatelink connection for Kafka source
    let mut with_options = WithOptions::new(with_properties);
    let connection_id =
        resolve_connection_in_with_option(&mut with_options, &schema_name, &session)?;
    let definition = handler_args.normalized_sql;

    let source = PbSource {
        id: TableId::placeholder().table_id,
        schema_id,
        database_id,
        name,
        row_id_index,
        columns,
        pk_column_ids,
        properties: with_options.into_inner().into_iter().collect(),
        info: Some(source_info),
        owner: session.user_id(),
        watermark_descs,
        definition,
        connection_id,
        optional_associated_table_id: None,
    };

    let catalog_writer = session.catalog_writer()?;
    catalog_writer.create_source(source).await?;

    Ok(PgResponse::empty_result(StatementType::CREATE_SOURCE))
}

#[cfg(test)]
pub mod tests {
    use std::collections::HashMap;

    use risingwave_common::catalog::{
        row_id_column_name, DEFAULT_DATABASE_NAME, DEFAULT_SCHEMA_NAME,
    };
    use risingwave_common::types::DataType;

    use crate::catalog::root_catalog::SchemaPath;
    use crate::test_utils::{create_proto_file, LocalFrontend, PROTO_FILE_DATA};

    #[tokio::test]
    async fn test_create_source_handler() {
        let proto_file = create_proto_file(PROTO_FILE_DATA);
        let sql = format!(
            r#"CREATE SOURCE t
    WITH (connector = 'kinesis')
    FORMAT PLAIN ENCODE PROTOBUF (message = '.test.TestRecord', schema.location = 'file://{}')"#,
            proto_file.path().to_str().unwrap()
        );
        let frontend = LocalFrontend::new(Default::default()).await;
        frontend.run_sql(sql).await.unwrap();

        let session = frontend.session_ref();
        let catalog_reader = session.env().catalog_reader().read_guard();
        let schema_path = SchemaPath::Name(DEFAULT_SCHEMA_NAME);

        // Check source exists.
        let (source, _) = catalog_reader
            .get_source_by_name(DEFAULT_DATABASE_NAME, schema_path, "t")
            .unwrap();
        assert_eq!(source.name, "t");

        let columns = source
            .columns
            .iter()
            .map(|col| (col.name(), col.data_type().clone()))
            .collect::<HashMap<&str, DataType>>();

        let city_type = DataType::new_struct(
            vec![DataType::Varchar, DataType::Varchar],
            vec!["address".to_string(), "zipcode".to_string()],
        );
        let row_id_col_name = row_id_column_name();
        let expected_columns = maplit::hashmap! {
            row_id_col_name.as_str() => DataType::Serial,
            "id" => DataType::Int32,
            "zipcode" => DataType::Int64,
            "rate" => DataType::Float32,
            "country" => DataType::new_struct(
                vec![DataType::Varchar,city_type,DataType::Varchar],
                vec!["address".to_string(), "city".to_string(), "zipcode".to_string()],
            ),
        };
        assert_eq!(columns, expected_columns);
    }
}<|MERGE_RESOLUTION|>--- conflicted
+++ resolved
@@ -403,11 +403,7 @@
             };
             if sql_defined_schema {
                 return Err(RwError::from(ProtocolError(
-<<<<<<< HEAD
     "User-defined schema is not allowed with row format upsert avro. Please refer to https://www.risingwave.dev/docs/current/sql-create-source/#avro for more information.".to_string())));
-=======
-                    "User-defined schema is not allowed with FORMAT UPSERT ENCODE AVRO. Please refer to https://www.risingwave.dev/docs/current/sql-create-source/#upsert-avro for more information.".to_string())));
->>>>>>> ee2b2ba9
             }
 
             if sql_defined_pk {
