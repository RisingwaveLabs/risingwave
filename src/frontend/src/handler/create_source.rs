--- conflicted
+++ resolved
@@ -149,10 +149,6 @@
             assert_eq!(columns.len(), 1);
             assert_eq!(pk_column_ids, vec![0.into()]);
             assert_eq!(row_id_index, Some(0));
-<<<<<<< HEAD
-            columns.extend(extract_protobuf_table_schema(protobuf_schema)?);
-            (
-=======
 
             // unlike other formats, there are multiple messages in one file. Will insert a key to
             // identify the desired message.
@@ -162,12 +158,8 @@
             columns.extend(
                 extract_protobuf_table_schema(protobuf_schema, with_properties.clone()).await?,
             );
-            StreamSourceInfo {
-                properties: with_properties.clone(),
-                row_format: RowFormatType::Protobuf as i32,
-                row_schema_location: protobuf_schema.row_schema_location.0.clone(),
-                row_id_index: row_id_index.map(|index| ProstColumnIndex { index: index as _ }),
->>>>>>> 99a95a80
+
+            (
                 columns,
                 StreamSourceInfo {
                     row_format: RowFormatType::Protobuf as i32,
