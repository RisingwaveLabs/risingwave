// Copyright 2023 RisingWave Labs
//
// Licensed under the Apache License, Version 2.0 (the "License");
// you may not use this file except in compliance with the License.
// You may obtain a copy of the License at
//
//     http://www.apache.org/licenses/LICENSE-2.0
//
// Unless required by applicable law or agreed to in writing, software
// distributed under the License is distributed on an "AS IS" BASIS,
// WITHOUT WARRANTIES OR CONDITIONS OF ANY KIND, either express or implied.
// See the License for the specific language governing permissions and
// limitations under the License.

use std::collections::{BTreeMap, HashMap};
use std::sync::LazyLock;

use itertools::Itertools;
use maplit::{convert_args, hashmap};
use pgwire::pg_response::{PgResponse, StatementType};
use risingwave_common::catalog::{
    is_column_ids_dedup, ColumnCatalog, ColumnDesc, TableId, DEFAULT_KEY_COLUMN_NAME,
    INITIAL_SOURCE_VERSION_ID, KAFKA_TIMESTAMP_COLUMN_NAME,
};
use risingwave_common::error::ErrorCode::{self, InvalidInputSyntax, ProtocolError};
use risingwave_common::error::{Result, RwError};
use risingwave_common::types::DataType;
use risingwave_connector::parser::{
    schema_to_columns, AvroParserConfig, DebeziumAvroParserConfig, ProtobufParserConfig,
    SpecificParserConfig,
};
use risingwave_connector::schema::schema_registry::name_strategy_from_str;
use risingwave_connector::source::cdc::{
    CITUS_CDC_CONNECTOR, MYSQL_CDC_CONNECTOR, POSTGRES_CDC_CONNECTOR,
};
use risingwave_connector::source::datagen::DATAGEN_CONNECTOR;
use risingwave_connector::source::nexmark::source::{get_event_data_types_with_names, EventType};
use risingwave_connector::source::test_source::TEST_CONNECTOR;
use risingwave_connector::source::{
    GOOGLE_PUBSUB_CONNECTOR, KAFKA_CONNECTOR, KINESIS_CONNECTOR, NATS_CONNECTOR, NEXMARK_CONNECTOR,
    PULSAR_CONNECTOR, S3_CONNECTOR, S3_V2_CONNECTOR,
};
use risingwave_pb::catalog::{
    PbSchemaRegistryNameStrategy, PbSource, StreamSourceInfo, WatermarkDesc,
};
use risingwave_pb::plan_common::{EncodeType, FormatType};
use risingwave_sqlparser::ast::{
<<<<<<< HEAD
    get_delimiter, AstString, AvroSchema, ColumnDef, CreateSourceStatement, DebeziumAvroSchema,
    Encode, Format, ProtobufSchema, SourceSchemaV2, SourceWatermark,
=======
    self, get_delimiter, AstString, AvroSchema, ColumnDef, ColumnOption, ConnectorSchema,
    CreateSourceStatement, DebeziumAvroSchema, Encode, Format, ProtobufSchema, SourceWatermark,
>>>>>>> abf3a787
};

use super::RwPgResponse;
use crate::binder::Binder;
use crate::catalog::ColumnId;
use crate::expr::Expr;
use crate::handler::create_table::{
    bind_pk_on_relation, bind_sql_column_constraints, bind_sql_columns, bind_sql_pk_names,
    ensure_table_constraints_supported, ColumnIdGenerator,
};
use crate::handler::util::{get_connector, is_kafka_connector};
use crate::handler::HandlerArgs;
use crate::session::SessionImpl;
use crate::utils::resolve_privatelink_in_with_option;
use crate::{bind_data_type, WithOptions};

pub(crate) const UPSTREAM_SOURCE_KEY: &str = "connector";
pub(crate) const CONNECTION_NAME_KEY: &str = "connection.name";

/// Map a JSON schema to a relational schema
async fn extract_json_table_schema(
    schema_config: &Option<(AstString, bool)>,
    with_properties: &HashMap<String, String>,
) -> Result<Option<Vec<ColumnCatalog>>> {
    match schema_config {
        None => Ok(None),
        Some((schema_location, use_schema_registry)) => Ok(Some(
            schema_to_columns(&schema_location.0, *use_schema_registry, with_properties)
                .await?
                .into_iter()
                .map(|col| ColumnCatalog {
                    column_desc: col.into(),
                    is_hidden: false,
                })
                .collect_vec(),
        )),
    }
}

fn json_schema_infer_use_schema_registry(schema_config: &Option<(AstString, bool)>) -> bool {
    match schema_config {
        None => false,
        Some((_, use_registry)) => *use_registry,
    }
}

/// Map an Avro schema to a relational schema.
async fn extract_avro_table_schema(
    info: &StreamSourceInfo,
    with_properties: &HashMap<String, String>,
) -> Result<Vec<ColumnCatalog>> {
    let parser_config = SpecificParserConfig::new(info, with_properties)?;
    let conf = AvroParserConfig::new(parser_config.encoding_config).await?;
    let vec_column_desc = conf.map_to_columns()?;
    Ok(vec_column_desc
        .into_iter()
        .map(|col| ColumnCatalog {
            column_desc: col.into(),
            is_hidden: false,
        })
        .collect_vec())
}

/// Extract Avro primary key columns.
async fn extract_upsert_avro_table_pk_columns(
    info: &StreamSourceInfo,
    with_properties: &HashMap<String, String>,
) -> Result<Option<Vec<String>>> {
    let parser_config = SpecificParserConfig::new(info, with_properties)?;
    let conf = AvroParserConfig::new(parser_config.encoding_config).await?;
    let vec_column_desc = conf.map_to_columns()?;

    conf.extract_pks()
        .ok()
        .map(|pk_desc| {
            pk_desc
                .into_iter()
                .map(|desc| {
                    vec_column_desc
                        .iter()
                        .find(|x| x.name == desc.name)
                        .ok_or_else(|| {
                            RwError::from(ErrorCode::InternalError(format!(
                                "Can not found primary key column {} in value schema",
                                desc.name
                            )))
                        })
                })
                .map_ok(|desc| desc.name.clone())
                .collect::<Result<Vec<_>>>()
        })
        .transpose()
}

async fn extract_debezium_avro_table_pk_columns(
    info: &StreamSourceInfo,
    with_properties: &HashMap<String, String>,
) -> Result<Vec<String>> {
    let parser_config = SpecificParserConfig::new(info, with_properties)?;
    let conf = DebeziumAvroParserConfig::new(parser_config.encoding_config).await?;
    Ok(conf.extract_pks()?.drain(..).map(|c| c.name).collect())
}

// Map an Avro schema to a relational schema and return the pk_column_ids.
async fn extract_debezium_avro_table_schema(
    info: &StreamSourceInfo,
    with_properties: &HashMap<String, String>,
) -> Result<Vec<ColumnCatalog>> {
    let parser_config = SpecificParserConfig::new(info, with_properties)?;
    let conf = DebeziumAvroParserConfig::new(parser_config.encoding_config).await?;
    let vec_column_desc = conf.map_to_columns()?;
    let column_catalog = vec_column_desc
        .into_iter()
        .map(|col| ColumnCatalog {
            column_desc: col.into(),
            is_hidden: false,
        })
        .collect_vec();
    Ok(column_catalog)
}

/// Map a protobuf schema to a relational schema.
async fn extract_protobuf_table_schema(
    schema: &ProtobufSchema,
    with_properties: HashMap<String, String>,
) -> Result<Vec<ColumnCatalog>> {
    let info = StreamSourceInfo {
        proto_message_name: schema.message_name.0.clone(),
        row_schema_location: schema.row_schema_location.0.clone(),
        use_schema_registry: schema.use_schema_registry,
        format: FormatType::Plain.into(),
        row_encode: EncodeType::Protobuf.into(),
        ..Default::default()
    };
    let parser_config = SpecificParserConfig::new(&info, &with_properties)?;
    let conf = ProtobufParserConfig::new(parser_config.encoding_config).await?;

    let column_descs = conf.map_to_columns()?;

    Ok(column_descs
        .into_iter()
        .map(|col| ColumnCatalog {
            column_desc: col.into(),
            is_hidden: false,
        })
        .collect_vec())
}

fn non_generated_sql_columns(columns: &[ColumnDef]) -> Vec<ColumnDef> {
    columns
        .iter()
        .filter(|c| !c.is_generated())
        .cloned()
        .collect()
}

fn try_consume_string_from_options(
    row_options: &mut BTreeMap<String, String>,
    key: &str,
) -> Option<AstString> {
    row_options.remove(key).map(AstString)
}

fn consume_string_from_options(
    row_options: &mut BTreeMap<String, String>,
    key: &str,
) -> Result<AstString> {
    try_consume_string_from_options(row_options, key).ok_or(RwError::from(ProtocolError(format!(
        "missing field {} in options",
        key
    ))))
}

pub fn get_json_schema_location(
    row_options: &mut BTreeMap<String, String>,
) -> Result<Option<(AstString, bool)>> {
    let schema_location = try_consume_string_from_options(row_options, "schema.location");
    let schema_registry = try_consume_string_from_options(row_options, "schema.registry");
    match (schema_location, schema_registry) {
        (None, None) => Ok(None),
        (None, Some(schema_registry)) => Ok(Some((schema_registry, true))),
        (Some(schema_location), None) => Ok(Some((schema_location, false))),
        (Some(_), Some(_)) => Err(RwError::from(ProtocolError(
            "only need either the schema location or the schema registry".to_string(),
        ))),
    }
}

fn get_schema_location(row_options: &mut BTreeMap<String, String>) -> Result<(AstString, bool)> {
    let schema_location = try_consume_string_from_options(row_options, "schema.location");
    let schema_registry = try_consume_string_from_options(row_options, "schema.registry");
    match (schema_location, schema_registry) {
        (None, None) => Err(RwError::from(ProtocolError(
            "missing either a schema location or a schema registry".to_string(),
        ))),
        (None, Some(schema_registry)) => Ok((schema_registry, true)),
        (Some(schema_location), None) => Ok((schema_location, false)),
        (Some(_), Some(_)) => Err(RwError::from(ProtocolError(
            "only need either the schema location or the schema registry".to_string(),
        ))),
    }
}

#[inline]
fn get_name_strategy_or_default(name_strategy: Option<AstString>) -> Result<Option<i32>> {
    match name_strategy {
        None => Ok(None),
        Some(name) => Ok(Some(name_strategy_from_str(name.0.as_str())
            .ok_or_else(|| RwError::from(ProtocolError(format!("\
            expect strategy name in topic_name_strategy, record_name_strategy and topic_record_name_strategy, but got {}", name))))? as i32)),
    }
}

/// resolve the schema of the source from external schema file, return the relation's columns. see <https://www.risingwave.dev/docs/current/sql-create-source> for more information.
<<<<<<< HEAD
/// return `(columns, source info)`
pub(crate) async fn bind_columns_from_source(
    source_schema: &SourceSchemaV2,
=======
/// return `(columns, pk_names, source info)`
pub(crate) async fn try_bind_columns_from_source(
    source_schema: &ConnectorSchema,
    sql_defined_pk_names: Vec<String>,
    sql_defined_columns: &[ColumnDef],
>>>>>>> abf3a787
    with_properties: &HashMap<String, String>,
) -> Result<(Option<Vec<ColumnCatalog>>, StreamSourceInfo)> {
    const MESSAGE_NAME_KEY: &str = "message";
    const KEY_MESSAGE_NAME_KEY: &str = "key.message";
    const NAME_STRATEGY_KEY: &str = "schema.registry.name.strategy";

    let is_kafka: bool = is_kafka_connector(with_properties);
    let mut options = WithOptions::try_from(source_schema.row_options())?.into_inner();

    let get_key_message_name = |options: &mut BTreeMap<String, String>| -> Option<String> {
        consume_string_from_options(options, KEY_MESSAGE_NAME_KEY)
            .map(|ele| Some(ele.0))
            .unwrap_or(None)
    };
    let get_sr_name_strategy_check = |options: &mut BTreeMap<String, String>,
                                      use_sr: bool|
     -> Result<Option<i32>> {
        let name_strategy = get_name_strategy_or_default(try_consume_string_from_options(
            options,
            NAME_STRATEGY_KEY,
        ))?;
        if !use_sr && name_strategy.is_some() {
            return Err(RwError::from(ProtocolError(
                "schema registry name strategy only works with schema registry enabled".to_string(),
            )));
        }
        Ok(name_strategy)
    };

    let res = match (&source_schema.format, &source_schema.row_encode) {
        (Format::Native, Encode::Native) => (
            None,
            StreamSourceInfo {
                format: FormatType::Native as i32,
                row_encode: EncodeType::Native as i32,
                ..Default::default()
            },
        ),
        (Format::Plain, Encode::Protobuf) => {
            let (row_schema_location, use_schema_registry) = get_schema_location(&mut options)?;
            let protobuf_schema = ProtobufSchema {
                message_name: consume_string_from_options(&mut options, MESSAGE_NAME_KEY)?,
                row_schema_location,
                use_schema_registry,
            };
            let name_strategy =
                get_sr_name_strategy_check(&mut options, protobuf_schema.use_schema_registry)?;

            (
                Some(
                    extract_protobuf_table_schema(&protobuf_schema, with_properties.clone())
                        .await?,
                ),
                StreamSourceInfo {
                    format: FormatType::Plain as i32,
                    row_encode: EncodeType::Protobuf as i32,
                    row_schema_location: protobuf_schema.row_schema_location.0.clone(),
                    use_schema_registry: protobuf_schema.use_schema_registry,
                    proto_message_name: protobuf_schema.message_name.0.clone(),
                    key_message_name: get_key_message_name(&mut options),
                    name_strategy: name_strategy.unwrap_or(
                        PbSchemaRegistryNameStrategy::TopicNameStrategyUnspecified as i32,
                    ),
                    ..Default::default()
                },
            )
        }
        (Format::Plain, Encode::Json) => {
            let schema_config = get_json_schema_location(&mut options)?;
            (
                extract_json_table_schema(&schema_config, with_properties).await?,
                StreamSourceInfo {
                    format: FormatType::Plain as i32,
                    row_encode: EncodeType::Json as i32,
                    use_schema_registry: json_schema_infer_use_schema_registry(&schema_config),
                    ..Default::default()
                },
            )
        }
        (Format::Plain, Encode::Avro) => {
            let (row_schema_location, use_schema_registry) = get_schema_location(&mut options)?;
            let avro_schema = AvroSchema {
                row_schema_location,
                use_schema_registry,
            };

            let key_message_name = get_key_message_name(&mut options);
            let message_name = try_consume_string_from_options(&mut options, MESSAGE_NAME_KEY);
            let name_strategy =
                get_sr_name_strategy_check(&mut options, avro_schema.use_schema_registry)?;
            let stream_source_info = StreamSourceInfo {
                format: FormatType::Plain as i32,
                row_encode: EncodeType::Avro as i32,
                row_schema_location: avro_schema.row_schema_location.0.clone(),
                use_schema_registry: avro_schema.use_schema_registry,
                proto_message_name: message_name.unwrap_or(AstString("".into())).0,
                key_message_name,
                name_strategy: name_strategy
                    .unwrap_or(PbSchemaRegistryNameStrategy::TopicNameStrategyUnspecified as i32),
                ..Default::default()
            };
            (
                Some(extract_avro_table_schema(&stream_source_info, with_properties).await?),
                stream_source_info,
            )
        }
        (Format::Plain, Encode::Csv) => {
            let chars = consume_string_from_options(&mut options, "delimiter")?.0;
            let delimiter =
                get_delimiter(chars.as_str()).map_err(|e| RwError::from(e.to_string()))?;
            let has_header = try_consume_string_from_options(&mut options, "without_header")
                .map(|s| s.0 == "false")
                .unwrap_or(true);

            if is_kafka && has_header {
                return Err(RwError::from(ProtocolError(
                    "CSV HEADER is not supported when creating table with Kafka connector"
                        .to_owned(),
                )));
            }
            (
                None,
                StreamSourceInfo {
                    format: FormatType::Plain as i32,
                    row_encode: EncodeType::Csv as i32,
                    csv_delimiter: delimiter as i32,
                    csv_has_header: has_header,
                    ..Default::default()
                },
            )
        }
        (Format::Plain, Encode::Bytes) => (
            None,
            StreamSourceInfo {
                format: FormatType::Plain as i32,
                row_encode: EncodeType::Bytes as i32,
                ..Default::default()
            },
        ),
        (Format::Upsert, Encode::Json) => {
            let schema_config = get_json_schema_location(&mut options)?;
            let columns = extract_json_table_schema(&schema_config, with_properties).await?;

            (
                columns,
                StreamSourceInfo {
                    format: FormatType::Upsert as i32,
                    row_encode: EncodeType::Json as i32,
                    use_schema_registry: json_schema_infer_use_schema_registry(&schema_config),
                    ..Default::default()
                },
            )
        }
        (Format::Upsert, Encode::Avro) => {
            let (row_schema_location, use_schema_registry) = get_schema_location(&mut options)?;
            let avro_schema = AvroSchema {
                row_schema_location,
                use_schema_registry,
            };

            let name_strategy =
                get_sr_name_strategy_check(&mut options, avro_schema.use_schema_registry)?
                    .unwrap_or(PbSchemaRegistryNameStrategy::TopicNameStrategyUnspecified as i32);
            let key_message_name = get_key_message_name(&mut options);
            let message_name = try_consume_string_from_options(&mut options, MESSAGE_NAME_KEY);

            let stream_source_info = StreamSourceInfo {
                key_message_name,
                format: FormatType::Upsert as i32,
                row_encode: EncodeType::Avro as i32,
                row_schema_location: avro_schema.row_schema_location.0.clone(),
                use_schema_registry: avro_schema.use_schema_registry,
                proto_message_name: message_name.unwrap_or(AstString("".into())).0,
                name_strategy,
                ..Default::default()
            };
            let columns = extract_avro_table_schema(&stream_source_info, with_properties).await?;

            (Some(columns), stream_source_info)
        }

        (Format::Debezium, Encode::Json) => {
            let schema_config = get_json_schema_location(&mut options)?;
            (
                extract_json_table_schema(&schema_config, with_properties).await?,
                StreamSourceInfo {
                    format: FormatType::Debezium as i32,
                    row_encode: EncodeType::Json as i32,
                    use_schema_registry: json_schema_infer_use_schema_registry(&schema_config),
                    ..Default::default()
                },
            )
        }
        (Format::Debezium, Encode::Avro) => {
            let (row_schema_location, use_schema_registry) = get_schema_location(&mut options)?;
            if !use_schema_registry {
                return Err(RwError::from(ProtocolError(
                    "schema location for DEBEZIUM_AVRO row format is not supported".to_string(),
                )));
            }
            let avro_schema = DebeziumAvroSchema {
                row_schema_location,
            };

            // no need to check whether works schema registry because debezium avro always work with
            // schema registry
            let name_strategy = get_sr_name_strategy_check(&mut options, true)?;
            let message_name = try_consume_string_from_options(&mut options, MESSAGE_NAME_KEY);
            let key_message_name = get_key_message_name(&mut options);

            let stream_source_info = StreamSourceInfo {
                use_schema_registry,
                proto_message_name: message_name.unwrap_or(AstString("".into())).0,
                name_strategy: name_strategy
                    .unwrap_or(PbSchemaRegistryNameStrategy::TopicNameStrategyUnspecified as i32),
                format: FormatType::Debezium as i32,
                row_encode: EncodeType::Avro as i32,
                row_schema_location: avro_schema.row_schema_location.0.clone(),
                key_message_name,
                ..Default::default()
            };

            let full_columns =
                extract_debezium_avro_table_schema(&stream_source_info, with_properties).await?;
<<<<<<< HEAD
=======
            let pk_names = if sql_defined_pk {
                sql_defined_pk_names
            } else {
                let pk_names =
                    extract_debezium_avro_table_pk_columns(&stream_source_info, with_properties)
                        .await?;
                // extract pk(s) from schema registry
                for pk_name in &pk_names {
                    full_columns
                        .iter()
                        .find(|c: &&ColumnCatalog| c.name().eq(pk_name))
                        .ok_or_else(|| {
                            RwError::from(ProtocolError(format!(
                                "avro's key column {} not exists in avro's row schema",
                                pk_name
                            )))
                        })?;
                }
                pk_names
            };
            (Some(full_columns), pk_names, stream_source_info)
        }
        (Format::DebeziumMongo, Encode::Json) => {
            let mut columns = vec![
                ColumnCatalog {
                    column_desc: ColumnDesc {
                        data_type: DataType::Varchar,
                        column_id: 0.into(),
                        name: "_id".to_string(),
                        field_descs: vec![],
                        type_name: "".to_string(),
                        generated_or_default_column: None,
                        description: None,
                    },
                    is_hidden: false,
                },
                ColumnCatalog {
                    column_desc: ColumnDesc {
                        data_type: DataType::Jsonb,
                        column_id: 0.into(),
                        name: "payload".to_string(),
                        field_descs: vec![],
                        type_name: "".to_string(),
                        generated_or_default_column: None,
                        description: None,
                    },
                    is_hidden: false,
                },
            ];
            if sql_defined_schema {
                let non_generated_sql_defined_columns =
                    non_generated_sql_columns(sql_defined_columns);
                if non_generated_sql_defined_columns.len() != 2
                    && non_generated_sql_defined_columns[0].name.real_value() != columns[0].name()
                    && non_generated_sql_defined_columns[1].name.real_value() != columns[1].name()
                {
                    return Err(RwError::from(ProtocolError(
                        "the not generated columns of the source with row format DebeziumMongoJson
    must be (_id [Jsonb | Varchar | Int32 | Int64], payload jsonb)."
                            .to_string(),
                    )));
                }
                if let Some(key_data_type) = &non_generated_sql_defined_columns[0].data_type {
                    let key_data_type = bind_data_type(key_data_type)?;
                    match key_data_type {
                        DataType::Jsonb | DataType::Varchar | DataType::Int32 | DataType::Int64 => {
                            columns[0].column_desc.data_type = key_data_type;
                        }
                        _ => {
                            return Err(RwError::from(ProtocolError(
                                "the `_id` column of the source with row format DebeziumMongoJson
    must be [Jsonb | Varchar | Int32 | Int64]"
                                    .to_string(),
                            )));
                        }
                    }
                }
                if let Some(value_data_type) = &non_generated_sql_defined_columns[1].data_type {
                    if !matches!(bind_data_type(value_data_type)?, DataType::Jsonb) {
                        return Err(RwError::from(ProtocolError(
                            "the `payload` column of the source with row format DebeziumMongoJson
    must be Jsonb datatype"
                                .to_string(),
                        )));
                    }
                }
            }
            let pk_names = if sql_defined_pk {
                sql_defined_pk_names
            } else {
                vec!["_id".to_string()]
            };
>>>>>>> abf3a787

            (Some(full_columns), stream_source_info)
        }
        (Format::DebeziumMongo, Encode::Json) => (
            None,
            StreamSourceInfo {
                format: FormatType::DebeziumMongo as i32,
                row_encode: EncodeType::Json as i32,
                ..Default::default()
            },
        ),

        (Format::Maxwell, Encode::Json) => {
            let schema_config = get_json_schema_location(&mut options)?;
            (
                extract_json_table_schema(&schema_config, with_properties).await?,
                StreamSourceInfo {
                    format: FormatType::Maxwell as i32,
                    row_encode: EncodeType::Json as i32,
                    use_schema_registry: json_schema_infer_use_schema_registry(&schema_config),
                    ..Default::default()
                },
            )
        }

        (Format::Canal, Encode::Json) => {
            let schema_config = get_json_schema_location(&mut options)?;
            (
                extract_json_table_schema(&schema_config, with_properties).await?,
                StreamSourceInfo {
                    format: FormatType::Canal as i32,
                    row_encode: EncodeType::Json as i32,
                    use_schema_registry: json_schema_infer_use_schema_registry(&schema_config),
                    ..Default::default()
                },
            )
        }
        (format, encoding) => {
            return Err(RwError::from(ProtocolError(format!(
                "Unknown combination {:?} {:?}",
                format, encoding
            ))));
        }
    };
    if !options.is_empty() {
        return Err(RwError::from(ProtocolError(format!(
            "Unknown options for {:?} {:?}: {}",
            source_schema.format,
            source_schema.row_encode,
            options
                .iter()
                .map(|(k, v)| format!("{}:{}", k, v))
                .collect::<Vec<String>>()
                .join(","),
        ))));
    }
    Ok(res)
}

/// Bind columns from both source and sql defined.
pub(crate) fn bind_all_columns(
    source_schema: &SourceSchemaV2,
    cols_from_source: Option<Vec<ColumnCatalog>>,
    cols_from_sql: Vec<ColumnCatalog>,
    col_defs_from_sql: &[ColumnDef],
) -> Result<Vec<ColumnCatalog>> {
    if let Some(cols_from_source) = cols_from_source {
        if cols_from_sql.is_empty() {
            Ok(cols_from_source)
        } else {
            // TODO(yuhao): https://github.com/risingwavelabs/risingwave/issues/12209
            Err(RwError::from(ProtocolError(
                format!("User-defined schema from SQL is not allowed with FORMAT {} ENCODE {}. \
                Please refer to https://www.risingwave.dev/docs/current/sql-create-source/ for more information.", source_schema.format, source_schema.row_encode))))
        }
    } else {
        // FIXME(yuhao): cols_from_sql should be None is no `()` is given.
        if cols_from_sql.is_empty() {
            return Err(RwError::from(ProtocolError(
                "Schema definition is required, either from SQL or schema registry.".to_string(),
            )));
        }
        match (&source_schema.format, &source_schema.row_encode) {
            (Format::DebeziumMongo, Encode::Json) => {
                let mut columns = vec![
                    ColumnCatalog {
                        column_desc: ColumnDesc {
                            data_type: DataType::Varchar,
                            column_id: 0.into(),
                            name: "_id".to_string(),
                            field_descs: vec![],
                            type_name: "".to_string(),
                            generated_or_default_column: None,
                        },
                        is_hidden: false,
                    },
                    ColumnCatalog {
                        column_desc: ColumnDesc {
                            data_type: DataType::Jsonb,
                            column_id: 0.into(),
                            name: "payload".to_string(),
                            field_descs: vec![],
                            type_name: "".to_string(),
                            generated_or_default_column: None,
                        },
                        is_hidden: false,
                    },
                ];
                let non_generated_sql_defined_columns =
                    non_generated_sql_columns(col_defs_from_sql);
                if non_generated_sql_defined_columns.len() != 2
                    || non_generated_sql_defined_columns[0].name.real_value() != columns[0].name()
                    || non_generated_sql_defined_columns[1].name.real_value() != columns[1].name()
                {
                    return Err(RwError::from(ProtocolError(
                        "the not generated columns of the source with row format DebeziumMongoJson
        must be (_id [Jsonb | Varchar | Int32 | Int64], payload jsonb)."
                            .to_string(),
                    )));
                }
                // ok to unwrap since it was checked at `bind_sql_columns`
                let key_data_type = bind_data_type(
                    non_generated_sql_defined_columns[0]
                        .data_type
                        .as_ref()
                        .unwrap(),
                )?;
                match key_data_type {
                    DataType::Jsonb | DataType::Varchar | DataType::Int32 | DataType::Int64 => {
                        columns[0].column_desc.data_type = key_data_type.clone();
                    }
                    _ => {
                        return Err(RwError::from(ProtocolError(
                            "the `_id` column of the source with row format DebeziumMongoJson
        must be [Jsonb | Varchar | Int32 | Int64]"
                                .to_string(),
                        )));
                    }
                }

                // ok to unwrap since it was checked at `bind_sql_columns`
                let value_data_type = bind_data_type(
                    non_generated_sql_defined_columns[1]
                        .data_type
                        .as_ref()
                        .unwrap(),
                )?;
                if !matches!(value_data_type, DataType::Jsonb) {
                    return Err(RwError::from(ProtocolError(
                        "the `payload` column of the source with row format DebeziumMongoJson
        must be Jsonb datatype"
                            .to_string(),
                    )));
                }
                Ok(columns)
            }
            (Format::Plain, Encode::Bytes) => {
                if cols_from_sql.len() != 1 || cols_from_sql[0].data_type() != &DataType::Bytea {
                    return Err(RwError::from(ProtocolError(
                        "ENCODE BYTES only accepts one BYTEA type column".to_string(),
                    )));
                }
                Ok(cols_from_sql)
            }
            (_, _) => Ok(cols_from_sql),
        }
    }
}

/// Bind column from source. Add key column to table columns if necessary.
/// Return (columns, pks)
pub(crate) async fn bind_source_pk(
    source_schema: &SourceSchemaV2,
    source_info: &StreamSourceInfo,
    columns: &mut Vec<ColumnCatalog>,
    sql_defined_pk_names: Vec<String>,
    with_properties: &HashMap<String, String>,
) -> Result<Vec<String>> {
    let sql_defined_pk = !sql_defined_pk_names.is_empty();

    let res = match (&source_schema.format, &source_schema.row_encode) {
        (Format::Native, Encode::Native) | (Format::Plain, _) => sql_defined_pk_names,
        (Format::Upsert, Encode::Json) => {
            if sql_defined_pk {
                sql_defined_pk_names
            } else {
                add_upsert_default_key_column(columns);
                vec![DEFAULT_KEY_COLUMN_NAME.into()]
            }
        }
        (Format::Upsert, Encode::Avro) => {
            if sql_defined_pk {
                if sql_defined_pk_names.len() != 1 {
                    return Err(RwError::from(ProtocolError(
                        "upsert avro supports only one primary key column.".to_string(),
                    )));
                }
                sql_defined_pk_names
            } else if let Some(extracted_pk_names) =
                extract_upsert_avro_table_pk_columns(source_info, with_properties).await?
            {
                extracted_pk_names
            } else {
                // For upsert avro, if we can't extract pk from schema, use message key as primary key
                add_upsert_default_key_column(columns);
                vec![DEFAULT_KEY_COLUMN_NAME.into()]
            }
        }

        (Format::Debezium, Encode::Json) => {
            if !sql_defined_pk {
                return Err(RwError::from(ProtocolError(
                    "Primary key must be specified when creating source with FORMAT DEBEZIUM."
                        .to_string(),
                )));
            }
            sql_defined_pk_names
        }
        (Format::Debezium, Encode::Avro) => {
            if sql_defined_pk {
                sql_defined_pk_names
            } else {
                let pk_names =
                    extract_debezium_avro_table_pk_columns(source_info, with_properties).await?;
                // extract pk(s) from schema registry
                for pk_name in &pk_names {
                    columns
                        .iter()
                        .find(|c: &&ColumnCatalog| c.name().eq(pk_name))
                        .ok_or_else(|| {
                            RwError::from(ProtocolError(format!(
                                "avro's key column {} not exists in avro's row schema",
                                pk_name
                            )))
                        })?;
                }
                pk_names
            }
        }
        (Format::DebeziumMongo, Encode::Json) => {
            if sql_defined_pk {
                sql_defined_pk_names
            } else {
                vec!["_id".to_string()]
            }
        }

        (Format::Maxwell, Encode::Json) => {
            if !sql_defined_pk {
                return Err(RwError::from(ProtocolError(
    "Primary key must be specified when creating source with FORMAT MAXWELL ENCODE JSON."
    .to_string(),
    )));
            }
            sql_defined_pk_names
        }

        (Format::Canal, Encode::Json) => {
            if !sql_defined_pk {
                return Err(RwError::from(ProtocolError(
    "Primary key must be specified when creating source with FORMAT CANAL ENCODE JSON."
    .to_string(),
    )));
            }
            sql_defined_pk_names
        }
        (format, encoding) => {
            return Err(RwError::from(ProtocolError(format!(
                "Unknown combination {:?} {:?}",
                format, encoding
            ))));
        }
    };
    Ok(res)
}

// Add a hidden column `_rw_kafka_timestamp` to each message from Kafka source.
fn check_and_add_timestamp_column(
    with_properties: &HashMap<String, String>,
    columns: &mut Vec<ColumnCatalog>,
) {
    if is_kafka_connector(with_properties) {
        let kafka_timestamp_column = ColumnCatalog {
            column_desc: ColumnDesc {
                data_type: DataType::Timestamptz,
                column_id: ColumnId::placeholder(),
                name: KAFKA_TIMESTAMP_COLUMN_NAME.to_string(),
                field_descs: vec![],
                type_name: "".to_string(),
                generated_or_default_column: None,
                description: None,
            },

            is_hidden: true,
        };
        columns.push(kafka_timestamp_column);
    }
}

fn add_upsert_default_key_column(columns: &mut Vec<ColumnCatalog>) {
    let column = ColumnCatalog {
        column_desc: ColumnDesc {
            data_type: DataType::Bytea,
            column_id: ColumnId::new(columns.len() as i32),
            name: DEFAULT_KEY_COLUMN_NAME.to_string(),
            field_descs: vec![],
            type_name: "".to_string(),
            generated_or_default_column: None,
            description: None,
        },
        is_hidden: true,
    };
    columns.push(column);
}

pub(super) fn bind_source_watermark(
    session: &SessionImpl,
    name: String,
    source_watermarks: Vec<SourceWatermark>,
    column_catalogs: &[ColumnCatalog],
) -> Result<Vec<WatermarkDesc>> {
    let mut binder = Binder::new_for_ddl(session);
    binder.bind_columns_to_context(name.clone(), column_catalogs.to_vec())?;

    let watermark_descs = source_watermarks
        .into_iter()
        .map(|source_watermark| {
            let col_name = source_watermark.column.real_value();
            let watermark_idx = binder.get_column_binding_index(name.clone(), &col_name)?;

            let expr = binder.bind_expr(source_watermark.expr)?;
            let watermark_col_type = column_catalogs[watermark_idx].data_type();
            let watermark_expr_type = &expr.return_type();
            if watermark_col_type != watermark_expr_type {
                Err(RwError::from(ErrorCode::BindError(
                    format!("The return value type of the watermark expression must be identical to the watermark column data type. Current data type of watermark return value: `{}`, column `{}`",watermark_expr_type, watermark_col_type),
                )))
            } else {
                let expr_proto = expr.to_expr_proto();
                Ok::<_, RwError>(WatermarkDesc {
                    watermark_idx: watermark_idx as u32,
                    expr: Some(expr_proto),
                })
            }
        })
        .try_collect()?;
    Ok(watermark_descs)
}

// TODO: Better design if we want to support ENCODE KEY where we will have 4 dimensional array
static CONNECTORS_COMPATIBLE_FORMATS: LazyLock<HashMap<String, HashMap<Format, Vec<Encode>>>> =
    LazyLock::new(|| {
        convert_args!(hashmap!(
                KAFKA_CONNECTOR => hashmap!(
                    Format::Plain => vec![Encode::Json, Encode::Protobuf, Encode::Avro, Encode::Bytes, Encode::Csv],
                    Format::Upsert => vec![Encode::Json, Encode::Avro],
                    Format::Debezium => vec![Encode::Json, Encode::Avro],
                    Format::Maxwell => vec![Encode::Json],
                    Format::Canal => vec![Encode::Json],
                    Format::DebeziumMongo => vec![Encode::Json],
                ),
                PULSAR_CONNECTOR => hashmap!(
                    Format::Plain => vec![Encode::Json, Encode::Protobuf, Encode::Avro, Encode::Bytes],
                    Format::Upsert => vec![Encode::Json, Encode::Avro],
                    Format::Debezium => vec![Encode::Json],
                    Format::Maxwell => vec![Encode::Json],
                    Format::Canal => vec![Encode::Json],
                ),
                KINESIS_CONNECTOR => hashmap!(
                    Format::Plain => vec![Encode::Json, Encode::Protobuf, Encode::Avro, Encode::Bytes],
                    Format::Upsert => vec![Encode::Json, Encode::Avro],
                    Format::Debezium => vec![Encode::Json],
                    Format::Maxwell => vec![Encode::Json],
                    Format::Canal => vec![Encode::Json],
                ),
                GOOGLE_PUBSUB_CONNECTOR => hashmap!(
                    Format::Plain => vec![Encode::Json, Encode::Protobuf, Encode::Avro, Encode::Bytes],
                    Format::Debezium => vec![Encode::Json],
                    Format::Maxwell => vec![Encode::Json],
                    Format::Canal => vec![Encode::Json],
                ),
                NEXMARK_CONNECTOR => hashmap!(
                    Format::Native => vec![Encode::Native],
                    Format::Plain => vec![Encode::Bytes],
                ),
                DATAGEN_CONNECTOR => hashmap!(
                    Format::Native => vec![Encode::Native],
                    Format::Plain => vec![Encode::Bytes, Encode::Json],
                ),
                S3_CONNECTOR => hashmap!(
                    Format::Plain => vec![Encode::Csv, Encode::Json],
                ),
                S3_V2_CONNECTOR => hashmap!(
                    Format::Plain => vec![Encode::Csv, Encode::Json],
                ),
                MYSQL_CDC_CONNECTOR => hashmap!(
                    Format::Plain => vec![Encode::Bytes],
                    Format::Debezium => vec![Encode::Json],
                ),
                POSTGRES_CDC_CONNECTOR => hashmap!(
                    Format::Plain => vec![Encode::Bytes],
                    Format::Debezium => vec![Encode::Json],
                ),
                CITUS_CDC_CONNECTOR => hashmap!(
                    Format::Plain => vec![Encode::Bytes],
                    Format::Debezium => vec![Encode::Json],
                ),
                NATS_CONNECTOR => hashmap!(
                    Format::Plain => vec![Encode::Json],
                ),
                TEST_CONNECTOR => hashmap!(
                    Format::Plain => vec![Encode::Json],
                )
        ))
    });

pub fn validate_compatibility(
    source_schema: &ConnectorSchema,
    props: &mut HashMap<String, String>,
) -> Result<()> {
    let connector = get_connector(props)
        .ok_or_else(|| RwError::from(ProtocolError("missing field 'connector'".to_string())))?;

    let compatible_formats = CONNECTORS_COMPATIBLE_FORMATS
        .get(&connector)
        .ok_or_else(|| {
            RwError::from(ProtocolError(format!(
                "connector {:?} is not supported, accept {:?}",
                connector,
                CONNECTORS_COMPATIBLE_FORMATS.keys()
            )))
        })?;
    if connector != KAFKA_CONNECTOR {
        let res = match (&source_schema.format, &source_schema.row_encode) {
            (Format::Plain, Encode::Protobuf) | (Format::Plain, Encode::Avro) => {
                let mut options = WithOptions::try_from(source_schema.row_options())?;
                let (_, use_schema_registry) = get_schema_location(options.inner_mut())?;
                use_schema_registry
            }
            (Format::Debezium, Encode::Avro) => true,
            (_, _) => false,
        };
        if res {
            return Err(RwError::from(ProtocolError(format!(
                "The {} must be kafka when schema registry is used",
                UPSTREAM_SOURCE_KEY
            ))));
        }
    }

    let compatible_encodes = compatible_formats
        .get(&source_schema.format)
        .ok_or_else(|| {
            RwError::from(ProtocolError(format!(
                "connector {} does not support format {:?}",
                connector, source_schema.format
            )))
        })?;
    if !compatible_encodes.contains(&source_schema.row_encode) {
        return Err(RwError::from(ProtocolError(format!(
            "connector {} does not support format {:?} with encode {:?}",
            connector, source_schema.format, source_schema.row_encode
        ))));
    }

    if connector == POSTGRES_CDC_CONNECTOR || connector == CITUS_CDC_CONNECTOR {
        if !props.contains_key("slot.name") {
            // Build a random slot name with UUID
            // e.g. "rw_cdc_f9a3567e6dd54bf5900444c8b1c03815"
            let uuid = uuid::Uuid::new_v4().to_string().replace('-', "");
            props.insert("slot.name".into(), format!("rw_cdc_{}", uuid));
        }
        if !props.contains_key("schema.name") {
            // Default schema name is "public"
            props.insert("schema.name".into(), "public".into());
        }
        if !props.contains_key("publication.name") {
            // Default publication name is "rw_publication"
            props.insert("publication.name".into(), "rw_publication".into());
        }
        if !props.contains_key("publication.create.enable") {
            // Default auto create publication if doesn't exist
            props.insert("publication.create.enable".into(), "true".into());
        }
    }
    Ok(())
}

/// Performs early stage checking in frontend to see if the schema of the given `columns` is
/// compatible with the connector extracted from the properties. Currently this only works for
/// `nexmark` connector since it's in chunk format.
///
/// One should only call this function after all properties of all columns are resolved, like
/// generated column descriptors.
pub(super) fn check_source_schema(
    props: &HashMap<String, String>,
    row_id_index: Option<usize>,
    columns: &[ColumnCatalog],
) -> Result<()> {
    let Some(connector) = get_connector(props) else {
        return Ok(());
    };

    if connector != NEXMARK_CONNECTOR {
        return Ok(());
    }

    let table_type = props
        .get("nexmark.table.type")
        .map(|t| t.to_ascii_lowercase());

    let event_type = match table_type.as_deref() {
        None => None,
        Some("bid") => Some(EventType::Bid),
        Some("auction") => Some(EventType::Auction),
        Some("person") => Some(EventType::Person),
        Some(t) => {
            return Err(RwError::from(ProtocolError(format!(
                "unsupported table type for nexmark source: {}",
                t
            ))))
        }
    };

    // Ignore the generated columns and map the index of row_id column.
    let user_defined_columns = columns.iter().filter(|c| !c.is_generated());
    let row_id_index = if let Some(index) = row_id_index {
        let col_id = columns[index].column_id();
        user_defined_columns
            .clone()
            .position(|c| c.column_id() == col_id)
            .unwrap()
            .into()
    } else {
        None
    };

    let expected = get_event_data_types_with_names(event_type, row_id_index);
    let user_defined = user_defined_columns
        .map(|c| {
            (
                c.column_desc.name.to_ascii_lowercase(),
                c.column_desc.data_type.to_owned(),
            )
        })
        .collect_vec();

    if expected != user_defined {
        let cmp = pretty_assertions::Comparison::new(&expected, &user_defined);
        return Err(RwError::from(ProtocolError(format!(
            "The schema of the nexmark source must specify all columns in order:\n{cmp}",
        ))));
    }
    Ok(())
}

pub async fn handle_create_source(
    handler_args: HandlerArgs,
    stmt: CreateSourceStatement,
) -> Result<RwPgResponse> {
    let session = handler_args.session.clone();

    session.check_relation_name_duplicated(stmt.source_name.clone())?;

    let db_name = session.database();
    let (schema_name, name) = Binder::resolve_schema_qualified_name(db_name, stmt.source_name)?;
    let (database_id, schema_id) =
        session.get_database_and_schema_id_for_create(schema_name.clone())?;

    if handler_args.with_options.is_empty() {
        return Err(RwError::from(InvalidInputSyntax(
            "missing WITH clause".to_string(),
        )));
    }

    let (source_schema, notice) = stmt.source_schema.into_source_schema_v2();
    if let Some(notice) = notice {
        session.notice_to_user(notice)
    };

    let mut with_properties = handler_args.with_options.into_inner().into_iter().collect();
    validate_compatibility(&source_schema, &mut with_properties)?;

    ensure_table_constraints_supported(&stmt.constraints)?;
    let sql_pk_names = bind_sql_pk_names(&stmt.columns, &stmt.constraints)?;

    let (columns_from_resolve_source, source_info) =
        bind_columns_from_source(&source_schema, &with_properties).await?;
    let columns_from_sql = bind_sql_columns(&stmt.columns)?;

    let mut columns = bind_all_columns(
        &source_schema,
        columns_from_resolve_source,
        columns_from_sql,
        &stmt.columns,
    )?;
    let pk_names = bind_source_pk(
        &source_schema,
        &source_info,
        &mut columns,
        sql_pk_names,
        &with_properties,
    )
    .await?;

    check_and_add_timestamp_column(&with_properties, &mut columns);

    let mut col_id_gen = ColumnIdGenerator::new_initial();
    for c in &mut columns {
        c.column_desc.column_id = col_id_gen.generate(c.name())
    }

    if !pk_names.is_empty() {
        return Err(ErrorCode::InvalidInputSyntax(
            "Source does not support PRIMARY KEY constraint, please use \"CREATE TABLE\" instead"
                .to_owned(),
        )
        .into());
    }

    let (mut columns, pk_column_ids, row_id_index) = bind_pk_on_relation(columns, pk_names)?;

    debug_assert!(is_column_ids_dedup(&columns));

    let watermark_descs =
        bind_source_watermark(&session, name.clone(), stmt.source_watermarks, &columns)?;
    // TODO(yuhao): allow multiple watermark on source.
    assert!(watermark_descs.len() <= 1);

    bind_sql_column_constraints(
        &session,
        name.clone(),
        &mut columns,
        stmt.columns,
        &pk_column_ids,
    )?;

    check_source_schema(&with_properties, row_id_index, &columns)?;

    let row_id_index = row_id_index.map(|index| index as _);
    let pk_column_ids = pk_column_ids.into_iter().map(Into::into).collect();

    let columns = columns.into_iter().map(|c| c.to_protobuf()).collect_vec();

    let mut with_options = WithOptions::new(with_properties);
    // resolve privatelink connection for Kafka source
    let connection_id =
        resolve_privatelink_in_with_option(&mut with_options, &schema_name, &session)?;
    let definition = handler_args.normalized_sql;

    let source = PbSource {
        id: TableId::placeholder().table_id,
        schema_id,
        database_id,
        name,
        row_id_index,
        columns,
        pk_column_ids,
        properties: with_options.into_inner().into_iter().collect(),
        info: Some(source_info),
        owner: session.user_id(),
        watermark_descs,
        definition,
        connection_id,
        initialized_at_epoch: None,
        created_at_epoch: None,
        optional_associated_table_id: None,
        version: INITIAL_SOURCE_VERSION_ID,
    };

    let catalog_writer = session.catalog_writer()?;
    catalog_writer.create_source(source).await?;

    Ok(PgResponse::empty_result(StatementType::CREATE_SOURCE))
}

#[cfg(test)]
pub mod tests {
    use std::collections::HashMap;

    use risingwave_common::catalog::{
        row_id_column_name, DEFAULT_DATABASE_NAME, DEFAULT_SCHEMA_NAME,
    };
    use risingwave_common::types::DataType;

    use crate::catalog::root_catalog::SchemaPath;
    use crate::test_utils::{create_proto_file, LocalFrontend, PROTO_FILE_DATA};

    #[tokio::test]
    async fn test_create_source_handler() {
        let proto_file = create_proto_file(PROTO_FILE_DATA);
        let sql = format!(
            r#"CREATE SOURCE t
    WITH (connector = 'kinesis')
    FORMAT PLAIN ENCODE PROTOBUF (message = '.test.TestRecord', schema.location = 'file://{}')"#,
            proto_file.path().to_str().unwrap()
        );
        let frontend = LocalFrontend::new(Default::default()).await;
        frontend.run_sql(sql).await.unwrap();

        let session = frontend.session_ref();
        let catalog_reader = session.env().catalog_reader().read_guard();
        let schema_path = SchemaPath::Name(DEFAULT_SCHEMA_NAME);

        // Check source exists.
        let (source, _) = catalog_reader
            .get_source_by_name(DEFAULT_DATABASE_NAME, schema_path, "t")
            .unwrap();
        assert_eq!(source.name, "t");

        let columns = source
            .columns
            .iter()
            .map(|col| (col.name(), col.data_type().clone()))
            .collect::<HashMap<&str, DataType>>();

        let city_type = DataType::new_struct(
            vec![DataType::Varchar, DataType::Varchar],
            vec!["address".to_string(), "zipcode".to_string()],
        );
        let row_id_col_name = row_id_column_name();
        let expected_columns = maplit::hashmap! {
            row_id_col_name.as_str() => DataType::Serial,
            "id" => DataType::Int32,
            "zipcode" => DataType::Int64,
            "rate" => DataType::Float32,
            "country" => DataType::new_struct(
                vec![DataType::Varchar,city_type,DataType::Varchar],
                vec!["address".to_string(), "city".to_string(), "zipcode".to_string()],
            ),
        };
        assert_eq!(columns, expected_columns);
    }
}<|MERGE_RESOLUTION|>--- conflicted
+++ resolved
@@ -45,13 +45,8 @@
 };
 use risingwave_pb::plan_common::{EncodeType, FormatType};
 use risingwave_sqlparser::ast::{
-<<<<<<< HEAD
-    get_delimiter, AstString, AvroSchema, ColumnDef, CreateSourceStatement, DebeziumAvroSchema,
-    Encode, Format, ProtobufSchema, SourceSchemaV2, SourceWatermark,
-=======
-    self, get_delimiter, AstString, AvroSchema, ColumnDef, ColumnOption, ConnectorSchema,
-    CreateSourceStatement, DebeziumAvroSchema, Encode, Format, ProtobufSchema, SourceWatermark,
->>>>>>> abf3a787
+    get_delimiter, AstString, AvroSchema, ColumnDef, ConnectorSchema, CreateSourceStatement,
+    DebeziumAvroSchema, Encode, Format, ProtobufSchema, SourceWatermark,
 };
 
 use super::RwPgResponse;
@@ -266,17 +261,9 @@
 }
 
 /// resolve the schema of the source from external schema file, return the relation's columns. see <https://www.risingwave.dev/docs/current/sql-create-source> for more information.
-<<<<<<< HEAD
 /// return `(columns, source info)`
 pub(crate) async fn bind_columns_from_source(
-    source_schema: &SourceSchemaV2,
-=======
-/// return `(columns, pk_names, source info)`
-pub(crate) async fn try_bind_columns_from_source(
     source_schema: &ConnectorSchema,
-    sql_defined_pk_names: Vec<String>,
-    sql_defined_columns: &[ColumnDef],
->>>>>>> abf3a787
     with_properties: &HashMap<String, String>,
 ) -> Result<(Option<Vec<ColumnCatalog>>, StreamSourceInfo)> {
     const MESSAGE_NAME_KEY: &str = "message";
@@ -501,101 +488,6 @@
 
             let full_columns =
                 extract_debezium_avro_table_schema(&stream_source_info, with_properties).await?;
-<<<<<<< HEAD
-=======
-            let pk_names = if sql_defined_pk {
-                sql_defined_pk_names
-            } else {
-                let pk_names =
-                    extract_debezium_avro_table_pk_columns(&stream_source_info, with_properties)
-                        .await?;
-                // extract pk(s) from schema registry
-                for pk_name in &pk_names {
-                    full_columns
-                        .iter()
-                        .find(|c: &&ColumnCatalog| c.name().eq(pk_name))
-                        .ok_or_else(|| {
-                            RwError::from(ProtocolError(format!(
-                                "avro's key column {} not exists in avro's row schema",
-                                pk_name
-                            )))
-                        })?;
-                }
-                pk_names
-            };
-            (Some(full_columns), pk_names, stream_source_info)
-        }
-        (Format::DebeziumMongo, Encode::Json) => {
-            let mut columns = vec![
-                ColumnCatalog {
-                    column_desc: ColumnDesc {
-                        data_type: DataType::Varchar,
-                        column_id: 0.into(),
-                        name: "_id".to_string(),
-                        field_descs: vec![],
-                        type_name: "".to_string(),
-                        generated_or_default_column: None,
-                        description: None,
-                    },
-                    is_hidden: false,
-                },
-                ColumnCatalog {
-                    column_desc: ColumnDesc {
-                        data_type: DataType::Jsonb,
-                        column_id: 0.into(),
-                        name: "payload".to_string(),
-                        field_descs: vec![],
-                        type_name: "".to_string(),
-                        generated_or_default_column: None,
-                        description: None,
-                    },
-                    is_hidden: false,
-                },
-            ];
-            if sql_defined_schema {
-                let non_generated_sql_defined_columns =
-                    non_generated_sql_columns(sql_defined_columns);
-                if non_generated_sql_defined_columns.len() != 2
-                    && non_generated_sql_defined_columns[0].name.real_value() != columns[0].name()
-                    && non_generated_sql_defined_columns[1].name.real_value() != columns[1].name()
-                {
-                    return Err(RwError::from(ProtocolError(
-                        "the not generated columns of the source with row format DebeziumMongoJson
-    must be (_id [Jsonb | Varchar | Int32 | Int64], payload jsonb)."
-                            .to_string(),
-                    )));
-                }
-                if let Some(key_data_type) = &non_generated_sql_defined_columns[0].data_type {
-                    let key_data_type = bind_data_type(key_data_type)?;
-                    match key_data_type {
-                        DataType::Jsonb | DataType::Varchar | DataType::Int32 | DataType::Int64 => {
-                            columns[0].column_desc.data_type = key_data_type;
-                        }
-                        _ => {
-                            return Err(RwError::from(ProtocolError(
-                                "the `_id` column of the source with row format DebeziumMongoJson
-    must be [Jsonb | Varchar | Int32 | Int64]"
-                                    .to_string(),
-                            )));
-                        }
-                    }
-                }
-                if let Some(value_data_type) = &non_generated_sql_defined_columns[1].data_type {
-                    if !matches!(bind_data_type(value_data_type)?, DataType::Jsonb) {
-                        return Err(RwError::from(ProtocolError(
-                            "the `payload` column of the source with row format DebeziumMongoJson
-    must be Jsonb datatype"
-                                .to_string(),
-                        )));
-                    }
-                }
-            }
-            let pk_names = if sql_defined_pk {
-                sql_defined_pk_names
-            } else {
-                vec!["_id".to_string()]
-            };
->>>>>>> abf3a787
 
             (Some(full_columns), stream_source_info)
         }
@@ -657,7 +549,7 @@
 
 /// Bind columns from both source and sql defined.
 pub(crate) fn bind_all_columns(
-    source_schema: &SourceSchemaV2,
+    source_schema: &ConnectorSchema,
     cols_from_source: Option<Vec<ColumnCatalog>>,
     cols_from_sql: Vec<ColumnCatalog>,
     col_defs_from_sql: &[ColumnDef],
@@ -689,6 +581,7 @@
                             field_descs: vec![],
                             type_name: "".to_string(),
                             generated_or_default_column: None,
+                            description: None,
                         },
                         is_hidden: false,
                     },
@@ -700,6 +593,7 @@
                             field_descs: vec![],
                             type_name: "".to_string(),
                             generated_or_default_column: None,
+                            description: None,
                         },
                         is_hidden: false,
                     },
@@ -768,7 +662,7 @@
 /// Bind column from source. Add key column to table columns if necessary.
 /// Return (columns, pks)
 pub(crate) async fn bind_source_pk(
-    source_schema: &SourceSchemaV2,
+    source_schema: &ConnectorSchema,
     source_info: &StreamSourceInfo,
     columns: &mut Vec<ColumnCatalog>,
     sql_defined_pk_names: Vec<String>,
