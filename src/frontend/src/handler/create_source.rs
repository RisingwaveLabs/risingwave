--- conflicted
+++ resolved
@@ -876,22 +876,11 @@
     Ok(watermark_descs)
 }
 
-<<<<<<< HEAD
-static CONNECTOR_COMPATIBLE_ADDITIONAL_COLUMNS: LazyLock<
-    HashMap<
-        String,
-        Vec<(
-            &'static str,
-            Box<dyn Fn(ColumnId, &str) -> ColumnCatalog + Send + Sync + 'static>,
-        )>,
-    >,
-=======
 type CompatibleAdditionalColumnsFn =
     Box<dyn Fn(ColumnId, &str) -> ColumnCatalog + Send + Sync + 'static>;
 
 static CONNECTOR_COMPATIBLE_ADDITIONAL_COLUMNS: LazyLock<
     HashMap<String, Vec<(&'static str, CompatibleAdditionalColumnsFn)>>,
->>>>>>> 5b65a4ea
 > = LazyLock::new(|| {
     let mut res: HashMap<String, Vec<(&'static str, CompatibleAdditionalColumnsFn)>> =
         HashMap::new();
