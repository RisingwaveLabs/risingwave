--- conflicted
+++ resolved
@@ -36,7 +36,6 @@
 use risingwave_connector::schema::schema_registry::{
     name_strategy_from_str, SchemaRegistryAuth, SCHEMA_REGISTRY_PASSWORD, SCHEMA_REGISTRY_USERNAME,
 };
-use risingwave_connector::sink::iceberg::IcebergConfig;
 use risingwave_connector::source::cdc::external::CdcTableType;
 use risingwave_connector::source::cdc::{
     CDC_SHARING_MODE_KEY, CDC_SNAPSHOT_BACKFILL, CDC_SNAPSHOT_MODE_KEY, CITUS_CDC_CONNECTOR,
@@ -985,11 +984,7 @@
                     Format::Plain => vec![Encode::Json],
                 ),
                 ICEBERG_CONNECTOR => hashmap!(
-<<<<<<< HEAD
-                    Format::Native => vec![Encode::Native],
-=======
                     Format::None => vec![Encode::None],
->>>>>>> ea78079b
                 )
         ))
     });
@@ -1157,17 +1152,7 @@
         )));
     };
 
-    let iceberg_config = IcebergConfig {
-        database_name: properties.database_name,
-        table_name: properties.table_name,
-        catalog_type: Some(properties.catalog_type),
-        path: properties.warehouse_path,
-        endpoint: Some(properties.endpoint),
-        access_key: properties.s3_access,
-        secret_key: properties.s3_secret,
-        region: Some(properties.region_name),
-        ..Default::default()
-    };
+    let iceberg_config = properties.to_iceberg_config();
 
     let schema = Schema {
         fields: columns
@@ -1299,15 +1284,8 @@
         )
         .into());
     }
-<<<<<<< HEAD
-    let connector = get_connector(&with_properties)
-        .ok_or_else(|| RwError::from(ProtocolError("missing field 'connector'".to_string())))?;
-    let (mut columns, pk_column_ids, row_id_index) =
-        bind_pk_on_relation(columns, pk_names, ICEBERG_CONNECTOR != connector)?;
-=======
     let (mut columns, pk_column_ids, row_id_index) =
         bind_pk_on_relation(columns, pk_names, connector_need_pk(&with_properties))?;
->>>>>>> ea78079b
 
     debug_assert!(is_column_ids_dedup(&columns));
 
