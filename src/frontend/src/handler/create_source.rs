// Copyright 2024 RisingWave Labs
//
// Licensed under the Apache License, Version 2.0 (the "License");
// you may not use this file except in compliance with the License.
// You may obtain a copy of the License at
//
//     http://www.apache.org/licenses/LICENSE-2.0
//
// Unless required by applicable law or agreed to in writing, software
// distributed under the License is distributed on an "AS IS" BASIS,
// WITHOUT WARRANTIES OR CONDITIONS OF ANY KIND, either express or implied.
// See the License for the specific language governing permissions and
// limitations under the License.

use std::collections::{BTreeMap, HashMap};
use std::rc::Rc;
use std::sync::LazyLock;

use anyhow::{anyhow, Context};
use either::Either;
use itertools::Itertools;
use maplit::{convert_args, hashmap};
use pgwire::pg_response::{PgResponse, StatementType};
use rand::Rng;
use risingwave_common::array::arrow::{arrow_schema_iceberg, IcebergArrowConvert};
use risingwave_common::bail_not_implemented;
use risingwave_common::catalog::{
    debug_assert_column_ids_distinct, ColumnCatalog, ColumnDesc, ColumnId, Schema, TableId,
    INITIAL_SOURCE_VERSION_ID, KAFKA_TIMESTAMP_COLUMN_NAME,
};
use risingwave_common::license::Feature;
use risingwave_common::secret::LocalSecretManager;
use risingwave_common::types::DataType;
use risingwave_connector::parser::additional_columns::{
    build_additional_column_desc, get_supported_additional_columns,
};
use risingwave_connector::parser::{
    fetch_json_schema_and_map_to_columns, AvroParserConfig, DebeziumAvroParserConfig,
    ProtobufParserConfig, SchemaLocation, SpecificParserConfig, TimestamptzHandling,
    DEBEZIUM_IGNORE_KEY,
};
use risingwave_connector::schema::schema_registry::{
    name_strategy_from_str, SchemaRegistryAuth, SCHEMA_REGISTRY_PASSWORD, SCHEMA_REGISTRY_USERNAME,
};
use risingwave_connector::schema::AWS_GLUE_SCHEMA_ARN_KEY;
use risingwave_connector::source::cdc::{
    CDC_AUTO_SCHEMA_CHANGE_KEY, CDC_SHARING_MODE_KEY, CDC_SNAPSHOT_BACKFILL, CDC_SNAPSHOT_MODE_KEY,
    CDC_TRANSACTIONAL_KEY, CDC_WAIT_FOR_STREAMING_START_TIMEOUT, CITUS_CDC_CONNECTOR,
    MONGODB_CDC_CONNECTOR, MYSQL_CDC_CONNECTOR, POSTGRES_CDC_CONNECTOR, SQL_SERVER_CDC_CONNECTOR,
};
use risingwave_connector::source::datagen::DATAGEN_CONNECTOR;
use risingwave_connector::source::iceberg::ICEBERG_CONNECTOR;
use risingwave_connector::source::nexmark::source::{get_event_data_types_with_names, EventType};
use risingwave_connector::source::test_source::TEST_CONNECTOR;
pub use risingwave_connector::source::UPSTREAM_SOURCE_KEY;
use risingwave_connector::source::{
    ConnectorProperties, AZBLOB_CONNECTOR, GCS_CONNECTOR, GOOGLE_PUBSUB_CONNECTOR, KAFKA_CONNECTOR,
    KINESIS_CONNECTOR, MQTT_CONNECTOR, NATS_CONNECTOR, NEXMARK_CONNECTOR, OPENDAL_S3_CONNECTOR,
    POSIX_FS_CONNECTOR, PULSAR_CONNECTOR, S3_CONNECTOR,
};
use risingwave_connector::WithPropertiesExt;
use risingwave_pb::catalog::{PbSchemaRegistryNameStrategy, StreamSourceInfo, WatermarkDesc};
use risingwave_pb::plan_common::additional_column::ColumnType as AdditionalColumnType;
use risingwave_pb::plan_common::{EncodeType, FormatType};
use risingwave_sqlparser::ast::{
    get_delimiter, AstString, ColumnDef, CreateSourceStatement, Encode, Format,
    FormatEncodeOptions, ObjectName, ProtobufSchema, SourceWatermark, TableConstraint,
};
use risingwave_sqlparser::parser::{IncludeOption, IncludeOptionItem};
use thiserror_ext::AsReport;

use super::RwPgResponse;
use crate::binder::Binder;
use crate::catalog::source_catalog::SourceCatalog;
use crate::catalog::{CatalogError, DatabaseId, SchemaId};
use crate::error::ErrorCode::{self, Deprecated, InvalidInputSyntax, NotSupported, ProtocolError};
use crate::error::{Result, RwError};
use crate::expr::Expr;
use crate::handler::create_table::{
    bind_pk_and_row_id_on_relation, bind_sql_column_constraints, bind_sql_columns,
    bind_sql_pk_names, bind_table_constraints, ColumnIdGenerator,
};
use crate::handler::util::SourceSchemaCompatExt;
use crate::handler::HandlerArgs;
use crate::optimizer::plan_node::generic::SourceNodeKind;
use crate::optimizer::plan_node::{LogicalSource, ToStream, ToStreamContext};
use crate::session::SessionImpl;
use crate::utils::{
    resolve_privatelink_in_with_option, resolve_secret_ref_in_with_options, OverwriteOptions,
};
use crate::{bind_data_type, build_graph, OptimizerContext, WithOptions, WithOptionsSecResolved};

/// Map a JSON schema to a relational schema
async fn extract_json_table_schema(
    schema_config: &Option<(AstString, bool)>,
    with_properties: &BTreeMap<String, String>,
    format_encode_options: &mut BTreeMap<String, String>,
) -> Result<Option<Vec<ColumnCatalog>>> {
    match schema_config {
        None => Ok(None),
        Some((schema_location, use_schema_registry)) => {
            let schema_registry_auth = use_schema_registry.then(|| {
                let auth = SchemaRegistryAuth::from(&*format_encode_options);
                try_consume_string_from_options(format_encode_options, SCHEMA_REGISTRY_USERNAME);
                try_consume_string_from_options(format_encode_options, SCHEMA_REGISTRY_PASSWORD);
                auth
            });
            Ok(Some(
                fetch_json_schema_and_map_to_columns(
                    &schema_location.0,
                    schema_registry_auth,
                    with_properties,
                )
                .await?
                .into_iter()
                .map(|col| ColumnCatalog {
                    column_desc: col.into(),
                    is_hidden: false,
                })
                .collect_vec(),
            ))
        }
    }
}

/// Note: these columns are added in `SourceStreamChunkRowWriter::do_action`.
/// May also look for the usage of `SourceColumnType`.
pub fn debezium_cdc_source_schema() -> Vec<ColumnCatalog> {
    let columns = vec![
        ColumnCatalog {
            column_desc: ColumnDesc::named("payload", ColumnId::placeholder(), DataType::Jsonb),
            is_hidden: false,
        },
        ColumnCatalog::offset_column(),
        ColumnCatalog::cdc_table_name_column(),
    ];
    columns
}

fn json_schema_infer_use_schema_registry(schema_config: &Option<(AstString, bool)>) -> bool {
    match schema_config {
        None => false,
        Some((_, use_registry)) => *use_registry,
    }
}

/// Map an Avro schema to a relational schema.
async fn extract_avro_table_schema(
    info: &StreamSourceInfo,
    with_properties: &WithOptionsSecResolved,
    format_encode_options: &mut BTreeMap<String, String>,
    is_debezium: bool,
) -> Result<Vec<ColumnCatalog>> {
    let parser_config = SpecificParserConfig::new(info, with_properties)?;
    try_consume_string_from_options(format_encode_options, SCHEMA_REGISTRY_USERNAME);
    try_consume_string_from_options(format_encode_options, SCHEMA_REGISTRY_PASSWORD);
    consume_aws_config_from_options(format_encode_options);

    let vec_column_desc = if is_debezium {
        let conf = DebeziumAvroParserConfig::new(parser_config.encoding_config).await?;
        conf.map_to_columns()?
    } else {
        if let risingwave_connector::parser::EncodingProperties::Avro(avro_props) =
            &parser_config.encoding_config
            && matches!(avro_props.schema_location, SchemaLocation::File { .. })
            && format_encode_options
                .get("with_deprecated_file_header")
                .is_none_or(|v| v != "true")
        {
            bail_not_implemented!(issue = 12871, "avro without schema registry");
        }
        let conf = AvroParserConfig::new(parser_config.encoding_config).await?;
        conf.map_to_columns()?
    };
    Ok(vec_column_desc
        .into_iter()
        .map(|col| ColumnCatalog {
            column_desc: col.into(),
            is_hidden: false,
        })
        .collect_vec())
}

async fn extract_debezium_avro_table_pk_columns(
    info: &StreamSourceInfo,
    with_properties: &WithOptionsSecResolved,
) -> Result<Vec<String>> {
    let parser_config = SpecificParserConfig::new(info, with_properties)?;
    let conf = DebeziumAvroParserConfig::new(parser_config.encoding_config).await?;
    Ok(conf.extract_pks()?.drain(..).map(|c| c.name).collect())
}

/// Map a protobuf schema to a relational schema.
async fn extract_protobuf_table_schema(
    schema: &ProtobufSchema,
    with_properties: &WithOptionsSecResolved,
    format_encode_options: &mut BTreeMap<String, String>,
) -> Result<Vec<ColumnCatalog>> {
    let info = StreamSourceInfo {
        proto_message_name: schema.message_name.0.clone(),
        row_schema_location: schema.row_schema_location.0.clone(),
        use_schema_registry: schema.use_schema_registry,
        format: FormatType::Plain.into(),
        row_encode: EncodeType::Protobuf.into(),
        format_encode_options: format_encode_options.clone(),
        ..Default::default()
    };
    let parser_config = SpecificParserConfig::new(&info, with_properties)?;
    try_consume_string_from_options(format_encode_options, SCHEMA_REGISTRY_USERNAME);
    try_consume_string_from_options(format_encode_options, SCHEMA_REGISTRY_PASSWORD);
    consume_aws_config_from_options(format_encode_options);

    let conf = ProtobufParserConfig::new(parser_config.encoding_config).await?;

    let column_descs = conf.map_to_columns()?;

    Ok(column_descs
        .into_iter()
        .map(|col| ColumnCatalog {
            column_desc: col.into(),
            is_hidden: false,
        })
        .collect_vec())
}

fn non_generated_sql_columns(columns: &[ColumnDef]) -> Vec<ColumnDef> {
    columns
        .iter()
        .filter(|c| !c.is_generated())
        .cloned()
        .collect()
}

fn try_consume_string_from_options(
    format_encode_options: &mut BTreeMap<String, String>,
    key: &str,
) -> Option<AstString> {
    format_encode_options.remove(key).map(AstString)
}

fn consume_string_from_options(
    format_encode_options: &mut BTreeMap<String, String>,
    key: &str,
) -> Result<AstString> {
    try_consume_string_from_options(format_encode_options, key).ok_or(RwError::from(ProtocolError(
        format!("missing field {} in options", key),
    )))
}

fn consume_aws_config_from_options(format_encode_options: &mut BTreeMap<String, String>) {
    format_encode_options.retain(|key, _| !key.starts_with("aws."))
}

pub fn get_json_schema_location(
    format_encode_options: &mut BTreeMap<String, String>,
) -> Result<Option<(AstString, bool)>> {
    let schema_location = try_consume_string_from_options(format_encode_options, "schema.location");
    let schema_registry = try_consume_string_from_options(format_encode_options, "schema.registry");
    match (schema_location, schema_registry) {
        (None, None) => Ok(None),
        (None, Some(schema_registry)) => Ok(Some((schema_registry, true))),
        (Some(schema_location), None) => Ok(Some((schema_location, false))),
        (Some(_), Some(_)) => Err(RwError::from(ProtocolError(
            "only need either the schema location or the schema registry".to_string(),
        ))),
    }
}

fn get_schema_location(
    format_encode_options: &mut BTreeMap<String, String>,
) -> Result<(AstString, bool)> {
    let schema_location = try_consume_string_from_options(format_encode_options, "schema.location");
    let schema_registry = try_consume_string_from_options(format_encode_options, "schema.registry");
    match (schema_location, schema_registry) {
        (None, None) => Err(RwError::from(ProtocolError(
            "missing either a schema location or a schema registry".to_string(),
        ))),
        (None, Some(schema_registry)) => Ok((schema_registry, true)),
        (Some(schema_location), None) => Ok((schema_location, false)),
        (Some(_), Some(_)) => Err(RwError::from(ProtocolError(
            "only need either the schema location or the schema registry".to_string(),
        ))),
    }
}

#[inline]
fn get_name_strategy_or_default(name_strategy: Option<AstString>) -> Result<Option<i32>> {
    match name_strategy {
        None => Ok(None),
        Some(name) => Ok(Some(name_strategy_from_str(name.0.as_str())
            .ok_or_else(|| RwError::from(ProtocolError(format!("\
            expect strategy name in topic_name_strategy, record_name_strategy and topic_record_name_strategy, but got {}", name))))? as i32)),
    }
}

/// Resolves the schema of the source from external schema file.
/// See <https://www.risingwave.dev/docs/current/sql-create-source> for more information.
///
/// Note: the returned schema strictly corresponds to the schema.
/// Other special columns like additional columns (`INCLUDE`), and `row_id` column are not included.
pub(crate) async fn bind_columns_from_source(
    session: &SessionImpl,
    format_encode: &FormatEncodeOptions,
    with_properties: Either<&WithOptions, &WithOptionsSecResolved>,
) -> Result<(Option<Vec<ColumnCatalog>>, StreamSourceInfo)> {
    const MESSAGE_NAME_KEY: &str = "message";
    const KEY_MESSAGE_NAME_KEY: &str = "key.message";
    const NAME_STRATEGY_KEY: &str = "schema.registry.name.strategy";

    let options_with_secret = match with_properties {
        Either::Left(options) => resolve_secret_ref_in_with_options(options.clone(), session)?,
        Either::Right(options_with_secret) => options_with_secret.clone(),
    };

    let is_kafka: bool = options_with_secret.is_kafka_connector();
    let (format_encode_options, format_encode_secret_refs) = resolve_secret_ref_in_with_options(
        WithOptions::try_from(format_encode.row_options())?,
        session,
    )?
    .into_parts();
    // Need real secret to access the schema registry
    let mut format_encode_options_to_consume = LocalSecretManager::global().fill_secrets(
        format_encode_options.clone(),
        format_encode_secret_refs.clone(),
    )?;

    fn get_key_message_name(options: &mut BTreeMap<String, String>) -> Option<String> {
        consume_string_from_options(options, KEY_MESSAGE_NAME_KEY)
            .map(|ele| Some(ele.0))
            .unwrap_or(None)
    }
    fn get_sr_name_strategy_check(
        options: &mut BTreeMap<String, String>,
        use_sr: bool,
    ) -> Result<Option<i32>> {
        let name_strategy = get_name_strategy_or_default(try_consume_string_from_options(
            options,
            NAME_STRATEGY_KEY,
        ))?;
        if !use_sr && name_strategy.is_some() {
            return Err(RwError::from(ProtocolError(
                "schema registry name strategy only works with schema registry enabled".to_string(),
            )));
        }
        Ok(name_strategy)
    }

    let mut stream_source_info = StreamSourceInfo {
        format: format_to_prost(&format_encode.format) as i32,
        row_encode: row_encode_to_prost(&format_encode.row_encode) as i32,
        format_encode_options,
        format_encode_secret_refs,
        ..Default::default()
    };

    if format_encode.format == Format::Debezium {
        try_consume_string_from_options(&mut format_encode_options_to_consume, DEBEZIUM_IGNORE_KEY);
    }

    let columns = match (&format_encode.format, &format_encode.row_encode) {
        (Format::Native, Encode::Native)
        | (Format::Plain, Encode::Bytes)
        | (Format::DebeziumMongo, Encode::Json) => None,
        (Format::Plain, Encode::Protobuf) | (Format::Upsert, Encode::Protobuf) => {
            let (row_schema_location, use_schema_registry) =
                get_schema_location(&mut format_encode_options_to_consume)?;
            let protobuf_schema = ProtobufSchema {
                message_name: consume_string_from_options(
                    &mut format_encode_options_to_consume,
                    MESSAGE_NAME_KEY,
                )?,
                row_schema_location,
                use_schema_registry,
            };
            let name_strategy = get_sr_name_strategy_check(
                &mut format_encode_options_to_consume,
                protobuf_schema.use_schema_registry,
            )?;

            stream_source_info.use_schema_registry = protobuf_schema.use_schema_registry;
            stream_source_info
                .row_schema_location
                .clone_from(&protobuf_schema.row_schema_location.0);
            stream_source_info
                .proto_message_name
                .clone_from(&protobuf_schema.message_name.0);
            stream_source_info.key_message_name =
                get_key_message_name(&mut format_encode_options_to_consume);
            stream_source_info.name_strategy =
                name_strategy.unwrap_or(PbSchemaRegistryNameStrategy::Unspecified as i32);

            Some(
                extract_protobuf_table_schema(
                    &protobuf_schema,
                    &options_with_secret,
                    &mut format_encode_options_to_consume,
                )
                .await?,
            )
        }
        (format @ (Format::Plain | Format::Upsert | Format::Debezium), Encode::Avro) => {
            if format_encode_options_to_consume
                .remove(AWS_GLUE_SCHEMA_ARN_KEY)
                .is_none()
            {
                // Legacy logic that assumes either `schema.location` or confluent `schema.registry`.
                // The handling of newly added aws glue is centralized in `connector::parser`.
                // TODO(xiangjinwu): move these option parsing to `connector::parser` as well.

                let (row_schema_location, use_schema_registry) =
                    get_schema_location(&mut format_encode_options_to_consume)?;

                if matches!(format, Format::Debezium) && !use_schema_registry {
                    return Err(RwError::from(ProtocolError(
                        "schema location for DEBEZIUM_AVRO row format is not supported".to_string(),
                    )));
                }

                let message_name = try_consume_string_from_options(
                    &mut format_encode_options_to_consume,
                    MESSAGE_NAME_KEY,
                );
                let name_strategy = get_sr_name_strategy_check(
                    &mut format_encode_options_to_consume,
                    use_schema_registry,
                )?;

                stream_source_info.use_schema_registry = use_schema_registry;
                stream_source_info
                    .row_schema_location
                    .clone_from(&row_schema_location.0);
                stream_source_info.proto_message_name =
                    message_name.unwrap_or(AstString("".into())).0;
                stream_source_info.key_message_name =
                    get_key_message_name(&mut format_encode_options_to_consume);
                stream_source_info.name_strategy =
                    name_strategy.unwrap_or(PbSchemaRegistryNameStrategy::Unspecified as i32);
            }

            Some(
                extract_avro_table_schema(
                    &stream_source_info,
                    &options_with_secret,
                    &mut format_encode_options_to_consume,
                    matches!(format, Format::Debezium),
                )
                .await?,
            )
        }
        (Format::Plain, Encode::Csv) => {
            let chars =
                consume_string_from_options(&mut format_encode_options_to_consume, "delimiter")?.0;
            let delimiter = get_delimiter(chars.as_str()).context("failed to parse delimiter")?;
            let has_header = try_consume_string_from_options(
                &mut format_encode_options_to_consume,
                "without_header",
            )
            .map(|s| s.0 == "false")
            .unwrap_or(true);

            if is_kafka && has_header {
                return Err(RwError::from(ProtocolError(
                    "CSV HEADER is not supported when creating table with Kafka connector"
                        .to_owned(),
                )));
            }

            stream_source_info.csv_delimiter = delimiter as i32;
            stream_source_info.csv_has_header = has_header;

            None
        }
        // For parquet format, this step is implemented in parquet parser.
        (Format::Plain, Encode::Parquet) => None,
        (
            Format::Plain | Format::Upsert | Format::Maxwell | Format::Canal | Format::Debezium,
            Encode::Json,
        ) => {
            if matches!(
                format_encode.format,
                Format::Plain | Format::Upsert | Format::Debezium
            ) {
                // Parse the value but throw it away.
                // It would be too late to report error in `SpecificParserConfig::new`,
                // which leads to recovery loop.
                // TODO: rely on SpecificParserConfig::new to validate, like Avro
                TimestamptzHandling::from_options(&format_encode_options_to_consume)
                    .map_err(|err| InvalidInputSyntax(err.message))?;
                try_consume_string_from_options(
                    &mut format_encode_options_to_consume,
                    TimestamptzHandling::OPTION_KEY,
                );
            }

            let schema_config = get_json_schema_location(&mut format_encode_options_to_consume)?;
            stream_source_info.use_schema_registry =
                json_schema_infer_use_schema_registry(&schema_config);

            extract_json_table_schema(
                &schema_config,
                &options_with_secret,
                &mut format_encode_options_to_consume,
            )
            .await?
        }
        (Format::None, Encode::None) => {
            if options_with_secret.is_iceberg_connector() {
                Some(
                    extract_iceberg_columns(&options_with_secret)
                        .await
                        .map_err(|err| ProtocolError(err.to_report_string()))?,
                )
            } else {
                None
            }
        }
        (format, encoding) => {
            return Err(RwError::from(ProtocolError(format!(
                "Unknown combination {:?} {:?}",
                format, encoding
            ))));
        }
    };

    if !format_encode_options_to_consume.is_empty() {
        let err_string = format!(
            "Get unknown format_encode_options for {:?} {:?}: {}",
            format_encode.format,
            format_encode.row_encode,
            format_encode_options_to_consume
                .keys()
                .map(|k| k.to_string())
                .collect::<Vec<String>>()
                .join(","),
        );
        session.notice_to_user(err_string);
    }
    Ok((columns, stream_source_info))
}

fn bind_columns_from_source_for_cdc(
    session: &SessionImpl,
    format_encode: &FormatEncodeOptions,
) -> Result<(Option<Vec<ColumnCatalog>>, StreamSourceInfo)> {
    let (format_encode_options, format_encode_secret_refs) = resolve_secret_ref_in_with_options(
        WithOptions::try_from(format_encode.row_options())?,
        session,
    )?
    .into_parts();

    // Need real secret to access the schema registry
    let mut format_encode_options_to_consume = LocalSecretManager::global().fill_secrets(
        format_encode_options.clone(),
        format_encode_secret_refs.clone(),
    )?;

    match (&format_encode.format, &format_encode.row_encode) {
        (Format::Plain, Encode::Json) => (),
        (format, encoding) => {
            // Note: parser will also check this. Just be extra safe here
            return Err(RwError::from(ProtocolError(format!(
                "Row format for CDC connectors should be either omitted or set to `FORMAT PLAIN ENCODE JSON`, got: {:?} {:?}",
                format, encoding
            ))));
        }
    };

    let columns = debezium_cdc_source_schema();
    let schema_config = get_json_schema_location(&mut format_encode_options_to_consume)?;

    let stream_source_info = StreamSourceInfo {
        format: format_to_prost(&format_encode.format) as i32,
        row_encode: row_encode_to_prost(&format_encode.row_encode) as i32,
        format_encode_options,
        use_schema_registry: json_schema_infer_use_schema_registry(&schema_config),
        cdc_source_job: true,
        is_distributed: false,
        format_encode_secret_refs,
        ..Default::default()
    };
    if !format_encode_options_to_consume.is_empty() {
        let err_string = format!(
            "Get unknown format_encode_options for {:?} {:?}: {}",
            format_encode.format,
            format_encode.row_encode,
            format_encode_options_to_consume
                .keys()
                .map(|k| k.to_string())
                .collect::<Vec<String>>()
                .join(","),
        );
        session.notice_to_user(err_string);
    }
    Ok((Some(columns), stream_source_info))
}

// check the additional column compatibility with the format and encode
fn check_additional_column_compatibility(
    column_def: &IncludeOptionItem,
    format_encode: Option<&FormatEncodeOptions>,
) -> Result<()> {
    // only allow header column have inner field
    if column_def.inner_field.is_some()
        && !column_def
            .column_type
            .real_value()
            .eq_ignore_ascii_case("header")
    {
        return Err(RwError::from(ProtocolError(format!(
            "Only header column can have inner field, but got {:?}",
            column_def.column_type.real_value(),
        ))));
    }

    // Payload column only allowed when encode is JSON
    if let Some(schema) = format_encode
        && column_def
            .column_type
            .real_value()
            .eq_ignore_ascii_case("payload")
        && !matches!(schema.row_encode, Encode::Json)
    {
        return Err(RwError::from(ProtocolError(format!(
            "INCLUDE payload is only allowed when using ENCODE JSON, but got ENCODE {:?}",
            schema.row_encode
        ))));
    }
    Ok(())
}

/// add connector-spec columns to the end of column catalog
pub fn handle_addition_columns(
    format_encode: Option<&FormatEncodeOptions>,
    with_properties: &BTreeMap<String, String>,
    mut additional_columns: IncludeOption,
    columns: &mut Vec<ColumnCatalog>,
    is_cdc_backfill_table: bool,
) -> Result<()> {
    let connector_name = with_properties.get_connector().unwrap(); // there must be a connector in source

    if get_supported_additional_columns(connector_name.as_str(), is_cdc_backfill_table).is_none()
        && !additional_columns.is_empty()
    {
        return Err(RwError::from(ProtocolError(format!(
            "Connector {} accepts no additional column but got {:?}",
            connector_name, additional_columns
        ))));
    }

    while let Some(item) = additional_columns.pop() {
        check_additional_column_compatibility(&item, format_encode)?;

        let data_type = item
            .header_inner_expect_type
            .map(|dt| bind_data_type(&dt))
            .transpose()?;
        if let Some(dt) = &data_type
            && !matches!(dt, DataType::Bytea | DataType::Varchar)
        {
            return Err(
                ErrorCode::BindError(format!("invalid additional column data type: {dt}")).into(),
            );
        }
        let col = build_additional_column_desc(
            ColumnId::placeholder(),
            connector_name.as_str(),
            item.column_type.real_value().as_str(),
            item.column_alias.map(|alias| alias.real_value()),
            item.inner_field.as_deref(),
            data_type.as_ref(),
            true,
            is_cdc_backfill_table,
        )?;
        columns.push(ColumnCatalog::visible(col));
    }

    Ok(())
}

/// Merge the column defs from external and user's column definition in `CREATE` SQL.
pub(crate) fn merge_columns_defs(
    cols_from_source: Vec<ColumnCatalog>,
    cols_from_sql: Vec<ColumnCatalog>,
    col_defs_from_sql: &[ColumnDef],
    wildcard_idx: Option<usize>,
) -> Result<Vec<ColumnCatalog>> {
    if cols_from_sql.is_empty() {
        Ok(cols_from_source)
    } else if let Some(wildcard_idx) = wildcard_idx {
        if col_defs_from_sql.iter().any(|c| !c.is_generated()) {
            Err(RwError::from(NotSupported(
                "Only generated columns are allowed in user-defined schema from SQL".to_string(),
                "Remove the non-generated columns".to_string(),
            )))
        } else {
            // Replace `*` with `cols_from_source`
            let mut cols_from_sql = cols_from_sql;
            let mut cols_from_source = cols_from_source;
            let mut cols_from_sql_r = cols_from_sql.split_off(wildcard_idx);
            cols_from_sql.append(&mut cols_from_source);
            cols_from_sql.append(&mut cols_from_sql_r);
            Ok(cols_from_sql)
        }
    } else {
        Err(RwError::from(ProtocolError(
            "User-defined schema from SQL is not allowed here, since RisingWave has got the column definitions from the external system. \
            You can try to use `CREATE TABLE/SOURCE obj_name (*, [generated column defs])`\
            Please refer to https://www.risingwave.dev/docs/current/sql-create-source/ for more information.".to_string())))
    }
}

/// Bind columns from both source and sql defined.
pub(crate) fn bind_all_columns(
    format_encode: &FormatEncodeOptions,
    cols_from_source: Option<Vec<ColumnCatalog>>,
    cols_from_sql: Vec<ColumnCatalog>,
    col_defs_from_sql: &[ColumnDef],
    wildcard_idx: Option<usize>,
) -> Result<Vec<ColumnCatalog>> {
    if let Some(cols_from_source) = cols_from_source {
<<<<<<< HEAD
        merge_columns_defs(
            cols_from_source,
            cols_from_sql,
            col_defs_from_sql,
            wildcard_idx,
        )
=======
        if cols_from_sql.is_empty() {
            Ok(cols_from_source)
        } else if let Some(wildcard_idx) = wildcard_idx {
            if col_defs_from_sql.iter().any(|c| !c.is_generated()) {
                Err(RwError::from(NotSupported(
                    "Only generated columns are allowed in user-defined schema from SQL"
                        .to_string(),
                    "Remove the non-generated columns".to_string(),
                )))
            } else {
                // Replace `*` with `cols_from_source`
                let mut cols_from_sql = cols_from_sql;
                let mut cols_from_source = cols_from_source;
                let mut cols_from_sql_r = cols_from_sql.split_off(wildcard_idx);
                cols_from_sql.append(&mut cols_from_source);
                cols_from_sql.append(&mut cols_from_sql_r);
                Ok(cols_from_sql)
            }
        } else {
            // TODO(yuhao): https://github.com/risingwavelabs/risingwave/issues/12209
            Err(RwError::from(ProtocolError(
                    format!("User-defined schema from SQL is not allowed with FORMAT {} ENCODE {}. \
                    Please refer to https://www.risingwave.dev/docs/current/sql-create-source/ for more information.", format_encode.format, format_encode.row_encode))))
        }
>>>>>>> 82b78254
    } else {
        if wildcard_idx.is_some() {
            return Err(RwError::from(NotSupported(
                "Wildcard in user-defined schema is only allowed when there exists columns from external schema".to_string(),
                "Remove the wildcard or use a source with external schema".to_string(),
            )));
        }
        let non_generated_sql_defined_columns = non_generated_sql_columns(col_defs_from_sql);
        match (&format_encode.format, &format_encode.row_encode) {
            (Format::DebeziumMongo, Encode::Json) => {
                let mut columns = vec![
                    ColumnCatalog {
                        column_desc: ColumnDesc::named("_id", 0.into(), DataType::Varchar),
                        is_hidden: false,
                    },
                    ColumnCatalog {
                        column_desc: ColumnDesc::named("payload", 0.into(), DataType::Jsonb),
                        is_hidden: false,
                    },
                ];
                if non_generated_sql_defined_columns.len() != 2
                    || non_generated_sql_defined_columns[0].name.real_value() != columns[0].name()
                    || non_generated_sql_defined_columns[1].name.real_value() != columns[1].name()
                {
                    return Err(RwError::from(ProtocolError(
                        "the not generated columns of the source with row format DebeziumMongoJson
        must be (_id [Jsonb | Varchar | Int32 | Int64], payload jsonb)."
                            .to_string(),
                    )));
                }
                // ok to unwrap since it was checked at `bind_sql_columns`
                let key_data_type = bind_data_type(
                    non_generated_sql_defined_columns[0]
                        .data_type
                        .as_ref()
                        .unwrap(),
                )?;
                match key_data_type {
                    DataType::Jsonb | DataType::Varchar | DataType::Int32 | DataType::Int64 => {
                        columns[0].column_desc.data_type = key_data_type.clone();
                    }
                    _ => {
                        return Err(RwError::from(ProtocolError(
                            "the `_id` column of the source with row format DebeziumMongoJson
        must be [Jsonb | Varchar | Int32 | Int64]"
                                .to_string(),
                        )));
                    }
                }

                // ok to unwrap since it was checked at `bind_sql_columns`
                let value_data_type = bind_data_type(
                    non_generated_sql_defined_columns[1]
                        .data_type
                        .as_ref()
                        .unwrap(),
                )?;
                if !matches!(value_data_type, DataType::Jsonb) {
                    return Err(RwError::from(ProtocolError(
                        "the `payload` column of the source with row format DebeziumMongoJson
        must be Jsonb datatype"
                            .to_string(),
                    )));
                }
                Ok(columns)
            }
            (Format::Plain, Encode::Bytes) => {
                let err = Err(RwError::from(ProtocolError(
                    "ENCODE BYTES only accepts one BYTEA type column".to_string(),
                )));
                if non_generated_sql_defined_columns.len() == 1 {
                    // ok to unwrap `data_type`` since it was checked at `bind_sql_columns`
                    let col_data_type = bind_data_type(
                        non_generated_sql_defined_columns[0]
                            .data_type
                            .as_ref()
                            .unwrap(),
                    )?;
                    if col_data_type == DataType::Bytea {
                        Ok(cols_from_sql)
                    } else {
                        err
                    }
                } else {
                    err
                }
            }
            (_, _) => Ok(cols_from_sql),
        }
    }
}

/// TODO: perhaps put the hint in notice is better. The error message format might be not that reliable.
fn hint_upsert(encode: &Encode) -> String {
    format!(
        r#"Hint: For FORMAT UPSERT ENCODE {encode:}, INCLUDE KEY must be specified and the key column must be used as primary key.
example:
    CREATE TABLE <table_name> ( PRIMARY KEY ([rw_key | <key_name>]) )
    INCLUDE KEY [AS <key_name>]
    WITH (...)
    FORMAT UPSERT ENCODE {encode:} (...)
"#
    )
}

/// Bind column from source. Add key column to table columns if necessary.
/// Return `pk_names`.
pub(crate) async fn bind_source_pk(
    format_encode: &FormatEncodeOptions,
    source_info: &StreamSourceInfo,
    columns: &mut [ColumnCatalog],
    sql_defined_pk_names: Vec<String>,
    with_properties: &WithOptionsSecResolved,
) -> Result<Vec<String>> {
    let sql_defined_pk = !sql_defined_pk_names.is_empty();
    let include_key_column_name: Option<String> = {
        // iter columns to check if contains additional columns from key part
        // return the key column names if exists
        columns.iter().find_map(|catalog| {
            if matches!(
                catalog.column_desc.additional_column.column_type,
                Some(AdditionalColumnType::Key(_))
            ) {
                Some(catalog.name().to_string())
            } else {
                None
            }
        })
    };
    let additional_column_names = columns
        .iter()
        .filter_map(|col| {
            if col.column_desc.additional_column.column_type.is_some() {
                Some(col.name().to_string())
            } else {
                None
            }
        })
        .collect_vec();

    let res = match (&format_encode.format, &format_encode.row_encode) {
        (Format::Native, Encode::Native) | (Format::None, Encode::None) | (Format::Plain, _) => {
            sql_defined_pk_names
        }

        // For all Upsert formats, we only accept one and only key column as primary key.
        // Additional KEY columns must be set in this case and must be primary key.
        (
            Format::Upsert,
            encode @ Encode::Json | encode @ Encode::Avro | encode @ Encode::Protobuf,
        ) => {
            if let Some(ref key_column_name) = include_key_column_name
                && sql_defined_pk
            {
                // pk is set. check if it's valid

                // the column name have been converted to real value in `handle_addition_columns`
                // so we don't ignore ascii case here
                if sql_defined_pk_names.len() != 1
                    || !key_column_name.eq(sql_defined_pk_names[0].as_str())
                {
                    return Err(RwError::from(ProtocolError(format!(
                        "Only \"{}\" can be used as primary key\n\n{}",
                        key_column_name,
                        hint_upsert(encode)
                    ))));
                }
                sql_defined_pk_names
            } else {
                // pk not set, or even key not included
                return if let Some(include_key_column_name) = include_key_column_name {
                    Err(RwError::from(ProtocolError(format!(
                        "Primary key must be specified to {}\n\n{}",
                        include_key_column_name,
                        hint_upsert(encode)
                    ))))
                } else {
                    Err(RwError::from(ProtocolError(format!(
                        "INCLUDE KEY clause not set\n\n{}",
                        hint_upsert(encode)
                    ))))
                };
            }
        }

        (Format::Debezium, Encode::Json) => {
            if !additional_column_names.is_empty() {
                return Err(RwError::from(ProtocolError(format!(
                    "FORMAT DEBEZIUM forbids additional columns, but got {:?}",
                    additional_column_names
                ))));
            }
            if !sql_defined_pk {
                return Err(RwError::from(ProtocolError(
                    "Primary key must be specified when creating source with FORMAT DEBEZIUM."
                        .to_string(),
                )));
            }
            sql_defined_pk_names
        }
        (Format::Debezium, Encode::Avro) => {
            if !additional_column_names.is_empty() {
                return Err(RwError::from(ProtocolError(format!(
                    "FORMAT DEBEZIUM forbids additional columns, but got {:?}",
                    additional_column_names
                ))));
            }
            if sql_defined_pk {
                sql_defined_pk_names
            } else {
                let pk_names =
                    extract_debezium_avro_table_pk_columns(source_info, with_properties).await?;
                // extract pk(s) from schema registry
                for pk_name in &pk_names {
                    columns
                        .iter()
                        .find(|c: &&ColumnCatalog| c.name().eq(pk_name))
                        .ok_or_else(|| {
                            RwError::from(ProtocolError(format!(
                                "avro's key column {} not exists in avro's row schema",
                                pk_name
                            )))
                        })?;
                }
                pk_names
            }
        }
        (Format::DebeziumMongo, Encode::Json) => {
            if sql_defined_pk {
                sql_defined_pk_names
            } else {
                vec!["_id".to_string()]
            }
        }

        (Format::Maxwell, Encode::Json) => {
            if !additional_column_names.is_empty() {
                return Err(RwError::from(ProtocolError(format!(
                    "FORMAT MAXWELL forbids additional columns, but got {:?}",
                    additional_column_names
                ))));
            }
            if !sql_defined_pk {
                return Err(RwError::from(ProtocolError(
    "Primary key must be specified when creating source with FORMAT MAXWELL ENCODE JSON."
    .to_string(),
    )));
            }
            sql_defined_pk_names
        }

        (Format::Canal, Encode::Json) => {
            if !additional_column_names.is_empty() {
                return Err(RwError::from(ProtocolError(format!(
                    "FORMAT CANAL forbids additional columns, but got {:?}",
                    additional_column_names
                ))));
            }
            if !sql_defined_pk {
                return Err(RwError::from(ProtocolError(
    "Primary key must be specified when creating source with FORMAT CANAL ENCODE JSON."
    .to_string(),
    )));
            }
            sql_defined_pk_names
        }
        (format, encoding) => {
            return Err(RwError::from(ProtocolError(format!(
                "Unknown combination {:?} {:?}",
                format, encoding
            ))));
        }
    };
    Ok(res)
}

// Add a hidden column `_rw_kafka_timestamp` to each message from Kafka source.
fn check_and_add_timestamp_column(with_properties: &WithOptions, columns: &mut Vec<ColumnCatalog>) {
    if with_properties.is_kafka_connector() {
        if columns.iter().any(|col| {
            matches!(
                col.column_desc.additional_column.column_type,
                Some(AdditionalColumnType::Timestamp(_))
            )
        }) {
            // already has timestamp column, no need to add a new one
            return;
        }

        // add a hidden column `_rw_kafka_timestamp` to each message from Kafka source
        let col = build_additional_column_desc(
            ColumnId::placeholder(),
            KAFKA_CONNECTOR,
            "timestamp",
            Some(KAFKA_TIMESTAMP_COLUMN_NAME.to_string()),
            None,
            None,
            true,
            false,
        )
        .unwrap();
        columns.push(ColumnCatalog::hidden(col));
    }
}

pub(super) fn bind_source_watermark(
    session: &SessionImpl,
    name: String,
    source_watermarks: Vec<SourceWatermark>,
    column_catalogs: &[ColumnCatalog],
) -> Result<Vec<WatermarkDesc>> {
    let mut binder = Binder::new_for_ddl(session);
    binder.bind_columns_to_context(name.clone(), column_catalogs)?;

    let watermark_descs = source_watermarks
        .into_iter()
        .map(|source_watermark| {
            let col_name = source_watermark.column.real_value();
            let watermark_idx = binder.get_column_binding_index(name.clone(), &col_name)?;

            let expr = binder.bind_expr(source_watermark.expr)?;
            let watermark_col_type = column_catalogs[watermark_idx].data_type();
            let watermark_expr_type = &expr.return_type();
            if watermark_col_type != watermark_expr_type {
                Err(RwError::from(ErrorCode::BindError(
                    format!("The return value type of the watermark expression must be identical to the watermark column data type. Current data type of watermark return value: `{}`, column `{}`",watermark_expr_type, watermark_col_type),
                )))
            } else {
                let expr_proto = expr.to_expr_proto();
                Ok::<_, RwError>(WatermarkDesc {
                    watermark_idx: watermark_idx as u32,
                    expr: Some(expr_proto),
                })
            }
        })
        .try_collect()?;
    Ok(watermark_descs)
}

// TODO: Better design if we want to support ENCODE KEY where we will have 4 dimensional array
static CONNECTORS_COMPATIBLE_FORMATS: LazyLock<HashMap<String, HashMap<Format, Vec<Encode>>>> =
    LazyLock::new(|| {
        convert_args!(hashmap!(
                KAFKA_CONNECTOR => hashmap!(
                    Format::Plain => vec![Encode::Json, Encode::Protobuf, Encode::Avro, Encode::Bytes, Encode::Csv],
                    Format::Upsert => vec![Encode::Json, Encode::Avro, Encode::Protobuf],
                    Format::Debezium => vec![Encode::Json, Encode::Avro],
                    Format::Maxwell => vec![Encode::Json],
                    Format::Canal => vec![Encode::Json],
                    Format::DebeziumMongo => vec![Encode::Json],
                ),
                PULSAR_CONNECTOR => hashmap!(
                    Format::Plain => vec![Encode::Json, Encode::Protobuf, Encode::Avro, Encode::Bytes],
                    Format::Upsert => vec![Encode::Json, Encode::Avro],
                    Format::Debezium => vec![Encode::Json],
                    Format::Maxwell => vec![Encode::Json],
                    Format::Canal => vec![Encode::Json],
                ),
                KINESIS_CONNECTOR => hashmap!(
                    Format::Plain => vec![Encode::Json, Encode::Protobuf, Encode::Avro, Encode::Bytes],
                    Format::Upsert => vec![Encode::Json, Encode::Avro],
                    Format::Debezium => vec![Encode::Json],
                    Format::Maxwell => vec![Encode::Json],
                    Format::Canal => vec![Encode::Json],
                ),
                GOOGLE_PUBSUB_CONNECTOR => hashmap!(
                    Format::Plain => vec![Encode::Json, Encode::Protobuf, Encode::Avro, Encode::Bytes],
                    Format::Debezium => vec![Encode::Json],
                    Format::Maxwell => vec![Encode::Json],
                    Format::Canal => vec![Encode::Json],
                ),
                NEXMARK_CONNECTOR => hashmap!(
                    Format::Native => vec![Encode::Native],
                    Format::Plain => vec![Encode::Bytes],
                ),
                DATAGEN_CONNECTOR => hashmap!(
                    Format::Native => vec![Encode::Native],
                    Format::Plain => vec![Encode::Bytes, Encode::Json],
                ),
                S3_CONNECTOR => hashmap!(
                    Format::Plain => vec![Encode::Csv, Encode::Json],
                ),
                OPENDAL_S3_CONNECTOR => hashmap!(
                    Format::Plain => vec![Encode::Csv, Encode::Json, Encode::Parquet],
                ),
                GCS_CONNECTOR => hashmap!(
                    Format::Plain => vec![Encode::Csv, Encode::Json, Encode::Parquet],
                ),
                AZBLOB_CONNECTOR => hashmap!(
                    Format::Plain => vec![Encode::Csv, Encode::Json, Encode::Parquet],
                ),
                POSIX_FS_CONNECTOR => hashmap!(
                    Format::Plain => vec![Encode::Csv],
                ),
                MYSQL_CDC_CONNECTOR => hashmap!(
                    Format::Debezium => vec![Encode::Json],
                    // support source stream job
                    Format::Plain => vec![Encode::Json],
                ),
                POSTGRES_CDC_CONNECTOR => hashmap!(
                    Format::Debezium => vec![Encode::Json],
                    // support source stream job
                    Format::Plain => vec![Encode::Json],
                ),
                CITUS_CDC_CONNECTOR => hashmap!(
                    Format::Debezium => vec![Encode::Json],
                ),
                MONGODB_CDC_CONNECTOR => hashmap!(
                    Format::DebeziumMongo => vec![Encode::Json],
                ),
                NATS_CONNECTOR => hashmap!(
                    Format::Plain => vec![Encode::Json, Encode::Protobuf, Encode::Bytes],
                ),
                MQTT_CONNECTOR => hashmap!(
                    Format::Plain => vec![Encode::Json, Encode::Bytes],
                ),
                TEST_CONNECTOR => hashmap!(
                    Format::Plain => vec![Encode::Json],
                ),
                ICEBERG_CONNECTOR => hashmap!(
                    Format::None => vec![Encode::None],
                ),
                SQL_SERVER_CDC_CONNECTOR => hashmap!(
                    Format::Debezium => vec![Encode::Json],
                    // support source stream job
                    Format::Plain => vec![Encode::Json],
                ),
        ))
    });

pub fn validate_license(connector: &str) -> Result<()> {
    if connector == SQL_SERVER_CDC_CONNECTOR {
        Feature::SqlServerCdcSource
            .check_available()
            .map_err(|e| anyhow::anyhow!(e))?;
    }
    Ok(())
}

pub fn validate_compatibility(
    format_encode: &FormatEncodeOptions,
    props: &mut BTreeMap<String, String>,
) -> Result<()> {
    let mut connector = props
        .get_connector()
        .ok_or_else(|| RwError::from(ProtocolError("missing field 'connector'".to_string())))?;

    if connector == OPENDAL_S3_CONNECTOR {
        // reject s3_v2 creation
        return Err(RwError::from(Deprecated(
            OPENDAL_S3_CONNECTOR.to_string(),
            S3_CONNECTOR.to_string(),
        )));
    }
    if connector == S3_CONNECTOR {
        // S3 connector is deprecated, use OPENDAL_S3_CONNECTOR instead
        // do s3 -> s3_v2 migration
        let entry = props.get_mut(UPSTREAM_SOURCE_KEY).unwrap();
        *entry = OPENDAL_S3_CONNECTOR.to_string();
        connector = OPENDAL_S3_CONNECTOR.to_string();
    }

    let compatible_formats = CONNECTORS_COMPATIBLE_FORMATS
        .get(&connector)
        .ok_or_else(|| {
            RwError::from(ProtocolError(format!(
                "connector {:?} is not supported, accept {:?}",
                connector,
                CONNECTORS_COMPATIBLE_FORMATS.keys()
            )))
        })?;

    validate_license(&connector)?;
    if connector != KAFKA_CONNECTOR {
        let res = match (&format_encode.format, &format_encode.row_encode) {
            (Format::Plain, Encode::Protobuf) | (Format::Plain, Encode::Avro) => {
                let mut options = WithOptions::try_from(format_encode.row_options())?;
                let (_, use_schema_registry) = get_schema_location(options.inner_mut())?;
                use_schema_registry
            }
            (Format::Debezium, Encode::Avro) => true,
            (_, _) => false,
        };
        if res {
            return Err(RwError::from(ProtocolError(format!(
                "The {} must be kafka when schema registry is used",
                UPSTREAM_SOURCE_KEY
            ))));
        }
    }

    let compatible_encodes = compatible_formats
        .get(&format_encode.format)
        .ok_or_else(|| {
            RwError::from(ProtocolError(format!(
                "connector {} does not support format {:?}",
                connector, format_encode.format
            )))
        })?;
    if !compatible_encodes.contains(&format_encode.row_encode) {
        return Err(RwError::from(ProtocolError(format!(
            "connector {} does not support format {:?} with encode {:?}",
            connector, format_encode.format, format_encode.row_encode
        ))));
    }

    if connector == POSTGRES_CDC_CONNECTOR || connector == CITUS_CDC_CONNECTOR {
        match props.get("slot.name") {
            None => {
                // Build a random slot name with UUID
                // e.g. "rw_cdc_f9a3567e6dd54bf5900444c8b1c03815"
                let uuid = uuid::Uuid::new_v4();
                props.insert("slot.name".into(), format!("rw_cdc_{}", uuid.simple()));
            }
            Some(slot_name) => {
                // please refer to
                // - https://github.com/debezium/debezium/blob/97956ce25b7612e3413d363658661896b7d2e0a2/debezium-connector-postgres/src/main/java/io/debezium/connector/postgresql/PostgresConnectorConfig.java#L1179
                // - https://doxygen.postgresql.org/slot_8c.html#afac399f07320b9adfd2c599cf822aaa3
                if !slot_name
                    .chars()
                    .all(|c| c.is_ascii_lowercase() || c.is_ascii_digit() || c == '_')
                    || slot_name.len() > 63
                {
                    return Err(RwError::from(ProtocolError(format!(
                        "Invalid replication slot name: {:?}. Valid replication slot name must contain only digits, lowercase characters and underscores with length <= 63",
                        slot_name
                    ))));
                }
            }
        }

        if !props.contains_key("schema.name") {
            // Default schema name is "public"
            props.insert("schema.name".into(), "public".into());
        }
        if !props.contains_key("publication.name") {
            // Default publication name is "rw_publication"
            props.insert("publication.name".into(), "rw_publication".into());
        }
        if !props.contains_key("publication.create.enable") {
            // Default auto create publication if doesn't exist
            props.insert("publication.create.enable".into(), "true".into());
        }
    }

    if connector == SQL_SERVER_CDC_CONNECTOR && !props.contains_key("schema.name") {
        // Default schema name is "dbo"
        props.insert("schema.name".into(), "dbo".into());
    }

    Ok(())
}

/// Performs early stage checking in frontend to see if the schema of the given `columns` is
/// compatible with the connector extracted from the properties.
///
/// One should only call this function after all properties of all columns are resolved, like
/// generated column descriptors.
pub(super) async fn check_format_encode(
    props: &WithOptionsSecResolved,
    row_id_index: Option<usize>,
    columns: &[ColumnCatalog],
) -> Result<()> {
    let Some(connector) = props.get_connector() else {
        return Ok(());
    };

    if connector == NEXMARK_CONNECTOR {
        check_nexmark_schema(props, row_id_index, columns)
    } else if connector == ICEBERG_CONNECTOR {
        Ok(check_iceberg_source(props, columns)
            .await
            .map_err(|err| ProtocolError(err.to_report_string()))?)
    } else {
        Ok(())
    }
}

pub(super) fn check_nexmark_schema(
    props: &WithOptionsSecResolved,
    row_id_index: Option<usize>,
    columns: &[ColumnCatalog],
) -> Result<()> {
    let table_type = props
        .get("nexmark.table.type")
        .map(|t| t.to_ascii_lowercase());

    let event_type = match table_type.as_deref() {
        None => None,
        Some("bid") => Some(EventType::Bid),
        Some("auction") => Some(EventType::Auction),
        Some("person") => Some(EventType::Person),
        Some(t) => {
            return Err(RwError::from(ProtocolError(format!(
                "unsupported table type for nexmark source: {}",
                t
            ))))
        }
    };

    // Ignore the generated columns and map the index of row_id column.
    let user_defined_columns = columns.iter().filter(|c| !c.is_generated());
    let row_id_index = if let Some(index) = row_id_index {
        let col_id = columns[index].column_id();
        user_defined_columns
            .clone()
            .position(|c| c.column_id() == col_id)
            .unwrap()
            .into()
    } else {
        None
    };

    let expected = get_event_data_types_with_names(event_type, row_id_index);
    let user_defined = user_defined_columns
        .map(|c| {
            (
                c.column_desc.name.to_ascii_lowercase(),
                c.column_desc.data_type.to_owned(),
            )
        })
        .collect_vec();

    if expected != user_defined {
        let cmp = pretty_assertions::Comparison::new(&expected, &user_defined);
        return Err(RwError::from(ProtocolError(format!(
            "The schema of the nexmark source must specify all columns in order:\n{cmp}",
        ))));
    }
    Ok(())
}

pub async fn extract_iceberg_columns(
    with_properties: &WithOptionsSecResolved,
) -> anyhow::Result<Vec<ColumnCatalog>> {
    let props = ConnectorProperties::extract(with_properties.clone(), true)?;
    if let ConnectorProperties::Iceberg(properties) = props {
        let table = properties.load_table_v2().await?;
        let iceberg_schema: arrow_schema_iceberg::Schema =
            iceberg::arrow::schema_to_arrow_schema(table.metadata().current_schema())?;

        let columns = iceberg_schema
            .fields()
            .iter()
            .enumerate()
            .map(|(i, field)| {
                let column_desc = ColumnDesc::named(
                    field.name(),
                    ColumnId::new((i + 1).try_into().unwrap()),
                    IcebergArrowConvert.type_from_field(field).unwrap(),
                );
                ColumnCatalog {
                    column_desc,
                    is_hidden: false,
                }
            })
            .collect();

        Ok(columns)
    } else {
        Err(anyhow!(format!(
            "Invalid properties for iceberg source: {:?}",
            props
        )))
    }
}

pub async fn check_iceberg_source(
    props: &WithOptionsSecResolved,
    columns: &[ColumnCatalog],
) -> anyhow::Result<()> {
    let props = ConnectorProperties::extract(props.clone(), true)?;
    let ConnectorProperties::Iceberg(properties) = props else {
        return Err(anyhow!(format!(
            "Invalid properties for iceberg source: {:?}",
            props
        )));
    };

    let schema = Schema {
        fields: columns
            .iter()
            .cloned()
            .map(|c| c.column_desc.into())
            .collect(),
    };

    let table = properties.load_table_v2().await?;

    let iceberg_schema = iceberg::arrow::schema_to_arrow_schema(table.metadata().current_schema())?;

    for f1 in schema.fields() {
        if !iceberg_schema.fields.iter().any(|f2| f2.name() == &f1.name) {
            return Err(anyhow::anyhow!(format!(
                "Column {} not found in iceberg table",
                f1.name
            )));
        }
    }

    let new_iceberg_field = iceberg_schema
        .fields
        .iter()
        .filter(|f1| schema.fields.iter().any(|f2| f1.name() == &f2.name))
        .cloned()
        .collect::<Vec<_>>();
    let new_iceberg_schema = arrow_schema_iceberg::Schema::new(new_iceberg_field);

    risingwave_connector::sink::iceberg::try_matches_arrow_schema(&schema, &new_iceberg_schema)?;

    Ok(())
}

pub fn bind_connector_props(
    handler_args: &HandlerArgs,
    format_encode: &FormatEncodeOptions,
    is_create_source: bool,
) -> Result<WithOptions> {
    let mut with_properties = handler_args.with_options.clone().into_connector_props();
    validate_compatibility(format_encode, &mut with_properties)?;
    let create_cdc_source_job = with_properties.is_shareable_cdc_connector();

    if !is_create_source && with_properties.is_shareable_only_cdc_connector() {
        return Err(RwError::from(ProtocolError(format!(
            "connector {} does not support `CREATE TABLE`, please use `CREATE SOURCE` instead",
            with_properties.get_connector().unwrap(),
        ))));
    }
    if is_create_source && create_cdc_source_job {
        if let Some(value) = with_properties.get(CDC_AUTO_SCHEMA_CHANGE_KEY)
            && value
                .parse::<bool>()
                .map_err(|_| anyhow!("invalid value of '{}' option", CDC_AUTO_SCHEMA_CHANGE_KEY))?
        {
            Feature::CdcAutoSchemaChange
                .check_available()
                .map_err(|e| anyhow::anyhow!(e))?;
        }

        // set connector to backfill mode
        with_properties.insert(CDC_SNAPSHOT_MODE_KEY.into(), CDC_SNAPSHOT_BACKFILL.into());
        // enable cdc sharing mode, which will capture all tables in the given `database.name`
        with_properties.insert(CDC_SHARING_MODE_KEY.into(), "true".into());
        // enable transactional cdc
        if with_properties.enable_transaction_metadata() {
            with_properties.insert(CDC_TRANSACTIONAL_KEY.into(), "true".into());
        }
        with_properties.insert(
            CDC_WAIT_FOR_STREAMING_START_TIMEOUT.into(),
            handler_args
                .session
                .config()
                .cdc_source_wait_streaming_start_timeout()
                .to_string(),
        );
    }
    if with_properties.is_mysql_cdc_connector() {
        // Generate a random server id for mysql cdc source if needed
        // `server.id` (in the range from 1 to 2^32 - 1). This value MUST be unique across whole replication
        // group (that is, different from any other server id being used by any master or slave)
        with_properties
            .entry("server.id".to_string())
            .or_insert(rand::thread_rng().gen_range(1..u32::MAX).to_string());
    }
    Ok(with_properties)
}

#[allow(clippy::too_many_arguments)]
pub async fn bind_create_source_or_table_with_connector(
    handler_args: HandlerArgs,
    full_name: ObjectName,
    format_encode: FormatEncodeOptions,
    with_properties: WithOptions,
    sql_columns_defs: &[ColumnDef],
    constraints: Vec<TableConstraint>,
    wildcard_idx: Option<usize>,
    source_watermarks: Vec<SourceWatermark>,
    columns_from_resolve_source: Option<Vec<ColumnCatalog>>,
    source_info: StreamSourceInfo,
    include_column_options: IncludeOption,
    col_id_gen: &mut ColumnIdGenerator,
    // `true` for "create source", `false` for "create table with connector"
    is_create_source: bool,
    source_rate_limit: Option<u32>,
) -> Result<(SourceCatalog, DatabaseId, SchemaId)> {
    let session = &handler_args.session;
    let db_name: &str = session.database();
    let (schema_name, source_name) = Binder::resolve_schema_qualified_name(db_name, full_name)?;
    let (database_id, schema_id) =
        session.get_database_and_schema_id_for_create(schema_name.clone())?;

    if !is_create_source && with_properties.is_iceberg_connector() {
        return Err(ErrorCode::BindError(
            "can't CREATE TABLE with iceberg connector\n\nHint: use CREATE SOURCE instead"
                .to_string(),
        )
        .into());
    }
    if is_create_source {
        match format_encode.format {
            Format::Upsert => {
                return Err(ErrorCode::BindError(format!(
                    "can't CREATE SOURCE with FORMAT UPSERT\n\nHint: use CREATE TABLE instead\n\n{}",
                    hint_upsert(&format_encode.row_encode)
                ))
                .into());
            }
            _ => {
                // TODO: enhance error message for other formats
            }
        }
    }

    let sql_pk_names = bind_sql_pk_names(sql_columns_defs, bind_table_constraints(&constraints)?)?;

    let columns_from_sql = bind_sql_columns(sql_columns_defs)?;

    let mut columns = bind_all_columns(
        &format_encode,
        columns_from_resolve_source,
        columns_from_sql,
        sql_columns_defs,
        wildcard_idx,
    )?;

    // add additional columns before bind pk, because `format upsert` requires the key column
    handle_addition_columns(
        Some(&format_encode),
        &with_properties,
        include_column_options,
        &mut columns,
        false,
    )?;

    if columns.is_empty() {
        return Err(RwError::from(ProtocolError(
            "Schema definition is required, either from SQL or schema registry.".to_string(),
        )));
    }

    // compatible with the behavior that add a hidden column `_rw_kafka_timestamp` to each message from Kafka source
    if is_create_source {
        // must behind `handle_addition_columns`
        check_and_add_timestamp_column(&with_properties, &mut columns);
    }

    // resolve privatelink connection for Kafka
    let mut with_properties = with_properties;
    resolve_privatelink_in_with_option(&mut with_properties)?;

    let with_properties = resolve_secret_ref_in_with_options(with_properties, session)?;

    let pk_names = bind_source_pk(
        &format_encode,
        &source_info,
        &mut columns,
        sql_pk_names,
        &with_properties,
    )
    .await?;

    if is_create_source && !pk_names.is_empty() {
        return Err(ErrorCode::InvalidInputSyntax(
            "Source does not support PRIMARY KEY constraint, please use \"CREATE TABLE\" instead"
                .to_owned(),
        )
        .into());
    }

    // XXX: why do we use col_id_gen here? It doesn't seem to be very necessary.
    // XXX: should we also chenge the col id for struct fields?
    for c in &mut columns {
        c.column_desc.column_id = col_id_gen.generate(c.name())
    }
    debug_assert_column_ids_distinct(&columns);

    let must_need_pk = if is_create_source {
        with_properties.connector_need_pk()
    } else {
        // For those connectors that do not need generate a `row_id`` column in the source schema such as iceberg.
        // But in such case, we can not create mv or table on the source because there is not a pk.
        assert!(with_properties.connector_need_pk());

        true
    };

    let (mut columns, pk_col_ids, row_id_index) =
        bind_pk_and_row_id_on_relation(columns, pk_names, must_need_pk)?;

    let watermark_descs =
        bind_source_watermark(session, source_name.clone(), source_watermarks, &columns)?;
    // TODO(yuhao): allow multiple watermark on source.
    assert!(watermark_descs.len() <= 1);

    bind_sql_column_constraints(
        session,
        source_name.clone(),
        &mut columns,
        // TODO(st1page): pass the ref
        sql_columns_defs.to_vec(),
        &pk_col_ids,
    )?;
    check_format_encode(&with_properties, row_id_index, &columns).await?;

    let definition = handler_args.normalized_sql.clone();

    let associated_table_id = if is_create_source {
        None
    } else {
        Some(TableId::placeholder())
    };
    let source = SourceCatalog {
        id: TableId::placeholder().table_id,
        name: source_name,
        columns,
        pk_col_ids,
        append_only: row_id_index.is_some(),
        owner: session.user_id(),
        info: source_info,
        row_id_index,
        with_properties,
        watermark_descs,
        associated_table_id,
        definition,
        connection_id: None, // deprecated: private link connection id
        created_at_epoch: None,
        initialized_at_epoch: None,
        version: INITIAL_SOURCE_VERSION_ID,
        created_at_cluster_version: None,
        initialized_at_cluster_version: None,
        rate_limit: source_rate_limit,
    };
    Ok((source, database_id, schema_id))
}

pub async fn handle_create_source(
    mut handler_args: HandlerArgs,
    stmt: CreateSourceStatement,
) -> Result<RwPgResponse> {
    let session = handler_args.session.clone();
    let overwrite_options = OverwriteOptions::new(&mut handler_args);

    if let Either::Right(resp) = session.check_relation_name_duplicated(
        stmt.source_name.clone(),
        StatementType::CREATE_SOURCE,
        stmt.if_not_exists,
    )? {
        return Ok(resp);
    }

    if handler_args.with_options.is_empty() {
        return Err(RwError::from(InvalidInputSyntax(
            "missing WITH clause".to_string(),
        )));
    }

    let format_encode = stmt.format_encode.into_v2_with_warning();
    let with_properties = bind_connector_props(&handler_args, &format_encode, true)?;

    let create_cdc_source_job = with_properties.is_shareable_cdc_connector();
    let is_shared = create_cdc_source_job
        || (with_properties.is_shareable_non_cdc_connector()
            && session
                .env()
                .streaming_config()
                .developer
                .enable_shared_source
            && session.config().streaming_use_shared_source());

    let (columns_from_resolve_source, mut source_info) = if create_cdc_source_job {
        bind_columns_from_source_for_cdc(&session, &format_encode)?
    } else {
        bind_columns_from_source(&session, &format_encode, Either::Left(&with_properties)).await?
    };
    if is_shared {
        // Note: this field should be called is_shared. Check field doc for more details.
        source_info.cdc_source_job = true;
        source_info.is_distributed = !create_cdc_source_job;
    }
    let mut col_id_gen = ColumnIdGenerator::new_initial();

    let (source_catalog, database_id, schema_id) = bind_create_source_or_table_with_connector(
        handler_args.clone(),
        stmt.source_name,
        format_encode,
        with_properties,
        &stmt.columns,
        stmt.constraints,
        stmt.wildcard_idx,
        stmt.source_watermarks,
        columns_from_resolve_source,
        source_info,
        stmt.include_column_options,
        &mut col_id_gen,
        true,
        overwrite_options.source_rate_limit,
    )
    .await?;

    // If it is a temporary source, put it into SessionImpl.
    if stmt.temporary {
        if session.get_temporary_source(&source_catalog.name).is_some() {
            return Err(CatalogError::Duplicated("source", source_catalog.name.clone()).into());
        }
        session.create_temporary_source(source_catalog);
        return Ok(PgResponse::empty_result(StatementType::CREATE_SOURCE));
    }

    let source = source_catalog.to_prost(schema_id, database_id);

    let catalog_writer = session.catalog_writer()?;

    if is_shared {
        let graph = {
            let context = OptimizerContext::from_handler_args(handler_args);
            let source_node = LogicalSource::with_catalog(
                Rc::new(source_catalog),
                SourceNodeKind::CreateSharedSource,
                context.into(),
                None,
            )?;

            let stream_plan = source_node.to_stream(&mut ToStreamContext::new(false))?;
            build_graph(stream_plan)?
        };
        catalog_writer.create_source(source, Some(graph)).await?;
    } else {
        // For other sources we don't create a streaming job
        catalog_writer.create_source(source, None).await?;
    }

    Ok(PgResponse::empty_result(StatementType::CREATE_SOURCE))
}

fn format_to_prost(format: &Format) -> FormatType {
    match format {
        Format::Native => FormatType::Native,
        Format::Plain => FormatType::Plain,
        Format::Upsert => FormatType::Upsert,
        Format::Debezium => FormatType::Debezium,
        Format::DebeziumMongo => FormatType::DebeziumMongo,
        Format::Maxwell => FormatType::Maxwell,
        Format::Canal => FormatType::Canal,
        Format::None => FormatType::None,
    }
}
fn row_encode_to_prost(row_encode: &Encode) -> EncodeType {
    match row_encode {
        Encode::Native => EncodeType::Native,
        Encode::Json => EncodeType::Json,
        Encode::Avro => EncodeType::Avro,
        Encode::Protobuf => EncodeType::Protobuf,
        Encode::Csv => EncodeType::Csv,
        Encode::Bytes => EncodeType::Bytes,
        Encode::Template => EncodeType::Template,
        Encode::Parquet => EncodeType::Parquet,
        Encode::None => EncodeType::None,
        Encode::Text => EncodeType::Text,
    }
}

#[cfg(test)]
pub mod tests {
    use std::collections::HashMap;
    use std::sync::Arc;

    use risingwave_common::catalog::{
        CDC_SOURCE_COLUMN_NUM, DEFAULT_DATABASE_NAME, DEFAULT_SCHEMA_NAME, OFFSET_COLUMN_NAME,
        ROWID_PREFIX, TABLE_NAME_COLUMN_NAME,
    };
    use risingwave_common::types::DataType;

    use crate::catalog::root_catalog::SchemaPath;
    use crate::catalog::source_catalog::SourceCatalog;
    use crate::handler::create_source::debezium_cdc_source_schema;
    use crate::test_utils::{create_proto_file, LocalFrontend, PROTO_FILE_DATA};

    const GET_COLUMN_FROM_CATALOG: fn(&Arc<SourceCatalog>) -> HashMap<&str, DataType> =
        |catalog: &Arc<SourceCatalog>| -> HashMap<&str, DataType> {
            catalog
                .columns
                .iter()
                .map(|col| (col.name(), col.data_type().clone()))
                .collect::<HashMap<&str, DataType>>()
        };

    #[tokio::test]
    async fn test_create_source_handler() {
        let proto_file = create_proto_file(PROTO_FILE_DATA);
        let sql = format!(
            r#"CREATE SOURCE t
    WITH (connector = 'kinesis')
    FORMAT PLAIN ENCODE PROTOBUF (message = '.test.TestRecord', schema.location = 'file://{}')"#,
            proto_file.path().to_str().unwrap()
        );
        let frontend = LocalFrontend::new(Default::default()).await;
        frontend.run_sql(sql).await.unwrap();

        let session = frontend.session_ref();
        let catalog_reader = session.env().catalog_reader().read_guard();
        let schema_path = SchemaPath::Name(DEFAULT_SCHEMA_NAME);

        // Check source exists.
        let (source, _) = catalog_reader
            .get_source_by_name(DEFAULT_DATABASE_NAME, schema_path, "t")
            .unwrap();
        assert_eq!(source.name, "t");

        let columns = GET_COLUMN_FROM_CATALOG(source);

        let city_type = DataType::new_struct(
            vec![DataType::Varchar, DataType::Varchar],
            vec!["address".to_string(), "zipcode".to_string()],
        );
        let expected_columns = maplit::hashmap! {
            ROWID_PREFIX => DataType::Serial,
            "id" => DataType::Int32,
            "zipcode" => DataType::Int64,
            "rate" => DataType::Float32,
            "country" => DataType::new_struct(
                vec![DataType::Varchar,city_type,DataType::Varchar],
                vec!["address".to_string(), "city".to_string(), "zipcode".to_string()],
            ),
        };
        assert_eq!(columns, expected_columns);
    }

    #[tokio::test]
    async fn test_duplicate_props_options() {
        let proto_file = create_proto_file(PROTO_FILE_DATA);
        let sql = format!(
            r#"CREATE SOURCE t
    WITH (
        connector = 'kinesis',
        aws.region='user_test_topic',
        endpoint='172.10.1.1:9090,172.10.1.2:9090',
        aws.credentials.access_key_id = 'your_access_key_1',
        aws.credentials.secret_access_key = 'your_secret_key_1'
    )
    FORMAT PLAIN ENCODE PROTOBUF (
        message = '.test.TestRecord',
        aws.credentials.access_key_id = 'your_access_key_2',
        aws.credentials.secret_access_key = 'your_secret_key_2',
        schema.location = 'file://{}',
    )"#,
            proto_file.path().to_str().unwrap()
        );
        let frontend = LocalFrontend::new(Default::default()).await;
        frontend.run_sql(sql).await.unwrap();

        let session = frontend.session_ref();
        let catalog_reader = session.env().catalog_reader().read_guard();
        let schema_path = SchemaPath::Name(DEFAULT_SCHEMA_NAME);

        // Check source exists.
        let (source, _) = catalog_reader
            .get_source_by_name(DEFAULT_DATABASE_NAME, schema_path, "t")
            .unwrap();
        assert_eq!(source.name, "t");

        // AwsAuth params exist in options.
        assert_eq!(
            source
                .info
                .format_encode_options
                .get("aws.credentials.access_key_id")
                .unwrap(),
            "your_access_key_2"
        );
        assert_eq!(
            source
                .info
                .format_encode_options
                .get("aws.credentials.secret_access_key")
                .unwrap(),
            "your_secret_key_2"
        );

        // AwsAuth params exist in props.
        assert_eq!(
            source
                .with_properties
                .get("aws.credentials.access_key_id")
                .unwrap(),
            "your_access_key_1"
        );
        assert_eq!(
            source
                .with_properties
                .get("aws.credentials.secret_access_key")
                .unwrap(),
            "your_secret_key_1"
        );

        // Options are not merged into props.
        assert!(!source.with_properties.contains_key("schema.location"));
    }

    #[tokio::test]
    async fn test_multi_table_cdc_create_source_handler() {
        let sql =
            "CREATE SOURCE t2 WITH (connector = 'mysql-cdc') FORMAT PLAIN ENCODE JSON".to_string();
        let frontend = LocalFrontend::new(Default::default()).await;
        let session = frontend.session_ref();

        frontend
            .run_sql_with_session(session.clone(), sql)
            .await
            .unwrap();
        let catalog_reader = session.env().catalog_reader().read_guard();
        let schema_path = SchemaPath::Name(DEFAULT_SCHEMA_NAME);

        // Check source exists.
        let (source, _) = catalog_reader
            .get_source_by_name(DEFAULT_DATABASE_NAME, schema_path, "t2")
            .unwrap();
        assert_eq!(source.name, "t2");

        let columns = source
            .columns
            .iter()
            .map(|col| (col.name(), col.data_type().clone()))
            .collect::<HashMap<&str, DataType>>();

        let expected_columns = maplit::hashmap! {
            ROWID_PREFIX => DataType::Serial,
            "payload" => DataType::Jsonb,
            OFFSET_COLUMN_NAME => DataType::Varchar,
            TABLE_NAME_COLUMN_NAME => DataType::Varchar,
        };
        assert_eq!(columns, expected_columns);
    }

    #[tokio::test]
    async fn test_cdc_source_job_schema() {
        let columns = debezium_cdc_source_schema();
        // make sure it doesn't broken by future PRs
        assert_eq!(CDC_SOURCE_COLUMN_NUM, columns.len() as u32);
    }

    #[tokio::test]
    async fn test_source_addition_columns() {
        // test derive include column for format plain
        let sql =
            "CREATE SOURCE s (v1 int) include key as _rw_kafka_key with (connector = 'kafka') format plain encode json"
                .to_string();
        let frontend = LocalFrontend::new(Default::default()).await;
        frontend.run_sql(sql).await.unwrap();
        let session = frontend.session_ref();
        let catalog_reader = session.env().catalog_reader().read_guard();
        let (source, _) = catalog_reader
            .get_source_by_name(
                DEFAULT_DATABASE_NAME,
                SchemaPath::Name(DEFAULT_SCHEMA_NAME),
                "s",
            )
            .unwrap();
        assert_eq!(source.name, "s");

        let columns = GET_COLUMN_FROM_CATALOG(source);
        let expect_columns = maplit::hashmap! {
            ROWID_PREFIX => DataType::Serial,
            "v1" => DataType::Int32,
            "_rw_kafka_key" => DataType::Bytea,
            // todo: kafka connector will automatically derive the column
            // will change to a required field in the include clause
            "_rw_kafka_timestamp" => DataType::Timestamptz,
        };
        assert_eq!(columns, expect_columns);

        let sql =
            "CREATE SOURCE s3 (v1 int) include timestamp 'header1' as header_col with (connector = 'kafka') format plain encode json"
                .to_string();
        match frontend.run_sql(sql).await {
            Err(e) => {
                assert_eq!(
                    e.to_string(),
                    "Protocol error: Only header column can have inner field, but got \"timestamp\""
                )
            }
            _ => unreachable!(),
        }
    }
}<|MERGE_RESOLUTION|>--- conflicted
+++ resolved
@@ -718,39 +718,12 @@
     wildcard_idx: Option<usize>,
 ) -> Result<Vec<ColumnCatalog>> {
     if let Some(cols_from_source) = cols_from_source {
-<<<<<<< HEAD
         merge_columns_defs(
             cols_from_source,
             cols_from_sql,
             col_defs_from_sql,
             wildcard_idx,
         )
-=======
-        if cols_from_sql.is_empty() {
-            Ok(cols_from_source)
-        } else if let Some(wildcard_idx) = wildcard_idx {
-            if col_defs_from_sql.iter().any(|c| !c.is_generated()) {
-                Err(RwError::from(NotSupported(
-                    "Only generated columns are allowed in user-defined schema from SQL"
-                        .to_string(),
-                    "Remove the non-generated columns".to_string(),
-                )))
-            } else {
-                // Replace `*` with `cols_from_source`
-                let mut cols_from_sql = cols_from_sql;
-                let mut cols_from_source = cols_from_source;
-                let mut cols_from_sql_r = cols_from_sql.split_off(wildcard_idx);
-                cols_from_sql.append(&mut cols_from_source);
-                cols_from_sql.append(&mut cols_from_sql_r);
-                Ok(cols_from_sql)
-            }
-        } else {
-            // TODO(yuhao): https://github.com/risingwavelabs/risingwave/issues/12209
-            Err(RwError::from(ProtocolError(
-                    format!("User-defined schema from SQL is not allowed with FORMAT {} ENCODE {}. \
-                    Please refer to https://www.risingwave.dev/docs/current/sql-create-source/ for more information.", format_encode.format, format_encode.row_encode))))
-        }
->>>>>>> 82b78254
     } else {
         if wildcard_idx.is_some() {
             return Err(RwError::from(NotSupported(
