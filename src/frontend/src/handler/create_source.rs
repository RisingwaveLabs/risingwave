--- conflicted
+++ resolved
@@ -12,7 +12,7 @@
 // See the License for the specific language governing permissions and
 // limitations under the License.
 
-use std::collections::{BTreeMap, HashMap};
+use std::collections::HashMap;
 
 use itertools::Itertools;
 use pgwire::pg_response::{PgResponse, StatementType};
@@ -121,7 +121,7 @@
 }
 
 #[inline(always)]
-pub(crate) fn is_kafka_source(with_properties: &BTreeMap<String, String>) -> bool {
+pub(crate) fn is_kafka_source(with_properties: &HashMap<String, String>) -> bool {
     with_properties
         .get(UPSTREAM_SOURCE_KEY)
         .unwrap_or(&"".to_string())
@@ -132,15 +132,9 @@
 pub(crate) async fn resolve_source_schema(
     source_schema: SourceSchema,
     columns: &mut Vec<ColumnCatalog>,
-<<<<<<< HEAD
-    with_properties: &BTreeMap<String, String>,
-    row_id_index: Option<usize>,
-    pk_column_ids: &[ColumnId],
-=======
     with_properties: &HashMap<String, String>,
     row_id_index: &mut Option<usize>,
     pk_column_ids: &mut Vec<ColumnId>,
->>>>>>> 7c0a8352
     is_materialized: bool,
 ) -> Result<StreamSourceInfo> {
     let is_kafka = is_kafka_source(with_properties);
@@ -215,15 +209,7 @@
 
             columns_extend(
                 columns,
-<<<<<<< HEAD
-                extract_avro_table_schema(
-                    avro_schema,
-                    with_properties.clone().into_iter().collect(),
-                )
-                .await?,
-=======
                 extract_avro_table_schema(avro_schema, with_properties).await?,
->>>>>>> 7c0a8352
             );
             StreamSourceInfo {
                 row_format: RowFormatType::Avro as i32,
@@ -297,41 +283,6 @@
         },
 
         SourceSchema::DebeziumAvro(avro_schema) => {
-<<<<<<< HEAD
-            if row_id_index.is_some() {
-                return Err(RwError::from(ProtocolError(
-                    "Primary key must be specified when creating table with row format
-            debezium_avro."
-                        .to_string(),
-                )));
-            }
-
-            if columns.len() != pk_column_ids.len() {
-                return Err(RwError::from(ProtocolError(
-                    "User can only specify primary key columns when creating table with row
-            format debezium_avro."
-                        .to_string(),
-                )));
-            }
-
-            let mut full_columns = extract_debezium_avro_table_schema(
-                avro_schema,
-                with_properties.clone().into_iter().collect(),
-            )
-            .await?;
-
-            for pk_column in columns.iter() {
-                let index = full_columns
-                    .iter()
-                    .position(|c| c.column_desc.name == pk_column.column_desc.name)
-                    .ok_or_else(|| {
-                        RwError::from(ProtocolError(format!(
-                            "pk column {} not exists",
-                            pk_column.column_desc.name
-                        )))
-                    })?;
-                let _ = full_columns.remove(index);
-=======
             // no row_id, so user specify pk(s)
             if row_id_index.is_none() {
                 // user specify no only pk columns
@@ -394,7 +345,6 @@
                     pk_column_ids.push(pk_column_id);
                 }
                 columns.extend(full_columns);
->>>>>>> 7c0a8352
             }
 
             StreamSourceInfo {
@@ -410,7 +360,7 @@
 
 // Add a hidden column `_rw_kafka_timestamp` to each message from Kafka source.
 fn check_and_add_timestamp_column(
-    with_properties: &BTreeMap<String, String>,
+    with_properties: &HashMap<String, String>,
     column_descs: &mut Vec<ColumnDesc>,
     col_id_gen: &mut ColumnIdGenerator,
 ) {
@@ -464,7 +414,12 @@
     let (schema_name, name) = Binder::resolve_schema_qualified_name(db_name, stmt.source_name)?;
     let (database_id, schema_id) = session.get_database_and_schema_id_for_create(schema_name)?;
 
-    let with_properties = handler_args.with_options.inner().clone();
+    let with_properties = handler_args
+        .with_options
+        .inner()
+        .clone()
+        .into_iter()
+        .collect();
 
     let mut col_id_gen = ColumnIdGenerator::new_initial();
 
