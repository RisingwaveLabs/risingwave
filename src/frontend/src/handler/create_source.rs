--- conflicted
+++ resolved
@@ -41,13 +41,8 @@
 use risingwave_pb::catalog::{PbSource, StreamSourceInfo, WatermarkDesc};
 use risingwave_pb::plan_common::{EncodeType, FormatType};
 use risingwave_sqlparser::ast::{
-<<<<<<< HEAD
-    self, AstString, AvroSchema, ColumnDef, ColumnOption, CreateSourceStatement,
+    self, get_delimiter, AstString, AvroSchema, ColumnDef, ColumnOption, CreateSourceStatement,
     DebeziumAvroSchema, Encode, Format, ProtobufSchema, SourceSchemaV2, SourceWatermark,
-=======
-    self, get_delimiter, AstString, AvroSchema, ColumnDef, ColumnOption, CreateSourceStatement,
-    DebeziumAvroSchema, Encode, Format, ProtobufSchema, RowFormat, SourceSchemaV2, SourceWatermark,
->>>>>>> bb4b2e36
 };
 
 use super::RwPgResponse;
