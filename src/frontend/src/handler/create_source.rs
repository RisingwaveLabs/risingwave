// Copyright 2023 RisingWave Labs
//
// Licensed under the Apache License, Version 2.0 (the "License");
// you may not use this file except in compliance with the License.
// You may obtain a copy of the License at
//
//     http://www.apache.org/licenses/LICENSE-2.0
//
// Unless required by applicable law or agreed to in writing, software
// distributed under the License is distributed on an "AS IS" BASIS,
// WITHOUT WARRANTIES OR CONDITIONS OF ANY KIND, either express or implied.
// See the License for the specific language governing permissions and
// limitations under the License.

use std::collections::{BTreeMap, HashMap};
use std::rc::Rc;
use std::sync::LazyLock;

use anyhow::anyhow;
use either::Either;
use itertools::Itertools;
use maplit::{convert_args, hashmap};
use pgwire::pg_response::{PgResponse, StatementType};
use risingwave_common::catalog::{
    is_column_ids_dedup, ColumnCatalog, ColumnDesc, TableId, DEFAULT_KEY_COLUMN_NAME,
    INITIAL_SOURCE_VERSION_ID, KAFKA_TIMESTAMP_COLUMN_NAME,
};
use risingwave_common::error::ErrorCode::{self, InvalidInputSyntax, ProtocolError};
use risingwave_common::error::{Result, RwError};
use risingwave_common::types::DataType;
use risingwave_connector::parser::{
    schema_to_columns, AvroParserConfig, DebeziumAvroParserConfig, ProtobufParserConfig,
    SpecificParserConfig,
};
use risingwave_connector::schema::schema_registry::{
    name_strategy_from_str, SchemaRegistryAuth, SCHEMA_REGISTRY_PASSWORD, SCHEMA_REGISTRY_USERNAME,
};
use risingwave_connector::source::cdc::{
    CDC_SHARING_MODE_KEY, CDC_SNAPSHOT_BACKFILL, CDC_SNAPSHOT_MODE_KEY, CITUS_CDC_CONNECTOR,
    MYSQL_CDC_CONNECTOR, POSTGRES_CDC_CONNECTOR,
};
use risingwave_connector::source::datagen::DATAGEN_CONNECTOR;
use risingwave_connector::source::external::CdcTableType;
use risingwave_connector::source::nexmark::source::{get_event_data_types_with_names, EventType};
use risingwave_connector::source::test_source::TEST_CONNECTOR;
use risingwave_connector::source::{
    GOOGLE_PUBSUB_CONNECTOR, KAFKA_CONNECTOR, KINESIS_CONNECTOR, NATS_CONNECTOR, NEXMARK_CONNECTOR,
    PULSAR_CONNECTOR, S3_CONNECTOR, S3_V2_CONNECTOR,
};
use risingwave_pb::catalog::{
    PbSchemaRegistryNameStrategy, PbSource, StreamSourceInfo, WatermarkDesc,
};
use risingwave_pb::plan_common::{EncodeType, FormatType};
use risingwave_pb::stream_plan::stream_fragment_graph::Parallelism;
use risingwave_sqlparser::ast::{
    get_delimiter, AstString, AvroSchema, ColumnDef, ConnectorSchema, CreateSourceStatement,
    DebeziumAvroSchema, Encode, Format, ProtobufSchema, SourceWatermark,
};

use super::RwPgResponse;
use crate::binder::Binder;
use crate::catalog::source_catalog::SourceCatalog;
use crate::catalog::ColumnId;
use crate::expr::Expr;
use crate::handler::create_table::{
    bind_pk_on_relation, bind_sql_column_constraints, bind_sql_columns, bind_sql_pk_names,
    ensure_table_constraints_supported, ColumnIdGenerator,
};
use crate::handler::util::{
    get_connector, is_cdc_connector, is_kafka_connector, SourceSchemaCompatExt,
};
use crate::handler::HandlerArgs;
use crate::optimizer::plan_node::{LogicalSource, ToStream, ToStreamContext};
use crate::session::SessionImpl;
use crate::utils::resolve_privatelink_in_with_option;
use crate::{bind_data_type, build_graph, OptimizerContext, WithOptions};

pub(crate) const UPSTREAM_SOURCE_KEY: &str = "connector";
pub(crate) const CONNECTION_NAME_KEY: &str = "connection.name";

/// Map a JSON schema to a relational schema
async fn extract_json_table_schema(
    schema_config: &Option<(AstString, bool)>,
    with_properties: &HashMap<String, String>,
    format_encode_options: &mut BTreeMap<String, String>,
) -> Result<Option<Vec<ColumnCatalog>>> {
    match schema_config {
        None => Ok(None),
        Some((schema_location, use_schema_registry)) => {
            let schema_registry_auth = use_schema_registry.then(|| {
                let auth = SchemaRegistryAuth::from(&*format_encode_options);
                try_consume_string_from_options(format_encode_options, SCHEMA_REGISTRY_USERNAME);
                try_consume_string_from_options(format_encode_options, SCHEMA_REGISTRY_PASSWORD);
                auth
            });
            Ok(Some(
                schema_to_columns(&schema_location.0, schema_registry_auth, with_properties)
                    .await?
                    .into_iter()
                    .map(|col| ColumnCatalog {
                        column_desc: col.into(),
                        is_hidden: false,
                    })
                    .collect_vec(),
            ))
        }
    }
}

pub fn debezium_cdc_source_schema() -> Vec<ColumnCatalog> {
    let columns = vec![
        ColumnCatalog {
            column_desc: ColumnDesc::named("payload", ColumnId::placeholder(), DataType::Jsonb),
            is_hidden: false,
        },
        ColumnCatalog::offset_column(),
        ColumnCatalog::cdc_table_name_column(),
    ];
    columns
}

fn json_schema_infer_use_schema_registry(schema_config: &Option<(AstString, bool)>) -> bool {
    match schema_config {
        None => false,
        Some((_, use_registry)) => *use_registry,
    }
}

/// Map an Avro schema to a relational schema.
async fn extract_avro_table_schema(
    info: &StreamSourceInfo,
    with_properties: &HashMap<String, String>,
    format_encode_options: &mut BTreeMap<String, String>,
) -> Result<Vec<ColumnCatalog>> {
    let parser_config = SpecificParserConfig::new(info, with_properties)?;
    try_consume_string_from_options(format_encode_options, SCHEMA_REGISTRY_USERNAME);
    try_consume_string_from_options(format_encode_options, SCHEMA_REGISTRY_PASSWORD);
    consume_aws_config_from_options(format_encode_options);

    let conf = AvroParserConfig::new(parser_config.encoding_config).await?;
    let vec_column_desc = conf.map_to_columns()?;
    Ok(vec_column_desc
        .into_iter()
        .map(|col| ColumnCatalog {
            column_desc: col.into(),
            is_hidden: false,
        })
        .collect_vec())
}

/// Extract Avro primary key columns.
async fn extract_upsert_avro_table_pk_columns(
    info: &StreamSourceInfo,
    with_properties: &HashMap<String, String>,
) -> Result<Option<Vec<String>>> {
    let parser_config = SpecificParserConfig::new(info, with_properties)?;
    let conf = AvroParserConfig::new(parser_config.encoding_config).await?;
    let vec_column_desc = conf.map_to_columns()?;

    conf.extract_pks()
        .ok()
        .map(|pk_desc| {
            pk_desc
                .into_iter()
                .map(|desc| {
                    vec_column_desc
                        .iter()
                        .find(|x| x.name == desc.name)
                        .ok_or_else(|| {
                            RwError::from(ErrorCode::InternalError(format!(
                                "Can not found primary key column {} in value schema",
                                desc.name
                            )))
                        })
                })
                .map_ok(|desc| desc.name.clone())
                .collect::<Result<Vec<_>>>()
        })
        .transpose()
}

async fn extract_debezium_avro_table_pk_columns(
    info: &StreamSourceInfo,
    with_properties: &HashMap<String, String>,
) -> Result<Vec<String>> {
    let parser_config = SpecificParserConfig::new(info, with_properties)?;
    let conf = DebeziumAvroParserConfig::new(parser_config.encoding_config).await?;
    Ok(conf.extract_pks()?.drain(..).map(|c| c.name).collect())
}

// Map an Avro schema to a relational schema and return the pk_column_ids.
async fn extract_debezium_avro_table_schema(
    info: &StreamSourceInfo,
    with_properties: &HashMap<String, String>,
    format_encode_options: &mut BTreeMap<String, String>,
) -> Result<Vec<ColumnCatalog>> {
    let parser_config = SpecificParserConfig::new(info, with_properties)?;
    try_consume_string_from_options(format_encode_options, SCHEMA_REGISTRY_USERNAME);
    try_consume_string_from_options(format_encode_options, SCHEMA_REGISTRY_PASSWORD);
    consume_aws_config_from_options(format_encode_options);

    let conf = DebeziumAvroParserConfig::new(parser_config.encoding_config).await?;
    let vec_column_desc = conf.map_to_columns()?;
    let column_catalog = vec_column_desc
        .into_iter()
        .map(|col| ColumnCatalog {
            column_desc: col.into(),
            is_hidden: false,
        })
        .collect_vec();
    Ok(column_catalog)
}

/// Map a protobuf schema to a relational schema.
async fn extract_protobuf_table_schema(
    schema: &ProtobufSchema,
    with_properties: &HashMap<String, String>,
    format_encode_options: &mut BTreeMap<String, String>,
) -> Result<Vec<ColumnCatalog>> {
    let info = StreamSourceInfo {
        proto_message_name: schema.message_name.0.clone(),
        row_schema_location: schema.row_schema_location.0.clone(),
        use_schema_registry: schema.use_schema_registry,
        format: FormatType::Plain.into(),
        row_encode: EncodeType::Protobuf.into(),
        format_encode_options: format_encode_options.clone(),
        ..Default::default()
    };
    let parser_config = SpecificParserConfig::new(&info, with_properties)?;
    try_consume_string_from_options(format_encode_options, SCHEMA_REGISTRY_USERNAME);
    try_consume_string_from_options(format_encode_options, SCHEMA_REGISTRY_PASSWORD);
    consume_aws_config_from_options(format_encode_options);

    let conf = ProtobufParserConfig::new(parser_config.encoding_config).await?;

    let column_descs = conf.map_to_columns()?;

    Ok(column_descs
        .into_iter()
        .map(|col| ColumnCatalog {
            column_desc: col.into(),
            is_hidden: false,
        })
        .collect_vec())
}

fn non_generated_sql_columns(columns: &[ColumnDef]) -> Vec<ColumnDef> {
    columns
        .iter()
        .filter(|c| !c.is_generated())
        .cloned()
        .collect()
}

fn try_consume_string_from_options(
    format_encode_options: &mut BTreeMap<String, String>,
    key: &str,
) -> Option<AstString> {
    format_encode_options.remove(key).map(AstString)
}

fn consume_string_from_options(
    format_encode_options: &mut BTreeMap<String, String>,
    key: &str,
) -> Result<AstString> {
    try_consume_string_from_options(format_encode_options, key).ok_or(RwError::from(ProtocolError(
        format!("missing field {} in options", key),
    )))
}

fn consume_aws_config_from_options(format_encode_options: &mut BTreeMap<String, String>) {
    format_encode_options.retain(|key, _| !key.starts_with("aws."))
}

pub fn get_json_schema_location(
    format_encode_options: &mut BTreeMap<String, String>,
) -> Result<Option<(AstString, bool)>> {
    let schema_location = try_consume_string_from_options(format_encode_options, "schema.location");
    let schema_registry = try_consume_string_from_options(format_encode_options, "schema.registry");
    match (schema_location, schema_registry) {
        (None, None) => Ok(None),
        (None, Some(schema_registry)) => Ok(Some((schema_registry, true))),
        (Some(schema_location), None) => Ok(Some((schema_location, false))),
        (Some(_), Some(_)) => Err(RwError::from(ProtocolError(
            "only need either the schema location or the schema registry".to_string(),
        ))),
    }
}

fn get_schema_location(
    format_encode_options: &mut BTreeMap<String, String>,
) -> Result<(AstString, bool)> {
    let schema_location = try_consume_string_from_options(format_encode_options, "schema.location");
    let schema_registry = try_consume_string_from_options(format_encode_options, "schema.registry");
    match (schema_location, schema_registry) {
        (None, None) => Err(RwError::from(ProtocolError(
            "missing either a schema location or a schema registry".to_string(),
        ))),
        (None, Some(schema_registry)) => Ok((schema_registry, true)),
        (Some(schema_location), None) => Ok((schema_location, false)),
        (Some(_), Some(_)) => Err(RwError::from(ProtocolError(
            "only need either the schema location or the schema registry".to_string(),
        ))),
    }
}

#[inline]
fn get_name_strategy_or_default(name_strategy: Option<AstString>) -> Result<Option<i32>> {
    match name_strategy {
        None => Ok(None),
        Some(name) => Ok(Some(name_strategy_from_str(name.0.as_str())
            .ok_or_else(|| RwError::from(ProtocolError(format!("\
            expect strategy name in topic_name_strategy, record_name_strategy and topic_record_name_strategy, but got {}", name))))? as i32)),
    }
}

/// resolve the schema of the source from external schema file, return the relation's columns. see <https://www.risingwave.dev/docs/current/sql-create-source> for more information.
/// return `(columns, source info)`
pub(crate) async fn bind_columns_from_source(
    session: &SessionImpl,
    source_schema: &ConnectorSchema,
    with_properties: &HashMap<String, String>,
    create_cdc_source_job: bool,
) -> Result<(Option<Vec<ColumnCatalog>>, StreamSourceInfo)> {
    const MESSAGE_NAME_KEY: &str = "message";
    const KEY_MESSAGE_NAME_KEY: &str = "key.message";
    const NAME_STRATEGY_KEY: &str = "schema.registry.name.strategy";

    let is_kafka: bool = is_kafka_connector(with_properties);
    let format_encode_options = WithOptions::try_from(source_schema.row_options())?.into_inner();
    let mut format_encode_options_to_consume = format_encode_options.clone();

    let get_key_message_name = |options: &mut BTreeMap<String, String>| -> Option<String> {
        consume_string_from_options(options, KEY_MESSAGE_NAME_KEY)
            .map(|ele| Some(ele.0))
            .unwrap_or(None)
    };
    let get_sr_name_strategy_check = |options: &mut BTreeMap<String, String>,
                                      use_sr: bool|
     -> Result<Option<i32>> {
        let name_strategy = get_name_strategy_or_default(try_consume_string_from_options(
            options,
            NAME_STRATEGY_KEY,
        ))?;
        if !use_sr && name_strategy.is_some() {
            return Err(RwError::from(ProtocolError(
                "schema registry name strategy only works with schema registry enabled".to_string(),
            )));
        }
        Ok(name_strategy)
    };

    let res = match (&source_schema.format, &source_schema.row_encode) {
        (Format::Native, Encode::Native) => (
            None,
            StreamSourceInfo {
                format: FormatType::Native as i32,
                row_encode: EncodeType::Native as i32,
                format_encode_options,
                ..Default::default()
            },
        ),
        (Format::Plain, Encode::Protobuf) => {
            let (row_schema_location, use_schema_registry) =
                get_schema_location(&mut format_encode_options_to_consume)?;
            let protobuf_schema = ProtobufSchema {
                message_name: consume_string_from_options(
                    &mut format_encode_options_to_consume,
                    MESSAGE_NAME_KEY,
                )?,
                row_schema_location,
                use_schema_registry,
            };
            let name_strategy = get_sr_name_strategy_check(
                &mut format_encode_options_to_consume,
                protobuf_schema.use_schema_registry,
            )?;

            (
                Some(
                    extract_protobuf_table_schema(
                        &protobuf_schema,
                        with_properties,
                        &mut format_encode_options_to_consume,
                    )
                    .await?,
                ),
                StreamSourceInfo {
                    format: FormatType::Plain as i32,
                    row_encode: EncodeType::Protobuf as i32,
                    row_schema_location: protobuf_schema.row_schema_location.0.clone(),
                    use_schema_registry: protobuf_schema.use_schema_registry,
                    proto_message_name: protobuf_schema.message_name.0.clone(),
                    key_message_name: get_key_message_name(&mut format_encode_options_to_consume),
                    name_strategy: name_strategy
                        .unwrap_or(PbSchemaRegistryNameStrategy::Unspecified as i32),
                    format_encode_options,
                    ..Default::default()
                },
            )
        }
        (Format::Plain, Encode::Json) => {
            let schema_config = get_json_schema_location(&mut format_encode_options_to_consume)?;
            let columns = if create_cdc_source_job {
                Some(debezium_cdc_source_schema())
            } else {
                extract_json_table_schema(
                    &schema_config,
                    with_properties,
                    &mut format_encode_options_to_consume,
                )
                .await?
            };

            (
                columns,
                StreamSourceInfo {
                    format: FormatType::Plain as i32,
                    row_encode: EncodeType::Json as i32,
                    use_schema_registry: json_schema_infer_use_schema_registry(&schema_config),
                    cdc_source_job: create_cdc_source_job,
                    format_encode_options,
                    ..Default::default()
                },
            )
        }
        (Format::Plain, Encode::Avro) => {
            let (row_schema_location, use_schema_registry) =
                get_schema_location(&mut format_encode_options_to_consume)?;
            let avro_schema = AvroSchema {
                row_schema_location,
                use_schema_registry,
            };

            let key_message_name = get_key_message_name(&mut format_encode_options_to_consume);
            let message_name = try_consume_string_from_options(
                &mut format_encode_options_to_consume,
                MESSAGE_NAME_KEY,
            );
            let name_strategy = get_sr_name_strategy_check(
                &mut format_encode_options_to_consume,
                avro_schema.use_schema_registry,
            )?;
            let stream_source_info = StreamSourceInfo {
                format: FormatType::Plain as i32,
                row_encode: EncodeType::Avro as i32,
                row_schema_location: avro_schema.row_schema_location.0.clone(),
                use_schema_registry: avro_schema.use_schema_registry,
                proto_message_name: message_name.unwrap_or(AstString("".into())).0,
                key_message_name,
                name_strategy: name_strategy
                    .unwrap_or(PbSchemaRegistryNameStrategy::Unspecified as i32),
                format_encode_options,
                ..Default::default()
            };
            (
                Some(
                    extract_avro_table_schema(
                        &stream_source_info,
                        with_properties,
                        &mut format_encode_options_to_consume,
                    )
                    .await?,
                ),
                stream_source_info,
            )
        }
        (Format::Plain, Encode::Csv) => {
<<<<<<< HEAD
            let chars =
                consume_string_from_options(&mut format_encode_options_to_consume, "delimiter")?.0;
            let delimiter =
                get_delimiter(chars.as_str()).map_err(|e| RwError::from(e.to_string()))?;
            let has_header = try_consume_string_from_options(
                &mut format_encode_options_to_consume,
                "without_header",
            )
            .map(|s| s.0 == "false")
            .unwrap_or(true);
=======
            let chars = consume_string_from_options(&mut options, "delimiter")?.0;
            let delimiter = get_delimiter(chars.as_str()).map_err(|e| anyhow!(e))?;
            let has_header = try_consume_string_from_options(&mut options, "without_header")
                .map(|s| s.0 == "false")
                .unwrap_or(true);
>>>>>>> 5c588ef3

            if is_kafka && has_header {
                return Err(RwError::from(ProtocolError(
                    "CSV HEADER is not supported when creating table with Kafka connector"
                        .to_owned(),
                )));
            }
            (
                None,
                StreamSourceInfo {
                    format: FormatType::Plain as i32,
                    row_encode: EncodeType::Csv as i32,
                    csv_delimiter: delimiter as i32,
                    csv_has_header: has_header,
                    format_encode_options,
                    ..Default::default()
                },
            )
        }
        (Format::Plain, Encode::Bytes) => (
            None,
            StreamSourceInfo {
                format: FormatType::Plain as i32,
                row_encode: EncodeType::Bytes as i32,
                format_encode_options,
                ..Default::default()
            },
        ),
        (Format::Upsert, Encode::Json) => {
            let schema_config = get_json_schema_location(&mut format_encode_options_to_consume)?;
            let columns = extract_json_table_schema(
                &schema_config,
                with_properties,
                &mut format_encode_options_to_consume,
            )
            .await?;

            (
                columns,
                StreamSourceInfo {
                    format: FormatType::Upsert as i32,
                    row_encode: EncodeType::Json as i32,
                    use_schema_registry: json_schema_infer_use_schema_registry(&schema_config),
                    format_encode_options,
                    ..Default::default()
                },
            )
        }
        (Format::Upsert, Encode::Avro) => {
            let (row_schema_location, use_schema_registry) =
                get_schema_location(&mut format_encode_options_to_consume)?;
            let avro_schema = AvroSchema {
                row_schema_location,
                use_schema_registry,
            };

            let name_strategy = get_sr_name_strategy_check(
                &mut format_encode_options_to_consume,
                avro_schema.use_schema_registry,
            )?
            .unwrap_or(PbSchemaRegistryNameStrategy::Unspecified as i32);
            let key_message_name = get_key_message_name(&mut format_encode_options_to_consume);
            let message_name = try_consume_string_from_options(
                &mut format_encode_options_to_consume,
                MESSAGE_NAME_KEY,
            );

            let stream_source_info = StreamSourceInfo {
                key_message_name,
                format: FormatType::Upsert as i32,
                row_encode: EncodeType::Avro as i32,
                row_schema_location: avro_schema.row_schema_location.0.clone(),
                use_schema_registry: avro_schema.use_schema_registry,
                proto_message_name: message_name.unwrap_or(AstString("".into())).0,
                name_strategy,
                format_encode_options,
                ..Default::default()
            };
            let columns = extract_avro_table_schema(
                &stream_source_info,
                with_properties,
                &mut format_encode_options_to_consume,
            )
            .await?;

            (Some(columns), stream_source_info)
        }

        (Format::Debezium, Encode::Json) => {
            let schema_config = get_json_schema_location(&mut format_encode_options_to_consume)?;
            (
                extract_json_table_schema(
                    &schema_config,
                    with_properties,
                    &mut format_encode_options_to_consume,
                )
                .await?,
                StreamSourceInfo {
                    format: FormatType::Debezium as i32,
                    row_encode: EncodeType::Json as i32,
                    use_schema_registry: json_schema_infer_use_schema_registry(&schema_config),
                    format_encode_options,
                    ..Default::default()
                },
            )
        }
        (Format::Debezium, Encode::Avro) => {
            let (row_schema_location, use_schema_registry) =
                get_schema_location(&mut format_encode_options_to_consume)?;
            if !use_schema_registry {
                return Err(RwError::from(ProtocolError(
                    "schema location for DEBEZIUM_AVRO row format is not supported".to_string(),
                )));
            }
            let avro_schema = DebeziumAvroSchema {
                row_schema_location,
            };

            // no need to check whether works schema registry because debezium avro always work with
            // schema registry
            let name_strategy =
                get_sr_name_strategy_check(&mut format_encode_options_to_consume, true)?;
            let message_name = try_consume_string_from_options(
                &mut format_encode_options_to_consume,
                MESSAGE_NAME_KEY,
            );
            let key_message_name = get_key_message_name(&mut format_encode_options_to_consume);

            let stream_source_info = StreamSourceInfo {
                use_schema_registry,
                proto_message_name: message_name.unwrap_or(AstString("".into())).0,
                name_strategy: name_strategy
                    .unwrap_or(PbSchemaRegistryNameStrategy::Unspecified as i32),
                format: FormatType::Debezium as i32,
                row_encode: EncodeType::Avro as i32,
                row_schema_location: avro_schema.row_schema_location.0.clone(),
                key_message_name,
                format_encode_options,
                ..Default::default()
            };

            let full_columns = extract_debezium_avro_table_schema(
                &stream_source_info,
                with_properties,
                &mut format_encode_options_to_consume,
            )
            .await?;

            (Some(full_columns), stream_source_info)
        }
        (Format::DebeziumMongo, Encode::Json) => (
            None,
            StreamSourceInfo {
                format: FormatType::DebeziumMongo as i32,
                row_encode: EncodeType::Json as i32,
                format_encode_options,
                ..Default::default()
            },
        ),

        (Format::Maxwell, Encode::Json) => {
            let schema_config = get_json_schema_location(&mut format_encode_options_to_consume)?;
            (
                extract_json_table_schema(
                    &schema_config,
                    with_properties,
                    &mut format_encode_options_to_consume,
                )
                .await?,
                StreamSourceInfo {
                    format: FormatType::Maxwell as i32,
                    row_encode: EncodeType::Json as i32,
                    use_schema_registry: json_schema_infer_use_schema_registry(&schema_config),
                    format_encode_options,
                    ..Default::default()
                },
            )
        }

        (Format::Canal, Encode::Json) => {
            let schema_config = get_json_schema_location(&mut format_encode_options_to_consume)?;
            (
                extract_json_table_schema(
                    &schema_config,
                    with_properties,
                    &mut format_encode_options_to_consume,
                )
                .await?,
                StreamSourceInfo {
                    format: FormatType::Canal as i32,
                    row_encode: EncodeType::Json as i32,
                    use_schema_registry: json_schema_infer_use_schema_registry(&schema_config),
                    format_encode_options,
                    ..Default::default()
                },
            )
        }
        (format, encoding) => {
            return Err(RwError::from(ProtocolError(format!(
                "Unknown combination {:?} {:?}",
                format, encoding
            ))));
        }
    };

    if !format_encode_options_to_consume.is_empty() {
        let err_string = format!(
            "Get unknown format_encode_options for {:?} {:?}: {}",
            source_schema.format,
            source_schema.row_encode,
            format_encode_options_to_consume
                .keys()
                .map(|k| k.to_string())
                .collect::<Vec<String>>()
                .join(","),
        );
        session.notice_to_user(err_string);
    }
    Ok(res)
}

/// Bind columns from both source and sql defined.
pub(crate) fn bind_all_columns(
    source_schema: &ConnectorSchema,
    cols_from_source: Option<Vec<ColumnCatalog>>,
    cols_from_sql: Vec<ColumnCatalog>,
    col_defs_from_sql: &[ColumnDef],
) -> Result<Vec<ColumnCatalog>> {
    if let Some(cols_from_source) = cols_from_source {
        if cols_from_sql.is_empty() {
            Ok(cols_from_source)
        } else {
            // TODO(yuhao): https://github.com/risingwavelabs/risingwave/issues/12209
            Err(RwError::from(ProtocolError(
                format!("User-defined schema from SQL is not allowed with FORMAT {} ENCODE {}. \
                Please refer to https://www.risingwave.dev/docs/current/sql-create-source/ for more information.", source_schema.format, source_schema.row_encode))))
        }
    } else {
        // FIXME(yuhao): cols_from_sql should be None is no `()` is given.
        if cols_from_sql.is_empty() {
            return Err(RwError::from(ProtocolError(
                "Schema definition is required, either from SQL or schema registry.".to_string(),
            )));
        }
        match (&source_schema.format, &source_schema.row_encode) {
            (Format::DebeziumMongo, Encode::Json) => {
                let mut columns = vec![
                    ColumnCatalog {
                        column_desc: ColumnDesc::named("_id", 0.into(), DataType::Varchar),
                        is_hidden: false,
                    },
                    ColumnCatalog {
                        column_desc: ColumnDesc::named("payload", 0.into(), DataType::Jsonb),
                        is_hidden: false,
                    },
                ];
                let non_generated_sql_defined_columns =
                    non_generated_sql_columns(col_defs_from_sql);
                if non_generated_sql_defined_columns.len() != 2
                    || non_generated_sql_defined_columns[0].name.real_value() != columns[0].name()
                    || non_generated_sql_defined_columns[1].name.real_value() != columns[1].name()
                {
                    return Err(RwError::from(ProtocolError(
                        "the not generated columns of the source with row format DebeziumMongoJson
        must be (_id [Jsonb | Varchar | Int32 | Int64], payload jsonb)."
                            .to_string(),
                    )));
                }
                // ok to unwrap since it was checked at `bind_sql_columns`
                let key_data_type = bind_data_type(
                    non_generated_sql_defined_columns[0]
                        .data_type
                        .as_ref()
                        .unwrap(),
                )?;
                match key_data_type {
                    DataType::Jsonb | DataType::Varchar | DataType::Int32 | DataType::Int64 => {
                        columns[0].column_desc.data_type = key_data_type.clone();
                    }
                    _ => {
                        return Err(RwError::from(ProtocolError(
                            "the `_id` column of the source with row format DebeziumMongoJson
        must be [Jsonb | Varchar | Int32 | Int64]"
                                .to_string(),
                        )));
                    }
                }

                // ok to unwrap since it was checked at `bind_sql_columns`
                let value_data_type = bind_data_type(
                    non_generated_sql_defined_columns[1]
                        .data_type
                        .as_ref()
                        .unwrap(),
                )?;
                if !matches!(value_data_type, DataType::Jsonb) {
                    return Err(RwError::from(ProtocolError(
                        "the `payload` column of the source with row format DebeziumMongoJson
        must be Jsonb datatype"
                            .to_string(),
                    )));
                }
                Ok(columns)
            }
            (Format::Plain, Encode::Bytes) => {
                if cols_from_sql.len() != 1 || cols_from_sql[0].data_type() != &DataType::Bytea {
                    return Err(RwError::from(ProtocolError(
                        "ENCODE BYTES only accepts one BYTEA type column".to_string(),
                    )));
                }
                Ok(cols_from_sql)
            }
            (_, _) => Ok(cols_from_sql),
        }
    }
}

/// Bind column from source. Add key column to table columns if necessary.
/// Return (columns, pks)
pub(crate) async fn bind_source_pk(
    source_schema: &ConnectorSchema,
    source_info: &StreamSourceInfo,
    columns: &mut Vec<ColumnCatalog>,
    sql_defined_pk_names: Vec<String>,
    with_properties: &HashMap<String, String>,
) -> Result<Vec<String>> {
    let sql_defined_pk = !sql_defined_pk_names.is_empty();

    let res = match (&source_schema.format, &source_schema.row_encode) {
        (Format::Native, Encode::Native) | (Format::Plain, _) => sql_defined_pk_names,
        (Format::Upsert, Encode::Json) => {
            if sql_defined_pk {
                sql_defined_pk_names
            } else {
                add_default_key_column(columns);
                vec![DEFAULT_KEY_COLUMN_NAME.into()]
            }
        }
        (Format::Upsert, Encode::Avro) => {
            if sql_defined_pk {
                if sql_defined_pk_names.len() != 1 {
                    return Err(RwError::from(ProtocolError(
                        "upsert avro supports only one primary key column.".to_string(),
                    )));
                }
                sql_defined_pk_names
            } else if let Some(extracted_pk_names) =
                extract_upsert_avro_table_pk_columns(source_info, with_properties).await?
            {
                extracted_pk_names
            } else {
                // For upsert avro, if we can't extract pk from schema, use message key as primary key
                add_default_key_column(columns);
                vec![DEFAULT_KEY_COLUMN_NAME.into()]
            }
        }

        (Format::Debezium, Encode::Json) => {
            if !sql_defined_pk {
                return Err(RwError::from(ProtocolError(
                    "Primary key must be specified when creating source with FORMAT DEBEZIUM."
                        .to_string(),
                )));
            }
            sql_defined_pk_names
        }
        (Format::Debezium, Encode::Avro) => {
            if sql_defined_pk {
                sql_defined_pk_names
            } else {
                let pk_names =
                    extract_debezium_avro_table_pk_columns(source_info, with_properties).await?;
                // extract pk(s) from schema registry
                for pk_name in &pk_names {
                    columns
                        .iter()
                        .find(|c: &&ColumnCatalog| c.name().eq(pk_name))
                        .ok_or_else(|| {
                            RwError::from(ProtocolError(format!(
                                "avro's key column {} not exists in avro's row schema",
                                pk_name
                            )))
                        })?;
                }
                pk_names
            }
        }
        (Format::DebeziumMongo, Encode::Json) => {
            if sql_defined_pk {
                sql_defined_pk_names
            } else {
                vec!["_id".to_string()]
            }
        }

        (Format::Maxwell, Encode::Json) => {
            if !sql_defined_pk {
                return Err(RwError::from(ProtocolError(
    "Primary key must be specified when creating source with FORMAT MAXWELL ENCODE JSON."
    .to_string(),
    )));
            }
            sql_defined_pk_names
        }

        (Format::Canal, Encode::Json) => {
            if !sql_defined_pk {
                return Err(RwError::from(ProtocolError(
    "Primary key must be specified when creating source with FORMAT CANAL ENCODE JSON."
    .to_string(),
    )));
            }
            sql_defined_pk_names
        }
        (format, encoding) => {
            return Err(RwError::from(ProtocolError(format!(
                "Unknown combination {:?} {:?}",
                format, encoding
            ))));
        }
    };
    Ok(res)
}

// Add a hidden column `_rw_kafka_timestamp` to each message from Kafka source.
fn check_and_add_timestamp_column(
    with_properties: &HashMap<String, String>,
    columns: &mut Vec<ColumnCatalog>,
) {
    if is_kafka_connector(with_properties) {
        let kafka_timestamp_column = ColumnCatalog {
            column_desc: ColumnDesc::named(
                KAFKA_TIMESTAMP_COLUMN_NAME,
                ColumnId::placeholder(),
                DataType::Timestamptz,
            ),

            is_hidden: true,
        };
        columns.push(kafka_timestamp_column);
    }
}

fn add_default_key_column(columns: &mut Vec<ColumnCatalog>) {
    let column = ColumnCatalog {
        column_desc: ColumnDesc::named(
            DEFAULT_KEY_COLUMN_NAME,
            (columns.len() as i32).into(),
            DataType::Bytea,
        ),
        is_hidden: false,
    };
    columns.push(column);
}

pub(super) fn bind_source_watermark(
    session: &SessionImpl,
    name: String,
    source_watermarks: Vec<SourceWatermark>,
    column_catalogs: &[ColumnCatalog],
) -> Result<Vec<WatermarkDesc>> {
    let mut binder = Binder::new_for_ddl(session);
    binder.bind_columns_to_context(name.clone(), column_catalogs.to_vec())?;

    let watermark_descs = source_watermarks
        .into_iter()
        .map(|source_watermark| {
            let col_name = source_watermark.column.real_value();
            let watermark_idx = binder.get_column_binding_index(name.clone(), &col_name)?;

            let expr = binder.bind_expr(source_watermark.expr)?;
            let watermark_col_type = column_catalogs[watermark_idx].data_type();
            let watermark_expr_type = &expr.return_type();
            if watermark_col_type != watermark_expr_type {
                Err(RwError::from(ErrorCode::BindError(
                    format!("The return value type of the watermark expression must be identical to the watermark column data type. Current data type of watermark return value: `{}`, column `{}`",watermark_expr_type, watermark_col_type),
                )))
            } else {
                let expr_proto = expr.to_expr_proto();
                Ok::<_, RwError>(WatermarkDesc {
                    watermark_idx: watermark_idx as u32,
                    expr: Some(expr_proto),
                })
            }
        })
        .try_collect()?;
    Ok(watermark_descs)
}

// TODO: Better design if we want to support ENCODE KEY where we will have 4 dimensional array
static CONNECTORS_COMPATIBLE_FORMATS: LazyLock<HashMap<String, HashMap<Format, Vec<Encode>>>> =
    LazyLock::new(|| {
        convert_args!(hashmap!(
                KAFKA_CONNECTOR => hashmap!(
                    Format::Plain => vec![Encode::Json, Encode::Protobuf, Encode::Avro, Encode::Bytes, Encode::Csv],
                    Format::Upsert => vec![Encode::Json, Encode::Avro],
                    Format::Debezium => vec![Encode::Json, Encode::Avro],
                    Format::Maxwell => vec![Encode::Json],
                    Format::Canal => vec![Encode::Json],
                    Format::DebeziumMongo => vec![Encode::Json],
                ),
                PULSAR_CONNECTOR => hashmap!(
                    Format::Plain => vec![Encode::Json, Encode::Protobuf, Encode::Avro, Encode::Bytes],
                    Format::Upsert => vec![Encode::Json, Encode::Avro],
                    Format::Debezium => vec![Encode::Json],
                    Format::Maxwell => vec![Encode::Json],
                    Format::Canal => vec![Encode::Json],
                ),
                KINESIS_CONNECTOR => hashmap!(
                    Format::Plain => vec![Encode::Json, Encode::Protobuf, Encode::Avro, Encode::Bytes],
                    Format::Upsert => vec![Encode::Json, Encode::Avro],
                    Format::Debezium => vec![Encode::Json],
                    Format::Maxwell => vec![Encode::Json],
                    Format::Canal => vec![Encode::Json],
                ),
                GOOGLE_PUBSUB_CONNECTOR => hashmap!(
                    Format::Plain => vec![Encode::Json, Encode::Protobuf, Encode::Avro, Encode::Bytes],
                    Format::Debezium => vec![Encode::Json],
                    Format::Maxwell => vec![Encode::Json],
                    Format::Canal => vec![Encode::Json],
                ),
                NEXMARK_CONNECTOR => hashmap!(
                    Format::Native => vec![Encode::Native],
                    Format::Plain => vec![Encode::Bytes],
                ),
                DATAGEN_CONNECTOR => hashmap!(
                    Format::Native => vec![Encode::Native],
                    Format::Plain => vec![Encode::Bytes, Encode::Json],
                ),
                S3_CONNECTOR => hashmap!(
                    Format::Plain => vec![Encode::Csv, Encode::Json],
                ),
                S3_V2_CONNECTOR => hashmap!(
                    Format::Plain => vec![Encode::Csv, Encode::Json],
                ),
                MYSQL_CDC_CONNECTOR => hashmap!(
                    Format::Plain => vec![Encode::Bytes],
                    Format::Debezium => vec![Encode::Json],
                    // support source stream job
                    Format::Plain => vec![Encode::Json],
                ),
                POSTGRES_CDC_CONNECTOR => hashmap!(
                    Format::Plain => vec![Encode::Bytes],
                    Format::Debezium => vec![Encode::Json],
                ),
                CITUS_CDC_CONNECTOR => hashmap!(
                    Format::Plain => vec![Encode::Bytes],
                    Format::Debezium => vec![Encode::Json],
                ),
                NATS_CONNECTOR => hashmap!(
                    Format::Plain => vec![Encode::Json],
                ),
                TEST_CONNECTOR => hashmap!(
                    Format::Plain => vec![Encode::Json],
                )
        ))
    });

pub fn validate_compatibility(
    source_schema: &ConnectorSchema,
    props: &mut HashMap<String, String>,
) -> Result<()> {
    let connector = get_connector(props)
        .ok_or_else(|| RwError::from(ProtocolError("missing field 'connector'".to_string())))?;

    let compatible_formats = CONNECTORS_COMPATIBLE_FORMATS
        .get(&connector)
        .ok_or_else(|| {
            RwError::from(ProtocolError(format!(
                "connector {:?} is not supported, accept {:?}",
                connector,
                CONNECTORS_COMPATIBLE_FORMATS.keys()
            )))
        })?;
    if connector != KAFKA_CONNECTOR {
        let res = match (&source_schema.format, &source_schema.row_encode) {
            (Format::Plain, Encode::Protobuf) | (Format::Plain, Encode::Avro) => {
                let mut options = WithOptions::try_from(source_schema.row_options())?;
                let (_, use_schema_registry) = get_schema_location(options.inner_mut())?;
                use_schema_registry
            }
            (Format::Debezium, Encode::Avro) => true,
            (_, _) => false,
        };
        if res {
            return Err(RwError::from(ProtocolError(format!(
                "The {} must be kafka when schema registry is used",
                UPSTREAM_SOURCE_KEY
            ))));
        }
    }

    let compatible_encodes = compatible_formats
        .get(&source_schema.format)
        .ok_or_else(|| {
            RwError::from(ProtocolError(format!(
                "connector {} does not support format {:?}",
                connector, source_schema.format
            )))
        })?;
    if !compatible_encodes.contains(&source_schema.row_encode) {
        return Err(RwError::from(ProtocolError(format!(
            "connector {} does not support format {:?} with encode {:?}",
            connector, source_schema.format, source_schema.row_encode
        ))));
    }

    if connector == POSTGRES_CDC_CONNECTOR || connector == CITUS_CDC_CONNECTOR {
        if !props.contains_key("slot.name") {
            // Build a random slot name with UUID
            // e.g. "rw_cdc_f9a3567e6dd54bf5900444c8b1c03815"
            let uuid = uuid::Uuid::new_v4().to_string().replace('-', "");
            props.insert("slot.name".into(), format!("rw_cdc_{}", uuid));
        }
        if !props.contains_key("schema.name") {
            // Default schema name is "public"
            props.insert("schema.name".into(), "public".into());
        }
        if !props.contains_key("publication.name") {
            // Default publication name is "rw_publication"
            props.insert("publication.name".into(), "rw_publication".into());
        }
        if !props.contains_key("publication.create.enable") {
            // Default auto create publication if doesn't exist
            props.insert("publication.create.enable".into(), "true".into());
        }
    }
    Ok(())
}

/// Performs early stage checking in frontend to see if the schema of the given `columns` is
/// compatible with the connector extracted from the properties. Currently this only works for
/// `nexmark` connector since it's in chunk format.
///
/// One should only call this function after all properties of all columns are resolved, like
/// generated column descriptors.
pub(super) fn check_source_schema(
    props: &HashMap<String, String>,
    row_id_index: Option<usize>,
    columns: &[ColumnCatalog],
) -> Result<()> {
    let Some(connector) = get_connector(props) else {
        return Ok(());
    };

    if connector != NEXMARK_CONNECTOR {
        return Ok(());
    }

    let table_type = props
        .get("nexmark.table.type")
        .map(|t| t.to_ascii_lowercase());

    let event_type = match table_type.as_deref() {
        None => None,
        Some("bid") => Some(EventType::Bid),
        Some("auction") => Some(EventType::Auction),
        Some("person") => Some(EventType::Person),
        Some(t) => {
            return Err(RwError::from(ProtocolError(format!(
                "unsupported table type for nexmark source: {}",
                t
            ))))
        }
    };

    // Ignore the generated columns and map the index of row_id column.
    let user_defined_columns = columns.iter().filter(|c| !c.is_generated());
    let row_id_index = if let Some(index) = row_id_index {
        let col_id = columns[index].column_id();
        user_defined_columns
            .clone()
            .position(|c| c.column_id() == col_id)
            .unwrap()
            .into()
    } else {
        None
    };

    let expected = get_event_data_types_with_names(event_type, row_id_index);
    let user_defined = user_defined_columns
        .map(|c| {
            (
                c.column_desc.name.to_ascii_lowercase(),
                c.column_desc.data_type.to_owned(),
            )
        })
        .collect_vec();

    if expected != user_defined {
        let cmp = pretty_assertions::Comparison::new(&expected, &user_defined);
        return Err(RwError::from(ProtocolError(format!(
            "The schema of the nexmark source must specify all columns in order:\n{cmp}",
        ))));
    }
    Ok(())
}

pub async fn handle_create_source(
    handler_args: HandlerArgs,
    stmt: CreateSourceStatement,
) -> Result<RwPgResponse> {
    let session = handler_args.session.clone();

    if let Either::Right(resp) = session.check_relation_name_duplicated(
        stmt.source_name.clone(),
        StatementType::CREATE_SOURCE,
        stmt.if_not_exists,
    )? {
        return Ok(resp);
    }

    let db_name = session.database();
    let (schema_name, name) = Binder::resolve_schema_qualified_name(db_name, stmt.source_name)?;
    let (database_id, schema_id) =
        session.get_database_and_schema_id_for_create(schema_name.clone())?;

    if handler_args.with_options.is_empty() {
        return Err(RwError::from(InvalidInputSyntax(
            "missing WITH clause".to_string(),
        )));
    }

    let source_schema = stmt.source_schema.into_v2_with_warning();

    let mut with_properties = handler_args
        .with_options
        .clone()
        .into_inner()
        .into_iter()
        .collect();
    validate_compatibility(&source_schema, &mut with_properties)?;

    ensure_table_constraints_supported(&stmt.constraints)?;
    let sql_pk_names = bind_sql_pk_names(&stmt.columns, &stmt.constraints)?;

    // gated the feature with a session variable
    let create_cdc_source_job = if is_cdc_connector(&with_properties) {
        CdcTableType::from_properties(&with_properties).can_backfill()
    } else {
        false
    };

    let (columns_from_resolve_source, source_info) = bind_columns_from_source(
        &session,
        &source_schema,
        &with_properties,
        create_cdc_source_job,
    )
    .await?;
    let columns_from_sql = bind_sql_columns(&stmt.columns)?;

    let mut columns = bind_all_columns(
        &source_schema,
        columns_from_resolve_source,
        columns_from_sql,
        &stmt.columns,
    )?;
    let pk_names = bind_source_pk(
        &source_schema,
        &source_info,
        &mut columns,
        sql_pk_names,
        &with_properties,
    )
    .await?;

    if create_cdc_source_job {
        // set connector to backfill mode
        with_properties.insert(CDC_SNAPSHOT_MODE_KEY.into(), CDC_SNAPSHOT_BACKFILL.into());
        // enable cdc sharing mode, which will capture all tables in the given `database.name`
        with_properties.insert(CDC_SHARING_MODE_KEY.into(), "true".into());
    }

    check_and_add_timestamp_column(&with_properties, &mut columns);

    let mut col_id_gen = ColumnIdGenerator::new_initial();
    for c in &mut columns {
        c.column_desc.column_id = col_id_gen.generate(c.name())
    }

    if !pk_names.is_empty() {
        return Err(ErrorCode::InvalidInputSyntax(
            "Source does not support PRIMARY KEY constraint, please use \"CREATE TABLE\" instead"
                .to_owned(),
        )
        .into());
    }

    let (mut columns, pk_column_ids, row_id_index) = bind_pk_on_relation(columns, pk_names)?;

    debug_assert!(is_column_ids_dedup(&columns));

    let watermark_descs =
        bind_source_watermark(&session, name.clone(), stmt.source_watermarks, &columns)?;
    // TODO(yuhao): allow multiple watermark on source.
    assert!(watermark_descs.len() <= 1);

    bind_sql_column_constraints(
        &session,
        name.clone(),
        &mut columns,
        stmt.columns,
        &pk_column_ids,
    )?;

    check_source_schema(&with_properties, row_id_index, &columns)?;

    let pk_column_ids = pk_column_ids.into_iter().map(Into::into).collect();

    let mut with_options = WithOptions::new(with_properties);
    // resolve privatelink connection for Kafka source
    let connection_id =
        resolve_privatelink_in_with_option(&mut with_options, &schema_name, &session)?;
    let definition = handler_args.normalized_sql.clone();

    let source = PbSource {
        id: TableId::placeholder().table_id,
        schema_id,
        database_id,
        name,
        row_id_index: row_id_index.map(|idx| idx as u32),
        columns: columns.iter().map(|c| c.to_protobuf()).collect_vec(),
        pk_column_ids,
        with_properties: with_options.into_inner().into_iter().collect(),
        info: Some(source_info),
        owner: session.user_id(),
        watermark_descs,
        definition,
        connection_id,
        initialized_at_epoch: None,
        created_at_epoch: None,
        optional_associated_table_id: None,
        version: INITIAL_SOURCE_VERSION_ID,
    };

    let catalog_writer = session.catalog_writer()?;

    if create_cdc_source_job {
        // create a streaming job for the cdc source, which will mark as *singleton* in the Fragmenter
        let graph = {
            let context = OptimizerContext::from_handler_args(handler_args);
            // cdc source is an append-only source in plain json format
            let source_node = LogicalSource::new(
                Some(Rc::new(SourceCatalog::from(&source))),
                columns.clone(),
                row_id_index,
                false,
                false,
                context.into(),
            )?;

            // generate stream graph for cdc source job
            let stream_plan = source_node.to_stream(&mut ToStreamContext::new(false))?;
            let mut graph = build_graph(stream_plan);
            graph.parallelism =
                session
                    .config()
                    .streaming_parallelism()
                    .map(|parallelism| Parallelism {
                        parallelism: parallelism.get(),
                    });
            graph
        };
        catalog_writer
            .create_source_with_graph(source, graph)
            .await?;
    } else {
        // For other sources we don't create a streaming job
        catalog_writer.create_source(source).await?;
    }

    Ok(PgResponse::empty_result(StatementType::CREATE_SOURCE))
}

#[cfg(test)]
pub mod tests {
    use std::collections::HashMap;

    use risingwave_common::catalog::{
        CDC_SOURCE_COLUMN_NUM, DEFAULT_DATABASE_NAME, DEFAULT_SCHEMA_NAME, OFFSET_COLUMN_NAME,
        ROWID_PREFIX, TABLE_NAME_COLUMN_NAME,
    };
    use risingwave_common::types::DataType;

    use crate::catalog::root_catalog::SchemaPath;
    use crate::handler::create_source::debezium_cdc_source_schema;
    use crate::test_utils::{create_proto_file, LocalFrontend, PROTO_FILE_DATA};

    #[tokio::test]
    async fn test_create_source_handler() {
        let proto_file = create_proto_file(PROTO_FILE_DATA);
        let sql = format!(
            r#"CREATE SOURCE t
    WITH (connector = 'kinesis')
    FORMAT PLAIN ENCODE PROTOBUF (message = '.test.TestRecord', schema.location = 'file://{}')"#,
            proto_file.path().to_str().unwrap()
        );
        let frontend = LocalFrontend::new(Default::default()).await;
        frontend.run_sql(sql).await.unwrap();

        let session = frontend.session_ref();
        let catalog_reader = session.env().catalog_reader().read_guard();
        let schema_path = SchemaPath::Name(DEFAULT_SCHEMA_NAME);

        // Check source exists.
        let (source, _) = catalog_reader
            .get_source_by_name(DEFAULT_DATABASE_NAME, schema_path, "t")
            .unwrap();
        assert_eq!(source.name, "t");

        let columns = source
            .columns
            .iter()
            .map(|col| (col.name(), col.data_type().clone()))
            .collect::<HashMap<&str, DataType>>();

        let city_type = DataType::new_struct(
            vec![DataType::Varchar, DataType::Varchar],
            vec!["address".to_string(), "zipcode".to_string()],
        );
        let expected_columns = maplit::hashmap! {
            ROWID_PREFIX => DataType::Serial,
            "id" => DataType::Int32,
            "zipcode" => DataType::Int64,
            "rate" => DataType::Float32,
            "country" => DataType::new_struct(
                vec![DataType::Varchar,city_type,DataType::Varchar],
                vec!["address".to_string(), "city".to_string(), "zipcode".to_string()],
            ),
        };
        assert_eq!(columns, expected_columns);
    }

    #[tokio::test]
    async fn test_duplicate_props_options() {
        let proto_file = create_proto_file(PROTO_FILE_DATA);
        let sql = format!(
            r#"CREATE SOURCE t
    WITH (
        connector = 'kinesis',
        aws.region='user_test_topic',
        endpoint='172.10.1.1:9090,172.10.1.2:9090',
        aws.credentials.access_key_id = 'your_access_key_1',
        aws.credentials.secret_access_key = 'your_secret_key_1'
    )
    FORMAT PLAIN ENCODE PROTOBUF (
        message = '.test.TestRecord',
        aws.credentials.access_key_id = 'your_access_key_2',
        aws.credentials.secret_access_key = 'your_secret_key_2',
        schema.location = 'file://{}',
    )"#,
            proto_file.path().to_str().unwrap()
        );
        let frontend = LocalFrontend::new(Default::default()).await;
        frontend.run_sql(sql).await.unwrap();

        let session = frontend.session_ref();
        let catalog_reader = session.env().catalog_reader().read_guard();
        let schema_path = SchemaPath::Name(DEFAULT_SCHEMA_NAME);

        // Check source exists.
        let (source, _) = catalog_reader
            .get_source_by_name(DEFAULT_DATABASE_NAME, schema_path, "t")
            .unwrap();
        assert_eq!(source.name, "t");

        // AwsAuth params exist in options.
        assert_eq!(
            source
                .info
                .format_encode_options
                .get("aws.credentials.access_key_id")
                .unwrap(),
            "your_access_key_2"
        );
        assert_eq!(
            source
                .info
                .format_encode_options
                .get("aws.credentials.secret_access_key")
                .unwrap(),
            "your_secret_key_2"
        );

        // AwsAuth params exist in props.
        assert_eq!(
            source
                .with_properties
                .get("aws.credentials.access_key_id")
                .unwrap(),
            "your_access_key_1"
        );
        assert_eq!(
            source
                .with_properties
                .get("aws.credentials.secret_access_key")
                .unwrap(),
            "your_secret_key_1"
        );

        // Options are not merged into props.
        assert!(source.with_properties.get("schema.location").is_none());
    }

    #[tokio::test]
    async fn test_multi_table_cdc_create_source_handler() {
        let sql =
            "CREATE SOURCE t2 WITH (connector = 'mysql-cdc') FORMAT PLAIN ENCODE JSON".to_string();
        let frontend = LocalFrontend::new(Default::default()).await;
        let session = frontend.session_ref();

        frontend
            .run_sql_with_session(session.clone(), sql)
            .await
            .unwrap();
        let catalog_reader = session.env().catalog_reader().read_guard();
        let schema_path = SchemaPath::Name(DEFAULT_SCHEMA_NAME);

        // Check source exists.
        let (source, _) = catalog_reader
            .get_source_by_name(DEFAULT_DATABASE_NAME, schema_path, "t2")
            .unwrap();
        assert_eq!(source.name, "t2");

        let columns = source
            .columns
            .iter()
            .map(|col| (col.name(), col.data_type().clone()))
            .collect::<HashMap<&str, DataType>>();

        let expected_columns = maplit::hashmap! {
            ROWID_PREFIX => DataType::Serial,
            "payload" => DataType::Jsonb,
            OFFSET_COLUMN_NAME => DataType::Varchar,
            TABLE_NAME_COLUMN_NAME => DataType::Varchar,
        };
        assert_eq!(columns, expected_columns);
    }

    #[tokio::test]
    async fn test_cdc_source_job_schema() {
        let columns = debezium_cdc_source_schema();
        // make sure it doesn't broken by future PRs
        assert_eq!(CDC_SOURCE_COLUMN_NUM, columns.len() as u32);
    }
}<|MERGE_RESOLUTION|>--- conflicted
+++ resolved
@@ -466,7 +466,6 @@
             )
         }
         (Format::Plain, Encode::Csv) => {
-<<<<<<< HEAD
             let chars =
                 consume_string_from_options(&mut format_encode_options_to_consume, "delimiter")?.0;
             let delimiter =
@@ -477,13 +476,6 @@
             )
             .map(|s| s.0 == "false")
             .unwrap_or(true);
-=======
-            let chars = consume_string_from_options(&mut options, "delimiter")?.0;
-            let delimiter = get_delimiter(chars.as_str()).map_err(|e| anyhow!(e))?;
-            let has_header = try_consume_string_from_options(&mut options, "without_header")
-                .map(|s| s.0 == "false")
-                .unwrap_or(true);
->>>>>>> 5c588ef3
 
             if is_kafka && has_header {
                 return Err(RwError::from(ProtocolError(
