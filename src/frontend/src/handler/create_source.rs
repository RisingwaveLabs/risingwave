// Copyright 2025 RisingWave Labs
//
// Licensed under the Apache License, Version 2.0 (the "License");
// you may not use this file except in compliance with the License.
// You may obtain a copy of the License at
//
//     http://www.apache.org/licenses/LICENSE-2.0
//
// Unless required by applicable law or agreed to in writing, software
// distributed under the License is distributed on an "AS IS" BASIS,
// WITHOUT WARRANTIES OR CONDITIONS OF ANY KIND, either express or implied.
// See the License for the specific language governing permissions and
// limitations under the License.

use std::collections::{BTreeMap, HashMap, HashSet};
use std::rc::Rc;
use std::sync::LazyLock;

use anyhow::{anyhow, Context};
use either::Either;
use external_schema::debezium::extract_debezium_avro_table_pk_columns;
use external_schema::iceberg::check_iceberg_source;
use external_schema::nexmark::check_nexmark_schema;
use itertools::Itertools;
use maplit::{convert_args, hashmap, hashset};
use pgwire::pg_response::{PgResponse, StatementType};
use rand::Rng;
use risingwave_common::array::arrow::{arrow_schema_iceberg, IcebergArrowConvert};
use risingwave_common::bail_not_implemented;
use risingwave_common::catalog::{
    debug_assert_column_ids_distinct, ColumnCatalog, ColumnDesc, ColumnId, Schema, TableId,
<<<<<<< HEAD
    ICEBERG_FILE_PATH_COLUMN_NAME, ICEBERG_FILE_POS_COLUMN_NAME, ICEBERG_SEQUENCE_NUM_COLUMN_NAME,
    INITIAL_SOURCE_VERSION_ID, KAFKA_TIMESTAMP_COLUMN_NAME,
=======
    ICEBERG_SEQUENCE_NUM_COLUMN_NAME, INITIAL_SOURCE_VERSION_ID, KAFKA_TIMESTAMP_COLUMN_NAME,
    ROWID_PREFIX,
>>>>>>> 194f8bbf
};
use risingwave_common::license::Feature;
use risingwave_common::secret::LocalSecretManager;
use risingwave_common::types::DataType;
use risingwave_common::util::iter_util::ZipEqFast;
use risingwave_connector::parser::additional_columns::{
    build_additional_column_desc, get_supported_additional_columns,
    source_add_partition_offset_cols,
};
use risingwave_connector::parser::{
    fetch_json_schema_and_map_to_columns, AvroParserConfig, DebeziumAvroParserConfig,
    ProtobufParserConfig, SchemaLocation, SpecificParserConfig, TimestamptzHandling,
    DEBEZIUM_IGNORE_KEY,
};
use risingwave_connector::schema::schema_registry::{
    name_strategy_from_str, SchemaRegistryAuth, SCHEMA_REGISTRY_PASSWORD, SCHEMA_REGISTRY_USERNAME,
};
use risingwave_connector::schema::AWS_GLUE_SCHEMA_ARN_KEY;
use risingwave_connector::source::cdc::{
    CDC_AUTO_SCHEMA_CHANGE_KEY, CDC_SHARING_MODE_KEY, CDC_SNAPSHOT_BACKFILL, CDC_SNAPSHOT_MODE_KEY,
    CDC_TRANSACTIONAL_KEY, CDC_WAIT_FOR_STREAMING_START_TIMEOUT, CITUS_CDC_CONNECTOR,
    MONGODB_CDC_CONNECTOR, MYSQL_CDC_CONNECTOR, POSTGRES_CDC_CONNECTOR, SQL_SERVER_CDC_CONNECTOR,
};
use risingwave_connector::source::datagen::DATAGEN_CONNECTOR;
use risingwave_connector::source::iceberg::ICEBERG_CONNECTOR;
use risingwave_connector::source::nexmark::source::{get_event_data_types_with_names, EventType};
use risingwave_connector::source::test_source::TEST_CONNECTOR;
use risingwave_connector::source::{
    ConnectorProperties, AZBLOB_CONNECTOR, GCS_CONNECTOR, GOOGLE_PUBSUB_CONNECTOR, KAFKA_CONNECTOR,
    KINESIS_CONNECTOR, MQTT_CONNECTOR, NATS_CONNECTOR, NEXMARK_CONNECTOR, OPENDAL_S3_CONNECTOR,
    POSIX_FS_CONNECTOR, PULSAR_CONNECTOR, S3_CONNECTOR,
};
pub use risingwave_connector::source::{UPSTREAM_SOURCE_KEY, WEBHOOK_CONNECTOR};
use risingwave_connector::WithPropertiesExt;
use risingwave_pb::catalog::connection_params::PbConnectionType;
use risingwave_pb::catalog::{PbSchemaRegistryNameStrategy, StreamSourceInfo, WatermarkDesc};
use risingwave_pb::plan_common::additional_column::ColumnType as AdditionalColumnType;
use risingwave_pb::plan_common::{EncodeType, FormatType};
use risingwave_pb::stream_plan::PbStreamFragmentGraph;
use risingwave_pb::telemetry::TelemetryDatabaseObject;
use risingwave_sqlparser::ast::{
    get_delimiter, AstString, ColumnDef, CreateSourceStatement, Encode, Format,
    FormatEncodeOptions, ObjectName, ProtobufSchema, SourceWatermark, TableConstraint,
};
use risingwave_sqlparser::parser::{IncludeOption, IncludeOptionItem};
use thiserror_ext::AsReport;

use super::RwPgResponse;
use crate::binder::Binder;
use crate::catalog::source_catalog::SourceCatalog;
use crate::catalog::{CatalogError, DatabaseId, SchemaId};
use crate::error::ErrorCode::{self, Deprecated, InvalidInputSyntax, NotSupported, ProtocolError};
use crate::error::{Result, RwError};
use crate::expr::Expr;
use crate::handler::create_table::{
    bind_pk_and_row_id_on_relation, bind_sql_column_constraints, bind_sql_columns,
    bind_sql_pk_names, bind_table_constraints, ColumnIdGenerator,
};
use crate::handler::util::{
    check_connector_match_connection_type, ensure_connection_type_allowed, SourceSchemaCompatExt,
};
use crate::handler::HandlerArgs;
use crate::optimizer::plan_node::generic::SourceNodeKind;
use crate::optimizer::plan_node::{LogicalSource, ToStream, ToStreamContext};
use crate::session::SessionImpl;
use crate::utils::{
    resolve_connection_ref_and_secret_ref, resolve_privatelink_in_with_option,
    resolve_secret_ref_in_with_options, OverwriteOptions,
};
use crate::{bind_data_type, build_graph, OptimizerContext, WithOptions, WithOptionsSecResolved};

mod external_schema;
pub use external_schema::{
    bind_columns_from_source, get_schema_location, schema_has_schema_registry,
};
mod validate;
pub use validate::validate_compatibility;
use validate::{ALLOWED_CONNECTION_CONNECTOR, ALLOWED_CONNECTION_SCHEMA_REGISTRY};
mod additional_column;
use additional_column::check_and_add_timestamp_column;
pub use additional_column::handle_addition_columns;

fn non_generated_sql_columns(columns: &[ColumnDef]) -> Vec<ColumnDef> {
    columns
        .iter()
        .filter(|c| !c.is_generated())
        .cloned()
        .collect()
}

fn try_consume_string_from_options(
    format_encode_options: &mut BTreeMap<String, String>,
    key: &str,
) -> Option<AstString> {
    format_encode_options.remove(key).map(AstString)
}

fn consume_string_from_options(
    format_encode_options: &mut BTreeMap<String, String>,
    key: &str,
) -> Result<AstString> {
    try_consume_string_from_options(format_encode_options, key).ok_or(RwError::from(ProtocolError(
        format!("missing field {} in options", key),
    )))
}

fn consume_aws_config_from_options(format_encode_options: &mut BTreeMap<String, String>) {
    format_encode_options.retain(|key, _| !key.starts_with("aws."))
}

#[derive(Debug, Clone, Copy, PartialEq, Eq)]
pub enum CreateSourceType {
    SharedCdc,
    /// e.g., shared Kafka source
    SharedNonCdc,
    NonShared,
    /// create table with connector
    Table,
}

impl CreateSourceType {
    /// Note: shouldn't be used for `ALTER SOURCE`, since session variables should not affect existing source. We should respect the original type instead.
    pub fn for_newly_created(
        session: &SessionImpl,
        with_properties: &impl WithPropertiesExt,
    ) -> Self {
        if with_properties.is_shareable_cdc_connector() {
            CreateSourceType::SharedCdc
        } else if with_properties.is_shareable_non_cdc_connector()
            && session
                .env()
                .streaming_config()
                .developer
                .enable_shared_source
            && session.config().streaming_use_shared_source()
        {
            CreateSourceType::SharedNonCdc
        } else {
            CreateSourceType::NonShared
        }
    }

    pub fn for_replace(catalog: &SourceCatalog) -> Self {
        if !catalog.info.is_shared() {
            CreateSourceType::NonShared
        } else if catalog.with_properties.is_shareable_cdc_connector() {
            CreateSourceType::SharedCdc
        } else {
            CreateSourceType::SharedNonCdc
        }
    }

    pub fn is_shared(&self) -> bool {
        matches!(
            self,
            CreateSourceType::SharedCdc | CreateSourceType::SharedNonCdc
        )
    }
}

/// Bind columns from both source and sql defined.
pub(crate) fn bind_all_columns(
    format_encode: &FormatEncodeOptions,
    cols_from_source: Option<Vec<ColumnCatalog>>,
    cols_from_sql: Vec<ColumnCatalog>,
    col_defs_from_sql: &[ColumnDef],
    wildcard_idx: Option<usize>,
) -> Result<Vec<ColumnCatalog>> {
    if let Some(cols_from_source) = cols_from_source {
        if cols_from_sql.is_empty() {
            Ok(cols_from_source)
        } else if let Some(wildcard_idx) = wildcard_idx {
            if col_defs_from_sql.iter().any(|c| !c.is_generated()) {
                Err(RwError::from(NotSupported(
                    "Only generated columns are allowed in user-defined schema from SQL".to_owned(),
                    "Remove the non-generated columns".to_owned(),
                )))
            } else {
                // Replace `*` with `cols_from_source`
                let mut cols_from_sql = cols_from_sql;
                let mut cols_from_source = cols_from_source;
                let mut cols_from_sql_r = cols_from_sql.split_off(wildcard_idx);
                cols_from_sql.append(&mut cols_from_source);
                cols_from_sql.append(&mut cols_from_sql_r);
                Ok(cols_from_sql)
            }
        } else {
            // TODO(yuhao): https://github.com/risingwavelabs/risingwave/issues/12209
            Err(RwError::from(ProtocolError(
                    format!("User-defined schema from SQL is not allowed with FORMAT {} ENCODE {}. \
                    Please refer to https://www.risingwave.dev/docs/current/sql-create-source/ for more information.", format_encode.format, format_encode.row_encode))))
        }
    } else {
        if wildcard_idx.is_some() {
            return Err(RwError::from(NotSupported(
                "Wildcard in user-defined schema is only allowed when there exists columns from external schema".to_owned(),
                "Remove the wildcard or use a source with external schema".to_owned(),
            )));
        }
        let non_generated_sql_defined_columns = non_generated_sql_columns(col_defs_from_sql);
        match (&format_encode.format, &format_encode.row_encode) {
            (Format::DebeziumMongo, Encode::Json) => {
                let mut columns = vec![
                    ColumnCatalog {
                        column_desc: ColumnDesc::named("_id", 0.into(), DataType::Varchar),
                        is_hidden: false,
                    },
                    ColumnCatalog {
                        column_desc: ColumnDesc::named("payload", 0.into(), DataType::Jsonb),
                        is_hidden: false,
                    },
                ];
                if non_generated_sql_defined_columns.len() != 2
                    || non_generated_sql_defined_columns[0].name.real_value() != columns[0].name()
                    || non_generated_sql_defined_columns[1].name.real_value() != columns[1].name()
                {
                    return Err(RwError::from(ProtocolError(
                        "the not generated columns of the source with row format DebeziumMongoJson
        must be (_id [Jsonb | Varchar | Int32 | Int64], payload jsonb)."
                            .to_owned(),
                    )));
                }
                // ok to unwrap since it was checked at `bind_sql_columns`
                let key_data_type = bind_data_type(
                    non_generated_sql_defined_columns[0]
                        .data_type
                        .as_ref()
                        .unwrap(),
                )?;
                match key_data_type {
                    DataType::Jsonb | DataType::Varchar | DataType::Int32 | DataType::Int64 => {
                        columns[0].column_desc.data_type = key_data_type.clone();
                    }
                    _ => {
                        return Err(RwError::from(ProtocolError(
                            "the `_id` column of the source with row format DebeziumMongoJson
        must be [Jsonb | Varchar | Int32 | Int64]"
                                .to_owned(),
                        )));
                    }
                }

                // ok to unwrap since it was checked at `bind_sql_columns`
                let value_data_type = bind_data_type(
                    non_generated_sql_defined_columns[1]
                        .data_type
                        .as_ref()
                        .unwrap(),
                )?;
                if !matches!(value_data_type, DataType::Jsonb) {
                    return Err(RwError::from(ProtocolError(
                        "the `payload` column of the source with row format DebeziumMongoJson
        must be Jsonb datatype"
                            .to_owned(),
                    )));
                }
                Ok(columns)
            }
            (Format::Plain, Encode::Bytes) => {
                let err = Err(RwError::from(ProtocolError(
                    "ENCODE BYTES only accepts one BYTEA type column".to_owned(),
                )));
                if non_generated_sql_defined_columns.len() == 1 {
                    // ok to unwrap `data_type`` since it was checked at `bind_sql_columns`
                    let col_data_type = bind_data_type(
                        non_generated_sql_defined_columns[0]
                            .data_type
                            .as_ref()
                            .unwrap(),
                    )?;
                    if col_data_type == DataType::Bytea {
                        Ok(cols_from_sql)
                    } else {
                        err
                    }
                } else {
                    err
                }
            }
            (_, _) => Ok(cols_from_sql),
        }
    }
}

/// TODO: perhaps put the hint in notice is better. The error message format might be not that reliable.
fn hint_upsert(encode: &Encode) -> String {
    format!(
        r#"Hint: For FORMAT UPSERT ENCODE {encode:}, INCLUDE KEY must be specified and the key column must be used as primary key.
example:
    CREATE TABLE <table_name> ( PRIMARY KEY ([rw_key | <key_name>]) )
    INCLUDE KEY [AS <key_name>]
    WITH (...)
    FORMAT UPSERT ENCODE {encode:} (...)
"#
    )
}

/// Bind column from source. Add key column to table columns if necessary.
/// Return `pk_names`.
pub(crate) async fn bind_source_pk(
    format_encode: &FormatEncodeOptions,
    source_info: &StreamSourceInfo,
    columns: &mut [ColumnCatalog],
    sql_defined_pk_names: Vec<String>,
    with_properties: &WithOptionsSecResolved,
) -> Result<Vec<String>> {
    let sql_defined_pk = !sql_defined_pk_names.is_empty();
    let include_key_column_name: Option<String> = {
        // iter columns to check if contains additional columns from key part
        // return the key column names if exists
        columns.iter().find_map(|catalog| {
            if matches!(
                catalog.column_desc.additional_column.column_type,
                Some(AdditionalColumnType::Key(_))
            ) {
                Some(catalog.name().to_owned())
            } else {
                None
            }
        })
    };
    let additional_column_names = columns
        .iter()
        .filter_map(|col| {
            if col.column_desc.additional_column.column_type.is_some() {
                Some(col.name().to_owned())
            } else {
                None
            }
        })
        .collect_vec();

    let res = match (&format_encode.format, &format_encode.row_encode) {
        (Format::Native, Encode::Native) | (Format::None, Encode::None) | (Format::Plain, _) => {
            sql_defined_pk_names
        }

        // For all Upsert formats, we only accept one and only key column as primary key.
        // Additional KEY columns must be set in this case and must be primary key.
        (
            Format::Upsert,
            encode @ Encode::Json | encode @ Encode::Avro | encode @ Encode::Protobuf,
        ) => {
            if let Some(ref key_column_name) = include_key_column_name
                && sql_defined_pk
            {
                // pk is set. check if it's valid

                // the column name have been converted to real value in `handle_addition_columns`
                // so we don't ignore ascii case here
                if sql_defined_pk_names.len() != 1
                    || !key_column_name.eq(sql_defined_pk_names[0].as_str())
                {
                    return Err(RwError::from(ProtocolError(format!(
                        "Only \"{}\" can be used as primary key\n\n{}",
                        key_column_name,
                        hint_upsert(encode)
                    ))));
                }
                sql_defined_pk_names
            } else {
                // pk not set, or even key not included
                return if let Some(include_key_column_name) = include_key_column_name {
                    Err(RwError::from(ProtocolError(format!(
                        "Primary key must be specified to {}\n\n{}",
                        include_key_column_name,
                        hint_upsert(encode)
                    ))))
                } else {
                    Err(RwError::from(ProtocolError(format!(
                        "INCLUDE KEY clause not set\n\n{}",
                        hint_upsert(encode)
                    ))))
                };
            }
        }

        (Format::Debezium, Encode::Json) => {
            if !additional_column_names.is_empty() {
                return Err(RwError::from(ProtocolError(format!(
                    "FORMAT DEBEZIUM forbids additional columns, but got {:?}",
                    additional_column_names
                ))));
            }
            if !sql_defined_pk {
                return Err(RwError::from(ProtocolError(
                    "Primary key must be specified when creating source with FORMAT DEBEZIUM."
                        .to_owned(),
                )));
            }
            sql_defined_pk_names
        }
        (Format::Debezium, Encode::Avro) => {
            if !additional_column_names.is_empty() {
                return Err(RwError::from(ProtocolError(format!(
                    "FORMAT DEBEZIUM forbids additional columns, but got {:?}",
                    additional_column_names
                ))));
            }
            if sql_defined_pk {
                sql_defined_pk_names
            } else {
                let pk_names =
                    extract_debezium_avro_table_pk_columns(source_info, with_properties).await?;
                // extract pk(s) from schema registry
                for pk_name in &pk_names {
                    columns
                        .iter()
                        .find(|c: &&ColumnCatalog| c.name().eq(pk_name))
                        .ok_or_else(|| {
                            RwError::from(ProtocolError(format!(
                                "avro's key column {} not exists in avro's row schema",
                                pk_name
                            )))
                        })?;
                }
                pk_names
            }
        }
        (Format::DebeziumMongo, Encode::Json) => {
            if sql_defined_pk {
                sql_defined_pk_names
            } else {
                vec!["_id".to_owned()]
            }
        }

        (Format::Maxwell, Encode::Json) => {
            if !additional_column_names.is_empty() {
                return Err(RwError::from(ProtocolError(format!(
                    "FORMAT MAXWELL forbids additional columns, but got {:?}",
                    additional_column_names
                ))));
            }
            if !sql_defined_pk {
                return Err(RwError::from(ProtocolError(
    "Primary key must be specified when creating source with FORMAT MAXWELL ENCODE JSON.".to_owned(),
    )));
            }
            sql_defined_pk_names
        }

        (Format::Canal, Encode::Json) => {
            if !additional_column_names.is_empty() {
                return Err(RwError::from(ProtocolError(format!(
                    "FORMAT CANAL forbids additional columns, but got {:?}",
                    additional_column_names
                ))));
            }
            if !sql_defined_pk {
                return Err(RwError::from(ProtocolError(
    "Primary key must be specified when creating source with FORMAT CANAL ENCODE JSON.".to_owned(),
    )));
            }
            sql_defined_pk_names
        }
        (format, encoding) => {
            return Err(RwError::from(ProtocolError(format!(
                "Unknown combination {:?} {:?}",
                format, encoding
            ))));
        }
    };
    Ok(res)
}

pub(super) fn bind_source_watermark(
    session: &SessionImpl,
    name: String,
    source_watermarks: Vec<SourceWatermark>,
    column_catalogs: &[ColumnCatalog],
) -> Result<Vec<WatermarkDesc>> {
    let mut binder = Binder::new_for_ddl(session);
    binder.bind_columns_to_context(name.clone(), column_catalogs)?;

    let watermark_descs = source_watermarks
        .into_iter()
        .map(|source_watermark| {
            let col_name = source_watermark.column.real_value();
            let watermark_idx = binder.get_column_binding_index(name.clone(), &col_name)?;

            let expr = binder.bind_expr(source_watermark.expr)?;
            let watermark_col_type = column_catalogs[watermark_idx].data_type();
            let watermark_expr_type = &expr.return_type();
            if watermark_col_type != watermark_expr_type {
                Err(RwError::from(ErrorCode::BindError(
                    format!("The return value type of the watermark expression must be identical to the watermark column data type. Current data type of watermark return value: `{}`, column `{}`",watermark_expr_type, watermark_col_type),
                )))
            } else {
                let expr_proto = expr.to_expr_proto();
                Ok::<_, RwError>(WatermarkDesc {
                    watermark_idx: watermark_idx as u32,
                    expr: Some(expr_proto),
                })
            }
        })
        .try_collect()?;
    Ok(watermark_descs)
}

/// Performs early stage checking in frontend to see if the schema of the given `columns` is
/// compatible with the connector extracted from the properties.
///
/// One should only call this function after all properties of all columns are resolved, like
/// generated column descriptors.
pub(super) async fn check_format_encode(
    props: &WithOptionsSecResolved,
    row_id_index: Option<usize>,
    columns: &[ColumnCatalog],
) -> Result<()> {
    let Some(connector) = props.get_connector() else {
        return Ok(());
    };

    if connector == NEXMARK_CONNECTOR {
        check_nexmark_schema(props, row_id_index, columns)
    } else if connector == ICEBERG_CONNECTOR {
        Ok(check_iceberg_source(props, columns)
            .await
            .map_err(|err| ProtocolError(err.to_report_string()))?)
    } else {
        Ok(())
    }
}

<<<<<<< HEAD
pub(super) fn check_nexmark_schema(
    props: &WithOptionsSecResolved,
    row_id_index: Option<usize>,
    columns: &[ColumnCatalog],
) -> Result<()> {
    let table_type = props
        .get("nexmark.table.type")
        .map(|t| t.to_ascii_lowercase());

    let event_type = match table_type.as_deref() {
        None => None,
        Some("bid") => Some(EventType::Bid),
        Some("auction") => Some(EventType::Auction),
        Some("person") => Some(EventType::Person),
        Some(t) => {
            return Err(RwError::from(ProtocolError(format!(
                "unsupported table type for nexmark source: {}",
                t
            ))))
        }
    };

    // Ignore the generated columns and map the index of row_id column.
    let user_defined_columns = columns.iter().filter(|c| !c.is_generated());
    let row_id_index = if let Some(index) = row_id_index {
        let col_id = columns[index].column_id();
        user_defined_columns
            .clone()
            .position(|c| c.column_id() == col_id)
            .unwrap()
            .into()
    } else {
        None
    };

    let expected = get_event_data_types_with_names(event_type, row_id_index);
    let user_defined = user_defined_columns
        .map(|c| {
            (
                c.column_desc.name.to_ascii_lowercase(),
                c.column_desc.data_type.to_owned(),
            )
        })
        .collect_vec();

    if expected != user_defined {
        let cmp = pretty_assertions::Comparison::new(&expected, &user_defined);
        return Err(RwError::from(ProtocolError(format!(
            "The schema of the nexmark source must specify all columns in order:\n{cmp}",
        ))));
    }
    Ok(())
}

pub async fn extract_iceberg_columns(
    with_properties: &WithOptionsSecResolved,
) -> anyhow::Result<Vec<ColumnCatalog>> {
    let props = ConnectorProperties::extract(with_properties.clone(), true)?;
    if let ConnectorProperties::Iceberg(properties) = props {
        let table = properties.load_table_v2().await?;
        let iceberg_schema: arrow_schema_iceberg::Schema =
            iceberg::arrow::schema_to_arrow_schema(table.metadata().current_schema())?;

        let mut columns: Vec<ColumnCatalog> = iceberg_schema
            .fields()
            .iter()
            .enumerate()
            .map(|(i, field)| {
                let column_desc = ColumnDesc::named(
                    field.name(),
                    ColumnId::new((i + 1).try_into().unwrap()),
                    IcebergArrowConvert.type_from_field(field).unwrap(),
                );
                ColumnCatalog {
                    column_desc,
                    is_hidden: false,
                }
            })
            .collect();
        columns.push(ColumnCatalog::iceberg_sequence_num_column());
        columns.push(ColumnCatalog::iceberg_file_path_column());
        columns.push(ColumnCatalog::iceberg_file_pos_column());

        Ok(columns)
    } else {
        Err(anyhow!(format!(
            "Invalid properties for iceberg source: {:?}",
            props
        )))
    }
}

pub async fn check_iceberg_source(
    props: &WithOptionsSecResolved,
    columns: &[ColumnCatalog],
) -> anyhow::Result<()> {
    let props = ConnectorProperties::extract(props.clone(), true)?;
    let ConnectorProperties::Iceberg(properties) = props else {
        return Err(anyhow!(format!(
            "Invalid properties for iceberg source: {:?}",
            props
        )));
    };

    let schema = Schema {
        fields: columns
            .iter()
            .filter(|&c| {
                c.column_desc.name != ICEBERG_SEQUENCE_NUM_COLUMN_NAME
                    && c.column_desc.name != ICEBERG_FILE_PATH_COLUMN_NAME
                    && c.column_desc.name != ICEBERG_FILE_POS_COLUMN_NAME
            })
            .cloned()
            .map(|c| c.column_desc.into())
            .collect(),
    };

    let table = properties.load_table_v2().await?;

    let iceberg_schema = iceberg::arrow::schema_to_arrow_schema(table.metadata().current_schema())?;

    for f1 in schema.fields() {
        if !iceberg_schema.fields.iter().any(|f2| f2.name() == &f1.name) {
            return Err(anyhow::anyhow!(format!(
                "Column {} not found in iceberg table",
                f1.name
            )));
        }
    }

    let new_iceberg_field = iceberg_schema
        .fields
        .iter()
        .filter(|f1| schema.fields.iter().any(|f2| f1.name() == &f2.name))
        .cloned()
        .collect::<Vec<_>>();
    let new_iceberg_schema = arrow_schema_iceberg::Schema::new(new_iceberg_field);

    risingwave_connector::sink::iceberg::try_matches_arrow_schema(&schema, &new_iceberg_schema)?;

    Ok(())
}

=======
>>>>>>> 194f8bbf
pub fn bind_connector_props(
    handler_args: &HandlerArgs,
    format_encode: &FormatEncodeOptions,
    is_create_source: bool,
) -> Result<WithOptions> {
    let mut with_properties = handler_args.with_options.clone().into_connector_props();
    validate_compatibility(format_encode, &mut with_properties)?;
    let create_cdc_source_job = with_properties.is_shareable_cdc_connector();

    if !is_create_source && with_properties.is_shareable_only_cdc_connector() {
        return Err(RwError::from(ProtocolError(format!(
            "connector {} does not support `CREATE TABLE`, please use `CREATE SOURCE` instead",
            with_properties.get_connector().unwrap(),
        ))));
    }
    if is_create_source && create_cdc_source_job {
        if let Some(value) = with_properties.get(CDC_AUTO_SCHEMA_CHANGE_KEY)
            && value
                .parse::<bool>()
                .map_err(|_| anyhow!("invalid value of '{}' option", CDC_AUTO_SCHEMA_CHANGE_KEY))?
        {
            Feature::CdcAutoSchemaChange
                .check_available()
                .map_err(|e| anyhow::anyhow!(e))?;
        }

        // set connector to backfill mode
        with_properties.insert(CDC_SNAPSHOT_MODE_KEY.into(), CDC_SNAPSHOT_BACKFILL.into());
        // enable cdc sharing mode, which will capture all tables in the given `database.name`
        with_properties.insert(CDC_SHARING_MODE_KEY.into(), "true".into());
        // enable transactional cdc
        if with_properties.enable_transaction_metadata() {
            with_properties.insert(CDC_TRANSACTIONAL_KEY.into(), "true".into());
        }
        with_properties.insert(
            CDC_WAIT_FOR_STREAMING_START_TIMEOUT.into(),
            handler_args
                .session
                .config()
                .cdc_source_wait_streaming_start_timeout()
                .to_string(),
        );
    }
    if with_properties.is_mysql_cdc_connector() {
        // Generate a random server id for mysql cdc source if needed
        // `server.id` (in the range from 1 to 2^32 - 1). This value MUST be unique across whole replication
        // group (that is, different from any other server id being used by any master or slave)
        with_properties
            .entry("server.id".to_owned())
            .or_insert(rand::thread_rng().gen_range(1..u32::MAX).to_string());
    }
    Ok(with_properties)
}

#[allow(clippy::too_many_arguments)]
pub async fn bind_create_source_or_table_with_connector(
    handler_args: HandlerArgs,
    full_name: ObjectName,
    format_encode: FormatEncodeOptions,
    with_properties: WithOptions,
    sql_columns_defs: &[ColumnDef],
    constraints: Vec<TableConstraint>,
    wildcard_idx: Option<usize>,
    source_watermarks: Vec<SourceWatermark>,
    columns_from_resolve_source: Option<Vec<ColumnCatalog>>,
    source_info: StreamSourceInfo,
    include_column_options: IncludeOption,
    col_id_gen: &mut ColumnIdGenerator,
    create_source_type: CreateSourceType,
    source_rate_limit: Option<u32>,
) -> Result<(SourceCatalog, DatabaseId, SchemaId)> {
    let session = &handler_args.session;
    let db_name: &str = &session.database();
    let (schema_name, source_name) = Binder::resolve_schema_qualified_name(db_name, full_name)?;
    let (database_id, schema_id) =
        session.get_database_and_schema_id_for_create(schema_name.clone())?;

    let is_create_source = create_source_type != CreateSourceType::Table;
    if !is_create_source && with_properties.is_iceberg_connector() {
        return Err(ErrorCode::BindError(
            "can't CREATE TABLE with iceberg connector\n\nHint: use CREATE SOURCE instead"
                .to_owned(),
        )
        .into());
    }
    if is_create_source {
        match format_encode.format {
            Format::Upsert => {
                return Err(ErrorCode::BindError(format!(
                    "can't CREATE SOURCE with FORMAT UPSERT\n\nHint: use CREATE TABLE instead\n\n{}",
                    hint_upsert(&format_encode.row_encode)
                ))
                .into());
            }
            _ => {
                // TODO: enhance error message for other formats
            }
        }
    }

    let sql_pk_names = bind_sql_pk_names(sql_columns_defs, bind_table_constraints(&constraints)?)?;

    let columns_from_sql = bind_sql_columns(sql_columns_defs)?;

    let mut columns = bind_all_columns(
        &format_encode,
        columns_from_resolve_source,
        columns_from_sql,
        sql_columns_defs,
        wildcard_idx,
    )?;

    // add additional columns before bind pk, because `format upsert` requires the key column
    handle_addition_columns(
        Some(&format_encode),
        &with_properties,
        include_column_options,
        &mut columns,
        false,
    )?;

    if columns.is_empty() {
        return Err(RwError::from(ProtocolError(
            "Schema definition is required, either from SQL or schema registry.".to_owned(),
        )));
    }

    // compatible with the behavior that add a hidden column `_rw_kafka_timestamp` to each message from Kafka source
    if is_create_source {
        // must behind `handle_addition_columns`
        check_and_add_timestamp_column(&with_properties, &mut columns);

        // For shared sources, we will include partition and offset cols in the SourceExecutor's *output*, to be used by the SourceBackfillExecutor.
        // For shared CDC source, the schema is different. See debezium_cdc_source_schema, CDC_BACKFILL_TABLE_ADDITIONAL_COLUMNS
        if create_source_type == CreateSourceType::SharedNonCdc {
            let (columns_exist, additional_columns) = source_add_partition_offset_cols(
                &columns,
                &with_properties.get_connector().unwrap(),
                true, // col_id filled below at col_id_gen.generate
            );
            for (existed, c) in columns_exist.into_iter().zip_eq_fast(additional_columns) {
                if !existed {
                    columns.push(ColumnCatalog::hidden(c));
                }
            }
        }
    }

    // resolve privatelink connection for Kafka
    let mut with_properties = with_properties;
    resolve_privatelink_in_with_option(&mut with_properties)?;

    let (with_properties, connection_type, connector_conn_ref) =
        resolve_connection_ref_and_secret_ref(
            with_properties,
            session,
            TelemetryDatabaseObject::Source,
        )?;
    ensure_connection_type_allowed(connection_type, &ALLOWED_CONNECTION_CONNECTOR)?;

    // if not using connection, we don't need to check connector match connection type
    if !matches!(connection_type, PbConnectionType::Unspecified) {
        let connector = with_properties.get_connector().unwrap();
        check_connector_match_connection_type(connector.as_str(), &connection_type)?;
    }

    let pk_names = bind_source_pk(
        &format_encode,
        &source_info,
        &mut columns,
        sql_pk_names,
        &with_properties,
    )
    .await?;

    if is_create_source && !pk_names.is_empty() {
        return Err(ErrorCode::InvalidInputSyntax(
            "Source does not support PRIMARY KEY constraint, please use \"CREATE TABLE\" instead"
                .to_owned(),
        )
        .into());
    }

    // XXX: why do we use col_id_gen here? It doesn't seem to be very necessary.
    // XXX: should we also chenge the col id for struct fields?
    for c in &mut columns {
        c.column_desc.column_id = col_id_gen.generate(&*c)?;
    }
    debug_assert_column_ids_distinct(&columns);

    let must_need_pk = if is_create_source {
        with_properties.connector_need_pk()
    } else {
        // For those connectors that do not need generate a `row_id`` column in the source schema such as iceberg.
        // But in such case, we can not create mv or table on the source because there is not a pk.
        assert!(with_properties.connector_need_pk());

        true
    };

    let (mut columns, pk_col_ids, row_id_index) =
        bind_pk_and_row_id_on_relation(columns, pk_names, must_need_pk)?;

    let watermark_descs =
        bind_source_watermark(session, source_name.clone(), source_watermarks, &columns)?;
    // TODO(yuhao): allow multiple watermark on source.
    assert!(watermark_descs.len() <= 1);

    bind_sql_column_constraints(
        session,
        source_name.clone(),
        &mut columns,
        // TODO(st1page): pass the ref
        sql_columns_defs.to_vec(),
        &pk_col_ids,
    )?;
    check_format_encode(&with_properties, row_id_index, &columns).await?;

    let definition = handler_args.normalized_sql.clone();

    let associated_table_id = if is_create_source {
        None
    } else {
        Some(TableId::placeholder())
    };
    let source = SourceCatalog {
        id: TableId::placeholder().table_id,
        name: source_name,
        columns,
        pk_col_ids,
        append_only: row_id_index.is_some(),
        owner: session.user_id(),
        info: source_info,
        row_id_index,
        with_properties,
        watermark_descs,
        associated_table_id,
        definition,
        connection_id: connector_conn_ref,
        created_at_epoch: None,
        initialized_at_epoch: None,
        version: INITIAL_SOURCE_VERSION_ID,
        created_at_cluster_version: None,
        initialized_at_cluster_version: None,
        rate_limit: source_rate_limit,
    };
    Ok((source, database_id, schema_id))
}

pub async fn handle_create_source(
    mut handler_args: HandlerArgs,
    stmt: CreateSourceStatement,
) -> Result<RwPgResponse> {
    let session = handler_args.session.clone();
    let overwrite_options = OverwriteOptions::new(&mut handler_args);

    if let Either::Right(resp) = session.check_relation_name_duplicated(
        stmt.source_name.clone(),
        StatementType::CREATE_SOURCE,
        stmt.if_not_exists,
    )? {
        return Ok(resp);
    }

    if handler_args.with_options.is_empty() {
        return Err(RwError::from(InvalidInputSyntax(
            "missing WITH clause".to_owned(),
        )));
    }

    let format_encode = stmt.format_encode.into_v2_with_warning();
    let with_properties = bind_connector_props(&handler_args, &format_encode, true)?;

    let create_source_type = CreateSourceType::for_newly_created(&session, &*with_properties);
    let (columns_from_resolve_source, source_info) = bind_columns_from_source(
        &session,
        &format_encode,
        Either::Left(&with_properties),
        create_source_type,
    )
    .await?;
    let mut col_id_gen = ColumnIdGenerator::new_initial();

    let (source_catalog, database_id, schema_id) = bind_create_source_or_table_with_connector(
        handler_args.clone(),
        stmt.source_name,
        format_encode,
        with_properties,
        &stmt.columns,
        stmt.constraints,
        stmt.wildcard_idx,
        stmt.source_watermarks,
        columns_from_resolve_source,
        source_info,
        stmt.include_column_options,
        &mut col_id_gen,
        create_source_type,
        overwrite_options.source_rate_limit,
    )
    .await?;

    // If it is a temporary source, put it into SessionImpl.
    if stmt.temporary {
        if session.get_temporary_source(&source_catalog.name).is_some() {
            return Err(CatalogError::Duplicated("source", source_catalog.name.clone()).into());
        }
        session.create_temporary_source(source_catalog);
        return Ok(PgResponse::empty_result(StatementType::CREATE_SOURCE));
    }

    let source = source_catalog.to_prost(schema_id, database_id);

    let catalog_writer = session.catalog_writer()?;

    if create_source_type.is_shared() {
        let graph = generate_stream_graph_for_source(handler_args, source_catalog)?;
        catalog_writer.create_source(source, Some(graph)).await?;
    } else {
        // For other sources we don't create a streaming job
        catalog_writer.create_source(source, None).await?;
    }

    Ok(PgResponse::empty_result(StatementType::CREATE_SOURCE))
}

pub(super) fn generate_stream_graph_for_source(
    handler_args: HandlerArgs,
    source_catalog: SourceCatalog,
) -> Result<PbStreamFragmentGraph> {
    let context = OptimizerContext::from_handler_args(handler_args);
    let source_node = LogicalSource::with_catalog(
        Rc::new(source_catalog),
        SourceNodeKind::CreateSharedSource,
        context.into(),
        None,
    )?;

    let stream_plan = source_node.to_stream(&mut ToStreamContext::new(false))?;
    let graph = build_graph(stream_plan)?;
    Ok(graph)
}

#[cfg(test)]
pub mod tests {
    use std::collections::HashMap;
    use std::sync::Arc;

    use risingwave_common::catalog::{DEFAULT_DATABASE_NAME, DEFAULT_SCHEMA_NAME, ROWID_PREFIX};
    use risingwave_common::types::{DataType, StructType};

    use crate::catalog::root_catalog::SchemaPath;
    use crate::catalog::source_catalog::SourceCatalog;
    use crate::test_utils::{create_proto_file, LocalFrontend, PROTO_FILE_DATA};

    const GET_COLUMN_FROM_CATALOG: fn(&Arc<SourceCatalog>) -> HashMap<&str, DataType> =
        |catalog: &Arc<SourceCatalog>| -> HashMap<&str, DataType> {
            catalog
                .columns
                .iter()
                .map(|col| (col.name(), col.data_type().clone()))
                .collect::<HashMap<&str, DataType>>()
        };

    #[tokio::test]
    async fn test_create_source_handler() {
        let proto_file = create_proto_file(PROTO_FILE_DATA);
        let sql = format!(
            r#"CREATE SOURCE t
    WITH (connector = 'kinesis')
    FORMAT PLAIN ENCODE PROTOBUF (message = '.test.TestRecord', schema.location = 'file://{}')"#,
            proto_file.path().to_str().unwrap()
        );
        let frontend = LocalFrontend::new(Default::default()).await;
        frontend.run_sql(sql).await.unwrap();

        let session = frontend.session_ref();
        let catalog_reader = session.env().catalog_reader().read_guard();
        let schema_path = SchemaPath::Name(DEFAULT_SCHEMA_NAME);

        // Check source exists.
        let (source, _) = catalog_reader
            .get_source_by_name(DEFAULT_DATABASE_NAME, schema_path, "t")
            .unwrap();
        assert_eq!(source.name, "t");

        let columns = GET_COLUMN_FROM_CATALOG(source);

        let city_type = StructType::new(vec![
            ("address", DataType::Varchar),
            ("zipcode", DataType::Varchar),
        ])
        .into();
        let expected_columns = maplit::hashmap! {
            ROWID_PREFIX => DataType::Serial,
            "id" => DataType::Int32,
            "zipcode" => DataType::Int64,
            "rate" => DataType::Float32,
            "country" => StructType::new(
                vec![("address", DataType::Varchar),("city", city_type),("zipcode", DataType::Varchar)],
            ).into(),
        };
        assert_eq!(columns, expected_columns);
    }

    #[tokio::test]
    async fn test_duplicate_props_options() {
        let proto_file = create_proto_file(PROTO_FILE_DATA);
        let sql = format!(
            r#"CREATE SOURCE t
    WITH (
        connector = 'kinesis',
        aws.region='user_test_topic',
        endpoint='172.10.1.1:9090,172.10.1.2:9090',
        aws.credentials.access_key_id = 'your_access_key_1',
        aws.credentials.secret_access_key = 'your_secret_key_1'
    )
    FORMAT PLAIN ENCODE PROTOBUF (
        message = '.test.TestRecord',
        aws.credentials.access_key_id = 'your_access_key_2',
        aws.credentials.secret_access_key = 'your_secret_key_2',
        schema.location = 'file://{}',
    )"#,
            proto_file.path().to_str().unwrap()
        );
        let frontend = LocalFrontend::new(Default::default()).await;
        frontend.run_sql(sql).await.unwrap();

        let session = frontend.session_ref();
        let catalog_reader = session.env().catalog_reader().read_guard();
        let schema_path = SchemaPath::Name(DEFAULT_SCHEMA_NAME);

        // Check source exists.
        let (source, _) = catalog_reader
            .get_source_by_name(DEFAULT_DATABASE_NAME, schema_path, "t")
            .unwrap();
        assert_eq!(source.name, "t");

        // AwsAuth params exist in options.
        assert_eq!(
            source
                .info
                .format_encode_options
                .get("aws.credentials.access_key_id")
                .unwrap(),
            "your_access_key_2"
        );
        assert_eq!(
            source
                .info
                .format_encode_options
                .get("aws.credentials.secret_access_key")
                .unwrap(),
            "your_secret_key_2"
        );

        // AwsAuth params exist in props.
        assert_eq!(
            source
                .with_properties
                .get("aws.credentials.access_key_id")
                .unwrap(),
            "your_access_key_1"
        );
        assert_eq!(
            source
                .with_properties
                .get("aws.credentials.secret_access_key")
                .unwrap(),
            "your_secret_key_1"
        );

        // Options are not merged into props.
        assert!(!source.with_properties.contains_key("schema.location"));
    }

    #[tokio::test]
    async fn test_multi_table_cdc_create_source_handler() {
        let sql =
            "CREATE SOURCE t2 WITH (connector = 'mysql-cdc') FORMAT PLAIN ENCODE JSON".to_owned();
        let frontend = LocalFrontend::new(Default::default()).await;
        let session = frontend.session_ref();

        frontend
            .run_sql_with_session(session.clone(), sql)
            .await
            .unwrap();
        let catalog_reader = session.env().catalog_reader().read_guard();
        let schema_path = SchemaPath::Name(DEFAULT_SCHEMA_NAME);

        // Check source exists.
        let (source, _) = catalog_reader
            .get_source_by_name(DEFAULT_DATABASE_NAME, schema_path, "t2")
            .unwrap();
        assert_eq!(source.name, "t2");

        let columns = source
            .columns
            .iter()
            .map(|col| (col.name(), col.data_type().clone()))
            .collect::<Vec<(&str, DataType)>>();

        expect_test::expect![[r#"
            [
                (
                    "payload",
                    Jsonb,
                ),
                (
                    "_rw_offset",
                    Varchar,
                ),
                (
                    "_rw_table_name",
                    Varchar,
                ),
                (
                    "_row_id",
                    Serial,
                ),
            ]
        "#]]
        .assert_debug_eq(&columns);
    }

    #[tokio::test]
    async fn test_source_addition_columns() {
        // test derive include column for format plain
        let sql =
            "CREATE SOURCE s (v1 int) include key as _rw_kafka_key with (connector = 'kafka') format plain encode json".to_owned();
        let frontend = LocalFrontend::new(Default::default()).await;
        frontend.run_sql(sql).await.unwrap();
        let session = frontend.session_ref();
        let catalog_reader = session.env().catalog_reader().read_guard();
        let (source, _) = catalog_reader
            .get_source_by_name(
                DEFAULT_DATABASE_NAME,
                SchemaPath::Name(DEFAULT_SCHEMA_NAME),
                "s",
            )
            .unwrap();
        assert_eq!(source.name, "s");

        let columns = source
            .columns
            .iter()
            .map(|col| (col.name(), col.data_type().clone()))
            .collect::<Vec<(&str, DataType)>>();

        expect_test::expect![[r#"
            [
                (
                    "v1",
                    Int32,
                ),
                (
                    "_rw_kafka_key",
                    Bytea,
                ),
                (
                    "_rw_kafka_timestamp",
                    Timestamptz,
                ),
                (
                    "_rw_kafka_partition",
                    Varchar,
                ),
                (
                    "_rw_kafka_offset",
                    Varchar,
                ),
                (
                    "_row_id",
                    Serial,
                ),
            ]
        "#]]
        .assert_debug_eq(&columns);

        let sql =
            "CREATE SOURCE s3 (v1 int) include timestamp 'header1' as header_col with (connector = 'kafka') format plain encode json".to_owned();
        match frontend.run_sql(sql).await {
            Err(e) => {
                assert_eq!(
                    e.to_string(),
                    "Protocol error: Only header column can have inner field, but got \"timestamp\""
                )
            }
            _ => unreachable!(),
        }
    }
}<|MERGE_RESOLUTION|>--- conflicted
+++ resolved
@@ -29,13 +29,8 @@
 use risingwave_common::bail_not_implemented;
 use risingwave_common::catalog::{
     debug_assert_column_ids_distinct, ColumnCatalog, ColumnDesc, ColumnId, Schema, TableId,
-<<<<<<< HEAD
     ICEBERG_FILE_PATH_COLUMN_NAME, ICEBERG_FILE_POS_COLUMN_NAME, ICEBERG_SEQUENCE_NUM_COLUMN_NAME,
-    INITIAL_SOURCE_VERSION_ID, KAFKA_TIMESTAMP_COLUMN_NAME,
-=======
-    ICEBERG_SEQUENCE_NUM_COLUMN_NAME, INITIAL_SOURCE_VERSION_ID, KAFKA_TIMESTAMP_COLUMN_NAME,
-    ROWID_PREFIX,
->>>>>>> 194f8bbf
+    INITIAL_SOURCE_VERSION_ID, KAFKA_TIMESTAMP_COLUMN_NAME, ROWID_PREFIX,
 };
 use risingwave_common::license::Feature;
 use risingwave_common::secret::LocalSecretManager;
@@ -561,152 +556,6 @@
     }
 }
 
-<<<<<<< HEAD
-pub(super) fn check_nexmark_schema(
-    props: &WithOptionsSecResolved,
-    row_id_index: Option<usize>,
-    columns: &[ColumnCatalog],
-) -> Result<()> {
-    let table_type = props
-        .get("nexmark.table.type")
-        .map(|t| t.to_ascii_lowercase());
-
-    let event_type = match table_type.as_deref() {
-        None => None,
-        Some("bid") => Some(EventType::Bid),
-        Some("auction") => Some(EventType::Auction),
-        Some("person") => Some(EventType::Person),
-        Some(t) => {
-            return Err(RwError::from(ProtocolError(format!(
-                "unsupported table type for nexmark source: {}",
-                t
-            ))))
-        }
-    };
-
-    // Ignore the generated columns and map the index of row_id column.
-    let user_defined_columns = columns.iter().filter(|c| !c.is_generated());
-    let row_id_index = if let Some(index) = row_id_index {
-        let col_id = columns[index].column_id();
-        user_defined_columns
-            .clone()
-            .position(|c| c.column_id() == col_id)
-            .unwrap()
-            .into()
-    } else {
-        None
-    };
-
-    let expected = get_event_data_types_with_names(event_type, row_id_index);
-    let user_defined = user_defined_columns
-        .map(|c| {
-            (
-                c.column_desc.name.to_ascii_lowercase(),
-                c.column_desc.data_type.to_owned(),
-            )
-        })
-        .collect_vec();
-
-    if expected != user_defined {
-        let cmp = pretty_assertions::Comparison::new(&expected, &user_defined);
-        return Err(RwError::from(ProtocolError(format!(
-            "The schema of the nexmark source must specify all columns in order:\n{cmp}",
-        ))));
-    }
-    Ok(())
-}
-
-pub async fn extract_iceberg_columns(
-    with_properties: &WithOptionsSecResolved,
-) -> anyhow::Result<Vec<ColumnCatalog>> {
-    let props = ConnectorProperties::extract(with_properties.clone(), true)?;
-    if let ConnectorProperties::Iceberg(properties) = props {
-        let table = properties.load_table_v2().await?;
-        let iceberg_schema: arrow_schema_iceberg::Schema =
-            iceberg::arrow::schema_to_arrow_schema(table.metadata().current_schema())?;
-
-        let mut columns: Vec<ColumnCatalog> = iceberg_schema
-            .fields()
-            .iter()
-            .enumerate()
-            .map(|(i, field)| {
-                let column_desc = ColumnDesc::named(
-                    field.name(),
-                    ColumnId::new((i + 1).try_into().unwrap()),
-                    IcebergArrowConvert.type_from_field(field).unwrap(),
-                );
-                ColumnCatalog {
-                    column_desc,
-                    is_hidden: false,
-                }
-            })
-            .collect();
-        columns.push(ColumnCatalog::iceberg_sequence_num_column());
-        columns.push(ColumnCatalog::iceberg_file_path_column());
-        columns.push(ColumnCatalog::iceberg_file_pos_column());
-
-        Ok(columns)
-    } else {
-        Err(anyhow!(format!(
-            "Invalid properties for iceberg source: {:?}",
-            props
-        )))
-    }
-}
-
-pub async fn check_iceberg_source(
-    props: &WithOptionsSecResolved,
-    columns: &[ColumnCatalog],
-) -> anyhow::Result<()> {
-    let props = ConnectorProperties::extract(props.clone(), true)?;
-    let ConnectorProperties::Iceberg(properties) = props else {
-        return Err(anyhow!(format!(
-            "Invalid properties for iceberg source: {:?}",
-            props
-        )));
-    };
-
-    let schema = Schema {
-        fields: columns
-            .iter()
-            .filter(|&c| {
-                c.column_desc.name != ICEBERG_SEQUENCE_NUM_COLUMN_NAME
-                    && c.column_desc.name != ICEBERG_FILE_PATH_COLUMN_NAME
-                    && c.column_desc.name != ICEBERG_FILE_POS_COLUMN_NAME
-            })
-            .cloned()
-            .map(|c| c.column_desc.into())
-            .collect(),
-    };
-
-    let table = properties.load_table_v2().await?;
-
-    let iceberg_schema = iceberg::arrow::schema_to_arrow_schema(table.metadata().current_schema())?;
-
-    for f1 in schema.fields() {
-        if !iceberg_schema.fields.iter().any(|f2| f2.name() == &f1.name) {
-            return Err(anyhow::anyhow!(format!(
-                "Column {} not found in iceberg table",
-                f1.name
-            )));
-        }
-    }
-
-    let new_iceberg_field = iceberg_schema
-        .fields
-        .iter()
-        .filter(|f1| schema.fields.iter().any(|f2| f1.name() == &f2.name))
-        .cloned()
-        .collect::<Vec<_>>();
-    let new_iceberg_schema = arrow_schema_iceberg::Schema::new(new_iceberg_field);
-
-    risingwave_connector::sink::iceberg::try_matches_arrow_schema(&schema, &new_iceberg_schema)?;
-
-    Ok(())
-}
-
-=======
->>>>>>> 194f8bbf
 pub fn bind_connector_props(
     handler_args: &HandlerArgs,
     format_encode: &FormatEncodeOptions,
