--- conflicted
+++ resolved
@@ -769,20 +769,7 @@
         .collect_vec();
 
     let res = match (&source_schema.format, &source_schema.row_encode) {
-<<<<<<< HEAD
-        (Format::Native, Encode::Native) | (Format::Plain, Encode::Json | Encode::Csv) => {
-            sql_defined_pk_names
-        }
-        (Format::Plain, _) => {
-            if is_key_mq_connector(with_properties) {
-                // todo: forbid later
-                add_default_key_column(columns);
-            }
-            sql_defined_pk_names
-        }
-=======
         (Format::Native, Encode::Native) | (Format::Plain, _) => sql_defined_pk_names,
->>>>>>> 2461651c
         (Format::Upsert, Encode::Json) => {
             if let Some(ref key_column_name) = key_column_name && sql_defined_pk {
                 if sql_defined_pk_names.len() != 1 {
