--- conflicted
+++ resolved
@@ -13,19 +13,11 @@
 // limitations under the License.
 
 use pgwire::pg_response::{PgResponse, StatementType};
-<<<<<<< HEAD
+use risingwave_common::error::ErrorCode::InternalError;
 use risingwave_common::error::{ErrorCode, Result};
 use risingwave_pb::catalog::Table as ProstTable;
 use risingwave_pb::user::grant_privilege::Action;
-use risingwave_sqlparser::ast::{ObjectName, Query};
-=======
-use risingwave_common::catalog::DEFAULT_SCHEMA_NAME;
-use risingwave_common::error::ErrorCode::InternalError;
-use risingwave_common::error::{ErrorCode, Result};
-use risingwave_pb::catalog::Table as ProstTable;
-use risingwave_pb::user::grant_privilege::{Action, Object};
 use risingwave_sqlparser::ast::{Ident, ObjectName, Query};
->>>>>>> a3fac7f7
 
 use super::privilege::{check_privileges, resolve_relation_privileges};
 use super::RwPgResponse;
@@ -132,12 +124,8 @@
 
     session.check_relation_name_duplicated(name.clone())?;
 
-<<<<<<< HEAD
     let (table, graph) = {
-        let (plan, table) = gen_create_mv_plan(&session, context.into(), query, name)?;
-=======
         let (plan, table) = gen_create_mv_plan(&session, context.into(), query, name, columns)?;
->>>>>>> a3fac7f7
         let graph = build_graph(plan);
 
         (table, graph)
