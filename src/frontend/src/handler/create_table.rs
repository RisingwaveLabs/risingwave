// Copyright 2024 RisingWave Labs
//
// Licensed under the Apache License, Version 2.0 (the "License");
// you may not use this file except in compliance with the License.
// You may obtain a copy of the License at
//
//     http://www.apache.org/licenses/LICENSE-2.0
//
// Unless required by applicable law or agreed to in writing, software
// distributed under the License is distributed on an "AS IS" BASIS,
// WITHOUT WARRANTIES OR CONDITIONS OF ANY KIND, either express or implied.
// See the License for the specific language governing permissions and
// limitations under the License.

use std::collections::{BTreeMap, HashMap};
use std::rc::Rc;
use std::sync::Arc;

use anyhow::{anyhow, Context};
use either::Either;
use fixedbitset::FixedBitSet;
use itertools::Itertools;
use pgwire::pg_response::{PgResponse, StatementType};
use risingwave_common::catalog::{
    CdcTableDesc, ColumnCatalog, ColumnDesc, Engine, TableId, TableVersionId, DEFAULT_SCHEMA_NAME,
    INITIAL_TABLE_VERSION_ID, ROWID_PREFIX,
};
use risingwave_common::license::Feature;
use risingwave_common::util::iter_util::ZipEqFast;
use risingwave_common::util::sort_util::{ColumnOrder, OrderType};
use risingwave_common::util::value_encoding::DatumToProtoExt;
use risingwave_common::{bail, bail_not_implemented};
use risingwave_connector::source::cdc::build_cdc_table_id;
use risingwave_connector::source::cdc::external::{
    ExternalTableConfig, ExternalTableImpl, DATABASE_NAME_KEY, SCHEMA_NAME_KEY, TABLE_NAME_KEY,
};
use risingwave_connector::{source, WithOptionsSecResolved};
use risingwave_pb::catalog::{PbSource, PbTable, Table, WatermarkDesc};
use risingwave_pb::ddl_service::TableJobType;
use risingwave_pb::plan_common::column_desc::GeneratedOrDefaultColumn;
use risingwave_pb::plan_common::{
    AdditionalColumn, ColumnDescVersion, DefaultColumnDesc, GeneratedColumnDesc,
};
use risingwave_pb::stream_plan::StreamFragmentGraph;
use risingwave_sqlparser::ast::{
    CdcTableInfo, ColumnDef, ColumnOption, CompatibleSourceSchema, ConnectorSchema, CreateSink,
    CreateSinkStatement, CreateSourceStatement, DataType as AstDataType, ExplainOptions, Format,
    Ident, ObjectName, OnConflict, SourceWatermark, Statement, TableConstraint, WithProperties,
};
use risingwave_sqlparser::parser::{IncludeOption, Parser};
use thiserror_ext::AsReport;

use super::{create_sink, create_source, RwPgResponse};
use crate::binder::{bind_data_type, bind_struct_field, Clause};
use crate::catalog::root_catalog::SchemaPath;
use crate::catalog::source_catalog::SourceCatalog;
use crate::catalog::table_catalog::{TableVersion, ICEBERG_SINK_PREFIX, ICEBERG_SOURCE_PREFIX};
use crate::catalog::{check_valid_column_name, ColumnId, DatabaseId, SchemaId};
use crate::error::{ErrorCode, Result, RwError};
use crate::expr::{Expr, ExprImpl, ExprRewriter};
use crate::handler::create_source::{
    bind_columns_from_source, bind_connector_props, bind_create_source_or_table_with_connector,
    bind_source_watermark, handle_addition_columns, UPSTREAM_SOURCE_KEY,
};
use crate::handler::HandlerArgs;
use crate::optimizer::plan_node::generic::{CdcScanOptions, SourceNodeKind};
use crate::optimizer::plan_node::{LogicalCdcScan, LogicalSource};
use crate::optimizer::property::{Order, RequiredDist};
use crate::optimizer::{OptimizerContext, OptimizerContextRef, PlanRef, PlanRoot};
use crate::session::SessionImpl;
use crate::stream_fragmenter::build_graph;
use crate::utils::OverwriteOptions;
use crate::{Binder, TableCatalog, WithOptions};

/// Column ID generator for a new table or a new version of an existing table to alter.
#[derive(Debug)]
pub struct ColumnIdGenerator {
    /// Existing column names and their IDs.
    ///
    /// This is used for aligning column IDs between versions (`ALTER`s). If a column already
    /// exists, its ID is reused. Otherwise, a new ID is generated.
    ///
    /// For a new table, this is empty.
    pub existing: HashMap<String, ColumnId>,

    /// The next column ID to generate, used for new columns that do not exist in `existing`.
    pub next_column_id: ColumnId,

    /// The version ID of the table to be created or altered.
    ///
    /// For a new table, this is 0. For altering an existing table, this is the **next** version ID
    /// of the `version_id` field in the original table catalog.
    pub version_id: TableVersionId,
}

impl ColumnIdGenerator {
    /// Creates a new [`ColumnIdGenerator`] for altering an existing table.
    pub fn new_alter(original: &TableCatalog) -> Self {
        let existing = original
            .columns()
            .iter()
            .map(|col| (col.name().to_owned(), col.column_id()))
            .collect();

        let version = original.version().expect("version field not set");

        Self {
            existing,
            next_column_id: version.next_column_id,
            version_id: version.version_id + 1,
        }
    }

    /// Creates a new [`ColumnIdGenerator`] for a new table.
    pub fn new_initial() -> Self {
        Self {
            existing: HashMap::new(),
            next_column_id: ColumnId::first_user_column(),
            version_id: INITIAL_TABLE_VERSION_ID,
        }
    }

    /// Generates a new [`ColumnId`] for a column with the given name.
    pub fn generate(&mut self, name: &str) -> ColumnId {
        if let Some(id) = self.existing.get(name) {
            *id
        } else {
            let id = self.next_column_id;
            self.next_column_id = self.next_column_id.next();
            id
        }
    }

    /// Consume this generator and return a [`TableVersion`] for the table to be created or altered.
    pub fn into_version(self) -> TableVersion {
        TableVersion {
            version_id: self.version_id,
            next_column_id: self.next_column_id,
        }
    }
}

fn ensure_column_options_supported(c: &ColumnDef) -> Result<()> {
    for option_def in &c.options {
        match option_def.option {
            ColumnOption::GeneratedColumns(_) => {}
            ColumnOption::DefaultColumns(_) => {}
            ColumnOption::Unique { is_primary: true } => {}
            _ => bail_not_implemented!("column constraints \"{}\"", option_def),
        }
    }
    Ok(())
}

/// Binds the column schemas declared in CREATE statement into `ColumnDesc`.
/// If a column is marked as `primary key`, its `ColumnId` is also returned.
/// This primary key is not combined with table constraints yet.
pub fn bind_sql_columns(column_defs: &[ColumnDef]) -> Result<Vec<ColumnCatalog>> {
    let mut columns = Vec::with_capacity(column_defs.len());

    for column in column_defs {
        ensure_column_options_supported(column)?;
        // Destruct to make sure all fields are properly handled rather than ignored.
        // Do NOT use `..` to ignore fields you do not want to deal with.
        // Reject them with a clear NotImplemented error.
        let ColumnDef {
            name,
            data_type,
            collation,
            ..
        } = column;

        let data_type = data_type
            .clone()
            .ok_or_else(|| ErrorCode::InvalidInputSyntax("data type is not specified".into()))?;
        if let Some(collation) = collation {
            // PostgreSQL will limit the datatypes that collate can work on.
            // https://www.postgresql.org/docs/16/collation.html#COLLATION-CONCEPTS
            //   > The built-in collatable data types are `text`, `varchar`, and `char`.
            //
            // But we don't support real collation, we simply ignore it here.
            if !["C", "POSIX"].contains(&collation.real_value().as_str()) {
                bail_not_implemented!(
                    "Collate collation other than `C` or `POSIX` is not implemented"
                );
            }

            match data_type {
                AstDataType::Text | AstDataType::Varchar | AstDataType::Char(_) => {}
                _ => {
                    return Err(ErrorCode::NotSupported(
                        format!("{} is not a collatable data type", data_type),
                        "The only built-in collatable data types are `varchar`, please check your type".into(),
                    ).into());
                }
            }
        }

        check_valid_column_name(&name.real_value())?;

        let field_descs: Vec<ColumnDesc> = if let AstDataType::Struct(fields) = &data_type {
            fields
                .iter()
                .map(bind_struct_field)
                .collect::<Result<Vec<_>>>()?
        } else {
            vec![]
        };
        columns.push(ColumnCatalog {
            column_desc: ColumnDesc {
                data_type: bind_data_type(&data_type)?,
                column_id: ColumnId::placeholder(),
                name: name.real_value(),
                field_descs,
                type_name: "".to_string(),
                generated_or_default_column: None,
                description: None,
                additional_column: AdditionalColumn { column_type: None },
                version: ColumnDescVersion::Pr13707,
            },
            is_hidden: false,
        });
    }

    Ok(columns)
}

fn check_generated_column_constraints(
    column_name: &String,
    column_id: ColumnId,
    expr: &ExprImpl,
    column_catalogs: &[ColumnCatalog],
    generated_column_names: &[String],
    pk_column_ids: &[ColumnId],
) -> Result<()> {
    let input_refs = expr.collect_input_refs(column_catalogs.len());
    for idx in input_refs.ones() {
        let referred_generated_column = &column_catalogs[idx].column_desc.name;
        if generated_column_names
            .iter()
            .any(|c| c == referred_generated_column)
        {
            return Err(ErrorCode::BindError(format!(
                "Generated can not reference another generated column. \
                But here generated column \"{}\" referenced another generated column \"{}\"",
                column_name, referred_generated_column
            ))
            .into());
        }
    }

    if pk_column_ids.contains(&column_id) && expr.is_impure() {
        return Err(ErrorCode::BindError(format!(
            "Generated columns with impure expressions should not be part of the primary key. \
            Here column \"{}\" is defined as part of the primary key.",
            column_name
        ))
        .into());
    }

    Ok(())
}

/// Binds constraints that can be only specified in column definitions,
/// currently generated columns and default columns.
pub fn bind_sql_column_constraints(
    session: &SessionImpl,
    table_name: String,
    column_catalogs: &mut [ColumnCatalog],
    columns: Vec<ColumnDef>,
    pk_column_ids: &[ColumnId],
) -> Result<()> {
    let generated_column_names = {
        let mut names = vec![];
        for column in &columns {
            for option_def in &column.options {
                if let ColumnOption::GeneratedColumns(_) = option_def.option {
                    names.push(column.name.real_value());
                    break;
                }
            }
        }
        names
    };

    let mut binder = Binder::new_for_ddl(session);
    binder.bind_columns_to_context(table_name.clone(), column_catalogs)?;

    for column in columns {
        for option_def in column.options {
            match option_def.option {
                ColumnOption::GeneratedColumns(expr) => {
                    binder.set_clause(Some(Clause::GeneratedColumn));
                    let idx = binder
                        .get_column_binding_index(table_name.clone(), &column.name.real_value())?;
                    let expr_impl = binder.bind_expr(expr).with_context(|| {
                        format!(
                            "fail to bind expression in generated column \"{}\"",
                            column.name.real_value()
                        )
                    })?;

                    check_generated_column_constraints(
                        &column.name.real_value(),
                        column_catalogs[idx].column_id(),
                        &expr_impl,
                        column_catalogs,
                        &generated_column_names,
                        pk_column_ids,
                    )?;

                    column_catalogs[idx].column_desc.generated_or_default_column = Some(
                        GeneratedOrDefaultColumn::GeneratedColumn(GeneratedColumnDesc {
                            expr: Some(expr_impl.to_expr_proto()),
                        }),
                    );
                    binder.set_clause(None);
                }
                ColumnOption::DefaultColumns(expr) => {
                    let idx = binder
                        .get_column_binding_index(table_name.clone(), &column.name.real_value())?;
                    let expr_impl = binder
                        .bind_expr(expr)?
                        .cast_assign(column_catalogs[idx].data_type().clone())?;

                    // Rewrite expressions to evaluate a snapshot value, used for missing values in the case of
                    // schema change.
                    //
                    // TODO: Currently we don't support impure expressions other than `now()` (like `random()`),
                    // so the rewritten expression should almost always be pure and we directly call `fold_const`
                    // here. Actually we do not require purity of the expression here since we're only to get a
                    // snapshot value.
                    let rewritten_expr_impl = session
                        .pinned_snapshot()
                        .inline_now_proc_time()
                        .rewrite_expr(expr_impl.clone());

                    if let Some(snapshot_value) = rewritten_expr_impl.try_fold_const() {
                        let snapshot_value = snapshot_value?;

                        column_catalogs[idx].column_desc.generated_or_default_column =
                            Some(GeneratedOrDefaultColumn::DefaultColumn(DefaultColumnDesc {
                                snapshot_value: Some(snapshot_value.to_protobuf()),
                                expr: Some(expr_impl.to_expr_proto()),
                                // persist the original expression
                            }));
                    } else {
                        return Err(ErrorCode::BindError(format!(
                            "Default expression used in column `{}` cannot be evaluated. \
                            Use generated columns instead if you mean to reference other columns.",
                            column.name
                        ))
                        .into());
                    }
                }
                _ => {}
            }
        }
    }
    Ok(())
}

pub fn ensure_table_constraints_supported(table_constraints: &[TableConstraint]) -> Result<()> {
    for constraint in table_constraints {
        match constraint {
            TableConstraint::Unique {
                name: _,
                columns: _,
                is_primary: true,
            } => {}
            _ => bail_not_implemented!("table constraint \"{}\"", constraint),
        }
    }
    Ok(())
}

pub fn bind_sql_pk_names(
    columns_defs: &[ColumnDef],
    table_constraints: &[TableConstraint],
) -> Result<Vec<String>> {
    let mut pk_column_names = vec![];

    for column in columns_defs {
        for option_def in &column.options {
            if let ColumnOption::Unique { is_primary: true } = option_def.option {
                if !pk_column_names.is_empty() {
                    return Err(multiple_pk_definition_err());
                }
                pk_column_names.push(column.name.real_value());
            };
        }
    }

    for constraint in table_constraints {
        if let TableConstraint::Unique {
            name: _,
            columns,
            is_primary: true,
        } = constraint
        {
            if !pk_column_names.is_empty() {
                return Err(multiple_pk_definition_err());
            }
            pk_column_names = columns.iter().map(|c| c.real_value()).collect_vec();
        }
    }
    Ok(pk_column_names)
}

fn multiple_pk_definition_err() -> RwError {
    ErrorCode::BindError("multiple primary keys are not allowed".into()).into()
}

/// Binds primary keys defined in SQL.
///
/// It returns the columns together with `pk_column_ids`, and an optional row id column index if
/// added.
pub fn bind_pk_and_row_id_on_relation(
    mut columns: Vec<ColumnCatalog>,
    pk_names: Vec<String>,
    must_need_pk: bool,
) -> Result<(Vec<ColumnCatalog>, Vec<ColumnId>, Option<usize>)> {
    for c in &columns {
        assert!(c.column_id() != ColumnId::placeholder());
    }

    // Mapping from column name to column id.
    let name_to_id = columns
        .iter()
        .map(|c| (c.name(), c.column_id()))
        .collect::<HashMap<_, _>>();

    let mut pk_column_ids: Vec<_> = pk_names
        .iter()
        .map(|name| {
            name_to_id.get(name.as_str()).copied().ok_or_else(|| {
                ErrorCode::BindError(format!("column \"{name}\" named in key does not exist"))
            })
        })
        .try_collect()?;

    // Add `_row_id` column if `pk_column_ids` is empty and must_need_pk
    let need_row_id = pk_column_ids.is_empty() && must_need_pk;

    let row_id_index = need_row_id.then(|| {
        let column = ColumnCatalog::row_id_column();
        let index = columns.len();
        pk_column_ids = vec![column.column_id()];
        columns.push(column);
        index
    });

    if let Some(col) = columns.iter().map(|c| c.name()).duplicates().next() {
        Err(ErrorCode::InvalidInputSyntax(format!(
            "column \"{col}\" specified more than once"
        )))?;
    }

    Ok((columns, pk_column_ids, row_id_index))
}

/// `gen_create_table_plan_with_source` generates the plan for creating a table with an external
/// stream source.
#[allow(clippy::too_many_arguments)]
pub(crate) async fn gen_create_table_plan_with_source(
    mut handler_args: HandlerArgs,
    explain_options: ExplainOptions,
    table_name: ObjectName,
    column_defs: Vec<ColumnDef>,
    wildcard_idx: Option<usize>,
    constraints: Vec<TableConstraint>,
    source_schema: ConnectorSchema,
    source_watermarks: Vec<SourceWatermark>,
    mut col_id_gen: ColumnIdGenerator,
    append_only: bool,
    on_conflict: Option<OnConflict>,
    with_version_column: Option<String>,
    include_column_options: IncludeOption,
    engine: Engine,
) -> Result<(PlanRef, Option<PbSource>, PbTable)> {
    if append_only
        && source_schema.format != Format::Plain
        && source_schema.format != Format::Native
    {
        return Err(ErrorCode::BindError(format!(
            "Append only table does not support format {}.",
            source_schema.format
        ))
        .into());
    }

    let session = &handler_args.session;
    let with_properties = bind_connector_props(&handler_args, &source_schema, false)?;

    let (columns_from_resolve_source, source_info) =
        bind_columns_from_source(session, &source_schema, Either::Left(&with_properties)).await?;

    let overwrite_options = OverwriteOptions::new(&mut handler_args);
    let rate_limit = overwrite_options.source_rate_limit;
    let (source_catalog, database_id, schema_id) = bind_create_source_or_table_with_connector(
        handler_args.clone(),
        table_name,
        source_schema,
        with_properties,
        &column_defs,
        constraints,
        wildcard_idx,
        source_watermarks,
        columns_from_resolve_source,
        source_info,
        include_column_options,
        &mut col_id_gen,
        false,
        rate_limit,
    )
    .await?;

    let pb_source = source_catalog.to_prost(schema_id, database_id);

    let context = OptimizerContext::new(handler_args, explain_options);

    let (plan, table) = gen_table_plan_with_source(
        context.into(),
        source_catalog,
        append_only,
        on_conflict,
        with_version_column,
        Some(col_id_gen.into_version()),
        database_id,
        schema_id,
        engine,
    )?;

    Ok((plan, Some(pb_source), table))
}

/// `gen_create_table_plan` generates the plan for creating a table without an external stream
/// source.
pub(crate) fn gen_create_table_plan(
    context: OptimizerContext,
    table_name: ObjectName,
    column_defs: Vec<ColumnDef>,
    constraints: Vec<TableConstraint>,
    mut col_id_gen: ColumnIdGenerator,
    source_watermarks: Vec<SourceWatermark>,
    append_only: bool,
    on_conflict: Option<OnConflict>,
    with_version_column: Option<String>,
    engine: Engine,
) -> Result<(PlanRef, PbTable)> {
    let definition = context.normalized_sql().to_owned();
    let mut columns = bind_sql_columns(&column_defs)?;
    for c in &mut columns {
        c.column_desc.column_id = col_id_gen.generate(c.name())
    }

    let (_, secret_refs) = context.with_options().clone().into_parts();
    if !secret_refs.is_empty() {
        return Err(crate::error::ErrorCode::InvalidParameterValue("Secret reference is not allowed in options when creating table without external source".to_string()).into());
    }

    gen_create_table_plan_without_source(
        context,
        table_name,
        columns,
        column_defs,
        constraints,
        definition,
        source_watermarks,
        append_only,
        on_conflict,
        with_version_column,
        Some(col_id_gen.into_version()),
        engine,
    )
}

#[allow(clippy::too_many_arguments)]
pub(crate) fn gen_create_table_plan_without_source(
    context: OptimizerContext,
    table_name: ObjectName,
    columns: Vec<ColumnCatalog>,
    column_defs: Vec<ColumnDef>,
    constraints: Vec<TableConstraint>,
    definition: String,
    source_watermarks: Vec<SourceWatermark>,
    append_only: bool,
    on_conflict: Option<OnConflict>,
    with_version_column: Option<String>,
    version: Option<TableVersion>,
    engine: Engine,
) -> Result<(PlanRef, PbTable)> {
    ensure_table_constraints_supported(&constraints)?;
    let pk_names = bind_sql_pk_names(&column_defs, &constraints)?;
    let (mut columns, pk_column_ids, row_id_index) =
        bind_pk_and_row_id_on_relation(columns, pk_names, true)?;

    let watermark_descs: Vec<WatermarkDesc> = bind_source_watermark(
        context.session_ctx(),
        table_name.real_value(),
        source_watermarks,
        &columns,
    )?;

    bind_sql_column_constraints(
        context.session_ctx(),
        table_name.real_value(),
        &mut columns,
        column_defs,
        &pk_column_ids,
    )?;
    let session = context.session_ctx().clone();

    let db_name = session.database();
    let (schema_name, name) = Binder::resolve_schema_qualified_name(db_name, table_name)?;
    let (database_id, schema_id) =
        session.get_database_and_schema_id_for_create(schema_name.clone())?;

    gen_table_plan_inner(
        context.into(),
        name,
        columns,
        pk_column_ids,
        row_id_index,
        definition,
        watermark_descs,
        append_only,
        on_conflict,
        with_version_column,
        version,
        None,
        database_id,
        schema_id,
        engine,
    )
}

fn gen_table_plan_with_source(
    context: OptimizerContextRef,
    source_catalog: SourceCatalog,
    append_only: bool,
    on_conflict: Option<OnConflict>,
    with_version_column: Option<String>,
    version: Option<TableVersion>, /* TODO: this should always be `Some` if we support `ALTER
                                    * TABLE` for `CREATE TABLE AS`. */
    database_id: DatabaseId,
    schema_id: SchemaId,
    engine: Engine,
) -> Result<(PlanRef, PbTable)> {
    let cloned_source_catalog = source_catalog.clone();
    gen_table_plan_inner(
        context,
        source_catalog.name,
        source_catalog.columns,
        source_catalog.pk_col_ids,
        source_catalog.row_id_index,
        source_catalog.definition,
        source_catalog.watermark_descs,
        append_only,
        on_conflict,
        with_version_column,
        version,
        Some(cloned_source_catalog),
        database_id,
        schema_id,
        engine,
    )
}

#[allow(clippy::too_many_arguments)]
fn gen_table_plan_inner(
    context: OptimizerContextRef,
    table_name: String,
    columns: Vec<ColumnCatalog>,
    pk_column_ids: Vec<ColumnId>,
    row_id_index: Option<usize>,
    definition: String,
    watermark_descs: Vec<WatermarkDesc>,
    append_only: bool,
    on_conflict: Option<OnConflict>,
    with_version_column: Option<String>,
    version: Option<TableVersion>, /* TODO: this should always be `Some` if we support `ALTER
                                    * TABLE` for `CREATE TABLE AS`. */
    source_catalog: Option<SourceCatalog>,
    database_id: DatabaseId,
    schema_id: SchemaId,
    engine: Engine,
) -> Result<(PlanRef, PbTable)> {
    let session = context.session_ctx().clone();
    let retention_seconds = context.with_options().retention_seconds();
    let is_external_source = source_catalog.is_some();

    let source_node: PlanRef = LogicalSource::new(
        source_catalog.map(|source| Rc::new(source.clone())),
        columns.clone(),
        row_id_index,
        SourceNodeKind::CreateTable,
        context.clone(),
        None,
    )?
    .into();

    let required_cols = FixedBitSet::with_capacity(columns.len());
    let plan_root = PlanRoot::new_with_logical_plan(
        source_node,
        RequiredDist::Any,
        Order::any(),
        required_cols,
        vec![],
    );

    if append_only && row_id_index.is_none() {
        return Err(ErrorCode::InvalidInputSyntax(
            "PRIMARY KEY constraint can not be applied to an append-only table.".to_owned(),
        )
        .into());
    }

    if !append_only && !watermark_descs.is_empty() {
        return Err(ErrorCode::NotSupported(
            "Defining watermarks on table requires the table to be append only.".to_owned(),
            "Use the key words `APPEND ONLY`".to_owned(),
        )
        .into());
    }

    if !append_only && retention_seconds.is_some() {
        return Err(ErrorCode::NotSupported(
            "Defining retention seconds on table requires the table to be append only.".to_owned(),
            "Use the key words `APPEND ONLY`".to_owned(),
        )
        .into());
    }

    let materialize = plan_root.gen_table_plan(
        context,
        table_name,
        columns,
        definition,
        pk_column_ids,
        row_id_index,
        append_only,
        on_conflict,
        with_version_column,
        watermark_descs,
        version,
        is_external_source,
        retention_seconds,
        None,
        engine,
    )?;

    let mut table = materialize.table().to_prost(schema_id, database_id);

    table.owner = session.user_id();
    Ok((materialize.into(), table))
}

/// Generate stream plan for cdc table based on shared source.
/// In replace workflow, the `table_id` is the id of the table to be replaced
/// in create table workflow, the `table_id` is a placeholder will be filled in the Meta
#[allow(clippy::too_many_arguments)]
pub(crate) fn gen_create_table_plan_for_cdc_table(
    context: OptimizerContextRef,
    source: Arc<SourceCatalog>,
    external_table_name: String,
    column_defs: Vec<ColumnDef>,
    mut columns: Vec<ColumnCatalog>,
    pk_names: Vec<String>,
    connect_properties: WithOptionsSecResolved,
    mut col_id_gen: ColumnIdGenerator,
    on_conflict: Option<OnConflict>,
    with_version_column: Option<String>,
    include_column_options: IncludeOption,
    table_name: ObjectName,
    resolved_table_name: String, // table name without schema prefix
    database_id: DatabaseId,
    schema_id: SchemaId,
    table_id: TableId,
    engine: Engine,
) -> Result<(PlanRef, PbTable)> {
    let session = context.session_ctx().clone();

    // append additional columns to the end
    handle_addition_columns(
        &connect_properties,
        include_column_options,
        &mut columns,
        true,
    )?;

    for c in &mut columns {
        c.column_desc.column_id = col_id_gen.generate(c.name())
    }

    let (mut columns, pk_column_ids, _row_id_index) =
        bind_pk_and_row_id_on_relation(columns, pk_names, true)?;

    // NOTES: In auto schema change, default value is not provided in column definition.
    bind_sql_column_constraints(
        context.session_ctx(),
        table_name.real_value(),
        &mut columns,
        column_defs,
        &pk_column_ids,
    )?;

    let definition = context.normalized_sql().to_owned();

    let pk_column_indices = {
        let mut id_to_idx = HashMap::new();
        columns.iter().enumerate().for_each(|(idx, c)| {
            id_to_idx.insert(c.column_id(), idx);
        });
        // pk column id must exist in table columns.
        pk_column_ids
            .iter()
            .map(|c| id_to_idx.get(c).copied().unwrap())
            .collect_vec()
    };
    let table_pk = pk_column_indices
        .iter()
        .map(|idx| ColumnOrder::new(*idx, OrderType::ascending()))
        .collect();

    let (options, secret_refs) = connect_properties.into_parts();

    let cdc_table_desc = CdcTableDesc {
        table_id,
        source_id: source.id.into(), // id of cdc source streaming job
        external_table_name: external_table_name.clone(),
        pk: table_pk,
        columns: columns.iter().map(|c| c.column_desc.clone()).collect(),
        stream_key: pk_column_indices,
        connect_properties: options,
        secret_refs,
    };

    tracing::debug!(?cdc_table_desc, "create cdc table");

    let options = CdcScanOptions::from_with_options(context.with_options())?;

    let logical_scan = LogicalCdcScan::create(
        external_table_name.clone(),
        Rc::new(cdc_table_desc),
        context.clone(),
        options,
    );

    let scan_node: PlanRef = logical_scan.into();
    let required_cols = FixedBitSet::with_capacity(columns.len());
    let plan_root = PlanRoot::new_with_logical_plan(
        scan_node,
        RequiredDist::Any,
        Order::any(),
        required_cols,
        vec![],
    );

    let cdc_table_id = build_cdc_table_id(source.id, &external_table_name);
    let materialize = plan_root.gen_table_plan(
        context,
        resolved_table_name,
        columns,
        definition,
        pk_column_ids,
        None,
        false,
        on_conflict,
        with_version_column,
        vec![],
        Some(col_id_gen.into_version()),
        true,
        None,
        Some(cdc_table_id),
        engine,
    )?;

    let mut table = materialize.table().to_prost(schema_id, database_id);
    table.owner = session.user_id();
    table.dependent_relations = vec![source.id];

    Ok((materialize.into(), table))
}

fn derive_connect_properties(
    source_with_properties: &WithOptionsSecResolved,
    external_table_name: String,
) -> Result<WithOptionsSecResolved> {
    use source::cdc::{MYSQL_CDC_CONNECTOR, POSTGRES_CDC_CONNECTOR, SQL_SERVER_CDC_CONNECTOR};
    // we should remove the prefix from `full_table_name`
    let mut connect_properties = source_with_properties.clone();
    if let Some(connector) = source_with_properties.get(UPSTREAM_SOURCE_KEY) {
        let table_name = match connector.as_str() {
            MYSQL_CDC_CONNECTOR => {
                let db_name = connect_properties.get(DATABASE_NAME_KEY).ok_or_else(|| {
                    anyhow!("{} not found in source properties", DATABASE_NAME_KEY)
                })?;

                let prefix = format!("{}.", db_name.as_str());
                external_table_name
                    .strip_prefix(prefix.as_str())
                    .ok_or_else(|| anyhow!("The upstream table name must contain database name prefix, e.g. 'mydb.table'."))?
            }
            POSTGRES_CDC_CONNECTOR => {
                let (schema_name, table_name) = external_table_name
                    .split_once('.')
                    .ok_or_else(|| anyhow!("The upstream table name must contain schema name prefix, e.g. 'public.table'"))?;

                // insert 'schema.name' into connect properties
                connect_properties.insert(SCHEMA_NAME_KEY.into(), schema_name.into());

                table_name
            }
            SQL_SERVER_CDC_CONNECTOR => {
                let (schema_name, table_name) = external_table_name
                    .split_once('.')
                    .ok_or_else(|| anyhow!("The upstream table name must contain schema name prefix, e.g. 'dbo.table'"))?;

                // insert 'schema.name' into connect properties
                connect_properties.insert(SCHEMA_NAME_KEY.into(), schema_name.into());

                table_name
            }
            _ => {
                return Err(RwError::from(anyhow!(
                    "connector {} is not supported for cdc table",
                    connector
                )));
            }
        };
        connect_properties.insert(TABLE_NAME_KEY.into(), table_name.into());
    }
    Ok(connect_properties)
}

#[allow(clippy::too_many_arguments)]
pub(super) async fn handle_create_table_plan(
    handler_args: HandlerArgs,
    explain_options: ExplainOptions,
    source_schema: Option<ConnectorSchema>,
    cdc_table_info: Option<CdcTableInfo>,
    table_name: ObjectName,
    column_defs: Vec<ColumnDef>,
    wildcard_idx: Option<usize>,
    constraints: Vec<TableConstraint>,
    source_watermarks: Vec<SourceWatermark>,
    append_only: bool,
    on_conflict: Option<OnConflict>,
    with_version_column: Option<String>,
    include_column_options: IncludeOption,
    engine: Engine,
) -> Result<(PlanRef, Option<PbSource>, PbTable, TableJobType)> {
    let col_id_gen = ColumnIdGenerator::new_initial();
    let source_schema = check_create_table_with_source(
        &handler_args.with_options,
        source_schema,
        &include_column_options,
        &cdc_table_info,
    )?;

    let ((plan, source, table), job_type) =
        match (source_schema, cdc_table_info.as_ref()) {
            (Some(source_schema), None) => (
                gen_create_table_plan_with_source(
                    handler_args,
                    explain_options,
                    table_name.clone(),
                    column_defs,
                    wildcard_idx,
                    constraints,
                    source_schema,
                    source_watermarks,
                    col_id_gen,
                    append_only,
                    on_conflict,
                    with_version_column,
                    include_column_options,
                    engine,
                )
                .await?,
                TableJobType::General,
            ),
            (None, None) => {
                let context = OptimizerContext::new(handler_args, explain_options);
                let (plan, table) = gen_create_table_plan(
                    context,
                    table_name.clone(),
                    column_defs,
                    constraints,
                    col_id_gen,
                    source_watermarks,
                    append_only,
                    on_conflict,
                    with_version_column,
                    engine,
                )?;

                ((plan, None, table), TableJobType::General)
            }

            (None, Some(cdc_table)) => {
                sanity_check_for_cdc_table(
                    append_only,
                    &column_defs,
                    &wildcard_idx,
                    &constraints,
                    &source_watermarks,
                )?;

                let session = &handler_args.session;
                let db_name = session.database();
                let (schema_name, resolved_table_name) =
                    Binder::resolve_schema_qualified_name(db_name, table_name.clone())?;
                let (database_id, schema_id) =
                    session.get_database_and_schema_id_for_create(schema_name.clone())?;

                // cdc table cannot be append-only
                let (source_schema, source_name) =
                    Binder::resolve_schema_qualified_name(db_name, cdc_table.source_name.clone())?;

                let source = {
                    let catalog_reader = session.env().catalog_reader().read_guard();
                    let schema_name = source_schema
                        .clone()
                        .unwrap_or(DEFAULT_SCHEMA_NAME.to_string());
                    let (source, _) = catalog_reader.get_source_by_name(
                        db_name,
                        SchemaPath::Name(schema_name.as_str()),
                        source_name.as_str(),
                    )?;
                    source.clone()
                };
                let connect_properties = derive_connect_properties(
                    &source.with_properties,
                    cdc_table.external_table_name.clone(),
                )?;

                let (columns, pk_names) = derive_schema_for_cdc_table(
                    &column_defs,
                    &constraints,
                    connect_properties.clone(),
                    wildcard_idx.is_some(),
                    None,
                )
                .await?;

                let context: OptimizerContextRef =
                    OptimizerContext::new(handler_args, explain_options).into();
                let (plan, table) = gen_create_table_plan_for_cdc_table(
                    context,
                    source,
                    cdc_table.external_table_name.clone(),
                    column_defs,
                    columns,
                    pk_names,
                    connect_properties,
                    col_id_gen,
                    on_conflict,
                    with_version_column,
                    include_column_options,
                    table_name,
                    resolved_table_name,
                    database_id,
                    schema_id,
                    TableId::placeholder(),
                    engine,
                )?;

                ((plan, None, table), TableJobType::SharedCdcSource)
            }
            (Some(_), Some(_)) => return Err(ErrorCode::NotSupported(
                "Data format and encoding format doesn't apply to table created from a CDC source"
                    .into(),
                "Remove the FORMAT and ENCODE specification".into(),
            )
            .into()),
        };
    Ok((plan, source, table, job_type))
}

fn sanity_check_for_cdc_table(
    append_only: bool,
    column_defs: &Vec<ColumnDef>,
    wildcard_idx: &Option<usize>,
    constraints: &Vec<TableConstraint>,
    source_watermarks: &Vec<SourceWatermark>,
) -> Result<()> {
    for c in column_defs {
        for op in &c.options {
            if let ColumnOption::GeneratedColumns(_) = op.option {
                return Err(ErrorCode::NotSupported(
                    "generated column defined on the table created from a CDC source".into(),
                    "Remove the generated column in the column list".into(),
                )
                .into());
            }
        }
    }

    // wildcard cannot be used with column definitions
    if wildcard_idx.is_some() && !column_defs.is_empty() {
        return Err(ErrorCode::NotSupported(
            "wildcard(*) and column definitions cannot be used together".to_owned(),
            "Remove the wildcard or column definitions".to_owned(),
        )
        .into());
    }

    // cdc table must have primary key constraint or primary key column
    if !wildcard_idx.is_some()
        && !constraints.iter().any(|c| {
            matches!(
                c,
                TableConstraint::Unique {
                    is_primary: true,
                    ..
                }
            )
        })
        && !column_defs.iter().any(|col| {
            col.options
                .iter()
                .any(|opt| matches!(opt.option, ColumnOption::Unique { is_primary: true }))
        })
    {
        return Err(ErrorCode::NotSupported(
            "CDC table without primary key constraint is not supported".to_owned(),
            "Please define a primary key".to_owned(),
        )
        .into());
    }
    if append_only {
        return Err(ErrorCode::NotSupported(
            "append only modifier on the table created from a CDC source".into(),
            "Remove the APPEND ONLY clause".into(),
        )
        .into());
    }

    if !source_watermarks.is_empty() {
        return Err(ErrorCode::NotSupported(
            "watermark defined on the table created from a CDC source".into(),
            "Remove the Watermark definitions".into(),
        )
        .into());
    }

    Ok(())
}

struct CdcSchemaChangeArgs {
    /// original table catalog
    original_catalog: Arc<TableCatalog>,
    /// new version table columns, only provided in auto schema change
    new_version_columns: Option<Vec<ColumnCatalog>>,
}

/// Derive schema for cdc table when create a new Table or alter an existing Table
async fn derive_schema_for_cdc_table(
    column_defs: &Vec<ColumnDef>,
    constraints: &Vec<TableConstraint>,
    connect_properties: WithOptionsSecResolved,
    need_auto_schema_map: bool,
    schema_change_args: Option<CdcSchemaChangeArgs>,
) -> Result<(Vec<ColumnCatalog>, Vec<String>)> {
    // read cdc table schema from external db or parsing the schema from SQL definitions
    if need_auto_schema_map {
        Feature::CdcTableSchemaMap
            .check_available()
            .map_err(|err| {
                ErrorCode::NotSupported(
                    err.to_report_string(),
                    "Please define the schema manually".to_owned(),
                )
            })?;
        let (options, secret_refs) = connect_properties.into_parts();
        let config = ExternalTableConfig::try_from_btreemap(options, secret_refs)
            .context("failed to extract external table config")?;

        let table = ExternalTableImpl::connect(config)
            .await
            .context("failed to auto derive table schema")?;
        Ok((
            table
                .column_descs()
                .iter()
                .cloned()
                .map(|column_desc| ColumnCatalog {
                    column_desc,
                    is_hidden: false,
                })
                .collect(),
            table.pk_names().clone(),
        ))
    } else {
        let mut columns = bind_sql_columns(column_defs)?;
        let pk_names = if let Some(args) = schema_change_args {
            // If new_version_columns is provided, we are in the process of auto schema change.
            // update the default value column since the default value column is not set in the
            // column sql definition.
            if let Some(new_version_columns) = args.new_version_columns {
                for (col, new_version_col) in columns
                    .iter_mut()
                    .zip_eq_fast(new_version_columns.into_iter())
                {
                    assert_eq!(col.name(), new_version_col.name());
                    col.column_desc.generated_or_default_column =
                        new_version_col.column_desc.generated_or_default_column;
                }
            }

            // For table created by `create table t (*)` the constraint is empty, we need to
            // retrieve primary key names from original table catalog if available
            args.original_catalog
                .pk
                .iter()
                .map(|x| {
                    args.original_catalog.columns[x.column_index]
                        .name()
                        .to_string()
                })
                .collect()
        } else {
            bind_sql_pk_names(column_defs, constraints)?
        };

        Ok((columns, pk_names))
    }
}

#[allow(clippy::too_many_arguments)]
pub async fn handle_create_table(
    handler_args: HandlerArgs,
    table_name: ObjectName,
    column_defs: Vec<ColumnDef>,
    wildcard_idx: Option<usize>,
    constraints: Vec<TableConstraint>,
    if_not_exists: bool,
    source_schema: Option<ConnectorSchema>,
    source_watermarks: Vec<SourceWatermark>,
    append_only: bool,
    on_conflict: Option<OnConflict>,
    with_version_column: Option<String>,
    cdc_table_info: Option<CdcTableInfo>,
    include_column_options: IncludeOption,
    ast_engine: risingwave_sqlparser::ast::Engine,
) -> Result<RwPgResponse> {
    let session = handler_args.session.clone();

    if append_only {
        session.notice_to_user("APPEND ONLY TABLE is currently an experimental feature.");
    }

<<<<<<< HEAD
    let engine = match ast_engine {
        risingwave_sqlparser::ast::Engine::Hummock => Engine::Hummock,
        risingwave_sqlparser::ast::Engine::Iceberg => Engine::Iceberg,
    };

=======
>>>>>>> 00150a30
    session.check_cluster_limits().await?;

    if let Either::Right(resp) = session.check_relation_name_duplicated(
        table_name.clone(),
        StatementType::CREATE_TABLE,
        if_not_exists,
    )? {
        return Ok(resp);
    }

    let (graph, source, table, job_type) = {
        let (plan, source, table, job_type) = handle_create_table_plan(
            handler_args.clone(),
            ExplainOptions::default(),
            source_schema,
            cdc_table_info,
            table_name.clone(),
            column_defs.clone(),
            wildcard_idx,
            constraints.clone(),
            source_watermarks,
            append_only,
            on_conflict,
            with_version_column,
            include_column_options,
            engine,
        )
        .await?;

        let graph = build_graph(plan)?;

        (graph, source, table, job_type)
    };

    tracing::trace!(
        "name={}, graph=\n{}",
        table_name,
        serde_json::to_string_pretty(&graph).unwrap()
    );

    let catalog_writer = session.catalog_writer()?;

    // Handle engine
    match engine {
        Engine::Hummock => {
            catalog_writer
                .create_table(source, table, graph, job_type)
                .await?;
        }
        Engine::Iceberg => {
            let s3_endpoint = if let Ok(s3_endpoint) = std::env::var("AWS_ENDPOINT_URL") {
                Some(s3_endpoint)
            } else {
                None
            };

            let Ok(s3_region) = std::env::var("AWS_REGION") else {
                bail!("To create an iceberg engine table, AWS_REGION needed to be set");
            };

            let Ok(s3_bucket) = std::env::var("AWS_BUCKET") else {
                bail!("To create an iceberg engine table, AWS_BUCKET needed to be set");
            };

            let Ok(s3_ak) = std::env::var("AWS_ACCESS_KEY_ID") else {
                bail!("To create an iceberg engine table, AWS_ACCESS_KEY_ID needed to be set");
            };

            let Ok(s3_sk) = std::env::var("AWS_SECRET_ACCESS_KEY") else {
                bail!("To create an iceberg engine table, AWS_SECRET_ACCESS_KEY needed to be set");
            };

            let Ok(meta_store_uri) = std::env::var("META_STORE_URI") else {
                bail!("To create an iceberg engine table, META_STORE_URI needed to be set");
            };

            let Ok(meta_store_user) = std::env::var("META_STORE_USER") else {
                bail!("To create an iceberg engine table, META_STORE_USER needed to be set");
            };

            let Ok(meta_store_password) = std::env::var("META_STORE_PASSWORD") else {
                bail!("To create an iceberg engine table, META_STORE_PASSWORD needed to be set");
            };

            let rw_db_name = session
                .env()
                .catalog_reader()
                .read_guard()
                .get_database_by_id(&table.database_id)?
                .name()
                .to_string();
            let rw_schema_name = session
                .env()
                .catalog_reader()
                .read_guard()
                .get_schema_by_id(&table.database_id, &table.schema_id)?
                .name()
                .to_string();
            let iceberg_catalog_name = rw_db_name.to_string();
            let iceberg_database_name = rw_schema_name.to_string();
            let iceberg_table_name = table_name.0.last().unwrap().real_value();

            // Iceberg sinks require a primary key, if none is provided, we will use the _row_id column
            // Fetch primary key from columns
            let mut pks = column_defs
                .into_iter()
                .filter(|c| {
                    c.options
                        .iter()
                        .any(|o| matches!(o.option, ColumnOption::Unique { is_primary: true }))
                })
                .map(|c| c.name.to_string())
                .collect::<Vec<String>>();

            // Fetch primary key from constraints
            if pks.is_empty() {
                pks = constraints
                    .into_iter()
                    .filter(|c| {
                        matches!(
                            c,
                            TableConstraint::Unique {
                                is_primary: true,
                                ..
                            }
                        )
                    })
                    .flat_map(|c| match c {
                        TableConstraint::Unique { columns, .. } => columns
                            .into_iter()
                            .map(|c| c.to_string())
                            .collect::<Vec<String>>(),
                        _ => vec![],
                    })
                    .collect::<Vec<String>>();
            }

            // There is a table without primary key. We will use _row_id as primary key
            let sink_from = if pks.is_empty() {
                pks = vec![ROWID_PREFIX.to_string()];
                let [stmt]: [_; 1] =
                    Parser::parse_sql(&format!("select {}, * from {}", ROWID_PREFIX, table_name))
                        .context("unable to parse query")?
                        .try_into()
                        .unwrap();

                let Statement::Query(query) = &stmt else {
                    panic!("unexpected statement: {:?}", stmt);
                };
                CreateSink::AsQuery(query.clone())
            } else {
                CreateSink::From(table_name.clone())
            };

            let with_properties = WithProperties(vec![]);
            let mut sink_name = table_name.clone();
            *sink_name.0.last_mut().unwrap() = Ident::from(
                (ICEBERG_SINK_PREFIX.to_string() + &sink_name.0.last().unwrap().real_value())
                    .as_str(),
            );
            let create_sink_stmt = CreateSinkStatement {
                if_not_exists: false,
                sink_name,
                with_properties,
                sink_from,
                columns: vec![],
                emit_mode: None,
                sink_schema: None,
                into_table_name: None,
            };

            let mut sink_handler_args = handler_args.clone();
            let mut with = BTreeMap::new();
            with.insert("connector".to_string(), "iceberg".to_string());

            with.insert("primary_key".to_string(), pks.join(","));
            with.insert("type".to_string(), "upsert".to_string());
            with.insert("catalog.type".to_string(), "jdbc".to_string());
            with.insert("warehouse.path".to_string(), format!("s3://{}", s3_bucket));
            if let Some(s3_endpoint) = s3_endpoint.clone() {
                with.insert("s3.endpoint".to_string(), s3_endpoint);
            }
            with.insert("s3.access.key".to_string(), s3_ak.clone());
            with.insert("s3.secret.key".to_string(), s3_sk.clone());
            with.insert("s3.region".to_string(), s3_region.clone());
            with.insert("catalog.uri".to_string(), meta_store_uri.clone());
            with.insert("catalog.jdbc.user".to_string(), meta_store_user.clone());
            with.insert(
                "catalog.jdbc.password".to_string(),
                meta_store_password.clone(),
            );
            with.insert("catalog.name".to_string(), iceberg_catalog_name.clone());
            with.insert("database.name".to_string(), iceberg_database_name.clone());
            with.insert("table.name".to_string(), iceberg_table_name.to_string());
            with.insert("commit_checkpoint_interval".to_string(), "1".to_string());
            with.insert("create_table_if_not_exists".to_string(), "true".to_string());
            sink_handler_args.with_options = WithOptions::new_with_options(with);

            let mut source_name = table_name.clone();
            *source_name.0.last_mut().unwrap() = Ident::from(
                (ICEBERG_SOURCE_PREFIX.to_string() + &source_name.0.last().unwrap().real_value())
                    .as_str(),
            );
            let create_source_stmt = CreateSourceStatement {
                temporary: false,
                if_not_exists: false,
                columns: vec![],
                source_name,
                wildcard_idx: None,
                constraints: vec![],
                with_properties: WithProperties(vec![]),
                source_schema: CompatibleSourceSchema::V2(ConnectorSchema::none()),
                source_watermarks: vec![],
                include_column_options: vec![],
            };

            let mut source_handler_args = handler_args.clone();
            let mut with = BTreeMap::new();
            with.insert("connector".to_string(), "iceberg".to_string());
            with.insert("catalog.type".to_string(), "jdbc".to_string());
            with.insert("warehouse.path".to_string(), format!("s3://{}", s3_bucket));
            if let Some(s3_endpoint) = s3_endpoint {
                with.insert("s3.endpoint".to_string(), s3_endpoint.clone());
            }
            with.insert("s3.access.key".to_string(), s3_ak.clone());
            with.insert("s3.secret.key".to_string(), s3_sk.clone());
            with.insert("s3.region".to_string(), s3_region.clone());
            with.insert("catalog.uri".to_string(), meta_store_uri.clone());
            with.insert("catalog.jdbc.user".to_string(), meta_store_user.clone());
            with.insert(
                "catalog.jdbc.password".to_string(),
                meta_store_password.clone(),
            );
            with.insert("catalog.name".to_string(), iceberg_catalog_name.clone());
            with.insert("database.name".to_string(), iceberg_database_name.clone());
            with.insert("table.name".to_string(), iceberg_table_name.to_string());
            source_handler_args.with_options = WithOptions::new_with_options(with);

            catalog_writer
                .create_table(source, table, graph, job_type)
                .await?;
            create_sink::handle_create_sink(sink_handler_args, create_sink_stmt).await?;
            create_source::handle_create_source(source_handler_args, create_source_stmt).await?;
        }
    }

    Ok(PgResponse::empty_result(StatementType::CREATE_TABLE))
}

pub fn check_create_table_with_source(
    with_options: &WithOptions,
    source_schema: Option<ConnectorSchema>,
    include_column_options: &IncludeOption,
    cdc_table_info: &Option<CdcTableInfo>,
) -> Result<Option<ConnectorSchema>> {
    // skip check for cdc table
    if cdc_table_info.is_some() {
        return Ok(source_schema);
    }
    let defined_source = with_options.contains_key(UPSTREAM_SOURCE_KEY);
    if !include_column_options.is_empty() && !defined_source {
        return Err(ErrorCode::InvalidInputSyntax(
            "INCLUDE should be used with a connector".to_owned(),
        )
        .into());
    }
    if defined_source {
        source_schema.as_ref().ok_or_else(|| {
            ErrorCode::InvalidInputSyntax("Please specify a source schema using FORMAT".to_owned())
        })?;
    }
    Ok(source_schema)
}

#[allow(clippy::too_many_arguments)]
pub async fn generate_stream_graph_for_table(
    _session: &Arc<SessionImpl>,
    table_name: ObjectName,
    original_catalog: &Arc<TableCatalog>,
    source_schema: Option<ConnectorSchema>,
    handler_args: HandlerArgs,
    col_id_gen: ColumnIdGenerator,
    column_defs: Vec<ColumnDef>,
    wildcard_idx: Option<usize>,
    constraints: Vec<TableConstraint>,
    source_watermarks: Vec<SourceWatermark>,
    append_only: bool,
    on_conflict: Option<OnConflict>,
    with_version_column: Option<String>,
    cdc_table_info: Option<CdcTableInfo>,
    new_version_columns: Option<Vec<ColumnCatalog>>,
    engine: Engine,
) -> Result<(StreamFragmentGraph, Table, Option<PbSource>, TableJobType)> {
    use risingwave_pb::catalog::table::OptionalAssociatedSourceId;

    let ((plan, source, table), job_type) = match (source_schema, cdc_table_info.as_ref()) {
        (Some(source_schema), None) => (
            gen_create_table_plan_with_source(
                handler_args,
                ExplainOptions::default(),
                table_name,
                column_defs,
                wildcard_idx,
                constraints,
                source_schema,
                source_watermarks,
                col_id_gen,
                append_only,
                on_conflict,
                with_version_column,
                vec![],
                engine,
            )
            .await?,
            TableJobType::General,
        ),
        (None, None) => {
            let context = OptimizerContext::from_handler_args(handler_args);
            let (plan, table) = gen_create_table_plan(
                context,
                table_name,
                column_defs,
                constraints,
                col_id_gen,
                source_watermarks,
                append_only,
                on_conflict,
                with_version_column,
                engine,
            )?;
            ((plan, None, table), TableJobType::General)
        }
        (None, Some(cdc_table)) => {
            let session = &handler_args.session;
            let (source, resolved_table_name, database_id, schema_id) =
                get_source_and_resolved_table_name(session, cdc_table.clone(), table_name.clone())?;

            let connect_properties = derive_connect_properties(
                &source.with_properties,
                cdc_table.external_table_name.clone(),
            )?;

            let (columns, pk_names) = derive_schema_for_cdc_table(
                &column_defs,
                &constraints,
                connect_properties.clone(),
                false,
                Some(CdcSchemaChangeArgs {
                    original_catalog: original_catalog.clone(),
                    new_version_columns,
                }),
            )
            .await?;

            let context: OptimizerContextRef =
                OptimizerContext::new(handler_args, ExplainOptions::default()).into();
            let (plan, table) = gen_create_table_plan_for_cdc_table(
                context,
                source,
                cdc_table.external_table_name.clone(),
                column_defs,
                columns,
                pk_names,
                connect_properties,
                col_id_gen,
                on_conflict,
                with_version_column,
                IncludeOption::default(),
                table_name,
                resolved_table_name,
                database_id,
                schema_id,
                original_catalog.id(),
                engine,
            )?;

            ((plan, None, table), TableJobType::SharedCdcSource)
        }
        (Some(_), Some(_)) => {
            return Err(ErrorCode::NotSupported(
                "Data format and encoding format doesn't apply to table created from a CDC source"
                    .into(),
                "Remove the FORMAT and ENCODE specification".into(),
            )
            .into());
        }
    };

    // TODO: avoid this backward conversion.
    if TableCatalog::from(&table).pk_column_ids() != original_catalog.pk_column_ids() {
        Err(ErrorCode::InvalidInputSyntax(
            "alter primary key of table is not supported".to_owned(),
        ))?
    }

    let graph = build_graph(plan)?;

    // Fill the original table ID.
    let table = Table {
        id: original_catalog.id().table_id(),
        optional_associated_source_id: original_catalog
            .associated_source_id()
            .map(|source_id| OptionalAssociatedSourceId::AssociatedSourceId(source_id.into())),
        ..table
    };

    Ok((graph, table, source, job_type))
}

fn get_source_and_resolved_table_name(
    session: &Arc<SessionImpl>,
    cdc_table: CdcTableInfo,
    table_name: ObjectName,
) -> Result<(Arc<SourceCatalog>, String, DatabaseId, SchemaId)> {
    let db_name = session.database();
    let (schema_name, resolved_table_name) =
        Binder::resolve_schema_qualified_name(db_name, table_name)?;
    let (database_id, schema_id) =
        session.get_database_and_schema_id_for_create(schema_name.clone())?;

    let (source_schema, source_name) =
        Binder::resolve_schema_qualified_name(db_name, cdc_table.source_name.clone())?;

    let source = {
        let catalog_reader = session.env().catalog_reader().read_guard();
        let schema_name = source_schema.unwrap_or(DEFAULT_SCHEMA_NAME.to_string());
        let (source, _) = catalog_reader.get_source_by_name(
            db_name,
            SchemaPath::Name(schema_name.as_str()),
            source_name.as_str(),
        )?;
        source.clone()
    };

    Ok((source, resolved_table_name, database_id, schema_id))
}

#[cfg(test)]
mod tests {
    use risingwave_common::catalog::{Field, DEFAULT_DATABASE_NAME, ROWID_PREFIX};
    use risingwave_common::types::DataType;

    use super::*;
    use crate::test_utils::{create_proto_file, LocalFrontend, PROTO_FILE_DATA};

    #[test]
    fn test_col_id_gen() {
        let mut gen = ColumnIdGenerator::new_initial();
        assert_eq!(gen.generate("v1"), ColumnId::new(1));
        assert_eq!(gen.generate("v2"), ColumnId::new(2));

        let mut gen = ColumnIdGenerator::new_alter(&TableCatalog {
            columns: vec![
                ColumnCatalog {
                    column_desc: ColumnDesc::from_field_with_column_id(
                        &Field::with_name(DataType::Float32, "f32"),
                        1,
                    ),
                    is_hidden: false,
                },
                ColumnCatalog {
                    column_desc: ColumnDesc::from_field_with_column_id(
                        &Field::with_name(DataType::Float64, "f64"),
                        2,
                    ),
                    is_hidden: false,
                },
            ],
            version: Some(TableVersion::new_initial_for_test(ColumnId::new(2))),
            ..Default::default()
        });

        assert_eq!(gen.generate("v1"), ColumnId::new(3));
        assert_eq!(gen.generate("v2"), ColumnId::new(4));
        assert_eq!(gen.generate("f32"), ColumnId::new(1));
        assert_eq!(gen.generate("f64"), ColumnId::new(2));
        assert_eq!(gen.generate("v3"), ColumnId::new(5));
    }

    #[tokio::test]
    async fn test_create_table_handler() {
        let sql =
            "create table t (v1 smallint, v2 struct<v3 bigint, v4 float, v5 double>) append only;";
        let frontend = LocalFrontend::new(Default::default()).await;
        frontend.run_sql(sql).await.unwrap();

        let session = frontend.session_ref();
        let catalog_reader = session.env().catalog_reader().read_guard();
        let schema_path = SchemaPath::Name(DEFAULT_SCHEMA_NAME);

        // Check table exists.
        let (table, _) = catalog_reader
            .get_created_table_by_name(DEFAULT_DATABASE_NAME, schema_path, "t")
            .unwrap();
        assert_eq!(table.name(), "t");

        let columns = table
            .columns
            .iter()
            .map(|col| (col.name(), col.data_type().clone()))
            .collect::<HashMap<&str, DataType>>();

        let expected_columns = maplit::hashmap! {
            ROWID_PREFIX => DataType::Serial,
            "v1" => DataType::Int16,
            "v2" => DataType::new_struct(
                vec![DataType::Int64,DataType::Float64,DataType::Float64],
                vec!["v3".to_string(), "v4".to_string(), "v5".to_string()],
            ),
        };

        assert_eq!(columns, expected_columns);
    }

    #[test]
    fn test_bind_primary_key() {
        // Note: Column ID 0 is reserved for row ID column.

        for (sql, expected) in [
            ("create table t (v1 int, v2 int)", Ok(&[0] as &[_])),
            ("create table t (v1 int primary key, v2 int)", Ok(&[1])),
            ("create table t (v1 int, v2 int primary key)", Ok(&[2])),
            (
                "create table t (v1 int primary key, v2 int primary key)",
                Err("multiple primary keys are not allowed"),
            ),
            (
                "create table t (v1 int primary key primary key, v2 int)",
                Err("multiple primary keys are not allowed"),
            ),
            (
                "create table t (v1 int, v2 int, primary key (v1))",
                Ok(&[1]),
            ),
            (
                "create table t (v1 int, primary key (v2), v2 int)",
                Ok(&[2]),
            ),
            (
                "create table t (primary key (v2, v1), v1 int, v2 int)",
                Ok(&[2, 1]),
            ),
            (
                "create table t (v1 int, primary key (v1), v2 int, primary key (v1))",
                Err("multiple primary keys are not allowed"),
            ),
            (
                "create table t (v1 int primary key, primary key (v1), v2 int)",
                Err("multiple primary keys are not allowed"),
            ),
            (
                "create table t (v1 int, primary key (V3), v2 int)",
                Err("column \"v3\" named in key does not exist"),
            ),
        ] {
            let mut ast = risingwave_sqlparser::parser::Parser::parse_sql(sql).unwrap();
            let risingwave_sqlparser::ast::Statement::CreateTable {
                columns: column_defs,
                constraints,
                ..
            } = ast.remove(0)
            else {
                panic!("test case should be create table")
            };
            let actual: Result<_> = (|| {
                let mut columns = bind_sql_columns(&column_defs)?;
                let mut col_id_gen = ColumnIdGenerator::new_initial();
                for c in &mut columns {
                    c.column_desc.column_id = col_id_gen.generate(c.name())
                }
                ensure_table_constraints_supported(&constraints)?;
                let pk_names = bind_sql_pk_names(&column_defs, &constraints)?;
                let (_, pk_column_ids, _) =
                    bind_pk_and_row_id_on_relation(columns, pk_names, true)?;
                Ok(pk_column_ids)
            })();
            match (expected, actual) {
                (Ok(expected), Ok(actual)) => assert_eq!(
                    expected.iter().copied().map(ColumnId::new).collect_vec(),
                    actual,
                    "sql: {sql}"
                ),
                (Ok(_), Err(actual)) => panic!("sql: {sql}\nunexpected error: {actual:?}"),
                (Err(_), Ok(actual)) => panic!("sql: {sql}\nexpects error but got: {actual:?}"),
                (Err(expected), Err(actual)) => assert!(
                    actual.to_string().contains(expected),
                    "sql: {sql}\nexpected: {expected:?}\nactual: {actual:?}"
                ),
            }
        }
    }

    #[tokio::test]
    async fn test_duplicate_props_options() {
        let proto_file = create_proto_file(PROTO_FILE_DATA);
        let sql = format!(
            r#"CREATE TABLE t
    WITH (
        connector = 'kinesis',
        aws.region='user_test_topic',
        endpoint='172.10.1.1:9090,172.10.1.2:9090',
        aws.credentials.access_key_id = 'your_access_key_1',
        aws.credentials.secret_access_key = 'your_secret_key_1'
    )
    FORMAT PLAIN ENCODE PROTOBUF (
        message = '.test.TestRecord',
        aws.credentials.access_key_id = 'your_access_key_2',
        aws.credentials.secret_access_key = 'your_secret_key_2',
        schema.location = 'file://{}',
    )"#,
            proto_file.path().to_str().unwrap()
        );
        let frontend = LocalFrontend::new(Default::default()).await;
        frontend.run_sql(sql).await.unwrap();

        let session = frontend.session_ref();
        let catalog_reader = session.env().catalog_reader().read_guard();
        let schema_path = SchemaPath::Name(DEFAULT_SCHEMA_NAME);

        // Check source exists.
        let (source, _) = catalog_reader
            .get_source_by_name(DEFAULT_DATABASE_NAME, schema_path, "t")
            .unwrap();
        assert_eq!(source.name, "t");

        // AwsAuth params exist in options.
        assert_eq!(
            source
                .info
                .format_encode_options
                .get("aws.credentials.access_key_id")
                .unwrap(),
            "your_access_key_2"
        );
        assert_eq!(
            source
                .info
                .format_encode_options
                .get("aws.credentials.secret_access_key")
                .unwrap(),
            "your_secret_key_2"
        );

        // AwsAuth params exist in props.
        assert_eq!(
            source
                .with_properties
                .get("aws.credentials.access_key_id")
                .unwrap(),
            "your_access_key_1"
        );
        assert_eq!(
            source
                .with_properties
                .get("aws.credentials.secret_access_key")
                .unwrap(),
            "your_secret_key_1"
        );

        // Options are not merged into props.
        assert!(!source.with_properties.contains_key("schema.location"));
    }
}<|MERGE_RESOLUTION|>--- conflicted
+++ resolved
@@ -1252,14 +1252,13 @@
         session.notice_to_user("APPEND ONLY TABLE is currently an experimental feature.");
     }
 
-<<<<<<< HEAD
+    session.check_cluster_limits().await?;
+
     let engine = match ast_engine {
         risingwave_sqlparser::ast::Engine::Hummock => Engine::Hummock,
         risingwave_sqlparser::ast::Engine::Iceberg => Engine::Iceberg,
     };
 
-=======
->>>>>>> 00150a30
     session.check_cluster_limits().await?;
 
     if let Either::Right(resp) = session.check_relation_name_duplicated(
