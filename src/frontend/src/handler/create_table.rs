--- conflicted
+++ resolved
@@ -972,7 +972,6 @@
         &cdc_table_info,
     )?;
 
-<<<<<<< HEAD
     let ((plan, source, table), job_type) =
         match (format_encode, cdc_table_info.as_ref()) {
             (Some(format_encode), None) => (
@@ -1009,41 +1008,6 @@
                     with_version_column,
                     engine,
                 )?;
-=======
-    let ((plan, source, table), job_type) = match (format_encode, cdc_table_info.as_ref()) {
-        (Some(format_encode), None) => (
-            gen_create_table_plan_with_source(
-                handler_args,
-                explain_options,
-                table_name.clone(),
-                column_defs,
-                wildcard_idx,
-                constraints,
-                format_encode,
-                source_watermarks,
-                col_id_gen,
-                append_only,
-                on_conflict,
-                with_version_column,
-                include_column_options,
-            )
-            .await?,
-            TableJobType::General,
-        ),
-        (None, None) => {
-            let context = OptimizerContext::new(handler_args, explain_options);
-            let (plan, table) = gen_create_table_plan(
-                context,
-                table_name.clone(),
-                column_defs,
-                constraints,
-                col_id_gen,
-                source_watermarks,
-                append_only,
-                on_conflict,
-                with_version_column,
-            )?;
->>>>>>> 5d6aaf47
 
             ((plan, None, table), TableJobType::General)
         }
@@ -1085,11 +1049,49 @@
                 cdc_table.external_table_name.clone(),
             )?;
 
-<<<<<<< HEAD
-                let (columns, pk_names) = match wildcard_idx {
-                    Some(_) => bind_cdc_table_schema_externally(cdc_with_options.clone()).await?,
-                    None => bind_cdc_table_schema(&column_defs, &constraints, None)?,
-                };
+            let (columns, pk_names) = match wildcard_idx {
+                Some(_) => bind_cdc_table_schema_externally(cdc_with_options.clone()).await?,
+                None => {
+                    for column_def in &column_defs {
+                        for option_def in &column_def.options {
+                            if let ColumnOption::DefaultColumns(_) = option_def.option {
+                                return Err(ErrorCode::NotSupported(
+                                            "Default value for columns defined on the table created from a CDC source".into(),
+                                            "Remove the default value expression in the column definitions".into(),
+                                        )
+                                            .into());
+                            }
+                        }
+                    }
+
+                    let (mut columns, pk_names) =
+                        bind_cdc_table_schema(&column_defs, &constraints, None)?;
+                    // read default value definition from external db
+                    let (options, secret_refs) = cdc_with_options.clone().into_parts();
+                    let config = ExternalTableConfig::try_from_btreemap(options, secret_refs)
+                        .context("failed to extract external table config")?;
+
+                    let table = ExternalTableImpl::connect(config)
+                        .await
+                        .context("failed to auto derive table schema")?;
+                    let external_columns: Vec<_> = table
+                        .column_descs()
+                        .iter()
+                        .cloned()
+                        .map(|column_desc| ColumnCatalog {
+                            column_desc,
+                            is_hidden: false,
+                        })
+                        .collect();
+                    for (col, external_col) in
+                        columns.iter_mut().zip_eq_fast(external_columns.into_iter())
+                    {
+                        col.column_desc.generated_or_default_column =
+                            external_col.column_desc.generated_or_default_column;
+                    }
+                    (columns, pk_names)
+                }
+            };
 
                 let context: OptimizerContextRef =
                     OptimizerContext::new(handler_args, explain_options).into();
@@ -1112,72 +1114,6 @@
                     TableId::placeholder(),
                     engine,
                 )?;
-=======
-            let (columns, pk_names) = match wildcard_idx {
-                Some(_) => bind_cdc_table_schema_externally(cdc_with_options.clone()).await?,
-                None => {
-                    for column_def in &column_defs {
-                        for option_def in &column_def.options {
-                            if let ColumnOption::DefaultColumns(_) = option_def.option {
-                                return Err(ErrorCode::NotSupported(
-                                            "Default value for columns defined on the table created from a CDC source".into(),
-                                            "Remove the default value expression in the column definitions".into(),
-                                        )
-                                            .into());
-                            }
-                        }
-                    }
->>>>>>> 5d6aaf47
-
-                    let (mut columns, pk_names) =
-                        bind_cdc_table_schema(&column_defs, &constraints, None)?;
-                    // read default value definition from external db
-                    let (options, secret_refs) = cdc_with_options.clone().into_parts();
-                    let config = ExternalTableConfig::try_from_btreemap(options, secret_refs)
-                        .context("failed to extract external table config")?;
-
-                    let table = ExternalTableImpl::connect(config)
-                        .await
-                        .context("failed to auto derive table schema")?;
-                    let external_columns: Vec<_> = table
-                        .column_descs()
-                        .iter()
-                        .cloned()
-                        .map(|column_desc| ColumnCatalog {
-                            column_desc,
-                            is_hidden: false,
-                        })
-                        .collect();
-                    for (col, external_col) in
-                        columns.iter_mut().zip_eq_fast(external_columns.into_iter())
-                    {
-                        col.column_desc.generated_or_default_column =
-                            external_col.column_desc.generated_or_default_column;
-                    }
-                    (columns, pk_names)
-                }
-            };
-
-            let context: OptimizerContextRef =
-                OptimizerContext::new(handler_args, explain_options).into();
-            let (plan, table) = gen_create_table_plan_for_cdc_table(
-                context,
-                source,
-                cdc_table.external_table_name.clone(),
-                column_defs,
-                columns,
-                pk_names,
-                cdc_with_options,
-                col_id_gen,
-                on_conflict,
-                with_version_column,
-                include_column_options,
-                table_name,
-                resolved_table_name,
-                database_id,
-                schema_id,
-                TableId::placeholder(),
-            )?;
 
             ((plan, None, table), TableJobType::SharedCdcSource)
         }
