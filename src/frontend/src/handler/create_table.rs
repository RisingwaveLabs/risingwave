--- conflicted
+++ resolved
@@ -1455,14 +1455,10 @@
     constraints: Vec<TableConstraint>,
     table_name: ObjectName,
 ) -> Result<()> {
-<<<<<<< HEAD
-    // 1. fetch iceberg engine options from the meta node. Or use iceberg engine connection provided by users.
-=======
     risingwave_common::license::Feature::IcebergEngine
         .check_available()
         .map_err(|e| anyhow::anyhow!(e))?;
-    // 1. fetch iceberg engine options from the meta node.
->>>>>>> 3fdfb522
+    // 1. fetch iceberg engine options from the meta node. Or use iceberg engine connection provided by users.
     // 2. create a hummock table
     // 3. create an iceberg sink
     // 4. create an iceberg source
