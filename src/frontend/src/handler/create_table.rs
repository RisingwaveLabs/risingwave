// Copyright 2023 RisingWave Labs
//
// Licensed under the Apache License, Version 2.0 (the "License");
// you may not use this file except in compliance with the License.
// You may obtain a copy of the License at
//
//     http://www.apache.org/licenses/LICENSE-2.0
//
// Unless required by applicable law or agreed to in writing, software
// distributed under the License is distributed on an "AS IS" BASIS,
// WITHOUT WARRANTIES OR CONDITIONS OF ANY KIND, either express or implied.
// See the License for the specific language governing permissions and
// limitations under the License.

use std::collections::{BTreeMap, HashMap};
use std::rc::Rc;

use anyhow::anyhow;
use fixedbitset::FixedBitSet;
use itertools::Itertools;
use pgwire::pg_response::{PgResponse, StatementType};
use risingwave_common::catalog::{
    CdcTableDesc, ColumnCatalog, ColumnDesc, TableId, TableVersionId, DEFAULT_SCHEMA_NAME,
    INITIAL_SOURCE_VERSION_ID, INITIAL_TABLE_VERSION_ID, USER_COLUMN_ID_OFFSET,
};
use risingwave_common::error::{ErrorCode, Result, RwError};
use risingwave_common::util::sort_util::{ColumnOrder, OrderType};
use risingwave_common::util::value_encoding::DatumToProtoExt;
use risingwave_connector::source;
use risingwave_connector::source::cdc::{CDC_SNAPSHOT_BACKFILL, CDC_SNAPSHOT_MODE_KEY};
use risingwave_connector::source::external::{
    CdcTableType, DATABASE_NAME_KEY, SCHEMA_NAME_KEY, TABLE_NAME_KEY,
};
use risingwave_pb::catalog::source::OptionalAssociatedTableId;
use risingwave_pb::catalog::{PbSource, PbTable, StreamSourceInfo, WatermarkDesc};
use risingwave_pb::ddl_service::TableJobType;
use risingwave_pb::plan_common::column_desc::GeneratedOrDefaultColumn;
use risingwave_pb::plan_common::{DefaultColumnDesc, GeneratedColumnDesc};
use risingwave_pb::stream_plan::stream_fragment_graph::Parallelism;
use risingwave_sqlparser::ast::{
    CdcTableInfo, ColumnDef, ColumnOption, ConnectorSchema, DataType as AstDataType, Format,
    ObjectName, SourceWatermark, TableConstraint,
};

use super::RwPgResponse;
use crate::binder::{bind_data_type, bind_struct_field, Clause};
use crate::catalog::root_catalog::SchemaPath;
use crate::catalog::source_catalog::SourceCatalog;
use crate::catalog::table_catalog::TableVersion;
use crate::catalog::{check_valid_column_name, CatalogError, ColumnId};
use crate::expr::{Expr, ExprImpl, ExprRewriter, InlineNowProcTime};
use crate::handler::create_source::{
    bind_all_columns, bind_columns_from_source, bind_source_pk, bind_source_watermark,
    check_source_schema, validate_compatibility, UPSTREAM_SOURCE_KEY,
};
use crate::handler::HandlerArgs;
use crate::optimizer::plan_node::{LogicalScan, LogicalSource};
use crate::optimizer::property::{Order, RequiredDist};
use crate::optimizer::{OptimizerContext, OptimizerContextRef, PlanRef, PlanRoot};
use crate::session::{CheckRelationError, SessionImpl};
use crate::stream_fragmenter::build_graph;
use crate::utils::resolve_privatelink_in_with_option;
use crate::{Binder, TableCatalog, WithOptions};

/// Column ID generator for a new table or a new version of an existing table to alter.
#[derive(Debug)]
pub struct ColumnIdGenerator {
    /// Existing column names and their IDs.
    ///
    /// This is used for aligning column IDs between versions (`ALTER`s). If a column already
    /// exists, its ID is reused. Otherwise, a new ID is generated.
    ///
    /// For a new table, this is empty.
    pub existing: HashMap<String, ColumnId>,

    /// The next column ID to generate, used for new columns that do not exist in `existing`.
    pub next_column_id: ColumnId,

    /// The version ID of the table to be created or altered.
    ///
    /// For a new table, this is 0. For altering an existing table, this is the **next** version ID
    /// of the `version_id` field in the original table catalog.
    pub version_id: TableVersionId,
}

impl ColumnIdGenerator {
    /// Creates a new [`ColumnIdGenerator`] for altering an existing table.
    pub fn new_alter(original: &TableCatalog) -> Self {
        let existing = original
            .columns()
            .iter()
            .map(|col| (col.name().to_owned(), col.column_id()))
            .collect();

        let version = original.version().expect("version field not set");

        Self {
            existing,
            next_column_id: version.next_column_id,
            version_id: version.version_id + 1,
        }
    }

    /// Creates a new [`ColumnIdGenerator`] for a new table.
    pub fn new_initial() -> Self {
        Self {
            existing: HashMap::new(),
            next_column_id: ColumnId::from(USER_COLUMN_ID_OFFSET),
            version_id: INITIAL_TABLE_VERSION_ID,
        }
    }

    /// Generates a new [`ColumnId`] for a column with the given name.
    pub fn generate(&mut self, name: &str) -> ColumnId {
        if let Some(id) = self.existing.get(name) {
            *id
        } else {
            let id = self.next_column_id;
            self.next_column_id = self.next_column_id.next();
            id
        }
    }

    /// Consume this generator and return a [`TableVersion`] for the table to be created or altered.
    pub fn into_version(self) -> TableVersion {
        TableVersion {
            version_id: self.version_id,
            next_column_id: self.next_column_id,
        }
    }
}

fn ensure_column_options_supported(c: &ColumnDef) -> Result<()> {
    for option_def in &c.options {
        match option_def.option {
            ColumnOption::GeneratedColumns(_) => {}
            ColumnOption::DefaultColumns(_) => {}
            ColumnOption::Unique { is_primary: true } => {}
            _ => {
                return Err(ErrorCode::NotImplemented(
                    format!("column constraints \"{}\"", option_def),
                    None.into(),
                )
                .into())
            }
        }
    }
    Ok(())
}

/// Binds the column schemas declared in CREATE statement into `ColumnDesc`.
/// If a column is marked as `primary key`, its `ColumnId` is also returned.
/// This primary key is not combined with table constraints yet.
pub fn bind_sql_columns(column_defs: &[ColumnDef]) -> Result<Vec<ColumnCatalog>> {
    let mut columns = Vec::with_capacity(column_defs.len());

    for column in column_defs {
        ensure_column_options_supported(column)?;
        // Destruct to make sure all fields are properly handled rather than ignored.
        // Do NOT use `..` to ignore fields you do not want to deal with.
        // Reject them with a clear NotImplemented error.
        let ColumnDef {
            name,
            data_type,
            collation,
            ..
        } = column;

        let data_type = data_type
            .clone()
            .ok_or_else(|| ErrorCode::InvalidInputSyntax("data type is not specified".into()))?;
        if let Some(collation) = collation {
            return Err(ErrorCode::NotImplemented(
                format!("collation \"{}\"", collation),
                None.into(),
            )
            .into());
        }

        check_valid_column_name(&name.real_value())?;

        let field_descs: Vec<ColumnDesc> = if let AstDataType::Struct(fields) = &data_type {
            fields
                .iter()
                .map(bind_struct_field)
                .collect::<Result<Vec<_>>>()?
        } else {
            vec![]
        };
        columns.push(ColumnCatalog {
            column_desc: ColumnDesc {
                data_type: bind_data_type(&data_type)?,
                column_id: ColumnId::placeholder(),
                name: name.real_value(),
                field_descs,
                type_name: "".to_string(),
                generated_or_default_column: None,
                description: None,
            },
            is_hidden: false,
        });
    }

    Ok(columns)
}

fn check_generated_column_constraints(
    column_name: &String,
    column_id: ColumnId,
    expr: &ExprImpl,
    column_catalogs: &[ColumnCatalog],
    generated_column_names: &[String],
    pk_column_ids: &[ColumnId],
) -> Result<()> {
    let input_refs = expr.collect_input_refs(column_catalogs.len());
    for idx in input_refs.ones() {
        let referred_generated_column = &column_catalogs[idx].column_desc.name;
        if generated_column_names
            .iter()
            .any(|c| c == referred_generated_column)
        {
            return Err(ErrorCode::BindError(format!(
                "Generated can not reference another generated column. \
                But here generated column \"{}\" referenced another generated column \"{}\"",
                column_name, referred_generated_column
            ))
            .into());
        }
    }

    if pk_column_ids.contains(&column_id) && expr.is_impure() {
        return Err(ErrorCode::BindError(format!(
            "Generated columns with impure expressions should not be part of the primary key. \
            Here column \"{}\" is defined as part of the primary key.",
            column_name
        ))
        .into());
    }

    Ok(())
}

/// Binds constraints that can be only specified in column definitions,
/// currently generated columns and default columns.
pub fn bind_sql_column_constraints(
    session: &SessionImpl,
    table_name: String,
    column_catalogs: &mut [ColumnCatalog],
    columns: Vec<ColumnDef>,
    pk_column_ids: &[ColumnId],
) -> Result<()> {
    let generated_column_names = {
        let mut names = vec![];
        for column in &columns {
            for option_def in &column.options {
                if let ColumnOption::GeneratedColumns(_) = option_def.option {
                    names.push(column.name.real_value());
                    break;
                }
            }
        }
        names
    };

    let mut binder = Binder::new_for_ddl(session);
    binder.bind_columns_to_context(table_name.clone(), column_catalogs.to_vec())?;

    for column in columns {
        for option_def in column.options {
            match option_def.option {
                ColumnOption::GeneratedColumns(expr) => {
                    binder.set_clause(Some(Clause::GeneratedColumn));
                    let idx = binder
                        .get_column_binding_index(table_name.clone(), &column.name.real_value())?;
                    let expr_impl = binder.bind_expr(expr)?;

                    check_generated_column_constraints(
                        &column.name.real_value(),
                        column_catalogs[idx].column_id(),
                        &expr_impl,
                        column_catalogs,
                        &generated_column_names,
                        pk_column_ids,
                    )?;

                    column_catalogs[idx].column_desc.generated_or_default_column = Some(
                        GeneratedOrDefaultColumn::GeneratedColumn(GeneratedColumnDesc {
                            expr: Some(expr_impl.to_expr_proto()),
                        }),
                    );
                    binder.set_clause(None);
                }
                ColumnOption::DefaultColumns(expr) => {
                    let idx = binder
                        .get_column_binding_index(table_name.clone(), &column.name.real_value())?;
                    let expr_impl = binder
                        .bind_expr(expr)?
                        .cast_assign(column_catalogs[idx].data_type().clone())?;

                    // Rewrite expressions to evaluate a snapshot value, used for missing values in the case of
                    // schema change.
                    //
                    // TODO: Currently we don't support impure expressions other than `now()` (like `random()`),
                    // so the rewritten expression should almost always be pure and we directly call `fold_const`
                    // here. Actually we do not require purity of the expression here since we're only to get a
                    // snapshot value.
                    let rewritten_expr_impl =
                        InlineNowProcTime::new(session.pinned_snapshot().epoch())
                            .rewrite_expr(expr_impl.clone());

                    if let Some(snapshot_value) = rewritten_expr_impl.try_fold_const() {
                        let snapshot_value = snapshot_value?;

                        column_catalogs[idx].column_desc.generated_or_default_column = Some(
                            GeneratedOrDefaultColumn::DefaultColumn(DefaultColumnDesc {
                                snapshot_value: Some(snapshot_value.to_protobuf()),
                                expr: Some(expr_impl.to_expr_proto()), /* persist the original expression */
                            }),
                        );
                    } else {
                        return Err(ErrorCode::BindError(format!(
                            "Default expression used in column `{}` cannot be evaluated. \
                            Use generated columns instead if you mean to reference other columns.",
                            column.name
                        ))
                        .into());
                    }
                }
                _ => {}
            }
        }
    }
    Ok(())
}

pub fn ensure_table_constraints_supported(table_constraints: &[TableConstraint]) -> Result<()> {
    for constraint in table_constraints {
        match constraint {
            TableConstraint::Unique {
                name: _,
                columns: _,
                is_primary: true,
            } => {}
            _ => {
                return Err(ErrorCode::NotImplemented(
                    format!("table constraint \"{}\"", constraint),
                    None.into(),
                )
                .into())
            }
        }
    }
    Ok(())
}

pub fn bind_sql_pk_names(
    columns_defs: &[ColumnDef],
    table_constraints: &[TableConstraint],
) -> Result<Vec<String>> {
    let mut pk_column_names = vec![];

    for column in columns_defs {
        for option_def in &column.options {
            if let ColumnOption::Unique { is_primary: true } = option_def.option {
                if !pk_column_names.is_empty() {
                    return Err(multiple_pk_definition_err());
                }
                pk_column_names.push(column.name.real_value());
            };
        }
    }

    for constraint in table_constraints {
        if let TableConstraint::Unique {
            name: _,
            columns,
            is_primary: true,
        } = constraint
        {
            if !pk_column_names.is_empty() {
                return Err(multiple_pk_definition_err());
            }
            pk_column_names = columns.iter().map(|c| c.real_value()).collect_vec();
        }
    }
    Ok(pk_column_names)
}

fn multiple_pk_definition_err() -> RwError {
    ErrorCode::BindError("multiple primary keys are not allowed".into()).into()
}

/// Binds primary keys defined in SQL.
///
/// It returns the columns together with `pk_column_ids`, and an optional row id column index if
/// added.
pub fn bind_pk_on_relation(
    mut columns: Vec<ColumnCatalog>,
    pk_names: Vec<String>,
) -> Result<(Vec<ColumnCatalog>, Vec<ColumnId>, Option<usize>)> {
    for c in &columns {
        assert!(c.column_id() != ColumnId::placeholder());
    }

    // Mapping from column name to column id.
    let name_to_id = columns
        .iter()
        .map(|c| (c.name(), c.column_id()))
        .collect::<HashMap<_, _>>();

    let mut pk_column_ids: Vec<_> = pk_names
        .iter()
        .map(|name| {
            name_to_id.get(name.as_str()).copied().ok_or_else(|| {
                ErrorCode::BindError(format!("column \"{name}\" named in key does not exist"))
            })
        })
        .try_collect()?;

    // Add `_row_id` column if `pk_column_ids` is empty.
    let row_id_index = pk_column_ids.is_empty().then(|| {
        let column = ColumnCatalog::row_id_column();
        let index = columns.len();
        pk_column_ids = vec![column.column_id()];
        columns.push(column);
        index
    });

    if let Some(col) = columns.iter().map(|c| c.name()).duplicates().next() {
        Err(ErrorCode::InvalidInputSyntax(format!(
            "column \"{col}\" specified more than once"
        )))?;
    }

    Ok((columns, pk_column_ids, row_id_index))
}

/// `gen_create_table_plan_with_source` generates the plan for creating a table with an external
/// stream source.
#[allow(clippy::too_many_arguments)]
pub(crate) async fn gen_create_table_plan_with_source(
    context: OptimizerContext,
    table_name: ObjectName,
    column_defs: Vec<ColumnDef>,
    constraints: Vec<TableConstraint>,
    source_schema: ConnectorSchema,
    source_watermarks: Vec<SourceWatermark>,
    mut col_id_gen: ColumnIdGenerator,
    append_only: bool,
) -> Result<(PlanRef, Option<PbSource>, PbTable)> {
    if append_only
        && source_schema.format != Format::Plain
        && source_schema.format != Format::Native
    {
        return Err(ErrorCode::BindError(format!(
            "Append only table does not support format {}.",
            source_schema.format
        ))
        .into());
    }

    let session = context.session_ctx();
    let mut properties = context.with_options().inner().clone().into_iter().collect();
    validate_compatibility(&source_schema, &mut properties)?;

    ensure_table_constraints_supported(&constraints)?;

<<<<<<< HEAD
    let (columns_from_resolve_source, pk_names, mut source_info) =
        try_bind_columns_from_source(&source_schema, pk_names, &column_defs, &properties, false)
            .await?;
=======
    let sql_pk_names = bind_sql_pk_names(&column_defs, &constraints)?;

    let (columns_from_resolve_source, mut source_info) =
        bind_columns_from_source(&source_schema, &properties).await?;
>>>>>>> 9e334d73
    let columns_from_sql = bind_sql_columns(&column_defs)?;

    let mut columns = bind_all_columns(
        &source_schema,
        columns_from_resolve_source,
        columns_from_sql,
        &column_defs,
    )?;
    let pk_names = bind_source_pk(
        &source_schema,
        &source_info,
        &mut columns,
        sql_pk_names,
        &properties,
    )
    .await?;

    for c in &mut columns {
        c.column_desc.column_id = col_id_gen.generate(c.name())
    }

    let (mut columns, pk_column_ids, row_id_index) = bind_pk_on_relation(columns, pk_names)?;

    let watermark_descs = bind_source_watermark(
        session,
        table_name.real_value(),
        source_watermarks,
        &columns,
    )?;
    // TODO(yuhao): allow multiple watermark on source.
    assert!(watermark_descs.len() <= 1);

    let definition = context.normalized_sql().to_owned();

    bind_sql_column_constraints(
        session,
        table_name.real_value(),
        &mut columns,
        column_defs,
        &pk_column_ids,
    )?;

    check_source_schema(&properties, row_id_index, &columns)?;

    if row_id_index.is_none() && columns.iter().any(|c| c.is_generated()) {
        // TODO(yuhao): allow delete from a non append only source
        return Err(ErrorCode::BindError(
            "Generated columns are only allowed in an append only source.".to_string(),
        )
        .into());
    }

    let cdc_table_type = CdcTableType::from_properties(&properties);
    if cdc_table_type.can_backfill() && context.session_ctx().config().get_cdc_backfill() {
        // debezium connector will only consume changelogs from latest offset on this mode
        properties.insert(CDC_SNAPSHOT_MODE_KEY.into(), CDC_SNAPSHOT_BACKFILL.into());

        let pk_column_indices = {
            let mut id_to_idx = HashMap::new();
            columns.iter().enumerate().for_each(|(idx, c)| {
                id_to_idx.insert(c.column_id(), idx);
            });
            // pk column id must exist in table columns.
            pk_column_ids
                .iter()
                .map(|c| id_to_idx.get(c).copied().unwrap())
                .collect_vec()
        };
        let table_pk = pk_column_indices
            .iter()
            .map(|idx| ColumnOrder::new(*idx, OrderType::ascending()))
            .collect();

        let cdc_table_desc = CdcTableDesc {
            table_id: TableId::placeholder(),
            external_table_name: "".to_string(),
            pk: table_pk,
            columns: columns.iter().map(|c| c.column_desc.clone()).collect(),
            stream_key: pk_column_indices,
            value_indices: (0..columns.len()).collect_vec(), /* FIXME: maybe we can remove `_rw_offset` from TableDesc */
            connect_properties: Default::default(),
        };

        tracing::debug!(?cdc_table_desc, "create table with source w/ backfill");
        // save external table info to `source_info`
        source_info.external_table = Some(cdc_table_desc.to_protobuf());
    }

    gen_table_plan_inner(
        context.into(),
        table_name,
        columns,
        properties,
        pk_column_ids,
        row_id_index,
        Some(source_info),
        definition,
        watermark_descs,
        Some(cdc_table_type),
        append_only,
        Some(col_id_gen.into_version()),
    )
}

/// `gen_create_table_plan` generates the plan for creating a table without an external stream
/// source.
pub(crate) fn gen_create_table_plan(
    context: OptimizerContext,
    table_name: ObjectName,
    column_defs: Vec<ColumnDef>,
    constraints: Vec<TableConstraint>,
    mut col_id_gen: ColumnIdGenerator,
    source_watermarks: Vec<SourceWatermark>,
    append_only: bool,
) -> Result<(PlanRef, Option<PbSource>, PbTable)> {
    let definition = context.normalized_sql().to_owned();
    let mut columns = bind_sql_columns(&column_defs)?;
    for c in &mut columns {
        c.column_desc.column_id = col_id_gen.generate(c.name())
    }
    let properties = context.with_options().inner().clone().into_iter().collect();
    gen_create_table_plan_without_bind(
        context,
        table_name,
        columns,
        column_defs,
        constraints,
        properties,
        definition,
        source_watermarks,
        append_only,
        Some(col_id_gen.into_version()),
    )
}

#[allow(clippy::too_many_arguments)]
pub(crate) fn gen_create_table_plan_without_bind(
    context: OptimizerContext,
    table_name: ObjectName,
    columns: Vec<ColumnCatalog>,
    column_defs: Vec<ColumnDef>,
    constraints: Vec<TableConstraint>,
    properties: HashMap<String, String>,
    definition: String,
    source_watermarks: Vec<SourceWatermark>,
    append_only: bool,
    version: Option<TableVersion>,
) -> Result<(PlanRef, Option<PbSource>, PbTable)> {
    ensure_table_constraints_supported(&constraints)?;
    let pk_names = bind_sql_pk_names(&column_defs, &constraints)?;
    let (mut columns, pk_column_ids, row_id_index) = bind_pk_on_relation(columns, pk_names)?;

    let watermark_descs = bind_source_watermark(
        context.session_ctx(),
        table_name.real_value(),
        source_watermarks,
        &columns,
    )?;

    bind_sql_column_constraints(
        context.session_ctx(),
        table_name.real_value(),
        &mut columns,
        column_defs,
        &pk_column_ids,
    )?;

    gen_table_plan_inner(
        context.into(),
        table_name,
        columns,
        properties,
        pk_column_ids,
        row_id_index,
        None,
        definition,
        watermark_descs,
        None,
        append_only,
        version,
    )
}

#[allow(clippy::too_many_arguments)]
fn gen_table_plan_inner(
    context: OptimizerContextRef,
    table_name: ObjectName,
    columns: Vec<ColumnCatalog>,
    properties: HashMap<String, String>,
    pk_column_ids: Vec<ColumnId>,
    row_id_index: Option<usize>,
    source_info: Option<StreamSourceInfo>,
    definition: String,
    watermark_descs: Vec<WatermarkDesc>,
    cdc_table_type: Option<CdcTableType>,
    append_only: bool,
    version: Option<TableVersion>, /* TODO: this should always be `Some` if we support `ALTER
                                    * TABLE` for `CREATE TABLE AS`. */
) -> Result<(PlanRef, Option<PbSource>, PbTable)> {
    let session = context.session_ctx().clone();
    let db_name = session.database();
    let (schema_name, name) = Binder::resolve_schema_qualified_name(db_name, table_name)?;
    let (database_id, schema_id) =
        session.get_database_and_schema_id_for_create(schema_name.clone())?;

    // resolve privatelink connection for Table backed by Kafka source
    let mut with_options = WithOptions::new(properties);
    let connection_id =
        resolve_privatelink_in_with_option(&mut with_options, &schema_name, &session)?;

    let source = source_info.map(|source_info| PbSource {
        id: TableId::placeholder().table_id,
        schema_id,
        database_id,
        name: name.clone(),
        row_id_index: row_id_index.map(|i| i as _),
        columns: {
            let mut source_columns = columns.clone();
            if let Some(t) = cdc_table_type && t.can_backfill() {
                // Append the offset column to be used in the cdc backfill
                let offset_column = ColumnCatalog::offset_column();
                source_columns.push(offset_column);
            }
            source_columns
                .iter()
                .map(|column| column.to_protobuf())
                .collect_vec()
        },
        pk_column_ids: pk_column_ids.iter().map(Into::into).collect_vec(),
        properties: with_options.into_inner().into_iter().collect(),
        info: Some(source_info),
        owner: session.user_id(),
        watermark_descs: watermark_descs.clone(),
        definition: "".to_string(),
        connection_id,
        initialized_at_epoch: None,
        created_at_epoch: None,
        optional_associated_table_id: Some(OptionalAssociatedTableId::AssociatedTableId(
            TableId::placeholder().table_id,
        )),
        version: INITIAL_SOURCE_VERSION_ID,
    });

    let source_catalog = source.as_ref().map(|source| Rc::new((source).into()));
    let source_node: PlanRef = LogicalSource::new(
        source_catalog,
        columns.clone(),
        row_id_index,
        false,
        true,
        context.clone(),
    )?
    .into();

    let required_cols = FixedBitSet::with_capacity(columns.len());
    let mut plan_root = PlanRoot::new(
        source_node,
        RequiredDist::Any,
        Order::any(),
        required_cols,
        vec![],
    );

    if append_only && row_id_index.is_none() {
        return Err(ErrorCode::InvalidInputSyntax(
            "PRIMARY KEY constraint can not be applied to an append-only table.".to_owned(),
        )
        .into());
    }

    if !append_only && !watermark_descs.is_empty() {
        return Err(ErrorCode::NotSupported(
            "Defining watermarks on table requires the table to be append only.".to_owned(),
            "Use the key words `APPEND ONLY`".to_owned(),
        )
        .into());
    }

    let materialize = plan_root.gen_table_plan(
        context,
        name,
        columns,
        definition,
        pk_column_ids,
        row_id_index,
        append_only,
        watermark_descs,
        version,
    )?;

    let mut table = materialize.table().to_prost(schema_id, database_id);

    table.owner = session.user_id();
    Ok((materialize.into(), source, table))
}

#[allow(clippy::too_many_arguments)]
fn gen_create_table_plan_for_cdc_source(
    context: OptimizerContextRef,
    source_name: ObjectName,
    table_name: ObjectName,
    external_table_name: String,
    column_defs: Vec<ColumnDef>,
    constraints: Vec<TableConstraint>,
    mut col_id_gen: ColumnIdGenerator,
) -> Result<(PlanRef, PbTable)> {
    let session = context.session_ctx().clone();
    let db_name = session.database();
    let (schema_name, name) = Binder::resolve_schema_qualified_name(db_name, table_name)?;
    let (database_id, schema_id) =
        session.get_database_and_schema_id_for_create(schema_name.clone())?;

    // cdc table cannot be append-only
    let append_only = false;
    let source_name = source_name.real_value();

    let source = {
        let catalog_reader = session.env().catalog_reader().read_guard();
        let schema_name = schema_name
            .clone()
            .unwrap_or(DEFAULT_SCHEMA_NAME.to_string());
        let (source, _) = catalog_reader.get_source_by_name(
            db_name,
            SchemaPath::Name(schema_name.as_str()),
            source_name.as_str(),
        )?;
        source.clone()
    };

    let mut columns = bind_sql_columns(&column_defs)?;

    for c in &mut columns {
        c.column_desc.column_id = col_id_gen.generate(c.name())
    }

    let pk_names = bind_pk_names(&column_defs, &constraints)?;
    let (columns, pk_column_ids, _) = bind_pk_on_relation(columns, pk_names)?;

    let definition = context.normalized_sql().to_owned();

    let pk_column_indices = {
        let mut id_to_idx = HashMap::new();
        columns.iter().enumerate().for_each(|(idx, c)| {
            id_to_idx.insert(c.column_id(), idx);
        });
        // pk column id must exist in table columns.
        pk_column_ids
            .iter()
            .map(|c| id_to_idx.get(c).copied().unwrap())
            .collect_vec()
    };
    let table_pk = pk_column_indices
        .iter()
        .map(|idx| ColumnOrder::new(*idx, OrderType::ascending()))
        .collect();

    let connect_properties =
        derive_connect_properties(source.as_ref(), external_table_name.clone())?;

    let cdc_table_desc = CdcTableDesc {
        table_id: source.id.into(), // source can be considered as an external table
        external_table_name: external_table_name.clone(),
        pk: table_pk,
        columns: columns.iter().map(|c| c.column_desc.clone()).collect(),
        stream_key: pk_column_indices,
        value_indices: (0..columns.len()).collect_vec(),
        connect_properties,
    };

    tracing::debug!(?cdc_table_desc, "create cdc table");

    let logical_scan = LogicalScan::create_for_cdc(
        external_table_name,
        Rc::new(cdc_table_desc),
        context.clone(),
    );

    let scan_node: PlanRef = logical_scan.into();
    let required_cols = FixedBitSet::with_capacity(columns.len());
    let mut plan_root = PlanRoot::new(
        scan_node,
        RequiredDist::Any,
        Order::any(),
        required_cols,
        vec![],
    );

    let materialize = plan_root.gen_table_plan(
        context,
        name,
        columns,
        definition,
        pk_column_ids,
        None,
        append_only,
        vec![], // no watermarks
        Some(col_id_gen.into_version()),
    )?;

    let mut table = materialize.table().to_prost(schema_id, database_id);
    table.owner = session.user_id();
    Ok((materialize.into(), table))
}

fn derive_connect_properties(
    source: &SourceCatalog,
    external_table_name: String,
) -> Result<BTreeMap<String, String>> {
    use source::cdc::{MYSQL_CDC_CONNECTOR, POSTGRES_CDC_CONNECTOR};
    // we should remove the prefix from `full_table_name`
    let mut connect_properties = source.properties.clone();
    if let Some(connector) = source.properties.get(UPSTREAM_SOURCE_KEY) {
        let table_name = match connector.as_str() {
            MYSQL_CDC_CONNECTOR => {
                let db_name = connect_properties.get(DATABASE_NAME_KEY).ok_or_else(|| {
                    anyhow!("{} not found in source properties", DATABASE_NAME_KEY)
                })?;

                let prefix = format!("{}.", db_name.as_str());
                external_table_name
                    .strip_prefix(prefix.as_str())
                    .ok_or_else(|| anyhow!("external table name must contain database prefix"))?
            }
            POSTGRES_CDC_CONNECTOR => {
                let schema_name = connect_properties
                    .get(SCHEMA_NAME_KEY)
                    .ok_or_else(|| anyhow!("{} not found in source properties", SCHEMA_NAME_KEY))?;

                let prefix = format!("{}.", schema_name.as_str());
                external_table_name
                    .strip_prefix(prefix.as_str())
                    .ok_or_else(|| anyhow!("external table name must contain schema prefix"))?
            }
            _ => {
                return Err(RwError::from(anyhow!(
                    "connector {} is not supported for cdc table",
                    connector
                )));
            }
        };
        connect_properties.insert(TABLE_NAME_KEY.into(), table_name.into());
    }
    Ok(connect_properties.into_iter().collect())
}

#[allow(clippy::too_many_arguments)]
pub async fn handle_create_table(
    handler_args: HandlerArgs,
    table_name: ObjectName,
    column_defs: Vec<ColumnDef>,
    constraints: Vec<TableConstraint>,
    if_not_exists: bool,
    source_schema: Option<ConnectorSchema>,
    source_watermarks: Vec<SourceWatermark>,
    append_only: bool,
    notice: Option<String>,
    cdc_table_info: Option<CdcTableInfo>,
) -> Result<RwPgResponse> {
    let session = handler_args.session.clone();
    // TODO(st1page): refactor it
    if let Some(notice) = notice {
        session.notice_to_user(notice)
    }

    if append_only {
        session.notice_to_user("APPEND ONLY TABLE is currently an experimental feature.");
    }

    match session.check_relation_name_duplicated(table_name.clone()) {
        Err(CheckRelationError::Catalog(CatalogError::Duplicated(_, name))) if if_not_exists => {
            return Ok(PgResponse::builder(StatementType::CREATE_TABLE)
                .notice(format!("relation \"{}\" already exists, skipping", name))
                .into());
        }
        Err(e) => return Err(e.into()),
        Ok(_) => {}
    };

    let (graph, source, table, job_type) = {
        let context = OptimizerContext::from_handler_args(handler_args);
        let source_schema = check_create_table_with_source(context.with_options(), source_schema)?;
        let col_id_gen = ColumnIdGenerator::new_initial();
        // let properties = context.with_options().inner().clone().into_iter().collect();

        let ((plan, source, table), job_type) = match (source_schema, cdc_table_info.as_ref()) {
            (Some(source_schema), None) => (
                gen_create_table_plan_with_source(
                    context,
                    table_name.clone(),
                    column_defs,
                    constraints,
                    source_schema,
                    source_watermarks,
                    col_id_gen,
                    append_only,
                )
                .await?,
                TableJobType::General,
            ),
            (None, None) => (
                gen_create_table_plan(
                    context,
                    table_name.clone(),
                    column_defs,
                    constraints,
                    col_id_gen,
                    source_watermarks,
                    append_only,
                )?,
                TableJobType::General,
            ),

            (None, Some(cdc_table)) => {
                let (plan, table) = gen_create_table_plan_for_cdc_source(
                    context.into(),
                    cdc_table.source_name.clone(),
                    table_name.clone(),
                    cdc_table.external_table_name.clone(),
                    column_defs,
                    constraints,
                    col_id_gen,
                )?;

                ((plan, None, table), TableJobType::SharedCdcSource)
            }
            (Some(_), Some(_)) => return Err(ErrorCode::NotSupported(
                "Data format and encoding format doesn't apply to table created from a CDC source"
                    .into(),
                "Remove the FORMAT and ENCODE specification".into(),
            )
            .into()),
        };
        let mut graph = build_graph(plan);
        graph.parallelism = session
            .config()
            .get_streaming_parallelism()
            .map(|parallelism| Parallelism { parallelism });
        (graph, source, table, job_type)
    };

    tracing::trace!(
        "name={}, graph=\n{}",
        table_name,
        serde_json::to_string_pretty(&graph).unwrap()
    );

    let catalog_writer = session.catalog_writer()?;
    catalog_writer
        .create_table(source, table, graph, job_type)
        .await?;

    Ok(PgResponse::empty_result(StatementType::CREATE_TABLE))
}

pub fn check_create_table_with_source(
    with_options: &WithOptions,
    source_schema: Option<ConnectorSchema>,
) -> Result<Option<ConnectorSchema>> {
    if with_options.inner().contains_key(UPSTREAM_SOURCE_KEY) {
        source_schema.as_ref().ok_or_else(|| {
            ErrorCode::InvalidInputSyntax("Please specify a source schema using FORMAT".to_owned())
        })?;
    }
    Ok(source_schema)
}

#[cfg(test)]
mod tests {
    use std::collections::HashMap;

    use risingwave_common::catalog::{
        row_id_column_name, Field, DEFAULT_DATABASE_NAME, DEFAULT_SCHEMA_NAME,
    };
    use risingwave_common::types::DataType;

    use super::*;
    use crate::catalog::root_catalog::SchemaPath;
    use crate::test_utils::LocalFrontend;

    #[test]
    fn test_col_id_gen() {
        let mut gen = ColumnIdGenerator::new_initial();
        assert_eq!(gen.generate("v1"), ColumnId::new(1));
        assert_eq!(gen.generate("v2"), ColumnId::new(2));

        let mut gen = ColumnIdGenerator::new_alter(&TableCatalog {
            columns: vec![
                ColumnCatalog {
                    column_desc: ColumnDesc::from_field_with_column_id(
                        &Field::with_name(DataType::Float32, "f32"),
                        1,
                    ),
                    is_hidden: false,
                },
                ColumnCatalog {
                    column_desc: ColumnDesc::from_field_with_column_id(
                        &Field::with_name(DataType::Float64, "f64"),
                        2,
                    ),
                    is_hidden: false,
                },
            ],
            version: Some(TableVersion::new_initial_for_test(ColumnId::new(2))),
            ..Default::default()
        });

        assert_eq!(gen.generate("v1"), ColumnId::new(3));
        assert_eq!(gen.generate("v2"), ColumnId::new(4));
        assert_eq!(gen.generate("f32"), ColumnId::new(1));
        assert_eq!(gen.generate("f64"), ColumnId::new(2));
        assert_eq!(gen.generate("v3"), ColumnId::new(5));
    }

    #[tokio::test]
    async fn test_create_table_handler() {
        let sql =
            "create table t (v1 smallint, v2 struct<v3 bigint, v4 float, v5 double>) append only;";
        let frontend = LocalFrontend::new(Default::default()).await;
        frontend.run_sql(sql).await.unwrap();

        let session = frontend.session_ref();
        let catalog_reader = session.env().catalog_reader().read_guard();
        let schema_path = SchemaPath::Name(DEFAULT_SCHEMA_NAME);

        // Check table exists.
        let (table, _) = catalog_reader
            .get_table_by_name(DEFAULT_DATABASE_NAME, schema_path, "t")
            .unwrap();
        assert_eq!(table.name(), "t");

        let columns = table
            .columns
            .iter()
            .map(|col| (col.name(), col.data_type().clone()))
            .collect::<HashMap<&str, DataType>>();

        let row_id_col_name = row_id_column_name();
        let expected_columns = maplit::hashmap! {
            row_id_col_name.as_str() => DataType::Serial,
            "v1" => DataType::Int16,
            "v2" => DataType::new_struct(
                vec![DataType::Int64,DataType::Float64,DataType::Float64],
                vec!["v3".to_string(), "v4".to_string(), "v5".to_string()],
            ),
        };

        assert_eq!(columns, expected_columns);
    }

    #[test]
    fn test_bind_primary_key() {
        // Note: Column ID 0 is reserved for row ID column.

        for (sql, expected) in [
            ("create table t (v1 int, v2 int)", Ok(&[0] as &[_])),
            ("create table t (v1 int primary key, v2 int)", Ok(&[1])),
            ("create table t (v1 int, v2 int primary key)", Ok(&[2])),
            (
                "create table t (v1 int primary key, v2 int primary key)",
                Err("multiple primary keys are not allowed"),
            ),
            (
                "create table t (v1 int primary key primary key, v2 int)",
                Err("multiple primary keys are not allowed"),
            ),
            (
                "create table t (v1 int, v2 int, primary key (v1))",
                Ok(&[1]),
            ),
            (
                "create table t (v1 int, primary key (v2), v2 int)",
                Ok(&[2]),
            ),
            (
                "create table t (primary key (v2, v1), v1 int, v2 int)",
                Ok(&[2, 1]),
            ),
            (
                "create table t (v1 int, primary key (v1), v2 int, primary key (v1))",
                Err("multiple primary keys are not allowed"),
            ),
            (
                "create table t (v1 int primary key, primary key (v1), v2 int)",
                Err("multiple primary keys are not allowed"),
            ),
            (
                "create table t (v1 int, primary key (V3), v2 int)",
                Err("column \"v3\" named in key does not exist"),
            ),
        ] {
            let mut ast = risingwave_sqlparser::parser::Parser::parse_sql(sql).unwrap();
            let risingwave_sqlparser::ast::Statement::CreateTable {
                columns: column_defs,
                constraints,
                ..
            } = ast.remove(0)
            else {
                panic!("test case should be create table")
            };
            let actual: Result<_> = (|| {
                let mut columns = bind_sql_columns(&column_defs)?;
                let mut col_id_gen = ColumnIdGenerator::new_initial();
                for c in &mut columns {
                    c.column_desc.column_id = col_id_gen.generate(c.name())
                }
                ensure_table_constraints_supported(&constraints)?;
                let pk_names = bind_sql_pk_names(&column_defs, &constraints)?;
                let (_, pk_column_ids, _) = bind_pk_on_relation(columns, pk_names)?;
                Ok(pk_column_ids)
            })();
            match (expected, actual) {
                (Ok(expected), Ok(actual)) => assert_eq!(
                    expected.iter().copied().map(ColumnId::new).collect_vec(),
                    actual,
                    "sql: {sql}"
                ),
                (Ok(_), Err(actual)) => panic!("sql: {sql}\nunexpected error: {actual:?}"),
                (Err(_), Ok(actual)) => panic!("sql: {sql}\nexpects error but got: {actual:?}"),
                (Err(expected), Err(actual)) => assert!(
                    actual.to_string().contains(expected),
                    "sql: {sql}\nexpected: {expected:?}\nactual: {actual:?}"
                ),
            }
        }
    }
}<|MERGE_RESOLUTION|>--- conflicted
+++ resolved
@@ -465,16 +465,10 @@
 
     ensure_table_constraints_supported(&constraints)?;
 
-<<<<<<< HEAD
-    let (columns_from_resolve_source, pk_names, mut source_info) =
-        try_bind_columns_from_source(&source_schema, pk_names, &column_defs, &properties, false)
-            .await?;
-=======
     let sql_pk_names = bind_sql_pk_names(&column_defs, &constraints)?;
 
     let (columns_from_resolve_source, mut source_info) =
-        bind_columns_from_source(&source_schema, &properties).await?;
->>>>>>> 9e334d73
+        bind_columns_from_source(&source_schema, &properties, false).await?;
     let columns_from_sql = bind_sql_columns(&column_defs)?;
 
     let mut columns = bind_all_columns(
@@ -810,7 +804,7 @@
         c.column_desc.column_id = col_id_gen.generate(c.name())
     }
 
-    let pk_names = bind_pk_names(&column_defs, &constraints)?;
+    let pk_names = bind_sql_pk_names(&column_defs, &constraints)?;
     let (columns, pk_column_ids, _) = bind_pk_on_relation(columns, pk_names)?;
 
     let definition = context.normalized_sql().to_owned();
