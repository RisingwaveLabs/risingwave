--- conflicted
+++ resolved
@@ -50,26 +50,16 @@
 use risingwave_pb::secret::PbSecretRef;
 use risingwave_pb::stream_plan::StreamFragmentGraph;
 use risingwave_sqlparser::ast::{
-<<<<<<< HEAD
     CdcTableInfo, ColumnDef, ColumnOption, CompatibleFormatEncode, CreateSink, CreateSinkStatement,
-    CreateSourceStatement, DataType as AstDataType, ExplainOptions, Format, FormatEncodeOptions,
-    Ident, ObjectName, OnConflict, SourceWatermark, Statement, TableConstraint, WithProperties,
-=======
-    CdcTableInfo, ColumnDef, ColumnOption, DataType, DataType as AstDataType, ExplainOptions,
-    Format, FormatEncodeOptions, ObjectName, OnConflict, SecretRefAsType, SourceWatermark,
-    TableConstraint, WebhookSourceInfo,
->>>>>>> 521f6749
+    CreateSourceStatement, DataType, DataType as AstDataType, ExplainOptions, Format,
+    FormatEncodeOptions, Ident, ObjectName, OnConflict, SecretRefAsType, SourceWatermark,
+    Statement, TableConstraint, WebhookSourceInfo, WithProperties,
 };
 use risingwave_sqlparser::parser::{IncludeOption, Parser};
 use thiserror_ext::AsReport;
 
-<<<<<<< HEAD
 use super::{create_sink, create_source, RwPgResponse};
-use crate::binder::{bind_data_type, bind_struct_field, Clause};
-=======
-use super::RwPgResponse;
 use crate::binder::{bind_data_type, bind_struct_field, Clause, SecureCompareContext};
->>>>>>> 521f6749
 use crate::catalog::root_catalog::SchemaPath;
 use crate::catalog::source_catalog::SourceCatalog;
 use crate::catalog::table_catalog::{TableVersion, ICEBERG_SINK_PREFIX, ICEBERG_SOURCE_PREFIX};
@@ -561,11 +551,8 @@
     append_only: bool,
     on_conflict: Option<OnConflict>,
     with_version_column: Option<String>,
-<<<<<<< HEAD
+    webhook_info: Option<PbWebhookSourceInfo>,
     engine: Engine,
-=======
-    webhook_info: Option<PbWebhookSourceInfo>,
->>>>>>> 521f6749
 ) -> Result<(PlanRef, PbTable)> {
     let definition = context.normalized_sql().to_owned();
     let mut columns = bind_sql_columns(&column_defs)?;
@@ -590,11 +577,8 @@
         on_conflict,
         with_version_column,
         Some(col_id_gen.into_version()),
-<<<<<<< HEAD
+        webhook_info,
         engine,
-=======
-        webhook_info,
->>>>>>> 521f6749
     )
 }
 
@@ -611,11 +595,8 @@
     on_conflict: Option<OnConflict>,
     with_version_column: Option<String>,
     version: Option<TableVersion>,
-<<<<<<< HEAD
+    webhook_info: Option<PbWebhookSourceInfo>,
     engine: Engine,
-=======
-    webhook_info: Option<PbWebhookSourceInfo>,
->>>>>>> 521f6749
 ) -> Result<(PlanRef, PbTable)> {
     let pk_names = bind_sql_pk_names(&column_defs, bind_table_constraints(&constraints)?)?;
     let (mut columns, pk_column_ids, row_id_index) =
@@ -657,11 +638,8 @@
         None,
         database_id,
         schema_id,
-<<<<<<< HEAD
+        webhook_info,
         engine,
-=======
-        webhook_info,
->>>>>>> 521f6749
     )
 }
 
@@ -693,11 +671,8 @@
         Some(cloned_source_catalog),
         database_id,
         schema_id,
-<<<<<<< HEAD
+        None,
         engine,
-=======
-        None,
->>>>>>> 521f6749
     )
 }
 
@@ -718,11 +693,8 @@
     source_catalog: Option<SourceCatalog>,
     database_id: DatabaseId,
     schema_id: SchemaId,
-<<<<<<< HEAD
+    webhook_info: Option<PbWebhookSourceInfo>,
     engine: Engine,
-=======
-    webhook_info: Option<PbWebhookSourceInfo>,
->>>>>>> 521f6749
 ) -> Result<(PlanRef, PbTable)> {
     let session = context.session_ctx().clone();
     let retention_seconds = context.with_options().retention_seconds();
@@ -793,11 +765,8 @@
         is_external_source,
         retention_seconds,
         None,
-<<<<<<< HEAD
+        webhook_info,
         engine,
-=======
-        webhook_info,
->>>>>>> 521f6749
     )?;
 
     let mut table = materialize.table().to_prost(schema_id, database_id);
@@ -924,11 +893,8 @@
         true,
         None,
         Some(cdc_table_id),
-<<<<<<< HEAD
+        None,
         engine,
-=======
-        None,
->>>>>>> 521f6749
     )?;
 
     let mut table = materialize.table().to_prost(schema_id, database_id);
@@ -1010,11 +976,8 @@
     on_conflict: Option<OnConflict>,
     with_version_column: Option<String>,
     include_column_options: IncludeOption,
-<<<<<<< HEAD
+    webhook_info: Option<WebhookSourceInfo>,
     engine: Engine,
-=======
-    webhook_info: Option<WebhookSourceInfo>,
->>>>>>> 521f6749
 ) -> Result<(PlanRef, Option<PbSource>, PbTable, TableJobType)> {
     let col_id_gen = ColumnIdGenerator::new_initial();
     let format_encode = check_create_table_with_source(
@@ -1061,11 +1024,8 @@
                 append_only,
                 on_conflict,
                 with_version_column,
-<<<<<<< HEAD
+                webhook_info,
                 engine,
-=======
-                webhook_info,
->>>>>>> 521f6749
             )?;
 
             ((plan, None, table), TableJobType::General)
@@ -1333,11 +1293,8 @@
     with_version_column: Option<String>,
     cdc_table_info: Option<CdcTableInfo>,
     include_column_options: IncludeOption,
-<<<<<<< HEAD
+    webhook_info: Option<WebhookSourceInfo>,
     ast_engine: risingwave_sqlparser::ast::Engine,
-=======
-    webhook_info: Option<WebhookSourceInfo>,
->>>>>>> 521f6749
 ) -> Result<RwPgResponse> {
     let session = handler_args.session.clone();
 
@@ -1375,11 +1332,8 @@
             on_conflict,
             with_version_column,
             include_column_options,
-<<<<<<< HEAD
+            webhook_info,
             engine,
-=======
-            webhook_info,
->>>>>>> 521f6749
         )
         .await?;
 
@@ -1804,11 +1758,8 @@
                 append_only,
                 on_conflict,
                 with_version_column,
-<<<<<<< HEAD
+                original_catalog.webhook_info.clone(),
                 engine,
-=======
-                original_catalog.webhook_info.clone(),
->>>>>>> 521f6749
             )?;
             ((plan, None, table), TableJobType::General)
         }
