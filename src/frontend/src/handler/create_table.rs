// Copyright 2024 RisingWave Labs
//
// Licensed under the Apache License, Version 2.0 (the "License");
// you may not use this file except in compliance with the License.
// You may obtain a copy of the License at
//
//     http://www.apache.org/licenses/LICENSE-2.0
//
// Unless required by applicable law or agreed to in writing, software
// distributed under the License is distributed on an "AS IS" BASIS,
// WITHOUT WARRANTIES OR CONDITIONS OF ANY KIND, either express or implied.
// See the License for the specific language governing permissions and
// limitations under the License.

use std::collections::HashMap;
use std::rc::Rc;
use std::sync::Arc;

use anyhow::{anyhow, Context};
use either::Either;
use fixedbitset::FixedBitSet;
use itertools::Itertools;
use pgwire::pg_response::{PgResponse, StatementType};
use risingwave_common::bail_not_implemented;
use risingwave_common::catalog::{
    CdcTableDesc, ColumnCatalog, ColumnDesc, TableId, TableVersionId, DEFAULT_SCHEMA_NAME,
    INITIAL_TABLE_VERSION_ID,
};
use risingwave_common::license::Feature;
use risingwave_common::util::epoch::Epoch;
use risingwave_common::util::iter_util::ZipEqFast;
use risingwave_common::util::sort_util::{ColumnOrder, OrderType};
use risingwave_common::util::value_encoding::DatumToProtoExt;
use risingwave_connector::source::cdc::build_cdc_table_id;
use risingwave_connector::source::cdc::external::{
    ExternalTableConfig, ExternalTableImpl, DATABASE_NAME_KEY, SCHEMA_NAME_KEY, TABLE_NAME_KEY,
};
use risingwave_connector::{source, WithOptionsSecResolved};
use risingwave_pb::catalog::{PbSource, PbTable, Table, WatermarkDesc};
use risingwave_pb::ddl_service::TableJobType;
use risingwave_pb::plan_common::column_desc::GeneratedOrDefaultColumn;
use risingwave_pb::plan_common::{
    AdditionalColumn, ColumnDescVersion, DefaultColumnDesc, GeneratedColumnDesc,
};
use risingwave_pb::stream_plan::StreamFragmentGraph;
use risingwave_sqlparser::ast::{
    CdcTableInfo, ColumnDef, ColumnOption, ConnectorSchema, DataType as AstDataType,
    ExplainOptions, Format, ObjectName, OnConflict, SourceWatermark, TableConstraint,
};
use risingwave_sqlparser::parser::IncludeOption;
use thiserror_ext::AsReport;

use super::RwPgResponse;
use crate::binder::{bind_data_type, bind_struct_field, Clause};
use crate::catalog::root_catalog::SchemaPath;
use crate::catalog::source_catalog::SourceCatalog;
use crate::catalog::table_catalog::TableVersion;
use crate::catalog::{check_valid_column_name, ColumnId, DatabaseId, SchemaId};
use crate::error::{ErrorCode, Result, RwError};
use crate::expr::{Expr, ExprImpl, ExprRewriter, InlineNowProcTime};
use crate::handler::create_source::{
    bind_columns_from_source, bind_connector_props, bind_create_source_or_table_with_connector,
    bind_source_watermark, handle_addition_columns, UPSTREAM_SOURCE_KEY,
};
use crate::handler::HandlerArgs;
use crate::optimizer::plan_node::generic::{CdcScanOptions, SourceNodeKind};
use crate::optimizer::plan_node::{LogicalCdcScan, LogicalSource};
use crate::optimizer::property::{Order, RequiredDist};
use crate::optimizer::{OptimizerContext, OptimizerContextRef, PlanRef, PlanRoot};
use crate::session::SessionImpl;
use crate::stream_fragmenter::build_graph;
use crate::utils::OverwriteOptions;
use crate::{Binder, TableCatalog, WithOptions};

/// Column ID generator for a new table or a new version of an existing table to alter.
#[derive(Debug)]
pub struct ColumnIdGenerator {
    /// Existing column names and their IDs.
    ///
    /// This is used for aligning column IDs between versions (`ALTER`s). If a column already
    /// exists, its ID is reused. Otherwise, a new ID is generated.
    ///
    /// For a new table, this is empty.
    pub existing: HashMap<String, ColumnId>,

    /// The next column ID to generate, used for new columns that do not exist in `existing`.
    pub next_column_id: ColumnId,

    /// The version ID of the table to be created or altered.
    ///
    /// For a new table, this is 0. For altering an existing table, this is the **next** version ID
    /// of the `version_id` field in the original table catalog.
    pub version_id: TableVersionId,
}

impl ColumnIdGenerator {
    /// Creates a new [`ColumnIdGenerator`] for altering an existing table.
    pub fn new_alter(original: &TableCatalog) -> Self {
        let existing = original
            .columns()
            .iter()
            .map(|col| (col.name().to_owned(), col.column_id()))
            .collect();

        let version = original.version().expect("version field not set");

        Self {
            existing,
            next_column_id: version.next_column_id,
            version_id: version.version_id + 1,
        }
    }

    /// Creates a new [`ColumnIdGenerator`] for a new table.
    pub fn new_initial() -> Self {
        Self {
            existing: HashMap::new(),
            next_column_id: ColumnId::first_user_column(),
            version_id: INITIAL_TABLE_VERSION_ID,
        }
    }

    /// Generates a new [`ColumnId`] for a column with the given name.
    pub fn generate(&mut self, name: &str) -> ColumnId {
        if let Some(id) = self.existing.get(name) {
            *id
        } else {
            let id = self.next_column_id;
            self.next_column_id = self.next_column_id.next();
            id
        }
    }

    /// Consume this generator and return a [`TableVersion`] for the table to be created or altered.
    pub fn into_version(self) -> TableVersion {
        TableVersion {
            version_id: self.version_id,
            next_column_id: self.next_column_id,
        }
    }
}

fn ensure_column_options_supported(c: &ColumnDef) -> Result<()> {
    for option_def in &c.options {
        match option_def.option {
            ColumnOption::GeneratedColumns(_) => {}
            ColumnOption::DefaultColumns(_) => {}
            ColumnOption::Unique { is_primary: true } => {}
            _ => bail_not_implemented!("column constraints \"{}\"", option_def),
        }
    }
    Ok(())
}

/// Binds the column schemas declared in CREATE statement into `ColumnDesc`.
/// If a column is marked as `primary key`, its `ColumnId` is also returned.
/// This primary key is not combined with table constraints yet.
pub fn bind_sql_columns(column_defs: &[ColumnDef]) -> Result<Vec<ColumnCatalog>> {
    let mut columns = Vec::with_capacity(column_defs.len());

    for column in column_defs {
        ensure_column_options_supported(column)?;
        // Destruct to make sure all fields are properly handled rather than ignored.
        // Do NOT use `..` to ignore fields you do not want to deal with.
        // Reject them with a clear NotImplemented error.
        let ColumnDef {
            name,
            data_type,
            collation,
            ..
        } = column;

        let data_type = data_type
            .clone()
            .ok_or_else(|| ErrorCode::InvalidInputSyntax("data type is not specified".into()))?;
        if let Some(collation) = collation {
            // PostgreSQL will limit the datatypes that collate can work on.
            // https://www.postgresql.org/docs/16/collation.html#COLLATION-CONCEPTS
            //   > The built-in collatable data types are `text`, `varchar`, and `char`.
            //
            // But we don't support real collation, we simply ignore it here.
            if !["C", "POSIX"].contains(&collation.real_value().as_str()) {
                bail_not_implemented!(
                    "Collate collation other than `C` or `POSIX` is not implemented"
                );
            }

            match data_type {
                AstDataType::Text | AstDataType::Varchar | AstDataType::Char(_) => {}
                _ => {
                    return Err(ErrorCode::NotSupported(
                        format!("{} is not a collatable data type", data_type),
                        "The only built-in collatable data types are `varchar`, please check your type".into(),
                    ).into());
                }
            }
        }

        check_valid_column_name(&name.real_value())?;

        let field_descs: Vec<ColumnDesc> = if let AstDataType::Struct(fields) = &data_type {
            fields
                .iter()
                .map(bind_struct_field)
                .collect::<Result<Vec<_>>>()?
        } else {
            vec![]
        };
        columns.push(ColumnCatalog {
            column_desc: ColumnDesc {
                data_type: bind_data_type(&data_type)?,
                column_id: ColumnId::placeholder(),
                name: name.real_value(),
                field_descs,
                type_name: "".to_string(),
                generated_or_default_column: None,
                description: None,
                additional_column: AdditionalColumn { column_type: None },
                version: ColumnDescVersion::Pr13707,
            },
            is_hidden: false,
        });
    }

    Ok(columns)
}

fn check_generated_column_constraints(
    column_name: &String,
    column_id: ColumnId,
    expr: &ExprImpl,
    column_catalogs: &[ColumnCatalog],
    generated_column_names: &[String],
    pk_column_ids: &[ColumnId],
) -> Result<()> {
    let input_refs = expr.collect_input_refs(column_catalogs.len());
    for idx in input_refs.ones() {
        let referred_generated_column = &column_catalogs[idx].column_desc.name;
        if generated_column_names
            .iter()
            .any(|c| c == referred_generated_column)
        {
            return Err(ErrorCode::BindError(format!(
                "Generated can not reference another generated column. \
                But here generated column \"{}\" referenced another generated column \"{}\"",
                column_name, referred_generated_column
            ))
            .into());
        }
    }

    if pk_column_ids.contains(&column_id) && expr.is_impure() {
        return Err(ErrorCode::BindError(format!(
            "Generated columns with impure expressions should not be part of the primary key. \
            Here column \"{}\" is defined as part of the primary key.",
            column_name
        ))
        .into());
    }

    Ok(())
}

/// Binds constraints that can be only specified in column definitions,
/// currently generated columns and default columns.
pub fn bind_sql_column_constraints(
    session: &SessionImpl,
    table_name: String,
    column_catalogs: &mut [ColumnCatalog],
    columns: Vec<ColumnDef>,
    pk_column_ids: &[ColumnId],
) -> Result<()> {
    let generated_column_names = {
        let mut names = vec![];
        for column in &columns {
            for option_def in &column.options {
                if let ColumnOption::GeneratedColumns(_) = option_def.option {
                    names.push(column.name.real_value());
                    break;
                }
            }
        }
        names
    };

    let mut binder = Binder::new_for_ddl(session);
    binder.bind_columns_to_context(table_name.clone(), column_catalogs)?;

    for column in columns {
        for option_def in column.options {
            match option_def.option {
                ColumnOption::GeneratedColumns(expr) => {
                    binder.set_clause(Some(Clause::GeneratedColumn));
                    let idx = binder
                        .get_column_binding_index(table_name.clone(), &column.name.real_value())?;
                    let expr_impl = binder.bind_expr(expr).with_context(|| {
                        format!(
                            "fail to bind expression in generated column \"{}\"",
                            column.name.real_value()
                        )
                    })?;

                    check_generated_column_constraints(
                        &column.name.real_value(),
                        column_catalogs[idx].column_id(),
                        &expr_impl,
                        column_catalogs,
                        &generated_column_names,
                        pk_column_ids,
                    )?;

                    column_catalogs[idx].column_desc.generated_or_default_column = Some(
                        GeneratedOrDefaultColumn::GeneratedColumn(GeneratedColumnDesc {
                            expr: Some(expr_impl.to_expr_proto()),
                        }),
                    );
                    binder.set_clause(None);
                }
                ColumnOption::DefaultColumns(expr) => {
                    let idx = binder
                        .get_column_binding_index(table_name.clone(), &column.name.real_value())?;
                    let expr_impl = binder
                        .bind_expr(expr)?
                        .cast_assign(column_catalogs[idx].data_type().clone())?;

                    // Rewrite expressions to evaluate a snapshot value, used for missing values in the case of
                    // schema change.
                    //
                    // TODO: Currently we don't support impure expressions other than `now()` (like `random()`),
                    // so the rewritten expression should almost always be pure and we directly call `fold_const`
                    // here. Actually we do not require purity of the expression here since we're only to get a
                    // snapshot value.
<<<<<<< HEAD
                    let rewritten_expr_impl =
                        InlineNowProcTime::new(Epoch::now()).rewrite_expr(expr_impl.clone());
=======
                    let rewritten_expr_impl = session
                        .inline_now_proc_time()
                        .rewrite_expr(expr_impl.clone());
>>>>>>> 4723dbe6

                    if let Some(snapshot_value) = rewritten_expr_impl.try_fold_const() {
                        let snapshot_value = snapshot_value?;

                        column_catalogs[idx].column_desc.generated_or_default_column =
                            Some(GeneratedOrDefaultColumn::DefaultColumn(DefaultColumnDesc {
                                snapshot_value: Some(snapshot_value.to_protobuf()),
                                expr: Some(expr_impl.to_expr_proto()),
                                // persist the original expression
                            }));
                    } else {
                        return Err(ErrorCode::BindError(format!(
                            "Default expression used in column `{}` cannot be evaluated. \
                            Use generated columns instead if you mean to reference other columns.",
                            column.name
                        ))
                        .into());
                    }
                }
                _ => {}
            }
        }
    }
    Ok(())
}

pub fn ensure_table_constraints_supported(table_constraints: &[TableConstraint]) -> Result<()> {
    for constraint in table_constraints {
        match constraint {
            TableConstraint::Unique {
                name: _,
                columns: _,
                is_primary: true,
            } => {}
            _ => bail_not_implemented!("table constraint \"{}\"", constraint),
        }
    }
    Ok(())
}

pub fn bind_sql_pk_names(
    columns_defs: &[ColumnDef],
    table_constraints: &[TableConstraint],
) -> Result<Vec<String>> {
    let mut pk_column_names = vec![];

    for column in columns_defs {
        for option_def in &column.options {
            if let ColumnOption::Unique { is_primary: true } = option_def.option {
                if !pk_column_names.is_empty() {
                    return Err(multiple_pk_definition_err());
                }
                pk_column_names.push(column.name.real_value());
            };
        }
    }

    for constraint in table_constraints {
        if let TableConstraint::Unique {
            name: _,
            columns,
            is_primary: true,
        } = constraint
        {
            if !pk_column_names.is_empty() {
                return Err(multiple_pk_definition_err());
            }
            pk_column_names = columns.iter().map(|c| c.real_value()).collect_vec();
        }
    }
    Ok(pk_column_names)
}

fn multiple_pk_definition_err() -> RwError {
    ErrorCode::BindError("multiple primary keys are not allowed".into()).into()
}

/// Binds primary keys defined in SQL.
///
/// It returns the columns together with `pk_column_ids`, and an optional row id column index if
/// added.
pub fn bind_pk_and_row_id_on_relation(
    mut columns: Vec<ColumnCatalog>,
    pk_names: Vec<String>,
    must_need_pk: bool,
) -> Result<(Vec<ColumnCatalog>, Vec<ColumnId>, Option<usize>)> {
    for c in &columns {
        assert!(c.column_id() != ColumnId::placeholder());
    }

    // Mapping from column name to column id.
    let name_to_id = columns
        .iter()
        .map(|c| (c.name(), c.column_id()))
        .collect::<HashMap<_, _>>();

    let mut pk_column_ids: Vec<_> = pk_names
        .iter()
        .map(|name| {
            name_to_id.get(name.as_str()).copied().ok_or_else(|| {
                ErrorCode::BindError(format!("column \"{name}\" named in key does not exist"))
            })
        })
        .try_collect()?;

    // Add `_row_id` column if `pk_column_ids` is empty and must_need_pk
    let need_row_id = pk_column_ids.is_empty() && must_need_pk;

    let row_id_index = need_row_id.then(|| {
        let column = ColumnCatalog::row_id_column();
        let index = columns.len();
        pk_column_ids = vec![column.column_id()];
        columns.push(column);
        index
    });

    if let Some(col) = columns.iter().map(|c| c.name()).duplicates().next() {
        Err(ErrorCode::InvalidInputSyntax(format!(
            "column \"{col}\" specified more than once"
        )))?;
    }

    Ok((columns, pk_column_ids, row_id_index))
}

/// `gen_create_table_plan_with_source` generates the plan for creating a table with an external
/// stream source.
#[allow(clippy::too_many_arguments)]
pub(crate) async fn gen_create_table_plan_with_source(
    mut handler_args: HandlerArgs,
    explain_options: ExplainOptions,
    table_name: ObjectName,
    column_defs: Vec<ColumnDef>,
    wildcard_idx: Option<usize>,
    constraints: Vec<TableConstraint>,
    source_schema: ConnectorSchema,
    source_watermarks: Vec<SourceWatermark>,
    mut col_id_gen: ColumnIdGenerator,
    append_only: bool,
    on_conflict: Option<OnConflict>,
    with_version_column: Option<String>,
    include_column_options: IncludeOption,
) -> Result<(PlanRef, Option<PbSource>, PbTable)> {
    if append_only
        && source_schema.format != Format::Plain
        && source_schema.format != Format::Native
    {
        return Err(ErrorCode::BindError(format!(
            "Append only table does not support format {}.",
            source_schema.format
        ))
        .into());
    }

    let session = &handler_args.session;
    let with_properties = bind_connector_props(&handler_args, &source_schema, false)?;

    let (columns_from_resolve_source, source_info) =
        bind_columns_from_source(session, &source_schema, Either::Left(&with_properties)).await?;

    let overwrite_options = OverwriteOptions::new(&mut handler_args);
    let rate_limit = overwrite_options.source_rate_limit;
    let (source_catalog, database_id, schema_id) = bind_create_source_or_table_with_connector(
        handler_args.clone(),
        table_name,
        source_schema,
        with_properties,
        &column_defs,
        constraints,
        wildcard_idx,
        source_watermarks,
        columns_from_resolve_source,
        source_info,
        include_column_options,
        &mut col_id_gen,
        false,
        rate_limit,
    )
    .await?;

    let pb_source = source_catalog.to_prost(schema_id, database_id);

    let context = OptimizerContext::new(handler_args, explain_options);

    let (plan, table) = gen_table_plan_with_source(
        context.into(),
        source_catalog,
        append_only,
        on_conflict,
        with_version_column,
        Some(col_id_gen.into_version()),
        database_id,
        schema_id,
    )?;

    Ok((plan, Some(pb_source), table))
}

/// `gen_create_table_plan` generates the plan for creating a table without an external stream
/// source.
pub(crate) fn gen_create_table_plan(
    context: OptimizerContext,
    table_name: ObjectName,
    column_defs: Vec<ColumnDef>,
    constraints: Vec<TableConstraint>,
    mut col_id_gen: ColumnIdGenerator,
    source_watermarks: Vec<SourceWatermark>,
    append_only: bool,
    on_conflict: Option<OnConflict>,
    with_version_column: Option<String>,
) -> Result<(PlanRef, PbTable)> {
    let definition = context.normalized_sql().to_owned();
    let mut columns = bind_sql_columns(&column_defs)?;
    for c in &mut columns {
        c.column_desc.column_id = col_id_gen.generate(c.name())
    }

    let (_, secret_refs) = context.with_options().clone().into_parts();
    if !secret_refs.is_empty() {
        return Err(crate::error::ErrorCode::InvalidParameterValue("Secret reference is not allowed in options when creating table without external source".to_string()).into());
    }

    gen_create_table_plan_without_source(
        context,
        table_name,
        columns,
        column_defs,
        constraints,
        definition,
        source_watermarks,
        append_only,
        on_conflict,
        with_version_column,
        Some(col_id_gen.into_version()),
    )
}

#[allow(clippy::too_many_arguments)]
pub(crate) fn gen_create_table_plan_without_source(
    context: OptimizerContext,
    table_name: ObjectName,
    columns: Vec<ColumnCatalog>,
    column_defs: Vec<ColumnDef>,
    constraints: Vec<TableConstraint>,
    definition: String,
    source_watermarks: Vec<SourceWatermark>,
    append_only: bool,
    on_conflict: Option<OnConflict>,
    with_version_column: Option<String>,
    version: Option<TableVersion>,
) -> Result<(PlanRef, PbTable)> {
    ensure_table_constraints_supported(&constraints)?;
    let pk_names = bind_sql_pk_names(&column_defs, &constraints)?;
    let (mut columns, pk_column_ids, row_id_index) =
        bind_pk_and_row_id_on_relation(columns, pk_names, true)?;

    let watermark_descs: Vec<WatermarkDesc> = bind_source_watermark(
        context.session_ctx(),
        table_name.real_value(),
        source_watermarks,
        &columns,
    )?;

    bind_sql_column_constraints(
        context.session_ctx(),
        table_name.real_value(),
        &mut columns,
        column_defs,
        &pk_column_ids,
    )?;
    let session = context.session_ctx().clone();

    let db_name = session.database();
    let (schema_name, name) = Binder::resolve_schema_qualified_name(db_name, table_name)?;
    let (database_id, schema_id) =
        session.get_database_and_schema_id_for_create(schema_name.clone())?;

    gen_table_plan_inner(
        context.into(),
        name,
        columns,
        pk_column_ids,
        row_id_index,
        definition,
        watermark_descs,
        append_only,
        on_conflict,
        with_version_column,
        version,
        None,
        database_id,
        schema_id,
    )
}

fn gen_table_plan_with_source(
    context: OptimizerContextRef,
    source_catalog: SourceCatalog,
    append_only: bool,
    on_conflict: Option<OnConflict>,
    with_version_column: Option<String>,
    version: Option<TableVersion>, /* TODO: this should always be `Some` if we support `ALTER
                                    * TABLE` for `CREATE TABLE AS`. */
    database_id: DatabaseId,
    schema_id: SchemaId,
) -> Result<(PlanRef, PbTable)> {
    let cloned_source_catalog = source_catalog.clone();
    gen_table_plan_inner(
        context,
        source_catalog.name,
        source_catalog.columns,
        source_catalog.pk_col_ids,
        source_catalog.row_id_index,
        source_catalog.definition,
        source_catalog.watermark_descs,
        append_only,
        on_conflict,
        with_version_column,
        version,
        Some(cloned_source_catalog),
        database_id,
        schema_id,
    )
}

#[allow(clippy::too_many_arguments)]
fn gen_table_plan_inner(
    context: OptimizerContextRef,
    table_name: String,
    columns: Vec<ColumnCatalog>,
    pk_column_ids: Vec<ColumnId>,
    row_id_index: Option<usize>,
    definition: String,
    watermark_descs: Vec<WatermarkDesc>,
    append_only: bool,
    on_conflict: Option<OnConflict>,
    with_version_column: Option<String>,
    version: Option<TableVersion>, /* TODO: this should always be `Some` if we support `ALTER
                                    * TABLE` for `CREATE TABLE AS`. */
    source_catalog: Option<SourceCatalog>,
    database_id: DatabaseId,
    schema_id: SchemaId,
) -> Result<(PlanRef, PbTable)> {
    let session = context.session_ctx().clone();
    let retention_seconds = context.with_options().retention_seconds();
    let is_external_source = source_catalog.is_some();

    let source_node: PlanRef = LogicalSource::new(
        source_catalog.map(|source| Rc::new(source.clone())),
        columns.clone(),
        row_id_index,
        SourceNodeKind::CreateTable,
        context.clone(),
        None,
    )?
    .into();

    let required_cols = FixedBitSet::with_capacity(columns.len());
    let plan_root = PlanRoot::new_with_logical_plan(
        source_node,
        RequiredDist::Any,
        Order::any(),
        required_cols,
        vec![],
    );

    if append_only && row_id_index.is_none() {
        return Err(ErrorCode::InvalidInputSyntax(
            "PRIMARY KEY constraint can not be applied to an append-only table.".to_owned(),
        )
        .into());
    }

    if !append_only && !watermark_descs.is_empty() {
        return Err(ErrorCode::NotSupported(
            "Defining watermarks on table requires the table to be append only.".to_owned(),
            "Use the key words `APPEND ONLY`".to_owned(),
        )
        .into());
    }

    if !append_only && retention_seconds.is_some() {
        return Err(ErrorCode::NotSupported(
            "Defining retention seconds on table requires the table to be append only.".to_owned(),
            "Use the key words `APPEND ONLY`".to_owned(),
        )
        .into());
    }

    let materialize = plan_root.gen_table_plan(
        context,
        table_name,
        columns,
        definition,
        pk_column_ids,
        row_id_index,
        append_only,
        on_conflict,
        with_version_column,
        watermark_descs,
        version,
        is_external_source,
        retention_seconds,
        None,
    )?;

    let mut table = materialize.table().to_prost(schema_id, database_id);

    table.owner = session.user_id();
    Ok((materialize.into(), table))
}

/// Generate stream plan for cdc table based on shared source.
/// In replace workflow, the `table_id` is the id of the table to be replaced
/// in create table workflow, the `table_id` is a placeholder will be filled in the Meta
#[allow(clippy::too_many_arguments)]
pub(crate) fn gen_create_table_plan_for_cdc_table(
    context: OptimizerContextRef,
    source: Arc<SourceCatalog>,
    external_table_name: String,
    column_defs: Vec<ColumnDef>,
    mut columns: Vec<ColumnCatalog>,
    pk_names: Vec<String>,
    connect_properties: WithOptionsSecResolved,
    mut col_id_gen: ColumnIdGenerator,
    on_conflict: Option<OnConflict>,
    with_version_column: Option<String>,
    include_column_options: IncludeOption,
    table_name: ObjectName,
    resolved_table_name: String, // table name without schema prefix
    database_id: DatabaseId,
    schema_id: SchemaId,
    table_id: TableId,
) -> Result<(PlanRef, PbTable)> {
    let session = context.session_ctx().clone();

    // append additional columns to the end
    handle_addition_columns(
        None,
        &connect_properties,
        include_column_options,
        &mut columns,
        true,
    )?;

    for c in &mut columns {
        c.column_desc.column_id = col_id_gen.generate(c.name())
    }

    let (mut columns, pk_column_ids, _row_id_index) =
        bind_pk_and_row_id_on_relation(columns, pk_names, true)?;

    // NOTES: In auto schema change, default value is not provided in column definition.
    bind_sql_column_constraints(
        context.session_ctx(),
        table_name.real_value(),
        &mut columns,
        column_defs,
        &pk_column_ids,
    )?;

    let definition = context.normalized_sql().to_owned();

    let pk_column_indices = {
        let mut id_to_idx = HashMap::new();
        columns.iter().enumerate().for_each(|(idx, c)| {
            id_to_idx.insert(c.column_id(), idx);
        });
        // pk column id must exist in table columns.
        pk_column_ids
            .iter()
            .map(|c| id_to_idx.get(c).copied().unwrap())
            .collect_vec()
    };
    let table_pk = pk_column_indices
        .iter()
        .map(|idx| ColumnOrder::new(*idx, OrderType::ascending()))
        .collect();

    let (options, secret_refs) = connect_properties.into_parts();

    let cdc_table_desc = CdcTableDesc {
        table_id,
        source_id: source.id.into(), // id of cdc source streaming job
        external_table_name: external_table_name.clone(),
        pk: table_pk,
        columns: columns.iter().map(|c| c.column_desc.clone()).collect(),
        stream_key: pk_column_indices,
        connect_properties: options,
        secret_refs,
    };

    tracing::debug!(?cdc_table_desc, "create cdc table");

    let options = CdcScanOptions::from_with_options(context.with_options())?;

    let logical_scan = LogicalCdcScan::create(
        external_table_name.clone(),
        Rc::new(cdc_table_desc),
        context.clone(),
        options,
    );

    let scan_node: PlanRef = logical_scan.into();
    let required_cols = FixedBitSet::with_capacity(columns.len());
    let plan_root = PlanRoot::new_with_logical_plan(
        scan_node,
        RequiredDist::Any,
        Order::any(),
        required_cols,
        vec![],
    );

    let cdc_table_id = build_cdc_table_id(source.id, &external_table_name);
    let materialize = plan_root.gen_table_plan(
        context,
        resolved_table_name,
        columns,
        definition,
        pk_column_ids,
        None,
        false,
        on_conflict,
        with_version_column,
        vec![],
        Some(col_id_gen.into_version()),
        true,
        None,
        Some(cdc_table_id),
    )?;

    let mut table = materialize.table().to_prost(schema_id, database_id);
    table.owner = session.user_id();
    table.dependent_relations = vec![source.id];

    Ok((materialize.into(), table))
}

fn derive_connect_properties(
    source_with_properties: &WithOptionsSecResolved,
    external_table_name: String,
) -> Result<WithOptionsSecResolved> {
    use source::cdc::{MYSQL_CDC_CONNECTOR, POSTGRES_CDC_CONNECTOR, SQL_SERVER_CDC_CONNECTOR};
    // we should remove the prefix from `full_table_name`
    let mut connect_properties = source_with_properties.clone();
    if let Some(connector) = source_with_properties.get(UPSTREAM_SOURCE_KEY) {
        let table_name = match connector.as_str() {
            MYSQL_CDC_CONNECTOR => {
                let db_name = connect_properties.get(DATABASE_NAME_KEY).ok_or_else(|| {
                    anyhow!("{} not found in source properties", DATABASE_NAME_KEY)
                })?;

                let prefix = format!("{}.", db_name.as_str());
                external_table_name
                    .strip_prefix(prefix.as_str())
                    .ok_or_else(|| anyhow!("The upstream table name must contain database name prefix, e.g. 'mydb.table'."))?
            }
            POSTGRES_CDC_CONNECTOR => {
                let (schema_name, table_name) = external_table_name
                    .split_once('.')
                    .ok_or_else(|| anyhow!("The upstream table name must contain schema name prefix, e.g. 'public.table'"))?;

                // insert 'schema.name' into connect properties
                connect_properties.insert(SCHEMA_NAME_KEY.into(), schema_name.into());

                table_name
            }
            SQL_SERVER_CDC_CONNECTOR => {
                let (schema_name, table_name) = external_table_name
                    .split_once('.')
                    .ok_or_else(|| anyhow!("The upstream table name must contain schema name prefix, e.g. 'dbo.table'"))?;

                // insert 'schema.name' into connect properties
                connect_properties.insert(SCHEMA_NAME_KEY.into(), schema_name.into());

                table_name
            }
            _ => {
                return Err(RwError::from(anyhow!(
                    "connector {} is not supported for cdc table",
                    connector
                )));
            }
        };
        connect_properties.insert(TABLE_NAME_KEY.into(), table_name.into());
    }
    Ok(connect_properties)
}

#[allow(clippy::too_many_arguments)]
pub(super) async fn handle_create_table_plan(
    handler_args: HandlerArgs,
    explain_options: ExplainOptions,
    source_schema: Option<ConnectorSchema>,
    cdc_table_info: Option<CdcTableInfo>,
    table_name: ObjectName,
    column_defs: Vec<ColumnDef>,
    wildcard_idx: Option<usize>,
    constraints: Vec<TableConstraint>,
    source_watermarks: Vec<SourceWatermark>,
    append_only: bool,
    on_conflict: Option<OnConflict>,
    with_version_column: Option<String>,
    include_column_options: IncludeOption,
) -> Result<(PlanRef, Option<PbSource>, PbTable, TableJobType)> {
    let col_id_gen = ColumnIdGenerator::new_initial();
    let source_schema = check_create_table_with_source(
        &handler_args.with_options,
        source_schema,
        &include_column_options,
        &cdc_table_info,
    )?;

    let ((plan, source, table), job_type) =
        match (source_schema, cdc_table_info.as_ref()) {
            (Some(source_schema), None) => (
                gen_create_table_plan_with_source(
                    handler_args,
                    explain_options,
                    table_name.clone(),
                    column_defs,
                    wildcard_idx,
                    constraints,
                    source_schema,
                    source_watermarks,
                    col_id_gen,
                    append_only,
                    on_conflict,
                    with_version_column,
                    include_column_options,
                )
                .await?,
                TableJobType::General,
            ),
            (None, None) => {
                let context = OptimizerContext::new(handler_args, explain_options);
                let (plan, table) = gen_create_table_plan(
                    context,
                    table_name.clone(),
                    column_defs,
                    constraints,
                    col_id_gen,
                    source_watermarks,
                    append_only,
                    on_conflict,
                    with_version_column,
                )?;

                ((plan, None, table), TableJobType::General)
            }

            (None, Some(cdc_table)) => {
                sanity_check_for_cdc_table(
                    append_only,
                    &column_defs,
                    &wildcard_idx,
                    &constraints,
                    &source_watermarks,
                )?;

                let session = &handler_args.session;
                let db_name = session.database();
                let (schema_name, resolved_table_name) =
                    Binder::resolve_schema_qualified_name(db_name, table_name.clone())?;
                let (database_id, schema_id) =
                    session.get_database_and_schema_id_for_create(schema_name.clone())?;

                // cdc table cannot be append-only
                let (source_schema, source_name) =
                    Binder::resolve_schema_qualified_name(db_name, cdc_table.source_name.clone())?;

                let source = {
                    let catalog_reader = session.env().catalog_reader().read_guard();
                    let schema_name = source_schema
                        .clone()
                        .unwrap_or(DEFAULT_SCHEMA_NAME.to_string());
                    let (source, _) = catalog_reader.get_source_by_name(
                        db_name,
                        SchemaPath::Name(schema_name.as_str()),
                        source_name.as_str(),
                    )?;
                    source.clone()
                };
                let connect_properties = derive_connect_properties(
                    &source.with_properties,
                    cdc_table.external_table_name.clone(),
                )?;

                let (columns, pk_names) = derive_schema_for_cdc_table(
                    &column_defs,
                    &constraints,
                    connect_properties.clone(),
                    wildcard_idx.is_some(),
                    None,
                )
                .await?;

                let context: OptimizerContextRef =
                    OptimizerContext::new(handler_args, explain_options).into();
                let (plan, table) = gen_create_table_plan_for_cdc_table(
                    context,
                    source,
                    cdc_table.external_table_name.clone(),
                    column_defs,
                    columns,
                    pk_names,
                    connect_properties,
                    col_id_gen,
                    on_conflict,
                    with_version_column,
                    include_column_options,
                    table_name,
                    resolved_table_name,
                    database_id,
                    schema_id,
                    TableId::placeholder(),
                )?;

                ((plan, None, table), TableJobType::SharedCdcSource)
            }
            (Some(_), Some(_)) => return Err(ErrorCode::NotSupported(
                "Data format and encoding format doesn't apply to table created from a CDC source"
                    .into(),
                "Remove the FORMAT and ENCODE specification".into(),
            )
            .into()),
        };
    Ok((plan, source, table, job_type))
}

fn sanity_check_for_cdc_table(
    append_only: bool,
    column_defs: &Vec<ColumnDef>,
    wildcard_idx: &Option<usize>,
    constraints: &Vec<TableConstraint>,
    source_watermarks: &Vec<SourceWatermark>,
) -> Result<()> {
    for c in column_defs {
        for op in &c.options {
            if let ColumnOption::GeneratedColumns(_) = op.option {
                return Err(ErrorCode::NotSupported(
                    "generated column defined on the table created from a CDC source".into(),
                    "Remove the generated column in the column list".into(),
                )
                .into());
            }
        }
    }

    // wildcard cannot be used with column definitions
    if wildcard_idx.is_some() && !column_defs.is_empty() {
        return Err(ErrorCode::NotSupported(
            "wildcard(*) and column definitions cannot be used together".to_owned(),
            "Remove the wildcard or column definitions".to_owned(),
        )
        .into());
    }

    // cdc table must have primary key constraint or primary key column
    if !wildcard_idx.is_some()
        && !constraints.iter().any(|c| {
            matches!(
                c,
                TableConstraint::Unique {
                    is_primary: true,
                    ..
                }
            )
        })
        && !column_defs.iter().any(|col| {
            col.options
                .iter()
                .any(|opt| matches!(opt.option, ColumnOption::Unique { is_primary: true }))
        })
    {
        return Err(ErrorCode::NotSupported(
            "CDC table without primary key constraint is not supported".to_owned(),
            "Please define a primary key".to_owned(),
        )
        .into());
    }
    if append_only {
        return Err(ErrorCode::NotSupported(
            "append only modifier on the table created from a CDC source".into(),
            "Remove the APPEND ONLY clause".into(),
        )
        .into());
    }

    if !source_watermarks.is_empty() {
        return Err(ErrorCode::NotSupported(
            "watermark defined on the table created from a CDC source".into(),
            "Remove the Watermark definitions".into(),
        )
        .into());
    }

    Ok(())
}

struct CdcSchemaChangeArgs {
    /// original table catalog
    original_catalog: Arc<TableCatalog>,
    /// new version table columns, only provided in auto schema change
    new_version_columns: Option<Vec<ColumnCatalog>>,
}

/// Derive schema for cdc table when create a new Table or alter an existing Table
async fn derive_schema_for_cdc_table(
    column_defs: &Vec<ColumnDef>,
    constraints: &Vec<TableConstraint>,
    connect_properties: WithOptionsSecResolved,
    need_auto_schema_map: bool,
    schema_change_args: Option<CdcSchemaChangeArgs>,
) -> Result<(Vec<ColumnCatalog>, Vec<String>)> {
    // read cdc table schema from external db or parsing the schema from SQL definitions
    if need_auto_schema_map {
        Feature::CdcTableSchemaMap
            .check_available()
            .map_err(|err| {
                ErrorCode::NotSupported(
                    err.to_report_string(),
                    "Please define the schema manually".to_owned(),
                )
            })?;
        let (options, secret_refs) = connect_properties.into_parts();
        let config = ExternalTableConfig::try_from_btreemap(options, secret_refs)
            .context("failed to extract external table config")?;

        let table = ExternalTableImpl::connect(config)
            .await
            .context("failed to auto derive table schema")?;
        Ok((
            table
                .column_descs()
                .iter()
                .cloned()
                .map(|column_desc| ColumnCatalog {
                    column_desc,
                    is_hidden: false,
                })
                .collect(),
            table.pk_names().clone(),
        ))
    } else {
        let mut columns = bind_sql_columns(column_defs)?;
        let pk_names = if let Some(args) = schema_change_args {
            // If new_version_columns is provided, we are in the process of auto schema change.
            // update the default value column since the default value column is not set in the
            // column sql definition.
            if let Some(new_version_columns) = args.new_version_columns {
                for (col, new_version_col) in columns
                    .iter_mut()
                    .zip_eq_fast(new_version_columns.into_iter())
                {
                    assert_eq!(col.name(), new_version_col.name());
                    col.column_desc.generated_or_default_column =
                        new_version_col.column_desc.generated_or_default_column;
                }
            }

            // For table created by `create table t (*)` the constraint is empty, we need to
            // retrieve primary key names from original table catalog if available
            args.original_catalog
                .pk
                .iter()
                .map(|x| {
                    args.original_catalog.columns[x.column_index]
                        .name()
                        .to_string()
                })
                .collect()
        } else {
            bind_sql_pk_names(column_defs, constraints)?
        };

        Ok((columns, pk_names))
    }
}

#[allow(clippy::too_many_arguments)]
pub async fn handle_create_table(
    handler_args: HandlerArgs,
    table_name: ObjectName,
    column_defs: Vec<ColumnDef>,
    wildcard_idx: Option<usize>,
    constraints: Vec<TableConstraint>,
    if_not_exists: bool,
    source_schema: Option<ConnectorSchema>,
    source_watermarks: Vec<SourceWatermark>,
    append_only: bool,
    on_conflict: Option<OnConflict>,
    with_version_column: Option<String>,
    cdc_table_info: Option<CdcTableInfo>,
    include_column_options: IncludeOption,
) -> Result<RwPgResponse> {
    let session = handler_args.session.clone();

    if append_only {
        session.notice_to_user("APPEND ONLY TABLE is currently an experimental feature.");
    }

    session.check_cluster_limits().await?;

    if let Either::Right(resp) = session.check_relation_name_duplicated(
        table_name.clone(),
        StatementType::CREATE_TABLE,
        if_not_exists,
    )? {
        return Ok(resp);
    }

    let (graph, source, table, job_type) = {
        let (plan, source, table, job_type) = handle_create_table_plan(
            handler_args,
            ExplainOptions::default(),
            source_schema,
            cdc_table_info,
            table_name.clone(),
            column_defs,
            wildcard_idx,
            constraints,
            source_watermarks,
            append_only,
            on_conflict,
            with_version_column,
            include_column_options,
        )
        .await?;

        let graph = build_graph(plan)?;

        (graph, source, table, job_type)
    };

    tracing::trace!(
        "name={}, graph=\n{}",
        table_name,
        serde_json::to_string_pretty(&graph).unwrap()
    );

    let catalog_writer = session.catalog_writer()?;
    catalog_writer
        .create_table(source, table, graph, job_type)
        .await?;

    Ok(PgResponse::empty_result(StatementType::CREATE_TABLE))
}

pub fn check_create_table_with_source(
    with_options: &WithOptions,
    source_schema: Option<ConnectorSchema>,
    include_column_options: &IncludeOption,
    cdc_table_info: &Option<CdcTableInfo>,
) -> Result<Option<ConnectorSchema>> {
    // skip check for cdc table
    if cdc_table_info.is_some() {
        return Ok(source_schema);
    }
    let defined_source = with_options.contains_key(UPSTREAM_SOURCE_KEY);
    if !include_column_options.is_empty() && !defined_source {
        return Err(ErrorCode::InvalidInputSyntax(
            "INCLUDE should be used with a connector".to_owned(),
        )
        .into());
    }
    if defined_source {
        source_schema.as_ref().ok_or_else(|| {
            ErrorCode::InvalidInputSyntax("Please specify a source schema using FORMAT".to_owned())
        })?;
    }
    Ok(source_schema)
}

#[allow(clippy::too_many_arguments)]
pub async fn generate_stream_graph_for_table(
    _session: &Arc<SessionImpl>,
    table_name: ObjectName,
    original_catalog: &Arc<TableCatalog>,
    source_schema: Option<ConnectorSchema>,
    handler_args: HandlerArgs,
    col_id_gen: ColumnIdGenerator,
    column_defs: Vec<ColumnDef>,
    wildcard_idx: Option<usize>,
    constraints: Vec<TableConstraint>,
    source_watermarks: Vec<SourceWatermark>,
    append_only: bool,
    on_conflict: Option<OnConflict>,
    with_version_column: Option<String>,
    cdc_table_info: Option<CdcTableInfo>,
    new_version_columns: Option<Vec<ColumnCatalog>>,
) -> Result<(StreamFragmentGraph, Table, Option<PbSource>, TableJobType)> {
    use risingwave_pb::catalog::table::OptionalAssociatedSourceId;

    let ((plan, source, table), job_type) = match (source_schema, cdc_table_info.as_ref()) {
        (Some(source_schema), None) => (
            gen_create_table_plan_with_source(
                handler_args,
                ExplainOptions::default(),
                table_name,
                column_defs,
                wildcard_idx,
                constraints,
                source_schema,
                source_watermarks,
                col_id_gen,
                append_only,
                on_conflict,
                with_version_column,
                vec![],
            )
            .await?,
            TableJobType::General,
        ),
        (None, None) => {
            let context = OptimizerContext::from_handler_args(handler_args);
            let (plan, table) = gen_create_table_plan(
                context,
                table_name,
                column_defs,
                constraints,
                col_id_gen,
                source_watermarks,
                append_only,
                on_conflict,
                with_version_column,
            )?;
            ((plan, None, table), TableJobType::General)
        }
        (None, Some(cdc_table)) => {
            let session = &handler_args.session;
            let (source, resolved_table_name, database_id, schema_id) =
                get_source_and_resolved_table_name(session, cdc_table.clone(), table_name.clone())?;

            let connect_properties = derive_connect_properties(
                &source.with_properties,
                cdc_table.external_table_name.clone(),
            )?;

            let (columns, pk_names) = derive_schema_for_cdc_table(
                &column_defs,
                &constraints,
                connect_properties.clone(),
                false,
                Some(CdcSchemaChangeArgs {
                    original_catalog: original_catalog.clone(),
                    new_version_columns,
                }),
            )
            .await?;

            let context: OptimizerContextRef =
                OptimizerContext::new(handler_args, ExplainOptions::default()).into();
            let (plan, table) = gen_create_table_plan_for_cdc_table(
                context,
                source,
                cdc_table.external_table_name.clone(),
                column_defs,
                columns,
                pk_names,
                connect_properties,
                col_id_gen,
                on_conflict,
                with_version_column,
                IncludeOption::default(),
                table_name,
                resolved_table_name,
                database_id,
                schema_id,
                original_catalog.id(),
            )?;

            ((plan, None, table), TableJobType::SharedCdcSource)
        }
        (Some(_), Some(_)) => {
            return Err(ErrorCode::NotSupported(
                "Data format and encoding format doesn't apply to table created from a CDC source"
                    .into(),
                "Remove the FORMAT and ENCODE specification".into(),
            )
            .into());
        }
    };

    // TODO: avoid this backward conversion.
    if TableCatalog::from(&table).pk_column_ids() != original_catalog.pk_column_ids() {
        Err(ErrorCode::InvalidInputSyntax(
            "alter primary key of table is not supported".to_owned(),
        ))?
    }

    let graph = build_graph(plan)?;

    // Fill the original table ID.
    let table = Table {
        id: original_catalog.id().table_id(),
        optional_associated_source_id: original_catalog
            .associated_source_id()
            .map(|source_id| OptionalAssociatedSourceId::AssociatedSourceId(source_id.into())),
        ..table
    };

    Ok((graph, table, source, job_type))
}

fn get_source_and_resolved_table_name(
    session: &Arc<SessionImpl>,
    cdc_table: CdcTableInfo,
    table_name: ObjectName,
) -> Result<(Arc<SourceCatalog>, String, DatabaseId, SchemaId)> {
    let db_name = session.database();
    let (schema_name, resolved_table_name) =
        Binder::resolve_schema_qualified_name(db_name, table_name)?;
    let (database_id, schema_id) =
        session.get_database_and_schema_id_for_create(schema_name.clone())?;

    let (source_schema, source_name) =
        Binder::resolve_schema_qualified_name(db_name, cdc_table.source_name.clone())?;

    let source = {
        let catalog_reader = session.env().catalog_reader().read_guard();
        let schema_name = source_schema.unwrap_or(DEFAULT_SCHEMA_NAME.to_string());
        let (source, _) = catalog_reader.get_source_by_name(
            db_name,
            SchemaPath::Name(schema_name.as_str()),
            source_name.as_str(),
        )?;
        source.clone()
    };

    Ok((source, resolved_table_name, database_id, schema_id))
}

#[cfg(test)]
mod tests {
    use risingwave_common::catalog::{Field, DEFAULT_DATABASE_NAME, ROWID_PREFIX};
    use risingwave_common::types::DataType;

    use super::*;
    use crate::test_utils::{create_proto_file, LocalFrontend, PROTO_FILE_DATA};

    #[test]
    fn test_col_id_gen() {
        let mut gen = ColumnIdGenerator::new_initial();
        assert_eq!(gen.generate("v1"), ColumnId::new(1));
        assert_eq!(gen.generate("v2"), ColumnId::new(2));

        let mut gen = ColumnIdGenerator::new_alter(&TableCatalog {
            columns: vec![
                ColumnCatalog {
                    column_desc: ColumnDesc::from_field_with_column_id(
                        &Field::with_name(DataType::Float32, "f32"),
                        1,
                    ),
                    is_hidden: false,
                },
                ColumnCatalog {
                    column_desc: ColumnDesc::from_field_with_column_id(
                        &Field::with_name(DataType::Float64, "f64"),
                        2,
                    ),
                    is_hidden: false,
                },
            ],
            version: Some(TableVersion::new_initial_for_test(ColumnId::new(2))),
            ..Default::default()
        });

        assert_eq!(gen.generate("v1"), ColumnId::new(3));
        assert_eq!(gen.generate("v2"), ColumnId::new(4));
        assert_eq!(gen.generate("f32"), ColumnId::new(1));
        assert_eq!(gen.generate("f64"), ColumnId::new(2));
        assert_eq!(gen.generate("v3"), ColumnId::new(5));
    }

    #[tokio::test]
    async fn test_create_table_handler() {
        let sql =
            "create table t (v1 smallint, v2 struct<v3 bigint, v4 float, v5 double>) append only;";
        let frontend = LocalFrontend::new(Default::default()).await;
        frontend.run_sql(sql).await.unwrap();

        let session = frontend.session_ref();
        let catalog_reader = session.env().catalog_reader().read_guard();
        let schema_path = SchemaPath::Name(DEFAULT_SCHEMA_NAME);

        // Check table exists.
        let (table, _) = catalog_reader
            .get_created_table_by_name(DEFAULT_DATABASE_NAME, schema_path, "t")
            .unwrap();
        assert_eq!(table.name(), "t");

        let columns = table
            .columns
            .iter()
            .map(|col| (col.name(), col.data_type().clone()))
            .collect::<HashMap<&str, DataType>>();

        let expected_columns = maplit::hashmap! {
            ROWID_PREFIX => DataType::Serial,
            "v1" => DataType::Int16,
            "v2" => DataType::new_struct(
                vec![DataType::Int64,DataType::Float64,DataType::Float64],
                vec!["v3".to_string(), "v4".to_string(), "v5".to_string()],
            ),
        };

        assert_eq!(columns, expected_columns);
    }

    #[test]
    fn test_bind_primary_key() {
        // Note: Column ID 0 is reserved for row ID column.

        for (sql, expected) in [
            ("create table t (v1 int, v2 int)", Ok(&[0] as &[_])),
            ("create table t (v1 int primary key, v2 int)", Ok(&[1])),
            ("create table t (v1 int, v2 int primary key)", Ok(&[2])),
            (
                "create table t (v1 int primary key, v2 int primary key)",
                Err("multiple primary keys are not allowed"),
            ),
            (
                "create table t (v1 int primary key primary key, v2 int)",
                Err("multiple primary keys are not allowed"),
            ),
            (
                "create table t (v1 int, v2 int, primary key (v1))",
                Ok(&[1]),
            ),
            (
                "create table t (v1 int, primary key (v2), v2 int)",
                Ok(&[2]),
            ),
            (
                "create table t (primary key (v2, v1), v1 int, v2 int)",
                Ok(&[2, 1]),
            ),
            (
                "create table t (v1 int, primary key (v1), v2 int, primary key (v1))",
                Err("multiple primary keys are not allowed"),
            ),
            (
                "create table t (v1 int primary key, primary key (v1), v2 int)",
                Err("multiple primary keys are not allowed"),
            ),
            (
                "create table t (v1 int, primary key (V3), v2 int)",
                Err("column \"v3\" named in key does not exist"),
            ),
        ] {
            let mut ast = risingwave_sqlparser::parser::Parser::parse_sql(sql).unwrap();
            let risingwave_sqlparser::ast::Statement::CreateTable {
                columns: column_defs,
                constraints,
                ..
            } = ast.remove(0)
            else {
                panic!("test case should be create table")
            };
            let actual: Result<_> = (|| {
                let mut columns = bind_sql_columns(&column_defs)?;
                let mut col_id_gen = ColumnIdGenerator::new_initial();
                for c in &mut columns {
                    c.column_desc.column_id = col_id_gen.generate(c.name())
                }
                ensure_table_constraints_supported(&constraints)?;
                let pk_names = bind_sql_pk_names(&column_defs, &constraints)?;
                let (_, pk_column_ids, _) =
                    bind_pk_and_row_id_on_relation(columns, pk_names, true)?;
                Ok(pk_column_ids)
            })();
            match (expected, actual) {
                (Ok(expected), Ok(actual)) => assert_eq!(
                    expected.iter().copied().map(ColumnId::new).collect_vec(),
                    actual,
                    "sql: {sql}"
                ),
                (Ok(_), Err(actual)) => panic!("sql: {sql}\nunexpected error: {actual:?}"),
                (Err(_), Ok(actual)) => panic!("sql: {sql}\nexpects error but got: {actual:?}"),
                (Err(expected), Err(actual)) => assert!(
                    actual.to_string().contains(expected),
                    "sql: {sql}\nexpected: {expected:?}\nactual: {actual:?}"
                ),
            }
        }
    }

    #[tokio::test]
    async fn test_duplicate_props_options() {
        let proto_file = create_proto_file(PROTO_FILE_DATA);
        let sql = format!(
            r#"CREATE TABLE t
    WITH (
        connector = 'kinesis',
        aws.region='user_test_topic',
        endpoint='172.10.1.1:9090,172.10.1.2:9090',
        aws.credentials.access_key_id = 'your_access_key_1',
        aws.credentials.secret_access_key = 'your_secret_key_1'
    )
    FORMAT PLAIN ENCODE PROTOBUF (
        message = '.test.TestRecord',
        aws.credentials.access_key_id = 'your_access_key_2',
        aws.credentials.secret_access_key = 'your_secret_key_2',
        schema.location = 'file://{}',
    )"#,
            proto_file.path().to_str().unwrap()
        );
        let frontend = LocalFrontend::new(Default::default()).await;
        frontend.run_sql(sql).await.unwrap();

        let session = frontend.session_ref();
        let catalog_reader = session.env().catalog_reader().read_guard();
        let schema_path = SchemaPath::Name(DEFAULT_SCHEMA_NAME);

        // Check source exists.
        let (source, _) = catalog_reader
            .get_source_by_name(DEFAULT_DATABASE_NAME, schema_path, "t")
            .unwrap();
        assert_eq!(source.name, "t");

        // AwsAuth params exist in options.
        assert_eq!(
            source
                .info
                .format_encode_options
                .get("aws.credentials.access_key_id")
                .unwrap(),
            "your_access_key_2"
        );
        assert_eq!(
            source
                .info
                .format_encode_options
                .get("aws.credentials.secret_access_key")
                .unwrap(),
            "your_secret_key_2"
        );

        // AwsAuth params exist in props.
        assert_eq!(
            source
                .with_properties
                .get("aws.credentials.access_key_id")
                .unwrap(),
            "your_access_key_1"
        );
        assert_eq!(
            source
                .with_properties
                .get("aws.credentials.secret_access_key")
                .unwrap(),
            "your_secret_key_1"
        );

        // Options are not merged into props.
        assert!(!source.with_properties.contains_key("schema.location"));
    }
}<|MERGE_RESOLUTION|>--- conflicted
+++ resolved
@@ -27,7 +27,6 @@
     INITIAL_TABLE_VERSION_ID,
 };
 use risingwave_common::license::Feature;
-use risingwave_common::util::epoch::Epoch;
 use risingwave_common::util::iter_util::ZipEqFast;
 use risingwave_common::util::sort_util::{ColumnOrder, OrderType};
 use risingwave_common::util::value_encoding::DatumToProtoExt;
@@ -57,7 +56,7 @@
 use crate::catalog::table_catalog::TableVersion;
 use crate::catalog::{check_valid_column_name, ColumnId, DatabaseId, SchemaId};
 use crate::error::{ErrorCode, Result, RwError};
-use crate::expr::{Expr, ExprImpl, ExprRewriter, InlineNowProcTime};
+use crate::expr::{Expr, ExprImpl, ExprRewriter};
 use crate::handler::create_source::{
     bind_columns_from_source, bind_connector_props, bind_create_source_or_table_with_connector,
     bind_source_watermark, handle_addition_columns, UPSTREAM_SOURCE_KEY,
@@ -330,14 +329,9 @@
                     // so the rewritten expression should almost always be pure and we directly call `fold_const`
                     // here. Actually we do not require purity of the expression here since we're only to get a
                     // snapshot value.
-<<<<<<< HEAD
-                    let rewritten_expr_impl =
-                        InlineNowProcTime::new(Epoch::now()).rewrite_expr(expr_impl.clone());
-=======
                     let rewritten_expr_impl = session
                         .inline_now_proc_time()
                         .rewrite_expr(expr_impl.clone());
->>>>>>> 4723dbe6
 
                     if let Some(snapshot_value) = rewritten_expr_impl.try_fold_const() {
                         let snapshot_value = snapshot_value?;
