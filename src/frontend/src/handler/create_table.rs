--- conflicted
+++ resolved
@@ -1528,15 +1528,7 @@
 
     // For the table without primary key. We will use `_row_id` as primary key
     let sink_from = if pks.is_empty() {
-<<<<<<< HEAD
-        pks = vec![ROWID_PREFIX.to_owned()];
-        let [stmt]: [_; 1] =
-            Parser::parse_sql(&format!("select {}, * from {}", ROWID_PREFIX, table_name))
-                .context("unable to parse query")?
-                .try_into()
-                .unwrap();
-=======
-        pks = vec![RISINGWAVE_ICEBERG_ROW_ID.to_string()];
+        pks = vec![RISINGWAVE_ICEBERG_ROW_ID.to_owned()];
         let [stmt]: [_; 1] = Parser::parse_sql(&format!(
             "select {} as {}, * from {}",
             ROWID_PREFIX, RISINGWAVE_ICEBERG_ROW_ID, table_name
@@ -1544,7 +1536,6 @@
         .context("unable to parse query")?
         .try_into()
         .unwrap();
->>>>>>> d2bb1db6
 
         let Statement::Query(query) = &stmt else {
             panic!("unexpected statement: {:?}", stmt);
