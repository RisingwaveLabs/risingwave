--- conflicted
+++ resolved
@@ -1813,20 +1813,7 @@
     handler_args: HandlerArgs,
     statement: Statement,
     col_id_gen: ColumnIdGenerator,
-<<<<<<< HEAD
-=======
-    column_defs: Vec<ColumnDef>,
-    wildcard_idx: Option<usize>,
-    constraints: Vec<TableConstraint>,
-    source_watermarks: Vec<SourceWatermark>,
-    append_only: bool,
-    on_conflict: Option<OnConflict>,
-    with_version_column: Option<String>,
-    cdc_table_info: Option<CdcTableInfo>,
-    include_column_options: IncludeOption,
-    engine: Engine,
     sql_column_strategy: SqlColumnStrategy,
->>>>>>> 67802fd9
 ) -> Result<(StreamFragmentGraph, Table, Option<PbSource>, TableJobType)> {
     use risingwave_pb::catalog::table::OptionalAssociatedSourceId;
 
