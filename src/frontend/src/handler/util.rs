// Copyright 2023 RisingWave Labs
//
// Licensed under the Apache License, Version 2.0 (the "License");
// you may not use this file except in compliance with the License.
// You may obtain a copy of the License at
//
//     http://www.apache.org/licenses/LICENSE-2.0
//
// Unless required by applicable law or agreed to in writing, software
// distributed under the License is distributed on an "AS IS" BASIS,
// WITHOUT WARRANTIES OR CONDITIONS OF ANY KIND, either express or implied.
// See the License for the specific language governing permissions and
// limitations under the License.

use std::collections::{BTreeMap, HashMap};
use std::pin::Pin;
use std::sync::Arc;
use std::task::{Context, Poll};

use bytes::Bytes;
use futures::Stream;
use itertools::Itertools;
use pgwire::pg_field_descriptor::PgFieldDescriptor;
use pgwire::pg_response::RowSetResult;
use pgwire::pg_server::BoxedError;
use pgwire::types::{Format, FormatIterator, Row};
use pin_project_lite::pin_project;
use risingwave_common::array::DataChunk;
use risingwave_common::catalog::{ColumnCatalog, Field};
use risingwave_common::error::{ErrorCode, Result as RwResult};
use risingwave_common::row::Row as _;
use risingwave_common::types::{DataType, ScalarRefImpl, Timestamptz};
use risingwave_common::util::iter_util::ZipEqFast;
use risingwave_connector::source::KAFKA_CONNECTOR;
use risingwave_sqlparser::ast::display_comma_separated;

use crate::catalog::IndexCatalog;
use crate::handler::create_source::{CONNECTION_NAME_KEY, UPSTREAM_SOURCE_KEY};
use crate::session::SessionImpl;

pin_project! {
    /// Wrapper struct that converts a stream of DataChunk to a stream of RowSet based on formatting
    /// parameters.
    ///
    /// This is essentially `StreamExt::map(self, move |res| res.map(|chunk| to_pg_rows(chunk,
    /// format)))` but we need a nameable type as part of [`super::PgResponseStream`], but we cannot
    /// name the type of a closure.
    pub struct DataChunkToRowSetAdapter<VS>
    where
        VS: Stream<Item = Result<DataChunk, BoxedError>>,
    {
        #[pin]
        chunk_stream: VS,
        column_types: Vec<DataType>,
        formats: Vec<Format>,
        session_data: StaticSessionData,
    }
}

// Static session data frozen at the time of the creation of the stream
struct StaticSessionData {
    timezone: String,
}

impl<VS> DataChunkToRowSetAdapter<VS>
where
    VS: Stream<Item = Result<DataChunk, BoxedError>>,
{
    pub fn new(
        chunk_stream: VS,
        column_types: Vec<DataType>,
        formats: Vec<Format>,
        session: Arc<SessionImpl>,
    ) -> Self {
        let session_data = StaticSessionData {
            timezone: session.config().get_timezone().into(),
        };
        Self {
            chunk_stream,
            column_types,
            formats,
            session_data,
        }
    }
}

impl<VS> Stream for DataChunkToRowSetAdapter<VS>
where
    VS: Stream<Item = Result<DataChunk, BoxedError>>,
{
    type Item = RowSetResult;

    fn poll_next(self: Pin<&mut Self>, cx: &mut Context<'_>) -> Poll<Option<Self::Item>> {
        let mut this = self.project();
        match this.chunk_stream.as_mut().poll_next(cx) {
            Poll::Pending => Poll::Pending,
            Poll::Ready(chunk) => match chunk {
                Some(chunk_result) => match chunk_result {
                    Ok(chunk) => Poll::Ready(Some(
                        to_pg_rows(this.column_types, chunk, this.formats, this.session_data)
                            .map_err(|err| err.into()),
                    )),
                    Err(err) => Poll::Ready(Some(Err(err))),
                },
                None => Poll::Ready(None),
            },
        }
    }
}

/// Format scalars according to postgres convention.
fn pg_value_format(
    data_type: &DataType,
    d: ScalarRefImpl<'_>,
    format: Format,
    session_data: &StaticSessionData,
) -> RwResult<Bytes> {
    // format == false means TEXT format
    // format == true means BINARY format
    match format {
        Format::Text => {
            if *data_type == DataType::Timestamptz {
                Ok(timestamptz_to_string_with_session_data(d, session_data))
            } else {
                Ok(d.text_format(data_type).into())
            }
        }
        Format::Binary => d.binary_format(data_type),
    }
}

fn timestamptz_to_string_with_session_data(
    d: ScalarRefImpl<'_>,
    session_data: &StaticSessionData,
) -> Bytes {
    let tz = d.into_timestamptz();
    let time_zone = Timestamptz::lookup_time_zone(&session_data.timezone).unwrap();
    let instant_local = tz.to_datetime_in_zone(time_zone);
    instant_local
        .format("%Y-%m-%d %H:%M:%S%.f%:z")
        .to_string()
        .into()
}

fn to_pg_rows(
    column_types: &[DataType],
    chunk: DataChunk,
    formats: &[Format],
    session_data: &StaticSessionData,
) -> RwResult<Vec<Row>> {
    assert_eq!(chunk.dimension(), column_types.len());

    chunk
        .rows()
        .map(|r| {
            let format_iter = FormatIterator::new(formats, chunk.dimension())
                .map_err(ErrorCode::InternalError)?;
            let row = r
                .iter()
                .zip_eq_fast(column_types)
                .zip_eq_fast(format_iter)
                .map(|((data, t), format)| match data {
                    Some(data) => Some(pg_value_format(t, data, format, session_data)).transpose(),
                    None => Ok(None),
                })
                .try_collect()?;
            Ok(Row::new(row))
        })
        .try_collect()
}

/// Convert column descs to rows which conclude name and type
pub fn col_descs_to_rows(columns: Vec<ColumnCatalog>) -> Vec<Row> {
    columns
        .iter()
        .flat_map(|col| {
            col.column_desc
                .flatten()
                .into_iter()
                .map(|c| {
                    let type_name = if let DataType::Struct { .. } = c.data_type {
                        c.type_name.clone()
                    } else {
                        c.data_type.to_string()
                    };
                    Row::new(vec![
                        Some(c.name.into()),
                        Some(type_name.into()),
<<<<<<< HEAD
                        c.description.map(Into::into),
=======
                        Some(col.is_hidden.to_string().into()),
>>>>>>> 272ce881
                    ])
                })
                .collect_vec()
        })
        .collect_vec()
}

pub fn indexes_to_rows(indexes: Vec<Arc<IndexCatalog>>) -> Vec<Row> {
    indexes
        .iter()
        .map(|index| {
            let index_display = index.display();
            Row::new(vec![
                Some(index.name.clone().into()),
                Some(index.primary_table.name.clone().into()),
                Some(
                    format!(
                        "{}",
                        display_comma_separated(&index_display.index_columns_with_ordering)
                    )
                    .into(),
                ),
                Some(
                    format!(
                        "{}",
                        display_comma_separated(&index_display.include_columns)
                    )
                    .into(),
                ),
                Some(
                    format!(
                        "{}",
                        display_comma_separated(&index_display.distributed_by_columns)
                    )
                    .into(),
                ),
            ])
        })
        .collect_vec()
}

/// Convert from [`Field`] to [`PgFieldDescriptor`].
pub fn to_pg_field(f: &Field) -> PgFieldDescriptor {
    PgFieldDescriptor::new(
        f.name.clone(),
        f.data_type().to_oid(),
        f.data_type().type_len(),
    )
}

#[inline(always)]
pub fn get_connector(with_properties: &HashMap<String, String>) -> Option<String> {
    with_properties
        .get(UPSTREAM_SOURCE_KEY)
        .map(|s| s.to_lowercase())
}

#[inline(always)]
pub fn is_kafka_connector(with_properties: &HashMap<String, String>) -> bool {
    let Some(connector) = get_connector(with_properties) else {
        return false;
    };

    connector == KAFKA_CONNECTOR
}

#[inline(always)]
pub fn get_connection_name(with_properties: &BTreeMap<String, String>) -> Option<String> {
    with_properties
        .get(CONNECTION_NAME_KEY)
        .map(|s| s.to_lowercase())
}

#[cfg(test)]
mod tests {
    use bytes::BytesMut;
    use postgres_types::{ToSql, Type};
    use risingwave_common::array::*;
    use risingwave_common::types::Timestamptz;

    use super::*;

    #[test]
    fn test_to_pg_field() {
        let field = Field::with_name(DataType::Int32, "v1");
        let pg_field = to_pg_field(&field);
        assert_eq!(pg_field.get_name(), "v1");
        assert_eq!(pg_field.get_type_oid(), DataType::Int32.to_oid());
    }

    #[test]
    fn test_to_pg_rows() {
        let chunk = DataChunk::from_pretty(
            "i I f    T
             1 6 6.01 aaa
             2 . .    .
             3 7 7.01 vvv
             4 . .    .  ",
        );
        let static_session = StaticSessionData {
            timezone: "UTC".into(),
        };
        let rows = to_pg_rows(
            &[
                DataType::Int32,
                DataType::Int64,
                DataType::Float32,
                DataType::Varchar,
            ],
            chunk,
            &[],
            &static_session,
        );
        let expected: Vec<Vec<Option<Bytes>>> = vec![
            vec![
                Some("1".into()),
                Some("6".into()),
                Some("6.01".into()),
                Some("aaa".into()),
            ],
            vec![Some("2".into()), None, None, None],
            vec![
                Some("3".into()),
                Some("7".into()),
                Some("7.01".into()),
                Some("vvv".into()),
            ],
            vec![Some("4".into()), None, None, None],
        ];
        let vec = rows
            .unwrap()
            .into_iter()
            .map(|r| r.values().iter().cloned().collect_vec())
            .collect_vec();

        assert_eq!(vec, expected);
    }

    #[test]
    fn test_to_pg_rows_mix_format() {
        let chunk = DataChunk::from_pretty(
            "i I f    T
             1 6 6.01 aaa
            ",
        );
        let static_session = StaticSessionData {
            timezone: "UTC".into(),
        };
        let rows = to_pg_rows(
            &[
                DataType::Int32,
                DataType::Int64,
                DataType::Float32,
                DataType::Varchar,
            ],
            chunk,
            &[Format::Binary, Format::Binary, Format::Binary, Format::Text],
            &static_session,
        );
        let mut raw_params = vec![BytesMut::new(); 3];
        1_i32.to_sql(&Type::ANY, &mut raw_params[0]).unwrap();
        6_i64.to_sql(&Type::ANY, &mut raw_params[1]).unwrap();
        6.01_f32.to_sql(&Type::ANY, &mut raw_params[2]).unwrap();
        let raw_params = raw_params
            .into_iter()
            .map(|b| b.freeze())
            .collect::<Vec<_>>();
        let expected: Vec<Vec<Option<Bytes>>> = vec![vec![
            Some(raw_params[0].clone()),
            Some(raw_params[1].clone()),
            Some(raw_params[2].clone()),
            Some("aaa".into()),
        ]];
        let vec = rows
            .unwrap()
            .into_iter()
            .map(|r| r.values().iter().cloned().collect_vec())
            .collect_vec();

        assert_eq!(vec, expected);
    }

    #[test]
    fn test_value_format() {
        use {DataType as T, ScalarRefImpl as S};
        let static_session = StaticSessionData {
            timezone: "UTC".into(),
        };

        let f = |t, d, f| pg_value_format(t, d, f, &static_session).unwrap();
        assert_eq!(&f(&T::Float32, S::Float32(1_f32.into()), Format::Text), "1");
        assert_eq!(
            &f(&T::Float32, S::Float32(f32::NAN.into()), Format::Text),
            "NaN"
        );
        assert_eq!(
            &f(&T::Float64, S::Float64(f64::NAN.into()), Format::Text),
            "NaN"
        );
        assert_eq!(
            &f(&T::Float32, S::Float32(f32::INFINITY.into()), Format::Text),
            "Infinity"
        );
        assert_eq!(
            &f(
                &T::Float32,
                S::Float32(f32::NEG_INFINITY.into()),
                Format::Text
            ),
            "-Infinity"
        );
        assert_eq!(
            &f(&T::Float64, S::Float64(f64::INFINITY.into()), Format::Text),
            "Infinity"
        );
        assert_eq!(
            &f(
                &T::Float64,
                S::Float64(f64::NEG_INFINITY.into()),
                Format::Text
            ),
            "-Infinity"
        );
        assert_eq!(&f(&T::Boolean, S::Bool(true), Format::Text), "t");
        assert_eq!(&f(&T::Boolean, S::Bool(false), Format::Text), "f");
        assert_eq!(
            &f(
                &T::Timestamptz,
                S::Timestamptz(Timestamptz::from_micros(-1)),
                Format::Text
            ),
            "1969-12-31 23:59:59.999999+00:00"
        );
    }
}<|MERGE_RESOLUTION|>--- conflicted
+++ resolved
@@ -186,11 +186,8 @@
                     Row::new(vec![
                         Some(c.name.into()),
                         Some(type_name.into()),
-<<<<<<< HEAD
+                        Some(col.is_hidden.to_string().into()),
                         c.description.map(Into::into),
-=======
-                        Some(col.is_hidden.to_string().into()),
->>>>>>> 272ce881
                     ])
                 })
                 .collect_vec()
