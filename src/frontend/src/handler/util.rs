// Copyright 2024 RisingWave Labs
//
// Licensed under the Apache License, Version 2.0 (the "License");
// you may not use this file except in compliance with the License.
// You may obtain a copy of the License at
//
//     http://www.apache.org/licenses/LICENSE-2.0
//
// Unless required by applicable law or agreed to in writing, software
// distributed under the License is distributed on an "AS IS" BASIS,
// WITHOUT WARRANTIES OR CONDITIONS OF ANY KIND, either express or implied.
// See the License for the specific language governing permissions and
// limitations under the License.

use core::str::FromStr;
use std::pin::Pin;
use std::sync::Arc;
use std::task::{Context, Poll};

use anyhow::Context as _;
use bytes::{Bytes, BytesMut};
use futures::Stream;
use itertools::Itertools;
use pgwire::pg_field_descriptor::PgFieldDescriptor;
use pgwire::pg_response::RowSetResult;
use pgwire::pg_server::BoxedError;
use pgwire::types::{Format, FormatIterator, Row};
use pin_project_lite::pin_project;
use risingwave_common::array::DataChunk;
use risingwave_common::catalog::Field;
use risingwave_common::row::Row as _;
use risingwave_common::types::{
    write_date_time_tz, DataType, Interval, ScalarRefImpl, Timestamptz,
};
use risingwave_common::util::epoch::Epoch;
use risingwave_common::util::iter_util::ZipEqFast;
use risingwave_connector::source::iceberg::ICEBERG_CONNECTOR;
use risingwave_connector::source::KAFKA_CONNECTOR;
use risingwave_pb::catalog::connection_params::PbConnectionType;
use risingwave_sqlparser::ast::{
    CompatibleFormatEncode, Expr, FormatEncodeOptions, Ident, ObjectName, OrderByExpr, Query,
    Select, SelectItem, SetExpr, TableFactor, TableWithJoins,
};
use thiserror_ext::AsReport;

<<<<<<< HEAD
use crate::catalog::root_catalog::SchemaPath;
use crate::error::{ErrorCode, Result as RwResult};
use crate::session::{current, SessionImpl};
use crate::{Binder, TableCatalog};
=======
use crate::error::ErrorCode::ProtocolError;
use crate::error::{ErrorCode, Result as RwResult, RwError};
use crate::session::{current, SessionImpl};
use crate::HashSet;
>>>>>>> 01b703dc

pin_project! {
    /// Wrapper struct that converts a stream of DataChunk to a stream of RowSet based on formatting
    /// parameters.
    ///
    /// This is essentially `StreamExt::map(self, move |res| res.map(|chunk| to_pg_rows(chunk,
    /// format)))` but we need a nameable type as part of [`super::PgResponseStream`], but we cannot
    /// name the type of a closure.
    pub struct DataChunkToRowSetAdapter<VS>
    where
        VS: Stream<Item = Result<DataChunk, BoxedError>>,
    {
        #[pin]
        chunk_stream: VS,
        column_types: Vec<DataType>,
        pub formats: Vec<Format>,
        session_data: StaticSessionData,
    }
}

// Static session data frozen at the time of the creation of the stream
pub struct StaticSessionData {
    pub timezone: String,
}

impl<VS> DataChunkToRowSetAdapter<VS>
where
    VS: Stream<Item = Result<DataChunk, BoxedError>>,
{
    pub fn new(
        chunk_stream: VS,
        column_types: Vec<DataType>,
        formats: Vec<Format>,
        session: Arc<SessionImpl>,
    ) -> Self {
        let session_data = StaticSessionData {
            timezone: session.config().timezone(),
        };
        Self {
            chunk_stream,
            column_types,
            formats,
            session_data,
        }
    }
}

impl<VS> Stream for DataChunkToRowSetAdapter<VS>
where
    VS: Stream<Item = Result<DataChunk, BoxedError>>,
{
    type Item = RowSetResult;

    fn poll_next(self: Pin<&mut Self>, cx: &mut Context<'_>) -> Poll<Option<Self::Item>> {
        let mut this = self.project();
        match this.chunk_stream.as_mut().poll_next(cx) {
            Poll::Pending => Poll::Pending,
            Poll::Ready(chunk) => match chunk {
                Some(chunk_result) => match chunk_result {
                    Ok(chunk) => Poll::Ready(Some(
                        to_pg_rows(this.column_types, chunk, this.formats, this.session_data)
                            .map_err(|err| err.into()),
                    )),
                    Err(err) => Poll::Ready(Some(Err(err))),
                },
                None => Poll::Ready(None),
            },
        }
    }
}

/// Format scalars according to postgres convention.
pub fn pg_value_format(
    data_type: &DataType,
    d: ScalarRefImpl<'_>,
    format: Format,
    session_data: &StaticSessionData,
) -> RwResult<Bytes> {
    // format == false means TEXT format
    // format == true means BINARY format
    match format {
        Format::Text => {
            if *data_type == DataType::Timestamptz {
                Ok(timestamptz_to_string_with_session_data(d, session_data))
            } else {
                Ok(d.text_format(data_type).into())
            }
        }
        Format::Binary => Ok(d
            .binary_format(data_type)
            .context("failed to format binary value")?),
    }
}

fn timestamptz_to_string_with_session_data(
    d: ScalarRefImpl<'_>,
    session_data: &StaticSessionData,
) -> Bytes {
    let tz = d.into_timestamptz();
    let time_zone = Timestamptz::lookup_time_zone(&session_data.timezone).unwrap();
    let instant_local = tz.to_datetime_in_zone(time_zone);
    let mut result_string = BytesMut::new();
    write_date_time_tz(instant_local, &mut result_string).unwrap();
    result_string.into()
}

fn to_pg_rows(
    column_types: &[DataType],
    chunk: DataChunk,
    formats: &[Format],
    session_data: &StaticSessionData,
) -> RwResult<Vec<Row>> {
    assert_eq!(chunk.dimension(), column_types.len());
    if cfg!(debug_assertions) {
        let chunk_data_types = chunk.data_types();
        for (ty1, ty2) in chunk_data_types.iter().zip_eq_fast(column_types) {
            debug_assert!(
                ty1.equals_datatype(ty2),
                "chunk_data_types: {chunk_data_types:?}, column_types: {column_types:?}"
            )
        }
    }

    chunk
        .rows()
        .map(|r| {
            let format_iter = FormatIterator::new(formats, chunk.dimension())
                .map_err(ErrorCode::InternalError)?;
            let row = r
                .iter()
                .zip_eq_fast(column_types)
                .zip_eq_fast(format_iter)
                .map(|((data, t), format)| match data {
                    Some(data) => Some(pg_value_format(t, data, format, session_data)).transpose(),
                    None => Ok(None),
                })
                .try_collect()?;
            Ok(Row::new(row))
        })
        .try_collect()
}

/// Convert from [`Field`] to [`PgFieldDescriptor`].
pub fn to_pg_field(f: &Field) -> PgFieldDescriptor {
    PgFieldDescriptor::new(
        f.name.clone(),
        f.data_type().to_oid(),
        f.data_type().type_len(),
    )
}

#[easy_ext::ext(SourceSchemaCompatExt)]
impl CompatibleFormatEncode {
    /// Convert `self` to [`FormatEncodeOptions`] and warn the user if the syntax is deprecated.
    pub fn into_v2_with_warning(self) -> FormatEncodeOptions {
        match self {
            CompatibleFormatEncode::RowFormat(inner) => {
                // TODO: should be warning
                current::notice_to_user("RisingWave will stop supporting the syntax \"ROW FORMAT\" in future versions, which will be changed to \"FORMAT ... ENCODE ...\" syntax.");
                inner.into_format_encode_v2()
            }
            CompatibleFormatEncode::V2(inner) => inner,
        }
    }
}

pub fn gen_query_from_table_name(from_name: ObjectName) -> Query {
    let table_factor = TableFactor::Table {
        name: from_name,
        alias: None,
        as_of: None,
    };
    let from = vec![TableWithJoins {
        relation: table_factor,
        joins: vec![],
    }];
    let select = Select {
        from,
        projection: vec![SelectItem::Wildcard(None)],
        ..Default::default()
    };
    let body = SetExpr::Select(Box::new(select));
    Query {
        with: None,
        body,
        order_by: vec![],
        limit: None,
        offset: None,
        fetch: None,
    }
}

pub fn gen_query_from_table_name_order_by(from_name: ObjectName, pk_names: Vec<String>) -> Query {
    let mut query = gen_query_from_table_name(from_name);
    query.order_by = pk_names
        .into_iter()
        .map(|pk| {
            let expr = Expr::Identifier(Ident::with_quote_unchecked('"', pk));
            OrderByExpr {
                expr,
                asc: None,
                nulls_first: None,
            }
        })
        .collect();
    query
}

pub fn convert_unix_millis_to_logstore_u64(unix_millis: u64) -> u64 {
    Epoch::from_unix_millis(unix_millis).0
}

pub fn convert_logstore_u64_to_unix_millis(logstore_u64: u64) -> u64 {
    Epoch::from(logstore_u64).as_unix_millis()
}

pub fn convert_interval_to_u64_seconds(interval: &String) -> RwResult<u64> {
    let seconds = (Interval::from_str(interval)
        .map_err(|err| {
            ErrorCode::InternalError(format!(
                "Covert interval to u64 error, please check format, error: {:?}",
                err.to_report_string()
            ))
        })?
        .epoch_in_micros()
        / 1000000) as u64;
    Ok(seconds)
}

<<<<<<< HEAD
pub fn get_table_catalog_by_table_name(
    session: &SessionImpl,
    table_name: &ObjectName,
) -> RwResult<(Arc<TableCatalog>, String)> {
    let db_name = session.database();
    let (schema_name, real_table_name) =
        Binder::resolve_schema_qualified_name(db_name, table_name.clone())?;
    let search_path = session.config().search_path();
    let user_name = &session.auth_context().user_name;

    let schema_path = SchemaPath::new(schema_name.as_deref(), &search_path, user_name);
    let reader = session.env().catalog_reader().read_guard();
    let (table, schema_name) =
        reader.get_created_table_by_name(db_name, schema_path, &real_table_name)?;

    Ok((table.clone(), schema_name.to_string()))
=======
pub fn ensure_connection_type_allowed(
    connection_type: PbConnectionType,
    allowed_types: &HashSet<PbConnectionType>,
) -> RwResult<()> {
    if !allowed_types.contains(&connection_type) {
        return Err(RwError::from(ProtocolError(format!(
            "connection type {:?} is not allowed, allowed types: {:?}",
            connection_type, allowed_types
        ))));
    }
    Ok(())
}

fn connection_type_to_connector(connection_type: &PbConnectionType) -> &str {
    match connection_type {
        PbConnectionType::Kafka => KAFKA_CONNECTOR,
        PbConnectionType::Iceberg => ICEBERG_CONNECTOR,
        _ => unreachable!(),
    }
}

pub fn check_connector_match_connection_type(
    connector: &str,
    connection_type: &PbConnectionType,
) -> RwResult<()> {
    if !connector.eq(connection_type_to_connector(connection_type)) {
        return Err(RwError::from(ProtocolError(format!(
            "connector {} and connection type {:?} are not compatible",
            connector, connection_type
        ))));
    }
    Ok(())
>>>>>>> 01b703dc
}

#[cfg(test)]
mod tests {
    use postgres_types::{ToSql, Type};
    use risingwave_common::array::*;

    use super::*;

    #[test]
    fn test_to_pg_field() {
        let field = Field::with_name(DataType::Int32, "v1");
        let pg_field = to_pg_field(&field);
        assert_eq!(pg_field.get_name(), "v1");
        assert_eq!(pg_field.get_type_oid(), DataType::Int32.to_oid());
    }

    #[test]
    fn test_to_pg_rows() {
        let chunk = DataChunk::from_pretty(
            "i I f    T
             1 6 6.01 aaa
             2 . .    .
             3 7 7.01 vvv
             4 . .    .  ",
        );
        let static_session = StaticSessionData {
            timezone: "UTC".into(),
        };
        let rows = to_pg_rows(
            &[
                DataType::Int32,
                DataType::Int64,
                DataType::Float32,
                DataType::Varchar,
            ],
            chunk,
            &[],
            &static_session,
        );
        let expected: Vec<Vec<Option<Bytes>>> = vec![
            vec![
                Some("1".into()),
                Some("6".into()),
                Some("6.01".into()),
                Some("aaa".into()),
            ],
            vec![Some("2".into()), None, None, None],
            vec![
                Some("3".into()),
                Some("7".into()),
                Some("7.01".into()),
                Some("vvv".into()),
            ],
            vec![Some("4".into()), None, None, None],
        ];
        let vec = rows
            .unwrap()
            .into_iter()
            .map(|r| r.values().iter().cloned().collect_vec())
            .collect_vec();

        assert_eq!(vec, expected);
    }

    #[test]
    fn test_to_pg_rows_mix_format() {
        let chunk = DataChunk::from_pretty(
            "i I f    T
             1 6 6.01 aaa
            ",
        );
        let static_session = StaticSessionData {
            timezone: "UTC".into(),
        };
        let rows = to_pg_rows(
            &[
                DataType::Int32,
                DataType::Int64,
                DataType::Float32,
                DataType::Varchar,
            ],
            chunk,
            &[Format::Binary, Format::Binary, Format::Binary, Format::Text],
            &static_session,
        );
        let mut raw_params = vec![BytesMut::new(); 3];
        1_i32.to_sql(&Type::ANY, &mut raw_params[0]).unwrap();
        6_i64.to_sql(&Type::ANY, &mut raw_params[1]).unwrap();
        6.01_f32.to_sql(&Type::ANY, &mut raw_params[2]).unwrap();
        let raw_params = raw_params
            .into_iter()
            .map(|b| b.freeze())
            .collect::<Vec<_>>();
        let expected: Vec<Vec<Option<Bytes>>> = vec![vec![
            Some(raw_params[0].clone()),
            Some(raw_params[1].clone()),
            Some(raw_params[2].clone()),
            Some("aaa".into()),
        ]];
        let vec = rows
            .unwrap()
            .into_iter()
            .map(|r| r.values().iter().cloned().collect_vec())
            .collect_vec();

        assert_eq!(vec, expected);
    }

    #[test]
    fn test_value_format() {
        use {DataType as T, ScalarRefImpl as S};
        let static_session = StaticSessionData {
            timezone: "UTC".into(),
        };

        let f = |t, d, f| pg_value_format(t, d, f, &static_session).unwrap();
        assert_eq!(&f(&T::Float32, S::Float32(1_f32.into()), Format::Text), "1");
        assert_eq!(
            &f(&T::Float32, S::Float32(f32::NAN.into()), Format::Text),
            "NaN"
        );
        assert_eq!(
            &f(&T::Float64, S::Float64(f64::NAN.into()), Format::Text),
            "NaN"
        );
        assert_eq!(
            &f(&T::Float32, S::Float32(f32::INFINITY.into()), Format::Text),
            "Infinity"
        );
        assert_eq!(
            &f(
                &T::Float32,
                S::Float32(f32::NEG_INFINITY.into()),
                Format::Text
            ),
            "-Infinity"
        );
        assert_eq!(
            &f(&T::Float64, S::Float64(f64::INFINITY.into()), Format::Text),
            "Infinity"
        );
        assert_eq!(
            &f(
                &T::Float64,
                S::Float64(f64::NEG_INFINITY.into()),
                Format::Text
            ),
            "-Infinity"
        );
        assert_eq!(&f(&T::Boolean, S::Bool(true), Format::Text), "t");
        assert_eq!(&f(&T::Boolean, S::Bool(false), Format::Text), "f");
        assert_eq!(
            &f(
                &T::Timestamptz,
                S::Timestamptz(Timestamptz::from_micros(-1)),
                Format::Text
            ),
            "1969-12-31 23:59:59.999999+00:00"
        );
    }
}<|MERGE_RESOLUTION|>--- conflicted
+++ resolved
@@ -43,17 +43,11 @@
 };
 use thiserror_ext::AsReport;
 
-<<<<<<< HEAD
 use crate::catalog::root_catalog::SchemaPath;
-use crate::error::{ErrorCode, Result as RwResult};
-use crate::session::{current, SessionImpl};
-use crate::{Binder, TableCatalog};
-=======
 use crate::error::ErrorCode::ProtocolError;
 use crate::error::{ErrorCode, Result as RwResult, RwError};
 use crate::session::{current, SessionImpl};
-use crate::HashSet;
->>>>>>> 01b703dc
+use crate::{Binder, HashSet, TableCatalog};
 
 pin_project! {
     /// Wrapper struct that converts a stream of DataChunk to a stream of RowSet based on formatting
@@ -283,7 +277,40 @@
     Ok(seconds)
 }
 
-<<<<<<< HEAD
+pub fn ensure_connection_type_allowed(
+    connection_type: PbConnectionType,
+    allowed_types: &HashSet<PbConnectionType>,
+) -> RwResult<()> {
+    if !allowed_types.contains(&connection_type) {
+        return Err(RwError::from(ProtocolError(format!(
+            "connection type {:?} is not allowed, allowed types: {:?}",
+            connection_type, allowed_types
+        ))));
+    }
+    Ok(())
+}
+
+fn connection_type_to_connector(connection_type: &PbConnectionType) -> &str {
+    match connection_type {
+        PbConnectionType::Kafka => KAFKA_CONNECTOR,
+        PbConnectionType::Iceberg => ICEBERG_CONNECTOR,
+        _ => unreachable!(),
+    }
+}
+
+pub fn check_connector_match_connection_type(
+    connector: &str,
+    connection_type: &PbConnectionType,
+) -> RwResult<()> {
+    if !connector.eq(connection_type_to_connector(connection_type)) {
+        return Err(RwError::from(ProtocolError(format!(
+            "connector {} and connection type {:?} are not compatible",
+            connector, connection_type
+        ))));
+    }
+    Ok(())
+}
+
 pub fn get_table_catalog_by_table_name(
     session: &SessionImpl,
     table_name: &ObjectName,
@@ -300,40 +327,6 @@
         reader.get_created_table_by_name(db_name, schema_path, &real_table_name)?;
 
     Ok((table.clone(), schema_name.to_string()))
-=======
-pub fn ensure_connection_type_allowed(
-    connection_type: PbConnectionType,
-    allowed_types: &HashSet<PbConnectionType>,
-) -> RwResult<()> {
-    if !allowed_types.contains(&connection_type) {
-        return Err(RwError::from(ProtocolError(format!(
-            "connection type {:?} is not allowed, allowed types: {:?}",
-            connection_type, allowed_types
-        ))));
-    }
-    Ok(())
-}
-
-fn connection_type_to_connector(connection_type: &PbConnectionType) -> &str {
-    match connection_type {
-        PbConnectionType::Kafka => KAFKA_CONNECTOR,
-        PbConnectionType::Iceberg => ICEBERG_CONNECTOR,
-        _ => unreachable!(),
-    }
-}
-
-pub fn check_connector_match_connection_type(
-    connector: &str,
-    connection_type: &PbConnectionType,
-) -> RwResult<()> {
-    if !connector.eq(connection_type_to_connector(connection_type)) {
-        return Err(RwError::from(ProtocolError(format!(
-            "connector {} and connection type {:?} are not compatible",
-            connector, connection_type
-        ))));
-    }
-    Ok(())
->>>>>>> 01b703dc
 }
 
 #[cfg(test)]
