// Copyright 2023 Singularity Data
//
// Licensed under the Apache License, Version 2.0 (the "License");
// you may not use this file except in compliance with the License.
// You may obtain a copy of the License at
//
//     http://www.apache.org/licenses/LICENSE-2.0
//
// Unless required by applicable law or agreed to in writing, software
// distributed under the License is distributed on an "AS IS" BASIS,
// WITHOUT WARRANTIES OR CONDITIONS OF ANY KIND, either express or implied.
// See the License for the specific language governing permissions and
// limitations under the License.

use pgwire::pg_field_descriptor::PgFieldDescriptor;
use pgwire::pg_response::{PgResponse, StatementType};
use pgwire::types::Row;
use risingwave_common::error::{ErrorCode, Result};
use risingwave_common::types::DataType;
use risingwave_sqlparser::ast::{ExplainOptions, ExplainType, Statement};

use super::create_index::gen_create_index_plan;
use super::create_mv::gen_create_mv_plan;
use super::create_sink::gen_sink_plan;
<<<<<<< HEAD
use super::create_table::{gen_create_table_plan, VersionedTableColumnIdGenerator};
=======
use super::create_table::{check_create_table_with_source, gen_create_table_plan};
>>>>>>> 3074cd20
use super::query::gen_batch_query_plan;
use super::RwPgResponse;
use crate::handler::HandlerArgs;
use crate::optimizer::plan_node::Convention;
use crate::optimizer::OptimizerContext;
use crate::scheduler::BatchPlanFragmenter;
use crate::stream_fragmenter::build_graph;
use crate::utils::explain_stream_graph;

pub fn handle_explain(
    handler_args: HandlerArgs,
    stmt: Statement,
    options: ExplainOptions,
    analyze: bool,
) -> Result<RwPgResponse> {
    let context = OptimizerContext::new(handler_args.clone(), options.clone());

    if analyze {
        return Err(ErrorCode::NotImplemented("explain analyze".to_string(), 4856.into()).into());
    }

    let session = context.session_ctx().clone();

    let plan = match stmt {
        Statement::CreateView {
            or_replace: false,
            materialized: true,
            query,
            name,
            columns,
            ..
        } => gen_create_mv_plan(&session, context.into(), *query, name, columns)?.0,

        Statement::CreateSink { stmt } => gen_sink_plan(&session, context.into(), stmt)?.0,

        Statement::CreateTable {
            name,
            columns,
            constraints,
            source_schema,
            ..
<<<<<<< HEAD
        } => {
            gen_create_table_plan(
                &session,
                context.into(),
                name,
                columns,
                constraints,
                VersionedTableColumnIdGenerator::initial(),
            )?
            .0
        }
=======
        } => match check_create_table_with_source(&handler_args.with_options, source_schema)? {
            Some(_) => {
                return Err(ErrorCode::NotImplemented(
                    "explain create table with a connector".to_string(),
                    None.into(),
                )
                .into())
            }
            None => gen_create_table_plan(&session, context.into(), name, columns, constraints)?.0,
        },
>>>>>>> 3074cd20

        Statement::CreateIndex {
            name,
            table_name,
            columns,
            include,
            distributed_by,
            ..
        } => {
            gen_create_index_plan(
                &session,
                context.into(),
                name,
                table_name,
                columns,
                include,
                distributed_by,
            )?
            .0
        }

        Statement::CreateSource { .. } => {
            return Err(ErrorCode::NotImplemented(
                "explain create source".to_string(),
                4776.into(),
            )
            .into());
        }

        stmt => gen_batch_query_plan(&session, context.into(), stmt)?.0,
    };

    let ctx = plan.plan_base().ctx.clone();
    let explain_trace = ctx.is_explain_trace();
    let explain_verbose = ctx.is_explain_verbose();

    let mut rows = if explain_trace {
        let trace = ctx.take_trace();
        trace
            .iter()
            .flat_map(|s| s.lines())
            .map(|s| Row::new(vec![Some(s.to_string().into())]))
            .collect::<Vec<_>>()
    } else {
        vec![]
    };

    match options.explain_type {
        ExplainType::DistSql => match plan.convention() {
            Convention::Logical => unreachable!(),
            Convention::Batch => {
                let plan_fragmenter = BatchPlanFragmenter::new(
                    session.env().worker_node_manager_ref(),
                    session.env().catalog_reader().clone(),
                );
                let query = plan_fragmenter.split(plan)?;
                let stage_graph_json = serde_json::to_string_pretty(&query.stage_graph).unwrap();
                rows.extend(
                    vec![stage_graph_json]
                        .iter()
                        .flat_map(|s| s.lines())
                        .map(|s| Row::new(vec![Some(s.to_string().into())])),
                );
            }
            Convention::Stream => {
                let graph = build_graph(plan);
                rows.extend(
                    explain_stream_graph(&graph, explain_verbose)?
                        .lines()
                        .map(|s| Row::new(vec![Some(s.to_string().into())])),
                );
            }
        },
        ExplainType::Physical => {
            // if explain trace is open, the plan has been in the rows
            if !explain_trace {
                let output = plan.explain_to_string()?;
                rows.extend(
                    output
                        .lines()
                        .map(|s| Row::new(vec![Some(s.to_string().into())])),
                );
            }
        }
        ExplainType::Logical => {
            // if explain trace is open, the plan has been in the rows
            if !explain_trace {
                let output = plan.ctx().take_logical().ok_or_else(|| {
                    ErrorCode::InternalError("Logical plan not found for query".into())
                })?;
                rows.extend(
                    output
                        .lines()
                        .map(|s| Row::new(vec![Some(s.to_string().into())])),
                );
            }
        }
    }

    Ok(PgResponse::new_for_stream(
        StatementType::EXPLAIN,
        None,
        rows.into(),
        vec![PgFieldDescriptor::new(
            "QUERY PLAN".to_owned(),
            DataType::VARCHAR.to_oid(),
            DataType::VARCHAR.type_len(),
        )],
    ))
}<|MERGE_RESOLUTION|>--- conflicted
+++ resolved
@@ -22,11 +22,9 @@
 use super::create_index::gen_create_index_plan;
 use super::create_mv::gen_create_mv_plan;
 use super::create_sink::gen_sink_plan;
-<<<<<<< HEAD
-use super::create_table::{gen_create_table_plan, VersionedTableColumnIdGenerator};
-=======
-use super::create_table::{check_create_table_with_source, gen_create_table_plan};
->>>>>>> 3074cd20
+use super::create_table::{
+    check_create_table_with_source, gen_create_table_plan, VersionedTableColumnIdGenerator,
+};
 use super::query::gen_batch_query_plan;
 use super::RwPgResponse;
 use crate::handler::HandlerArgs;
@@ -68,19 +66,6 @@
             constraints,
             source_schema,
             ..
-<<<<<<< HEAD
-        } => {
-            gen_create_table_plan(
-                &session,
-                context.into(),
-                name,
-                columns,
-                constraints,
-                VersionedTableColumnIdGenerator::initial(),
-            )?
-            .0
-        }
-=======
         } => match check_create_table_with_source(&handler_args.with_options, source_schema)? {
             Some(_) => {
                 return Err(ErrorCode::NotImplemented(
@@ -89,9 +74,18 @@
                 )
                 .into())
             }
-            None => gen_create_table_plan(&session, context.into(), name, columns, constraints)?.0,
+            None => {
+                gen_create_table_plan(
+                    &session,
+                    context.into(),
+                    name,
+                    columns,
+                    constraints,
+                    VersionedTableColumnIdGenerator::initial(),
+                )?
+                .0
+            }
         },
->>>>>>> 3074cd20
 
         Statement::CreateIndex {
             name,
