// Copyright 2024 RisingWave Labs
//
// Licensed under the Apache License, Version 2.0 (the "License");
// you may not use this file except in compliance with the License.
// You may obtain a copy of the License at
//
//     http://www.apache.org/licenses/LICENSE-2.0
//
// Unless required by applicable law or agreed to in writing, software
// distributed under the License is distributed on an "AS IS" BASIS,
// WITHOUT WARRANTIES OR CONDITIONS OF ANY KIND, either express or implied.
// See the License for the specific language governing permissions and
// limitations under the License.

use pgwire::pg_response::{PgResponse, StatementType};
use risingwave_batch::worker_manager::worker_node_manager::WorkerNodeSelector;
use risingwave_common::bail_not_implemented;
use risingwave_common::types::Fields;
use risingwave_sqlparser::ast::{
    ExplainFormat, ExplainOptions, ExplainType, FetchCursorStatement, Statement,
};
use thiserror_ext::AsReport;

use super::create_index::{gen_create_index_plan, resolve_index_schema};
use super::create_mv::gen_create_mv_plan;
use super::create_sink::gen_sink_plan;
use super::query::gen_batch_plan_by_statement;
use super::util::SourceSchemaCompatExt;
use super::{RwPgResponse, RwPgResponseBuilderExt};
use crate::error::{ErrorCode, Result};
use crate::handler::create_table::handle_create_table_plan;
use crate::handler::HandlerArgs;
use crate::optimizer::plan_node::generic::GenericPlanRef;
use crate::optimizer::plan_node::{Convention, Explain};
use crate::optimizer::OptimizerContext;
use crate::scheduler::BatchPlanFragmenter;
use crate::stream_fragmenter::build_graph;
use crate::utils::explain_stream_graph;
use crate::OptimizerContextRef;

async fn do_handle_explain(
    handler_args: HandlerArgs,
    explain_options: ExplainOptions,
    stmt: Statement,
    blocks: &mut Vec<String>,
) -> Result<()> {
    // Workaround to avoid `Rc` across `await` point.
    let mut batch_plan_fragmenter = None;
    let session = handler_args.session.clone();

    {
        let (plan, context) = match stmt {
            // `CREATE TABLE` takes the ownership of the `OptimizerContext` to avoid `Rc` across
            // `await` point. We can only take the reference back from the `PlanRef` if it's
            // successfully planned.
            Statement::CreateTable {
                name,
                columns,
                constraints,
                format_encode,
                source_watermarks,
                append_only,
                on_conflict,
                with_version_column,
                cdc_table_info,
                include_column_options,
                wildcard_idx,
                webhook_info,
                ..
            } => {
                let format_encode = format_encode.map(|s| s.into_v2_with_warning());

                let (plan, _source, _table, _job_type) = handle_create_table_plan(
                    handler_args,
                    explain_options,
                    format_encode,
                    cdc_table_info,
                    name.clone(),
                    columns,
                    wildcard_idx,
                    constraints,
                    source_watermarks,
                    append_only,
                    on_conflict,
                    with_version_column,
                    include_column_options,
<<<<<<< HEAD
                    risingwave_common::catalog::Engine::Hummock,
=======
                    webhook_info,
>>>>>>> 521f6749
                )
                .await?;
                let context = plan.ctx();
                (Ok(plan), context)
            }
            Statement::CreateSink { stmt } => {
                let plan = gen_sink_plan(handler_args, stmt, Some(explain_options))
                    .await
                    .map(|plan| plan.sink_plan)?;
                let context = plan.ctx();
                (Ok(plan), context)
            }

            Statement::FetchCursor {
                stmt: FetchCursorStatement { cursor_name, .. },
            } => {
                let cursor_manager = session.clone().get_cursor_manager();
                let plan = cursor_manager
                    .gen_batch_plan_with_subscription_cursor(cursor_name, handler_args)
                    .await
                    .map(|x| x.plan)?;
                let context = plan.ctx();
                (Ok(plan), context)
            }

            // For other queries without `await` point, we can keep a copy of reference to the
            // `OptimizerContext` even if the planning fails. This enables us to log the partial
            // traces for better debugging experience.
            _ => {
                let context: OptimizerContextRef =
                    OptimizerContext::new(handler_args, explain_options).into();
                let plan = match stmt {
                    // -- Streaming DDLs --
                    Statement::CreateView {
                        or_replace: false,
                        materialized: true,
                        query,
                        name,
                        columns,
                        emit_mode,
                        ..
                    } => gen_create_mv_plan(
                        &session,
                        context.clone(),
                        *query,
                        name,
                        columns,
                        emit_mode,
                    )
                    .map(|x| x.0),
                    Statement::CreateView {
                        materialized: false,
                        ..
                    } => {
                        return Err(ErrorCode::NotSupported(
                            "EXPLAIN CREATE VIEW".into(),
                            "A created VIEW is just an alias. Instead, use EXPLAIN on the queries which reference the view.".into()
                        ).into());
                    }

                    Statement::CreateSubscription { .. } => {
                        return Err(ErrorCode::NotSupported(
                            "EXPLAIN CREATE SUBSCRIPTION".into(),
                            "A created SUBSCRIPTION only incremental data queries on the table, not supported EXPLAIN".into()
                        ).into());
                    }
                    Statement::CreateIndex {
                        name,
                        table_name,
                        columns,
                        include,
                        distributed_by,
                        ..
                    } => {
                        let (schema_name, table, index_table_name) =
                            resolve_index_schema(&session, name, table_name)?;
                        gen_create_index_plan(
                            &session,
                            context.clone(),
                            schema_name,
                            table,
                            index_table_name,
                            columns,
                            include,
                            distributed_by,
                        )
                    }
                    .map(|x| x.0),

                    // -- Batch Queries --
                    Statement::Insert { .. }
                    | Statement::Delete { .. }
                    | Statement::Update { .. }
                    | Statement::Query { .. } => {
                        gen_batch_plan_by_statement(&session, context, stmt).map(|x| x.plan)
                    }

                    _ => bail_not_implemented!("unsupported statement {:?}", stmt),
                };

                let plan = plan?;
                let context = plan.ctx().clone();

                (Ok(plan) as Result<_>, context)
            }
        };

        let explain_trace = context.is_explain_trace();
        let explain_verbose = context.is_explain_verbose();
        let explain_type = context.explain_type();
        let explain_format = context.explain_format();

        if explain_trace {
            let trace = context.take_trace();
            blocks.extend(trace);
        }

        match explain_type {
            ExplainType::DistSql => {
                if let Ok(plan) = &plan {
                    match plan.convention() {
                        Convention::Logical => unreachable!(),
                        Convention::Batch => {
                            let worker_node_manager_reader = WorkerNodeSelector::new(
                                session.env().worker_node_manager_ref(),
                                session.is_barrier_read(),
                            );
                            batch_plan_fragmenter = Some(BatchPlanFragmenter::new(
                                worker_node_manager_reader,
                                session.env().catalog_reader().clone(),
                                session.config().batch_parallelism().0,
                                plan.clone(),
                            )?);
                        }
                        Convention::Stream => {
                            let graph = build_graph(plan.clone())?;
                            blocks.push(explain_stream_graph(&graph, explain_verbose));
                        }
                    }
                }
            }
            ExplainType::Physical => {
                // if explain trace is on, the plan has been in the rows
                if !explain_trace && let Ok(plan) = &plan {
                    match explain_format {
                        ExplainFormat::Text => blocks.push(plan.explain_to_string()),
                        ExplainFormat::Json => blocks.push(plan.explain_to_json()),
                        ExplainFormat::Xml => blocks.push(plan.explain_to_xml()),
                        ExplainFormat::Yaml => blocks.push(plan.explain_to_yaml()),
                        ExplainFormat::Dot => blocks.push(plan.explain_to_dot()),
                    }
                }
            }
            ExplainType::Logical => {
                // if explain trace is on, the plan has been in the rows
                if !explain_trace {
                    let output = context.take_logical().ok_or_else(|| {
                        ErrorCode::InternalError("Logical plan not found for query".into())
                    })?;
                    blocks.push(output);
                }
            }
        }

        // Throw the error.
        plan?;
    }

    if let Some(fragmenter) = batch_plan_fragmenter {
        let query = fragmenter.generate_complete_query().await?;
        let stage_graph_json = serde_json::to_string_pretty(&query.stage_graph).unwrap();
        blocks.push(stage_graph_json);
    }

    Ok(())
}

pub async fn handle_explain(
    handler_args: HandlerArgs,
    stmt: Statement,
    options: ExplainOptions,
    analyze: bool,
) -> Result<RwPgResponse> {
    if analyze {
        bail_not_implemented!(issue = 4856, "explain analyze");
    }
    if options.trace && options.explain_format == ExplainFormat::Json {
        return Err(ErrorCode::NotSupported(
            "EXPLAIN (TRACE, JSON FORMAT)".to_string(),
            "Only EXPLAIN (LOGICAL | PHYSICAL, JSON FORMAT) is supported.".to_string(),
        )
        .into());
    }
    if options.explain_type == ExplainType::DistSql && options.explain_format == ExplainFormat::Json
    {
        return Err(ErrorCode::NotSupported(
            "EXPLAIN (TRACE, JSON FORMAT)".to_string(),
            "Only EXPLAIN (LOGICAL | PHYSICAL, JSON FORMAT) is supported.".to_string(),
        )
        .into());
    }

    let mut blocks = Vec::new();
    let result = do_handle_explain(handler_args, options.clone(), stmt, &mut blocks).await;

    if let Err(e) = result {
        if options.trace {
            // If `trace` is on, we include the error in the output with partial traces.
            blocks.push(if options.verbose {
                format!("ERROR: {:?}", e.as_report())
            } else {
                format!("ERROR: {}", e.as_report())
            });
        } else {
            // Else, directly return the error.
            return Err(e);
        }
    }

    let rows = blocks.iter().flat_map(|b| b.lines()).map(|l| ExplainRow {
        query_plan: l.into(),
    });

    Ok(PgResponse::builder(StatementType::EXPLAIN)
        .rows(rows)
        .into())
}

#[derive(Fields)]
#[fields(style = "TITLE CASE")]
struct ExplainRow {
    query_plan: String,
}<|MERGE_RESOLUTION|>--- conflicted
+++ resolved
@@ -84,11 +84,8 @@
                     on_conflict,
                     with_version_column,
                     include_column_options,
-<<<<<<< HEAD
+                    webhook_info,
                     risingwave_common::catalog::Engine::Hummock,
-=======
-                    webhook_info,
->>>>>>> 521f6749
                 )
                 .await?;
                 let context = plan.ctx();
