// Copyright 2022 Singularity Data
//
// Licensed under the Apache License, Version 2.0 (the "License");
// you may not use this file except in compliance with the License.
// You may obtain a copy of the License at
//
// http://www.apache.org/licenses/LICENSE-2.0
//
// Unless required by applicable law or agreed to in writing, software
// distributed under the License is distributed on an "AS IS" BASIS,
// WITHOUT WARRANTIES OR CONDITIONS OF ANY KIND, either express or implied.
// See the License for the specific language governing permissions and
// limitations under the License.

use std::sync::atomic::Ordering;

use pgwire::pg_field_descriptor::{PgFieldDescriptor, TypeOid};
use pgwire::pg_response::{PgResponse, StatementType};
use pgwire::types::Row;
use risingwave_common::error::{ErrorCode, Result};
use risingwave_sqlparser::ast::{ExplainOptions, ExplainType, Statement};

use super::create_index::gen_create_index_plan;
use super::create_mv::gen_create_mv_plan;
use super::create_sink::gen_sink_plan;
use super::create_table::gen_create_table_plan;
use super::query::gen_batch_query_plan;
use super::RwPgResponse;
use crate::optimizer::plan_node::Convention;
use crate::scheduler::BatchPlanFragmenter;
use crate::session::OptimizerContext;
use crate::stream_fragmenter::build_graph;
use crate::utils::explain_stream_graph;

pub(super) fn handle_explain(
    context: OptimizerContext,
    stmt: Statement,
    options: ExplainOptions,
    analyze: bool,
) -> Result<RwPgResponse> {
    if analyze {
        return Err(ErrorCode::NotImplemented("explain analyze".to_string(), 4856.into()).into());
    }
    if options.explain_type == ExplainType::Logical {
        return Err(ErrorCode::NotImplemented("explain logical".to_string(), 4856.into()).into());
    }

    let session = context.session_ctx.clone();
    context
        .explain_verbose
        .store(options.verbose, Ordering::Release);
    context
        .explain_trace
        .store(options.trace, Ordering::Release);

    let plan = match stmt {
        Statement::CreateView {
            or_replace: false,
            materialized: true,
            query,
            name,
            ..
        } => gen_create_mv_plan(&session, context.into(), *query, name, false)?.0,

        Statement::CreateSink { stmt } => gen_sink_plan(&session, context.into(), stmt)?.0,

        Statement::CreateTable {
            name,
            columns,
            constraints,
            ..
        } => gen_create_table_plan(&session, context.into(), name, columns, constraints)?.0,

        Statement::CreateIndex {
            name,
            table_name,
            columns,
            include,
            distributed_by,
            ..
<<<<<<< HEAD
        } => {
            gen_create_index_plan(
                &session,
                planner.ctx(),
                name,
                table_name,
                columns,
                include,
                distributed_by,
            )?
            .0
        }

        stmt => {
            let bound = {
                let mut binder = Binder::new(&session);
                binder.bind(stmt)?
            };
=======
        } => gen_create_index_plan(&session, context.into(), name, table_name, columns, include)?.0,
>>>>>>> 7a6f25c7

        stmt => gen_batch_query_plan(&session, context.into(), stmt)?.0,
    };

    let ctx = plan.plan_base().ctx.clone();
    let explain_trace = ctx.is_explain_trace();
    let explain_verbose = ctx.is_explain_verbose();

    let mut rows = if explain_trace {
        let trace = ctx.take_trace();
        trace
            .iter()
            .flat_map(|s| s.lines())
            .map(|s| Row::new(vec![Some(s.to_string().into())]))
            .collect::<Vec<_>>()
    } else {
        vec![]
    };

    if options.explain_type == ExplainType::DistSql {
        match plan.convention() {
            Convention::Logical => unreachable!(),
            Convention::Batch => {
                let plan_fragmenter = BatchPlanFragmenter::new(
                    session.env().worker_node_manager_ref(),
                    session.env().catalog_reader().clone(),
                );
                let query = plan_fragmenter.split(plan)?;
                let stage_graph_json = serde_json::to_string_pretty(&query.stage_graph).unwrap();
                rows.extend(
                    vec![stage_graph_json]
                        .iter()
                        .flat_map(|s| s.lines())
                        .map(|s| Row::new(vec![Some(s.to_string().into())])),
                );
            }
            Convention::Stream => {
                let graph = build_graph(plan);
                rows.extend(
                    explain_stream_graph(&graph, explain_verbose)?
                        .lines()
                        .map(|s| Row::new(vec![Some(s.to_string().into())])),
                );
            }
        }
    } else {
        // if explain trace is open, the plan has been in the rows
        if !explain_trace {
            let output = plan.explain_to_string()?;
            rows.extend(
                output
                    .lines()
                    .map(|s| Row::new(vec![Some(s.to_string().into())])),
            );
        }
    }

    Ok(PgResponse::new_for_stream(
        StatementType::EXPLAIN,
        Some(rows.len() as i32),
        rows.into(),
        vec![PgFieldDescriptor::new(
            "QUERY PLAN".to_owned(),
            TypeOid::Varchar,
        )],
    ))
}<|MERGE_RESOLUTION|>--- conflicted
+++ resolved
@@ -78,11 +78,10 @@
             include,
             distributed_by,
             ..
-<<<<<<< HEAD
         } => {
             gen_create_index_plan(
                 &session,
-                planner.ctx(),
+                context.into(),
                 name,
                 table_name,
                 columns,
@@ -91,15 +90,6 @@
             )?
             .0
         }
-
-        stmt => {
-            let bound = {
-                let mut binder = Binder::new(&session);
-                binder.bind(stmt)?
-            };
-=======
-        } => gen_create_index_plan(&session, context.into(), name, table_name, columns, include)?.0,
->>>>>>> 7a6f25c7
 
         stmt => gen_batch_query_plan(&session, context.into(), stmt)?.0,
     };
