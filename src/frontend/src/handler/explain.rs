// Copyright 2023 RisingWave Labs
//
// Licensed under the Apache License, Version 2.0 (the "License");
// you may not use this file except in compliance with the License.
// You may obtain a copy of the License at
//
//     http://www.apache.org/licenses/LICENSE-2.0
//
// Unless required by applicable law or agreed to in writing, software
// distributed under the License is distributed on an "AS IS" BASIS,
// WITHOUT WARRANTIES OR CONDITIONS OF ANY KIND, either express or implied.
// See the License for the specific language governing permissions and
// limitations under the License.

use itertools::Itertools;
use pgwire::pg_field_descriptor::PgFieldDescriptor;
use pgwire::pg_response::{PgResponse, StatementType};
use pgwire::types::Row;
use risingwave_common::error::{ErrorCode, Result};
use risingwave_common::types::DataType;
use risingwave_sqlparser::ast::{ExplainOptions, ExplainType, Statement};

use super::create_index::gen_create_index_plan;
use super::create_mv::gen_create_mv_plan;
use super::create_sink::gen_sink_plan;
use super::create_table::{
    check_create_table_with_source, gen_create_table_plan, gen_create_table_plan_with_source,
    ColumnIdGenerator,
};
use super::query::gen_batch_plan_by_statement;
use super::RwPgResponse;
use crate::handler::HandlerArgs;
use crate::optimizer::plan_node::{Convention, Explain};
use crate::optimizer::OptimizerContext;
use crate::scheduler::worker_node_manager::WorkerNodeSelector;
use crate::scheduler::BatchPlanFragmenter;
use crate::stream_fragmenter::build_graph;
use crate::utils::explain_stream_graph;
use crate::OptimizerContextRef;

async fn do_handle_explain(
    context: OptimizerContext,
    stmt: Statement,
    blocks: &mut Vec<String>,
) -> Result<()> {
    // Workaround to avoid `Rc` across `await` point.
    let mut batch_plan_fragmenter = None;

    {
        let session = context.session_ctx().clone();

        let (plan, context) = match stmt {
            // `CREATE TABLE` takes the ownership of the `OptimizerContext` to avoid `Rc` across
            // `await` point. We can only take the reference back from the `PlanRef` if it's
            // successfully planned.
            Statement::CreateTable {
                name,
                columns,
                constraints,
                source_schema,
                source_watermarks,
                append_only,
                ..
            } => {
                let with_options = context.with_options();
                let plan = match check_create_table_with_source(with_options, source_schema)? {
                    Some(s) => {
                        gen_create_table_plan_with_source(
                            context,
                            name,
                            columns,
                            constraints,
                            s,
                            source_watermarks,
                            ColumnIdGenerator::new_initial(),
                            append_only,
                        )
                        .await?
                        .0
                    }
                    None => {
                        gen_create_table_plan(
                            context,
                            name,
                            columns,
                            constraints,
                            ColumnIdGenerator::new_initial(),
                            source_watermarks,
                            append_only,
                        )?
                        .0
                    }
                };
                let context = plan.ctx();

                (Ok(plan), context)
            }

            // For other queries without `await` point, we can keep a copy of reference to the
            // `OptimizerContext` even if the planning fails. This enables us to log the partial
            // traces for better debugging experience.
            _ => {
                let context: OptimizerContextRef = context.into();
                let plan = match stmt {
                    // -- Streaming DDLs --
                    Statement::CreateView {
                        or_replace: false,
                        materialized: true,
                        query,
                        name,
                        columns,
                        ..
                    } => gen_create_mv_plan(&session, context.clone(), *query, name, columns)
                        .map(|x| x.0),

                    Statement::CreateSink { stmt } => {
                        gen_sink_plan(&session, context.clone(), stmt).map(|x| x.0)
                    }

                    Statement::CreateIndex {
                        name,
                        table_name,
                        columns,
                        include,
                        distributed_by,
                        ..
                    } => gen_create_index_plan(
                        &session,
                        context.clone(),
                        name,
                        table_name,
                        columns,
                        include,
                        distributed_by,
                    )
                    .map(|x| x.0),

                    // -- Batch Queries --
                    Statement::Insert { .. }
                    | Statement::Delete { .. }
                    | Statement::Update { .. }
                    | Statement::Query { .. } => {
                        gen_batch_plan_by_statement(&session, context.clone(), stmt).map(|x| x.plan)
                    }

                    _ => {
                        return Err(ErrorCode::NotImplemented(
                            format!("unsupported statement {:?}", stmt),
                            None.into(),
                        )
                        .into())
                    }
                };

                (plan, context)
            }
        };

<<<<<<< HEAD
        match options.explain_type {
            ExplainType::DistSql => match plan.convention() {
                Convention::Logical => unreachable!(),
                Convention::Batch => {
                    let worker_node_manager_reader = WorkerNodeSelector::new(
                        session.env().worker_node_manager_ref(),
                        !session.config().only_checkpoint_visible(),
                    );
                    plan_fragmenter = Some(BatchPlanFragmenter::new(
                        worker_node_manager_reader,
                        session.env().catalog_reader().clone(),
                        session.config().get_batch_parallelism(),
                        plan,
                    )?);
                }
                Convention::Stream => {
                    let graph = build_graph(plan);
                    rows.extend(
                        explain_stream_graph(&graph, explain_verbose)
                            .lines()
                            .map(|s| Row::new(vec![Some(s.to_string().into())])),
                    );
=======
        let explain_trace = context.is_explain_trace();
        let explain_verbose = context.is_explain_verbose();
        let explain_type = context.explain_type();

        if explain_trace {
            let trace = context.take_trace();
            blocks.extend(trace);
        }

        match explain_type {
            ExplainType::DistSql => {
                if let Ok(plan) = &plan {
                    match plan.convention() {
                        Convention::Logical => unreachable!(),
                        Convention::Batch => {
                            batch_plan_fragmenter = Some(BatchPlanFragmenter::new(
                                session.env().worker_node_manager_ref(),
                                session.env().catalog_reader().clone(),
                                session.config().get_batch_parallelism(),
                                plan.clone(),
                            )?);
                        }
                        Convention::Stream => {
                            let graph = build_graph(plan.clone());
                            blocks.push(explain_stream_graph(&graph, explain_verbose));
                        }
                    }
>>>>>>> 35306b8b
                }
            }
            ExplainType::Physical => {
                // if explain trace is on, the plan has been in the rows
                if !explain_trace && let Ok(plan) = &plan {
                    let output = plan.explain_to_string()?;
                    blocks.push(output);
                }
            }
            ExplainType::Logical => {
                // if explain trace is on, the plan has been in the rows
                if !explain_trace {
                    let output = context.take_logical().ok_or_else(|| {
                        ErrorCode::InternalError("Logical plan not found for query".into())
                    })?;
                    blocks.push(output);
                }
            }
        }

        // Throw the error.
        plan?;
    }

    if let Some(fragmenter) = batch_plan_fragmenter {
        let query = fragmenter.generate_complete_query().await?;
        let stage_graph_json = serde_json::to_string_pretty(&query.stage_graph).unwrap();
        blocks.push(stage_graph_json);
    }

    Ok(())
}

pub async fn handle_explain(
    handler_args: HandlerArgs,
    stmt: Statement,
    options: ExplainOptions,
    analyze: bool,
) -> Result<RwPgResponse> {
    if analyze {
        return Err(ErrorCode::NotImplemented("explain analyze".to_string(), 4856.into()).into());
    }

    let context = OptimizerContext::new(handler_args.clone(), options.clone());

    let mut blocks = Vec::new();
    let result = do_handle_explain(context, stmt, &mut blocks).await;

    if let Err(e) = result {
        if options.trace {
            // If `trace` is on, we include the error in the output with partial traces.
            blocks.push(if options.verbose {
                format!("ERROR: {:?}", e)
            } else {
                format!("ERROR: {}", e)
            });
        } else {
            // Else, directly return the error.
            return Err(e);
        }
    }

    let rows = blocks
        .iter()
        .flat_map(|b| b.lines().map(|l| l.to_owned()))
        .map(|l| Row::new(vec![Some(l.into())]))
        .collect_vec();

    Ok(PgResponse::new_for_stream(
        StatementType::EXPLAIN,
        None,
        rows.into(),
        vec![PgFieldDescriptor::new(
            "QUERY PLAN".to_owned(),
            DataType::Varchar.to_oid(),
            DataType::Varchar.type_len(),
        )],
    ))
}<|MERGE_RESOLUTION|>--- conflicted
+++ resolved
@@ -156,30 +156,6 @@
             }
         };
 
-<<<<<<< HEAD
-        match options.explain_type {
-            ExplainType::DistSql => match plan.convention() {
-                Convention::Logical => unreachable!(),
-                Convention::Batch => {
-                    let worker_node_manager_reader = WorkerNodeSelector::new(
-                        session.env().worker_node_manager_ref(),
-                        !session.config().only_checkpoint_visible(),
-                    );
-                    plan_fragmenter = Some(BatchPlanFragmenter::new(
-                        worker_node_manager_reader,
-                        session.env().catalog_reader().clone(),
-                        session.config().get_batch_parallelism(),
-                        plan,
-                    )?);
-                }
-                Convention::Stream => {
-                    let graph = build_graph(plan);
-                    rows.extend(
-                        explain_stream_graph(&graph, explain_verbose)
-                            .lines()
-                            .map(|s| Row::new(vec![Some(s.to_string().into())])),
-                    );
-=======
         let explain_trace = context.is_explain_trace();
         let explain_verbose = context.is_explain_verbose();
         let explain_type = context.explain_type();
@@ -195,8 +171,12 @@
                     match plan.convention() {
                         Convention::Logical => unreachable!(),
                         Convention::Batch => {
+                            let worker_node_manager_reader = WorkerNodeSelector::new(
+                                session.env().worker_node_manager_ref(),
+                                !session.config().only_checkpoint_visible(),
+                            );
                             batch_plan_fragmenter = Some(BatchPlanFragmenter::new(
-                                session.env().worker_node_manager_ref(),
+                                worker_node_manager_reader,
                                 session.env().catalog_reader().clone(),
                                 session.config().get_batch_parallelism(),
                                 plan.clone(),
@@ -207,7 +187,6 @@
                             blocks.push(explain_stream_graph(&graph, explain_verbose));
                         }
                     }
->>>>>>> 35306b8b
                 }
             }
             ExplainType::Physical => {
