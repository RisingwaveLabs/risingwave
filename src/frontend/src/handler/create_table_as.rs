// Copyright 2024 RisingWave Labs
//
// Licensed under the Apache License, Version 2.0 (the "License");
// you may not use this file except in compliance with the License.
// You may obtain a copy of the License at
//
//     http://www.apache.org/licenses/LICENSE-2.0
//
// Unless required by applicable law or agreed to in writing, software
// distributed under the License is distributed on an "AS IS" BASIS,
// WITHOUT WARRANTIES OR CONDITIONS OF ANY KIND, either express or implied.
// See the License for the specific language governing permissions and
// limitations under the License.

use either::Either;
use pgwire::pg_response::StatementType;
use risingwave_common::catalog::{ColumnCatalog, ColumnDesc};
use risingwave_pb::ddl_service::TableJobType;
use risingwave_sqlparser::ast::{ColumnDef, ObjectName, OnConflict, Query, Statement};

use super::{HandlerArgs, RwPgResponse};
use crate::binder::BoundStatement;
use crate::error::{ErrorCode, Result};
use crate::handler::create_table::{gen_create_table_plan_without_source, ColumnIdGenerator};
use crate::handler::query::handle_query;
use crate::{build_graph, Binder, OptimizerContext};
pub async fn handle_create_as(
    handler_args: HandlerArgs,
    table_name: ObjectName,
    if_not_exists: bool,
    query: Box<Query>,
    column_defs: Vec<ColumnDef>,
    append_only: bool,
    on_conflict: Option<OnConflict>,
    with_version_column: Option<String>,
    ast_engine: risingwave_sqlparser::ast::Engine,
) -> Result<RwPgResponse> {
    if column_defs.iter().any(|column| column.data_type.is_some()) {
        return Err(ErrorCode::InvalidInputSyntax(
            "Should not specify data type in CREATE TABLE AS".into(),
        )
        .into());
    }
    let engine = match ast_engine {
        risingwave_sqlparser::ast::Engine::Hummock => risingwave_common::catalog::Engine::Hummock,
        risingwave_sqlparser::ast::Engine::Iceberg => risingwave_common::catalog::Engine::Iceberg,
    };

    let session = handler_args.session.clone();

    if let Either::Right(resp) = session.check_relation_name_duplicated(
        table_name.clone(),
        StatementType::CREATE_TABLE,
        if_not_exists,
    )? {
        return Ok(resp);
    }

    let mut col_id_gen = ColumnIdGenerator::new_initial();

    // Generate catalog descs from query
    let mut columns: Vec<_> = {
        let mut binder = Binder::new(&session);
        let bound = binder.bind(Statement::Query(query.clone()))?;
        if let BoundStatement::Query(query) = bound {
            // Create ColumnCatelog by Field
            query
                .schema()
                .fields()
                .iter()
                .map(|field| {
                    let id = col_id_gen.generate(&field.name);
                    ColumnCatalog {
                        column_desc: ColumnDesc::from_field_with_column_id(field, id.get_id()),
                        is_hidden: false,
                    }
                })
                .collect()
        } else {
            unreachable!()
        }
    };

    if column_defs.len() > columns.len() {
        return Err(ErrorCode::InvalidInputSyntax(
            "too many column names were specified".to_string(),
        )
        .into());
    }

    // Override column name if it specified in creaet statement.
    column_defs.iter().enumerate().for_each(|(idx, column)| {
        columns[idx].column_desc.name = column.name.real_value();
    });

    let (graph, source, table) = {
        let context = OptimizerContext::from_handler_args(handler_args.clone());
        let (_, secret_refs) = context.with_options().clone().into_parts();
        if !secret_refs.is_empty() {
            return Err(crate::error::ErrorCode::InvalidParameterValue(
                "Secret reference is not allowed in options for CREATE TABLE AS".to_string(),
            )
            .into());
        }
        let (plan, table) = gen_create_table_plan_without_source(
            context,
            table_name.clone(),
            columns,
            vec![],
            vec![],
            "".to_owned(), // TODO: support `SHOW CREATE TABLE` for `CREATE TABLE AS`
            vec![],        // No watermark should be defined in for `CREATE TABLE AS`
            append_only,
            on_conflict,
            with_version_column,
            Some(col_id_gen.into_version()),
<<<<<<< HEAD
            engine,
=======
            None,
>>>>>>> 521f6749
        )?;
        let graph = build_graph(plan)?;

        (graph, None, table)
    };

    tracing::trace!(
        "name={}, graph=\n{}",
        table_name,
        serde_json::to_string_pretty(&graph).unwrap()
    );

    let catalog_writer = session.catalog_writer()?;
    catalog_writer
        .create_table(source, table, graph, TableJobType::Unspecified)
        .await?;

    // Generate insert
    let insert = Statement::Insert {
        table_name,
        columns: vec![],
        source: query,
        returning: vec![],
    };

    handle_query(handler_args, insert, vec![]).await
}<|MERGE_RESOLUTION|>--- conflicted
+++ resolved
@@ -114,11 +114,8 @@
             on_conflict,
             with_version_column,
             Some(col_id_gen.into_version()),
-<<<<<<< HEAD
+            None,
             engine,
-=======
-            None,
->>>>>>> 521f6749
         )?;
         let graph = build_graph(plan)?;
 
