// Copyright 2024 RisingWave Labs
//
// Licensed under the Apache License, Version 2.0 (the "License");
// you may not use this file except in compliance with the License.
// You may obtain a copy of the License at
//
//     http://www.apache.org/licenses/LICENSE-2.0
//
// Unless required by applicable law or agreed to in writing, software
// distributed under the License is distributed on an "AS IS" BASIS,
// WITHOUT WARRANTIES OR CONDITIONS OF ANY KIND, either express or implied.
// See the License for the specific language governing permissions and
// limitations under the License.

use std::sync::Arc;

use pgwire::pg_response::{PgResponse, StatementType};
use risingwave_common::catalog::Field;
use risingwave_common::session_config::QueryMode;
use risingwave_common::util::epoch::Epoch;
use risingwave_sqlparser::ast::{DeclareCursorStatement, ObjectName, Query, Since, Statement};

use super::query::{
    gen_batch_plan_by_statement, gen_batch_plan_fragmenter, BatchPlanFragmenterResult,
};
use super::util::convert_unix_millis_to_logstore_u64;
use super::RwPgResponse;
use crate::error::{ErrorCode, Result};
use crate::handler::query::{distribute_execute, local_execute};
use crate::handler::HandlerArgs;
use crate::session::cursor_manager::CursorDataChunkStream;
use crate::session::SessionImpl;
use crate::{Binder, OptimizerContext};

pub async fn handle_declare_cursor(
    handle_args: HandlerArgs,
    stmt: DeclareCursorStatement,
) -> Result<RwPgResponse> {
    match stmt.declare_cursor {
        risingwave_sqlparser::ast::DeclareCursor::Query(query) => {
            handle_declare_query_cursor(handle_args, stmt.cursor_name, query).await
        }
        risingwave_sqlparser::ast::DeclareCursor::Subscription(sub_name, rw_timestamp) => {
            handle_declare_subscription_cursor(
                handle_args,
                sub_name,
                stmt.cursor_name,
                rw_timestamp,
            )
            .await
        }
    }
}
async fn handle_declare_subscription_cursor(
    handle_args: HandlerArgs,
    sub_name: ObjectName,
    cursor_name: ObjectName,
    rw_timestamp: Since,
) -> Result<RwPgResponse> {
    let session = handle_args.session.clone();
    let db_name = session.database();
    let (schema_name, cursor_name) =
        Binder::resolve_schema_qualified_name(db_name, cursor_name.clone())?;

    let cursor_from_subscription_name = sub_name.0.last().unwrap().real_value().clone();
    let subscription =
        session.get_subscription_by_name(schema_name, &cursor_from_subscription_name)?;
    // Start the first query of cursor, which includes querying the table and querying the subscription's logstore
    let start_rw_timestamp = match rw_timestamp {
        risingwave_sqlparser::ast::Since::TimestampMsNum(start_rw_timestamp) => {
            check_cursor_unix_millis(start_rw_timestamp, subscription.retention_seconds)?;
            Some(convert_unix_millis_to_logstore_u64(start_rw_timestamp))
        }
        risingwave_sqlparser::ast::Since::ProcessTime => Some(Epoch::now().0),
        risingwave_sqlparser::ast::Since::Begin => {
            let min_unix_millis =
                Epoch::now().as_unix_millis() - subscription.retention_seconds * 1000;
            let subscription_build_millis = subscription.created_at_epoch.unwrap().as_unix_millis();
            let min_unix_millis = std::cmp::max(min_unix_millis, subscription_build_millis);
            Some(convert_unix_millis_to_logstore_u64(min_unix_millis))
        }
        risingwave_sqlparser::ast::Since::Full => None,
    };
    // Create cursor based on the response
    if let Err(e) = session
        .get_cursor_manager()
        .add_subscription_cursor(
            cursor_name.clone(),
            start_rw_timestamp,
            subscription.dependent_table_id,
            subscription,
            &handle_args,
        )
        .await
    {
        session
            .env()
            .cursor_metrics
            .subscription_cursor_error_count
            .inc();
        return Err(e);
    }

    Ok(PgResponse::empty_result(StatementType::DECLARE_CURSOR))
}

fn check_cursor_unix_millis(unix_millis: u64, retention_seconds: u64) -> Result<()> {
    let now = Epoch::now().as_unix_millis();
    let min_unix_millis = now - retention_seconds * 1000;
    if unix_millis > now {
        return Err(ErrorCode::CatalogError(
            "rw_timestamp is too large, need to be less than the current unix_millis"
                .to_string()
                .into(),
        )
        .into());
    }
    if unix_millis < min_unix_millis {
        return Err(ErrorCode::CatalogError("rw_timestamp is too small, need to be large than the current unix_millis - subscription's retention time".to_string().into()).into());
    }
    Ok(())
}

async fn handle_declare_query_cursor(
    handle_args: HandlerArgs,
    cursor_name: ObjectName,
    query: Box<Query>,
) -> Result<RwPgResponse> {
    let (chunk_stream, fields) =
        create_stream_for_cursor_stmt(handle_args.clone(), Statement::Query(query)).await?;
    handle_args
        .session
        .get_cursor_manager()
        .add_query_cursor(cursor_name, chunk_stream, fields)
        .await?;
    Ok(PgResponse::empty_result(StatementType::DECLARE_CURSOR))
}

pub async fn create_stream_for_cursor_stmt(
    handle_args: HandlerArgs,
    stmt: Statement,
) -> Result<(CursorDataChunkStream, Vec<Field>)> {
    let session = handle_args.session.clone();
    let plan_fragmenter_result = {
        let context = OptimizerContext::from_handler_args(handle_args);
        let plan_result = gen_batch_plan_by_statement(&session, context.into(), stmt)?;
        gen_batch_plan_fragmenter(&session, plan_result)?
    };
    create_chunk_stream_for_cursor(session, plan_fragmenter_result).await
}

pub async fn create_chunk_stream_for_cursor(
    session: Arc<SessionImpl>,
    plan_fragmenter_result: BatchPlanFragmenterResult,
) -> Result<(CursorDataChunkStream, Vec<Field>)> {
    let BatchPlanFragmenterResult {
        plan_fragmenter,
        query_mode,
        schema,
<<<<<<< HEAD
        scan_tables,
=======
        read_storage_tables,
>>>>>>> 6d323895
        ..
    } = plan_fragmenter_result;

    let can_timeout_cancel = true;

    let query = plan_fragmenter.generate_complete_query().await?;
    tracing::trace!("Generated query after plan fragmenter: {:?}", &query);

    Ok((
        match query_mode {
            QueryMode::Auto => unreachable!(),
            QueryMode::Local => CursorDataChunkStream::LocalDataChunk(Some(
<<<<<<< HEAD
                local_execute(session.clone(), query, can_timeout_cancel, scan_tables).await?,
            )),
            QueryMode::Distributed => CursorDataChunkStream::DistributedDataChunk(Some(
                distribute_execute(session.clone(), query, can_timeout_cancel, scan_tables).await?,
=======
                local_execute(
                    session.clone(),
                    query,
                    can_timeout_cancel,
                    &read_storage_tables,
                )
                .await?,
            )),
            QueryMode::Distributed => CursorDataChunkStream::DistributedDataChunk(Some(
                distribute_execute(
                    session.clone(),
                    query,
                    can_timeout_cancel,
                    read_storage_tables,
                )
                .await?,
>>>>>>> 6d323895
            )),
        },
        schema.fields.clone(),
    ))
}<|MERGE_RESOLUTION|>--- conflicted
+++ resolved
@@ -157,11 +157,7 @@
         plan_fragmenter,
         query_mode,
         schema,
-<<<<<<< HEAD
-        scan_tables,
-=======
         read_storage_tables,
->>>>>>> 6d323895
         ..
     } = plan_fragmenter_result;
 
@@ -174,12 +170,6 @@
         match query_mode {
             QueryMode::Auto => unreachable!(),
             QueryMode::Local => CursorDataChunkStream::LocalDataChunk(Some(
-<<<<<<< HEAD
-                local_execute(session.clone(), query, can_timeout_cancel, scan_tables).await?,
-            )),
-            QueryMode::Distributed => CursorDataChunkStream::DistributedDataChunk(Some(
-                distribute_execute(session.clone(), query, can_timeout_cancel, scan_tables).await?,
-=======
                 local_execute(
                     session.clone(),
                     query,
@@ -196,7 +186,6 @@
                     read_storage_tables,
                 )
                 .await?,
->>>>>>> 6d323895
             )),
         },
         schema.fields.clone(),
