--- conflicted
+++ resolved
@@ -208,7 +208,6 @@
     let pinned_snapshot = hummock_snapshot_manager.acquire(&query_id).await?;
 
     // TODO: Passing sql here
-<<<<<<< HEAD
     let execution = LocalQueryExecution::new(
         query,
         front_env.clone(),
@@ -217,17 +216,7 @@
         session.auth_context(),
     );
 
-    Ok(execution.stream_rows(format))
-=======
-    let execution =
-        LocalQueryExecution::new(query, front_env.clone(), "", epoch, session.auth_context());
-    let rsp = Ok(execution.stream_rows());
-
-    // Release hummock snapshot for local execution.
-    hummock_snapshot_manager.release(epoch, &query_id).await;
-
-    rsp
->>>>>>> f3316353
+    Ok(execution.stream_rows())
 }
 
 async fn flush_for_write(session: &SessionImpl, stmt_type: StatementType) -> Result<()> {
