// Copyright 2022 Singularity Data
//
// Licensed under the Apache License, Version 2.0 (the "License");
// you may not use this file except in compliance with the License.
// You may obtain a copy of the License at
//
// http://www.apache.org/licenses/LICENSE-2.0
//
// Unless required by applicable law or agreed to in writing, software
// distributed under the License is distributed on an "AS IS" BASIS,
// WITHOUT WARRANTIES OR CONDITIONS OF ANY KIND, either express or implied.
// See the License for the specific language governing permissions and
// limitations under the License.

use std::collections::{HashMap, HashSet};
use std::rc::Rc;

use fixedbitset::FixedBitSet;
use itertools::Itertools;
use pgwire::pg_response::{PgResponse, StatementType};
use risingwave_common::catalog::{IndexId, TableDesc, TableId, DEFAULT_SCHEMA_NAME};
use risingwave_common::error::{ErrorCode, Result, RwError};
use risingwave_pb::catalog::{Index as ProstIndex, Table as ProstTable};
use risingwave_pb::user::grant_privilege::{Action, Object};
use risingwave_sqlparser::ast::{Ident, ObjectName, OrderByExpr};

use super::RwPgResponse;
use crate::binder::Binder;
use crate::catalog::check_schema_writable;
use crate::expr::{Expr, ExprImpl, InputRef};
use crate::handler::privilege::{check_privileges, ObjectCheckItem};
use crate::optimizer::plan_node::{LogicalProject, LogicalScan, StreamMaterialize};
use crate::optimizer::property::{Distribution, FieldOrder, Order, RequiredDist};
use crate::optimizer::{PlanRef, PlanRoot};
use crate::session::{OptimizerContext, OptimizerContextRef, SessionImpl};
use crate::stream_fragmenter::build_graph;

pub(crate) fn gen_create_index_plan(
    session: &SessionImpl,
    context: OptimizerContextRef,
    index_name: ObjectName,
    table_name: ObjectName,
    columns: Vec<OrderByExpr>,
    include: Vec<Ident>,
    distributed_by: Vec<Ident>,
) -> Result<(PlanRef, ProstTable, ProstIndex)> {
    let columns = check_columns(columns)?;

    let (schema_name, table_name) = Binder::resolve_table_name(table_name)?;
    let catalog_reader = session.env().catalog_reader();
    let table = catalog_reader
        .read_guard()
        .get_table_by_name(session.database(), &schema_name, &table_name)?
        .clone();

    if table.is_index {
        return Err(
            ErrorCode::InvalidInputSyntax(format!("\"{}\" is an index", table.name)).into(),
        );
    }

    check_privileges(
        session,
        &vec![ObjectCheckItem::new(
            table.owner,
            Action::Select,
            Object::TableId(table.id.table_id),
        )],
    )?;

    let table_desc = Rc::new(table.table_desc());
    let table_desc_map = table_desc
        .columns
        .iter()
        .enumerate()
        .map(|(x, y)| (y.name.clone(), x))
        .collect::<HashMap<_, _>>();

    let to_column_indices = |ident: &Ident| {
        let x = ident.to_string();
        table_desc_map
            .get(&x)
            .cloned()
            .ok_or_else(|| ErrorCode::ItemNotFound(x).into())
    };

    let mut index_columns = columns
        .iter()
        .map(to_column_indices)
        .try_collect::<_, Vec<_>, RwError>()?;

    let mut include_columns = include
        .iter()
        .map(to_column_indices)
        .try_collect::<_, Vec<_>, RwError>()?;

    let distributed_by_columns = distributed_by
        .iter()
        .map(to_column_indices)
        .try_collect::<_, Vec<_>, RwError>()?;

    // Remove duplicate column of index columns
    let mut set = HashSet::new();
    index_columns = index_columns
        .into_iter()
        .filter(|x| set.insert(*x))
        .collect_vec();

    // Remove include columns are already in index columns
    include_columns = include_columns
        .into_iter()
        .filter(|x| set.insert(*x))
        .collect_vec();

    // Remove duplicate columns of distributed by columns
    let distributed_by_columns = distributed_by_columns.into_iter().unique().collect_vec();
    // Distributed by columns should be a prefix of index columns
    if !index_columns.starts_with(&distributed_by_columns) {
        return Err(ErrorCode::InvalidInputSyntax(
            "Distributed by columns should be a prefix of index columns".to_string(),
        )
        .into());
    }

    let (index_schema_name, index_table_name) = Binder::resolve_table_name(index_name)?;

    // Manually assemble the materialization plan for the index MV.
    let materialize = assemble_materialize(
        table_name,
        table_desc.clone(),
        context,
        index_table_name.clone(),
        &index_columns,
        &include_columns,
        // We use the whole index columns as distributed key by default if users
        // haven't specify the distributed by columns.
        if distributed_by_columns.is_empty() {
            index_columns.len()
        } else {
            distributed_by_columns.len()
        },
    )?;

    check_schema_writable(&index_schema_name)?;
    let (index_database_id, index_schema_id) = {
        let catalog_reader = session.env().catalog_reader().read_guard();

        if schema_name != DEFAULT_SCHEMA_NAME {
            let schema = catalog_reader.get_schema_by_name(session.database(), &schema_name)?;
            check_privileges(
                session,
                &vec![ObjectCheckItem::new(
                    schema.owner(),
                    Action::Create,
                    Object::SchemaId(schema.id()),
                )],
            )?;
        }

        let db_id = catalog_reader
            .get_database_by_name(session.database())?
            .id();
        let schema_id = catalog_reader
            .get_schema_by_name(session.database(), &index_schema_name)?
            .id();
        (db_id, schema_id)
    };

    let index_table = materialize.table();
    let mut index_table_prost = index_table.to_prost(index_schema_id, index_database_id);
    index_table_prost.owner = session.user_id();

    let index_prost = ProstIndex {
        id: IndexId::placeholder().index_id,
        schema_id: index_schema_id,
        database_id: index_database_id,
        name: index_table_name,
        owner: index_table_prost.owner,
        index_table_id: TableId::placeholder().table_id,
        primary_table_id: table.id.table_id,
        index_item: build_index_item(index_table.table_desc().into(), table.name(), table_desc)
            .iter()
            .map(InputRef::to_expr_proto)
            .collect_vec(),
    };

    let plan: PlanRef = materialize.into();
    let ctx = plan.ctx();
    let explain_trace = ctx.is_explain_trace();
    if explain_trace {
        ctx.trace("Create Index:");
        ctx.trace(plan.explain_to_string().unwrap());
    }

    Ok((plan, index_table_prost, index_prost))
}

fn build_index_item(
    index_table_desc: Rc<TableDesc>,
    primary_table_name: &str,
    primary_table_desc: Rc<TableDesc>,
) -> Vec<InputRef> {
    let primary_table_desc_map = primary_table_desc
        .columns
        .iter()
        .enumerate()
        .map(|(x, y)| (y.name.clone(), x))
        .collect::<HashMap<_, _>>();

    let primary_table_name_prefix = format!("{}.", primary_table_name);

    index_table_desc
        .columns
        .iter()
        .map(|x| {
            let name = if x.name.starts_with(&primary_table_name_prefix) {
                x.name[primary_table_name_prefix.len()..].to_string()
            } else {
                x.name.clone()
            };

            let column_index = *primary_table_desc_map.get(&name).unwrap();
            InputRef {
                index: column_index,
                data_type: primary_table_desc
                    .columns
                    .get(column_index)
                    .unwrap()
                    .data_type
                    .clone(),
            }
        })
        .collect_vec()
}

/// Note: distributed by columns must be a prefix of index columns, so we just use
/// `distributed_by_columns_len` to represent distributed by columns
fn assemble_materialize(
    table_name: String,
    table_desc: Rc<TableDesc>,
    context: OptimizerContextRef,
    index_name: String,
    index_columns: &[usize],
    include_columns: &[usize],
    distributed_by_columns_len: usize,
) -> Result<StreamMaterialize> {
    // Build logical plan and then call gen_create_index_plan
    // LogicalProject(index_columns, include_columns)
    //   LogicalScan(table_desc)

    let logical_scan = LogicalScan::create(
        table_name,
        false,
        table_desc.clone(),
        // Index table has no indexes.
        vec![],
        context,
    );

    let exprs = index_columns
        .iter()
        .chain(include_columns.iter())
        .map(|&i| {
            ExprImpl::InputRef(
                InputRef::new(i, table_desc.columns.get(i).unwrap().data_type.clone()).into(),
            )
        })
        .collect_vec();

    let logical_project = LogicalProject::create(logical_scan.into(), exprs);
    let mut project_required_cols = FixedBitSet::with_capacity(logical_project.schema().len());
    project_required_cols.toggle_range(0..logical_project.schema().len());

    let out_names: Vec<String> = index_columns
        .iter()
        .chain(include_columns.iter())
        .map(|&i| table_desc.columns.get(i).unwrap().name.clone())
        .collect_vec();

    PlanRoot::new(
        logical_project,
<<<<<<< HEAD
        RequiredDist::Any,
=======
        RequiredDist::PhysicalDist(Distribution::HashShard(
            (0..distributed_by_columns_len).collect(),
        )),
>>>>>>> 527b6560
        Order::new(
            (0..index_columns.len())
                .into_iter()
                .map(FieldOrder::ascending)
                .collect(),
        ),
        project_required_cols,
        out_names,
    )
    .gen_create_index_plan(index_name)
}

fn check_columns(columns: Vec<OrderByExpr>) -> Result<Vec<Ident>> {
    columns
        .into_iter()
        .map(|column| {
            if column.asc.is_some() {
                return Err(
                    ErrorCode::NotImplemented("asc not supported".into(), None.into()).into(),
                );
            }

            if column.nulls_first.is_some() {
                return Err(ErrorCode::NotImplemented(
                    "nulls_first not supported".into(),
                    None.into(),
                )
                .into());
            }

            use risingwave_sqlparser::ast::Expr;

            if let Expr::Identifier(ident) = column.expr {
                Ok::<_, RwError>(ident)
            } else {
                Err(ErrorCode::NotImplemented(
                    "only identifier is supported for create index".into(),
                    None.into(),
                )
                .into())
            }
        })
        .try_collect::<_, Vec<_>, _>()
}

pub async fn handle_create_index(
    context: OptimizerContext,
    if_not_exists: bool,
    name: ObjectName,
    table_name: ObjectName,
    columns: Vec<OrderByExpr>,
    include: Vec<Ident>,
    distributed_by: Vec<Ident>,
) -> Result<RwPgResponse> {
    let session = context.session_ctx.clone();

    let (graph, index_table, index) = {
        {
            let catalog_reader = session.env().catalog_reader().read_guard();
            let (index_schema_name, index_table_name) = Binder::resolve_table_name(name.clone())?;

            let relation_duplicated = catalog_reader.check_relation_name_duplicated(
                session.database(),
                &index_schema_name,
                &index_table_name,
            );

            if if_not_exists {
                if relation_duplicated.is_err() {
                    return Ok(PgResponse::empty_result_with_notice(
                        StatementType::CREATE_INDEX,
                        format!(
                            "NOTICE:  relation \"{}\" already exists, skipping",
                            index_table_name
                        ),
                    ));
                }
            } else {
                relation_duplicated?;
            }
        }
        let (plan, index_table, index) = gen_create_index_plan(
            &session,
            context.into(),
            name.clone(),
            table_name.clone(),
            columns,
            include,
            distributed_by,
        )?;
        let graph = build_graph(plan);

        (graph, index_table, index)
    };

    tracing::trace!(
        "name={}, graph=\n{}",
        name,
        serde_json::to_string_pretty(&graph).unwrap()
    );

    let catalog_writer = session.env().catalog_writer();
    catalog_writer
        .create_index(index, index_table, graph)
        .await?;

    Ok(PgResponse::empty_result(StatementType::CREATE_INDEX))
}<|MERGE_RESOLUTION|>--- conflicted
+++ resolved
@@ -279,13 +279,9 @@
 
     PlanRoot::new(
         logical_project,
-<<<<<<< HEAD
-        RequiredDist::Any,
-=======
         RequiredDist::PhysicalDist(Distribution::HashShard(
             (0..distributed_by_columns_len).collect(),
         )),
->>>>>>> 527b6560
         Order::new(
             (0..index_columns.len())
                 .into_iter()
