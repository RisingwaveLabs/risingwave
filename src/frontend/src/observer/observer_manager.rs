--- conflicted
+++ resolved
@@ -83,7 +83,6 @@
         let mut user_guard = self.user_info_manager.write();
         catalog_guard.clear();
         user_guard.clear();
-<<<<<<< HEAD
 
         let Some(Info::Snapshot(snapshot)) = resp.info else {
             unreachable!();
@@ -100,63 +99,15 @@
         }
         for source in snapshot.sources {
             catalog_guard.create_source(&source)
-=======
-        match resp.info {
-            Some(Info::Snapshot(snapshot)) => {
-                for db in snapshot.databases {
-                    catalog_guard.create_database(&db)
-                }
-                for schema in snapshot.schemas {
-                    catalog_guard.create_schema(&schema)
-                }
-                for table in snapshot.tables {
-                    catalog_guard.create_table(&table)
-                }
-                for source in snapshot.sources {
-                    catalog_guard.create_source(&source)
-                }
-                for user in snapshot.users {
-                    user_guard.create_user(user)
-                }
-                for index in snapshot.indexes {
-                    catalog_guard.create_index(&index)
-                }
-                for sink in snapshot.sinks {
-                    catalog_guard.create_sink(&sink)
-                }
-                for view in snapshot.views {
-                    catalog_guard.create_view(&view)
-                }
-                self.worker_node_manager.refresh(
-                    snapshot.nodes,
-                    snapshot
-                        .parallel_unit_mappings
-                        .iter()
-                        .map(|mapping| {
-                            (
-                                mapping.fragment_id,
-                                decompress_data(&mapping.original_indices, &mapping.data),
-                            )
-                        })
-                        .collect(),
-                );
-                self.hummock_snapshot_manager
-                    .update_epoch(snapshot.hummock_snapshot.unwrap());
-            }
-            _ => {
-                return Err(ErrorCode::InternalError(format!(
-                    "the first notify should be frontend snapshot, but get {:?}",
-                    resp
-                ))
-                .into())
-            }
->>>>>>> ab6fad3f
         }
         for user in snapshot.users {
             user_guard.create_user(user)
         }
         for index in snapshot.indexes {
             catalog_guard.create_index(&index)
+        }
+        for sink in snapshot.sinks {
+            catalog_guard.create_sink(&sink)
         }
         for view in snapshot.views {
             catalog_guard.create_view(&view)
