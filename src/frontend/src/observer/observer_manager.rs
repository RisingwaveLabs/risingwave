--- conflicted
+++ resolved
@@ -90,13 +90,11 @@
             Info::SystemParams(p) => {
                 self.system_params_manager.try_set_params(p);
             }
-<<<<<<< HEAD
             Info::HummockStats(stats) => {
                 self.handle_table_stats_notification(stats);
-=======
+            }
             Info::ServingParallelUnitMappings(m) => {
                 self.handle_fragment_serving_mapping_notification(m.mappings, resp.operation());
->>>>>>> 0ede6207
             }
         }
     }
