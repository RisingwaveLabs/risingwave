// Copyright 2023 RisingWave Labs
//
// Licensed under the Apache License, Version 2.0 (the "License");
// you may not use this file except in compliance with the License.
// You may obtain a copy of the License at
//
//     http://www.apache.org/licenses/LICENSE-2.0
//
// Unless required by applicable law or agreed to in writing, software
// distributed under the License is distributed on an "AS IS" BASIS,
// WITHOUT WARRANTIES OR CONDITIONS OF ANY KIND, either express or implied.
// See the License for the specific language governing permissions and
// limitations under the License.

use std::collections::HashMap;
use std::iter::once;
use std::str::FromStr;
use std::sync::LazyLock;

use bk_tree::{metrics, BKTree};
use itertools::Itertools;
use risingwave_common::array::ListValue;
use risingwave_common::catalog::PG_CATALOG_SCHEMA_NAME;
use risingwave_common::error::{ErrorCode, Result};
use risingwave_common::session_config::USER_NAME_WILD_CARD;
use risingwave_common::types::{DataType, ScalarImpl};
use risingwave_common::{GIT_SHA, RW_VERSION};
use risingwave_expr::expr::AggKind;
use risingwave_sqlparser::ast::{Function, FunctionArg, FunctionArgExpr, WindowSpec};

use crate::binder::bind_context::Clause;
use crate::binder::{Binder, BoundQuery, BoundSetExpr};
use crate::expr::{
    AggCall, Expr, ExprImpl, ExprType, FunctionCall, Literal, OrderBy, Subquery, SubqueryKind,
    TableFunction, TableFunctionType, UserDefinedFunction, WindowFunction, WindowFunctionType,
};
use crate::utils::Condition;

impl Binder {
    pub(super) fn bind_function(&mut self, f: Function) -> Result<ExprImpl> {
        let function_name = match f.name.0.as_slice() {
            [name] => name.real_value(),
            [schema, name] => {
                let schema_name = schema.real_value();
                if schema_name == PG_CATALOG_SCHEMA_NAME {
                    name.real_value()
                } else {
                    return Err(ErrorCode::BindError(format!(
                        "Unsupported function name under schema: {}",
                        schema_name
                    ))
                    .into());
                }
            }
            _ => {
                return Err(ErrorCode::NotImplemented(
                    format!("qualified function: {}", f.name),
                    112.into(),
                )
                .into());
            }
        };

        // agg calls
        if let Ok(kind) = function_name.parse() {
            if f.over.is_some() {
                return Err(ErrorCode::NotImplemented(
                    format!("aggregate function as over window function: {}", kind),
                    4978.into(),
                )
                .into());
            }
            return self.bind_agg(f, kind);
        }

        if f.distinct || !f.order_by.is_empty() || f.filter.is_some() {
            return Err(ErrorCode::InvalidInputSyntax(format!(
                    "DISTINCT, ORDER BY or FILTER is only allowed in aggregation functions, but `{}` is not an aggregation function", function_name
                )
                )
                .into());
        }

        let inputs = f
            .args
            .into_iter()
            .map(|arg| self.bind_function_arg(arg))
            .flatten_ok()
            .try_collect()?;

        // window function
        if let Some(window_spec) = f.over {
            return self.bind_window_function(window_spec, function_name, inputs);
        }

        // table function
        let table_function_type = TableFunctionType::from_str(function_name.as_str());
        if let Ok(function_type) = table_function_type {
            self.ensure_table_function_allowed()?;
            return Ok(TableFunction::new(function_type, inputs)?.into());
        }

        // user defined function
        // TODO: resolve schema name
        if let Some(func) = self
            .catalog
            .first_valid_schema(
                &self.db_name,
                &self.search_path,
                &self.auth_context.user_name,
            )?
            .get_function_by_name_args(
                &function_name,
                &inputs.iter().map(|arg| arg.return_type()).collect_vec(),
            )
        {
            use crate::catalog::function_catalog::FunctionKind::*;
            match &func.kind {
                Scalar { .. } => return Ok(UserDefinedFunction::new(func.clone(), inputs).into()),
                Table { .. } => {
                    self.ensure_table_function_allowed()?;
                    return Ok(TableFunction::new_user_defined(func.clone(), inputs).into());
                }
                Aggregate => todo!("support UDAF"),
            }
        }

        self.bind_builtin_scalar_function(function_name.as_str(), inputs)
    }

    pub(super) fn bind_agg(&mut self, mut f: Function, kind: AggKind) -> Result<ExprImpl> {
        self.ensure_aggregate_allowed()?;
        let inputs: Vec<ExprImpl> = f
            .args
            .into_iter()
            .map(|arg| self.bind_function_arg(arg))
            .flatten_ok()
            .try_collect()?;
        if f.distinct {
            match &kind {
                AggKind::Count if inputs.is_empty() => {
                    // count(distinct *) is disallowed because of unclear semantics.
                    return Err(ErrorCode::InvalidInputSyntax(
                        "count(distinct *) is disallowed".to_string(),
                    )
                    .into());
                }
                AggKind::ApproxCountDistinct => {
                    // approx_count_distinct(distinct ..) is disallowed because this defeats
                    // its purpose of trading accuracy for
                    // speed.
                    return Err(ErrorCode::InvalidInputSyntax(
                        "approx_count_distinct(distinct) is disallowed.\n\
                        Remove distinct for speed or just use count(distinct) for accuracy"
                            .into(),
                    )
                    .into());
                }
                AggKind::Max | AggKind::Min => {
                    // distinct max or min returns the same result as non-distinct max or min.
                    f.distinct = false;
                }
                _ => (),
            };
        }

        let filter = match f.filter {
            Some(filter) => {
                let mut clause = Some(Clause::Filter);
                std::mem::swap(&mut self.context.clause, &mut clause);
                let expr = self
                    .bind_expr(*filter)
                    .and_then(|expr| expr.enforce_bool_clause("FILTER"))?;
                self.context.clause = clause;
                if expr.has_subquery() {
                    return Err(ErrorCode::NotImplemented(
                        "subquery in filter clause".to_string(),
                        None.into(),
                    )
                    .into());
                }
                if expr.has_agg_call() {
                    return Err(ErrorCode::NotImplemented(
                        "aggregation function in filter clause".to_string(),
                        None.into(),
                    )
                    .into());
                }
                if expr.has_table_function() {
                    return Err(ErrorCode::NotImplemented(
                        "table function in filter clause".to_string(),
                        None.into(),
                    )
                    .into());
                }
                Condition::with_expr(expr)
            }
            None => Condition::true_cond(),
        };

        if f.distinct && !f.order_by.is_empty() {
            // <https://www.postgresql.org/docs/current/sql-expressions.html#SYNTAX-AGGREGATES:~:text=the%20DISTINCT%20list.-,Note,-The%20ability%20to>
            return Err(ErrorCode::InvalidInputSyntax(
                "DISTINCT and ORDER BY are not supported to appear at the same time now"
                    .to_string(),
            )
            .into());
        }
        let order_by = OrderBy::new(
            f.order_by
                .into_iter()
                .map(|e| self.bind_order_by_expr(e))
                .try_collect()?,
        );
        Ok(ExprImpl::AggCall(Box::new(AggCall::new(
            kind, inputs, f.distinct, order_by, filter,
        )?)))
    }

    pub(super) fn bind_window_function(
        &mut self,
        WindowSpec {
            partition_by,
            order_by,
            window_frame,
        }: WindowSpec,
        function_name: String,
        inputs: Vec<ExprImpl>,
    ) -> Result<ExprImpl> {
        self.ensure_window_function_allowed()?;
        if let Some(window_frame) = window_frame {
            return Err(ErrorCode::NotImplemented(
                format!("window frame: {}", window_frame),
                None.into(),
            )
            .into());
        }
        let window_function_type = WindowFunctionType::from_str(&function_name)?;
        let partition_by = partition_by
            .into_iter()
            .map(|arg| self.bind_expr(arg))
            .try_collect()?;

        let order_by = OrderBy::new(
            order_by
                .into_iter()
                .map(|order_by_expr| self.bind_order_by_expr(order_by_expr))
                .collect::<Result<_>>()?,
        );
        Ok(WindowFunction::new(window_function_type, partition_by, order_by, inputs)?.into())
    }

    fn bind_builtin_scalar_function(
        &mut self,
        function_name: &str,
        inputs: Vec<ExprImpl>,
    ) -> Result<ExprImpl> {
        type Inputs = Vec<ExprImpl>;

        type Handle = Box<dyn Fn(&mut Binder, Inputs) -> Result<ExprImpl> + Sync + Send>;

        fn rewrite(r#type: ExprType, rewriter: fn(Inputs) -> Result<Inputs>) -> Handle {
            Box::new(move |_binder, mut inputs| {
                inputs = (rewriter)(inputs)?;
                Ok(FunctionCall::new(r#type, inputs)?.into())
            })
        }

        fn raw_call(r#type: ExprType) -> Handle {
            rewrite(r#type, Ok)
        }

        fn guard_by_len(expected_len: usize, handle: Handle) -> Handle {
            Box::new(move |binder, inputs| {
                if inputs.len() == expected_len {
                    handle(binder, inputs)
                } else {
                    Err(ErrorCode::ExprError("unexpected arguments number".into()).into())
                }
            })
        }

        fn raw<F: Fn(&mut Binder, Inputs) -> Result<ExprImpl> + Sync + Send + 'static>(
            f: F,
        ) -> Handle {
            Box::new(f)
        }

        fn dispatch_by_len(mapping: Vec<(usize, Handle)>) -> Handle {
            Box::new(move |binder, inputs| {
                for (len, handle) in &mapping {
                    if inputs.len() == *len {
                        return handle(binder, inputs);
                    }
                }
                Err(ErrorCode::ExprError("unexpected arguments number".into()).into())
            })
        }

        fn raw_literal(literal: ExprImpl) -> Handle {
            Box::new(move |_binder, _inputs| Ok(literal.clone()))
        }

        fn now() -> Handle {
            Box::new(move |binder, mut inputs| {
                binder.ensure_now_function_allowed()?;
                // `now()` in batch query will be convert to the binder time.
                if binder.is_for_batch() {
                    inputs.push(ExprImpl::from(Literal::new(
                        Some(ScalarImpl::Int64((binder.bind_timestamp_ms * 1000) as i64)),
                        DataType::Timestamptz,
                    )));
                }
                raw_call(ExprType::Now)(binder, inputs)
            })
        }

        fn pi() -> Handle {
            raw_literal(ExprImpl::literal_f64(std::f64::consts::PI))
        }

        fn proctime() -> Handle {
            Box::new(move |binder, inputs| {
                binder.ensure_proctime_function_allowed()?;
                raw_call(ExprType::Proctime)(binder, inputs)
            })
        }

        static HANDLES: LazyLock<HashMap<&'static str, Handle>> = LazyLock::new(|| {
            [
                (
                    "booleq",
                    rewrite(ExprType::Equal, Binder::rewrite_two_bool_inputs),
                ),
                (
                    "boolne",
                    rewrite(ExprType::NotEqual, Binder::rewrite_two_bool_inputs),
                ),
                ("coalesce", raw_call(ExprType::Coalesce)),
                (
                    "nullif",
                    rewrite(ExprType::Case, Binder::rewrite_nullif_to_case_when),
                ),
                (
                    "round",
                    dispatch_by_len(vec![
                        (2, raw_call(ExprType::RoundDigit)),
                        (1, raw_call(ExprType::Round)),
                    ]),
                ),
                ("pow", raw_call(ExprType::Pow)),
                // "power" is the function name used in PG.
                ("power", raw_call(ExprType::Pow)),
                ("ceil", raw_call(ExprType::Ceil)),
                ("ceiling", raw_call(ExprType::Ceil)),
                ("floor", raw_call(ExprType::Floor)),
                ("abs", raw_call(ExprType::Abs)),
                ("exp", raw_call(ExprType::Exp)),
                ("mod", raw_call(ExprType::Modulus)),
                ("sin", raw_call(ExprType::Sin)),
                ("cos", raw_call(ExprType::Cos)), 
                ("tan", raw_call(ExprType::Tan)), 
                ("cot", raw_call(ExprType::Cot)), 
                ("asin", raw_call(ExprType::Asin)), 
                ("acos", raw_call(ExprType::Acos)), 
                ("atan", raw_call(ExprType::Atan)), 
                ("atan2", raw_call(ExprType::Atan2)),   
<<<<<<< HEAD
                ("cosd", raw_call(ExprType::Cosd)), 
                ("degrees", raw_call(ExprType::Degrees)),
                ("radians", raw_call(ExprType::Radians)),
=======
                ("degrees", raw_call(ExprType::Degrees)),
                ("radians", raw_call(ExprType::Radians)),
                ("sind", raw_call(ExprType::Sind)),     
>>>>>>> 77aacbd8
                ("sqrt", raw_call(ExprType::Sqrt)),     

                (
                    "to_timestamp",
                    dispatch_by_len(vec![
                        (1, raw_call(ExprType::ToTimestamp)),
                        (2, raw_call(ExprType::ToTimestamp1)),
                    ]),
                ),
                ("date_trunc", raw_call(ExprType::DateTrunc)),
                ("date_part", raw_call(ExprType::DatePart)),
                // string
                ("substr", raw_call(ExprType::Substr)),
                ("length", raw_call(ExprType::Length)),
                ("upper", raw_call(ExprType::Upper)),
                ("lower", raw_call(ExprType::Lower)),
                ("trim", raw_call(ExprType::Trim)),
                ("replace", raw_call(ExprType::Replace)),
                ("overlay", raw_call(ExprType::Overlay)),
                ("btrim", raw_call(ExprType::Trim)),
                ("ltrim", raw_call(ExprType::Ltrim)),
                ("rtrim", raw_call(ExprType::Rtrim)),
                ("md5", raw_call(ExprType::Md5)),
                ("to_char", raw_call(ExprType::ToChar)),
                (
                    "concat",
                    rewrite(ExprType::ConcatWs, Binder::rewrite_concat_to_concat_ws),
                ),
                ("concat_ws", raw_call(ExprType::ConcatWs)),
                ("translate", raw_call(ExprType::Translate)),
                ("split_part", raw_call(ExprType::SplitPart)),
                ("char_length", raw_call(ExprType::CharLength)),
                ("character_length", raw_call(ExprType::CharLength)),
                ("repeat", raw_call(ExprType::Repeat)),
                ("ascii", raw_call(ExprType::Ascii)),
                ("octet_length", raw_call(ExprType::OctetLength)),
                ("bit_length", raw_call(ExprType::BitLength)),
                ("regexp_match", raw_call(ExprType::RegexpMatch)),
                ("chr", raw_call(ExprType::Chr)),
                ("starts_with", raw_call(ExprType::StartsWith)),
                ("initcap", raw_call(ExprType::Initcap)),
                ("lpad", raw_call(ExprType::Lpad)),
                ("rpad", raw_call(ExprType::Rpad)),
                ("reverse", raw_call(ExprType::Reverse)),
                ("strpos", raw_call(ExprType::Position)),
                ("to_ascii", raw_call(ExprType::ToAscii)),
                ("to_hex", raw_call(ExprType::ToHex)),
                ("quote_ident", raw_call(ExprType::QuoteIdent)),
                // array
                ("array_cat", raw_call(ExprType::ArrayCat)),
                ("array_append", raw_call(ExprType::ArrayAppend)),
                ("array_join", raw_call(ExprType::ArrayToString)),
                ("array_prepend", raw_call(ExprType::ArrayPrepend)),
                ("array_to_string", raw_call(ExprType::ArrayToString)),
                ("array_distinct", raw_call(ExprType::ArrayDistinct)),
                ("array_length", raw_call(ExprType::ArrayLength)),
                ("cardinality", raw_call(ExprType::Cardinality)),
                ("array_remove", raw_call(ExprType::ArrayRemove)),
                // int256
                ("hex_to_int256", raw_call(ExprType::HexToInt256)),
                // jsonb
                ("jsonb_object_field", raw_call(ExprType::JsonbAccessInner)),
                ("jsonb_array_element", raw_call(ExprType::JsonbAccessInner)),
                ("jsonb_object_field_text", raw_call(ExprType::JsonbAccessStr)),
                ("jsonb_array_element_text", raw_call(ExprType::JsonbAccessStr)),
                ("jsonb_typeof", raw_call(ExprType::JsonbTypeof)),
                ("jsonb_array_length", raw_call(ExprType::JsonbArrayLength)),
                // Functions that return a constant value
                ("pi", pi()),
                // System information operations.
                (
                    "pg_typeof",
                    guard_by_len(1, raw(|_binder, inputs| {
                        let input = &inputs[0];
                        let v = match input.is_unknown() {
                            true => "unknown".into(),
                            false => input.return_type().to_string(),
                        };
                        Ok(ExprImpl::literal_varchar(v))
                    })),
                ),
                ("current_database", guard_by_len(0, raw(|binder, _inputs| {
                    Ok(ExprImpl::literal_varchar(binder.db_name.clone()))
                }))),
                ("current_schema", guard_by_len(0, raw(|binder, _inputs| {
                    return Ok(binder
                        .catalog
                        .first_valid_schema(
                            &binder.db_name,
                            &binder.search_path,
                            &binder.auth_context.user_name,
                        )
                        .map(|schema| ExprImpl::literal_varchar(schema.name()))
                        .unwrap_or_else(|_| ExprImpl::literal_null(DataType::Varchar)));
                }))),
                ("current_schemas", raw(|binder, mut inputs| {
                    let no_match_err = ErrorCode::ExprError(
                            "No function matches the given name and argument types. You might need to add explicit type casts.".into()
                        );
                    if inputs.len() != 1 {
                        return Err(no_match_err.into());
                    }
                    let input = inputs
                        .pop()
                        .unwrap()
                        .enforce_bool_clause("current_schemas")
                        .map_err(|_| no_match_err)?;

                    let ExprImpl::Literal(literal) = &input else {
                        return Err(ErrorCode::NotImplemented(
                            "Only boolean literals are supported in `current_schemas`.".to_string(), None.into()
                        )
                        .into());
                    };

                    let Some(bool) = literal.get_data().as_ref().map(|bool| bool.clone().into_bool()) else {
                        return Ok(ExprImpl::literal_null(DataType::List {
                            datatype: Box::new(DataType::Varchar),
                        }));
                    };

                    let paths = if bool {
                        binder.search_path.path()
                    } else {
                        binder.search_path.real_path()
                    };

                    let mut schema_names = vec![];
                    for path in paths {
                        let mut schema_name = path;
                        if schema_name == USER_NAME_WILD_CARD {
                            schema_name = &binder.auth_context.user_name;
                        }

                        if binder
                            .catalog
                            .get_schema_by_name(&binder.db_name, schema_name)
                            .is_ok()
                        {
                            schema_names.push(Some(schema_name.into()));
                        }
                    }

                    Ok(ExprImpl::literal_list(
                        ListValue::new(schema_names),
                        DataType::Varchar,
                    ))
                })),
                ("session_user", guard_by_len(0, raw(|binder, _inputs| {
                    Ok(ExprImpl::literal_varchar(
                        binder.auth_context.user_name.clone(),
                    ))
                }))),
                ("pg_get_userbyid", guard_by_len(1, raw(|binder, inputs|{
                        let input = &inputs[0];
                        let bound_query = binder.bind_get_user_by_id_select(input)?;
                        Ok(ExprImpl::Subquery(Box::new(Subquery::new(
                            BoundQuery {
                                body: BoundSetExpr::Select(Box::new(bound_query)),
                                order: vec![],
                                limit: None,
                                offset: None,
                                with_ties: false,
                                extra_order_exprs: vec![],
                            },
                            SubqueryKind::Scalar,
                        ))))
                    }
                ))),
                ("pg_get_expr", raw(|_binder, inputs|{
                    if inputs.len() == 2 || inputs.len() == 3 {
                        // TODO: implement pg_get_expr rather than just return empty as an workaround.
                        Ok(ExprImpl::literal_varchar("".into()))
                    } else {
                        Err(ErrorCode::ExprError(
                            "Too many/few arguments for pg_catalog.pg_get_expr()".into(),
                        )
                        .into())
                    }
                })),
                ("format_type", raw_call(ExprType::FormatType)),
                ("pg_table_is_visible", raw_literal(ExprImpl::literal_bool(true))),
                ("pg_encoding_to_char", raw_literal(ExprImpl::literal_varchar("UTF8".into()))),
                ("has_database_privilege", raw_literal(ExprImpl::literal_bool(true))),
                ("pg_backend_pid", raw(|binder, _inputs| {
                    // FIXME: the session id is not global unique in multi-frontend env.
                    Ok(ExprImpl::literal_int(binder.session_id.0))
                })),
                ("pg_cancel_backend", guard_by_len(1, raw(|_binder, _inputs| {
                        // TODO: implement real cancel rather than just return false as an workaround.
                        Ok(ExprImpl::literal_bool(false))
                }))),
                ("pg_terminate_backend", guard_by_len(1, raw(|_binder, _inputs|{
                        // TODO: implement real terminate rather than just return false as an
                        // workaround.
                        Ok(ExprImpl::literal_bool(false))
                }))),
                // internal
                ("rw_vnode", raw_call(ExprType::Vnode)),
                // TODO: choose which pg version we should return.
                ("version", raw_literal(ExprImpl::literal_varchar(format!(
                    "PostgreSQL 13.9-RisingWave-{} ({})",
                    RW_VERSION,
                    GIT_SHA
                )))),
                // non-deterministic
                ("now", now()),
                ("current_timestamp", now()),
                ("proctime", proctime())
            ]
            .into_iter()
            .collect()
        });

        static FUNCTIONS_BKTREE: LazyLock<BKTree<&str>> = LazyLock::new(|| {
            let mut tree = BKTree::new(metrics::Levenshtein);

            // TODO: Also hint other functinos, e,g, Agg or UDF.
            for k in HANDLES.keys() {
                tree.add(*k);
            }

            tree
        });

        match HANDLES.get(function_name) {
            Some(handle) => handle(self, inputs),
            None => Err({
                let allowed_distance = if function_name.len() > 3 { 2 } else { 1 };

                let candidates = FUNCTIONS_BKTREE
                    .find(function_name, allowed_distance)
                    .map(|(_idx, c)| c);

                let mut candidates = candidates.peekable();

                let err_msg = if candidates.peek().is_none() {
                    format!("unsupported function: \"{}\"", function_name)
                } else {
                    format!(
                        "unsupported function \"{}\", do you mean \"{}\"?",
                        function_name,
                        candidates.join(" or ")
                    )
                };

                ErrorCode::NotImplemented(err_msg, 112.into()).into()
            }),
        }
    }

    fn rewrite_concat_to_concat_ws(inputs: Vec<ExprImpl>) -> Result<Vec<ExprImpl>> {
        if inputs.is_empty() {
            Err(ErrorCode::BindError(
                "Function `Concat` takes at least 1 arguments (0 given)".to_string(),
            )
            .into())
        } else {
            let inputs = once(ExprImpl::literal_varchar("".to_string()))
                .chain(inputs)
                .collect();
            Ok(inputs)
        }
    }

    /// Make sure inputs only have 2 value and rewrite the arguments.
    /// Nullif(expr1,expr2) -> Case(Equal(expr1 = expr2),null,expr1).
    fn rewrite_nullif_to_case_when(inputs: Vec<ExprImpl>) -> Result<Vec<ExprImpl>> {
        if inputs.len() != 2 {
            Err(ErrorCode::BindError("Nullif function must contain 2 arguments".to_string()).into())
        } else {
            let inputs = vec![
                FunctionCall::new(ExprType::Equal, inputs.clone())?.into(),
                Literal::new(None, inputs[0].return_type()).into(),
                inputs[0].clone(),
            ];
            Ok(inputs)
        }
    }

    fn rewrite_two_bool_inputs(mut inputs: Vec<ExprImpl>) -> Result<Vec<ExprImpl>> {
        if inputs.len() != 2 {
            return Err(
                ErrorCode::BindError("function must contain only 2 arguments".to_string()).into(),
            );
        }
        let left = inputs.pop().unwrap();
        let right = inputs.pop().unwrap();
        Ok(vec![
            left.cast_implicit(DataType::Boolean)?,
            right.cast_implicit(DataType::Boolean)?,
        ])
    }

    fn ensure_window_function_allowed(&self) -> Result<()> {
        if let Some(clause) = self.context.clause {
            match clause {
                Clause::Where
                | Clause::Values
                | Clause::GroupBy
                | Clause::Having
                | Clause::Filter => {
                    return Err(ErrorCode::InvalidInputSyntax(format!(
                        "window functions are not allowed in {}",
                        clause
                    ))
                    .into());
                }
            }
        }
        Ok(())
    }

    fn ensure_now_function_allowed(&self) -> Result<()> {
        if self.is_for_stream()
            && !matches!(
                self.context.clause,
                Some(Clause::Where) | Some(Clause::Having)
            )
        {
            return Err(ErrorCode::InvalidInputSyntax(format!(
                "For creation of materialized views, `NOW()` function is only allowed in `WHERE` and `HAVING`. Found in clause: {:?}",
                self.context.clause
            ))
            .into());
        }
        Ok(())
    }

    fn ensure_proctime_function_allowed(&self) -> Result<()> {
        if !self.is_for_ddl() {
            return Err(ErrorCode::InvalidInputSyntax(
                "Function `PROCTIME()` is only allowed in CREATE TABLE/SOURCE. Is `NOW()` what you want?".to_string(),
            )
            .into());
        }
        Ok(())
    }

    fn ensure_aggregate_allowed(&self) -> Result<()> {
        if let Some(clause) = self.context.clause {
            match clause {
                Clause::Where | Clause::Values => {
                    return Err(ErrorCode::InvalidInputSyntax(format!(
                        "aggregate functions are not allowed in {}",
                        clause
                    ))
                    .into())
                }
                Clause::Having | Clause::Filter | Clause::GroupBy => {}
            }
        }
        Ok(())
    }

    fn ensure_table_function_allowed(&self) -> Result<()> {
        if let Some(clause) = self.context.clause {
            match clause {
                Clause::Where | Clause::Values => {
                    return Err(ErrorCode::InvalidInputSyntax(format!(
                        "table functions are not allowed in {}",
                        clause
                    ))
                    .into());
                }
                Clause::GroupBy | Clause::Having | Clause::Filter => {}
            }
        }
        Ok(())
    }

    pub(in crate::binder) fn bind_function_expr_arg(
        &mut self,
        arg_expr: FunctionArgExpr,
    ) -> Result<Vec<ExprImpl>> {
        match arg_expr {
            FunctionArgExpr::Expr(expr) => Ok(vec![self.bind_expr(expr)?]),
            FunctionArgExpr::QualifiedWildcard(_) => todo!(),
            FunctionArgExpr::ExprQualifiedWildcard(_, _) => todo!(),
            FunctionArgExpr::Wildcard => Ok(vec![]),
        }
    }

    pub(in crate::binder) fn bind_function_arg(
        &mut self,
        arg: FunctionArg,
    ) -> Result<Vec<ExprImpl>> {
        match arg {
            FunctionArg::Unnamed(expr) => self.bind_function_expr_arg(expr),
            FunctionArg::Named { .. } => todo!(),
        }
    }
}<|MERGE_RESOLUTION|>--- conflicted
+++ resolved
@@ -365,15 +365,10 @@
                 ("acos", raw_call(ExprType::Acos)), 
                 ("atan", raw_call(ExprType::Atan)), 
                 ("atan2", raw_call(ExprType::Atan2)),   
-<<<<<<< HEAD
+                ("sind", raw_call(ExprType::Sind)),     
                 ("cosd", raw_call(ExprType::Cosd)), 
                 ("degrees", raw_call(ExprType::Degrees)),
                 ("radians", raw_call(ExprType::Radians)),
-=======
-                ("degrees", raw_call(ExprType::Degrees)),
-                ("radians", raw_call(ExprType::Radians)),
-                ("sind", raw_call(ExprType::Sind)),     
->>>>>>> 77aacbd8
                 ("sqrt", raw_call(ExprType::Sqrt)),     
 
                 (
