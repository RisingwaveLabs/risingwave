// Copyright 2024 RisingWave Labs
//
// Licensed under the Apache License, Version 2.0 (the "License");
// you may not use this file except in compliance with the License.
// You may obtain a copy of the License at
//
//     http://www.apache.org/licenses/LICENSE-2.0
//
// Unless required by applicable law or agreed to in writing, software
// distributed under the License is distributed on an "AS IS" BASIS,
// WITHOUT WARRANTIES OR CONDITIONS OF ANY KIND, either express or implied.
// See the License for the specific language governing permissions and
// limitations under the License.

use std::collections::HashMap;
use std::iter::once;
use std::str::FromStr;
use std::sync::{Arc, LazyLock};

use bk_tree::{metrics, BKTree};
use itertools::Itertools;
use risingwave_common::array::ListValue;
use risingwave_common::catalog::{INFORMATION_SCHEMA_SCHEMA_NAME, PG_CATALOG_SCHEMA_NAME};
use risingwave_common::session_config::USER_NAME_WILD_CARD;
use risingwave_common::types::{data_types, DataType, ScalarImpl, Timestamptz};
use risingwave_common::{bail_not_implemented, current_cluster_version, no_function};
use risingwave_expr::aggregate::{agg_kinds, AggKind};
use risingwave_expr::window_function::{
    Frame, FrameBound, FrameBounds, FrameExclusion, RangeFrameBounds, RangeFrameOffset,
    RowsFrameBounds, WindowFuncKind,
};
use risingwave_sqlparser::ast::{
    self, Function, FunctionArg, FunctionArgExpr, Ident, WindowFrameBound, WindowFrameExclusion,
    WindowFrameUnits, WindowSpec,
};
use risingwave_sqlparser::parser::ParserError;
use thiserror_ext::AsReport;

use crate::binder::bind_context::Clause;
use crate::binder::{Binder, UdfContext};
use crate::error::{ErrorCode, Result, RwError};
use crate::expr::{
    AggCall, Expr, ExprImpl, ExprType, FunctionCall, FunctionCallWithLambda, Literal, Now, OrderBy,
    TableFunction, TableFunctionType, UserDefinedFunction, WindowFunction,
};
use crate::utils::Condition;

// Defines system functions that without args, ref: https://www.postgresql.org/docs/current/functions-info.html
pub const SYS_FUNCTION_WITHOUT_ARGS: &[&str] = &[
    "session_user",
    "user",
    "current_user",
    "current_role",
    "current_schema",
    "current_timestamp",
];

/// The global max calling depth for the global counter in `udf_context`
/// To reduce the chance that the current running rw thread
/// be killed by os, the current allowance depth of calling
/// stack is set to `16`.
const SQL_UDF_MAX_CALLING_DEPTH: u32 = 16;

impl Binder {
    pub(in crate::binder) fn bind_function(&mut self, f: Function) -> Result<ExprImpl> {
        let function_name = match f.name.0.as_slice() {
            [name] => name.real_value(),
            [schema, name] => {
                let schema_name = schema.real_value();
                if schema_name == PG_CATALOG_SCHEMA_NAME {
                    // pg_catalog is always effectively part of the search path, so we can always bind the function.
                    // Ref: https://www.postgresql.org/docs/current/ddl-schemas.html#DDL-SCHEMAS-CATALOG
                    name.real_value()
                } else if schema_name == INFORMATION_SCHEMA_SCHEMA_NAME {
                    // definition of information_schema: https://github.com/postgres/postgres/blob/e0b2eed047df9045664da6f724cb42c10f8b12f0/src/backend/catalog/information_schema.sql
                    //
                    // FIXME: handle schema correctly, so that the functions are hidden if the schema is not in the search path.
                    let function_name = name.real_value();
                    if function_name != "_pg_expandarray" {
                        bail_not_implemented!(
                            issue = 12422,
                            "Unsupported function name under schema: {}",
                            schema_name
                        );
                    }
                    function_name
                } else {
                    bail_not_implemented!(
                        issue = 12422,
                        "Unsupported function name under schema: {}",
                        schema_name
                    );
                }
            }
            _ => bail_not_implemented!(issue = 112, "qualified function {}", f.name),
        };

        // agg calls
        if f.over.is_none()
            && let Ok(kind) = function_name.parse()
        {
            return self.bind_agg(f, kind);
        }

        if f.distinct || !f.order_by.is_empty() || f.filter.is_some() {
            return Err(ErrorCode::InvalidInputSyntax(format!(
                    "DISTINCT, ORDER BY or FILTER is only allowed in aggregation functions, but `{}` is not an aggregation function", function_name
                )
                )
                .into());
        }

        // FIXME: This is a hack to support [Bytebase queries](https://github.com/TennyZhuang/bytebase/blob/4a26f7c62b80e86e58ad2f77063138dc2f420623/backend/plugin/db/pg/sync.go#L549).
        // Bytebase widely used the pattern like `obj_description(format('%s.%s',
        // quote_ident(idx.schemaname), quote_ident(idx.indexname))::regclass) AS comment` to
        // retrieve object comment, however we don't support casting a non-literal expression to
        // regclass. We just hack the `obj_description` and `col_description` here, to disable it to
        // bind its arguments.
        if function_name == "obj_description" || function_name == "col_description" {
            return Ok(ExprImpl::literal_varchar("".to_string()));
        }

        if function_name == "array_transform" {
            // For type inference, we need to bind the array type first.
            return self.bind_array_transform(f);
        }

        // Used later in sql udf expression evaluation
        let args = f.args.clone();

        let mut inputs = f
            .args
            .into_iter()
            .map(|arg| self.bind_function_arg(arg))
            .flatten_ok()
            .try_collect()?;

        // window function
        let window_func_kind = WindowFuncKind::from_str(function_name.as_str());
        if let Ok(kind) = window_func_kind {
            if let Some(window_spec) = f.over {
                return self.bind_window_function(kind, inputs, window_spec);
            }
            return Err(ErrorCode::InvalidInputSyntax(format!(
                "Window function `{}` must have OVER clause",
                function_name
            ))
            .into());
        } else if f.over.is_some() {
            bail_not_implemented!(
                issue = 8961,
                "Unrecognized window function: {}",
                function_name
            );
        }

        // table function
        if let Ok(function_type) = TableFunctionType::from_str(function_name.as_str()) {
            self.ensure_table_function_allowed()?;
            return Ok(TableFunction::new(function_type, inputs)?.into());
        }

        // user defined function
        // TODO: resolve schema name https://github.com/risingwavelabs/risingwave/issues/12422
        if let Ok(schema) = self.first_valid_schema()
            && let Some(func) = schema.get_function_by_name_inputs(&function_name, &mut inputs)
        {
            use crate::catalog::function_catalog::FunctionKind::*;

            if func.language == "sql" {
                if func.body.is_none() {
                    return Err(ErrorCode::InvalidInputSyntax(
                        "`body` must exist for sql udf".to_string(),
                    )
                    .into());
                }

                // This represents the current user defined function is `language sql`
                let parse_result = risingwave_sqlparser::parser::Parser::parse_sql(
                    func.body.as_ref().unwrap().as_str(),
                );
                if let Err(ParserError::ParserError(err)) | Err(ParserError::TokenizerError(err)) =
                    parse_result
                {
                    // Here we just return the original parse error message
                    return Err(ErrorCode::InvalidInputSyntax(err).into());
                }

                debug_assert!(parse_result.is_ok());

                // We can safely unwrap here
                let ast = parse_result.unwrap();

                // Stash the current `udf_context`
                // Note that the `udf_context` may be empty,
                // if the current binding is the root (top-most) sql udf.
                // In this case the empty context will be stashed
                // and restored later, no need to maintain other flags.
                let stashed_udf_context = self.udf_context.get_context();

                // The actual inline logic for sql udf
                // Note that we will always create new udf context for each sql udf
                let Ok(context) = UdfContext::create_udf_context(&args, &Arc::clone(func)) else {
                    return Err(ErrorCode::InvalidInputSyntax(
                        "failed to create the `udf_context`, please recheck your function definition and syntax".to_string()
                    )
                    .into());
                };

                let mut udf_context = HashMap::new();
                for (c, e) in context {
                    // Note that we need to bind the args before actual delve in the function body
                    // This will update the context in the subsequent inner calling function
                    // e.g.,
                    // - create function print(INT) returns int language sql as 'select $1';
                    // - create function print_add_one(INT) returns int language sql as 'select print($1 + 1)';
                    // - select print_add_one(1); # The result should be 2 instead of 1.
                    // Without the pre-binding here, the ($1 + 1) will not be correctly populated,
                    // causing the result to always be 1.
                    let Ok(e) = self.bind_expr(e) else {
                        return Err(ErrorCode::BindError(
                            "failed to bind the argument, please recheck the syntax".to_string(),
                        )
                        .into());
                    };
                    udf_context.insert(c, e);
                }
                self.udf_context.update_context(udf_context);

                // Check for potential recursive calling
                if self.udf_context.global_count() >= SQL_UDF_MAX_CALLING_DEPTH {
                    return Err(ErrorCode::BindError(format!(
                        "function {} calling stack depth limit exceeded",
                        &function_name
                    ))
                    .into());
                } else {
                    // Update the status for the global counter
                    self.udf_context.incr_global_count();
                }

                if let Ok(expr) = UdfContext::extract_udf_expression(ast) {
                    let bind_result = self.bind_expr(expr);

                    // We should properly decrement global count after a successful binding
                    // Since the subsequent probe operation in `bind_column` or
                    // `bind_parameter` relies on global counting
                    self.udf_context.decr_global_count();

                    // Restore context information for subsequent binding
                    self.udf_context.update_context(stashed_udf_context);

                    return bind_result;
                } else {
                    return Err(ErrorCode::InvalidInputSyntax(
                        "failed to parse the input query and extract the udf expression,
                        please recheck the syntax"
                            .to_string(),
                    )
                    .into());
                }
            } else {
                match &func.kind {
                    Scalar { .. } => {
                        return Ok(UserDefinedFunction::new(func.clone(), inputs).into())
                    }
                    Table { .. } => {
                        self.ensure_table_function_allowed()?;
                        return Ok(TableFunction::new_user_defined(func.clone(), inputs).into());
                    }
                    Aggregate => todo!("support UDAF"),
                }
            }
        }

        self.bind_builtin_scalar_function(function_name.as_str(), inputs, f.variadic)
    }

    fn bind_array_transform(&mut self, f: Function) -> Result<ExprImpl> {
        let [array, lambda] = <[FunctionArg; 2]>::try_from(f.args).map_err(|args| -> RwError {
            ErrorCode::BindError(format!(
                "`array_transform` expect two inputs `array` and `lambda`, but {} were given",
                args.len()
            ))
            .into()
        })?;

        let bound_array = self.bind_function_arg(array)?;
        let [bound_array] = <[ExprImpl; 1]>::try_from(bound_array).map_err(|bound_array| -> RwError {
            ErrorCode::BindError(format!("The `array` argument for `array_transform` should be bound to one argument, but {} were got", bound_array.len()))
                .into()
        })?;

        let inner_ty = match bound_array.return_type() {
            DataType::List(ty) => *ty,
            real_type => {
                return Err(ErrorCode::BindError(format!(
                "The `array` argument for `array_transform` should be an array, but {} were got",
                real_type
            ))
                .into())
            }
        };

        let ast::FunctionArgExpr::Expr(ast::Expr::LambdaFunction {
            args: lambda_args,
            body: lambda_body,
        }) = lambda.get_expr()
        else {
            return Err(ErrorCode::BindError(
                "The `lambda` argument for `array_transform` should be a lambda function"
                    .to_string(),
            )
            .into());
        };

        let [lambda_arg] = <[Ident; 1]>::try_from(lambda_args).map_err(|args| -> RwError {
            ErrorCode::BindError(format!(
                "The `lambda` argument for `array_transform` should be a lambda function with one argument, but {} were given",
                args.len()
            ))
            .into()
        })?;

        let bound_lambda = self.bind_unary_lambda_function(inner_ty, lambda_arg, *lambda_body)?;

        let lambda_ret_type = bound_lambda.return_type();
        let transform_ret_type = DataType::List(Box::new(lambda_ret_type));

        Ok(ExprImpl::FunctionCallWithLambda(Box::new(
            FunctionCallWithLambda::new_unchecked(
                ExprType::ArrayTransform,
                vec![bound_array],
                bound_lambda,
                transform_ret_type,
            ),
        )))
    }

    fn bind_unary_lambda_function(
        &mut self,
        input_ty: DataType,
        arg: Ident,
        body: ast::Expr,
    ) -> Result<ExprImpl> {
        let lambda_args = HashMap::from([(arg.real_value(), (0usize, input_ty))]);
        let orig_lambda_args = self.context.lambda_args.replace(lambda_args);
        let body = self.bind_expr_inner(body)?;
        self.context.lambda_args = orig_lambda_args;

        Ok(body)
    }

    pub(super) fn bind_agg(&mut self, f: Function, kind: AggKind) -> Result<ExprImpl> {
        self.ensure_aggregate_allowed()?;

        let distinct = f.distinct;
        let filter_expr = f.filter.clone();

        let (direct_args, args, order_by) = if matches!(kind, agg_kinds::ordered_set!()) {
            self.bind_ordered_set_agg(f, kind)?
        } else {
            self.bind_normal_agg(f, kind)?
        };

        let filter = match filter_expr {
            Some(filter) => {
                let mut clause = Some(Clause::Filter);
                std::mem::swap(&mut self.context.clause, &mut clause);
                let expr = self
                    .bind_expr_inner(*filter)
                    .and_then(|expr| expr.enforce_bool_clause("FILTER"))?;
                self.context.clause = clause;
                if expr.has_subquery() {
                    bail_not_implemented!("subquery in filter clause");
                }
                if expr.has_agg_call() {
                    bail_not_implemented!("aggregation function in filter clause");
                }
                if expr.has_table_function() {
                    bail_not_implemented!("table function in filter clause");
                }
                Condition::with_expr(expr)
            }
            None => Condition::true_cond(),
        };

        Ok(ExprImpl::AggCall(Box::new(AggCall::new(
            kind,
            args,
            distinct,
            order_by,
            filter,
            direct_args,
        )?)))
    }

    fn bind_ordered_set_agg(
        &mut self,
        f: Function,
        kind: AggKind,
    ) -> Result<(Vec<Literal>, Vec<ExprImpl>, OrderBy)> {
        // Syntax:
        // aggregate_name ( [ expression [ , ... ] ] ) WITHIN GROUP ( order_by_clause ) [ FILTER
        // ( WHERE filter_clause ) ]

        assert!(matches!(kind, agg_kinds::ordered_set!()));

        if !f.order_by.is_empty() {
            return Err(ErrorCode::InvalidInputSyntax(format!(
                "ORDER BY is not allowed for ordered-set aggregation `{}`",
                kind
            ))
            .into());
        }
        if f.distinct {
            return Err(ErrorCode::InvalidInputSyntax(format!(
                "DISTINCT is not allowed for ordered-set aggregation `{}`",
                kind
            ))
            .into());
        }

        let within_group = *f.within_group.ok_or_else(|| {
            ErrorCode::InvalidInputSyntax(format!(
                "WITHIN GROUP is expected for ordered-set aggregation `{}`",
                kind
            ))
        })?;

        let mut direct_args: Vec<_> = f
            .args
            .into_iter()
            .map(|arg| self.bind_function_arg(arg))
            .flatten_ok()
            .try_collect()?;
        let mut args =
            self.bind_function_expr_arg(FunctionArgExpr::Expr(within_group.expr.clone()))?;
        let order_by = OrderBy::new(vec![self.bind_order_by_expr(within_group)?]);

        // check signature and do implicit cast
        match (kind, direct_args.as_mut_slice(), args.as_mut_slice()) {
            (AggKind::PercentileCont | AggKind::PercentileDisc, [fraction], [arg]) => {
                if fraction.cast_implicit_mut(DataType::Float64).is_err() {
                    return Err(ErrorCode::InvalidInputSyntax(format!(
                        "direct arg in `{}` must be castable to float64",
                        kind
                    ))
                    .into());
                }

                let Some(Ok(fraction_datum)) = fraction.try_fold_const() else {
                    bail_not_implemented!(
                        issue = 14079,
                        "variable as direct argument of ordered-set aggregate",
                    );
                };

                if let Some(ref fraction_value) = fraction_datum
                    && !(0.0..=1.0).contains(&fraction_value.as_float64().0)
                {
                    return Err(ErrorCode::InvalidInputSyntax(format!(
                        "direct arg in `{}` must between 0.0 and 1.0",
                        kind
                    ))
                    .into());
                }
                // note that the fraction can be NULL
                *fraction = Literal::new(fraction_datum, DataType::Float64).into();

                if kind == AggKind::PercentileCont {
                    arg.cast_implicit_mut(DataType::Float64).map_err(|_| {
                        ErrorCode::InvalidInputSyntax(format!(
                            "arg in `{}` must be castable to float64",
                            kind
                        ))
                    })?;
                }
            }
            (AggKind::Mode, [], [_arg]) => {}
            _ => {
                return Err(ErrorCode::InvalidInputSyntax(format!(
                    "invalid direct args or within group argument for `{}` aggregation",
                    kind
                ))
                .into())
            }
        }

        Ok((
            direct_args
                .into_iter()
                .map(|arg| *arg.into_literal().unwrap())
                .collect(),
            args,
            order_by,
        ))
    }

    fn bind_normal_agg(
        &mut self,
        f: Function,
        kind: AggKind,
    ) -> Result<(Vec<Literal>, Vec<ExprImpl>, OrderBy)> {
        // Syntax:
        // aggregate_name (expression [ , ... ] [ order_by_clause ] ) [ FILTER ( WHERE
        //   filter_clause ) ]
        // aggregate_name (ALL expression [ , ... ] [ order_by_clause ] ) [ FILTER ( WHERE
        //   filter_clause ) ]
        // aggregate_name (DISTINCT expression [ , ... ] [ order_by_clause ] ) [ FILTER ( WHERE
        //   filter_clause ) ]
        // aggregate_name ( * ) [ FILTER ( WHERE filter_clause ) ]

        assert!(!matches!(kind, agg_kinds::ordered_set!()));

        if f.within_group.is_some() {
            return Err(ErrorCode::InvalidInputSyntax(format!(
                "WITHIN GROUP is not allowed for non-ordered-set aggregation `{}`",
                kind
            ))
            .into());
        }

        let args: Vec<_> = f
            .args
            .iter()
            .map(|arg| self.bind_function_arg(arg.clone()))
            .flatten_ok()
            .try_collect()?;
        let order_by = OrderBy::new(
            f.order_by
                .into_iter()
                .map(|e| self.bind_order_by_expr(e))
                .try_collect()?,
        );

        if f.distinct {
            if kind == AggKind::ApproxCountDistinct {
                return Err(ErrorCode::InvalidInputSyntax(format!(
                    "DISTINCT is not allowed for approximate aggregation `{}`",
                    kind
                ))
                .into());
            }

            if args.is_empty() {
                return Err(ErrorCode::InvalidInputSyntax(format!(
                    "DISTINCT is not allowed for aggregate function `{}` without args",
                    kind
                ))
                .into());
            }

            // restrict arguments[1..] to be constant because we don't support multiple distinct key
            // indices for now
            if args.iter().skip(1).any(|arg| arg.as_literal().is_none()) {
                bail_not_implemented!("non-constant arguments other than the first one for DISTINCT aggregation is not supported now");
            }

            // restrict ORDER BY to align with PG, which says:
            // > If DISTINCT is specified in addition to an order_by_clause, then all the ORDER BY
            // > expressions must match regular arguments of the aggregate; that is, you cannot sort
            // > on an expression that is not included in the DISTINCT list.
            if !order_by.sort_exprs.iter().all(|e| args.contains(&e.expr)) {
                return Err(ErrorCode::InvalidInputSyntax(format!(
                    "ORDER BY expressions must match regular arguments of the aggregate for `{}` when DISTINCT is provided",
                    kind
                ))
                .into());
            }
        }

        Ok((vec![], args, order_by))
    }

    /// Bind window function calls according to PostgreSQL syntax.
    /// See <https://www.postgresql.org/docs/current/sql-expressions.html#SYNTAX-WINDOW-FUNCTIONS> for syntax detail.
    pub(super) fn bind_window_function(
        &mut self,
        kind: WindowFuncKind,
        inputs: Vec<ExprImpl>,
        WindowSpec {
            partition_by,
            order_by,
            window_frame,
        }: WindowSpec,
    ) -> Result<ExprImpl> {
        self.ensure_window_function_allowed()?;
        let partition_by = partition_by
            .into_iter()
            .map(|arg| self.bind_expr_inner(arg))
            .try_collect()?;
        let order_by = OrderBy::new(
            order_by
                .into_iter()
                .map(|order_by_expr| self.bind_order_by_expr(order_by_expr))
                .collect::<Result<_>>()?,
        );
        let frame = if let Some(frame) = window_frame {
            let exclusion = if let Some(exclusion) = frame.exclusion {
                match exclusion {
                    WindowFrameExclusion::CurrentRow => FrameExclusion::CurrentRow,
                    WindowFrameExclusion::Group | WindowFrameExclusion::Ties => {
                        bail_not_implemented!(
                            issue = 9124,
                            "window frame exclusion `{}` is not supported yet",
                            exclusion
                        );
                    }
                    WindowFrameExclusion::NoOthers => FrameExclusion::NoOthers,
                }
            } else {
                FrameExclusion::NoOthers
            };
            let bounds = match frame.units {
                WindowFrameUnits::Rows => {
                    let (start, end) =
                        self.bind_window_frame_usize_bounds(frame.start_bound, frame.end_bound)?;
                    FrameBounds::Rows(RowsFrameBounds { start, end })
                }
                WindowFrameUnits::Range => {
                    let order_by_expr = order_by
                        .sort_exprs
                        .iter()
                        // for `RANGE` frame, there should be exactly one `ORDER BY` column
                        .exactly_one()
                        .map_err(|_| {
                            ErrorCode::InvalidInputSyntax(
                                "there should be exactly one ordering column for `RANGE` frame"
                                    .to_string(),
                            )
                        })?;
                    let order_data_type = order_by_expr.expr.return_type();
                    let order_type = order_by_expr.order_type;

                    let offset_data_type = match &order_data_type {
                        // for numeric ordering columns, `offset` should be the same type
                        // NOTE: actually in PG it can be a larger type, but we don't support this here
                        t @ data_types::range_frame_numeric!() => t.clone(),
                        // for datetime ordering columns, `offset` should be interval
                        t @ data_types::range_frame_datetime!() => {
                            if matches!(t, DataType::Date | DataType::Time) {
                                bail_not_implemented!(
                                    "`RANGE` frame with offset of type `{}` is not implemented yet, please manually cast the `ORDER BY` column to `timestamp`",
                                    t
                                );
                            }
                            DataType::Interval
                        }
                        // other types are not supported
                        t => {
                            return Err(ErrorCode::NotSupported(
                                format!(
                                    "`RANGE` frame with offset of type `{}` is not supported",
                                    t
                                ),
                                "Please re-consider the `ORDER BY` column".to_string(),
                            )
                            .into())
                        }
                    };

                    let (start, end) = self.bind_window_frame_scalar_impl_bounds(
                        frame.start_bound,
                        frame.end_bound,
                        &offset_data_type,
                    )?;
                    FrameBounds::Range(RangeFrameBounds {
                        order_data_type,
                        order_type,
                        offset_data_type,
                        start: start.map(RangeFrameOffset::new),
                        end: end.map(RangeFrameOffset::new),
                    })
                }
                WindowFrameUnits::Groups => {
                    bail_not_implemented!(
                        issue = 9124,
                        "window frame in `GROUPS` mode is not supported yet",
                    );
                }
            };

            // Validate the frame bounds, may return `ExprError` to user if the bounds given are not valid.
            bounds.validate()?;

            Some(Frame { bounds, exclusion })
        } else {
            None
        };
        Ok(WindowFunction::new(kind, partition_by, order_by, inputs, frame)?.into())
    }

    fn bind_window_frame_usize_bounds(
        &mut self,
        start: WindowFrameBound,
        end: Option<WindowFrameBound>,
    ) -> Result<(FrameBound<usize>, FrameBound<usize>)> {
        let mut convert_offset = |offset: Box<ast::Expr>| -> Result<usize> {
            let offset = self
                .bind_window_frame_bound_offset(*offset, DataType::Int64)?
                .into_int64();
            if offset < 0 {
                return Err(ErrorCode::InvalidInputSyntax(
                    "offset in window frame bounds must be non-negative".to_string(),
                )
                .into());
            }
            Ok(offset as usize)
        };
        let mut convert_bound = |bound| -> Result<FrameBound<usize>> {
            Ok(match bound {
                WindowFrameBound::CurrentRow => FrameBound::CurrentRow,
                WindowFrameBound::Preceding(None) => FrameBound::UnboundedPreceding,
                WindowFrameBound::Preceding(Some(offset)) => {
                    FrameBound::Preceding(convert_offset(offset)?)
                }
                WindowFrameBound::Following(None) => FrameBound::UnboundedFollowing,
                WindowFrameBound::Following(Some(offset)) => {
                    FrameBound::Following(convert_offset(offset)?)
                }
            })
        };
        let start = convert_bound(start)?;
        let end = if let Some(end_bound) = end {
            convert_bound(end_bound)?
        } else {
            FrameBound::CurrentRow
        };
        Ok((start, end))
    }

    fn bind_window_frame_scalar_impl_bounds(
        &mut self,
        start: WindowFrameBound,
        end: Option<WindowFrameBound>,
        offset_data_type: &DataType,
    ) -> Result<(FrameBound<ScalarImpl>, FrameBound<ScalarImpl>)> {
        let mut convert_bound = |bound| -> Result<FrameBound<_>> {
            Ok(match bound {
                WindowFrameBound::CurrentRow => FrameBound::CurrentRow,
                WindowFrameBound::Preceding(None) => FrameBound::UnboundedPreceding,
                WindowFrameBound::Preceding(Some(offset)) => FrameBound::Preceding(
                    self.bind_window_frame_bound_offset(*offset, offset_data_type.clone())?,
                ),
                WindowFrameBound::Following(None) => FrameBound::UnboundedFollowing,
                WindowFrameBound::Following(Some(offset)) => FrameBound::Following(
                    self.bind_window_frame_bound_offset(*offset, offset_data_type.clone())?,
                ),
            })
        };
        let start = convert_bound(start)?;
        let end = if let Some(end_bound) = end {
            convert_bound(end_bound)?
        } else {
            FrameBound::CurrentRow
        };
        Ok((start, end))
    }

    fn bind_window_frame_bound_offset(
        &mut self,
        offset: ast::Expr,
        cast_to: DataType,
    ) -> Result<ScalarImpl> {
        let mut offset = self.bind_expr(offset)?;
        if !offset.is_const() {
            return Err(ErrorCode::InvalidInputSyntax(
                "offset in window frame bounds must be constant".to_string(),
            )
            .into());
        }
        if offset.cast_implicit_mut(cast_to.clone()).is_err() {
            return Err(ErrorCode::InvalidInputSyntax(format!(
                "offset in window frame bounds must be castable to {}",
                cast_to
            ))
            .into());
        }
        let offset = offset.fold_const()?;
        let Some(offset) = offset else {
            return Err(ErrorCode::InvalidInputSyntax(
                "offset in window frame bounds must not be NULL".to_string(),
            )
            .into());
        };
        Ok(offset)
    }

    fn bind_builtin_scalar_function(
        &mut self,
        function_name: &str,
        inputs: Vec<ExprImpl>,
        variadic: bool,
    ) -> Result<ExprImpl> {
        type Inputs = Vec<ExprImpl>;

        type Handle = Box<dyn Fn(&mut Binder, Inputs) -> Result<ExprImpl> + Sync + Send>;

        fn rewrite(r#type: ExprType, rewriter: fn(Inputs) -> Result<Inputs>) -> Handle {
            Box::new(move |_binder, mut inputs| {
                inputs = (rewriter)(inputs)?;
                Ok(FunctionCall::new(r#type, inputs)?.into())
            })
        }

        fn raw_call(r#type: ExprType) -> Handle {
            rewrite(r#type, Ok)
        }

        fn guard_by_len(expected_len: usize, handle: Handle) -> Handle {
            Box::new(move |binder, inputs| {
                if inputs.len() == expected_len {
                    handle(binder, inputs)
                } else {
                    Err(ErrorCode::ExprError("unexpected arguments number".into()).into())
                }
            })
        }

        fn raw<F: Fn(&mut Binder, Inputs) -> Result<ExprImpl> + Sync + Send + 'static>(
            f: F,
        ) -> Handle {
            Box::new(f)
        }

        fn dispatch_by_len(mapping: Vec<(usize, Handle)>) -> Handle {
            Box::new(move |binder, inputs| {
                for (len, handle) in &mapping {
                    if inputs.len() == *len {
                        return handle(binder, inputs);
                    }
                }
                Err(ErrorCode::ExprError("unexpected arguments number".into()).into())
            })
        }

        fn raw_literal(literal: ExprImpl) -> Handle {
            Box::new(move |_binder, _inputs| Ok(literal.clone()))
        }

        fn now() -> Handle {
            guard_by_len(
                0,
                raw(move |binder, _inputs| {
                    binder.ensure_now_function_allowed()?;
                    // NOTE: this will be further transformed during optimization. See the
                    // documentation of `Now`.
                    Ok(Now.into())
                }),
            )
        }

        fn pi() -> Handle {
            raw_literal(ExprImpl::literal_f64(std::f64::consts::PI))
        }

        fn proctime() -> Handle {
            Box::new(move |binder, inputs| {
                binder.ensure_proctime_function_allowed()?;
                raw_call(ExprType::Proctime)(binder, inputs)
            })
        }

        // `SESSION_USER` is the user name of the user that is connected to the database.
        fn session_user() -> Handle {
            guard_by_len(
                0,
                raw(|binder, _inputs| {
                    Ok(ExprImpl::literal_varchar(
                        binder.auth_context.user_name.clone(),
                    ))
                }),
            )
        }

        // `CURRENT_USER` is the user name of the user that is executing the command,
        // `CURRENT_ROLE`, `USER` are synonyms for `CURRENT_USER`. Since we don't support
        // `SET ROLE xxx` for now, they will all returns session user name.
        fn current_user() -> Handle {
            guard_by_len(
                0,
                raw(|binder, _inputs| {
                    Ok(ExprImpl::literal_varchar(
                        binder.auth_context.user_name.clone(),
                    ))
                }),
            )
        }

        static HANDLES: LazyLock<HashMap<&'static str, Handle>> = LazyLock::new(|| {
            [
                (
                    "booleq",
                    rewrite(ExprType::Equal, Binder::rewrite_two_bool_inputs),
                ),
                (
                    "boolne",
                    rewrite(ExprType::NotEqual, Binder::rewrite_two_bool_inputs),
                ),
                ("coalesce", rewrite(ExprType::Coalesce, |inputs| {
                    if inputs.iter().any(ExprImpl::has_table_function) {
                        return Err(ErrorCode::BindError("table functions are not allowed in COALESCE".into()).into());
                    }
                    Ok(inputs)
                })),
                (
                    "nullif",
                    rewrite(ExprType::Case, Binder::rewrite_nullif_to_case_when),
                ),
                (
                    "round",
                    dispatch_by_len(vec![
                        (2, raw_call(ExprType::RoundDigit)),
                        (1, raw_call(ExprType::Round)),
                    ]),
                ),
                ("pow", raw_call(ExprType::Pow)),
                // "power" is the function name used in PG.
                ("power", raw_call(ExprType::Pow)),
                ("ceil", raw_call(ExprType::Ceil)),
                ("ceiling", raw_call(ExprType::Ceil)),
                ("floor", raw_call(ExprType::Floor)),
                ("trunc", raw_call(ExprType::Trunc)),
                ("abs", raw_call(ExprType::Abs)),
                ("exp", raw_call(ExprType::Exp)),
                ("ln", raw_call(ExprType::Ln)),
                ("log", raw_call(ExprType::Log10)),
                ("log10", raw_call(ExprType::Log10)),
                ("mod", raw_call(ExprType::Modulus)),
                ("sin", raw_call(ExprType::Sin)),
                ("cos", raw_call(ExprType::Cos)),
                ("tan", raw_call(ExprType::Tan)),
                ("cot", raw_call(ExprType::Cot)),
                ("asin", raw_call(ExprType::Asin)),
                ("acos", raw_call(ExprType::Acos)),
                ("atan", raw_call(ExprType::Atan)),
                ("atan2", raw_call(ExprType::Atan2)),
                ("sind", raw_call(ExprType::Sind)),
                ("cosd", raw_call(ExprType::Cosd)),
                ("cotd", raw_call(ExprType::Cotd)),
                ("tand", raw_call(ExprType::Tand)),
                ("sinh", raw_call(ExprType::Sinh)),
                ("cosh", raw_call(ExprType::Cosh)),
                ("tanh", raw_call(ExprType::Tanh)),
                ("coth", raw_call(ExprType::Coth)),
                ("asinh", raw_call(ExprType::Asinh)),
                ("acosh", raw_call(ExprType::Acosh)),
                ("atanh", raw_call(ExprType::Atanh)),
                ("asind", raw_call(ExprType::Asind)),
                ("degrees", raw_call(ExprType::Degrees)),
                ("radians", raw_call(ExprType::Radians)),
                ("sqrt", raw_call(ExprType::Sqrt)),
                ("cbrt", raw_call(ExprType::Cbrt)),
                ("sign", raw_call(ExprType::Sign)),
                ("scale", raw_call(ExprType::Scale)),
                ("min_scale", raw_call(ExprType::MinScale)),
                ("trim_scale", raw_call(ExprType::TrimScale)),

                (
                    "to_timestamp",
                    dispatch_by_len(vec![
                        (1, raw_call(ExprType::SecToTimestamptz)),
                        (2, raw_call(ExprType::CharToTimestamptz)),
                    ]),
                ),
                ("date_trunc", raw_call(ExprType::DateTrunc)),
                ("date_part", raw_call(ExprType::DatePart)),
                ("make_date", raw_call(ExprType::MakeDate)),
                ("make_time", raw_call(ExprType::MakeTime)),
                ("make_timestamp", raw_call(ExprType::MakeTimestamp)),
                ("to_date", raw_call(ExprType::CharToDate)),
                ("make_timestamptz", raw_call(ExprType::MakeTimestamptz)),
                // string
                ("substr", raw_call(ExprType::Substr)),
                ("length", raw_call(ExprType::Length)),
                ("upper", raw_call(ExprType::Upper)),
                ("lower", raw_call(ExprType::Lower)),
                ("trim", raw_call(ExprType::Trim)),
                ("replace", raw_call(ExprType::Replace)),
                ("overlay", raw_call(ExprType::Overlay)),
                ("btrim", raw_call(ExprType::Trim)),
                ("ltrim", raw_call(ExprType::Ltrim)),
                ("rtrim", raw_call(ExprType::Rtrim)),
                ("md5", raw_call(ExprType::Md5)),
                ("to_char", raw_call(ExprType::ToChar)),
                (
                    "concat",
                    rewrite(ExprType::ConcatWs, Binder::rewrite_concat_to_concat_ws),
                ),
                ("concat_ws", raw_call(ExprType::ConcatWs)),
                ("format", raw_call(ExprType::Format)),
                ("translate", raw_call(ExprType::Translate)),
                ("split_part", raw_call(ExprType::SplitPart)),
                ("char_length", raw_call(ExprType::CharLength)),
                ("character_length", raw_call(ExprType::CharLength)),
                ("repeat", raw_call(ExprType::Repeat)),
                ("ascii", raw_call(ExprType::Ascii)),
                ("octet_length", raw_call(ExprType::OctetLength)),
                ("bit_length", raw_call(ExprType::BitLength)),
                ("regexp_match", raw_call(ExprType::RegexpMatch)),
                ("regexp_replace", raw_call(ExprType::RegexpReplace)),
                ("regexp_count", raw_call(ExprType::RegexpCount)),
                ("regexp_split_to_array", raw_call(ExprType::RegexpSplitToArray)),
                ("chr", raw_call(ExprType::Chr)),
                ("starts_with", raw_call(ExprType::StartsWith)),
                ("initcap", raw_call(ExprType::Initcap)),
                ("lpad", raw_call(ExprType::Lpad)),
                ("rpad", raw_call(ExprType::Rpad)),
                ("reverse", raw_call(ExprType::Reverse)),
                ("strpos", raw_call(ExprType::Position)),
                ("to_ascii", raw_call(ExprType::ToAscii)),
                ("to_hex", raw_call(ExprType::ToHex)),
                ("quote_ident", raw_call(ExprType::QuoteIdent)),
                ("string_to_array", raw_call(ExprType::StringToArray)),
                ("encode", raw_call(ExprType::Encode)),
                ("decode", raw_call(ExprType::Decode)),
                ("convert_from", raw_call(ExprType::ConvertFrom)),
                ("convert_to", raw_call(ExprType::ConvertTo)),
                ("sha1", raw_call(ExprType::Sha1)),
                ("sha224", raw_call(ExprType::Sha224)),
                ("sha256", raw_call(ExprType::Sha256)),
                ("sha384", raw_call(ExprType::Sha384)),
                ("sha512", raw_call(ExprType::Sha512)),
                ("encrypt", raw_call(ExprType::Encrypt)),
                ("decrypt", raw_call(ExprType::Decrypt)),
                ("left", raw_call(ExprType::Left)),
                ("right", raw_call(ExprType::Right)),
                ("int8send", raw_call(ExprType::PgwireSend)),
                ("int8recv", guard_by_len(1, raw(|_binder, mut inputs| {
                    // Similar to `cast` from string, return type is set explicitly rather than inferred.
                    let hint = if !inputs[0].is_untyped() && inputs[0].return_type() == DataType::Varchar {
                        " Consider `decode` or cast."
                    } else {
                        ""
                    };
                    inputs[0].cast_implicit_mut(DataType::Bytea).map_err(|e| {
                        ErrorCode::BindError(format!("{} in `recv`.{hint}", e.as_report()))
                    })?;
                    Ok(FunctionCall::new_unchecked(ExprType::PgwireRecv, inputs, DataType::Int64).into())
                }))),
                // array
                ("array_cat", raw_call(ExprType::ArrayCat)),
                ("array_append", raw_call(ExprType::ArrayAppend)),
                ("array_join", raw_call(ExprType::ArrayToString)),
                ("array_prepend", raw_call(ExprType::ArrayPrepend)),
                ("array_to_string", raw_call(ExprType::ArrayToString)),
                ("array_distinct", raw_call(ExprType::ArrayDistinct)),
                ("array_min", raw_call(ExprType::ArrayMin)),
                ("array_sort", raw_call(ExprType::ArraySort)),
                ("array_length", raw_call(ExprType::ArrayLength)),
                ("cardinality", raw_call(ExprType::Cardinality)),
                ("array_remove", raw_call(ExprType::ArrayRemove)),
                ("array_replace", raw_call(ExprType::ArrayReplace)),
                ("array_max", raw_call(ExprType::ArrayMax)),
                ("array_sum", raw_call(ExprType::ArraySum)),
                ("array_position", raw_call(ExprType::ArrayPosition)),
                ("array_positions", raw_call(ExprType::ArrayPositions)),
                ("array_contains", raw_call(ExprType::ArrayContains)),
                ("arraycontains", raw_call(ExprType::ArrayContains)),
                ("array_contained", raw_call(ExprType::ArrayContained)),
                ("arraycontained", raw_call(ExprType::ArrayContained)),
                ("trim_array", raw_call(ExprType::TrimArray)),
                (
                    "array_ndims",
                    guard_by_len(1, raw(|_binder, inputs| {
                        inputs[0].ensure_array_type()?;

                        let n = inputs[0].return_type().array_ndims()
                                .try_into().map_err(|_| ErrorCode::BindError("array_ndims integer overflow".into()))?;
                        Ok(ExprImpl::literal_int(n))
                    })),
                ),
                (
                    "array_lower",
                    guard_by_len(2, raw(|binder, inputs| {
                        let (arg0, arg1) = inputs.into_iter().next_tuple().unwrap();
                        // rewrite into `CASE WHEN 0 < arg1 AND arg1 <= array_ndims(arg0) THEN 1 END`
                        let ndims_expr = binder.bind_builtin_scalar_function("array_ndims", vec![arg0], false)?;
                        let arg1 = arg1.cast_implicit(DataType::Int32)?;

                        FunctionCall::new(
                            ExprType::Case,
                            vec![
                                FunctionCall::new(
                                    ExprType::And,
                                    vec![
                                        FunctionCall::new(ExprType::LessThan, vec![ExprImpl::literal_int(0), arg1.clone()])?.into(),
                                        FunctionCall::new(ExprType::LessThanOrEqual, vec![arg1, ndims_expr])?.into(),
                                    ],
                                )?.into(),
                                ExprImpl::literal_int(1),
                            ],
                        ).map(Into::into)
                    })),
                ),
                ("array_upper", raw_call(ExprType::ArrayLength)), // `lower == 1` implies `upper == length`
                ("array_dims", raw_call(ExprType::ArrayDims)),
                // int256
                ("hex_to_int256", raw_call(ExprType::HexToInt256)),
                // jsonb
                ("jsonb_object_field", raw_call(ExprType::JsonbAccess)),
                ("jsonb_array_element", raw_call(ExprType::JsonbAccess)),
                ("jsonb_object_field_text", raw_call(ExprType::JsonbAccessStr)),
                ("jsonb_array_element_text", raw_call(ExprType::JsonbAccessStr)),
                ("jsonb_extract_path", raw_call(ExprType::JsonbExtractPath)),
                ("jsonb_extract_path_text", raw_call(ExprType::JsonbExtractPathText)),
                ("jsonb_typeof", raw_call(ExprType::JsonbTypeof)),
                ("jsonb_array_length", raw_call(ExprType::JsonbArrayLength)),
                ("jsonb_concat", raw_call(ExprType::JsonbConcat)),
                ("jsonb_object", raw_call(ExprType::JsonbObject)),
                ("jsonb_pretty", raw_call(ExprType::JsonbPretty)),
                ("jsonb_contains", raw_call(ExprType::JsonbContains)),
                ("jsonb_contained", raw_call(ExprType::JsonbContained)),
                ("jsonb_exists", raw_call(ExprType::JsonbExists)),
                ("jsonb_exists_any", raw_call(ExprType::JsonbExistsAny)),
                ("jsonb_exists_all", raw_call(ExprType::JsonbExistsAll)),
                ("jsonb_delete", raw_call(ExprType::Subtract)),
                ("jsonb_delete_path", raw_call(ExprType::JsonbDeletePath)),
                ("jsonb_strip_nulls", raw_call(ExprType::JsonbStripNulls)),
                ("to_jsonb", raw_call(ExprType::ToJsonb)),
                ("jsonb_build_array", raw_call(ExprType::JsonbBuildArray)),
                ("jsonb_build_object", raw_call(ExprType::JsonbBuildObject)),
<<<<<<< HEAD
                ("jsonb_populate_record", raw_call(ExprType::JsonbPopulateRecord)),
=======
                ("jsonb_path_match", raw_call(ExprType::JsonbPathMatch)),
                ("jsonb_path_exists", raw_call(ExprType::JsonbPathExists)),
                ("jsonb_path_query_array", raw_call(ExprType::JsonbPathQueryArray)),
                ("jsonb_path_query_first", raw_call(ExprType::JsonbPathQueryFirst)),
>>>>>>> 2f560ca5
                // Functions that return a constant value
                ("pi", pi()),
                // greatest and least
                ("greatest", raw_call(ExprType::Greatest)),
                ("least", raw_call(ExprType::Least)),
                // System information operations.
                (
                    "pg_typeof",
                    guard_by_len(1, raw(|_binder, inputs| {
                        let input = &inputs[0];
                        let v = match input.is_untyped() {
                            true => "unknown".into(),
                            false => input.return_type().to_string(),
                        };
                        Ok(ExprImpl::literal_varchar(v))
                    })),
                ),
                ("current_database", guard_by_len(0, raw(|binder, _inputs| {
                    Ok(ExprImpl::literal_varchar(binder.db_name.clone()))
                }))),
                ("current_schema", guard_by_len(0, raw(|binder, _inputs| {
                    return Ok(binder
                        .first_valid_schema()
                        .map(|schema| ExprImpl::literal_varchar(schema.name()))
                        .unwrap_or_else(|_| ExprImpl::literal_null(DataType::Varchar)));
                }))),
                ("current_schemas", raw(|binder, mut inputs| {
                    let no_match_err = ErrorCode::ExprError(
                            "No function matches the given name and argument types. You might need to add explicit type casts.".into()
                        );
                    if inputs.len() != 1 {
                        return Err(no_match_err.into());
                    }
                    let input = inputs
                        .pop()
                        .unwrap()
                        .enforce_bool_clause("current_schemas")
                        .map_err(|_| no_match_err)?;

                    let ExprImpl::Literal(literal) = &input else {
                        bail_not_implemented!("Only boolean literals are supported in `current_schemas`.");
                    };

                    let Some(bool) = literal.get_data().as_ref().map(|bool| bool.clone().into_bool()) else {
                        return Ok(ExprImpl::literal_null(DataType::List(Box::new(DataType::Varchar))));
                    };

                    let paths = if bool {
                        binder.search_path.path()
                    } else {
                        binder.search_path.real_path()
                    };

                    let mut schema_names = vec![];
                    for path in paths {
                        let mut schema_name = path;
                        if schema_name == USER_NAME_WILD_CARD {
                            schema_name = &binder.auth_context.user_name;
                        }

                        if binder
                            .catalog
                            .get_schema_by_name(&binder.db_name, schema_name)
                            .is_ok()
                        {
                            schema_names.push(schema_name.as_str());
                        }
                    }

                    Ok(ExprImpl::literal_list(
                        ListValue::from_iter(schema_names),
                        DataType::Varchar,
                    ))
                })),
                ("session_user", session_user()),
                ("current_role", current_user()),
                ("current_user", current_user()),
                ("user", current_user()),
                ("pg_get_userbyid", raw_call(ExprType::PgGetUserbyid)),
                ("pg_get_indexdef", raw_call(ExprType::PgGetIndexdef)),
                ("pg_get_viewdef", raw_call(ExprType::PgGetViewdef)),
                ("pg_relation_size", raw(|_binder, mut inputs|{
                    if inputs.is_empty() {
                        return Err(ErrorCode::ExprError(
                            "function pg_relation_size() does not exist".into(),
                        )
                        .into());
                    }
                    inputs[0].cast_to_regclass_mut()?;
                    Ok(FunctionCall::new(ExprType::PgRelationSize, inputs)?.into())
                })),
                ("pg_get_serial_sequence", raw_literal(ExprImpl::literal_null(DataType::Varchar))),
                ("pg_table_size", guard_by_len(1, raw(|_binder, mut inputs|{
                    inputs[0].cast_to_regclass_mut()?;
                    Ok(FunctionCall::new(ExprType::PgRelationSize, inputs)?.into())
                }))),
                ("pg_indexes_size", guard_by_len(1, raw(|_binder, mut inputs|{
                    inputs[0].cast_to_regclass_mut()?;
                    Ok(FunctionCall::new(ExprType::PgIndexesSize, inputs)?.into())
                }))),
                ("pg_get_expr", raw(|_binder, inputs|{
                    if inputs.len() == 2 || inputs.len() == 3 {
                        // TODO: implement pg_get_expr rather than just return empty as an workaround.
                        Ok(ExprImpl::literal_varchar("".into()))
                    } else {
                        Err(ErrorCode::ExprError(
                            "Too many/few arguments for pg_catalog.pg_get_expr()".into(),
                        )
                        .into())
                    }
                })),
                ("current_setting", guard_by_len(1, raw(|binder, inputs| {
                    let input = &inputs[0];
                    let input = if let ExprImpl::Literal(literal) = input &&
                        let Some(ScalarImpl::Utf8(input)) = literal.get_data()
                    {
                        input
                    } else {
                        return Err(ErrorCode::ExprError(
                            "Only literal is supported in `setting_name`.".into(),
                        )
                        .into());
                    };
                    let session_config = binder.session_config.read();
                    Ok(ExprImpl::literal_varchar(session_config.get(input.as_ref())?))
                }))),
                ("set_config", guard_by_len(3, raw(|binder, inputs| {
                    let setting_name = if let ExprImpl::Literal(literal) = &inputs[0] && let Some(ScalarImpl::Utf8(input)) = literal.get_data() {
                        input
                    } else {
                        return Err(ErrorCode::ExprError(
                            "Only string literal is supported in `setting_name`.".into(),
                        )
                        .into());
                    };

                    let new_value = if let ExprImpl::Literal(literal) = &inputs[1] && let Some(ScalarImpl::Utf8(input)) = literal.get_data() {
                        input
                    } else {
                        return Err(ErrorCode::ExprError(
                            "Only string literal is supported in `setting_name`.".into(),
                        )
                        .into());
                    };

                    let is_local = if let ExprImpl::Literal(literal) = &inputs[2] && let Some(ScalarImpl::Bool(input)) = literal.get_data() {
                        input
                    } else {
                        return Err(ErrorCode::ExprError(
                            "Only bool literal is supported in `is_local`.".into(),
                        )
                        .into());
                    };

                    if *is_local {
                        return Err(ErrorCode::ExprError(
                            "`is_local = true` is not supported now.".into(),
                        )
                        .into());
                    }

                    let mut session_config = binder.session_config.write();

                    // TODO: report session config changes if necessary.
                    session_config.set(setting_name, new_value.to_string(), &mut())?;

                    Ok(ExprImpl::literal_varchar(new_value.to_string()))
                }))),
                ("format_type", raw_call(ExprType::FormatType)),
                ("pg_table_is_visible", raw_literal(ExprImpl::literal_bool(true))),
                ("pg_type_is_visible", raw_literal(ExprImpl::literal_bool(true))),
                ("pg_get_constraintdef", raw_literal(ExprImpl::literal_null(DataType::Varchar))),
                ("pg_get_partkeydef", raw_literal(ExprImpl::literal_null(DataType::Varchar))),
                ("pg_encoding_to_char", raw_literal(ExprImpl::literal_varchar("UTF8".into()))),
                ("has_database_privilege", raw_literal(ExprImpl::literal_bool(true))),
                ("pg_stat_get_numscans", raw_literal(ExprImpl::literal_bigint(0))),
                ("pg_backend_pid", raw(|binder, _inputs| {
                    // FIXME: the session id is not global unique in multi-frontend env.
                    Ok(ExprImpl::literal_int(binder.session_id.0))
                })),
                ("pg_cancel_backend", guard_by_len(1, raw(|_binder, _inputs| {
                        // TODO: implement real cancel rather than just return false as an workaround.
                        Ok(ExprImpl::literal_bool(false))
                }))),
                ("pg_terminate_backend", guard_by_len(1, raw(|_binder, _inputs|{
                        // TODO: implement real terminate rather than just return false as an
                        // workaround.
                        Ok(ExprImpl::literal_bool(false))
                }))),
                ("pg_tablespace_location", guard_by_len(1, raw_literal(ExprImpl::literal_null(DataType::Varchar)))),
                ("pg_postmaster_start_time", guard_by_len(0, raw(|_binder, _inputs|{
                    let server_start_time = risingwave_variables::get_server_start_time();
                    let datum = server_start_time.map(Timestamptz::from).map(ScalarImpl::from);
                    let literal = Literal::new(datum, DataType::Timestamptz);
                    Ok(literal.into())
                }))),
                // TODO: really implement them.
                // https://www.postgresql.org/docs/9.5/functions-info.html#FUNCTIONS-INFO-COMMENT-TABLE
                // WARN: Hacked in [`Binder::bind_function`]!!!
                ("col_description", raw_call(ExprType::ColDescription)),
                ("obj_description", raw_literal(ExprImpl::literal_varchar("".to_string()))),
                ("shobj_description", raw_literal(ExprImpl::literal_varchar("".to_string()))),
                ("pg_is_in_recovery", raw_literal(ExprImpl::literal_bool(false))),
                // internal
                ("rw_vnode", raw_call(ExprType::Vnode)),
                // TODO: choose which pg version we should return.
                ("version", raw_literal(ExprImpl::literal_varchar(current_cluster_version()))),
                // non-deterministic
                ("now", now()),
                ("current_timestamp", now()),
                ("proctime", proctime()),
                ("pg_sleep", raw_call(ExprType::PgSleep)),
                ("pg_sleep_for", raw_call(ExprType::PgSleepFor)),
                // TODO: implement pg_sleep_until
                // ("pg_sleep_until", raw_call(ExprType::PgSleepUntil)),

                // cast functions
                // only functions required by the existing PostgreSQL tool are implemented
                ("date", guard_by_len(1, raw(|_binder, inputs| {
                    inputs[0].clone().cast_explicit(DataType::Date).map_err(Into::into)
                }))),
            ]
            .into_iter()
            .collect()
        });

        static FUNCTIONS_BKTREE: LazyLock<BKTree<&str>> = LazyLock::new(|| {
            let mut tree = BKTree::new(metrics::Levenshtein);

            // TODO: Also hint other functinos, e.g., Agg or UDF.
            for k in HANDLES.keys() {
                tree.add(*k);
            }

            tree
        });

        if variadic {
            let func = match function_name {
                "format" => ExprType::FormatVariadic,
                "concat" => ExprType::ConcatVariadic,
                "concat_ws" => ExprType::ConcatWsVariadic,
                "jsonb_build_array" => ExprType::JsonbBuildArrayVariadic,
                "jsonb_build_object" => ExprType::JsonbBuildObjectVariadic,
                "jsonb_extract_path" => ExprType::JsonbExtractPathVariadic,
                "jsonb_extract_path_text" => ExprType::JsonbExtractPathTextVariadic,
                _ => {
                    return Err(ErrorCode::BindError(format!(
                        "VARIADIC argument is not allowed in function \"{}\"",
                        function_name
                    ))
                    .into())
                }
            };
            return Ok(FunctionCall::new(func, inputs)?.into());
        }

        match HANDLES.get(function_name) {
            Some(handle) => handle(self, inputs),
            None => {
                let allowed_distance = if function_name.len() > 3 { 2 } else { 1 };

                let candidates = FUNCTIONS_BKTREE
                    .find(function_name, allowed_distance)
                    .map(|(_idx, c)| c)
                    .join(" or ");

                Err(no_function!(
                    candidates = (!candidates.is_empty()).then_some(candidates),
                    "{}({})",
                    function_name,
                    inputs.iter().map(|e| e.return_type()).join(", ")
                )
                .into())
            }
        }
    }

    fn rewrite_concat_to_concat_ws(inputs: Vec<ExprImpl>) -> Result<Vec<ExprImpl>> {
        if inputs.is_empty() {
            Err(ErrorCode::BindError(
                "Function `concat` takes at least 1 arguments (0 given)".to_string(),
            )
            .into())
        } else {
            let inputs = once(ExprImpl::literal_varchar("".to_string()))
                .chain(inputs)
                .collect();
            Ok(inputs)
        }
    }

    /// Make sure inputs only have 2 value and rewrite the arguments.
    /// Nullif(expr1,expr2) -> Case(Equal(expr1 = expr2),null,expr1).
    fn rewrite_nullif_to_case_when(inputs: Vec<ExprImpl>) -> Result<Vec<ExprImpl>> {
        if inputs.len() != 2 {
            Err(
                ErrorCode::BindError("Function `nullif` must contain 2 arguments".to_string())
                    .into(),
            )
        } else {
            let inputs = vec![
                FunctionCall::new(ExprType::Equal, inputs.clone())?.into(),
                Literal::new(None, inputs[0].return_type()).into(),
                inputs[0].clone(),
            ];
            Ok(inputs)
        }
    }

    fn rewrite_two_bool_inputs(mut inputs: Vec<ExprImpl>) -> Result<Vec<ExprImpl>> {
        if inputs.len() != 2 {
            return Err(
                ErrorCode::BindError("function must contain only 2 arguments".to_string()).into(),
            );
        }
        let left = inputs.pop().unwrap();
        let right = inputs.pop().unwrap();
        Ok(vec![
            left.cast_implicit(DataType::Boolean)?,
            right.cast_implicit(DataType::Boolean)?,
        ])
    }

    fn ensure_window_function_allowed(&self) -> Result<()> {
        if let Some(clause) = self.context.clause {
            match clause {
                Clause::Where
                | Clause::Values
                | Clause::GroupBy
                | Clause::Having
                | Clause::Filter
                | Clause::GeneratedColumn
                | Clause::From
                | Clause::Insert
                | Clause::JoinOn => {
                    return Err(ErrorCode::InvalidInputSyntax(format!(
                        "window functions are not allowed in {}",
                        clause
                    ))
                    .into());
                }
            }
        }
        Ok(())
    }

    fn ensure_now_function_allowed(&self) -> Result<()> {
        if self.is_for_stream()
            && !matches!(
                self.context.clause,
                Some(Clause::Where) | Some(Clause::Having) | Some(Clause::JoinOn)
            )
        {
            return Err(ErrorCode::InvalidInputSyntax(format!(
                "For streaming queries, `NOW()` function is only allowed in `WHERE`, `HAVING` and `ON`. Found in clause: {:?}. Please please refer to https://www.risingwave.dev/docs/current/sql-pattern-temporal-filters/ for more information",
                self.context.clause
            ))
            .into());
        }
        if matches!(self.context.clause, Some(Clause::GeneratedColumn)) {
            return Err(ErrorCode::InvalidInputSyntax(
                "Cannot use `NOW()` function in generated columns. Do you want `PROCTIME()`?"
                    .to_string(),
            )
            .into());
        }
        Ok(())
    }

    fn ensure_proctime_function_allowed(&self) -> Result<()> {
        if !self.is_for_ddl() {
            return Err(ErrorCode::InvalidInputSyntax(
                "Function `PROCTIME()` is only allowed in CREATE TABLE/SOURCE. Is `NOW()` what you want?".to_string(),
            )
            .into());
        }
        Ok(())
    }

    fn ensure_aggregate_allowed(&self) -> Result<()> {
        if let Some(clause) = self.context.clause {
            match clause {
                Clause::Where
                | Clause::Values
                | Clause::From
                | Clause::GeneratedColumn
                | Clause::Insert
                | Clause::JoinOn => {
                    return Err(ErrorCode::InvalidInputSyntax(format!(
                        "aggregate functions are not allowed in {}",
                        clause
                    ))
                    .into())
                }
                Clause::Having | Clause::Filter | Clause::GroupBy => {}
            }
        }
        Ok(())
    }

    fn ensure_table_function_allowed(&self) -> Result<()> {
        if let Some(clause) = self.context.clause {
            match clause {
                Clause::JoinOn
                | Clause::Where
                | Clause::Having
                | Clause::Filter
                | Clause::Values
                | Clause::Insert
                | Clause::GeneratedColumn => {
                    return Err(ErrorCode::InvalidInputSyntax(format!(
                        "table functions are not allowed in {}",
                        clause
                    ))
                    .into());
                }
                Clause::GroupBy | Clause::From => {}
            }
        }
        Ok(())
    }

    pub(in crate::binder) fn bind_function_expr_arg(
        &mut self,
        arg_expr: FunctionArgExpr,
    ) -> Result<Vec<ExprImpl>> {
        match arg_expr {
            FunctionArgExpr::Expr(expr) => Ok(vec![self.bind_expr_inner(expr)?]),
            FunctionArgExpr::QualifiedWildcard(_, _)
            | FunctionArgExpr::ExprQualifiedWildcard(_, _) => Err(ErrorCode::InvalidInputSyntax(
                format!("unexpected wildcard {}", arg_expr),
            )
            .into()),
            FunctionArgExpr::Wildcard(None) => Ok(vec![]),
            FunctionArgExpr::Wildcard(Some(_)) => unreachable!(),
        }
    }

    pub(in crate::binder) fn bind_function_arg(
        &mut self,
        arg: FunctionArg,
    ) -> Result<Vec<ExprImpl>> {
        match arg {
            FunctionArg::Unnamed(expr) => self.bind_function_expr_arg(expr),
            FunctionArg::Named { .. } => todo!(),
        }
    }
}<|MERGE_RESOLUTION|>--- conflicted
+++ resolved
@@ -1121,14 +1121,11 @@
                 ("to_jsonb", raw_call(ExprType::ToJsonb)),
                 ("jsonb_build_array", raw_call(ExprType::JsonbBuildArray)),
                 ("jsonb_build_object", raw_call(ExprType::JsonbBuildObject)),
-<<<<<<< HEAD
                 ("jsonb_populate_record", raw_call(ExprType::JsonbPopulateRecord)),
-=======
                 ("jsonb_path_match", raw_call(ExprType::JsonbPathMatch)),
                 ("jsonb_path_exists", raw_call(ExprType::JsonbPathExists)),
                 ("jsonb_path_query_array", raw_call(ExprType::JsonbPathQueryArray)),
                 ("jsonb_path_query_first", raw_call(ExprType::JsonbPathQueryFirst)),
->>>>>>> 2f560ca5
                 // Functions that return a constant value
                 ("pi", pi()),
                 // greatest and least
