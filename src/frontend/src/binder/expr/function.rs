--- conflicted
+++ resolved
@@ -428,12 +428,9 @@
                 ("array_length", raw_call(ExprType::ArrayLength)),
                 ("cardinality", raw_call(ExprType::Cardinality)),
                 ("array_remove", raw_call(ExprType::ArrayRemove)),
-<<<<<<< HEAD
                 ("array_positions", raw_call(ExprType::ArrayPositions)),
-=======
                 // int256
                 ("hex_to_int256", raw_call(ExprType::HexToInt256)),
->>>>>>> 74646a7e
                 // jsonb
                 ("jsonb_object_field", raw_call(ExprType::JsonbAccessInner)),
                 ("jsonb_array_element", raw_call(ExprType::JsonbAccessInner)),
