// Copyright 2023 RisingWave Labs
//
// Licensed under the Apache License, Version 2.0 (the "License");
// you may not use this file except in compliance with the License.
// You may obtain a copy of the License at
//
//     http://www.apache.org/licenses/LICENSE-2.0
//
// Unless required by applicable law or agreed to in writing, software
// distributed under the License is distributed on an "AS IS" BASIS,
// WITHOUT WARRANTIES OR CONDITIONS OF ANY KIND, either express or implied.
// See the License for the specific language governing permissions and
// limitations under the License.

use std::fmt::Debug;

use itertools::Itertools;
use risingwave_common::catalog::{
    Field, IndexId, Schema, PG_CATALOG_SCHEMA_NAME, RW_CATALOG_SCHEMA_NAME,
};
use risingwave_common::error::{ErrorCode, Result, RwError};
use risingwave_common::types::{DataType, ScalarImpl};
use risingwave_common::util::iter_util::ZipEqFast;
use risingwave_expr::expr::AggKind;
use risingwave_sqlparser::ast::{DataType as AstDataType, Distinct, Expr, Select, SelectItem};
use risingwave_sqlparser::parser::Parser;
use risingwave_sqlparser::tokenizer::{Token, Tokenizer};

use super::bind_context::{Clause, ColumnBinding};
use super::statement::RewriteExprsRecursive;
use super::{BoundBaseTable, UNNAMED_COLUMN};
use crate::binder::{Binder, Relation};
use crate::catalog::system_catalog::pg_catalog::{
    PG_USER_ID_INDEX, PG_USER_NAME_INDEX, PG_USER_TABLE_NAME,
};
use crate::catalog::system_catalog::rw_catalog::{
    RW_TABLE_STATS_KEY_SIZE_INDEX, RW_TABLE_STATS_TABLE_ID_INDEX, RW_TABLE_STATS_TABLE_NAME,
    RW_TABLE_STATS_VALUE_SIZE_INDEX,
};
use crate::catalog::{check_valid_column_name, TableId};
use crate::expr::{
    AggCall, CorrelatedId, CorrelatedInputRef, Depth, Expr as _, ExprImpl, ExprType, FunctionCall,
    InputRef, Literal, OrderBy,
};
use crate::utils::Condition;

#[derive(Debug, Clone)]
pub struct BoundSelect {
    pub distinct: BoundDistinct,
    pub select_items: Vec<ExprImpl>,
    pub aliases: Vec<Option<String>>,
    pub from: Option<Relation>,
    pub where_clause: Option<ExprImpl>,
    pub group_by: Vec<ExprImpl>,
    pub having: Option<ExprImpl>,
    schema: Schema,
}

impl RewriteExprsRecursive for BoundSelect {
    fn rewrite_exprs_recursive(&mut self, rewriter: &mut impl crate::expr::ExprRewriter) {
        self.distinct.rewrite_exprs_recursive(rewriter);

        let new_select_items = std::mem::take(&mut self.select_items)
            .into_iter()
            .map(|expr| rewriter.rewrite_expr(expr))
            .collect::<Vec<_>>();
        self.select_items = new_select_items;

        if let Some(from) = &mut self.from {
            from.rewrite_exprs_recursive(rewriter);
        }

        self.where_clause =
            std::mem::take(&mut self.where_clause).map(|expr| rewriter.rewrite_expr(expr));

        let new_group_by = std::mem::take(&mut self.group_by)
            .into_iter()
            .map(|expr| rewriter.rewrite_expr(expr))
            .collect::<Vec<_>>();
        self.group_by = new_group_by;

        self.having = std::mem::take(&mut self.having).map(|expr| rewriter.rewrite_expr(expr));
    }
}

impl BoundSelect {
    /// The schema returned by this [`BoundSelect`].
    pub fn schema(&self) -> &Schema {
        &self.schema
    }

    pub fn exprs(&self) -> impl Iterator<Item = &ExprImpl> {
        self.select_items
            .iter()
            .chain(self.group_by.iter())
            .chain(self.where_clause.iter())
            .chain(self.having.iter())
    }

    pub fn exprs_mut(&mut self) -> impl Iterator<Item = &mut ExprImpl> {
        self.select_items
            .iter_mut()
            .chain(self.group_by.iter_mut())
            .chain(self.where_clause.iter_mut())
            .chain(self.having.iter_mut())
    }

    pub fn is_correlated(&self, depth: Depth) -> bool {
        self.exprs()
            .any(|expr| expr.has_correlated_input_ref_by_depth(depth))
            || match self.from.as_ref() {
                Some(relation) => relation.is_correlated(depth),
                None => false,
            }
    }

    pub fn collect_correlated_indices_by_depth_and_assign_id(
        &mut self,
        depth: Depth,
        correlated_id: CorrelatedId,
    ) -> Vec<usize> {
        let mut correlated_indices = self
            .exprs_mut()
            .flat_map(|expr| {
                expr.collect_correlated_indices_by_depth_and_assign_id(depth, correlated_id)
            })
            .collect_vec();

        if let Some(relation) = self.from.as_mut() {
            correlated_indices.extend(
                relation.collect_correlated_indices_by_depth_and_assign_id(depth, correlated_id),
            );
        }

        correlated_indices
    }
}

#[derive(Debug, Clone)]
pub enum BoundDistinct {
    All,
    Distinct,
    DistinctOn(Vec<ExprImpl>),
}

impl RewriteExprsRecursive for BoundDistinct {
    fn rewrite_exprs_recursive(&mut self, rewriter: &mut impl crate::expr::ExprRewriter) {
        if let Self::DistinctOn(exprs) = self {
            let new_exprs = std::mem::take(exprs)
                .into_iter()
                .map(|expr| rewriter.rewrite_expr(expr))
                .collect::<Vec<_>>();
            exprs.extend(new_exprs);
        }
    }
}

impl BoundDistinct {
    pub const fn is_all(&self) -> bool {
        matches!(self, Self::All)
    }

    pub const fn is_distinct(&self) -> bool {
        matches!(self, Self::Distinct)
    }
}

impl Binder {
    pub(super) fn bind_select(&mut self, select: Select) -> Result<BoundSelect> {
        // Bind FROM clause.
        let from = self.bind_vec_table_with_joins(select.from)?;

        // Bind SELECT clause.
        let (select_items, aliases) = self.bind_select_list(select.projection)?;

        // Bind DISTINCT ON.
        let distinct = self.bind_distinct_on(select.distinct)?;

        // Bind WHERE clause.
        self.context.clause = Some(Clause::Where);
        let selection = select
            .selection
            .map(|expr| {
                self.bind_expr(expr)
                    .and_then(|expr| expr.enforce_bool_clause("WHERE"))
            })
            .transpose()?;
        self.context.clause = None;

        // Bind GROUP BY clause.
        self.context.clause = Some(Clause::GroupBy);
        let group_by = select
            .group_by
            .into_iter()
            .map(|expr| self.bind_expr(expr))
            .try_collect()?;
        self.context.clause = None;

        // Bind HAVING clause.
        self.context.clause = Some(Clause::Having);
        let having = select
            .having
            .map(|expr| {
                self.bind_expr(expr)
                    .and_then(|expr| expr.enforce_bool_clause("HAVING"))
            })
            .transpose()?;
        self.context.clause = None;

        // Store field from `ExprImpl` to support binding `field_desc` in `subquery`.
        let fields = select_items
            .iter()
            .zip_eq_fast(aliases.iter())
            .map(|(s, a)| {
                let name = a.clone().unwrap_or_else(|| UNNAMED_COLUMN.to_string());
                Ok(Field::with_name(s.return_type(), name))
            })
            .collect::<Result<Vec<Field>>>()?;

        Ok(BoundSelect {
            distinct,
            select_items,
            aliases,
            from,
            where_clause: selection,
            group_by,
            having,
            schema: Schema { fields },
        })
    }

    pub fn bind_select_list(
        &mut self,
        select_items: Vec<SelectItem>,
    ) -> Result<(Vec<ExprImpl>, Vec<Option<String>>)> {
        let mut select_list = vec![];
        let mut aliases = vec![];
        for item in select_items {
            match item {
                SelectItem::UnnamedExpr(expr) => {
                    let alias = derive_alias(&expr);
                    let bound = self.bind_expr(expr)?;
                    select_list.push(bound);
                    aliases.push(alias);
                }
                SelectItem::ExprWithAlias { expr, alias } => {
                    check_valid_column_name(&alias.real_value())?;

                    let expr = self.bind_expr(expr)?;
                    select_list.push(expr);
                    aliases.push(Some(alias.real_value()));
                }
                SelectItem::QualifiedWildcard(obj_name) => {
                    let table_name = &obj_name.0.last().unwrap().real_value();
                    let (begin, end) = self.context.range_of.get(table_name).ok_or_else(|| {
                        ErrorCode::ItemNotFound(format!("relation \"{}\"", table_name))
                    })?;
                    let (exprs, names) = Self::iter_bound_columns(
                        self.context.columns[*begin..*end]
                            .iter()
                            .filter(|c| !c.is_hidden),
                    );
                    select_list.extend(exprs);
                    aliases.extend(names);
                }
                SelectItem::ExprQualifiedWildcard(expr, prefix) => {
                    let (exprs, names) = self.bind_wildcard_field_column(expr, prefix)?;
                    select_list.extend(exprs);
                    aliases.extend(names);
                }
                SelectItem::Wildcard => {
                    if self.context.range_of.is_empty() {
                        return Err(ErrorCode::BindError(
                            "SELECT * with no tables specified is not valid".into(),
                        )
                        .into());
                    }
                    // Bind the column groups
                    // In psql, the USING and NATURAL columns come before the rest of the columns in
                    // a SELECT * statement
                    let (exprs, names) = self.iter_column_groups();
                    select_list.extend(exprs);
                    aliases.extend(names);

                    // Bind columns that are not in groups
                    let (exprs, names) =
                        Self::iter_bound_columns(self.context.columns[..].iter().filter(|c| {
                            !c.is_hidden
                                && !self
                                    .context
                                    .column_group_context
                                    .mapping
                                    .contains_key(&c.index)
                        }));
                    select_list.extend(exprs);
                    aliases.extend(names);

                    // TODO: we will need to be able to handle wildcard expressions bound to aliases
                    // in the future. We'd then need a `NaturalGroupContext`
                    // bound to each alias to correctly disambiguate column
                    // references
                    //
                    // We may need to refactor `NaturalGroupContext` to become span aware in that
                    // case.
                }
            }
        }
        Ok((select_list, aliases))
    }

    pub fn bind_returning_list(
        &mut self,
        returning_items: Vec<SelectItem>,
    ) -> Result<(Vec<ExprImpl>, Vec<Field>)> {
        let (returning_list, aliases) = self.bind_select_list(returning_items)?;
        if returning_list
            .iter()
            .any(|expr| expr.has_agg_call() || expr.has_window_function())
        {
            return Err(RwError::from(ErrorCode::BindError(
                "should not have agg/window in the `RETURNING` list".to_string(),
            )));
        }

        let fields = returning_list
            .iter()
            .zip_eq_fast(aliases.iter())
            .map(|(s, a)| {
                let name = a.clone().unwrap_or_else(|| UNNAMED_COLUMN.to_string());
                Ok::<Field, RwError>(Field::with_name(s.return_type(), name))
            })
            .try_collect()?;
        Ok((returning_list, fields))
    }

    /// `bind_get_user_by_id_select` binds a select statement that returns a single user name by id,
    /// this is used for function `pg_catalog.get_user_by_id()`.
    pub fn bind_get_user_by_id_select(&mut self, input: &ExprImpl) -> Result<BoundSelect> {
        let select_items = vec![InputRef::new(PG_USER_NAME_INDEX, DataType::Varchar).into()];
        let schema = Schema {
            fields: vec![Field::with_name(
                DataType::Varchar,
                UNNAMED_COLUMN.to_string(),
            )],
        };
        let input = match input {
            ExprImpl::InputRef(input_ref) => {
                CorrelatedInputRef::new(input_ref.index(), input_ref.return_type(), 1).into()
            }
            ExprImpl::CorrelatedInputRef(col_input_ref) => CorrelatedInputRef::new(
                col_input_ref.index(),
                col_input_ref.return_type(),
                col_input_ref.depth() + 1,
            )
            .into(),
            ExprImpl::Literal(_) => input.clone(),
            _ => return Err(ErrorCode::BindError("Unsupported input type".to_string()).into()),
        };
        let from = Some(self.bind_relation_by_name_inner(
            Some(PG_CATALOG_SCHEMA_NAME),
            PG_USER_TABLE_NAME,
            None,
            false,
        )?);
        let where_clause = Some(
            FunctionCall::new(
                ExprType::Equal,
                vec![
                    input,
                    InputRef::new(PG_USER_ID_INDEX, DataType::Int32).into(),
                ],
            )?
            .into(),
        );

        Ok(BoundSelect {
            distinct: BoundDistinct::All,
            select_items,
            aliases: vec![None],
            from,
            where_clause,
            group_by: vec![],
            having: None,
            schema,
        })
    }

    pub fn bind_get_indexes_size_select(&mut self, table: &ExprImpl) -> Result<BoundSelect> {
        let arg = table.as_literal().ok_or_else(|| {
            ErrorCode::BindError(format!(
                "pg_indexes_size only supports literals as arguments"
            ))
        })?;
        // Get list of indexes on this table
        let indexes = self.get_indexes_on_table(arg)?;

        // Get the size of each index
        // define the output schema
        let result_schema = Schema {
            fields: vec![Field::with_name(
                DataType::Int64,
                "pg_indexes_size".to_string(),
            )],
        };

        // Get table stats data
        let from = Some(self.bind_relation_by_name_inner(
            Some(RW_CATALOG_SCHEMA_NAME),
            RW_TABLE_STATS_TABLE_NAME,
            None,
            false,
        )?);

        // Construct operand for ExprType::In operator: this will return only stats for
        // indexes that are in the list Indexes on the target table.
        let mut indices_on_table: Vec<ExprImpl> =
            vec![InputRef::new(RW_TABLE_STATS_TABLE_ID_INDEX, DataType::Int32).into()];
        indices_on_table.extend(indexes.into_iter().map(|id| {
            ExprImpl::Literal(Box::new(Literal::new(
                Some(ScalarImpl::Int32(id.index_id as i32)),
                DataType::Int32,
            )))
        }));

        // Filter to only the Indexes on this table
        let where_clause: Option<ExprImpl> =
            Some(FunctionCall::new(ExprType::In, indices_on_table)?.into());

        // Get the sum of all the sizes of all the indexes on this table
        let sum = FunctionCall::new(
            ExprType::Add,
            vec![
                InputRef::new(RW_TABLE_STATS_KEY_SIZE_INDEX, DataType::Int64).into(),
                InputRef::new(RW_TABLE_STATS_VALUE_SIZE_INDEX, DataType::Int64).into(),
            ],
        )?
        .into();

        let select_items = vec![AggCall::new(
            AggKind::Sum0,
            vec![sum],
            false,
            OrderBy::any(),
            Condition::true_cond(),
        )?
        .into()];

        Ok(BoundSelect {
            distinct: BoundDistinct::All,
            select_items,
            aliases: vec![None],
            from,
            where_clause,
            group_by: vec![],
            having: None,
            schema: result_schema,
        })
    }

    pub fn bind_get_object_size_select(
        &mut self,
        output_name: &str,
        table: &ExprImpl,
    ) -> Result<BoundSelect> {
        let arg = table.as_literal().ok_or_else(|| {
            ErrorCode::BindError(format!(
                "{output_name} only supports varchar or int literals as arguments"
            ))
        })?;
        let table_id = self.bind_table_by_id(arg)?;

        let table_id_expr = ExprImpl::Literal(Box::new(Literal::new(
            Some(ScalarImpl::Int32(table_id.table_id as i32)),
            DataType::Int32,
        )));

        // define the output schema
        let result_schema = Schema {
            fields: vec![Field::with_name(DataType::Int64, output_name.to_string())],
        };

        // Get table stats data
        let from = Some(self.bind_relation_by_name_inner(
            Some(RW_CATALOG_SCHEMA_NAME),
            RW_TABLE_STATS_TABLE_NAME,
            None,
            false,
        )?);

        // Filter by the table id to only get the stats for the specified table
        let where_clause = Some(
            FunctionCall::new(
                ExprType::Equal,
                vec![
                    table_id_expr,
                    InputRef::new(RW_TABLE_STATS_TABLE_ID_INDEX, DataType::Int32).into(),
                ],
            )?
            .into(),
        );

        // Add the space used by keys and the space used by values to get the total space used by
        // the table
        let key_value_size_sum = FunctionCall::new(
            ExprType::Add,
            vec![
                InputRef::new(RW_TABLE_STATS_KEY_SIZE_INDEX, DataType::Int64).into(),
                InputRef::new(RW_TABLE_STATS_VALUE_SIZE_INDEX, DataType::Int64).into(),
            ],
        )?
        .into();
        let select_items = vec![key_value_size_sum];

        Ok(BoundSelect {
            distinct: BoundDistinct::All,
            select_items,
            aliases: vec![None],
            from,
            where_clause,
            group_by: vec![],
            having: None,
            schema: result_schema,
        })
    }

    pub fn iter_bound_columns<'a>(
        column_binding: impl Iterator<Item = &'a ColumnBinding>,
    ) -> (Vec<ExprImpl>, Vec<Option<String>>) {
        column_binding
            .map(|c| {
                (
                    InputRef::new(c.index, c.field.data_type.clone()).into(),
                    Some(c.field.name.clone()),
                )
            })
            .unzip()
    }

    pub fn iter_column_groups(&self) -> (Vec<ExprImpl>, Vec<Option<String>>) {
        self.context
            .column_group_context
            .groups
            .values()
            .rev() // ensure that the outermost col group gets put first in the list
            .map(|g| {
                if let Some(col) = &g.non_nullable_column {
                    let c = &self.context.columns[*col];
                    (
                        InputRef::new(c.index, c.field.data_type.clone()).into(),
                        Some(c.field.name.clone()),
                    )
                } else {
                    let mut input_idxes = g.indices.iter().collect::<Vec<_>>();
                    input_idxes.sort();
                    let inputs = input_idxes
                        .into_iter()
                        .map(|index| {
                            let column = &self.context.columns[*index];
                            InputRef::new(column.index, column.field.data_type.clone()).into()
                        })
                        .collect::<Vec<_>>();
                    let c = &self.context.columns[*g.indices.iter().next().unwrap()];
                    (
                        FunctionCall::new(ExprType::Coalesce, inputs)
                            .expect("Failure binding COALESCE function call")
                            .into(),
                        Some(c.field.name.clone()),
                    )
                }
            })
            .unzip()
    }

    fn bind_distinct_on(&mut self, distinct: Distinct) -> Result<BoundDistinct> {
        Ok(match distinct {
            Distinct::All => BoundDistinct::All,
            Distinct::Distinct => BoundDistinct::Distinct,
            Distinct::DistinctOn(exprs) => {
                let mut bound_exprs = vec![];
                for expr in exprs {
                    bound_exprs.push(self.bind_expr(expr)?);
                }
                BoundDistinct::DistinctOn(bound_exprs)
            }
        })
    }

    /// Uses a literal value to look up the ID of an Object (e.g. a table). If the literal is an
    /// integer (int16, int32, or int64) this will just return that number as an ObjectID value.
    /// If the literal is a varchar, this will look in the Catalog for an object with a name that
    /// matches the varchar and return its Object ID value; of no match is found then an error is
    /// returned.
    fn bind_table_by_id(&mut self, arg: &Literal) -> Result<TableId> {
        match arg
            .get_data()
            .as_ref()
            .ok_or_else(|| ErrorCode::BindError("No Value".to_string()))?
        {
            ScalarImpl::Int16(id) => Ok(TableId::new(*id as u32)),
            ScalarImpl::Int32(id) => Ok(TableId::new(*id as u32)),
            ScalarImpl::Int64(id) => Ok(TableId::new(*id as u32)),
            ScalarImpl::Utf8(name) => {
                let object = self.get_table_by_name(name)?;
                Ok(object.table_id)
            }
            _ => Err(ErrorCode::BindError(
                "This only supports Object IDs (int) or Object Names (varchar) literals."
                    .to_string(),
            ))?,
        }
    }

    fn get_indexes_on_table(&mut self, arg: &Literal) -> Result<Vec<IndexId>> {
        // arg is integer look up table by ID
        // arg is varchar look up table by name
        let table = match arg
            .get_data()
            .as_ref()
            .ok_or_else(|| ErrorCode::BindError("No Value".to_string()))?
        {
<<<<<<< HEAD
            ScalarImpl::Int16(id) => self.get_table_by_id(&TableId::new(*id as u32))?,
            ScalarImpl::Int32(id) => self.get_table_by_id(&TableId::new(*id as u32))?,
            ScalarImpl::Int64(id) => self.get_table_by_id(&TableId::new(*id as u32))?,
            ScalarImpl::Utf8(name) => self.get_object_by_name(name)?,
=======
            ScalarImpl::Utf8(name) => {
                let object = self.get_table_by_name(name)?;
                object
            }
>>>>>>> 20a08dc0
            _ => {
                return Err(ErrorCode::BindError(
                    "This only supports Object Names (varchar) literals.".to_string(),
                )
                .into())
            }
        };
        // get the list of index IDs and return
        let indexes = table.table_indexes.iter().map(|idx| idx.id).collect();
        Ok(indexes)
    }

    /// Attempt to get the reference to a Database object by it's name.
    fn get_table_by_name(&mut self, name: &str) -> Result<BoundBaseTable> {
        let object_name = Self::parse_object_name(name)?;
        let (schema_name, table_name) =
            Self::resolve_schema_qualified_name(&self.db_name, object_name)?;

        self.get_table_by_name(schema_name.as_deref(), &table_name)
    }

    /// Attempt to parse the value of a varchar Literal into an
    /// [`ObjectName`](risingwave_sqlparser::ast::ObjectName).
    fn parse_object_name(name: &str) -> Result<risingwave_sqlparser::ast::ObjectName> {
        // We use the full parser here because this function needs to accept every legal way
        // of identifying an object in PG SQL as a valid value for the varchar
        // literal.  For example: 'foo', 'public.foo', '"my table"', and
        // '"my schema".foo' must all work as values passed pg_table_size.
        let mut tokenizer = Tokenizer::new(name);
        let tokens = tokenizer
            .tokenize_with_location()
            .map_err(|e| ErrorCode::BindError(e.to_string()))?;
        let mut parser = Parser::new(tokens);
        let object = parser
            .parse_object_name()
            .map_err(|e| ErrorCode::BindError(e.to_string()))?;
        if parser.next_token().token != Token::EOF {
            Err(ErrorCode::BindError("Invalid name syntax".to_string()))?
        }
        Ok(object)
    }
}

fn derive_alias(expr: &Expr) -> Option<String> {
    match expr.clone() {
        Expr::Identifier(ident) => Some(ident.real_value()),
        Expr::CompoundIdentifier(idents) => idents.last().map(|ident| ident.real_value()),
        Expr::FieldIdentifier(_, idents) => idents.last().map(|ident| ident.real_value()),
        Expr::Function(func) => Some(func.name.real_value()),
        Expr::Extract { .. } => Some("extract".to_string()),
        Expr::Case { .. } => Some("case".to_string()),
        Expr::Cast { expr, data_type } => {
            derive_alias(&expr).or_else(|| data_type_to_alias(&data_type))
        }
        Expr::TypedString { data_type, .. } => data_type_to_alias(&data_type),
        Expr::Value(risingwave_sqlparser::ast::Value::Interval { .. }) => {
            Some("interval".to_string())
        }
        Expr::Row(_) => Some("row".to_string()),
        Expr::Array(_) => Some("array".to_string()),
        Expr::ArrayIndex { obj, index: _ } => derive_alias(&obj),
        _ => None,
    }
}

fn data_type_to_alias(data_type: &AstDataType) -> Option<String> {
    let alias = match data_type {
        AstDataType::Char(_) => "bpchar".to_string(),
        AstDataType::Varchar => "varchar".to_string(),
        AstDataType::Uuid => "uuid".to_string(),
        AstDataType::Decimal(_, _) => "numeric".to_string(),
        AstDataType::Real | AstDataType::Float(Some(1..=24)) => "float4".to_string(),
        AstDataType::Double | AstDataType::Float(Some(25..=53) | None) => "float8".to_string(),
        AstDataType::Float(Some(0 | 54..)) => unreachable!(),
        AstDataType::SmallInt => "int2".to_string(),
        AstDataType::Int => "int4".to_string(),
        AstDataType::BigInt => "int8".to_string(),
        AstDataType::Boolean => "bool".to_string(),
        AstDataType::Date => "date".to_string(),
        AstDataType::Time(tz) => format!("time{}", if *tz { "z" } else { "" }),
        AstDataType::Timestamp(tz) => {
            format!("timestamp{}", if *tz { "tz" } else { "" })
        }
        AstDataType::Interval => "interval".to_string(),
        AstDataType::Regclass => "regclass".to_string(),
        AstDataType::Text => "text".to_string(),
        AstDataType::Bytea => "bytea".to_string(),
        AstDataType::Array(ty) => return data_type_to_alias(ty),
        AstDataType::Custom(ty) => format!("{}", ty),
        AstDataType::Struct(_) => {
            // Note: Postgres doesn't have anonymous structs
            return None;
        }
    };

    Some(alias)
}<|MERGE_RESOLUTION|>--- conflicted
+++ resolved
@@ -600,7 +600,7 @@
             ScalarImpl::Int32(id) => Ok(TableId::new(*id as u32)),
             ScalarImpl::Int64(id) => Ok(TableId::new(*id as u32)),
             ScalarImpl::Utf8(name) => {
-                let object = self.get_table_by_name(name)?;
+                let object = self.get_table_by_qualified_name(name)?;
                 Ok(object.table_id)
             }
             _ => Err(ErrorCode::BindError(
@@ -618,17 +618,10 @@
             .as_ref()
             .ok_or_else(|| ErrorCode::BindError("No Value".to_string()))?
         {
-<<<<<<< HEAD
             ScalarImpl::Int16(id) => self.get_table_by_id(&TableId::new(*id as u32))?,
             ScalarImpl::Int32(id) => self.get_table_by_id(&TableId::new(*id as u32))?,
             ScalarImpl::Int64(id) => self.get_table_by_id(&TableId::new(*id as u32))?,
-            ScalarImpl::Utf8(name) => self.get_object_by_name(name)?,
-=======
-            ScalarImpl::Utf8(name) => {
-                let object = self.get_table_by_name(name)?;
-                object
-            }
->>>>>>> 20a08dc0
+            ScalarImpl::Utf8(name) => self.get_table_by_qualified_name(name)?,
             _ => {
                 return Err(ErrorCode::BindError(
                     "This only supports Object Names (varchar) literals.".to_string(),
@@ -642,7 +635,7 @@
     }
 
     /// Attempt to get the reference to a Database object by it's name.
-    fn get_table_by_name(&mut self, name: &str) -> Result<BoundBaseTable> {
+    fn get_table_by_qualified_name(&mut self, name: &str) -> Result<BoundBaseTable> {
         let object_name = Self::parse_object_name(name)?;
         let (schema_name, table_name) =
             Self::resolve_schema_qualified_name(&self.db_name, object_name)?;
