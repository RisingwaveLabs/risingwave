// Copyright 2023 RisingWave Labs
//
// Licensed under the Apache License, Version 2.0 (the "License");
// you may not use this file except in compliance with the License.
// You may obtain a copy of the License at
//
//     http://www.apache.org/licenses/LICENSE-2.0
//
// Unless required by applicable law or agreed to in writing, software
// distributed under the License is distributed on an "AS IS" BASIS,
// WITHOUT WARRANTIES OR CONDITIONS OF ANY KIND, either express or implied.
// See the License for the specific language governing permissions and
// limitations under the License.

use std::collections::hash_map::Entry;
use std::ops::Deref;

use risingwave_common::catalog::{Field, TableId, DEFAULT_SCHEMA_NAME};
use risingwave_common::error::{internal_error, ErrorCode, Result, RwError};
use risingwave_sqlparser::ast::{
    Expr as ParserExpr, FunctionArg, FunctionArgExpr, Ident, ObjectName, TableAlias, TableFactor,
};
use thiserror::Error;

use super::bind_context::ColumnBinding;
use super::statement::RewriteExprsRecursive;
use crate::binder::Binder;
use crate::expr::{ExprImpl, InputRef};

mod join;
mod share;
mod subquery;
mod table_function;
mod table_or_source;
mod watermark;
mod window_table_function;

pub use join::BoundJoin;
pub use share::BoundShare;
pub use subquery::BoundSubquery;
pub use table_or_source::{BoundBaseTable, BoundSource, BoundSystemTable};
pub use watermark::BoundWatermark;
pub use window_table_function::{BoundWindowTableFunction, WindowTableFunctionKind};

use crate::expr::{CorrelatedId, Depth};

/// A validated item that refers to a table-like entity, including base table, subquery, join, etc.
/// It is usually part of the `from` clause.
#[derive(Debug, Clone)]
pub enum Relation {
    Source(Box<BoundSource>),
    BaseTable(Box<BoundBaseTable>),
    SystemTable(Box<BoundSystemTable>),
    Subquery(Box<BoundSubquery>),
    Join(Box<BoundJoin>),
    Apply(Box<BoundJoin>),
    WindowTableFunction(Box<BoundWindowTableFunction>),
    /// Table function or scalar function.
    TableFunction {
        expr: ExprImpl,
        with_ordinality: bool,
    },
    Watermark(Box<BoundWatermark>),
    Share(Box<BoundShare>),
}

impl RewriteExprsRecursive for Relation {
    fn rewrite_exprs_recursive(&mut self, rewriter: &mut impl crate::expr::ExprRewriter) {
        match self {
            Relation::Subquery(inner) => inner.rewrite_exprs_recursive(rewriter),
            Relation::Join(inner) => inner.rewrite_exprs_recursive(rewriter),
            Relation::Apply(inner) => inner.rewrite_exprs_recursive(rewriter),
            Relation::WindowTableFunction(inner) => inner.rewrite_exprs_recursive(rewriter),
            Relation::Watermark(inner) => inner.rewrite_exprs_recursive(rewriter),
            Relation::Share(inner) => inner.rewrite_exprs_recursive(rewriter),
            Relation::TableFunction { expr: inner, .. } => {
                *inner = rewriter.rewrite_expr(inner.take())
            }
            _ => {}
        }
    }
}

impl Relation {
    pub fn is_correlated(&self, depth: Depth) -> bool {
        match self {
            Relation::Subquery(subquery) => subquery.query.is_correlated(depth),
            Relation::Join(join) | Relation::Apply(join) => {
                join.cond.has_correlated_input_ref_by_depth(depth)
                    || join.left.is_correlated(depth)
                    || join.right.is_correlated(depth)
            }
            _ => false,
        }
    }

    pub fn collect_correlated_indices_by_depth_and_assign_id(
        &mut self,
        depth: Depth,
        correlated_id: CorrelatedId,
    ) -> Vec<usize> {
        match self {
            Relation::Subquery(subquery) => subquery
                .query
                .collect_correlated_indices_by_depth_and_assign_id(depth + 1, correlated_id),
            Relation::Join(join) | Relation::Apply(join) => {
                let mut correlated_indices = vec![];
                correlated_indices.extend(
                    join.cond
                        .collect_correlated_indices_by_depth_and_assign_id(depth, correlated_id),
                );
                correlated_indices.extend(
                    join.left
                        .collect_correlated_indices_by_depth_and_assign_id(depth, correlated_id),
                );
                correlated_indices.extend(
                    join.right
                        .collect_correlated_indices_by_depth_and_assign_id(depth, correlated_id),
                );
                correlated_indices
            }
            Relation::TableFunction(table_function) => table_function
                .collect_correlated_indices_by_depth_and_assign_id(depth + 1, correlated_id),
            _ => vec![],
        }
    }
}

#[derive(Debug)]
#[non_exhaustive]
pub enum ResolveQualifiedNameErrorKind {
    QualifiedNameTooLong,
    NotCurrentDatabase,
}

#[derive(Debug, Error)]
pub struct ResolveQualifiedNameError {
    qualified: String,
    kind: ResolveQualifiedNameErrorKind,
}

impl std::fmt::Display for ResolveQualifiedNameError {
    fn fmt(&self, f: &mut std::fmt::Formatter<'_>) -> std::fmt::Result {
        match self.kind {
            ResolveQualifiedNameErrorKind::QualifiedNameTooLong => write!(
                f,
                "improper qualified name (too many dotted names): {}",
                self.qualified
            ),
            ResolveQualifiedNameErrorKind::NotCurrentDatabase => write!(
                f,
                "cross-database references are not implemented: \"{}\"",
                self.qualified
            ),
        }
    }
}

impl ResolveQualifiedNameError {
    pub fn new(qualified: String, kind: ResolveQualifiedNameErrorKind) -> Self {
        Self { qualified, kind }
    }
}

impl From<ResolveQualifiedNameError> for RwError {
    fn from(e: ResolveQualifiedNameError) -> Self {
        ErrorCode::InvalidInputSyntax(format!("{}", e)).into()
    }
}

impl Binder {
    /// return (`schema_name`, `name`)
    pub fn resolve_schema_qualified_name(
        db_name: &str,
        name: ObjectName,
    ) -> std::result::Result<(Option<String>, String), ResolveQualifiedNameError> {
        let formatted_name = name.to_string();
        let mut identifiers = name.0;

        if identifiers.len() > 3 {
            return Err(ResolveQualifiedNameError::new(
                formatted_name,
                ResolveQualifiedNameErrorKind::QualifiedNameTooLong,
            ));
        }

        let name = identifiers.pop().unwrap().real_value();

        let schema_name = identifiers.pop().map(|ident| ident.real_value());
        let database_name = identifiers.pop().map(|ident| ident.real_value());

        if let Some(database_name) = database_name && database_name != db_name {
            return Err(ResolveQualifiedNameError::new(
                formatted_name,
                ResolveQualifiedNameErrorKind::NotCurrentDatabase)
            );
        }

        Ok((schema_name, name))
    }

    /// return first name in identifiers, must have only one name.
    fn resolve_single_name(mut identifiers: Vec<Ident>, ident_desc: &str) -> Result<String> {
        if identifiers.len() > 1 {
            return Err(internal_error(format!(
                "{} must contain 1 argument",
                ident_desc
            )));
        }
        let name = identifiers.pop().unwrap().real_value();

        Ok(name)
    }

    /// return the `database_name`
    pub fn resolve_database_name(name: ObjectName) -> Result<String> {
        Self::resolve_single_name(name.0, "database name")
    }

    /// return the `schema_name`
    pub fn resolve_schema_name(name: ObjectName) -> Result<String> {
        Self::resolve_single_name(name.0, "schema name")
    }

    /// return the `index_name`
    pub fn resolve_index_name(name: ObjectName) -> Result<String> {
        Self::resolve_single_name(name.0, "index name")
    }

    /// return the `view_name`
    pub fn resolve_view_name(name: ObjectName) -> Result<String> {
        Self::resolve_single_name(name.0, "view name")
    }

    /// return the `sink_name`
    pub fn resolve_sink_name(name: ObjectName) -> Result<String> {
        Self::resolve_single_name(name.0, "sink name")
    }

    /// return the `table_name`
    pub fn resolve_table_name(name: ObjectName) -> Result<String> {
        Self::resolve_single_name(name.0, "table name")
    }

    /// return the `source_name`
    pub fn resolve_source_name(name: ObjectName) -> Result<String> {
        Self::resolve_single_name(name.0, "source name")
    }

    /// return the `user_name`
    pub fn resolve_user_name(name: ObjectName) -> Result<String> {
        Self::resolve_single_name(name.0, "user name")
    }

    /// Fill the [`BindContext`](super::BindContext) for table.
    pub(super) fn bind_table_to_context(
        &mut self,
        columns: impl IntoIterator<Item = (bool, Field)>, // bool indicates if the field is hidden
        table_name: String,
        alias: Option<TableAlias>,
    ) -> Result<()> {
        let (table_name, column_aliases) = match alias {
            None => (table_name, vec![]),
            Some(TableAlias { name, columns }) => (name.real_value(), columns),
        };

        let num_col_aliases = column_aliases.len();

        let begin = self.context.columns.len();
        // Column aliases can be less than columns, but not more.
        // It also needs to skip hidden columns.
        let mut alias_iter = column_aliases.into_iter().fuse();
        let mut index = 0;
        columns.into_iter().for_each(|(is_hidden, mut field)| {
            let name = match is_hidden {
                true => field.name.to_string(),
                false => alias_iter
                    .next()
                    .map(|t| t.real_value())
                    .unwrap_or_else(|| field.name.to_string()),
            };
            field.name = name.clone();
            self.context.columns.push(ColumnBinding::new(
                table_name.clone(),
                begin + index,
                is_hidden,
                field,
            ));
            self.context
                .indices_of
                .entry(name)
                .or_default()
                .push(self.context.columns.len() - 1);
            index += 1;
        });

        let num_cols = index;
        if num_cols < num_col_aliases {
            return Err(ErrorCode::BindError(format!(
                "table \"{table_name}\" has {num_cols} columns available but {num_col_aliases} column aliases specified",
            ))
            .into());
        }

        match self.context.range_of.entry(table_name.clone()) {
            Entry::Occupied(_) => Err(ErrorCode::InternalError(format!(
                "Duplicated table name while binding table to context: {}",
                table_name
            ))
            .into()),
            Entry::Vacant(entry) => {
                entry.insert((begin, self.context.columns.len()));
                Ok(())
            }
        }
    }

    /// Binds a relation, which can be:
    /// - a table/source/materialized view
    /// - a reference to a CTE
    /// - a logical view
    pub fn bind_relation_by_name(
        &mut self,
        name: ObjectName,
        alias: Option<TableAlias>,
        for_system_time_as_of_proctime: bool,
    ) -> Result<Relation> {
        let (schema_name, table_name) = Self::resolve_schema_qualified_name(&self.db_name, name)?;
        if schema_name.is_none() && let Some(item) = self.context.cte_to_relation.get(&table_name) {
            // Handles CTE

            let (share_id, query, mut original_alias) = item.deref().clone();
            debug_assert_eq!(original_alias.name.real_value(), table_name); // The original CTE alias ought to be its table name.

            if let Some(from_alias) = alias {
                original_alias.name = from_alias.name;
                let mut alias_iter = from_alias.columns.into_iter();
                original_alias.columns = original_alias
                    .columns
                    .into_iter()
                    .map(|ident| alias_iter.next().unwrap_or(ident))
                    .collect();
            }

            self.bind_table_to_context(
                query
                    .body
                    .schema()
                    .fields
                    .iter()
                    .map(|f| (false, f.clone())),
                table_name.clone(),
                Some(original_alias),
            )?;

            // Share the CTE.
            let input_relation = Relation::Subquery(Box::new(BoundSubquery { query, lateral: false }));
            let share_relation = Relation::Share(Box::new(BoundShare {
                share_id,
                input: input_relation,
            }));
            Ok(share_relation)
        } else {
            self.bind_relation_by_name_inner(
                schema_name.as_deref(),
                &table_name,
                alias,
                for_system_time_as_of_proctime,
            )
        }
    }

    // Bind a relation provided a function arg.
    fn bind_relation_by_function_arg(
        &mut self,
        arg: Option<FunctionArg>,
        err_msg: &str,
    ) -> Result<(Relation, ObjectName)> {
        let Some(FunctionArg::Unnamed(FunctionArgExpr::Expr(expr))) = arg else {
            return Err(ErrorCode::BindError(err_msg.to_string()).into());
        };
        let table_name = match expr {
            ParserExpr::Identifier(ident) => Ok::<_, RwError>(ObjectName(vec![ident])),
            ParserExpr::CompoundIdentifier(idents) => Ok(ObjectName(idents)),
            _ => Err(ErrorCode::BindError(err_msg.to_string()).into()),
        }?;

        Ok((
            self.bind_relation_by_name(table_name.clone(), None, false)?,
            table_name,
        ))
    }

    // Bind column provided a function arg.
    fn bind_column_by_function_args(
        &mut self,
        arg: Option<FunctionArg>,
        err_msg: &str,
    ) -> Result<Box<InputRef>> {
        if let Some(time_col_arg) = arg
            && let Some(ExprImpl::InputRef(time_col)) =
                self.bind_function_arg(time_col_arg)?.into_iter().next()
        {
            Ok(time_col)
        } else {
            Err(ErrorCode::BindError(err_msg.to_string()).into())
        }
    }

    /// `rw_table(table_id[,schema_name])` which queries internal table
    fn bind_internal_table(
        &mut self,
        args: Vec<FunctionArg>,
        alias: Option<TableAlias>,
    ) -> Result<Relation> {
        if args.is_empty() || args.len() > 2 {
            return Err(ErrorCode::BindError(
                "usage: rw_table(table_id[,schema_name])".to_string(),
            )
            .into());
        }

        let table_id: TableId = args[0]
            .to_string()
            .parse::<u32>()
            .map_err(|err| {
                RwError::from(ErrorCode::BindError(format!("invalid table id: {}", err)))
            })?
            .into();

        let schema = args
            .get(1)
            .map_or(DEFAULT_SCHEMA_NAME.to_string(), |arg| arg.to_string());

        let table_name = self.catalog.get_table_name_by_id(table_id)?;
        self.bind_relation_by_name_inner(Some(&schema), &table_name, alias, false)
    }

    pub(super) fn bind_table_factor(&mut self, table_factor: TableFactor) -> Result<Relation> {
        match table_factor {
            TableFactor::Table {
                name,
                alias,
                for_system_time_as_of_proctime,
            } => self.bind_relation_by_name(name, alias, for_system_time_as_of_proctime),
<<<<<<< HEAD
            TableFactor::TableFunction {
                name,
                alias,
                args,
                with_ordinality,
            } => self.bind_table_function(name, alias, args, with_ordinality),
=======
            TableFactor::TableFunction { name, alias, args } => {
                self.try_mark_lateral_as_visible();
                let result = self.bind_table_function(name, alias, args);
                self.try_mark_lateral_as_invisible();
                result
            }
>>>>>>> 3c1f52f9
            TableFactor::Derived {
                lateral,
                subquery,
                alias,
            } => {
                if lateral {
                    // If we detect a lateral, we mark the lateral context as visible.
                    self.try_mark_lateral_as_visible();

                    // Bind lateral subquery here.
                    let bound_subquery = self.bind_subquery_relation(*subquery, alias, true)?;

                    // Mark the lateral context as invisible once again.
                    self.try_mark_lateral_as_invisible();
                    Ok(Relation::Subquery(Box::new(bound_subquery)))
                } else {
                    // Non-lateral subqueries to not have access to the join-tree context.
                    self.push_lateral_context();
                    let bound_subquery = self.bind_subquery_relation(*subquery, alias, false)?;
                    self.pop_and_merge_lateral_context()?;
                    Ok(Relation::Subquery(Box::new(bound_subquery)))
                }
            }
            TableFactor::NestedJoin(table_with_joins) => {
                self.push_lateral_context();
                let bound_join = self.bind_table_with_joins(*table_with_joins)?;
                self.pop_and_merge_lateral_context()?;
                Ok(bound_join)
            }
        }
    }
}<|MERGE_RESOLUTION|>--- conflicted
+++ resolved
@@ -443,21 +443,17 @@
                 alias,
                 for_system_time_as_of_proctime,
             } => self.bind_relation_by_name(name, alias, for_system_time_as_of_proctime),
-<<<<<<< HEAD
             TableFactor::TableFunction {
                 name,
                 alias,
                 args,
                 with_ordinality,
-            } => self.bind_table_function(name, alias, args, with_ordinality),
-=======
-            TableFactor::TableFunction { name, alias, args } => {
+            } => {
                 self.try_mark_lateral_as_visible();
-                let result = self.bind_table_function(name, alias, args);
+                let result = self.bind_table_function(name, alias, args, with_ordinality);
                 self.try_mark_lateral_as_invisible();
                 result
             }
->>>>>>> 3c1f52f9
             TableFactor::Derived {
                 lateral,
                 subquery,
