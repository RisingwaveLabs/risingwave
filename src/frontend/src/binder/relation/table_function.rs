// Copyright 2023 RisingWave Labs
//
// Licensed under the Apache License, Version 2.0 (the "License");
// you may not use this file except in compliance with the License.
// You may obtain a copy of the License at
//
//     http://www.apache.org/licenses/LICENSE-2.0
//
// Unless required by applicable law or agreed to in writing, software
// distributed under the License is distributed on an "AS IS" BASIS,
// WITHOUT WARRANTIES OR CONDITIONS OF ANY KIND, either express or implied.
// See the License for the specific language governing permissions and
// limitations under the License.

use std::str::FromStr;

use itertools::Itertools;
use risingwave_common::catalog::{
    Field, Schema, PG_CATALOG_SCHEMA_NAME, RW_INTERNAL_TABLE_FUNCTION_NAME,
};
use risingwave_common::error::ErrorCode;
use risingwave_common::types::DataType;
use risingwave_sqlparser::ast::{Function, FunctionArg, ObjectName, TableAlias};

use super::watermark::is_watermark_func;
use super::{Binder, Relation, Result, WindowTableFunctionKind};
use crate::binder::bind_context::Clause;
use crate::catalog::system_catalog::pg_catalog::{
    PG_GET_KEYWORDS_FUNC_NAME, PG_KEYWORDS_TABLE_NAME,
};
use crate::expr::Expr;

impl Binder {
    /// Binds a table function AST, which is a function call in a relation position.
    ///
<<<<<<< HEAD
    /// Besides [`TableFunction`] expr, it can also be other things like window table functions, or
    /// scalar functions.
    ///
    /// `with_ordinality` is only supported for the `TableFunction` case now.
=======
    /// Besides [`crate::expr::TableFunction`] expr, it can also be other things like window table
    /// functions, or scalar functions.
>>>>>>> 3c1f52f9
    pub(super) fn bind_table_function(
        &mut self,
        name: ObjectName,
        alias: Option<TableAlias>,
        args: Vec<FunctionArg>,
        with_ordinality: bool,
    ) -> Result<Relation> {
        let func_name = &name.0[0].real_value();
        // internal/system table functions
        {
            if with_ordinality {
                return Err(ErrorCode::NotImplemented(
                    format!(
                        "WITH ORDINALITY for internal/system table function {}",
                        func_name
                    ),
                    None.into(),
                )
                .into());
            }
            if func_name.eq_ignore_ascii_case(RW_INTERNAL_TABLE_FUNCTION_NAME) {
                return self.bind_internal_table(args, alias);
            }
            if func_name.eq_ignore_ascii_case(PG_GET_KEYWORDS_FUNC_NAME)
                || name.real_value().eq_ignore_ascii_case(
                    format!("{}.{}", PG_CATALOG_SCHEMA_NAME, PG_GET_KEYWORDS_FUNC_NAME).as_str(),
                )
            {
                return self.bind_relation_by_name_inner(
                    Some(PG_CATALOG_SCHEMA_NAME),
                    PG_KEYWORDS_TABLE_NAME,
                    alias,
                    false,
                );
            }
        }
        // window table functions (tumble/hop)
        if let Ok(kind) = WindowTableFunctionKind::from_str(func_name) {
            if with_ordinality {
                return Err(ErrorCode::InvalidInputSyntax(format!(
                    "WITH ORDINALITY for window table function {}",
                    func_name
                ))
                .into());
            }
            return Ok(Relation::WindowTableFunction(Box::new(
                self.bind_window_table_function(alias, kind, args)?,
            )));
        }
        // watermark
        if is_watermark_func(func_name) {
            if with_ordinality {
                return Err(ErrorCode::InvalidInputSyntax(
                    "WITH ORDINALITY for watermark".to_string(),
                )
                .into());
            }
            return Ok(Relation::Watermark(Box::new(
                self.bind_watermark(alias, args)?,
            )));
        };

        self.push_context();
        let mut clause = Some(Clause::From);
        std::mem::swap(&mut self.context.clause, &mut clause);
        let func = self.bind_function(Function {
            name,
            args,
            over: None,
            distinct: false,
            order_by: vec![],
            filter: None,
            within_group: None,
        });
        self.context.clause = clause;
        self.pop_context()?;
        let func = func?;

        let columns = if let DataType::Struct(s) = func.return_type() {
            // If the table function returns a struct, it will be flattened into multiple columns.
            let schema = Schema::from(&s);
            schema.fields.into_iter().map(|f| (false, f)).collect_vec()
        } else {
            // If there is an table alias, we should use the alias as the table function's
            // column name. If column aliases are also provided, they
            // are handled in bind_table_to_context.
            //
            // Note: named return value should take precedence over table alias.
            // But we don't support it yet.
            // e.g.,
            // ```
            // > create function foo(ret out int) language sql as 'select 1';
            // > select t.ret from foo() as t;
            // ```
            let col_name = if let Some(alias) = &alias {
                alias.name.real_value()
            } else {
                func_name.clone()
            };
            vec![(false, Field::with_name(func.return_type(), col_name))]
        };

        self.bind_table_to_context(columns, func_name.clone(), alias)?;

        Ok(Relation::TableFunction {
            expr: func,
            with_ordinality,
        })
    }
}<|MERGE_RESOLUTION|>--- conflicted
+++ resolved
@@ -33,15 +33,10 @@
 impl Binder {
     /// Binds a table function AST, which is a function call in a relation position.
     ///
-<<<<<<< HEAD
-    /// Besides [`TableFunction`] expr, it can also be other things like window table functions, or
-    /// scalar functions.
+    /// Besides [`crate::expr::TableFunction`] expr, it can also be other things like window table
+    /// functions, or scalar functions.
     ///
     /// `with_ordinality` is only supported for the `TableFunction` case now.
-=======
-    /// Besides [`crate::expr::TableFunction`] expr, it can also be other things like window table
-    /// functions, or scalar functions.
->>>>>>> 3c1f52f9
     pub(super) fn bind_table_function(
         &mut self,
         name: ObjectName,
