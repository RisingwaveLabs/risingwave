// Copyright 2022 Singularity Data
//
// Licensed under the Apache License, Version 2.0 (the "License");
// you may not use this file except in compliance with the License.
// You may obtain a copy of the License at
//
// http://www.apache.org/licenses/LICENSE-2.0
//
// Unless required by applicable law or agreed to in writing, software
// distributed under the License is distributed on an "AS IS" BASIS,
// WITHOUT WARRANTIES OR CONDITIONS OF ANY KIND, either express or implied.
// See the License for the specific language governing permissions and
// limitations under the License.
use std::collections::HashSet;

use risingwave_common::error::{ErrorCode, Result};
use risingwave_common::types::DataType;
use risingwave_pb::plan_common::JoinType;
use risingwave_sqlparser::ast::{
    BinaryOperator, Expr, Ident, JoinConstraint, JoinOperator, TableFactor, TableWithJoins, Value,
};

use crate::binder::{Binder, Relation};
use crate::expr::{Expr as _, ExprImpl};

#[derive(Debug, Clone)]
pub struct BoundJoin {
    pub join_type: JoinType,
    pub left: Relation,
    pub right: Relation,
    pub cond: ExprImpl,
}

impl Binder {
    pub(crate) fn bind_vec_table_with_joins(
        &mut self,
        from: Vec<TableWithJoins>,
    ) -> Result<Option<Relation>> {
        let mut from_iter = from.into_iter();
        let first = match from_iter.next() {
            Some(t) => t,
            None => return Ok(None),
        };
        self.push_lateral_context();
        let mut root = self.bind_table_with_joins(first)?;
        self.pop_and_merge_lateral_context()?;
        for t in from_iter {
            self.push_lateral_context();
            let right = self.bind_table_with_joins(t.clone())?;
            self.pop_and_merge_lateral_context()?;
<<<<<<< HEAD
            // Any FROM subquery, not having access to the lateral context, cannot be correlated at
            // this depth unless it is lateral
=======
>>>>>>> cd35de56
            root = Relation::Join(Box::new(BoundJoin {
                join_type: JoinType::Inner,
                left: root,
                right,
                cond: ExprImpl::literal_bool(true),
            }));
        }
        Ok(Some(root))
    }

    fn bind_table_with_joins(&mut self, table: TableWithJoins) -> Result<Relation> {
        if let TableFactor::Derived { lateral: true, .. } = &table.relation && !table.joins.is_empty() {
            return Err(ErrorCode::InternalError(
                "Lateral subquery must be the sole factor in table".to_string()
            ).into());
        }
        let mut root = self.bind_table_factor(table.relation)?;
        for join in table.joins {
            let (constraint, join_type) = match join.join_operator {
                JoinOperator::Inner(constraint) => (constraint, JoinType::Inner),
                JoinOperator::LeftOuter(constraint) => (constraint, JoinType::LeftOuter),
                JoinOperator::RightOuter(constraint) => (constraint, JoinType::RightOuter),
                JoinOperator::FullOuter(constraint) => (constraint, JoinType::FullOuter),
                // Cross join equals to inner join with with no constraint.
                JoinOperator::CrossJoin => (JoinConstraint::None, JoinType::Inner),
            };
            let right: Relation;
            let cond: ExprImpl;
            if matches!(
                constraint,
                JoinConstraint::Using(_) | JoinConstraint::Natural
            ) {
                let option_rel: Option<Relation>;
                (cond, option_rel) = self.bind_join_constraint(constraint, Some(join.relation))?;
                right = option_rel.unwrap();
            } else {
                right = self.bind_table_factor(join.relation.clone())?;
<<<<<<< HEAD
                // Any FROM subquery, not having access to the lateral context, cannot be correlated
                // at this depth unless it is lateral
=======
>>>>>>> cd35de56
                (cond, _) = self.bind_join_constraint(constraint, None)?;
            }
            let join = BoundJoin {
                join_type,
                left: root,
                right,
                cond,
            };
            root = Relation::Join(Box::new(join));
        }

        Ok(root)
    }

    fn bind_join_constraint(
        &mut self,
        constraint: JoinConstraint,
        table_factor: Option<TableFactor>,
    ) -> Result<(ExprImpl, Option<Relation>)> {
        Ok(match constraint {
            JoinConstraint::None => (ExprImpl::literal_bool(true), None),
            JoinConstraint::Natural => {
                // First, we identify columns with the same name.
                let old_context = self.context.clone();
                self.push_lateral_context();
                // Bind this table factor to an empty context
                let table_factor = table_factor.unwrap();
                let right_table = get_table_name(&table_factor);
                let relation = self.bind_table_factor(table_factor)?;
                let columns = HashSet::<_>::from_iter(
                    self.context
                        .indexs_of
                        .keys()
                        .filter(|s| *s != "_row_id") // filter out `_row_id`
                        .map(|s| Ident::new(s.to_owned())),
                );

                let mut binary_expr = Expr::Value(Value::Boolean(true));
                for column in columns {
                    let left_col_index = match old_context.get_index(&column.value) {
                        Err(e) => {
                            if let ErrorCode::ItemNotFound(_) = e.inner() {
                                continue;
                            } else {
                                return Err(e);
                            }
                        }
                        Ok(idx) => idx,
                    };
                    let left_table = old_context.columns[left_col_index].table_name.clone();
                    binary_expr = Expr::BinaryOp {
                        left: Box::new(binary_expr),
                        op: BinaryOperator::And,
                        right: Box::new(Expr::BinaryOp {
                            left: Box::new(Expr::CompoundIdentifier(vec![
                                Ident::new(left_table.clone()),
                                column.clone(),
                            ])),
                            op: BinaryOperator::Eq,
                            right: Box::new(Expr::CompoundIdentifier({
                                let mut right_table_clone = right_table.clone().unwrap();
                                right_table_clone.push(column.clone());
                                right_table_clone
                            })),
                        }),
                    }
                }
                self.pop_and_merge_lateral_context()?;
                (self.bind_expr(binary_expr)?, Some(relation))
            }
            JoinConstraint::On(expr) => {
                let bound_expr = self.bind_expr(expr)?;
                if bound_expr.return_type() != DataType::Boolean {
                    return Err(ErrorCode::InternalError(format!(
                        "argument of ON must be boolean, not type {:?}",
                        bound_expr.return_type()
                    ))
                    .into());
                }
                (bound_expr, None)
            }
            JoinConstraint::Using(columns) => {
                let table_factor = table_factor.unwrap();
                let right_table = get_table_name(&table_factor);
                let mut binary_expr = Expr::Value(Value::Boolean(true));
                for column in columns {
                    let left_table = self.context.columns[self.context.get_index(&column.value)?]
                        .table_name
                        .clone();
                    binary_expr = Expr::BinaryOp {
                        left: Box::new(binary_expr),
                        op: BinaryOperator::And,
                        right: Box::new(Expr::BinaryOp {
                            left: Box::new(Expr::CompoundIdentifier(vec![
                                Ident::new(left_table.clone()),
                                column.clone(),
                            ])),
                            op: BinaryOperator::Eq,
                            right: Box::new(Expr::CompoundIdentifier({
                                let mut right_table_clone = right_table.clone().unwrap();
                                right_table_clone.push(column.clone());
                                right_table_clone
                            })),
                        }),
                    }
                }
                // We cannot move this into ret expression since it should be done before bind_expr
                let relation = self.bind_table_factor(table_factor)?;
                (self.bind_expr(binary_expr)?, Some(relation))
            }
        })
    }
}

fn get_table_name(table_factor: &TableFactor) -> Option<Vec<Ident>> {
    match table_factor {
        TableFactor::Table { name, alias, .. } => {
            if let Some(table_alias) = alias {
                Some(vec![table_alias.name.clone()])
            } else {
                Some(name.0.clone())
            }
        }
        TableFactor::Derived { alias, .. } => alias
            .as_ref()
            .map(|table_alias| vec![table_alias.name.clone()]),
        TableFactor::TableFunction { expr: _, alias } => alias
            .as_ref()
            .map(|table_alias| vec![table_alias.name.clone()]),
        TableFactor::NestedJoin(table_with_joins) => get_table_name(&table_with_joins.relation),
    }
}<|MERGE_RESOLUTION|>--- conflicted
+++ resolved
@@ -48,11 +48,6 @@
             self.push_lateral_context();
             let right = self.bind_table_with_joins(t.clone())?;
             self.pop_and_merge_lateral_context()?;
-<<<<<<< HEAD
-            // Any FROM subquery, not having access to the lateral context, cannot be correlated at
-            // this depth unless it is lateral
-=======
->>>>>>> cd35de56
             root = Relation::Join(Box::new(BoundJoin {
                 join_type: JoinType::Inner,
                 left: root,
@@ -90,11 +85,6 @@
                 right = option_rel.unwrap();
             } else {
                 right = self.bind_table_factor(join.relation.clone())?;
-<<<<<<< HEAD
-                // Any FROM subquery, not having access to the lateral context, cannot be correlated
-                // at this depth unless it is lateral
-=======
->>>>>>> cd35de56
                 (cond, _) = self.bind_join_constraint(constraint, None)?;
             }
             let join = BoundJoin {
