--- conflicted
+++ resolved
@@ -12,7 +12,7 @@
 // See the License for the specific language governing permissions and
 // limitations under the License.
 
-use std::collections::HashMap;
+use std::collections::{HashMap, HashSet};
 
 use itertools::Itertools;
 use risingwave_common::catalog::{Schema, TableVersionId};
@@ -102,20 +102,6 @@
         let table_version_id = table_catalog.version_id().expect("table must be versioned");
         let columns_to_insert = table_catalog.columns_to_insert().cloned().collect_vec();
 
-        let (returning_list, fields) = self.bind_returning_list(returning_items)?;
-        let is_returning = !returning_list.is_empty();
-
-<<<<<<< HEAD
-        // create table t (a int, b real, c varchar)
-        // case 1: insert into t (target_columns) values (values)
-        // case 2: insert into t values (values)
-        let has_target_col = columns.len() > 0;
-        if has_target_col {
-            let mut target_table_col_indices: Vec<usize> = vec![];
-            let mut cols_to_insert_name_idx_map: HashMap<String, usize> = HashMap::new();
-            for (col_idx, col) in columns_to_insert.iter().enumerate() {
-                cols_to_insert_name_idx_map.insert(col.name().to_string(), col_idx); 
-=======
         let generated_column_names: HashSet<_> = table_catalog.generated_column_names().collect();
         for query_col in &columns {
             let query_col_name = query_col.real_value();
@@ -144,56 +130,21 @@
             }
         };
 
-        // When the column types of `source` query do not match `expected_types`, casting is
-        // needed.
-        //
-        // In PG, when the `source` is a `VALUES` without order / limit / offset, special treatment
-        // is given and it is NOT equivalent to assignment cast over potential implicit cast inside.
-        // For example, the following is valid:
-        // ```
-        //   create table t (v1 time);
-        //   insert into t values (timestamp '2020-01-01 01:02:03'), (time '03:04:05');
-        // ```
-        // But the followings are not:
-        // ```
-        //   values (timestamp '2020-01-01 01:02:03'), (time '03:04:05');
-        //   insert into t values (timestamp '2020-01-01 01:02:03'), (time '03:04:05') limit 1;
-        // ```
-        // Because `timestamp` can cast to `time` in assignment context, but no casting between them
-        // is allowed implicitly.
-        //
-        // In this case, assignment cast should be used directly in `VALUES`, suppressing its
-        // internal implicit cast.
-        // In other cases, the `source` query is handled on its own and assignment cast is done
-        // afterwards.
-        let (source, cast_exprs, nulls_inserted) = match source {
-            Query {
-                with: None,
-                body: SetExpr::Values(values),
-                order_by: order,
-                limit: None,
-                offset: None,
-                fetch: None,
-            } if order.is_empty() => {
-                let (values, nulls_inserted) =
-                    self.bind_values(values, Some(expected_types.clone()))?;
-                let body = BoundSetExpr::Values(values.into());
-                (
-                    BoundQuery {
-                        body,
-                        order: vec![],
-                        limit: None,
-                        offset: None,
-                        with_ties: false,
-                        extra_order_exprs: vec![],
-                    },
-                    vec![],
-                    nulls_inserted,
-                )
->>>>>>> f4e2bdcc
+        let (returning_list, fields) = self.bind_returning_list(returning_items)?;
+        let is_returning = !returning_list.is_empty();
+
+        // create table t (a int, b real, c varchar)
+        // case 1: insert into t (target_columns) values (values)
+        // case 2: insert into t values (values)
+        let has_target_col = columns.len() > 0;
+        if has_target_col {
+            let mut target_table_col_indices: Vec<usize> = vec![];
+            let mut cols_to_insert_name_idx_map: HashMap<String, usize> = HashMap::new();
+            for (col_idx, col) in columns_to_insert.iter().enumerate() {
+                cols_to_insert_name_idx_map.insert(col.name().to_string(), col_idx);
             }
             for target_col in &columns {
-                let target_col_name= &target_col.real_value();
+                let target_col_name = &target_col.real_value();
                 match cols_to_insert_name_idx_map.get_mut(target_col_name) {
                     Some(value_ref) => {
                         if *value_ref == usize::MAX {
@@ -229,14 +180,15 @@
 
             let expected_types: Vec<DataType> = target_table_col_indices
                 .iter()
-                .map(|idx| columns_to_insert[*idx].data_type().clone()).collect();
+                .map(|idx| columns_to_insert[*idx].data_type().clone())
+                .collect();
 
             // When the column types of `source` query do not match `expected_types`, casting is
             // needed.
             //
-            // In PG, when the `source` is a `VALUES` without order / limit / offset, special treatment
-            // is given and it is NOT equivalent to assignment cast over potential implicit cast inside.
-            // For example, the following is valid:
+            // In PG, when the `source` is a `VALUES` without order / limit / offset, special
+            // treatment is given and it is NOT equivalent to assignment cast over
+            // potential implicit cast inside. For example, the following is valid:
             // ```
             //   create table t (v1 time);
             //   insert into t values (timestamp '2020-01-01 01:02:03'), (time '03:04:05');
@@ -246,8 +198,8 @@
             //   values (timestamp '2020-01-01 01:02:03'), (time '03:04:05');
             //   insert into t values (timestamp '2020-01-01 01:02:03'), (time '03:04:05') limit 1;
             // ```
-            // Because `timestamp` can cast to `time` in assignment context, but no casting between them
-            // is allowed implicitly.
+            // Because `timestamp` can cast to `time` in assignment context, but no casting between
+            // them is allowed implicitly.
             //
             // In this case, assignment cast should be used directly in `VALUES`, suppressing its
             // internal implicit cast.
@@ -267,18 +219,20 @@
                         std::cmp::Ordering::Equal => None,
                         // e.g. create table t (a int, b real)
                         //      insert into t (v1, v2) values (7)
-                        std::cmp::Ordering::Greater => Some("INSERT has more target columns than values"),
+                        std::cmp::Ordering::Greater => {
+                            Some("INSERT has more target columns than values")
+                        }
                         // e.g. create table t (a int, b real)
                         //      insert into t (v1) values (7, 13)
-                        std::cmp::Ordering::Less => Some("INSERT has less target columns than values"),
+                        std::cmp::Ordering::Less => {
+                            Some("INSERT has less target columns than values")
+                        }
                     };
 
                     if let Some(msg) = err_msg {
-                        return Err(RwError::from(ErrorCode::BindError(
-                            msg.to_string(),
-                        )));
-                    }
-                    
+                        return Err(RwError::from(ErrorCode::BindError(msg.to_string())));
+                    }
+
                     let values = self.bind_values(values, Some(expected_types.clone()))?;
                     let body = BoundSetExpr::Values(values.into());
                     (
@@ -292,7 +246,7 @@
                         },
                         vec![],
                     )
-                },
+                }
                 query => {
                     let bound = self.bind_query(query)?;
                     let actual_types = bound.data_types();
@@ -308,7 +262,7 @@
                         )?,
                     };
                     (bound, cast_exprs)
-                }, 
+                }
             };
             let insert = BoundInsert {
                 table_id,
@@ -317,7 +271,7 @@
                 owner,
                 row_id_index,
                 column_indices: target_table_col_indices,
-                source, 
+                source,
                 cast_exprs,
                 returning_list,
                 returning_schema: if is_returning {
@@ -326,9 +280,9 @@
                     None
                 },
             };
-            return Ok(insert)
+            return Ok(insert);
         } else {
-           let expected_types :Vec<DataType> = columns_to_insert
+            let expected_types: Vec<DataType> = columns_to_insert
                 .iter()
                 .map(|c| c.data_type().clone())
                 .collect();
@@ -345,20 +299,20 @@
                     let err_msg = match columns_to_insert.len().cmp(&values.0[0].len()) {
                         std::cmp::Ordering::Equal => None,
                         // e.g. create table t (a int, b real)
-                        //      insert into t values (7)        
+                        //      insert into t values (7)
                         // this kind of usage is fine, null values will be provided implicitly.
-                        std::cmp::Ordering::Greater => None, 
+                        std::cmp::Ordering::Greater => None,
                         // e.g. create table t (a int, b real)
-                        //      insert into t values (7, 13, 17)        
-                        std::cmp::Ordering::Less => Some("INSERT has more expressions than target columns"),
+                        //      insert into t values (7, 13, 17)
+                        std::cmp::Ordering::Less => {
+                            Some("INSERT has more expressions than target columns")
+                        }
                     };
 
                     if let Some(msg) = err_msg {
-                        return Err(RwError::from(ErrorCode::BindError(
-                            msg.to_string(),
-                        )));
-                    }
-                    
+                        return Err(RwError::from(ErrorCode::BindError(msg.to_string())));
+                    }
+
                     let values = self.bind_values(values, Some(expected_types.clone()))?;
                     let body = BoundSetExpr::Values(values.into());
                     (
@@ -371,9 +325,8 @@
                             extra_order_exprs: vec![],
                         },
                         vec![],
-
                     )
-                },
+                }
                 query => {
                     let bound = self.bind_query(query)?;
                     let actual_types = bound.data_types();
@@ -382,10 +335,10 @@
                         false => Self::cast_on_insert(
                             &expected_types,
                             actual_types
-                            .into_iter()
-                            .enumerate()
-                            .map(|(i, t)| InputRef::new(i, t).into())
-                            .collect(),
+                                .into_iter()
+                                .enumerate()
+                                .map(|(i, t)| InputRef::new(i, t).into())
+                                .collect(),
                         )?,
                     };
                     (bound, cast_exprs)
@@ -398,7 +351,7 @@
                 owner,
                 row_id_index,
                 column_indices: (0..columns_to_insert.len()).collect::<Vec<usize>>(),
-                source, 
+                source,
                 cast_exprs,
                 returning_list,
                 returning_schema: if is_returning {
@@ -407,7 +360,7 @@
                     None
                 },
             };
-            return Ok(insert)
+            return Ok(insert);
         }
     }
 
