// Copyright 2022 Singularity Data
//
// Licensed under the Apache License, Version 2.0 (the "License");
// you may not use this file except in compliance with the License.
// You may obtain a copy of the License at
//
// http://www.apache.org/licenses/LICENSE-2.0
//
// Unless required by applicable law or agreed to in writing, software
// distributed under the License is distributed on an "AS IS" BASIS,
// WITHOUT WARRANTIES OR CONDITIONS OF ANY KIND, either express or implied.
// See the License for the specific language governing permissions and
// limitations under the License.

use itertools::Itertools;
use risingwave_common::catalog::{ColumnDesc, Field};
use risingwave_common::error::Result;
use risingwave_common::try_match_expand;
use risingwave_common::util::sort_util::OrderType;
use risingwave_pb::plan_common::{Field as ProstField, OrderType as ProstOrderType};
use risingwave_pb::stream_plan::lookup_node::ArrangementTableId;
use risingwave_pb::stream_plan::stream_node::NodeBody;
use risingwave_pb::stream_plan::{
    ArrangementInfo, DispatchStrategy, DispatcherType, ExchangeNode, LookupNode, LookupUnionNode,
    StreamNode,
};

use super::super::{BuildFragmentGraphState, StreamFragment, StreamFragmentEdge};
use crate::catalog::TableCatalog;
use crate::optimizer::plan_node::utils::TableCatalogBuilder;
use crate::stream_fragmenter::build_and_add_fragment;

/// All exchanges inside delta join is one-to-one exchange.
fn build_exchange_for_delta_join(
    state: &mut BuildFragmentGraphState,
    upstream: &StreamNode,
) -> StreamNode {
    StreamNode {
        operator_id: state.gen_operator_id() as u64,
        identity: "Exchange (Lookup and Merge)".into(),
        fields: upstream.fields.clone(),
        stream_key: upstream.stream_key.clone(),
        node_body: Some(NodeBody::Exchange(ExchangeNode {
            strategy: Some(dispatch_no_shuffle()),
        })),
        input: vec![],
        append_only: upstream.append_only,
    }
}

fn dispatch_no_shuffle() -> DispatchStrategy {
    DispatchStrategy {
        r#type: DispatcherType::NoShuffle.into(),
        column_indices: vec![],
    }
}

fn build_lookup_for_delta_join(
    state: &mut BuildFragmentGraphState,
    (exchange_node_arrangement, exchange_node_stream): (&StreamNode, &StreamNode),
    (output_fields, output_stream_key): (Vec<ProstField>, Vec<u32>),
    lookup_node: LookupNode,
) -> StreamNode {
    StreamNode {
        operator_id: state.gen_operator_id() as u64,
        identity: "Lookup".into(),
        fields: output_fields,
        stream_key: output_stream_key,
        node_body: Some(NodeBody::Lookup(lookup_node)),
        input: vec![
            exchange_node_arrangement.clone(),
            exchange_node_stream.clone(),
        ],
        append_only: exchange_node_stream.append_only,
    }
}

fn build_delta_join_inner(
    state: &mut BuildFragmentGraphState,
    current_fragment: &mut StreamFragment,
    arrange_0_frag: StreamFragment,
    arrange_1_frag: StreamFragment,
    node: &StreamNode,
    is_local_table_id: bool,
) -> Result<StreamNode> {
    let delta_join_node = match &node.node_body {
        Some(NodeBody::DeltaIndexJoin(node)) => node,
        _ => unreachable!(),
    };
    let output_indices = &delta_join_node.output_indices;

    let arrange_0 = arrange_0_frag.node.as_ref().unwrap();
    let arrange_1 = arrange_1_frag.node.as_ref().unwrap();
    let exchange_a0l0 = build_exchange_for_delta_join(state, arrange_0);
    let exchange_a0l1 = build_exchange_for_delta_join(state, arrange_0);
    let exchange_a1l0 = build_exchange_for_delta_join(state, arrange_1);
    let exchange_a1l1 = build_exchange_for_delta_join(state, arrange_1);

    let i0_length = arrange_0.fields.len();
    let i1_length = arrange_1.fields.len();

    let lookup_0_column_reordering = {
        let tmp: Vec<i32> = (i1_length..i1_length + i0_length)
            .chain(0..i1_length)
            .map(|x| x as _)
            .collect_vec();
        output_indices
            .iter()
            .map(|&x| tmp[x as usize])
            .collect_vec()
    };
    // lookup left table by right stream
    let lookup_0 = build_lookup_for_delta_join(
        state,
        (&exchange_a1l0, &exchange_a0l0),
        (node.fields.clone(), node.stream_key.clone()),
        LookupNode {
            stream_key: delta_join_node.right_key.clone(),
            arrange_key: delta_join_node.left_key.clone(),
            use_current_epoch: false,
            // will be updated later to a global id
            arrangement_table_id: if is_local_table_id {
                Some(ArrangementTableId::TableId(delta_join_node.left_table_id))
            } else {
                Some(ArrangementTableId::IndexId(delta_join_node.left_table_id))
            },
            column_mapping: lookup_0_column_reordering,
            arrangement_table_info: delta_join_node.left_info.clone(),
            arrangement_table: Some(
                infer_internal_table_catalog(
                    delta_join_node.left_info.as_ref(),
                    // Use Arrange node's dist key.
                    try_match_expand!(arrange_0.get_node_body().unwrap(), NodeBody::Arrange)?
                        .distribution_key
                        .clone()
                        .iter()
                        .map(|x| *x as usize)
                        .collect(),
                    exchange_a0l0.append_only,
                )
                .to_state_table_prost(),
            ),
        },
    );
    let lookup_1_column_reordering = {
        let tmp: Vec<i32> = (0..i0_length + i1_length)
            .chain(0..i1_length)
            .map(|x| x as _)
            .collect_vec();
        output_indices
            .iter()
            .map(|&x| tmp[x as usize])
            .collect_vec()
    };
    // lookup right table by left stream
    let lookup_1 = build_lookup_for_delta_join(
        state,
        (&exchange_a0l1, &exchange_a1l1),
        (node.fields.clone(), node.stream_key.clone()),
        LookupNode {
            stream_key: delta_join_node.left_key.clone(),
            arrange_key: delta_join_node.right_key.clone(),
            use_current_epoch: true,
            // will be updated later to a global id
            arrangement_table_id: if is_local_table_id {
                Some(ArrangementTableId::TableId(delta_join_node.right_table_id))
            } else {
                Some(ArrangementTableId::IndexId(delta_join_node.right_table_id))
            },
            column_mapping: lookup_1_column_reordering,
            arrangement_table_info: delta_join_node.right_info.clone(),
            arrangement_table: Some(
                infer_internal_table_catalog(
                    delta_join_node.right_info.as_ref(),
                    // Use Arrange node's dist key.
                    try_match_expand!(arrange_1.get_node_body().unwrap(), NodeBody::Arrange)?
                        .distribution_key
                        .clone()
                        .iter()
                        .map(|x| *x as usize)
                        .collect(),
                    exchange_a1l1.append_only,
                )
                .to_state_table_prost(),
            ),
        },
    );

    let lookup_0_frag = build_and_add_fragment(state, lookup_0)?;
    let lookup_1_frag = build_and_add_fragment(state, lookup_1)?;

    state.fragment_graph.add_edge(
        arrange_0_frag.fragment_id,
        lookup_0_frag.fragment_id,
        StreamFragmentEdge {
            dispatch_strategy: dispatch_no_shuffle(),
            same_worker_node: true,
            link_id: exchange_a0l0.operator_id,
        },
    );

    state.fragment_graph.add_edge(
        arrange_0_frag.fragment_id,
        lookup_1_frag.fragment_id,
        StreamFragmentEdge {
            dispatch_strategy: dispatch_no_shuffle(),
            // stream input doesn't need to be on the same worker node as lookup
            same_worker_node: false,
            link_id: exchange_a0l1.operator_id,
        },
    );

    state.fragment_graph.add_edge(
        arrange_1_frag.fragment_id,
        lookup_0_frag.fragment_id,
        StreamFragmentEdge {
            dispatch_strategy: dispatch_no_shuffle(),
            // stream input doesn't need to be on the same worker node as lookup
            same_worker_node: false,
            link_id: exchange_a1l0.operator_id,
        },
    );

    state.fragment_graph.add_edge(
        arrange_1_frag.fragment_id,
        lookup_1_frag.fragment_id,
        StreamFragmentEdge {
            dispatch_strategy: dispatch_no_shuffle(),
            same_worker_node: true,
            link_id: exchange_a1l1.operator_id,
        },
    );

    let exchange_l0m = build_exchange_for_delta_join(state, node);
    let exchange_l1m = build_exchange_for_delta_join(state, node);

    let union = StreamNode {
        operator_id: state.gen_operator_id() as u64,
        identity: "Union".into(),
        fields: node.fields.clone(),
        stream_key: node.stream_key.clone(),
        node_body: Some(NodeBody::LookupUnion(LookupUnionNode { order: vec![1, 0] })),
        input: vec![exchange_l0m.clone(), exchange_l1m.clone()],
        append_only: node.append_only,
    };

    state.fragment_graph.add_edge(
        lookup_0_frag.fragment_id,
        current_fragment.fragment_id,
        StreamFragmentEdge {
            dispatch_strategy: dispatch_no_shuffle(),
            same_worker_node: false,
            link_id: exchange_l0m.operator_id,
        },
    );

    state.fragment_graph.add_edge(
        lookup_1_frag.fragment_id,
        current_fragment.fragment_id,
        StreamFragmentEdge {
            dispatch_strategy: dispatch_no_shuffle(),
            same_worker_node: false,
            link_id: exchange_l1m.operator_id,
        },
    );

    Ok(union)
}

pub(crate) fn build_delta_join_without_arrange(
    state: &mut BuildFragmentGraphState,
    current_fragment: &mut StreamFragment,
    mut node: StreamNode,
) -> Result<StreamNode> {
    match &node.node_body {
        Some(NodeBody::DeltaIndexJoin(node)) => node,
        _ => unreachable!(),
    };

    let [arrange_0, arrange_1]: [_; 2] = std::mem::take(&mut node.input).try_into().unwrap();

    // TODO: when distribution key is added to catalog, chain and delta join won't have any
    // exchange in-between. Then we can safely remove this function.
    fn pass_through_exchange(mut node: StreamNode) -> StreamNode {
        if let Some(NodeBody::Exchange(exchange)) = node.node_body {
            if let DispatcherType::NoShuffle =
                exchange.strategy.as_ref().unwrap().get_type().unwrap()
            {
                return node.input.remove(0);
            }
            panic!("exchange other than no_shuffle not allowed between delta join and arrange");
        } else {
            unimplemented!()
        }
    }

    let arrange_0 = pass_through_exchange(arrange_0);
    let arrange_1 = pass_through_exchange(arrange_1);

    let arrange_0_frag = build_and_add_fragment(state, arrange_0)?;
    let arrange_1_frag = build_and_add_fragment(state, arrange_1)?;

    let union = build_delta_join_inner(
        state,
        current_fragment,
        arrange_0_frag,
        arrange_1_frag,
        &node,
        false,
    )?;

    Ok(union)
}

fn infer_internal_table_catalog(
    arrangement_info: Option<&ArrangementInfo>,
    distribution_key: Vec<usize>,
    append_only: bool,
) -> TableCatalog {
    let arrangement_info = arrangement_info.unwrap();
    let mut internal_table_catalog_builder = TableCatalogBuilder::new();
    for column_desc in &arrangement_info.column_descs {
        internal_table_catalog_builder.add_column(&Field::from(&ColumnDesc::from(column_desc)));
    }

<<<<<<< HEAD
        internal_table_catalog_builder.build(distribution_key, append_only, None)
=======
    for order in &arrangement_info.arrange_key_orders {
        internal_table_catalog_builder.add_order_column(
            order.index as usize,
            OrderType::from_prost(&ProstOrderType::from_i32(order.order_type).unwrap()),
        );
>>>>>>> 00d934f9
    }

    internal_table_catalog_builder.build(distribution_key, append_only)
}<|MERGE_RESOLUTION|>--- conflicted
+++ resolved
@@ -323,15 +323,11 @@
         internal_table_catalog_builder.add_column(&Field::from(&ColumnDesc::from(column_desc)));
     }
 
-<<<<<<< HEAD
-        internal_table_catalog_builder.build(distribution_key, append_only, None)
-=======
     for order in &arrangement_info.arrange_key_orders {
         internal_table_catalog_builder.add_order_column(
             order.index as usize,
             OrderType::from_prost(&ProstOrderType::from_i32(order.order_type).unwrap()),
         );
->>>>>>> 00d934f9
     }
 
     internal_table_catalog_builder.build(distribution_key, append_only)
