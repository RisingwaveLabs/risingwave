// Copyright 2022 Singularity Data
//
// Licensed under the Apache License, Version 2.0 (the "License");
// you may not use this file except in compliance with the License.
// You may obtain a copy of the License at
//
// http://www.apache.org/licenses/LICENSE-2.0
//
// Unless required by applicable law or agreed to in writing, software
// distributed under the License is distributed on an "AS IS" BASIS,
// WITHOUT WARRANTIES OR CONDITIONS OF ANY KIND, either express or implied.
// See the License for the specific language governing permissions and
// limitations under the License.

use std::collections::HashMap;
use std::fmt::{Debug, Formatter};
use std::pin::Pin;
use std::sync::{Arc, RwLock};
use std::task::{Context, Poll};

use futures::{Stream, StreamExt};
use futures_async_stream::try_stream;
use pgwire::pg_server::{BoxedError, Session, SessionId};
use risingwave_batch::executor::BoxedDataChunkStream;
use risingwave_common::array::DataChunk;
use risingwave_common::error::RwError;
use risingwave_pb::batch_plan::TaskOutputId;
use risingwave_pb::common::HostAddress;
use risingwave_rpc_client::ComputeClientPoolRef;
use tracing::debug;

use super::QueryExecution;
use crate::catalog::catalog_service::CatalogReader;
use crate::scheduler::plan_fragmenter::{Query, QueryId};
use crate::scheduler::worker_node_manager::WorkerNodeManagerRef;
use crate::scheduler::{ExecutionContextRef, HummockSnapshotManagerRef, SchedulerResult};

pub struct DistributedQueryStream {
    chunk_rx: tokio::sync::mpsc::Receiver<SchedulerResult<DataChunk>>,
    // Used for cleaning up `QueryExecution` after all data have been polled.
    query_id: QueryId,
    query_execution_info: QueryExecutionInfoRef,
}

impl DistributedQueryStream {
    pub fn query_id(&self) -> &QueryId {
        &self.query_id
    }
}

impl Stream for DistributedQueryStream {
    type Item = Result<DataChunk, BoxedError>;

    fn poll_next(mut self: Pin<&mut Self>, cx: &mut Context<'_>) -> Poll<Option<Self::Item>> {
        match self.chunk_rx.poll_recv(cx) {
            Poll::Pending => Poll::Pending,
            Poll::Ready(chunk) => match chunk {
                Some(chunk_result) => match chunk_result {
                    Ok(chunk) => Poll::Ready(Some(Ok(chunk))),
                    Err(err) => Poll::Ready(Some(Err(Box::new(err)))),
                },
                None => Poll::Ready(None),
            },
        }
    }
}

impl Drop for DistributedQueryStream {
    fn drop(&mut self) {
        // Clear `QueryExecution`. Avoid holding it after execution ends.
        let mut query_execution_info = self.query_execution_info.write().unwrap();
        query_execution_info.delete_query(&self.query_id);
    }
}

pub struct QueryResultFetcher {
    task_output_id: TaskOutputId,
    task_host: HostAddress,
    compute_client_pool: ComputeClientPoolRef,

    chunk_rx: tokio::sync::mpsc::Receiver<SchedulerResult<DataChunk>>,

    // `query_id` and `query_execution_info` are used for cleaning up `QueryExecution` after
    // execution.
    query_id: QueryId,
    query_execution_info: QueryExecutionInfoRef,
}

/// [`QueryExecutionInfo`] stores necessary information of query executions. Currently, a
/// `QueryExecution` will be removed right after it ends execution. We might add additional fields
/// in the future.
#[derive(Clone, Default)]
pub struct QueryExecutionInfo {
    query_execution_map: HashMap<QueryId, Arc<QueryExecution>>,
}

impl QueryExecutionInfo {
    #[cfg(test)]
    pub fn new_from_map(query_execution_map: HashMap<QueryId, Arc<QueryExecution>>) -> Self {
        Self {
            query_execution_map,
        }
    }
}

pub type QueryExecutionInfoRef = Arc<RwLock<QueryExecutionInfo>>;

impl QueryExecutionInfo {
    pub fn add_query(&mut self, query_id: QueryId, query_execution: Arc<QueryExecution>) {
        self.query_execution_map.insert(query_id, query_execution);
    }

    pub fn delete_query(&mut self, query_id: &QueryId) {
        self.query_execution_map.remove(query_id);
    }

    pub fn abort_queries(&self, session_id: SessionId) {
        for query in self.query_execution_map.values() {
            // Query manager may have queries from different sessions.
            if query.session_id == session_id {
                let query = query.clone();
                // spawn a task to abort. Avoid await point in this function.
                tokio::spawn(async move { query.abort().await });
            }
        }
    }
}

/// Manages execution of distributed batch queries.
#[derive(Clone)]
pub struct QueryManager {
    worker_node_manager: WorkerNodeManagerRef,
    hummock_snapshot_manager: HummockSnapshotManagerRef,
    compute_client_pool: ComputeClientPoolRef,
    catalog_reader: CatalogReader,
    query_execution_info: QueryExecutionInfoRef,
}

type QueryManagerRef = Arc<QueryManager>;

impl QueryManager {
    pub fn new(
        worker_node_manager: WorkerNodeManagerRef,
        hummock_snapshot_manager: HummockSnapshotManagerRef,
        compute_client_pool: ComputeClientPoolRef,
        catalog_reader: CatalogReader,
    ) -> Self {
        Self {
            worker_node_manager,
            hummock_snapshot_manager,
            compute_client_pool,
            catalog_reader,
            query_execution_info: Arc::new(RwLock::new(QueryExecutionInfo::default())),
        }
    }

    pub async fn schedule(
        &self,
        context: ExecutionContextRef,
        query: Query,
    ) -> SchedulerResult<DistributedQueryStream> {
        let query_id = query.query_id.clone();
        let query_execution = Arc::new(QueryExecution::new(query, context.session().id()));

        // Add queries status when begin.
        context
            .session()
            .env()
            .query_manager()
<<<<<<< HEAD
            .add_query(query_id.clone(), query_execution.clone());

        // Create a oneshot channel for QueryResultFetcher to get failed event.
        let query_result_fetcher = match query_execution
            .start(self.query_execution_info.clone())
            .await
        {
            Ok(query_result_fetcher) => query_result_fetcher,
            Err(e) => {
                self.hummock_snapshot_manager
                    .release(epoch, &query_id)
                    .await;
                return Err(e);
            }
        };
=======
            .add_query(query_id, query_execution.clone());

        // Starts the execution of the query.
        let query_result_fetcher = query_execution
            .start(
                context,
                self.worker_node_manager.clone(),
                self.hummock_snapshot_manager.clone(),
                self.compute_client_pool.clone(),
                self.catalog_reader.clone(),
            )
            .await?;
>>>>>>> ff7e7d9e

        Ok(query_result_fetcher.stream_from_channel())
    }

    pub fn cancel_queries_in_session(&self, session_id: SessionId) {
        let query_execution_info = self.query_execution_info.read().unwrap();
        query_execution_info.abort_queries(session_id);
    }

    pub fn add_query(&self, query_id: QueryId, query_execution: Arc<QueryExecution>) {
        let mut query_execution_info = self.query_execution_info.write().unwrap();
        query_execution_info.add_query(query_id, query_execution);
    }
}

impl QueryResultFetcher {
    #[allow(clippy::too_many_arguments)]
    pub fn new(
        task_output_id: TaskOutputId,
        task_host: HostAddress,
        compute_client_pool: ComputeClientPoolRef,
        chunk_rx: tokio::sync::mpsc::Receiver<SchedulerResult<DataChunk>>,
        query_id: QueryId,
        query_execution_info: QueryExecutionInfoRef,
    ) -> Self {
        Self {
            task_output_id,
            task_host,
            compute_client_pool,
            chunk_rx,
            query_id,
            query_execution_info,
        }
    }

    #[try_stream(ok = DataChunk, error = RwError)]
    async fn run_inner(self) {
        debug!(
            "Starting to run query result fetcher, task output id: {:?}, task_host: {:?}",
            self.task_output_id, self.task_host
        );
        let compute_client = self
            .compute_client_pool
            .get_by_addr((&self.task_host).into())
            .await?;
        let mut stream = compute_client.get_data(self.task_output_id.clone()).await?;
        while let Some(response) = stream.next().await {
            yield DataChunk::from_protobuf(response?.get_record_batch()?)?;
        }
    }

    fn run(self) -> BoxedDataChunkStream {
        Box::pin(self.run_inner())
    }

    fn stream_from_channel(self) -> DistributedQueryStream {
        DistributedQueryStream {
            chunk_rx: self.chunk_rx,
            query_id: self.query_id,
            query_execution_info: self.query_execution_info,
        }
    }
}

impl Debug for QueryResultFetcher {
    fn fmt(&self, f: &mut Formatter<'_>) -> std::fmt::Result {
        f.debug_struct("QueryResultFetcher")
            .field("task_output_id", &self.task_output_id)
            .field("task_host", &self.task_host)
            .finish()
    }
}<|MERGE_RESOLUTION|>--- conflicted
+++ resolved
@@ -167,23 +167,6 @@
             .session()
             .env()
             .query_manager()
-<<<<<<< HEAD
-            .add_query(query_id.clone(), query_execution.clone());
-
-        // Create a oneshot channel for QueryResultFetcher to get failed event.
-        let query_result_fetcher = match query_execution
-            .start(self.query_execution_info.clone())
-            .await
-        {
-            Ok(query_result_fetcher) => query_result_fetcher,
-            Err(e) => {
-                self.hummock_snapshot_manager
-                    .release(epoch, &query_id)
-                    .await;
-                return Err(e);
-            }
-        };
-=======
             .add_query(query_id, query_execution.clone());
 
         // Starts the execution of the query.
@@ -194,9 +177,9 @@
                 self.hummock_snapshot_manager.clone(),
                 self.compute_client_pool.clone(),
                 self.catalog_reader.clone(),
+                self.query_execution_info.clone(),
             )
             .await?;
->>>>>>> ff7e7d9e
 
         Ok(query_result_fetcher.stream_from_channel())
     }
