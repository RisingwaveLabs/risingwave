// Copyright 2024 RisingWave Labs
// Licensed under the Apache License, Version 2.0 (the "License");
//
// you may not use this file except in compliance with the License.
// You may obtain a copy of the License at
//
//     http://www.apache.org/licenses/LICENSE-2.0
//
// Unless required by applicable law or agreed to in writing, software
// distributed under the License is distributed on an "AS IS" BASIS,
// WITHOUT WARRANTIES OR CONDITIONS OF ANY KIND, either express or implied.
// See the License for the specific language governing permissions and
// limitations under the License.

use std::collections::HashMap;
use std::fmt::{Debug, Formatter};
use std::mem;
use std::sync::Arc;

use anyhow::Context;
use futures::executor::block_on;
use petgraph::dot::{Config, Dot};
use petgraph::Graph;
use pgwire::pg_server::SessionId;
use risingwave_batch::worker_manager::worker_node_manager::WorkerNodeSelector;
use risingwave_common::array::DataChunk;
use risingwave_pb::batch_plan::{TaskId as PbTaskId, TaskOutputId as PbTaskOutputId};
use risingwave_pb::common::HostAddress;
use risingwave_rpc_client::ComputeClientPoolRef;
use thiserror_ext::AsReport;
use tokio::sync::mpsc::{channel, Receiver, Sender};
use tokio::sync::{oneshot, RwLock};
use tokio::task::JoinHandle;
use tracing::{debug, error, info, warn, Instrument};

use super::{DistributedQueryMetrics, QueryExecutionInfoRef, QueryResultFetcher, StageEvent};
use crate::catalog::catalog_service::CatalogReader;
use crate::scheduler::distributed::query::QueryMessage::Stage;
use crate::scheduler::distributed::stage::StageEvent::ScheduledRoot;
use crate::scheduler::distributed::StageEvent::Scheduled;
use crate::scheduler::distributed::StageExecution;
use crate::scheduler::plan_fragmenter::{Query, StageId, ROOT_TASK_ID, ROOT_TASK_OUTPUT_ID};
use crate::scheduler::{ExecutionContextRef, ReadSnapshot, SchedulerError, SchedulerResult};

/// Message sent to a `QueryRunner` to control its execution.
#[derive(Debug)]
pub enum QueryMessage {
    /// Events passed running execution.
    Stage(StageEvent),
    /// Cancelled by some reason
    CancelQuery(String),
}

enum QueryState {
    /// Not scheduled yet.
    ///
    /// We put `msg_receiver` in `Pending` state to avoid holding it in `QueryExecution`.
    Pending {
        msg_receiver: Receiver<QueryMessage>,
    },

    /// Running
    Running,

    /// Failed
    Failed,
}

pub struct QueryExecution {
    query: Arc<Query>,
    state: RwLock<QueryState>,
    shutdown_tx: Sender<QueryMessage>,
    /// Identified by `process_id`, `secret_key`. Query in the same session should have same key.
    pub session_id: SessionId,
    /// Permit to execute the query. Once query finishes execution, this is dropped.
    pub permit: Option<tokio::sync::OwnedSemaphorePermit>,
}

struct QueryRunner {
    query: Arc<Query>,
    stage_executions: HashMap<StageId, Arc<StageExecution>>,
    scheduled_stages_count: usize,
    /// Query messages receiver. For example, stage state change events, query commands.
    msg_receiver: Receiver<QueryMessage>,

    /// Will be set to `None` after all stage scheduled.
    root_stage_sender: Option<oneshot::Sender<SchedulerResult<QueryResultFetcher>>>,

    // Used for cleaning up `QueryExecution` after execution.
    query_execution_info: QueryExecutionInfoRef,

    query_metrics: Arc<DistributedQueryMetrics>,
    timeout_abort_task_handle: Option<JoinHandle<()>>,
}

impl QueryExecution {
    #[allow(clippy::too_many_arguments)]
    pub fn new(
        query: Query,
        session_id: SessionId,
        permit: Option<tokio::sync::OwnedSemaphorePermit>,
    ) -> Self {
        let query = Arc::new(query);
        let (sender, receiver) = channel(100);
        let state = QueryState::Pending {
            msg_receiver: receiver,
        };

        Self {
            query,
            state: RwLock::new(state),
            shutdown_tx: sender,
            session_id,
            permit,
        }
    }

    /// Start execution of this query.
    /// Note the two shutdown channel sender and receivers are not dual.
    /// One is used for propagate error to `QueryResultFetcher`, one is used for listening on
    /// cancel request (from ctrl-c, cli, ui etc).
    #[allow(clippy::too_many_arguments)]
    pub async fn start(
        self: Arc<Self>,
        context: ExecutionContextRef,
        worker_node_manager: WorkerNodeSelector,
        pinned_snapshot: ReadSnapshot,
        compute_client_pool: ComputeClientPoolRef,
        catalog_reader: CatalogReader,
        query_execution_info: QueryExecutionInfoRef,
        query_metrics: Arc<DistributedQueryMetrics>,
    ) -> SchedulerResult<QueryResultFetcher> {
        let mut state = self.state.write().await;
        let cur_state = mem::replace(&mut *state, QueryState::Failed);

        // Because the snapshot may be released before all stages are scheduled, we only pass a
        // reference of `pinned_snapshot`. Its ownership will be moved into `QueryRunner` so that it
        // can control when to release the snapshot.
        let stage_executions = self.gen_stage_executions(
            &pinned_snapshot,
            context.clone(),
            worker_node_manager,
            compute_client_pool.clone(),
            catalog_reader,
        );

        match cur_state {
            QueryState::Pending { msg_receiver } => {
                *state = QueryState::Running;

                // Start a timer to cancel the query
                let mut timeout_abort_task_handle: Option<JoinHandle<()>> = None;
                if let Some(timeout) = context.timeout() {
                    let this = self.clone();
                    timeout_abort_task_handle = Some(tokio::spawn(async move {
                        tokio::time::sleep(timeout).await;
                        warn!(
                            "Query {:?} timeout after {} seconds, sending cancel message.",
                            this.query.query_id,
                            timeout.as_secs(),
                        );
                        this.abort(format!("timeout after {} seconds", timeout.as_secs()))
                            .await;
                    }));
                }

                // Create a oneshot channel for QueryResultFetcher to get failed event.
                let (root_stage_sender, root_stage_receiver) =
                    oneshot::channel::<SchedulerResult<QueryResultFetcher>>();

                let runner = QueryRunner {
                    query: self.query.clone(),
                    stage_executions,
                    msg_receiver,
                    root_stage_sender: Some(root_stage_sender),
                    scheduled_stages_count: 0,
                    query_execution_info,
                    query_metrics,
                    timeout_abort_task_handle,
                };

                let span = tracing::info_span!(
                    "distributed_execute",
                    query_id = self.query.query_id.id,
                    epoch = ?pinned_snapshot.batch_query_epoch(),
                );

                tracing::trace!("Starting query: {:?}", self.query.query_id);

                // Not trace the error here, it will be processed in scheduler.
                tokio::spawn(async move { runner.run(pinned_snapshot).instrument(span).await });

                let root_stage = root_stage_receiver
                    .await
                    .context("Starting query execution failed")??;

                tracing::trace!(
                    "Received root stage query result fetcher: {:?}, query id: {:?}",
                    root_stage,
                    self.query.query_id
                );

                tracing::trace!("Query {:?} started.", self.query.query_id);
                Ok(root_stage)
            }
            _ => {
                unreachable!("The query runner should not be scheduled twice");
            }
        }
    }

    /// Cancel execution of this query.
    pub async fn abort(self: Arc<Self>, reason: String) {
        if self
            .shutdown_tx
            .send(QueryMessage::CancelQuery(reason))
            .await
            .is_err()
        {
            warn!("Send cancel query request failed: the query has ended");
        } else {
            info!("Send cancel request to query-{:?}", self.query.query_id);
        };
    }

    fn gen_stage_executions(
        &self,
        pinned_snapshot: &ReadSnapshot,
        context: ExecutionContextRef,
        worker_node_manager: WorkerNodeSelector,
        compute_client_pool: ComputeClientPoolRef,
        catalog_reader: CatalogReader,
    ) -> HashMap<StageId, Arc<StageExecution>> {
        let mut stage_executions: HashMap<StageId, Arc<StageExecution>> =
            HashMap::with_capacity(self.query.stage_graph.stages.len());

        for stage_id in self.query.stage_graph.stage_ids_by_topo_order() {
            let children_stages = self
                .query
                .stage_graph
                .get_child_stages_unchecked(&stage_id)
                .iter()
                .map(|s| stage_executions[s].clone())
                .collect::<Vec<Arc<StageExecution>>>();

            let stage_exec = Arc::new(StageExecution::new(
                pinned_snapshot.batch_query_epoch(),
                self.query.stage_graph.stages[&stage_id].clone(),
                worker_node_manager.clone(),
                self.shutdown_tx.clone(),
                children_stages,
                compute_client_pool.clone(),
                catalog_reader.clone(),
                context.clone(),
            ));
            stage_executions.insert(stage_id, stage_exec);
        }
        stage_executions
    }
}

impl Drop for QueryRunner {
    fn drop(&mut self) {
        self.query_metrics.running_query_num.dec();
        self.timeout_abort_task_handle
            .as_ref()
            .inspect(|h| h.abort());
    }
}

impl Debug for QueryRunner {
    fn fmt(&self, f: &mut Formatter<'_>) -> std::fmt::Result {
        let mut graph = Graph::<String, String>::new();
        let mut stage_id_to_node_id = HashMap::new();
        for stage in &self.stage_executions {
            let node_id = graph.add_node(format!("{} {}", stage.0, block_on(stage.1.state())));
            stage_id_to_node_id.insert(stage.0, node_id);
        }

        for stage in &self.stage_executions {
            let stage_id = stage.0;
            if let Some(child_stages) = self.query.stage_graph.get_child_stages(stage_id) {
                for child_stage in child_stages {
                    graph.add_edge(
                        *stage_id_to_node_id.get(stage_id).unwrap(),
                        *stage_id_to_node_id.get(child_stage).unwrap(),
                        "".to_string(),
                    );
                }
            }
        }

        // Visit https://dreampuf.github.io/GraphvizOnline/ to display the result
        writeln!(f, "{}", Dot::with_config(&graph, &[Config::EdgeNoLabel]))
    }
}

impl QueryRunner {
    async fn run(mut self, pinned_snapshot: ReadSnapshot) {
        self.query_metrics.running_query_num.inc();
        // Start leaf stages.
        let leaf_stages = self.query.leaf_stages();
        for stage_id in &leaf_stages {
            self.stage_executions[stage_id].start().await;
            tracing::trace!(
                "Query stage {:?}-{:?} started.",
                self.query.query_id,
                stage_id
            );
        }
        let mut stages_with_table_scan = self.query.stages_with_table_scan();
        let has_lookup_join_stage = self.query.has_lookup_join_stage();
        // To convince the compiler that `pinned_snapshot` will only be dropped once.
        let mut pinned_snapshot_to_drop = Some(pinned_snapshot);

        let mut finished_stage_cnt = 0usize;
        while let Some(msg_inner) = self.msg_receiver.recv().await {
            match msg_inner {
                Stage(Scheduled(stage_id)) => {
                    tracing::trace!(
                        "Query stage {:?}-{:?} scheduled.",
                        self.query.query_id,
                        stage_id
                    );
                    self.scheduled_stages_count += 1;
                    stages_with_table_scan.remove(&stage_id);
                    // If query contains lookup join we need to delay epoch unpin util the end of
                    // the query.
                    if !has_lookup_join_stage && stages_with_table_scan.is_empty() {
                        // We can be sure here that all the Hummock iterators have been created,
                        // thus they all successfully pinned a HummockVersion.
                        // So we can now unpin their epoch.
                        tracing::trace!("Query {:?} has scheduled all of its stages that have table scan (iterator creation).", self.query.query_id);
                        pinned_snapshot_to_drop.take();
                    }

                    // For root stage, we execute in frontend local. We will pass the root fragment
                    // to QueryResultFetcher and execute to get a Chunk stream.
                    for parent in self.query.get_parents(&stage_id) {
                        if self.all_children_scheduled(parent).await
                                // Do not schedule same stage twice.
                                && self.stage_executions[parent].is_pending().await
                        {
                            self.stage_executions[parent].start().await;
                        }
                    }
                }
                Stage(ScheduledRoot(receiver)) => {
                    // We already schedule the root fragment, therefore we can notify query result
                    // fetcher.
                    self.send_root_stage_info(receiver);
                }
                Stage(StageEvent::Failed { id, reason }) => {
                    error!(
                        error = %reason.as_report(),
                        query_id = ?self.query.query_id,
                        stage_id = ?id,
                        "query stage failed"
                    );

                    self.clean_all_stages(Some(reason)).await;
                    // One stage failed, not necessary to execute schedule stages.
                    break;
                }
                Stage(StageEvent::Completed(_)) => {
                    finished_stage_cnt += 1;
                    assert!(finished_stage_cnt <= self.stage_executions.len());
                    if finished_stage_cnt == self.stage_executions.len() {
                        tracing::trace!(
                            "Query {:?} completed, starting to clean stage tasks.",
                            &self.query.query_id
                        );
                        // Now all stages completed, we should remove all
                        self.clean_all_stages(None).await;
                        break;
                    }
                }
                QueryMessage::CancelQuery(reason) => {
                    self.clean_all_stages(Some(SchedulerError::QueryCancelled(reason)))
                        .await;
                    // One stage failed, not necessary to execute schedule stages.
                    break;
                }
            }
        }
    }

    /// The `shutdown_tx` will only be Some if the stage is 1. In that case, we should keep the life
    /// of shutdown sender so that shutdown receiver won't be triggered.
    fn send_root_stage_info(&mut self, chunk_rx: Receiver<SchedulerResult<DataChunk>>) {
        let root_task_output_id = {
            let root_task_id_prost = PbTaskId {
                query_id: self.query.query_id.clone().id,
                stage_id: self.query.root_stage_id(),
                task_id: ROOT_TASK_ID,
            };

            PbTaskOutputId {
                task_id: Some(root_task_id_prost),
                output_id: ROOT_TASK_OUTPUT_ID,
            }
        };

        let root_stage_result = QueryResultFetcher::new(
            root_task_output_id,
            // Execute in local, so no need to fill meaningful address.
            HostAddress::default(),
            chunk_rx,
            self.query.query_id.clone(),
            self.query_execution_info.clone(),
        );

        // Consume sender here.
        let root_stage_sender = mem::take(&mut self.root_stage_sender);

        if let Err(e) = root_stage_sender.unwrap().send(Ok(root_stage_result)) {
            warn!("Query execution dropped: {:?}", e);
        } else {
            debug!("Root stage for {:?} sent.", self.query.query_id);
        }
    }

    async fn all_children_scheduled(&self, stage_id: &StageId) -> bool {
        for child in self.query.stage_graph.get_child_stages_unchecked(stage_id) {
            if !self.stage_executions[child].is_scheduled().await {
                return false;
            }
        }
        true
    }

    /// Handle ctrl-c query or failed execution. Should stop all executions and send error to query
    /// result fetcher.
    async fn clean_all_stages(&mut self, error: Option<SchedulerError>) {
        // TODO(error-handling): should prefer use error types than strings.
        let error_msg = error.as_ref().map(|e| e.to_report_string());
        if let Some(reason) = error {
            // Consume sender here and send error to root stage.
            let root_stage_sender = mem::take(&mut self.root_stage_sender);
            // It's possible we receive stage failed event message multi times and the
            // sender has been consumed in first failed event.
            if let Some(sender) = root_stage_sender {
                if let Err(e) = sender.send(Err(reason)) {
                    warn!("Query execution dropped: {:?}", e);
                } else {
                    debug!(
                        "Root stage failure event for {:?} sent.",
                        self.query.query_id
                    );
                }
            }

            // If root stage has been taken (None), then root stage is responsible for send error to
            // Query Result Fetcher.
        }

        tracing::trace!("Cleaning stages in query [{:?}]", self.query.query_id);
        // Stop all running stages.
        for stage_execution in self.stage_executions.values() {
            // The stop is return immediately so no need to spawn tasks.
            stage_execution.stop(error_msg.clone()).await;
        }
    }
}

#[cfg(test)]
pub(crate) mod tests {
    use std::collections::HashMap;
    use std::sync::{Arc, RwLock};

    use fixedbitset::FixedBitSet;
    use risingwave_batch::worker_manager::worker_node_manager::{
        WorkerNodeManager, WorkerNodeSelector,
    };
    use risingwave_common::catalog::{
        ColumnCatalog, ColumnDesc, ConflictBehavior, CreateType, StreamJobStatus,
        DEFAULT_SUPER_USER_ID,
    };
    use risingwave_common::hash::{WorkerSlotId, WorkerSlotMapping};
    use risingwave_common::types::DataType;
    use risingwave_pb::common::worker_node::Property;
    use risingwave_pb::common::{HostAddress, WorkerNode, WorkerType};
    use risingwave_pb::plan_common::JoinType;
    use risingwave_rpc_client::ComputeClientPool;

    use crate::catalog::catalog_service::CatalogReader;
    use crate::catalog::root_catalog::Catalog;
    use crate::catalog::table_catalog::TableType;
    use crate::expr::InputRef;
    use crate::optimizer::plan_node::{
        generic, BatchExchange, BatchFilter, BatchHashJoin, EqJoinPredicate, LogicalScan, ToBatch,
    };
    use crate::optimizer::property::{Cardinality, Distribution, Order};
    use crate::optimizer::{OptimizerContext, PlanRef};
    use crate::scheduler::distributed::QueryExecution;
    use crate::scheduler::plan_fragmenter::{BatchPlanFragmenter, Query};
    use crate::scheduler::{
        DistributedQueryMetrics, ExecutionContext, HummockSnapshotManager, QueryExecutionInfo,
        ReadSnapshot,
    };
    use crate::session::SessionImpl;
    use crate::test_utils::MockFrontendMetaClient;
    use crate::utils::Condition;
    use crate::TableCatalog;

    #[tokio::test]
    async fn test_query_should_not_hang_with_empty_worker() {
        let worker_node_manager = Arc::new(WorkerNodeManager::mock(vec![]));
        let worker_node_selector = WorkerNodeSelector::new(worker_node_manager.clone(), false);
        let compute_client_pool = Arc::new(ComputeClientPool::for_test());
        let hummock_snapshot_manager = Arc::new(HummockSnapshotManager::new(Arc::new(
            MockFrontendMetaClient {},
        )));
        let catalog_reader =
            CatalogReader::new(Arc::new(parking_lot::RwLock::new(Catalog::default())));
        let query = create_query().await;
        let query_id = query.query_id().clone();
        let pinned_snapshot = hummock_snapshot_manager.acquire();
        let query_execution = Arc::new(QueryExecution::new(query, (0, 0), None));
        let query_execution_info = Arc::new(RwLock::new(QueryExecutionInfo::new_from_map(
            HashMap::from([(query_id, query_execution.clone())]),
        )));

        assert!(query_execution
            .start(
                ExecutionContext::new(SessionImpl::mock().into(), None).into(),
                worker_node_selector,
                ReadSnapshot::FrontendPinned {
                    snapshot: pinned_snapshot,
                    is_barrier_read: true
                },
                compute_client_pool,
                catalog_reader,
                query_execution_info,
                Arc::new(DistributedQueryMetrics::for_test()),
            )
            .await
            .is_err());
    }

    pub async fn create_query() -> Query {
        // Construct a Hash Join with Exchange node.
        // Logical plan:
        //
        //    HashJoin
        //     /    \
        //   Scan  Scan
        //
        let ctx = OptimizerContext::mock().await;
        let table_id = 0.into();
        let table_catalog: TableCatalog = TableCatalog {
            id: table_id,
            associated_source_id: None,
            name: "test".to_string(),
            dependent_relations: vec![],
            columns: vec![
                ColumnCatalog {
                    column_desc: ColumnDesc::new_atomic(DataType::Int32, "a", 0),
                    is_hidden: false,
                },
                ColumnCatalog {
                    column_desc: ColumnDesc::new_atomic(DataType::Float64, "b", 1),
                    is_hidden: false,
                },
                ColumnCatalog {
                    column_desc: ColumnDesc::new_atomic(DataType::Int64, "c", 2),
                    is_hidden: false,
                },
            ],
            pk: vec![],
            stream_key: vec![],
            table_type: TableType::Table,
            distribution_key: vec![],
            append_only: false,
            owner: DEFAULT_SUPER_USER_ID,
            retention_seconds: None,
            fragment_id: 0,        // FIXME
            dml_fragment_id: None, // FIXME
            vnode_col_index: None,
            row_id_index: None,
            value_indices: vec![0, 1, 2],
            definition: "".to_string(),
            conflict_behavior: ConflictBehavior::NoCheck,
            version_column_index: None,
            read_prefix_len_hint: 0,
            version: None,
            watermark_columns: FixedBitSet::with_capacity(3),
            dist_key_in_pk: vec![],
            cardinality: Cardinality::unknown(),
            cleaned_by_watermark: false,
            created_at_epoch: None,
            initialized_at_epoch: None,
            stream_job_status: StreamJobStatus::Creating,
            create_type: CreateType::Foreground,
            description: None,
            incoming_sinks: vec![],
            initialized_at_cluster_version: None,
            created_at_cluster_version: None,
            cdc_table_id: None,
        };
        let batch_plan_node: PlanRef = LogicalScan::create(
            "".to_string(),
            table_catalog.into(),
            vec![],
            ctx,
            None,
            Cardinality::unknown(),
        )
        .to_batch()
        .unwrap()
        .to_distributed()
        .unwrap();
        let batch_filter = BatchFilter::new(generic::Filter::new(
            Condition {
                conjunctions: vec![],
            },
            batch_plan_node.clone(),
        ))
        .into();
        let batch_exchange_node1: PlanRef = BatchExchange::new(
            batch_plan_node.clone(),
            Order::default(),
            Distribution::HashShard(vec![0, 1]),
        )
        .into();
        let batch_exchange_node2: PlanRef = BatchExchange::new(
            batch_filter,
            Order::default(),
            Distribution::HashShard(vec![0, 1]),
        )
        .into();
        let logical_join_node = generic::Join::with_full_output(
            batch_exchange_node1.clone(),
            batch_exchange_node2.clone(),
            JoinType::Inner,
            Condition::true_cond(),
        );
        let eq_key_1 = (
            InputRef {
                index: 0,
                data_type: DataType::Int32,
            },
            InputRef {
                index: 2,
                data_type: DataType::Int32,
            },
            false,
        );
        let eq_key_2 = (
            InputRef {
                index: 1,
                data_type: DataType::Float64,
            },
            InputRef {
                index: 3,
                data_type: DataType::Float64,
            },
            false,
        );
        let eq_join_predicate =
            EqJoinPredicate::new(Condition::true_cond(), vec![eq_key_1, eq_key_2], 2, 2);
        let hash_join_node: PlanRef =
            BatchHashJoin::new(logical_join_node, eq_join_predicate).into();
        let batch_exchange_node: PlanRef = BatchExchange::new(
            hash_join_node.clone(),
            Order::default(),
            Distribution::Single,
        )
        .into();

        let worker1 = WorkerNode {
            id: 0,
            r#type: WorkerType::ComputeNode as i32,
            host: Some(HostAddress {
                host: "127.0.0.1".to_string(),
                port: 5687,
            }),
            state: risingwave_pb::common::worker_node::State::Running as i32,
            parallelism: 8,
            property: Some(Property {
                is_unschedulable: false,
                is_serving: true,
                is_streaming: true,
<<<<<<< HEAD
                secondary_host: "".to_string(),
=======
                internal_rpc_host_addr: "".to_string(),
>>>>>>> eb1cae56
            }),
            transactional_id: Some(0),
            ..Default::default()
        };
        let worker2 = WorkerNode {
            id: 1,
            r#type: WorkerType::ComputeNode as i32,
            host: Some(HostAddress {
                host: "127.0.0.1".to_string(),
                port: 5688,
            }),
            state: risingwave_pb::common::worker_node::State::Running as i32,
            parallelism: 8,
            property: Some(Property {
                is_unschedulable: false,
                is_serving: true,
                is_streaming: true,
<<<<<<< HEAD
                secondary_host: "".to_string(),
=======
                internal_rpc_host_addr: "".to_string(),
>>>>>>> eb1cae56
            }),
            transactional_id: Some(1),
            ..Default::default()
        };
        let worker3 = WorkerNode {
            id: 2,
            r#type: WorkerType::ComputeNode as i32,
            host: Some(HostAddress {
                host: "127.0.0.1".to_string(),
                port: 5689,
            }),
            state: risingwave_pb::common::worker_node::State::Running as i32,
            parallelism: 8,
            property: Some(Property {
                is_unschedulable: false,
                is_serving: true,
                is_streaming: true,
<<<<<<< HEAD
                secondary_host: "".to_string(),
=======
                internal_rpc_host_addr: "".to_string(),
>>>>>>> eb1cae56
            }),
            transactional_id: Some(2),
            ..Default::default()
        };
        let workers = vec![worker1, worker2, worker3];
        let worker_node_manager = Arc::new(WorkerNodeManager::mock(workers));
        let worker_node_selector = WorkerNodeSelector::new(worker_node_manager.clone(), false);
        worker_node_manager.insert_streaming_fragment_mapping(
            0,
            WorkerSlotMapping::new_single(WorkerSlotId::new(0, 0)),
        );
        worker_node_manager.set_serving_fragment_mapping(
            vec![(0, WorkerSlotMapping::new_single(WorkerSlotId::new(0, 0)))]
                .into_iter()
                .collect(),
        );
        let catalog = Arc::new(parking_lot::RwLock::new(Catalog::default()));
        catalog.write().insert_table_id_mapping(table_id, 0);
        let catalog_reader = CatalogReader::new(catalog);
        // Break the plan node into fragments.
        let fragmenter = BatchPlanFragmenter::new(
            worker_node_selector,
            catalog_reader,
            None,
            batch_exchange_node.clone(),
        )
        .unwrap();
        fragmenter.generate_complete_query().await.unwrap()
    }
}<|MERGE_RESOLUTION|>--- conflicted
+++ resolved
@@ -681,11 +681,7 @@
                 is_unschedulable: false,
                 is_serving: true,
                 is_streaming: true,
-<<<<<<< HEAD
-                secondary_host: "".to_string(),
-=======
                 internal_rpc_host_addr: "".to_string(),
->>>>>>> eb1cae56
             }),
             transactional_id: Some(0),
             ..Default::default()
@@ -703,11 +699,7 @@
                 is_unschedulable: false,
                 is_serving: true,
                 is_streaming: true,
-<<<<<<< HEAD
-                secondary_host: "".to_string(),
-=======
                 internal_rpc_host_addr: "".to_string(),
->>>>>>> eb1cae56
             }),
             transactional_id: Some(1),
             ..Default::default()
@@ -725,11 +717,7 @@
                 is_unschedulable: false,
                 is_serving: true,
                 is_streaming: true,
-<<<<<<< HEAD
-                secondary_host: "".to_string(),
-=======
                 internal_rpc_host_addr: "".to_string(),
->>>>>>> eb1cae56
             }),
             transactional_id: Some(2),
             ..Default::default()
