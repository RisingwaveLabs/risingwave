--- conflicted
+++ resolved
@@ -591,11 +591,8 @@
             cdc_table_id: None,
             vnode_count: VnodeCount::set(vnode_count),
             webhook_info: None,
-<<<<<<< HEAD
+            job_id: None,
             engine: Engine::Hummock,
-=======
-            job_id: None,
->>>>>>> 563c70fd
         };
         let batch_plan_node: PlanRef = LogicalScan::create(
             "".to_string(),
