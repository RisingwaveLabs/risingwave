--- conflicted
+++ resolved
@@ -146,12 +146,8 @@
         let catalog_reader = self.front_env.catalog_reader().clone();
         let auth_context = self.session.auth_context().clone();
         let db_name = self.session.database().to_string();
-<<<<<<< HEAD
         let search_path = self.session.config().search_path();
-=======
-        let search_path = self.session.config().get_search_path().clone();
-        let time_zone = self.session.config().get_timezone().to_owned();
->>>>>>> c89c99c3
+        let time_zone = self.session.config().timezone();
 
         let exec = async move {
             let mut data_stream = self.run().map(|r| r.map_err(|e| Box::new(e) as BoxedError));
