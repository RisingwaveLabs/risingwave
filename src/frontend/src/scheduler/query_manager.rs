--- conflicted
+++ resolved
@@ -45,35 +45,17 @@
 #[derive(Clone)]
 pub struct QueryManager {
     worker_node_manager: WorkerNodeManagerRef,
-<<<<<<< HEAD
     hummock_snapshot_manager: HummockSnapshotManagerRef,
-    /// Option to specify how to execute query, in single or distributed mode.
-    ///
-    /// This should be a session variable, but currently we don't support `set` statement, so we
-    /// pass in startup environment.
-    ///
-    /// TODO: Remove this after we support `set` statement.
-    dist_query: bool,
 }
 
 impl QueryManager {
     pub fn new(
         worker_node_manager: WorkerNodeManagerRef,
         hummock_snapshot_manager: HummockSnapshotManagerRef,
-        dist_query: bool,
     ) -> Self {
         Self {
             worker_node_manager,
             hummock_snapshot_manager,
-            dist_query,
-=======
-}
-
-impl QueryManager {
-    pub fn new(worker_node_manager: WorkerNodeManagerRef) -> Self {
-        Self {
-            worker_node_manager,
->>>>>>> 7766d585
         }
     }
 
@@ -85,12 +67,7 @@
         _context: ExecutionContextRef,
         plan: BatchPlanProst,
     ) -> Result<impl Stream<Item = Result<DataChunk>>> {
-<<<<<<< HEAD
-        let worker_node_addr = self.worker_node_manager.next_random().host.unwrap();
-=======
-        let session = context.session();
         let worker_node_addr = self.worker_node_manager.next_random()?.host.unwrap();
->>>>>>> 7766d585
         let compute_client: ComputeClient = ComputeClient::new((&worker_node_addr).into()).await?;
 
         // Build task id and task sink id
