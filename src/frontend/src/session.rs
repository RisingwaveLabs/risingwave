--- conflicted
+++ resolved
@@ -263,11 +263,7 @@
         info!("advertise addr is {}", frontend_address);
 
         let rpc_addr: HostAddr = opts.frontend_rpc_listener_addr.parse().unwrap();
-<<<<<<< HEAD
-        let frontend_rpc_addr = HostAddr {
-=======
         let internal_rpc_host_addr = HostAddr {
->>>>>>> eb1cae56
             // Use the host of advertise address for the frontend rpc address.
             host: frontend_address.host.clone(),
             port: rpc_addr.port,
@@ -278,11 +274,7 @@
             WorkerType::Frontend,
             &frontend_address,
             AddWorkerNodeProperty {
-<<<<<<< HEAD
-                secondary_host: frontend_rpc_addr.to_string(),
-=======
                 internal_rpc_host_addr: internal_rpc_host_addr.to_string(),
->>>>>>> eb1cae56
                 ..Default::default()
             },
             &config.meta,
