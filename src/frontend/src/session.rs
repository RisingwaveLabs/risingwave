--- conflicted
+++ resolved
@@ -680,19 +680,11 @@
         *flag = None;
     }
 
-<<<<<<< HEAD
     pub fn reset_cancel_query_flag(&self) -> ShutdownToken {
-        let mut flag = self.current_query_cancel_flag.lock().unwrap();
+        let mut flag = self.current_query_cancel_flag.lock();
         let (shutdown_tx, shutdown_rx) = ShutdownToken::new();
         *flag = Some(shutdown_tx);
         shutdown_rx
-=======
-    pub fn reset_cancel_query_flag(&self) -> Tripwire<std::result::Result<DataChunk, BoxedError>> {
-        let mut flag = self.current_query_cancel_flag.lock();
-        let (trigger, tripwire) = stream_tripwire(|| Err(Box::new(QueryCancelError) as BoxedError));
-        *flag = Some(trigger);
-        tripwire
->>>>>>> 24c6e7de
     }
 
     fn clear_notices(&self) {
@@ -700,13 +692,8 @@
     }
 
     pub fn cancel_current_query(&self) {
-<<<<<<< HEAD
-        let mut flag_guard = self.current_query_cancel_flag.lock().unwrap();
+        let mut flag_guard = self.current_query_cancel_flag.lock();
         if let Some(sender) = flag_guard.take() {
-=======
-        let mut flag_guard = self.current_query_cancel_flag.lock();
-        if let Some(trigger) = flag_guard.take() {
->>>>>>> 24c6e7de
             info!("Trying to cancel query in local mode.");
             // Current running query is in local mode
             sender.cancel();
