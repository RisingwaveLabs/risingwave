--- conflicted
+++ resolved
@@ -316,11 +316,8 @@
             user_info_updated_tx,
             hummock_snapshot_manager.clone(),
             system_params_manager.clone(),
-<<<<<<< HEAD
             session_params.clone(),
-=======
             compute_client_pool,
->>>>>>> ed755028
         );
         let observer_manager =
             ObserverManager::new_with_meta_client(meta_client.clone(), frontend_observer_node)
