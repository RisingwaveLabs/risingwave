// Copyright 2024 RisingWave Labs
//
// Licensed under the Apache License, Version 2.0 (the "License");
// you may not use this file except in compliance with the License.
// You may obtain a copy of the License at
//
//     http://www.apache.org/licenses/LICENSE-2.0
//
// Unless required by applicable law or agreed to in writing, software
// distributed under the License is distributed on an "AS IS" BASIS,
// WITHOUT WARRANTIES OR CONDITIONS OF ANY KIND, either express or implied.
// See the License for the specific language governing permissions and
// limitations under the License.

use std::collections::HashMap;
use std::io::{Error, ErrorKind};
use std::net::{IpAddr, Ipv4Addr, SocketAddr};
use std::sync::atomic::{AtomicI32, Ordering};
use std::sync::{Arc, Weak};
use std::time::{Duration, Instant};

use anyhow::anyhow;
use bytes::Bytes;
use either::Either;
use parking_lot::{Mutex, RwLock, RwLockReadGuard};
use pgwire::error::{PsqlError, PsqlResult};
use pgwire::net::{Address, AddressRef};
use pgwire::pg_field_descriptor::PgFieldDescriptor;
use pgwire::pg_message::TransactionStatus;
use pgwire::pg_response::{PgResponse, StatementType};
use pgwire::pg_server::{
    BoxedError, ExecContext, ExecContextGuard, Session, SessionId, SessionManager,
    UserAuthenticator,
};
use pgwire::types::{Format, FormatIterator};
use rand::RngCore;
use risingwave_batch::monitor::{BatchSpillMetrics, GLOBAL_BATCH_SPILL_METRICS};
use risingwave_batch::spill::spill_op::SpillOp;
use risingwave_batch::task::{ShutdownSender, ShutdownToken};
use risingwave_batch::worker_manager::worker_node_manager::{
    WorkerNodeManager, WorkerNodeManagerRef,
};
use risingwave_common::acl::AclMode;
use risingwave_common::catalog::DEFAULT_SCHEMA_NAME;
#[cfg(test)]
use risingwave_common::catalog::{
    DEFAULT_DATABASE_NAME, DEFAULT_SUPER_USER, DEFAULT_SUPER_USER_ID,
};
use risingwave_common::config::{
    load_config, BatchConfig, MetaConfig, MetricLevel, StreamingConfig,
};
use risingwave_common::memory::MemoryContext;
use risingwave_common::monitor::GLOBAL_METRICS_REGISTRY;
use risingwave_common::secret::LocalSecretManager;
use risingwave_common::session_config::{ConfigReporter, SessionConfig, VisibilityMode};
use risingwave_common::system_param::local_manager::{
    LocalSystemParamsManager, LocalSystemParamsManagerRef,
};
use risingwave_common::telemetry::manager::TelemetryManager;
use risingwave_common::telemetry::telemetry_env_enabled;
use risingwave_common::types::DataType;
use risingwave_common::util::addr::HostAddr;
use risingwave_common::util::iter_util::ZipEqFast;
use risingwave_common::util::resource_util;
use risingwave_common::util::runtime::BackgroundShutdownRuntime;
use risingwave_common::{GIT_SHA, RW_VERSION};
use risingwave_common_heap_profiling::HeapProfiler;
use risingwave_common_service::{MetricsManager, ObserverManager};
use risingwave_connector::source::monitor::{SourceMetrics, GLOBAL_SOURCE_METRICS};
use risingwave_pb::common::WorkerType;
use risingwave_pb::frontend_service::frontend_service_server::FrontendServiceServer;
use risingwave_pb::health::health_server::HealthServer;
use risingwave_pb::meta::add_worker_node_request::Property as AddWorkerNodeProperty;
use risingwave_pb::user::auth_info::EncryptionType;
use risingwave_pb::user::grant_privilege::Object;
use risingwave_rpc_client::{ComputeClientPool, ComputeClientPoolRef, MetaClient};
use risingwave_sqlparser::ast::{ObjectName, Statement};
use risingwave_sqlparser::parser::Parser;
use thiserror::Error;
use tokio::runtime::Builder;
use tokio::sync::oneshot::Sender;
use tokio::sync::watch;
use tokio::task::JoinHandle;
use tracing::info;
use tracing::log::error;

use self::cursor_manager::CursorManager;
use crate::binder::{Binder, BoundStatement, ResolveQualifiedNameError};
use crate::catalog::catalog_service::{CatalogReader, CatalogWriter, CatalogWriterImpl};
use crate::catalog::connection_catalog::ConnectionCatalog;
use crate::catalog::root_catalog::Catalog;
use crate::catalog::secret_catalog::SecretCatalog;
use crate::catalog::source_catalog::SourceCatalog;
use crate::catalog::subscription_catalog::SubscriptionCatalog;
use crate::catalog::{
    check_schema_writable, CatalogError, DatabaseId, OwnedByUserCatalog, SchemaId, TableId,
};
use crate::error::{ErrorCode, Result, RwError};
use crate::handler::describe::infer_describe;
use crate::handler::extended_handle::{
    handle_bind, handle_execute, handle_parse, Portal, PrepareStatement,
};
use crate::handler::privilege::ObjectCheckItem;
use crate::handler::show::{infer_show_create_object, infer_show_object};
use crate::handler::util::to_pg_field;
use crate::handler::variable::infer_show_variable;
use crate::handler::{handle, RwPgResponse};
use crate::health_service::HealthServiceImpl;
use crate::meta_client::{FrontendMetaClient, FrontendMetaClientImpl};
use crate::monitor::{CursorMetrics, FrontendMetrics, GLOBAL_FRONTEND_METRICS};
use crate::observer::FrontendObserverNode;
use crate::rpc::FrontendServiceImpl;
use crate::scheduler::streaming_manager::{StreamingJobTracker, StreamingJobTrackerRef};
use crate::scheduler::{
    DistributedQueryMetrics, HummockSnapshotManager, HummockSnapshotManagerRef, QueryManager,
    GLOBAL_DISTRIBUTED_QUERY_METRICS,
};
use crate::telemetry::FrontendTelemetryCreator;
use crate::user::user_authentication::md5_hash_with_salt;
use crate::user::user_manager::UserInfoManager;
use crate::user::user_service::{UserInfoReader, UserInfoWriter, UserInfoWriterImpl};
use crate::user::UserId;
use crate::{FrontendOpts, PgResponseStream, TableCatalog};

pub(crate) mod current;
pub(crate) mod cursor_manager;
pub(crate) mod transaction;

/// The global environment for the frontend server.
#[derive(Clone)]
pub struct FrontendEnv {
    // Different session may access catalog at the same time and catalog is protected by a
    // RwLock.
    meta_client: Arc<dyn FrontendMetaClient>,
    catalog_writer: Arc<dyn CatalogWriter>,
    catalog_reader: CatalogReader,
    user_info_writer: Arc<dyn UserInfoWriter>,
    user_info_reader: UserInfoReader,
    worker_node_manager: WorkerNodeManagerRef,
    query_manager: QueryManager,
    hummock_snapshot_manager: HummockSnapshotManagerRef,
    system_params_manager: LocalSystemParamsManagerRef,
    session_params: Arc<RwLock<SessionConfig>>,

    server_addr: HostAddr,
    client_pool: ComputeClientPoolRef,

    /// Each session is identified by (`process_id`,
    /// `secret_key`). When Cancel Request received, find corresponding session and cancel all
    /// running queries.
    sessions_map: SessionMapRef,

    pub frontend_metrics: Arc<FrontendMetrics>,

    pub cursor_metrics: Arc<CursorMetrics>,

    source_metrics: Arc<SourceMetrics>,

    /// Batch spill metrics
    spill_metrics: Arc<BatchSpillMetrics>,

    batch_config: BatchConfig,
    meta_config: MetaConfig,
    streaming_config: StreamingConfig,

    /// Track creating streaming jobs, used to cancel creating streaming job when cancel request
    /// received.
    creating_streaming_job_tracker: StreamingJobTrackerRef,

    /// Runtime for compute intensive tasks in frontend, e.g. executors in local mode,
    /// root stage in mpp mode.
    compute_runtime: Arc<BackgroundShutdownRuntime>,

    /// Memory context used for batch executors in frontend.
    mem_context: MemoryContext,
}

/// Session map identified by `(process_id, secret_key)`
pub type SessionMapRef = Arc<RwLock<HashMap<(i32, i32), Arc<SessionImpl>>>>;

/// The proportion of frontend memory used for batch processing.
const FRONTEND_BATCH_MEMORY_PROPORTION: f64 = 0.5;

impl FrontendEnv {
    pub fn mock() -> Self {
        use crate::test_utils::{MockCatalogWriter, MockFrontendMetaClient, MockUserInfoWriter};

        let catalog = Arc::new(RwLock::new(Catalog::default()));
        let catalog_writer = Arc::new(MockCatalogWriter::new(catalog.clone()));
        let catalog_reader = CatalogReader::new(catalog);
        let user_info_manager = Arc::new(RwLock::new(UserInfoManager::default()));
        let user_info_writer = Arc::new(MockUserInfoWriter::new(user_info_manager.clone()));
        let user_info_reader = UserInfoReader::new(user_info_manager);
        let worker_node_manager = Arc::new(WorkerNodeManager::mock(vec![]));
        let meta_client = Arc::new(MockFrontendMetaClient {});
        let hummock_snapshot_manager = Arc::new(HummockSnapshotManager::new(meta_client.clone()));
        let system_params_manager = Arc::new(LocalSystemParamsManager::for_test());
        let compute_client_pool = Arc::new(ComputeClientPool::for_test());
        let query_manager = QueryManager::new(
            worker_node_manager.clone(),
            compute_client_pool,
            catalog_reader.clone(),
            Arc::new(DistributedQueryMetrics::for_test()),
            None,
            None,
        );
        let server_addr = HostAddr::try_from("127.0.0.1:4565").unwrap();
        let client_pool = Arc::new(ComputeClientPool::for_test());
        let creating_streaming_tracker = StreamingJobTracker::new(meta_client.clone());
        let compute_runtime = Arc::new(BackgroundShutdownRuntime::from(
            Builder::new_multi_thread()
                .worker_threads(
                    load_config("", FrontendOpts::default())
                        .batch
                        .frontend_compute_runtime_worker_threads,
                )
                .thread_name("rw-batch-local")
                .enable_all()
                .build()
                .unwrap(),
        ));
        let sessions_map = Arc::new(RwLock::new(HashMap::new()));
        Self {
            meta_client,
            catalog_writer,
            catalog_reader,
            user_info_writer,
            user_info_reader,
            worker_node_manager,
            query_manager,
            hummock_snapshot_manager,
            system_params_manager,
            session_params: Default::default(),
            server_addr,
            client_pool,
            sessions_map: sessions_map.clone(),
            frontend_metrics: Arc::new(FrontendMetrics::for_test()),
            cursor_metrics: Arc::new(CursorMetrics::new(&GLOBAL_METRICS_REGISTRY, sessions_map)),
            batch_config: BatchConfig::default(),
            meta_config: MetaConfig::default(),
            streaming_config: StreamingConfig::default(),
            source_metrics: Arc::new(SourceMetrics::default()),
            spill_metrics: BatchSpillMetrics::for_test(),
            creating_streaming_job_tracker: Arc::new(creating_streaming_tracker),
            compute_runtime,
            mem_context: MemoryContext::none(),
        }
    }

    pub async fn init(opts: FrontendOpts) -> Result<(Self, Vec<JoinHandle<()>>, Vec<Sender<()>>)> {
        let config = load_config(&opts.config_path, &opts);
        info!("Starting frontend node");
        info!("> config: {:?}", config);
        info!(
            "> debug assertions: {}",
            if cfg!(debug_assertions) { "on" } else { "off" }
        );
        info!("> version: {} ({})", RW_VERSION, GIT_SHA);

        let frontend_address: HostAddr = opts
            .advertise_addr
            .as_ref()
            .unwrap_or_else(|| {
                tracing::warn!("advertise addr is not specified, defaulting to listen_addr");
                &opts.listen_addr
            })
            .parse()
            .unwrap();
        info!("advertise addr is {}", frontend_address);

        let rpc_addr: HostAddr = opts.frontend_rpc_listener_addr.parse().unwrap();
        let internal_rpc_host_addr = HostAddr {
            // Use the host of advertise address for the frontend rpc address.
            host: frontend_address.host.clone(),
            port: rpc_addr.port,
        };
        // Register in meta by calling `AddWorkerNode` RPC.
        let (meta_client, system_params_reader) = MetaClient::register_new(
            opts.meta_addr,
            WorkerType::Frontend,
            &frontend_address,
            AddWorkerNodeProperty {
                internal_rpc_host_addr: internal_rpc_host_addr.to_string(),
                ..Default::default()
            },
            &config.meta,
        )
        .await;

        let worker_id = meta_client.worker_id();
        info!("Assigned worker node id {}", worker_id);

        let (heartbeat_join_handle, heartbeat_shutdown_sender) = MetaClient::start_heartbeat_loop(
            meta_client.clone(),
            Duration::from_millis(config.server.heartbeat_interval_ms as u64),
            vec![],
        );
        let mut join_handles = vec![heartbeat_join_handle];
        let mut shutdown_senders = vec![heartbeat_shutdown_sender];

        let (catalog_updated_tx, catalog_updated_rx) = watch::channel(0);
        let catalog = Arc::new(RwLock::new(Catalog::default()));
        let catalog_writer = Arc::new(CatalogWriterImpl::new(
            meta_client.clone(),
            catalog_updated_rx,
        ));
        let catalog_reader = CatalogReader::new(catalog.clone());

        let worker_node_manager = Arc::new(WorkerNodeManager::new());

        let frontend_meta_client = Arc::new(FrontendMetaClientImpl(meta_client.clone()));
        let hummock_snapshot_manager =
            Arc::new(HummockSnapshotManager::new(frontend_meta_client.clone()));
        let compute_client_pool = Arc::new(ComputeClientPool::new(
            config.batch_exchange_connection_pool_size(),
        ));
        let query_manager = QueryManager::new(
            worker_node_manager.clone(),
            compute_client_pool.clone(),
            catalog_reader.clone(),
            Arc::new(GLOBAL_DISTRIBUTED_QUERY_METRICS.clone()),
            config.batch.distributed_query_limit,
            config.batch.max_batch_queries_per_frontend_node,
        );

        let user_info_manager = Arc::new(RwLock::new(UserInfoManager::default()));
        let (user_info_updated_tx, user_info_updated_rx) = watch::channel(0);
        let user_info_reader = UserInfoReader::new(user_info_manager.clone());
        let user_info_writer = Arc::new(UserInfoWriterImpl::new(
            meta_client.clone(),
            user_info_updated_rx,
        ));

        let system_params_manager =
            Arc::new(LocalSystemParamsManager::new(system_params_reader.clone()));

        LocalSecretManager::init(
            opts.temp_secret_file_dir,
            meta_client.cluster_id().to_string(),
            worker_id,
        );

        // This `session_params` should be initialized during the initial notification in `observer_manager`
        let session_params = Arc::new(RwLock::new(SessionConfig::default()));
        let frontend_observer_node = FrontendObserverNode::new(
            worker_node_manager.clone(),
            catalog,
            catalog_updated_tx,
            user_info_manager,
            user_info_updated_tx,
            hummock_snapshot_manager.clone(),
            system_params_manager.clone(),
            session_params.clone(),
            compute_client_pool.clone(),
        );
        let observer_manager =
            ObserverManager::new_with_meta_client(meta_client.clone(), frontend_observer_node)
                .await;
        let observer_join_handle = observer_manager.start().await;
        join_handles.push(observer_join_handle);

        meta_client.activate(&frontend_address).await?;

        let frontend_metrics = Arc::new(GLOBAL_FRONTEND_METRICS.clone());
        let source_metrics = Arc::new(GLOBAL_SOURCE_METRICS.clone());
        let spill_metrics = Arc::new(GLOBAL_BATCH_SPILL_METRICS.clone());

        if config.server.metrics_level > MetricLevel::Disabled {
            MetricsManager::boot_metrics_service(opts.prometheus_listener_addr.clone());
        }

        let health_srv = HealthServiceImpl::new();
        let frontend_srv = FrontendServiceImpl::new();
        let frontend_rpc_addr = opts.frontend_rpc_listener_addr.parse().unwrap();

        let telemetry_manager = TelemetryManager::new(
            Arc::new(meta_client.clone()),
            Arc::new(FrontendTelemetryCreator::new()),
        );

        // if the toml config file or env variable disables telemetry, do not watch system params
        // change because if any of configs disable telemetry, we should never start it
        if config.server.telemetry_enabled && telemetry_env_enabled() {
            let (join_handle, shutdown_sender) = telemetry_manager.start().await;
            join_handles.push(join_handle);
            shutdown_senders.push(shutdown_sender);
        } else {
            tracing::info!("Telemetry didn't start due to config");
        }

        tokio::spawn(async move {
            tonic::transport::Server::builder()
                .add_service(HealthServer::new(health_srv))
                .add_service(FrontendServiceServer::new(frontend_srv))
                .serve(frontend_rpc_addr)
                .await
                .unwrap();
        });
        info!(
            "Health Check RPC Listener is set up on {}",
            opts.frontend_rpc_listener_addr.clone()
        );

        let creating_streaming_job_tracker =
            Arc::new(StreamingJobTracker::new(frontend_meta_client.clone()));

        let compute_runtime = Arc::new(BackgroundShutdownRuntime::from(
            Builder::new_multi_thread()
                .worker_threads(config.batch.frontend_compute_runtime_worker_threads)
                .thread_name("rw-batch-local")
                .enable_all()
                .build()
                .unwrap(),
        ));

        let sessions_map: SessionMapRef = Arc::new(RwLock::new(HashMap::new()));
        let cursor_metrics = Arc::new(CursorMetrics::new(
            &GLOBAL_METRICS_REGISTRY,
            sessions_map.clone(),
        ));
        let sessions = sessions_map.clone();

        // Idle transaction background monitor
        let join_handle = tokio::spawn(async move {
            let mut check_idle_txn_interval =
                tokio::time::interval(core::time::Duration::from_secs(10));
            check_idle_txn_interval.set_missed_tick_behavior(tokio::time::MissedTickBehavior::Skip);
            check_idle_txn_interval.reset();
            loop {
                check_idle_txn_interval.tick().await;
                sessions.read().values().for_each(|session| {
                    let _ = session.check_idle_in_transaction_timeout();
                })
            }
        });
        join_handles.push(join_handle);

        // Clean up the spill directory.
        #[cfg(not(madsim))]
        if config.batch.enable_spill {
            SpillOp::clean_spill_directory()
                .await
                .map_err(|err| anyhow!(err))?;
        }

        let total_memory_bytes = resource_util::memory::system_memory_available_bytes();
        let heap_profiler =
            HeapProfiler::new(total_memory_bytes, config.server.heap_profiling.clone());
        // Run a background heap profiler
        heap_profiler.start();

        let mem_context = risingwave_common::memory::MemoryContext::root(
            frontend_metrics.batch_total_mem.clone(),
            (total_memory_bytes as f64 * FRONTEND_BATCH_MEMORY_PROPORTION) as u64,
        );

        Ok((
            Self {
                catalog_reader,
                catalog_writer,
                user_info_reader,
                user_info_writer,
                worker_node_manager,
                meta_client: frontend_meta_client,
                query_manager,
                hummock_snapshot_manager,
                system_params_manager,
                session_params,
                server_addr: frontend_address,
                client_pool: compute_client_pool,
                frontend_metrics,
                cursor_metrics,
                spill_metrics,
                sessions_map,
                batch_config: config.batch,
                meta_config: config.meta,
                streaming_config: config.streaming,
                source_metrics,
                creating_streaming_job_tracker,
                compute_runtime,
                mem_context,
            },
            join_handles,
            shutdown_senders,
        ))
    }

    /// Get a reference to the frontend env's catalog writer.
    ///
    /// This method is intentionally private, and a write guard is required for the caller to
    /// prove that the write operations are permitted in the current transaction.
    fn catalog_writer(&self, _guard: transaction::WriteGuard) -> &dyn CatalogWriter {
        &*self.catalog_writer
    }

    /// Get a reference to the frontend env's catalog reader.
    pub fn catalog_reader(&self) -> &CatalogReader {
        &self.catalog_reader
    }

    /// Get a reference to the frontend env's user info writer.
    ///
    /// This method is intentionally private, and a write guard is required for the caller to
    /// prove that the write operations are permitted in the current transaction.
    fn user_info_writer(&self, _guard: transaction::WriteGuard) -> &dyn UserInfoWriter {
        &*self.user_info_writer
    }

    /// Get a reference to the frontend env's user info reader.
    pub fn user_info_reader(&self) -> &UserInfoReader {
        &self.user_info_reader
    }

    pub fn worker_node_manager(&self) -> &WorkerNodeManager {
        &self.worker_node_manager
    }

    pub fn worker_node_manager_ref(&self) -> WorkerNodeManagerRef {
        self.worker_node_manager.clone()
    }

    pub fn meta_client(&self) -> &dyn FrontendMetaClient {
        &*self.meta_client
    }

    pub fn meta_client_ref(&self) -> Arc<dyn FrontendMetaClient> {
        self.meta_client.clone()
    }

    pub fn query_manager(&self) -> &QueryManager {
        &self.query_manager
    }

    pub fn hummock_snapshot_manager(&self) -> &HummockSnapshotManagerRef {
        &self.hummock_snapshot_manager
    }

    pub fn system_params_manager(&self) -> &LocalSystemParamsManagerRef {
        &self.system_params_manager
    }

    pub fn session_params_snapshot(&self) -> SessionConfig {
        self.session_params.read_recursive().clone()
    }

    pub fn server_address(&self) -> &HostAddr {
        &self.server_addr
    }

    pub fn client_pool(&self) -> ComputeClientPoolRef {
        self.client_pool.clone()
    }

    pub fn batch_config(&self) -> &BatchConfig {
        &self.batch_config
    }

    pub fn meta_config(&self) -> &MetaConfig {
        &self.meta_config
    }

    pub fn streaming_config(&self) -> &StreamingConfig {
        &self.streaming_config
    }

    pub fn source_metrics(&self) -> Arc<SourceMetrics> {
        self.source_metrics.clone()
    }

    pub fn spill_metrics(&self) -> Arc<BatchSpillMetrics> {
        self.spill_metrics.clone()
    }

    pub fn creating_streaming_job_tracker(&self) -> &StreamingJobTrackerRef {
        &self.creating_streaming_job_tracker
    }

    pub fn sessions_map(&self) -> &SessionMapRef {
        &self.sessions_map
    }

    pub fn compute_runtime(&self) -> Arc<BackgroundShutdownRuntime> {
        self.compute_runtime.clone()
    }

    /// Cancel queries (i.e. batch queries) in session.
    /// If the session exists return true, otherwise, return false.
    pub fn cancel_queries_in_session(&self, session_id: SessionId) -> bool {
        let guard = self.sessions_map.read();
        if let Some(session) = guard.get(&session_id) {
            session.cancel_current_query();
            true
        } else {
            info!("Current session finished, ignoring cancel query request");
            false
        }
    }

    /// Cancel creating jobs (i.e. streaming queries) in session.
    /// If the session exists return true, otherwise, return false.
    pub fn cancel_creating_jobs_in_session(&self, session_id: SessionId) -> bool {
        let guard = self.sessions_map.read();
        if let Some(session) = guard.get(&session_id) {
            session.cancel_current_creating_job();
            true
        } else {
            info!("Current session finished, ignoring cancel creating request");
            false
        }
    }

    pub fn mem_context(&self) -> MemoryContext {
        self.mem_context.clone()
    }
}

pub struct AuthContext {
    pub database: String,
    pub user_name: String,
    pub user_id: UserId,
}

impl AuthContext {
    pub fn new(database: String, user_name: String, user_id: UserId) -> Self {
        Self {
            database,
            user_name,
            user_id,
        }
    }
}
pub struct SessionImpl {
    env: FrontendEnv,
    auth_context: Arc<AuthContext>,
    /// Used for user authentication.
    user_authenticator: UserAuthenticator,
    /// Stores the value of configurations.
    config_map: Arc<RwLock<SessionConfig>>,
    /// buffer the Notices to users,
    notices: RwLock<Vec<String>>,

    /// Identified by `process_id`, `secret_key`. Corresponds to `SessionManager`.
    id: (i32, i32),

    /// Client address
    peer_addr: AddressRef,

    /// Transaction state.
    /// TODO: get rid of the `Mutex` here as a workaround if the `Send` requirement of
    /// async functions, there should actually be no contention.
    txn: Arc<Mutex<transaction::State>>,

    /// Query cancel flag.
    /// This flag is set only when current query is executed in local mode, and used to cancel
    /// local query.
    current_query_cancel_flag: Mutex<Option<ShutdownSender>>,

    /// execution context represents the lifetime of a running SQL in the current session
    exec_context: Mutex<Option<Weak<ExecContext>>>,

    /// Last idle instant
    last_idle_instant: Arc<Mutex<Option<Instant>>>,

    cursor_manager: Arc<CursorManager>,

    /// temporary sources for the current session
    temporary_source_manager: Arc<Mutex<TemporarySourceManager>>,
}

/// If TEMPORARY or TEMP is specified, the source is created as a temporary source.
/// Temporary sources are automatically dropped at the end of a session
/// Temporary sources are expected to be selected by batch queries, not streaming queries.
/// Temporary sources currently are only used by cloud portal to preview the data during table and
/// source creation, so it is a internal feature and not exposed to users.
/// The current PR supports temporary source with minimum effort,
/// so we don't care about the database name and schema name, but only care about the source name.
/// Temporary sources can only be shown via `show sources` command but not other system tables.
#[derive(Default, Clone)]
pub struct TemporarySourceManager {
    sources: HashMap<String, SourceCatalog>,
}

impl TemporarySourceManager {
    pub fn new() -> Self {
        Self {
            sources: HashMap::new(),
        }
    }

    pub fn create_source(&mut self, name: String, source: SourceCatalog) {
        self.sources.insert(name, source);
    }

    pub fn drop_source(&mut self, name: &str) {
        self.sources.remove(name);
    }

    pub fn get_source(&self, name: &str) -> Option<&SourceCatalog> {
        self.sources.get(name)
    }

    pub fn keys(&self) -> Vec<String> {
        self.sources.keys().cloned().collect()
    }
}

#[derive(Error, Debug)]
pub enum CheckRelationError {
    #[error("{0}")]
    Resolve(#[from] ResolveQualifiedNameError),
    #[error("{0}")]
    Catalog(#[from] CatalogError),
}

impl From<CheckRelationError> for RwError {
    fn from(e: CheckRelationError) -> Self {
        match e {
            CheckRelationError::Resolve(e) => e.into(),
            CheckRelationError::Catalog(e) => e.into(),
        }
    }
}

impl SessionImpl {
    pub fn new(
        env: FrontendEnv,
        auth_context: Arc<AuthContext>,
        user_authenticator: UserAuthenticator,
        id: SessionId,
        peer_addr: AddressRef,
        session_config: SessionConfig,
    ) -> Self {
        let cursor_metrics = env.cursor_metrics.clone();
        Self {
            env,
            auth_context,
            user_authenticator,
            config_map: Arc::new(RwLock::new(session_config)),
            id,
            peer_addr,
            txn: Default::default(),
            current_query_cancel_flag: Mutex::new(None),
            notices: Default::default(),
            exec_context: Mutex::new(None),
            last_idle_instant: Default::default(),
<<<<<<< HEAD
            cursor_manager: Arc::new(CursorManager::new(cursor_metrics.clone())),
=======
            cursor_manager: Arc::new(CursorManager::default()),
            temporary_source_manager: Default::default(),
>>>>>>> 9923c3ab
        }
    }

    #[cfg(test)]
    pub fn mock() -> Self {
        let env = FrontendEnv::mock();
        Self {
            env: FrontendEnv::mock(),
            auth_context: Arc::new(AuthContext::new(
                DEFAULT_DATABASE_NAME.to_string(),
                DEFAULT_SUPER_USER.to_string(),
                DEFAULT_SUPER_USER_ID,
            )),
            user_authenticator: UserAuthenticator::None,
            config_map: Default::default(),
            // Mock session use non-sense id.
            id: (0, 0),
            txn: Default::default(),
            current_query_cancel_flag: Mutex::new(None),
            notices: Default::default(),
            exec_context: Mutex::new(None),
            peer_addr: Address::Tcp(SocketAddr::new(
                IpAddr::V4(Ipv4Addr::new(127, 0, 0, 1)),
                8080,
            ))
            .into(),
            last_idle_instant: Default::default(),
<<<<<<< HEAD
            cursor_manager: Arc::new(CursorManager::new(env.cursor_metrics.clone())),
=======
            cursor_manager: Arc::new(CursorManager::default()),
            temporary_source_manager: Default::default(),
>>>>>>> 9923c3ab
        }
    }

    pub fn env(&self) -> &FrontendEnv {
        &self.env
    }

    pub fn auth_context(&self) -> Arc<AuthContext> {
        self.auth_context.clone()
    }

    pub fn database(&self) -> &str {
        &self.auth_context.database
    }

    pub fn user_name(&self) -> &str {
        &self.auth_context.user_name
    }

    pub fn user_id(&self) -> UserId {
        self.auth_context.user_id
    }

    pub fn shared_config(&self) -> Arc<RwLock<SessionConfig>> {
        Arc::clone(&self.config_map)
    }

    pub fn config(&self) -> RwLockReadGuard<'_, SessionConfig> {
        self.config_map.read()
    }

    pub fn set_config(&self, key: &str, value: String) -> Result<String> {
        self.config_map
            .write()
            .set(key, value, &mut ())
            .map_err(Into::into)
    }

    pub fn set_config_report(
        &self,
        key: &str,
        value: Option<String>,
        mut reporter: impl ConfigReporter,
    ) -> Result<String> {
        if let Some(value) = value {
            self.config_map
                .write()
                .set(key, value, &mut reporter)
                .map_err(Into::into)
        } else {
            self.config_map
                .write()
                .reset(key, &mut reporter)
                .map_err(Into::into)
        }
    }

    pub fn session_id(&self) -> SessionId {
        self.id
    }

    pub fn running_sql(&self) -> Option<Arc<str>> {
        self.exec_context
            .lock()
            .as_ref()
            .and_then(|weak| weak.upgrade())
            .map(|context| context.running_sql.clone())
    }

    pub fn get_cursor_manager(&self) -> Arc<CursorManager> {
        self.cursor_manager.clone()
    }

    pub fn peer_addr(&self) -> &Address {
        &self.peer_addr
    }

    pub fn elapse_since_running_sql(&self) -> Option<u128> {
        self.exec_context
            .lock()
            .as_ref()
            .and_then(|weak| weak.upgrade())
            .map(|context| context.last_instant.elapsed().as_millis())
    }

    pub fn elapse_since_last_idle_instant(&self) -> Option<u128> {
        self.last_idle_instant
            .lock()
            .as_ref()
            .map(|x| x.elapsed().as_millis())
    }

    pub fn check_relation_name_duplicated(
        &self,
        name: ObjectName,
        stmt_type: StatementType,
        if_not_exists: bool,
    ) -> std::result::Result<Either<(), RwPgResponse>, CheckRelationError> {
        let db_name = self.database();
        let catalog_reader = self.env().catalog_reader().read_guard();
        let (schema_name, relation_name) = {
            let (schema_name, relation_name) =
                Binder::resolve_schema_qualified_name(db_name, name)?;
            let search_path = self.config().search_path();
            let user_name = &self.auth_context().user_name;
            let schema_name = match schema_name {
                Some(schema_name) => schema_name,
                None => catalog_reader
                    .first_valid_schema(db_name, &search_path, user_name)?
                    .name(),
            };
            (schema_name, relation_name)
        };
        match catalog_reader.check_relation_name_duplicated(db_name, &schema_name, &relation_name) {
            Err(CatalogError::Duplicated(_, name)) if if_not_exists => Ok(Either::Right(
                PgResponse::builder(stmt_type)
                    .notice(format!("relation \"{}\" already exists, skipping", name))
                    .into(),
            )),
            Err(e) => Err(e.into()),
            Ok(_) => Ok(Either::Left(())),
        }
    }

    pub fn check_secret_name_duplicated(&self, name: ObjectName) -> Result<()> {
        let db_name = self.database();
        let catalog_reader = self.env().catalog_reader().read_guard();
        let (schema_name, secret_name) = {
            let (schema_name, secret_name) = Binder::resolve_schema_qualified_name(db_name, name)?;
            let search_path = self.config().search_path();
            let user_name = &self.auth_context().user_name;
            let schema_name = match schema_name {
                Some(schema_name) => schema_name,
                None => catalog_reader
                    .first_valid_schema(db_name, &search_path, user_name)?
                    .name(),
            };
            (schema_name, secret_name)
        };
        catalog_reader
            .check_secret_name_duplicated(db_name, &schema_name, &secret_name)
            .map_err(RwError::from)
    }

    pub fn check_connection_name_duplicated(&self, name: ObjectName) -> Result<()> {
        let db_name = self.database();
        let catalog_reader = self.env().catalog_reader().read_guard();
        let (schema_name, connection_name) = {
            let (schema_name, connection_name) =
                Binder::resolve_schema_qualified_name(db_name, name)?;
            let search_path = self.config().search_path();
            let user_name = &self.auth_context().user_name;
            let schema_name = match schema_name {
                Some(schema_name) => schema_name,
                None => catalog_reader
                    .first_valid_schema(db_name, &search_path, user_name)?
                    .name(),
            };
            (schema_name, connection_name)
        };
        catalog_reader
            .check_connection_name_duplicated(db_name, &schema_name, &connection_name)
            .map_err(RwError::from)
    }

    /// Also check if the user has the privilege to create in the schema.
    pub fn get_database_and_schema_id_for_create(
        &self,
        schema_name: Option<String>,
    ) -> Result<(DatabaseId, SchemaId)> {
        let db_name = self.database();

        let search_path = self.config().search_path();
        let user_name = &self.auth_context().user_name;

        let catalog_reader = self.env().catalog_reader().read_guard();
        let schema = match schema_name {
            Some(schema_name) => catalog_reader.get_schema_by_name(db_name, &schema_name)?,
            None => catalog_reader.first_valid_schema(db_name, &search_path, user_name)?,
        };

        check_schema_writable(&schema.name())?;
        if schema.name() != DEFAULT_SCHEMA_NAME {
            self.check_privileges(&[ObjectCheckItem::new(
                schema.owner(),
                AclMode::Create,
                Object::SchemaId(schema.id()),
            )])?;
        }

        let db_id = catalog_reader.get_database_by_name(db_name)?.id();
        Ok((db_id, schema.id()))
    }

    pub fn get_connection_by_name(
        &self,
        schema_name: Option<String>,
        connection_name: &str,
    ) -> Result<Arc<ConnectionCatalog>> {
        let db_name = self.database();
        let search_path = self.config().search_path();
        let user_name = &self.auth_context().user_name;

        let catalog_reader = self.env().catalog_reader().read_guard();
        let schema = match schema_name {
            Some(schema_name) => catalog_reader.get_schema_by_name(db_name, &schema_name)?,
            None => catalog_reader.first_valid_schema(db_name, &search_path, user_name)?,
        };
        let schema = catalog_reader.get_schema_by_name(db_name, schema.name().as_str())?;
        let connection = schema
            .get_connection_by_name(connection_name)
            .ok_or_else(|| {
                RwError::from(ErrorCode::ItemNotFound(format!(
                    "connection {} not found",
                    connection_name
                )))
            })?;
        Ok(connection.clone())
    }

    pub fn get_subscription_by_schema_id_name(
        &self,
        schema_id: SchemaId,
        subscription_name: &str,
    ) -> Result<Arc<SubscriptionCatalog>> {
        let db_name = self.database();

        let catalog_reader = self.env().catalog_reader().read_guard();
        let db_id = catalog_reader.get_database_by_name(db_name)?.id();
        let schema = catalog_reader.get_schema_by_id(&db_id, &schema_id)?;
        let subscription = schema
            .get_subscription_by_name(subscription_name)
            .ok_or_else(|| {
                RwError::from(ErrorCode::ItemNotFound(format!(
                    "subscription {} not found",
                    subscription_name
                )))
            })?;
        Ok(subscription.clone())
    }

    pub fn get_subscription_by_name(
        &self,
        schema_name: Option<String>,
        subscription_name: &str,
    ) -> Result<Arc<SubscriptionCatalog>> {
        let db_name = self.database();
        let search_path = self.config().search_path();
        let user_name = &self.auth_context().user_name;

        let catalog_reader = self.env().catalog_reader().read_guard();
        let schema = match schema_name {
            Some(schema_name) => catalog_reader.get_schema_by_name(db_name, &schema_name)?,
            None => catalog_reader.first_valid_schema(db_name, &search_path, user_name)?,
        };
        let schema = catalog_reader.get_schema_by_name(db_name, schema.name().as_str())?;
        let subscription = schema
            .get_subscription_by_name(subscription_name)
            .ok_or_else(|| {
                RwError::from(ErrorCode::ItemNotFound(format!(
                    "subscription {} not found",
                    subscription_name
                )))
            })?;
        Ok(subscription.clone())
    }

    pub fn get_table_by_id(&self, table_id: &TableId) -> Result<Arc<TableCatalog>> {
        let catalog_reader = self.env().catalog_reader().read_guard();
        Ok(catalog_reader.get_any_table_by_id(table_id)?.clone())
    }

    pub fn get_table_by_name(
        &self,
        table_name: &str,
        db_id: u32,
        schema_id: u32,
    ) -> Result<Arc<TableCatalog>> {
        let catalog_reader = self.env().catalog_reader().read_guard();
        let table = catalog_reader
            .get_schema_by_id(&DatabaseId::from(db_id), &SchemaId::from(schema_id))?
            .get_created_table_by_name(table_name)
            .ok_or_else(|| {
                Error::new(
                    ErrorKind::InvalidInput,
                    format!("table \"{}\" does not exist", table_name),
                )
            })?;
        Ok(table.clone())
    }

    pub fn get_secret_by_name(
        &self,
        schema_name: Option<String>,
        secret_name: &str,
    ) -> Result<Arc<SecretCatalog>> {
        let db_name = self.database();
        let search_path = self.config().search_path();
        let user_name = &self.auth_context().user_name;

        let catalog_reader = self.env().catalog_reader().read_guard();
        let schema = match schema_name {
            Some(schema_name) => catalog_reader.get_schema_by_name(db_name, &schema_name)?,
            None => catalog_reader.first_valid_schema(db_name, &search_path, user_name)?,
        };
        let schema = catalog_reader.get_schema_by_name(db_name, schema.name().as_str())?;
        let secret = schema.get_secret_by_name(secret_name).ok_or_else(|| {
            RwError::from(ErrorCode::ItemNotFound(format!(
                "secret {} not found",
                secret_name
            )))
        })?;
        Ok(secret.clone())
    }

    pub async fn list_change_log_epochs(
        &self,
        table_id: u32,
        min_epoch: u64,
        max_count: u32,
    ) -> Result<Vec<u64>> {
        Ok(self
            .env
            .meta_client()
            .list_change_log_epochs(table_id, min_epoch, max_count)
            .await?)
    }

    pub fn clear_cancel_query_flag(&self) {
        let mut flag = self.current_query_cancel_flag.lock();
        *flag = None;
    }

    pub fn reset_cancel_query_flag(&self) -> ShutdownToken {
        let mut flag = self.current_query_cancel_flag.lock();
        let (shutdown_tx, shutdown_rx) = ShutdownToken::new();
        *flag = Some(shutdown_tx);
        shutdown_rx
    }

    fn clear_notices(&self) {
        *self.notices.write() = vec![];
    }

    pub fn cancel_current_query(&self) {
        let mut flag_guard = self.current_query_cancel_flag.lock();
        if let Some(sender) = flag_guard.take() {
            info!("Trying to cancel query in local mode.");
            // Current running query is in local mode
            sender.cancel();
            info!("Cancel query request sent.");
        } else {
            info!("Trying to cancel query in distributed mode.");
            self.env.query_manager().cancel_queries_in_session(self.id)
        }
        self.clear_notices()
    }

    pub fn cancel_current_creating_job(&self) {
        self.env.creating_streaming_job_tracker.abort_jobs(self.id);
        self.clear_notices()
    }

    /// This function only used for test now.
    /// Maybe we can remove it in the future.
    pub async fn run_statement(
        self: Arc<Self>,
        sql: Arc<str>,
        formats: Vec<Format>,
    ) -> std::result::Result<PgResponse<PgResponseStream>, BoxedError> {
        // Parse sql.
        let mut stmts = Parser::parse_sql(&sql)?;
        if stmts.is_empty() {
            return Ok(PgResponse::empty_result(
                pgwire::pg_response::StatementType::EMPTY,
            ));
        }
        if stmts.len() > 1 {
            return Ok(
                PgResponse::builder(pgwire::pg_response::StatementType::EMPTY)
                    .notice("cannot insert multiple commands into statement")
                    .into(),
            );
        }
        let stmt = stmts.swap_remove(0);
        let rsp = handle(self, stmt, sql.clone(), formats).await?;
        Ok(rsp)
    }

    pub fn notice_to_user(&self, str: impl Into<String>) {
        let notice = str.into();
        tracing::trace!("notice to user:{}", notice);
        self.notices.write().push(notice);
    }

    pub fn is_barrier_read(&self) -> bool {
        match self.config().visibility_mode() {
            VisibilityMode::Default => self.env.batch_config.enable_barrier_read,
            VisibilityMode::All => true,
            VisibilityMode::Checkpoint => false,
        }
    }

    pub fn statement_timeout(&self) -> Duration {
        if self.config().statement_timeout() == 0 {
            Duration::from_secs(self.env.batch_config.statement_timeout_in_sec as u64)
        } else {
            Duration::from_secs(self.config().statement_timeout() as u64)
        }
    }

    pub fn create_temporary_source(&self, source: SourceCatalog) {
        self.temporary_source_manager
            .lock()
            .create_source(source.name.to_string(), source);
    }

    pub fn get_temporary_source(&self, name: &str) -> Option<SourceCatalog> {
        self.temporary_source_manager
            .lock()
            .get_source(name)
            .cloned()
    }

    pub fn drop_temporary_source(&self, name: &str) {
        self.temporary_source_manager.lock().drop_source(name);
    }

    pub fn temporary_source_manager(&self) -> TemporarySourceManager {
        self.temporary_source_manager.lock().clone()
    }
}

pub static SESSION_MANAGER: std::sync::OnceLock<Arc<SessionManagerImpl>> =
    std::sync::OnceLock::new();

pub struct SessionManagerImpl {
    env: FrontendEnv,
    _join_handles: Vec<JoinHandle<()>>,
    _shutdown_senders: Vec<Sender<()>>,
    number: AtomicI32,
}

impl SessionManager for SessionManagerImpl {
    type Session = SessionImpl;

    fn create_dummy_session(
        &self,
        database_id: u32,
        user_id: u32,
    ) -> std::result::Result<Arc<Self::Session>, BoxedError> {
        let dummy_addr = Address::Tcp(SocketAddr::new(
            IpAddr::V4(Ipv4Addr::new(0, 0, 0, 0)),
            5691, // port of meta
        ));
        let user_reader = self.env.user_info_reader();
        let reader = user_reader.read_guard();
        if let Some(user_name) = reader.get_user_name_by_id(user_id) {
            self.connect_inner(database_id, user_name.as_str(), Arc::new(dummy_addr))
        } else {
            Err(Box::new(Error::new(
                ErrorKind::InvalidInput,
                format!("Role id {} does not exist", user_id),
            )))
        }
    }

    fn connect(
        &self,
        database: &str,
        user_name: &str,
        peer_addr: AddressRef,
    ) -> std::result::Result<Arc<Self::Session>, BoxedError> {
        let catalog_reader = self.env.catalog_reader();
        let reader = catalog_reader.read_guard();
        let database_id = reader
            .get_database_by_name(database)
            .map_err(|_| {
                Box::new(Error::new(
                    ErrorKind::InvalidInput,
                    format!("database \"{}\" does not exist", database),
                ))
            })?
            .id();

        self.connect_inner(database_id, user_name, peer_addr)
    }

    /// Used when cancel request happened.
    fn cancel_queries_in_session(&self, session_id: SessionId) {
        self.env.cancel_queries_in_session(session_id);
    }

    fn cancel_creating_jobs_in_session(&self, session_id: SessionId) {
        self.env.cancel_creating_jobs_in_session(session_id);
    }

    fn end_session(&self, session: &Self::Session) {
        self.delete_session(&session.session_id());
    }

    async fn shutdown(&self) {
        // Clean up the session map.
        self.env.sessions_map().write().clear();
        // Unregister from the meta service.
        self.env.meta_client().try_unregister().await;
    }
}

impl SessionManagerImpl {
    pub async fn new(opts: FrontendOpts) -> Result<Self> {
        // TODO(shutdown): only save join handles that **need** to be shutdown
        let (env, join_handles, shutdown_senders) = FrontendEnv::init(opts).await?;
        Ok(Self {
            env,
            _join_handles: join_handles,
            _shutdown_senders: shutdown_senders,
            number: AtomicI32::new(0),
        })
    }

    pub fn env(&self) -> &FrontendEnv {
        &self.env
    }

    fn insert_session(&self, session: Arc<SessionImpl>) {
        let active_sessions = {
            let mut write_guard = self.env.sessions_map.write();
            write_guard.insert(session.id(), session);
            write_guard.len()
        };
        self.env
            .frontend_metrics
            .active_sessions
            .set(active_sessions as i64);
    }

    fn delete_session(&self, session_id: &SessionId) {
        let active_sessions = {
            let mut write_guard = self.env.sessions_map.write();
            write_guard.remove(session_id);
            write_guard.len()
        };
        self.env
            .frontend_metrics
            .active_sessions
            .set(active_sessions as i64);
    }

    fn connect_inner(
        &self,
        database_id: u32,
        user_name: &str,
        peer_addr: AddressRef,
    ) -> std::result::Result<Arc<SessionImpl>, BoxedError> {
        let catalog_reader = self.env.catalog_reader();
        let reader = catalog_reader.read_guard();
        let database_name = reader
            .get_database_by_id(&database_id)
            .map_err(|_| {
                Box::new(Error::new(
                    ErrorKind::InvalidInput,
                    format!("database \"{}\" does not exist", database_id),
                ))
            })?
            .name();

        let user_reader = self.env.user_info_reader();
        let reader = user_reader.read_guard();
        if let Some(user) = reader.get_user_by_name(user_name) {
            if !user.can_login {
                return Err(Box::new(Error::new(
                    ErrorKind::InvalidInput,
                    format!("User {} is not allowed to login", user_name),
                )));
            }
            let has_privilege =
                user.check_privilege(&Object::DatabaseId(database_id), AclMode::Connect);
            if !user.is_super && !has_privilege {
                return Err(Box::new(Error::new(
                    ErrorKind::PermissionDenied,
                    "User does not have CONNECT privilege.",
                )));
            }
            let user_authenticator = match &user.auth_info {
                None => UserAuthenticator::None,
                Some(auth_info) => {
                    if auth_info.encryption_type == EncryptionType::Plaintext as i32 {
                        UserAuthenticator::ClearText(auth_info.encrypted_value.clone())
                    } else if auth_info.encryption_type == EncryptionType::Md5 as i32 {
                        let mut salt = [0; 4];
                        let mut rng = rand::thread_rng();
                        rng.fill_bytes(&mut salt);
                        UserAuthenticator::Md5WithSalt {
                            encrypted_password: md5_hash_with_salt(
                                &auth_info.encrypted_value,
                                &salt,
                            ),
                            salt,
                        }
                    } else if auth_info.encryption_type == EncryptionType::Oauth as i32 {
                        UserAuthenticator::OAuth(auth_info.metadata.clone())
                    } else {
                        return Err(Box::new(Error::new(
                            ErrorKind::Unsupported,
                            format!("Unsupported auth type: {}", auth_info.encryption_type),
                        )));
                    }
                }
            };

            // Assign a session id and insert into sessions map (for cancel request).
            let secret_key = self.number.fetch_add(1, Ordering::Relaxed);
            // Use a trivial strategy: process_id and secret_key are equal.
            let id = (secret_key, secret_key);
            // Read session params snapshot from frontend env.
            let session_config = self.env.session_params_snapshot();

            let session_impl: Arc<SessionImpl> = SessionImpl::new(
                self.env.clone(),
                Arc::new(AuthContext::new(
                    database_name.to_string(),
                    user_name.to_string(),
                    user.id,
                )),
                user_authenticator,
                id,
                peer_addr,
                session_config,
            )
            .into();
            self.insert_session(session_impl.clone());

            Ok(session_impl)
        } else {
            Err(Box::new(Error::new(
                ErrorKind::InvalidInput,
                format!("Role {} does not exist", user_name),
            )))
        }
    }
}

impl Session for SessionImpl {
    type Portal = Portal;
    type PreparedStatement = PrepareStatement;
    type ValuesStream = PgResponseStream;

    /// A copy of `run_statement` but exclude the parser part so each run must be at most one
    /// statement. The str sql use the `to_string` of AST. Consider Reuse later.
    async fn run_one_query(
        self: Arc<Self>,
        stmt: Statement,
        format: Format,
    ) -> std::result::Result<PgResponse<PgResponseStream>, BoxedError> {
        let string = stmt.to_string();
        let sql_str = string.as_str();
        let sql: Arc<str> = Arc::from(sql_str);
        let rsp = handle(self, stmt, sql.clone(), vec![format]).await?;
        Ok(rsp)
    }

    fn user_authenticator(&self) -> &UserAuthenticator {
        &self.user_authenticator
    }

    fn id(&self) -> SessionId {
        self.id
    }

    async fn parse(
        self: Arc<Self>,
        statement: Option<Statement>,
        params_types: Vec<Option<DataType>>,
    ) -> std::result::Result<PrepareStatement, BoxedError> {
        Ok(if let Some(statement) = statement {
            handle_parse(self, statement, params_types).await?
        } else {
            PrepareStatement::Empty
        })
    }

    fn bind(
        self: Arc<Self>,
        prepare_statement: PrepareStatement,
        params: Vec<Option<Bytes>>,
        param_formats: Vec<Format>,
        result_formats: Vec<Format>,
    ) -> std::result::Result<Portal, BoxedError> {
        Ok(handle_bind(
            prepare_statement,
            params,
            param_formats,
            result_formats,
        )?)
    }

    async fn execute(
        self: Arc<Self>,
        portal: Portal,
    ) -> std::result::Result<PgResponse<PgResponseStream>, BoxedError> {
        let rsp = handle_execute(self, portal).await?;
        Ok(rsp)
    }

    fn describe_statement(
        self: Arc<Self>,
        prepare_statement: PrepareStatement,
    ) -> std::result::Result<(Vec<DataType>, Vec<PgFieldDescriptor>), BoxedError> {
        Ok(match prepare_statement {
            PrepareStatement::Empty => (vec![], vec![]),
            PrepareStatement::Prepared(prepare_statement) => (
                prepare_statement.bound_result.param_types,
                infer(
                    Some(prepare_statement.bound_result.bound),
                    prepare_statement.statement,
                )?,
            ),
            PrepareStatement::PureStatement(statement) => (vec![], infer(None, statement)?),
        })
    }

    fn describe_portal(
        self: Arc<Self>,
        portal: Portal,
    ) -> std::result::Result<Vec<PgFieldDescriptor>, BoxedError> {
        match portal {
            Portal::Empty => Ok(vec![]),
            Portal::Portal(portal) => {
                let mut columns = infer(Some(portal.bound_result.bound), portal.statement)?;
                let formats = FormatIterator::new(&portal.result_formats, columns.len())?;
                columns.iter_mut().zip_eq_fast(formats).for_each(|(c, f)| {
                    if f == Format::Binary {
                        c.set_to_binary()
                    }
                });
                Ok(columns)
            }
            Portal::PureStatement(statement) => Ok(infer(None, statement)?),
        }
    }

    fn set_config(&self, key: &str, value: String) -> std::result::Result<String, BoxedError> {
        Self::set_config(self, key, value).map_err(Into::into)
    }

    fn take_notices(self: Arc<Self>) -> Vec<String> {
        let inner = &mut (*self.notices.write());
        std::mem::take(inner)
    }

    fn transaction_status(&self) -> TransactionStatus {
        match &*self.txn.lock() {
            transaction::State::Initial | transaction::State::Implicit(_) => {
                TransactionStatus::Idle
            }
            transaction::State::Explicit(_) => TransactionStatus::InTransaction,
            // TODO: failed transaction
        }
    }

    /// Init and return an `ExecContextGuard` which could be used as a guard to represent the execution flow.
    fn init_exec_context(&self, sql: Arc<str>) -> ExecContextGuard {
        let exec_context = Arc::new(ExecContext {
            running_sql: sql,
            last_instant: Instant::now(),
            last_idle_instant: self.last_idle_instant.clone(),
        });
        *self.exec_context.lock() = Some(Arc::downgrade(&exec_context));
        // unset idle state, since there is a sql running
        *self.last_idle_instant.lock() = None;
        ExecContextGuard::new(exec_context)
    }

    /// Check whether idle transaction timeout.
    /// If yes, unpin snapshot and return an `IdleInTxnTimeout` error.
    fn check_idle_in_transaction_timeout(&self) -> PsqlResult<()> {
        // In transaction.
        if matches!(self.transaction_status(), TransactionStatus::InTransaction) {
            let idle_in_transaction_session_timeout =
                self.config().idle_in_transaction_session_timeout() as u128;
            // Idle transaction timeout has been enabled.
            if idle_in_transaction_session_timeout != 0 {
                // Hold the `exec_context` lock to ensure no new sql coming when unpin_snapshot.
                let guard = self.exec_context.lock();
                // No running sql i.e. idle
                if guard.as_ref().and_then(|weak| weak.upgrade()).is_none() {
                    // Idle timeout.
                    if let Some(elapse_since_last_idle_instant) =
                        self.elapse_since_last_idle_instant()
                    {
                        if elapse_since_last_idle_instant > idle_in_transaction_session_timeout {
                            self.unpin_snapshot();
                            return Err(PsqlError::IdleInTxnTimeout);
                        }
                    }
                }
            }
        }
        Ok(())
    }
}

/// Returns row description of the statement
fn infer(bound: Option<BoundStatement>, stmt: Statement) -> Result<Vec<PgFieldDescriptor>> {
    match stmt {
        Statement::Query(_)
        | Statement::Insert { .. }
        | Statement::Delete { .. }
        | Statement::Update { .. }
        | Statement::FetchCursor { .. } => Ok(bound
            .unwrap()
            .output_fields()
            .iter()
            .map(to_pg_field)
            .collect()),
        Statement::ShowObjects {
            object: show_object,
            ..
        } => Ok(infer_show_object(&show_object)),
        Statement::ShowCreateObject { .. } => Ok(infer_show_create_object()),
        Statement::ShowTransactionIsolationLevel => {
            let name = "transaction_isolation";
            Ok(infer_show_variable(name))
        }
        Statement::ShowVariable { variable } => {
            let name = &variable[0].real_value().to_lowercase();
            Ok(infer_show_variable(name))
        }
        Statement::Describe { name: _ } => Ok(infer_describe()),
        Statement::Explain { .. } => Ok(vec![PgFieldDescriptor::new(
            "QUERY PLAN".to_owned(),
            DataType::Varchar.to_oid(),
            DataType::Varchar.type_len(),
        )]),
        _ => Ok(vec![]),
    }
}<|MERGE_RESOLUTION|>--- conflicted
+++ resolved
@@ -743,12 +743,8 @@
             notices: Default::default(),
             exec_context: Mutex::new(None),
             last_idle_instant: Default::default(),
-<<<<<<< HEAD
-            cursor_manager: Arc::new(CursorManager::new(cursor_metrics.clone())),
-=======
-            cursor_manager: Arc::new(CursorManager::default()),
+            cursor_manager: Arc::new(CursorManager::new(cursor_metrics)),
             temporary_source_manager: Default::default(),
->>>>>>> 9923c3ab
         }
     }
 
@@ -776,12 +772,8 @@
             ))
             .into(),
             last_idle_instant: Default::default(),
-<<<<<<< HEAD
             cursor_manager: Arc::new(CursorManager::new(env.cursor_metrics.clone())),
-=======
-            cursor_manager: Arc::new(CursorManager::default()),
             temporary_source_manager: Default::default(),
->>>>>>> 9923c3ab
         }
     }
 
