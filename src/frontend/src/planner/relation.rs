--- conflicted
+++ resolved
@@ -59,10 +59,7 @@
     pub(crate) fn plan_sys_table(&mut self, sys_table: BoundSystemTable) -> Result<PlanRef> {
         Ok(LogicalScan::create_for_system_catalog(
             sys_table.sys_table_catalog.name().to_string(),
-<<<<<<< HEAD
-=======
             ScanTableType::SysTable,
->>>>>>> 7122d6cf
             Rc::new(sys_table.sys_table_catalog.table_desc()),
             vec![],
             self.ctx(),
@@ -77,10 +74,7 @@
         let table_cardinality = base_table.table_catalog.cardinality;
         Ok(LogicalScan::create(
             base_table.table_catalog.name().to_string(),
-<<<<<<< HEAD
-=======
             ScanTableType::default(),
->>>>>>> 7122d6cf
             Rc::new(base_table.table_catalog.table_desc()),
             Some(base_table.table_catalog.clone().into()),
             base_table
