--- conflicted
+++ resolved
@@ -21,15 +21,10 @@
     BoundBaseTable, BoundJoin, BoundSource, BoundWindowTableFunction, Relation,
     WindowTableFunctionKind,
 };
-<<<<<<< HEAD
 use crate::expr::{Expr, ExprImpl, ExprType, FunctionCall, InputRef};
 use crate::optimizer::plan_node::{
     LogicalJoin, LogicalProject, LogicalScan, LogicalSource, PlanRef,
 };
-=======
-use crate::expr::{ExprImpl, ExprType, FunctionCall, InputRef};
-use crate::optimizer::plan_node::{LogicalJoin, LogicalProject, LogicalScan, PlanRef};
->>>>>>> f14709da
 use crate::planner::Planner;
 
 impl Planner {
