// Copyright 2024 RisingWave Labs
//
// Licensed under the Apache License, Version 2.0 (the "License");
// you may not use this file except in compliance with the License.
// You may obtain a copy of the License at
//
//     http://www.apache.org/licenses/LICENSE-2.0
//
// Unless required by applicable law or agreed to in writing, software
// distributed under the License is distributed on an "AS IS" BASIS,
// WITHOUT WARRANTIES OR CONDITIONS OF ANY KIND, either express or implied.
// See the License for the specific language governing permissions and
// limitations under the License.

use std::collections::HashMap;
use std::ops::Deref;
use std::rc::Rc;

use either::Either;
use itertools::Itertools;
use risingwave_common::catalog::{
    ColumnCatalog, Engine, Field, Schema, RISINGWAVE_ICEBERG_ROW_ID, ROWID_PREFIX,
};
use risingwave_common::types::{DataType, Interval, ScalarImpl};
use risingwave_common::{bail, bail_not_implemented};
use risingwave_sqlparser::ast::AsOf;

use crate::binder::{
    BoundBackCteRef, BoundBaseTable, BoundJoin, BoundShare, BoundShareInput, BoundSource,
    BoundSystemTable, BoundWatermark, BoundWindowTableFunction, Relation, WindowTableFunctionKind,
};
use crate::error::{ErrorCode, Result};
use crate::expr::{CastContext, Expr, ExprImpl, ExprType, FunctionCall, InputRef, Literal};
use crate::optimizer::plan_node::generic::SourceNodeKind;
use crate::optimizer::plan_node::{
    LogicalApply, LogicalCteRef, LogicalHopWindow, LogicalJoin, LogicalProject, LogicalScan,
    LogicalShare, LogicalSource, LogicalSysScan, LogicalTableFunction, LogicalValues, PlanRef,
};
use crate::optimizer::property::Cardinality;
use crate::planner::{PlanFor, Planner};
use crate::utils::Condition;

const ERROR_WINDOW_SIZE_ARG: &str =
    "The size arg of window table function should be an interval literal.";

impl Planner {
    pub fn plan_relation(&mut self, relation: Relation) -> Result<PlanRef> {
        match relation {
            Relation::BaseTable(t) => self.plan_base_table(&t),
            Relation::SystemTable(st) => self.plan_sys_table(*st),
            // TODO: order is ignored in the subquery
            Relation::Subquery(q) => Ok(self.plan_query(q.query)?.into_unordered_subplan()),
            Relation::Join(join) => self.plan_join(*join),
            Relation::Apply(join) => self.plan_apply(*join),
            Relation::WindowTableFunction(tf) => self.plan_window_table_function(*tf),
            Relation::Source(s) => self.plan_source(*s),
            Relation::TableFunction {
                expr: tf,
                with_ordinality,
            } => self.plan_table_function(tf, with_ordinality),
            Relation::Watermark(tf) => self.plan_watermark(*tf),
            // note that rcte (i.e., RecursiveUnion) is included *implicitly* in share.
            Relation::Share(share) => self.plan_share(*share),
            Relation::BackCteRef(cte_ref) => self.plan_cte_ref(*cte_ref),
        }
    }

    pub(crate) fn plan_sys_table(&mut self, sys_table: BoundSystemTable) -> Result<PlanRef> {
        Ok(LogicalSysScan::create(
            sys_table.sys_table_catalog.name().to_owned(),
            Rc::new(sys_table.sys_table_catalog.table_desc()),
            self.ctx(),
            Cardinality::unknown(), // TODO(card): cardinality of system table
        )
        .into())
    }

    pub(super) fn plan_base_table(&mut self, base_table: &BoundBaseTable) -> Result<PlanRef> {
        let as_of = base_table.as_of.clone();
        match as_of {
            None
            | Some(AsOf::ProcessTime)
            | Some(AsOf::TimestampNum(_))
            | Some(AsOf::TimestampString(_))
            | Some(AsOf::ProcessTimeWithInterval(_)) => {}
            Some(AsOf::VersionNum(_)) | Some(AsOf::VersionString(_)) => {
                bail_not_implemented!("As Of Version is not supported yet.")
            }
        }
        let table_cardinality = base_table.table_catalog.cardinality;
<<<<<<< HEAD
        Ok(LogicalScan::create(
            base_table.table_catalog.name().to_owned(),
=======
        let scan = LogicalScan::create(
            base_table.table_catalog.name().to_string(),
>>>>>>> d2bb1db6
            base_table.table_catalog.clone(),
            base_table
                .table_indexes
                .iter()
                .map(|x| x.as_ref().clone().into())
                .collect(),
            self.ctx(),
            as_of.clone(),
            table_cardinality,
        );

        match (base_table.table_catalog.engine, self.plan_for()) {
            (Engine::Hummock, _) | (Engine::Iceberg, PlanFor::Stream) => Ok(scan.into()),
            (Engine::Iceberg, PlanFor::Batch) => {
                let opt_ctx = self.ctx();
                let session = opt_ctx.session_ctx();
                let db_name = session.database();
                let catalog_reader = session.env().catalog_reader().read_guard();
                let mut source_catalog = None;
                for schema in catalog_reader.iter_schemas(db_name).unwrap() {
                    if schema
                        .get_table_by_id(&base_table.table_catalog.id)
                        .is_some()
                    {
                        source_catalog = schema.get_source_by_name(
                            &base_table.table_catalog.iceberg_source_name().unwrap(),
                        );
                        break;
                    }
                }
                if let Some(source_catalog) = source_catalog {
                    let column_map: HashMap<String, (usize, ColumnCatalog)> = source_catalog
                        .columns
                        .clone()
                        .into_iter()
                        .enumerate()
                        .map(|(i, column)| (column.name().to_string(), (i, column)))
                        .collect();
                    let exprs = scan
                        .table_catalog()
                        .column_schema()
                        .fields()
                        .iter()
                        .map(|field| {
                            let source_filed_name = if field.name == ROWID_PREFIX {
                                RISINGWAVE_ICEBERG_ROW_ID
                            } else {
                                &field.name
                            };
                            if let Some((i, source_column)) = column_map.get(source_filed_name) {
                                if source_column.column_desc.data_type == field.data_type {
                                    ExprImpl::InputRef(
                                        InputRef::new(*i, field.data_type.clone()).into(),
                                    )
                                } else {
                                    let mut input_ref = ExprImpl::InputRef(
                                        InputRef::new(
                                            *i,
                                            source_column.column_desc.data_type.clone(),
                                        )
                                        .into(),
                                    );
                                    FunctionCall::cast_mut(
                                        &mut input_ref,
                                        field.data_type().clone(),
                                        CastContext::Explicit,
                                    )
                                    .unwrap();
                                    input_ref
                                }
                            } else {
                                // fields like `_rw_timestamp`, would not be found in source.
                                ExprImpl::Literal(
                                    Literal::new(None, field.data_type.clone()).into(),
                                )
                            }
                        })
                        .collect_vec();
                    let logical_source = LogicalSource::with_catalog(
                        Rc::new(source_catalog.deref().clone()),
                        SourceNodeKind::CreateMViewOrBatch,
                        self.ctx(),
                        as_of,
                    )?;
                    Ok(LogicalProject::new(logical_source.into(), exprs).into())
                } else {
                    bail!(
                        "failed to plan a iceberg engine table: {}. Can't find the corresponding iceberg source. Maybe you need to recreate the table",
                        base_table.table_catalog.name()
                    );
                }
            }
        }
    }

    pub(super) fn plan_source(&mut self, source: BoundSource) -> Result<PlanRef> {
        if source.is_shareable_cdc_connector() {
            Err(ErrorCode::InternalError(
                "Should not create MATERIALIZED VIEW or SELECT directly on shared CDC source. HINT: create TABLE from the source instead.".to_owned(),
            )
            .into())
        } else {
            let as_of = source.as_of.clone();
            match as_of {
                None
                | Some(AsOf::VersionNum(_))
                | Some(AsOf::TimestampString(_))
                | Some(AsOf::TimestampNum(_)) => {}
                Some(AsOf::ProcessTime) | Some(AsOf::ProcessTimeWithInterval(_)) => {
                    bail_not_implemented!("As Of ProcessTime() is not supported yet.")
                }
                Some(AsOf::VersionString(_)) => {
                    bail_not_implemented!("As Of Version is not supported yet.")
                }
            }
            Ok(LogicalSource::with_catalog(
                Rc::new(source.catalog),
                SourceNodeKind::CreateMViewOrBatch,
                self.ctx(),
                as_of,
            )?
            .into())
        }
    }

    pub(super) fn plan_join(&mut self, join: BoundJoin) -> Result<PlanRef> {
        let left = self.plan_relation(join.left)?;
        let right = self.plan_relation(join.right)?;
        let join_type = join.join_type;
        let on_clause = join.cond;
        if on_clause.has_subquery() {
            bail_not_implemented!("Subquery in join on condition");
        } else {
            Ok(LogicalJoin::create(left, right, join_type, on_clause))
        }
    }

    pub(super) fn plan_apply(&mut self, mut join: BoundJoin) -> Result<PlanRef> {
        let join_type = join.join_type;
        let on_clause = join.cond;
        if on_clause.has_subquery() {
            bail_not_implemented!("Subquery in join on condition");
        }

        let correlated_id = self.ctx.next_correlated_id();
        let correlated_indices = join
            .right
            .collect_correlated_indices_by_depth_and_assign_id(0, correlated_id);
        let left = self.plan_relation(join.left)?;
        let right = self.plan_relation(join.right)?;

        Ok(LogicalApply::create(
            left,
            right,
            join_type,
            Condition::with_expr(on_clause),
            correlated_id,
            correlated_indices,
            false,
        ))
    }

    pub(super) fn plan_window_table_function(
        &mut self,
        table_function: BoundWindowTableFunction,
    ) -> Result<PlanRef> {
        use WindowTableFunctionKind::*;
        match table_function.kind {
            Tumble => self.plan_tumble_window(
                table_function.input,
                table_function.time_col,
                table_function.args,
            ),
            Hop => self.plan_hop_window(
                table_function.input,
                table_function.time_col,
                table_function.args,
            ),
        }
    }

    pub(super) fn plan_table_function(
        &mut self,
        table_function: ExprImpl,
        with_ordinality: bool,
    ) -> Result<PlanRef> {
        // TODO: maybe we can unify LogicalTableFunction with LogicalValues
        match table_function {
            ExprImpl::TableFunction(tf) => {
                Ok(LogicalTableFunction::new(*tf, with_ordinality, self.ctx()).into())
            }
            expr => {
                let schema = Schema {
                    // TODO: should be named
                    fields: vec![Field::unnamed(expr.return_type())],
                };
                let expr_return_type = expr.return_type();
                let root = LogicalValues::create(vec![vec![expr]], schema, self.ctx());
                let input_ref = ExprImpl::from(InputRef::new(0, expr_return_type.clone()));
                let mut exprs = if let DataType::Struct(st) = expr_return_type {
                    st.iter()
                        .enumerate()
                        .map(|(i, (_, ty))| {
                            let idx = ExprImpl::literal_int(i.try_into().unwrap());
                            let args = vec![input_ref.clone(), idx];
                            FunctionCall::new_unchecked(ExprType::Field, args, ty.clone()).into()
                        })
                        .collect()
                } else {
                    vec![input_ref]
                };
                if with_ordinality {
                    exprs.push(ExprImpl::literal_bigint(1));
                }
                Ok(LogicalProject::create(root, exprs))
            }
        }
    }

    pub(super) fn plan_share(&mut self, share: BoundShare) -> Result<PlanRef> {
        match share.input {
            BoundShareInput::Query(Either::Left(nonrecursive_query)) => {
                let id = share.share_id;
                match self.share_cache.get(&id) {
                    None => {
                        let result = self
                            .plan_query(nonrecursive_query)?
                            .into_unordered_subplan();
                        let logical_share = LogicalShare::create(result);
                        self.share_cache.insert(id, logical_share.clone());
                        Ok(logical_share)
                    }
                    Some(result) => Ok(result.clone()),
                }
            }
            // for the recursive union in rcte
            BoundShareInput::Query(Either::Right(recursive_union)) => self.plan_recursive_union(
                *recursive_union.base,
                *recursive_union.recursive,
                share.share_id,
            ),
            BoundShareInput::ChangeLog(relation) => {
                let id = share.share_id;
                let result = self.plan_changelog(relation)?;
                let logical_share = LogicalShare::create(result);
                self.share_cache.insert(id, logical_share.clone());
                Ok(logical_share)
            }
        }
    }

    pub(super) fn plan_watermark(&mut self, _watermark: BoundWatermark) -> Result<PlanRef> {
        todo!("plan watermark");
    }

    pub(super) fn plan_cte_ref(&mut self, cte_ref: BoundBackCteRef) -> Result<PlanRef> {
        // TODO: this is actually duplicated from `plan_recursive_union`, refactor?
        let base = self.plan_set_expr(cte_ref.base, vec![], &[])?;
        Ok(LogicalCteRef::create(cte_ref.share_id, base))
    }

    fn collect_col_data_types_for_tumble_window(relation: &Relation) -> Result<Vec<DataType>> {
        let col_data_types = match relation {
            Relation::Source(s) => s
                .catalog
                .columns
                .iter()
                .map(|col| col.data_type().clone())
                .collect(),
            Relation::BaseTable(t) => t
                .table_catalog
                .columns
                .iter()
                .map(|col| col.data_type().clone())
                .collect(),
            Relation::Subquery(q) => q.query.schema().data_types(),
            Relation::Share(share) => share
                .input
                .fields()?
                .into_iter()
                .map(|(_, f)| f.data_type)
                .collect(),
            r => {
                return Err(ErrorCode::BindError(format!(
                    "Invalid input relation to tumble: {r:?}"
                ))
                .into())
            }
        };
        Ok(col_data_types)
    }

    fn plan_tumble_window(
        &mut self,
        input: Relation,
        time_col: InputRef,
        args: Vec<ExprImpl>,
    ) -> Result<PlanRef> {
        let mut args = args.into_iter();
        let col_data_types: Vec<_> = Self::collect_col_data_types_for_tumble_window(&input)?;

        match (args.next(), args.next(), args.next()) {
            (Some(window_size @ ExprImpl::Literal(_)), None, None) => {
                let mut exprs = Vec::with_capacity(col_data_types.len() + 2);
                for (idx, col_dt) in col_data_types.iter().enumerate() {
                    exprs.push(InputRef::new(idx, col_dt.clone()).into());
                }
                let window_start: ExprImpl = FunctionCall::new(
                    ExprType::TumbleStart,
                    vec![ExprImpl::InputRef(Box::new(time_col)), window_size.clone()],
                )?
                .into();
                // TODO: `window_end` may be optimized to avoid double calculation of
                // `tumble_start`, or we can depends on common expression
                // optimization.
                let window_end =
                    FunctionCall::new(ExprType::Add, vec![window_start.clone(), window_size])?
                        .into();
                exprs.push(window_start);
                exprs.push(window_end);
                let base = self.plan_relation(input)?;
                let project = LogicalProject::create(base, exprs);
                Ok(project)
            }
            (
                Some(window_size @ ExprImpl::Literal(_)),
                Some(window_offset @ ExprImpl::Literal(_)),
                None,
            ) => {
                let mut exprs = Vec::with_capacity(col_data_types.len() + 2);
                for (idx, col_dt) in col_data_types.iter().enumerate() {
                    exprs.push(InputRef::new(idx, col_dt.clone()).into());
                }
                let window_start: ExprImpl = FunctionCall::new(
                    ExprType::TumbleStart,
                    vec![
                        ExprImpl::InputRef(Box::new(time_col)),
                        window_size.clone(),
                        window_offset,
                    ],
                )?
                .into();
                // TODO: `window_end` may be optimized to avoid double calculation of
                // `tumble_start`, or we can depends on common expression
                // optimization.
                let window_end =
                    FunctionCall::new(ExprType::Add, vec![window_start.clone(), window_size])?
                        .into();
                exprs.push(window_start);
                exprs.push(window_end);
                let base = self.plan_relation(input)?;
                let project = LogicalProject::create(base, exprs);
                Ok(project)
            }
            _ => Err(ErrorCode::BindError(ERROR_WINDOW_SIZE_ARG.to_owned()).into()),
        }
    }

    fn plan_hop_window(
        &mut self,
        input: Relation,
        time_col: InputRef,
        args: Vec<ExprImpl>,
    ) -> Result<PlanRef> {
        let input = self.plan_relation(input)?;
        let mut args = args.into_iter();
        let Some((ExprImpl::Literal(window_slide), ExprImpl::Literal(window_size))) =
            args.next_tuple()
        else {
            return Err(ErrorCode::BindError(ERROR_WINDOW_SIZE_ARG.to_owned()).into());
        };

        let Some(ScalarImpl::Interval(window_slide)) = *window_slide.get_data() else {
            return Err(ErrorCode::BindError(ERROR_WINDOW_SIZE_ARG.to_owned()).into());
        };
        let Some(ScalarImpl::Interval(window_size)) = *window_size.get_data() else {
            return Err(ErrorCode::BindError(ERROR_WINDOW_SIZE_ARG.to_owned()).into());
        };

        let window_offset = match (args.next(), args.next()) {
            (Some(ExprImpl::Literal(window_offset)), None) => match *window_offset.get_data() {
                Some(ScalarImpl::Interval(window_offset)) => window_offset,
                _ => return Err(ErrorCode::BindError(ERROR_WINDOW_SIZE_ARG.to_owned()).into()),
            },
            (None, None) => Interval::from_month_day_usec(0, 0, 0),
            _ => return Err(ErrorCode::BindError(ERROR_WINDOW_SIZE_ARG.to_owned()).into()),
        };

        if !window_size.is_positive() || !window_slide.is_positive() {
            return Err(ErrorCode::BindError(format!(
                "window_size {} and window_slide {} must be positive",
                window_size, window_slide
            ))
            .into());
        }

        if window_size.exact_div(&window_slide).is_none() {
            return Err(ErrorCode::BindError(format!("Invalid arguments for HOP window function: window_size {} cannot be divided by window_slide {}",window_size, window_slide)).into());
        }

        Ok(LogicalHopWindow::create(
            input,
            time_col,
            window_slide,
            window_size,
            window_offset,
        ))
    }
}<|MERGE_RESOLUTION|>--- conflicted
+++ resolved
@@ -88,13 +88,8 @@
             }
         }
         let table_cardinality = base_table.table_catalog.cardinality;
-<<<<<<< HEAD
-        Ok(LogicalScan::create(
+        let scan = LogicalScan::create(
             base_table.table_catalog.name().to_owned(),
-=======
-        let scan = LogicalScan::create(
-            base_table.table_catalog.name().to_string(),
->>>>>>> d2bb1db6
             base_table.table_catalog.clone(),
             base_table
                 .table_indexes
