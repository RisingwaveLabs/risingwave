--- conflicted
+++ resolved
@@ -56,11 +56,7 @@
     }
 
     pub(crate) fn plan_sys_table(&mut self, sys_table: BoundSystemTable) -> Result<PlanRef> {
-<<<<<<< HEAD
-        Ok(LogicalScan::create_for_system_catalog(
-=======
         Ok(LogicalSysScan::create(
->>>>>>> 32717b45
             sys_table.sys_table_catalog.name().to_string(),
             Rc::new(sys_table.sys_table_catalog.table_desc()),
             self.ctx(),
