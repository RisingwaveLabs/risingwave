--- conflicted
+++ resolved
@@ -73,24 +73,6 @@
     }
 }
 
-<<<<<<< HEAD
-impl<'a> fmt::Debug for AliasDisplay<'a> {
-    fn fmt(&self, f: &mut fmt::Formatter<'_>) -> fmt::Result {
-        match self.0 {
-            Some(x) => write!(f, "{}", x),
-            None => write!(f, " "),
-        }
-    }
-}
-
-impl<'a> fmt::Display for AliasDisplay<'a> {
-    fn fmt(&self, f: &mut fmt::Formatter<'_>) -> fmt::Result {
-        write!(f, "{:?}", self)
-    }
-}
-
-=======
->>>>>>> fea78449
 impl fmt::Display for InputRef {
     fn fmt(&self, f: &mut fmt::Formatter<'_>) -> fmt::Result {
         write!(f, "{:?}", RawInputRefDisplay(self.index))
