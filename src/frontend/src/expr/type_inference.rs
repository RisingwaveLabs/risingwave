// Copyright 2022 Singularity Data
//
// Licensed under the Apache License, Version 2.0 (the "License");
// you may not use this file except in compliance with the License.
// You may obtain a copy of the License at
//
// http://www.apache.org/licenses/LICENSE-2.0
//
// Unless required by applicable law or agreed to in writing, software
// distributed under the License is distributed on an "AS IS" BASIS,
// WITHOUT WARRANTIES OR CONDITIONS OF ANY KIND, either express or implied.
// See the License for the specific language governing permissions and
// limitations under the License.

//! This type inference is just to infer the return type of function calls, and make sure the
//! functionCall expressions have same input type requirement and return type definition as backend.
use std::collections::HashMap;
use std::vec;

use itertools::{iproduct, Itertools};
use risingwave_common::error::{ErrorCode, Result};
use risingwave_common::types::DataType;

use crate::expr::{Expr as _, ExprImpl, ExprType};

/// `DataTypeName` is designed for type derivation here. In other scenarios,
/// use `DataType` instead.
#[derive(Debug, Clone, PartialEq, Eq, Hash, Copy)]
enum DataTypeName {
    Boolean,
    Int16,
    Int32,
    Int64,
    Decimal,
    Float32,
    Float64,
    Varchar,
    Date,
    Timestamp,
    Timestampz,
    Time,
    Interval,
    Struct,
    List,
}

fn name_of(ty: &DataType) -> DataTypeName {
    match ty {
        DataType::Boolean => DataTypeName::Boolean,
        DataType::Int16 => DataTypeName::Int16,
        DataType::Int32 => DataTypeName::Int32,
        DataType::Int64 => DataTypeName::Int64,
        DataType::Decimal => DataTypeName::Decimal,
        DataType::Float32 => DataTypeName::Float32,
        DataType::Float64 => DataTypeName::Float64,
        DataType::Varchar => DataTypeName::Varchar,
        DataType::Date => DataTypeName::Date,
        DataType::Timestamp => DataTypeName::Timestamp,
        DataType::Timestampz => DataTypeName::Timestampz,
        DataType::Time => DataTypeName::Time,
        DataType::Interval => DataTypeName::Interval,
        DataType::Struct { .. } => DataTypeName::Struct,
        DataType::List { .. } => DataTypeName::List,
    }
}

/// Infers the return type of a function. Returns `Err` if the function with specified data types
/// is not supported on backend.
pub fn infer_type(func_type: ExprType, inputs_type: Vec<DataType>) -> Result<DataType> {
    // With our current simplified type system, where all types are nullable and not parameterized
    // by things like length or precision, the inference can be done with a map lookup.
    let input_type_names = inputs_type.iter().map(name_of).collect();
    infer_type_name(func_type, input_type_names).map(|type_name| match type_name {
        DataTypeName::Boolean => DataType::Boolean,
        DataTypeName::Int16 => DataType::Int16,
        DataTypeName::Int32 => DataType::Int32,
        DataTypeName::Int64 => DataType::Int64,
        DataTypeName::Decimal => DataType::Decimal,
        DataTypeName::Float32 => DataType::Float32,
        DataTypeName::Float64 => DataType::Float64,
        DataTypeName::Varchar => DataType::Varchar,
        DataTypeName::Date => DataType::Date,
        DataTypeName::Timestamp => DataType::Timestamp,
        DataTypeName::Timestampz => DataType::Timestampz,
        DataTypeName::Time => DataType::Time,
        DataTypeName::Interval => DataType::Interval,
        DataTypeName::Struct | DataTypeName::List => {
            panic!("Functions returning struct or list can not be inferred. Please use `FunctionCall::new_unchecked`.")
        }
    })
}

/// Infer the return type name without parameters like length or precision.
fn infer_type_name(func_type: ExprType, inputs_type: Vec<DataTypeName>) -> Result<DataTypeName> {
    FUNC_SIG_MAP
        .get(&FuncSign::new(func_type, inputs_type.clone()))
        .cloned()
        .ok_or_else(|| {
            ErrorCode::NotImplemented(format!("{:?}{:?}", func_type, inputs_type), 112.into())
                .into()
        })
}

#[derive(PartialEq, Hash)]
struct FuncSign {
    func: ExprType,
    inputs_type: Vec<DataTypeName>,
}

impl Eq for FuncSign {}

#[allow(dead_code)]
impl FuncSign {
    pub fn new(func: ExprType, inputs_type: Vec<DataTypeName>) -> Self {
        FuncSign { func, inputs_type }
    }
}

fn build_binary_cmp_funcs(
    map: &mut HashMap<FuncSign, DataTypeName>,
    exprs: &[ExprType],
    args: &[DataTypeName],
) {
    for (e, lt, rt) in iproduct!(exprs, args, args) {
        map.insert(FuncSign::new(*e, vec![*lt, *rt]), DataTypeName::Boolean);
    }
}

fn build_binary_atm_funcs(
    map: &mut HashMap<FuncSign, DataTypeName>,
    exprs: &[ExprType],
    args: &[DataTypeName],
) {
    for e in exprs {
        for (li, lt) in args.iter().enumerate() {
            for (ri, rt) in args.iter().enumerate() {
                let ret = if li <= ri { rt } else { lt };
                map.insert(FuncSign::new(*e, vec![*lt, *rt]), *ret);
            }
        }
    }
}

fn build_unary_atm_funcs(
    map: &mut HashMap<FuncSign, DataTypeName>,
    exprs: &[ExprType],
    args: &[DataTypeName],
) {
    for (e, arg) in iproduct!(exprs, args) {
        map.insert(FuncSign::new(*e, vec![*arg]), *arg);
    }
}

fn build_commutative_funcs(
    map: &mut HashMap<FuncSign, DataTypeName>,
    expr: ExprType,
    arg0: DataTypeName,
    arg1: DataTypeName,
    ret: DataTypeName,
) {
    map.insert(FuncSign::new(expr, vec![arg0, arg1]), ret);
    map.insert(FuncSign::new(expr, vec![arg1, arg0]), ret);
}

<<<<<<< HEAD
fn build_round_funcs(map: &mut HashMap<FuncSign, DataTypeName>, expr: ExprType) {
    map.insert(
        FuncSign::new(expr, vec![DataTypeName::Float64]),
        DataTypeName::Float64,
    );
    map.insert(
        FuncSign::new(expr, vec![DataTypeName::Decimal]),
        DataTypeName::Decimal,
    );
}

=======
/// This function builds type derived map for all built-in functions that take a fixed number
/// of arguments.  They can be determined to have one or more type signatures since some are
/// compatible with more than one type.
/// Type signatures and arities of variadic functions are checked
/// [elsewhere](crate::expr::FunctionCall::new).
>>>>>>> 565af0eb
fn build_type_derive_map() -> HashMap<FuncSign, DataTypeName> {
    use {DataTypeName as T, ExprType as E};
    let mut map = HashMap::new();
    let all_types = [
        T::Boolean,
        T::Int16,
        T::Int32,
        T::Int64,
        T::Decimal,
        T::Float32,
        T::Float64,
        T::Varchar,
        T::Date,
        T::Timestamp,
        T::Timestampz,
        T::Time,
        T::Interval,
    ];
    let num_types = [
        T::Int16,
        T::Int32,
        T::Int64,
        T::Decimal,
        T::Float32,
        T::Float64,
    ];

    // logical expressions
    for e in [E::Not, E::IsTrue, E::IsNotTrue, E::IsFalse, E::IsNotFalse] {
        map.insert(FuncSign::new(e, vec![T::Boolean]), T::Boolean);
    }
    for e in [E::And, E::Or] {
        map.insert(FuncSign::new(e, vec![T::Boolean, T::Boolean]), T::Boolean);
    }

    // comparison expressions
    for e in [E::IsNull, E::IsNotNull] {
        for t in all_types {
            map.insert(FuncSign::new(e, vec![t]), T::Boolean);
        }
    }
    let cmp_exprs = &[
        E::Equal,
        E::NotEqual,
        E::LessThan,
        E::LessThanOrEqual,
        E::GreaterThan,
        E::GreaterThanOrEqual,
        E::IsDistinctFrom,
    ];
    build_binary_cmp_funcs(&mut map, cmp_exprs, &num_types);
    build_binary_cmp_funcs(&mut map, cmp_exprs, &[T::Struct, T::List]);
    build_binary_cmp_funcs(&mut map, cmp_exprs, &[T::Date, T::Timestamp, T::Timestampz]);
    build_binary_cmp_funcs(&mut map, cmp_exprs, &[T::Time, T::Interval]);
    for e in cmp_exprs {
        for t in [T::Boolean, T::Varchar] {
            map.insert(FuncSign::new(*e, vec![t, t]), T::Boolean);
        }
    }

    let unary_atm_exprs = &[E::Abs, E::Neg];

    build_unary_atm_funcs(&mut map, unary_atm_exprs, &num_types);
    build_binary_atm_funcs(
        &mut map,
        &[E::Add, E::Subtract, E::Multiply, E::Divide],
        &num_types,
    );
    build_binary_atm_funcs(
        &mut map,
        &[E::Modulus],
        &[T::Int16, T::Int32, T::Int64, T::Decimal],
    );
    map.insert(
        FuncSign::new(E::RoundDigit, vec![T::Decimal, T::Int32]),
        T::Decimal,
    );

    build_round_funcs(&mut map, E::Round);
    build_round_funcs(&mut map, E::Ceil);
    build_round_funcs(&mut map, E::Floor);
    // temporal expressions
    for (base, delta) in [
        (T::Date, T::Int32),
        (T::Timestamp, T::Interval),
        (T::Timestampz, T::Interval),
        (T::Time, T::Interval),
        (T::Interval, T::Interval),
    ] {
        build_commutative_funcs(&mut map, E::Add, base, delta, base);
        map.insert(FuncSign::new(E::Subtract, vec![base, delta]), base);
        map.insert(FuncSign::new(E::Subtract, vec![base, base]), delta);
    }

    // date + interval = timestamp, date - interval = timestamp
    build_commutative_funcs(&mut map, E::Add, T::Date, T::Interval, T::Timestamp);
    map.insert(
        FuncSign::new(E::Subtract, vec![T::Date, T::Interval]),
        T::Timestamp,
    );
    // date + time = timestamp
    build_commutative_funcs(&mut map, E::Add, T::Date, T::Time, T::Timestamp);
    // interval * float8 = interval, interval / float8 = interval
    for t in num_types {
        build_commutative_funcs(&mut map, E::Multiply, T::Interval, t, T::Interval);
        map.insert(FuncSign::new(E::Divide, vec![T::Interval, t]), T::Interval);
    }

    for t in [T::Timestamp, T::Time, T::Date] {
        map.insert(FuncSign::new(E::Extract, vec![T::Varchar, t]), T::Decimal);
    }
    for t in [T::Timestamp, T::Date] {
        map.insert(
            FuncSign::new(E::TumbleStart, vec![t, T::Interval]),
            T::Timestamp,
        );
    }

    // string expressions
    for e in [E::Trim, E::Ltrim, E::Rtrim, E::Lower, E::Upper] {
        map.insert(FuncSign::new(e, vec![T::Varchar]), T::Varchar);
    }
    for e in [E::Trim, E::Ltrim, E::Rtrim] {
        map.insert(FuncSign::new(e, vec![T::Varchar, T::Varchar]), T::Varchar);
    }
    map.insert(
        FuncSign::new(E::Substr, vec![T::Varchar, T::Int32]),
        T::Varchar,
    );
    map.insert(
        FuncSign::new(E::Substr, vec![T::Varchar, T::Int32, T::Int32]),
        T::Varchar,
    );
    for e in [E::Replace, E::Translate] {
        map.insert(
            FuncSign::new(e, vec![T::Varchar, T::Varchar, T::Varchar]),
            T::Varchar,
        );
    }
    for e in [E::Length, E::Ascii] {
        map.insert(FuncSign::new(e, vec![T::Varchar]), T::Int32);
    }
    map.insert(
        FuncSign::new(E::Position, vec![T::Varchar, T::Varchar]),
        T::Int32,
    );
    map.insert(
        FuncSign::new(E::Like, vec![T::Varchar, T::Varchar]),
        T::Boolean,
    );
    map.insert(
        FuncSign::new(E::SplitPart, vec![T::Varchar, T::Varchar, T::Int32]),
        T::Varchar,
    );

    map
}

lazy_static::lazy_static! {
    static ref FUNC_SIG_MAP: HashMap<FuncSign, DataTypeName> = {
        build_type_derive_map()
    };
}

/// Find the least restrictive type. Used by `VALUES`, `CASE`, `UNION`, etc.
/// It is a simplified version of the rule used in
/// [PG](https://www.postgresql.org/docs/current/typeconv-union-case.html).
///
/// If you also need to cast them to this type, and there are more than 2 exprs, check out
/// [`align_types`].
pub fn least_restrictive(lhs: DataType, rhs: DataType) -> Result<DataType> {
    if lhs == rhs {
        Ok(lhs)
    } else if cast_ok(&lhs, &rhs, &CastContext::Implicit) {
        Ok(rhs)
    } else if cast_ok(&rhs, &lhs, &CastContext::Implicit) {
        Ok(lhs)
    } else {
        Err(ErrorCode::BindError(format!("types {:?} and {:?} cannot be matched", lhs, rhs)).into())
    }
}

/// Find the `least_restrictive` type over a list of `exprs`, and add implicit cast when necessary.
/// Used by `VALUES`, `CASE`, `UNION`, etc. See [PG](https://www.postgresql.org/docs/current/typeconv-union-case.html).
pub fn align_types<'a>(exprs: impl Iterator<Item = &'a mut ExprImpl>) -> Result<DataType> {
    use std::mem::swap;

    let exprs = exprs.collect_vec();
    // Essentially a filter_map followed by a try_reduce, which is unstable.
    let mut ret_type = None;
    for e in &exprs {
        if e.is_null() {
            continue;
        }
        ret_type = match ret_type {
            None => Some(e.return_type()),
            Some(t) => Some(least_restrictive(t, e.return_type())?),
        };
    }
    let ret_type = ret_type.unwrap_or(DataType::Varchar);
    for e in exprs {
        let mut dummy = ExprImpl::literal_bool(false);
        swap(&mut dummy, e);
        *e = dummy.cast_implicit(ret_type.clone())?;
    }
    Ok(ret_type)
}

/// The context a cast operation is invoked in. An implicit cast operation is allowed in a context
/// that allows explicit casts, but not vice versa. See details in
/// [PG](https://www.postgresql.org/docs/current/catalog-pg-cast.html).
#[derive(Debug, Eq, Ord, PartialEq, PartialOrd)]
pub enum CastContext {
    Implicit,
    Assign,
    Explicit,
}

/// Checks whether casting from `source` to `target` is ok in `allows` context.
pub fn cast_ok(source: &DataType, target: &DataType, allows: &CastContext) -> bool {
    let k = (name_of(source), name_of(target));
    matches!(CAST_MAP.get(&k), Some(context) if context <= allows)
}

fn build_cast_map() -> HashMap<(DataTypeName, DataTypeName), CastContext> {
    use DataTypeName as T;

    // Implicit cast operations in PG are organized in 3 sequences, with the reverse direction being
    // assign cast operations.
    // https://github.com/postgres/postgres/blob/e0064f0ff6dfada2695330c6bc1945fa7ae813be/src/include/catalog/pg_cast.dat#L18-L20
    let mut m = HashMap::new();
    insert_cast_seq(
        &mut m,
        &[
            T::Int16,
            T::Int32,
            T::Int64,
            T::Decimal,
            T::Float32,
            T::Float64,
        ],
    );
    insert_cast_seq(&mut m, &[T::Date, T::Timestamp, T::Timestampz]);
    insert_cast_seq(&mut m, &[T::Time, T::Interval]);
    // Allow explicit cast operation between the same type, for types not included above.
    // Ideally we should remove all such useless casts. But for now we just forbid them in contexts
    // that only allow implicit or assign cast operations, and the user can still write them
    // explicitly.
    //
    // Note this is different in PG, where same type cast is used for sizing (e.g. `NUMERIC(18,3)`
    // to `NUMERIC(20,4)`). Sizing casts are only available for `numeric`, `timestamp`,
    // `timestamptz`, `time`, `interval` and these are implicit. https://www.postgresql.org/docs/current/typeconv-query.html
    //
    // As we do not support size parameters in types, there are no sizing casts.
    m.insert((T::Boolean, T::Boolean), CastContext::Explicit);
    m.insert((T::Varchar, T::Varchar), CastContext::Explicit);

    // Casting to and from string type.
    for t in [
        T::Boolean,
        T::Int16,
        T::Int32,
        T::Int64,
        T::Decimal,
        T::Float32,
        T::Float64,
        T::Date,
        T::Timestamp,
        T::Timestampz,
        T::Time,
        T::Interval,
    ] {
        m.insert((t, T::Varchar), CastContext::Assign);
        // Casting from string is explicit-only in PG.
        // But as we bind string literals to `varchar` rather than `unknown`, allowing them in
        //  assign context enables this shorter statement:
        // `insert into t values ('2022-01-01')`
        // If it was explicit:
        // `insert into t values ('2022-01-01'::date)`
        // `insert into t values (date '2022-01-01')`
        m.insert((T::Varchar, t), CastContext::Assign);
    }

    // Misc casts allowed by PG that are neither in implicit cast sequences nor from/to string.
    m.insert((T::Timestamp, T::Time), CastContext::Assign);
    m.insert((T::Timestampz, T::Time), CastContext::Assign);
    m.insert((T::Boolean, T::Int32), CastContext::Explicit);
    m.insert((T::Int32, T::Boolean), CastContext::Explicit);
    m
}

fn insert_cast_seq(
    m: &mut HashMap<(DataTypeName, DataTypeName), CastContext>,
    types: &[DataTypeName],
) {
    for (source_index, source_type) in types.iter().enumerate() {
        for (target_index, target_type) in types.iter().enumerate() {
            let cast_context = match source_index.cmp(&target_index) {
                std::cmp::Ordering::Less => CastContext::Implicit,
                // See comments in `build_cast_map` for why same type cast is marked as explicit.
                std::cmp::Ordering::Equal => CastContext::Explicit,
                std::cmp::Ordering::Greater => CastContext::Assign,
            };
            m.insert((*source_type, *target_type), cast_context);
        }
    }
}

lazy_static::lazy_static! {
    static ref CAST_MAP: HashMap<(DataTypeName, DataTypeName), CastContext> = {
        build_cast_map()
    };
}
#[cfg(test)]
mod tests {
    use super::*;

    fn test_simple_infer_type(
        func_type: ExprType,
        inputs_type: Vec<DataType>,
        expected_type_name: DataType,
    ) {
        let ret = infer_type(func_type, inputs_type).unwrap();
        assert_eq!(ret, expected_type_name);
    }

    fn test_infer_type_not_exist(func_type: ExprType, inputs_type: Vec<DataType>) {
        let ret = infer_type(func_type, inputs_type);
        assert!(ret.is_err());
    }

    #[test]
    fn test_arithmetics() {
        use DataType::*;
        let atm_exprs = vec![
            ExprType::Add,
            ExprType::Subtract,
            ExprType::Multiply,
            ExprType::Divide,
        ];
        let num_promote_table = vec![
            (Int16, Int16, Int16),
            (Int16, Int32, Int32),
            (Int16, Int64, Int64),
            (Int16, Decimal, Decimal),
            (Int16, Float32, Float32),
            (Int16, Float64, Float64),
            (Int32, Int16, Int32),
            (Int32, Int32, Int32),
            (Int32, Int64, Int64),
            (Int32, Decimal, Decimal),
            (Int32, Float32, Float32),
            (Int32, Float64, Float64),
            (Int64, Int16, Int64),
            (Int64, Int32, Int64),
            (Int64, Int64, Int64),
            (Int64, Decimal, Decimal),
            (Int64, Float32, Float32),
            (Int64, Float64, Float64),
            (Decimal, Int16, Decimal),
            (Decimal, Int32, Decimal),
            (Decimal, Int64, Decimal),
            (Decimal, Decimal, Decimal),
            (Decimal, Float32, Float32),
            (Decimal, Float64, Float64),
            (Float32, Int16, Float32),
            (Float32, Int32, Float32),
            (Float32, Int64, Float32),
            (Float32, Decimal, Float32),
            (Float32, Float32, Float32),
            (Float32, Float64, Float64),
            (Float64, Int16, Float64),
            (Float64, Int32, Float64),
            (Float64, Int64, Float64),
            (Float64, Decimal, Float64),
            (Float64, Float32, Float64),
            (Float64, Float64, Float64),
        ];
        for (expr, (t1, t2, tr)) in iproduct!(atm_exprs, num_promote_table) {
            test_simple_infer_type(expr, vec![t1, t2], tr);
        }
    }

    #[test]
    fn test_bool_num_not_exist() {
        let exprs = vec![
            ExprType::Add,
            ExprType::Subtract,
            ExprType::Multiply,
            ExprType::Divide,
            ExprType::Modulus,
            ExprType::Equal,
            ExprType::NotEqual,
            ExprType::LessThan,
            ExprType::LessThanOrEqual,
            ExprType::GreaterThan,
            ExprType::GreaterThanOrEqual,
            ExprType::And,
            ExprType::Or,
            ExprType::Not,
        ];
        let num_types = vec![
            DataType::Int16,
            DataType::Int32,
            DataType::Int64,
            DataType::Float32,
            DataType::Float64,
            DataType::Decimal,
        ];

        for (expr, num_t) in iproduct!(exprs, num_types) {
            test_infer_type_not_exist(expr, vec![num_t, DataType::Boolean]);
        }
    }

    fn gen_cast_table(allows: CastContext) -> Vec<String> {
        use itertools::Itertools as _;
        use DataType as T;
        let all_types = &[
            T::Boolean,
            T::Int16,
            T::Int32,
            T::Int64,
            T::Decimal,
            T::Float32,
            T::Float64,
            T::Varchar,
            T::Date,
            T::Timestamp,
            T::Timestampz,
            T::Time,
            T::Interval,
        ];
        all_types
            .iter()
            .map(|source| {
                all_types
                    .iter()
                    .map(|target| match cast_ok(source, target, &allows) {
                        false => ' ',
                        true => 'T',
                    })
                    .collect::<String>()
            })
            .collect_vec()
    }

    #[test]
    fn test_cast_ok() {
        // With the help of a script we can obtain the 3 expected cast tables from PG. They are
        // slightly modified on same-type cast and from-string cast for reasons explained above in
        // `build_cast_map`.

        let actual = gen_cast_table(CastContext::Implicit);
        assert_eq!(
            actual,
            vec![
                "             ", // bool
                "  TTTTT      ",
                "   TTTT      ",
                "    TTT      ",
                "     TT      ",
                "      T      ",
                "             ",
                "             ", // varchar
                "         TT  ",
                "          T  ",
                "             ",
                "            T",
                "             ",
            ]
        );
        let actual = gen_cast_table(CastContext::Assign);
        assert_eq!(
            actual,
            vec![
                "       T     ", // bool
                "  TTTTTT     ",
                " T TTTTT     ",
                " TT TTTT     ",
                " TTT TTT     ",
                " TTTT TT     ",
                " TTTTT T     ",
                "TTTTTTT TTTTT", // varchar
                "       T TT  ",
                "       TT TT ",
                "       TTT T ",
                "       T    T",
                "       T   T ",
            ]
        );
        let actual = gen_cast_table(CastContext::Explicit);
        assert_eq!(
            actual,
            vec![
                "T T    T     ", // bool
                " TTTTTTT     ",
                "TTTTTTTT     ",
                " TTTTTTT     ",
                " TTTTTTT     ",
                " TTTTTTT     ",
                " TTTTTTT     ",
                "TTTTTTTTTTTTT", // varchar
                "       TTTT  ",
                "       TTTTT ",
                "       TTTTT ",
                "       T   TT",
                "       T   TT",
            ]
        );
    }
}<|MERGE_RESOLUTION|>--- conflicted
+++ resolved
@@ -162,7 +162,6 @@
     map.insert(FuncSign::new(expr, vec![arg1, arg0]), ret);
 }
 
-<<<<<<< HEAD
 fn build_round_funcs(map: &mut HashMap<FuncSign, DataTypeName>, expr: ExprType) {
     map.insert(
         FuncSign::new(expr, vec![DataTypeName::Float64]),
@@ -174,13 +173,11 @@
     );
 }
 
-=======
 /// This function builds type derived map for all built-in functions that take a fixed number
 /// of arguments.  They can be determined to have one or more type signatures since some are
 /// compatible with more than one type.
 /// Type signatures and arities of variadic functions are checked
 /// [elsewhere](crate::expr::FunctionCall::new).
->>>>>>> 565af0eb
 fn build_type_derive_map() -> HashMap<FuncSign, DataTypeName> {
     use {DataTypeName as T, ExprType as E};
     let mut map = HashMap::new();
