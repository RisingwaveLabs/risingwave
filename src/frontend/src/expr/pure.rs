--- conflicted
+++ resolved
@@ -181,15 +181,12 @@
             | expr_node::Type::JsonbArrayLength
             | expr_node::Type::JsonbObject
             | expr_node::Type::JsonbPretty
-<<<<<<< HEAD
             | expr_node::Type::JsonbRemovePath
-=======
             | expr_node::Type::JsonbContains
             | expr_node::Type::JsonbContained
             | expr_node::Type::JsonbExists
             | expr_node::Type::JsonbExistsAny
             | expr_node::Type::JsonbExistsAll
->>>>>>> e392db0c
             | expr_node::Type::IsJson
             | expr_node::Type::Sind
             | expr_node::Type::Cosd
