--- conflicted
+++ resolved
@@ -150,12 +150,9 @@
             | expr_node::Type::Pi
             | expr_node::Type::Sind
             | expr_node::Type::Cosd
-<<<<<<< HEAD
             | expr_node::Type::Cotd
-=======
+            | expr_node::Type::Decode
             | expr_node::Type::Encode
-            | expr_node::Type::Decode
->>>>>>> a504f0ea
             | expr_node::Type::Tand
             | expr_node::Type::ArrayPositions
             | expr_node::Type::StringToArray =>
