// Copyright 2024 RisingWave Labs
//
// Licensed under the Apache License, Version 2.0 (the "License");
// you may not use this file except in compliance with the License.
// You may obtain a copy of the License at
//
//     http://www.apache.org/licenses/LICENSE-2.0
//
// Unless required by applicable law or agreed to in writing, software
// distributed under the License is distributed on an "AS IS" BASIS,
// WITHOUT WARRANTIES OR CONDITIONS OF ANY KIND, either express or implied.
// See the License for the specific language governing permissions and
// limitations under the License.

use std::sync::Arc;

use itertools::Itertools;
use risingwave_common::catalog::FunctionId;
use risingwave_common::types::DataType;

use super::{Expr, ExprImpl};
use crate::catalog::function_catalog::{FunctionCatalog, FunctionKind};

#[derive(Debug, Clone, PartialEq, Eq, Hash)]
pub struct UserDefinedFunction {
    pub args: Vec<ExprImpl>,
    pub catalog: Arc<FunctionCatalog>,
}

impl UserDefinedFunction {
    pub fn new(catalog: Arc<FunctionCatalog>, args: Vec<ExprImpl>) -> Self {
        Self { args, catalog }
    }

    pub(super) fn from_expr_proto(
        udf: &risingwave_pb::expr::UserDefinedFunction,
        return_type: DataType,
    ) -> crate::error::Result<Self> {
        let args: Vec<_> = udf
            .get_children()
            .iter()
            .map(ExprImpl::from_expr_proto)
            .try_collect()?;

        // function catalog
        let arg_types = udf.get_arg_types().iter().map_into().collect_vec();
        let catalog = FunctionCatalog {
            // FIXME(yuhao): function id is not in udf proto.
            id: FunctionId::placeholder(),
            name: udf.get_name().clone(),
            // FIXME(yuhao): owner is not in udf proto.
            owner: u32::MAX - 1,
            kind: FunctionKind::Scalar,
            arg_names: udf.arg_names.clone(),
            arg_types,
            return_type,
            language: udf.get_language().clone(),
            identifier: udf.identifier.clone(),
            body: udf.body.clone(),
            link: udf.link.clone(),
<<<<<<< HEAD
            compressed_binary: udf.compressed_binary.clone(),
=======
            always_retry_on_network_error: udf.always_retry_on_network_error,
>>>>>>> de3696ff
        };

        Ok(Self {
            args,
            catalog: Arc::new(catalog),
        })
    }
}

impl Expr for UserDefinedFunction {
    fn return_type(&self) -> DataType {
        self.catalog.return_type.clone()
    }

    fn to_expr_proto(&self) -> risingwave_pb::expr::ExprNode {
        use risingwave_pb::expr::expr_node::*;
        use risingwave_pb::expr::*;
        ExprNode {
            function_type: Type::Unspecified.into(),
            return_type: Some(self.return_type().to_protobuf()),
            rex_node: Some(RexNode::Udf(UserDefinedFunction {
                children: self.args.iter().map(Expr::to_expr_proto).collect(),
                name: self.catalog.name.clone(),
                arg_names: self.catalog.arg_names.clone(),
                arg_types: self
                    .catalog
                    .arg_types
                    .iter()
                    .map(|t| t.to_protobuf())
                    .collect(),
                language: self.catalog.language.clone(),
                identifier: self.catalog.identifier.clone(),
                link: self.catalog.link.clone(),
                body: self.catalog.body.clone(),
<<<<<<< HEAD
                compressed_binary: self.catalog.compressed_binary.clone(),
=======
                always_retry_on_network_error: self.catalog.always_retry_on_network_error,
>>>>>>> de3696ff
            })),
        }
    }
}<|MERGE_RESOLUTION|>--- conflicted
+++ resolved
@@ -58,11 +58,8 @@
             identifier: udf.identifier.clone(),
             body: udf.body.clone(),
             link: udf.link.clone(),
-<<<<<<< HEAD
             compressed_binary: udf.compressed_binary.clone(),
-=======
             always_retry_on_network_error: udf.always_retry_on_network_error,
->>>>>>> de3696ff
         };
 
         Ok(Self {
@@ -97,11 +94,8 @@
                 identifier: self.catalog.identifier.clone(),
                 link: self.catalog.link.clone(),
                 body: self.catalog.body.clone(),
-<<<<<<< HEAD
                 compressed_binary: self.catalog.compressed_binary.clone(),
-=======
                 always_retry_on_network_error: self.catalog.always_retry_on_network_error,
->>>>>>> de3696ff
             })),
         }
     }
