// Copyright 2022 Singularity Data
//
// Licensed under the Apache License, Version 2.0 (the "License");
// you may not use this file except in compliance with the License.
// You may obtain a copy of the License at
//
// http://www.apache.org/licenses/LICENSE-2.0
//
// Unless required by applicable law or agreed to in writing, software
// distributed under the License is distributed on an "AS IS" BASIS,
// WITHOUT WARRANTIES OR CONDITIONS OF ANY KIND, either express or implied.
// See the License for the specific language governing permissions and
// limitations under the License.

#![feature(label_break_value)]
#![allow(clippy::derive_partial_eq_without_eq)]
//! Data-driven tests.

mod resolve_id;

use std::collections::BTreeMap;
use std::sync::atomic::Ordering;
use std::sync::Arc;

use anyhow::{anyhow, bail, Result};
pub use resolve_id::*;
use risingwave_frontend::handler::{
    create_index, create_mv, create_source, create_table, drop_table, variable,
};
use risingwave_frontend::session::{OptimizerContext, OptimizerContextRef, SessionImpl};
use risingwave_frontend::test_utils::{create_proto_file, LocalFrontend};
use risingwave_frontend::{Binder, FrontendOpts, PlanRef, Planner, WithOptions};
use risingwave_sqlparser::ast::{ObjectName, Statement};
use risingwave_sqlparser::parser::Parser;
use serde::{Deserialize, Serialize};

#[serde_with::skip_serializing_none]
#[derive(Clone, Debug, PartialEq, Serialize, Deserialize, Default)]
#[serde(deny_unknown_fields)]
pub struct TestCase {
    /// Id of the test case, used in before.
    pub id: Option<String>,

    /// Before running the SQL statements, the test runner will execute the specified test cases
    pub before: Option<Vec<String>>,

    /// The resolved statements of the before ids
    #[serde(skip_serializing)]
    before_statements: Option<Vec<String>>,

    /// The SQL statements
    pub sql: String,

    /// The original logical plan
    pub logical_plan: Option<String>,

    /// Logical plan with optimization `.gen_optimized_logical_plan()`
    pub optimized_logical_plan: Option<String>,

    /// Distributed batch plan `.gen_batch_query_plan()`
    pub batch_plan: Option<String>,

    /// Proto JSON of generated batch plan
    pub batch_plan_proto: Option<String>,

    /// Batch plan for local execution `.gen_batch_local_plan()`
    pub batch_local_plan: Option<String>,

    /// Create MV plan `.gen_create_mv_plan()`
    pub stream_plan: Option<String>,

    // TODO: uncomment for Proto JSON of generated stream plan
    //  was: "stream_plan_proto": Option<String>
    // pub plan_graph_proto: Option<String>,
    /// Error of binder
    pub binder_error: Option<String>,

    /// Error of planner
    pub planner_error: Option<String>,

    /// Error of optimizer
    pub optimizer_error: Option<String>,

    /// Error of `.gen_batch_query_plan()`
    pub batch_error: Option<String>,

    /// Error of `.gen_batch_local_plan()`
    pub batch_local_error: Option<String>,

    /// Error of `.gen_stream_plan()`
    pub stream_error: Option<String>,

    /// Support using file content or file location to create source.
    pub create_source: Option<CreateSource>,

    /// Provide config map to frontend
    pub with_config_map: Option<BTreeMap<String, String>>,
}

#[serde_with::skip_serializing_none]
#[derive(Clone, Debug, PartialEq, Serialize, Deserialize, Default)]
#[serde(deny_unknown_fields)]
pub struct CreateSource {
    row_format: String,
    name: String,
    file: Option<String>,
    materialized: Option<bool>,
}

#[serde_with::skip_serializing_none]
#[derive(Debug, PartialEq, Serialize, Deserialize, Default)]
#[serde(deny_unknown_fields)]
pub struct TestCaseResult {
    /// The original logical plan
    pub logical_plan: Option<String>,

    /// Logical plan with optimization `.gen_optimized_logical_plan()`
    pub optimized_logical_plan: Option<String>,

    /// Distributed batch plan `.gen_batch_query_plan()`
    pub batch_plan: Option<String>,

    /// Proto JSON of generated batch plan
    pub batch_plan_proto: Option<String>,

    /// Batch plan for local execution `.gen_batch_local_plan()`
    pub batch_local_plan: Option<String>,

    /// Create MV plan `.gen_create_mv_plan()`
    pub stream_plan: Option<String>,

    /// Error of binder
    pub binder_error: Option<String>,

    /// Error of planner
    pub planner_error: Option<String>,

    /// Error of optimizer
    pub optimizer_error: Option<String>,

    /// Error of `.gen_batch_query_plan()`
    pub batch_error: Option<String>,

    /// Error of `.gen_batch_local_plan()`
    pub batch_local_error: Option<String>,

    /// Error of `.gen_stream_plan()`
    pub stream_error: Option<String>,
}

impl TestCaseResult {
    /// Convert a result to test case
    pub fn as_test_case(self, original_test_case: &TestCase) -> Result<TestCase> {
        if original_test_case.binder_error.is_none() && let Some(ref err) = self.binder_error {
            return Err(anyhow!("unexpected binder error: {}", err));
        }
        if original_test_case.planner_error.is_none() && let Some(ref err) = self.planner_error {
            return Err(anyhow!("unexpected planner error: {}", err));
        }
        if original_test_case.optimizer_error.is_none() && let Some(ref err) = self.optimizer_error {
            return Err(anyhow!("unexpected optimizer error: {}", err));
        }

        let case = TestCase {
            id: original_test_case.id.clone(),
            before: original_test_case.before.clone(),
            sql: original_test_case.sql.to_string(),
            before_statements: original_test_case.before_statements.clone(),
            logical_plan: self.logical_plan,
            optimized_logical_plan: self.optimized_logical_plan,
            batch_plan: self.batch_plan,
            batch_local_plan: self.batch_local_plan,
            stream_plan: self.stream_plan,
            batch_plan_proto: self.batch_plan_proto,
            planner_error: self.planner_error,
            optimizer_error: self.optimizer_error,
            batch_error: self.batch_error,
            batch_local_error: self.batch_local_error,
            stream_error: self.stream_error,
            binder_error: self.binder_error,
            create_source: original_test_case.create_source.clone(),
            with_config_map: original_test_case.with_config_map.clone(),
        };
        Ok(case)
    }
}

impl TestCase {
    /// Run the test case, and return the expected output.
    pub async fn run(&self, do_check_result: bool) -> Result<TestCaseResult> {
        let frontend = LocalFrontend::new(FrontendOpts::default()).await;
        let session = frontend.session_ref();

        if let Some(ref config_map) = self.with_config_map {
            for (key, val) in config_map {
                session.set_config(key, val).unwrap();
            }
        }

        let placeholder_empty_vec = vec![];

        // Since temp file will be deleted when it goes out of scope, so create source in advance.
        self.create_source(session.clone()).await?;

        let mut result: Option<TestCaseResult> = None;
        for sql in self
            .before_statements
            .as_ref()
            .unwrap_or(&placeholder_empty_vec)
            .iter()
            .chain(std::iter::once(&self.sql))
        {
            result = self
                .run_sql(sql, session.clone(), do_check_result, result)
                .await?;
        }

        Ok(result.unwrap_or_default())
    }

    // If testcase have create source info, run sql to create source.
    // Support create source by file content or file location.
    async fn create_source(&self, session: Arc<SessionImpl>) -> Result<Option<TestCaseResult>> {
        match self.create_source.clone() {
            Some(source) => {
                if let Some(content) = source.file {
                    let materialized = if let Some(true) = source.materialized {
                        "materialized".to_string()
                    } else {
                        "".to_string()
                    };
                    let sql = format!(
                        r#"CREATE {} SOURCE {}
    WITH (kafka.topic = 'abc', kafka.servers = 'localhost:1001')
    ROW FORMAT {} MESSAGE '.test.TestRecord' ROW SCHEMA LOCATION 'file://"#,
                        materialized, source.name, source.row_format
                    );
                    let temp_file = create_proto_file(content.as_str());
                    self.run_sql(
                        &(sql + temp_file.path().to_str().unwrap() + "'"),
                        session.clone(),
                        false,
                        None,
                    )
                    .await
                } else {
                    panic!(
                        "{:?} create source must include `file` for the file content",
                        self.id
                    );
                }
            }
            None => Ok(None),
        }
    }

    async fn run_sql(
        &self,
        sql: &str,
        session: Arc<SessionImpl>,
        do_check_result: bool,
        mut result: Option<TestCaseResult>,
    ) -> Result<Option<TestCaseResult>> {
        let statements = Parser::parse_sql(sql).unwrap();
        for stmt in statements {
            let context = OptimizerContext::new(
                session.clone(),
                Arc::from(sql),
                WithOptions::try_from(&stmt)?,
            );
            context.explain_verbose.store(true, Ordering::Relaxed); // use explain verbose in planner tests
            match stmt.clone() {
                Statement::Query(_)
                | Statement::Insert { .. }
                | Statement::Delete { .. }
                | Statement::Update { .. } => {
                    if result.is_some() {
                        panic!("two queries in one test case");
                    }
                    let ret = self.apply_query(&stmt, context.into())?;
                    if do_check_result {
                        check_result(self, &ret)?;
                    }
                    result = Some(ret);
                }
                Statement::CreateTable {
                    name,
                    columns,
                    constraints,
                    ..
                } => {
                    create_table::handle_create_table(context, name, columns, constraints).await?;
                }
                Statement::CreateSource {
                    is_materialized,
                    stmt,
                } => {
                    create_source::handle_create_source(context, is_materialized, stmt).await?;
                }
                Statement::CreateIndex {
                    name,
                    table_name,
                    columns,
                    include,
                    // TODO: support unique and if_not_exist in planner test
                    ..
                } => {
                    create_index::handle_create_index(context, name, table_name, columns, include)
                        .await?;
                }
                Statement::CreateView {
                    materialized: true,
                    or_replace: false,
                    name,
                    query,
                    ..
                } => {
                    create_mv::handle_create_mv(context, name, query).await?;
                }
                Statement::Drop(drop_statement) => {
                    drop_table::handle_drop_table(context, drop_statement.object_name).await?;
                }
                Statement::SetVariable {
                    local: _,
                    variable,
                    value,
                } => {
                    variable::handle_set(context, variable, value).unwrap();
                }
                _ => return Err(anyhow!("Unsupported statement type")),
            }
        }
        Ok(result)
    }

    fn apply_query(
        &self,
        stmt: &Statement,
        context: OptimizerContextRef,
    ) -> Result<TestCaseResult> {
        let session = context.inner().session_ctx.clone();
        let mut ret = TestCaseResult::default();

        let bound = {
            let mut binder = Binder::new(&session);
            match binder.bind(stmt.clone()) {
                Ok(bound) => bound,
                Err(err) => {
                    ret.binder_error = Some(err.to_string());
                    return Ok(ret);
                }
            }
        };

        let mut planner = Planner::new(context.clone());

        let logical_plan = match planner.plan(bound) {
            Ok(logical_plan) => {
                if self.logical_plan.is_some() {
                    ret.logical_plan = Some(explain_plan(&logical_plan.clone().into_subplan()));
                }
                logical_plan
            }
            Err(err) => {
                ret.planner_error = Some(err.to_string());
                return Ok(ret);
            }
        };

        if self.optimized_logical_plan.is_some() || self.optimizer_error.is_some() {
            let optimized_logical_plan = match logical_plan.gen_optimized_logical_plan() {
                Ok(optimized_logical_plan) => optimized_logical_plan,
                Err(err) => {
                    ret.optimizer_error = Some(err.to_string());
                    return Ok(ret);
                }
            };

            // Only generate optimized_logical_plan if it is specified in test case
            if self.optimized_logical_plan.is_some() {
                ret.optimized_logical_plan = Some(explain_plan(&optimized_logical_plan));
            }
        }

        'batch: {
            if self.batch_plan.is_some()
                || self.batch_plan_proto.is_some()
                || self.batch_error.is_some()
            {
                let batch_plan = match logical_plan.gen_batch_distributed_plan() {
                    Ok(batch_plan) => batch_plan,
                    Err(err) => {
                        ret.batch_error = Some(err.to_string());
                        break 'batch;
                    }
                };

                // Only generate batch_plan if it is specified in test case
                if self.batch_plan.is_some() {
                    ret.batch_plan = Some(explain_plan(&batch_plan));
                }

                // Only generate batch_plan_proto if it is specified in test case
                if self.batch_plan_proto.is_some() {
                    ret.batch_plan_proto = Some(serde_yaml::to_string(
                        &batch_plan.to_batch_prost_identity(false),
                    )?);
                }
            }
        }

        'local_batch: {
            if self.batch_local_plan.is_some() || self.batch_local_error.is_some() {
                let batch_plan = match logical_plan.gen_batch_local_plan() {
                    Ok(batch_plan) => batch_plan,
                    Err(err) => {
                        ret.batch_local_error = Some(err.to_string());
                        break 'local_batch;
                    }
                };

                // Only generate batch_plan if it is specified in test case
                if self.batch_local_plan.is_some() {
                    ret.batch_local_plan = Some(explain_plan(&batch_plan));
                }
            }
        }

<<<<<<< HEAD
        if self.stream_plan.is_some() {
            let q = if let Statement::Query(q) = stmt {
                q.as_ref().clone()
            } else {
                return Err(anyhow!("expect a query"));
            };

            let (stream_plan, _table) = create_mv::gen_create_mv_plan(
                &session,
                context,
                Box::new(q),
                ObjectName(vec!["test".into()]),
                false,
            )?;
=======
        'stream: {
            if self.stream_plan.is_some() || self.stream_error.is_some() {
                let q = if let Statement::Query(q) = stmt {
                    q.as_ref().clone()
                } else {
                    return Err(anyhow!("expect a query"));
                };

                let stream_plan = match create_mv::gen_create_mv_plan(
                    &session,
                    context,
                    Box::new(q),
                    ObjectName(vec!["test".into()]),
                ) {
                    Ok((stream_plan, _table)) => stream_plan,
                    Err(err) => {
                        ret.stream_error = Some(err.to_string());
                        break 'stream;
                    }
                };
>>>>>>> ced3860b

                // Only generate stream_plan if it is specified in test case
                if self.stream_plan.is_some() {
                    ret.stream_plan = Some(explain_plan(&stream_plan));
                }
            }
        }

        Ok(ret)
    }
}

fn explain_plan(plan: &PlanRef) -> String {
    plan.explain_to_string().expect("failed to explain")
}

fn check_result(expected: &TestCase, actual: &TestCaseResult) -> Result<()> {
    check_err("binder", &expected.binder_error, &actual.binder_error)?;
    check_err("planner", &expected.planner_error, &actual.planner_error)?;
    check_err(
        "optimizer",
        &expected.optimizer_error,
        &actual.optimizer_error,
    )?;
    check_err("batch", &expected.batch_error, &actual.batch_error)?;
    check_err(
        "batch_local",
        &expected.batch_local_error,
        &actual.batch_local_error,
    )?;
    check_option_plan_eq("logical_plan", &expected.logical_plan, &actual.logical_plan)?;
    check_option_plan_eq(
        "optimized_logical_plan",
        &expected.optimized_logical_plan,
        &actual.optimized_logical_plan,
    )?;
    check_option_plan_eq("batch_plan", &expected.batch_plan, &actual.batch_plan)?;
    check_option_plan_eq(
        "batch_local_plan",
        &expected.batch_local_plan,
        &actual.batch_local_plan,
    )?;
    check_option_plan_eq("stream_plan", &expected.stream_plan, &actual.stream_plan)?;
    check_option_plan_eq(
        "batch_plan_proto",
        &expected.batch_plan_proto,
        &actual.batch_plan_proto,
    )?;

    Ok(())
}

fn check_option_plan_eq(
    ctx: &str,
    expected_plan: &Option<String>,
    actual_plan: &Option<String>,
) -> Result<()> {
    match (expected_plan, actual_plan) {
        (Some(expected_plan), Some(actual_plan)) => check_plan_eq(ctx, expected_plan, actual_plan),
        (None, None) => Ok(()),
        (None, Some(_)) => Ok(()),
        (Some(expected_plan), None) => Err(anyhow!(
            "Expected {}:\n{},\nbut failure occurred or no statement executed.",
            ctx,
            *expected_plan
        )),
    }
}

fn check_plan_eq(ctx: &str, expected: &String, actual: &String) -> Result<()> {
    if expected.trim() != actual.trim() {
        Err(anyhow!(
            "Expected {}:\n{}\nActual {}:\n{}",
            ctx,
            expected,
            ctx,
            actual,
        ))
    } else {
        Ok(())
    }
}

/// Compare the error with the expected error, fail if they are mismatched.
fn check_err(ctx: &str, expected_err: &Option<String>, actual_err: &Option<String>) -> Result<()> {
    match (expected_err, actual_err) {
        (None, None) => Ok(()),
        (None, Some(e)) => Err(anyhow!("unexpected {} error: {}", ctx, e)),
        (Some(e), None) => Err(anyhow!(
            "expected {} error: {}, but there's no error during execution",
            ctx,
            e
        )),
        (Some(l), Some(r)) => {
            let expected_err = l.trim().to_string();
            let actual_err = r.trim().to_string();
            if expected_err == actual_err {
                Ok(())
            } else {
                Err(anyhow!(
                    "Expected {context} error: {}\n  Actual {context} error: {}",
                    expected_err,
                    actual_err,
                    context = ctx
                ))
            }
        }
    }
}

pub async fn run_test_file(file_name: &str, file_content: &str) -> Result<()> {
    println!("-- running {} --", file_name);

    let mut failed_num = 0;
    let cases: Vec<TestCase> = serde_yaml::from_str(file_content).unwrap();
    let cases = resolve_testcase_id(cases).expect("failed to resolve");

    for (i, c) in cases.into_iter().enumerate() {
        println!(
            "Running test #{i} (id: {}), SQL:\n{}",
            c.id.clone().unwrap_or_else(|| "<none>".to_string()),
            c.sql
        );
        if let Err(e) = c.run(true).await {
            eprintln!(
                "Test #{i} (id: {}) failed, SQL:\n{}Error: {}",
                c.id.clone().unwrap_or_else(|| "<none>".to_string()),
                c.sql,
                e
            );
            failed_num += 1;
        }
    }
    if failed_num > 0 {
        println!("\n");
        bail!(format!("{} test cases failed", failed_num));
    }
    Ok(())
}<|MERGE_RESOLUTION|>--- conflicted
+++ resolved
@@ -426,22 +426,6 @@
             }
         }
 
-<<<<<<< HEAD
-        if self.stream_plan.is_some() {
-            let q = if let Statement::Query(q) = stmt {
-                q.as_ref().clone()
-            } else {
-                return Err(anyhow!("expect a query"));
-            };
-
-            let (stream_plan, _table) = create_mv::gen_create_mv_plan(
-                &session,
-                context,
-                Box::new(q),
-                ObjectName(vec!["test".into()]),
-                false,
-            )?;
-=======
         'stream: {
             if self.stream_plan.is_some() || self.stream_error.is_some() {
                 let q = if let Statement::Query(q) = stmt {
@@ -455,6 +439,7 @@
                     context,
                     Box::new(q),
                     ObjectName(vec!["test".into()]),
+                    false
                 ) {
                     Ok((stream_plan, _table)) => stream_plan,
                     Err(err) => {
@@ -462,7 +447,7 @@
                         break 'stream;
                     }
                 };
->>>>>>> ced3860b
+
 
                 // Only generate stream_plan if it is specified in test case
                 if self.stream_plan.is_some() {
