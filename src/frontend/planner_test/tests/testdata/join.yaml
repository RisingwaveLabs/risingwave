# This file is automatically generated. See `src/frontend/planner_test/README.md` for more information.
- sql: |
    create table t1 (v1 int, v2 int);
    create table t2 (v3 int, v4 int);
    create table t3 (v5 int, v6 int);
    select * from t1, t2, t3 where t1.v1 = t2.v3 and t1.v1 = t3.v5;
  logical_plan: |
    LogicalProject { exprs: [t1.v1, t1.v2, t2.v3, t2.v4, t3.v5, t3.v6] }
    └─LogicalFilter { predicate: (t1.v1 = t2.v3) AND (t1.v1 = t3.v5) }
      └─LogicalJoin { type: Inner, on: true, output: all }
        ├─LogicalJoin { type: Inner, on: true, output: all }
        | ├─LogicalScan { table: t1, columns: [t1.v1, t1.v2, t1._row_id] }
        | └─LogicalScan { table: t2, columns: [t2.v3, t2.v4, t2._row_id] }
        └─LogicalScan { table: t3, columns: [t3.v5, t3.v6, t3._row_id] }
  stream_plan: |
    StreamMaterialize { columns: [v1, v2, v3, v4, v5, v6, t1._row_id(hidden), t2._row_id(hidden), t3._row_id(hidden)], pk_columns: [t1._row_id, t2._row_id, v1, v3, t3._row_id, v5] }
    └─StreamHashJoin { type: Inner, predicate: t1.v1 = t3.v5, output: [t1.v1, t1.v2, t2.v3, t2.v4, t3.v5, t3.v6, t1._row_id, t2._row_id, t3._row_id] }
      ├─StreamHashJoin { type: Inner, predicate: t1.v1 = t2.v3, output: [t1.v1, t1.v2, t2.v3, t2.v4, t1._row_id, t2._row_id] }
      | ├─StreamExchange { dist: HashShard(t1.v1) }
      | | └─StreamTableScan { table: t1, columns: [t1.v1, t1.v2, t1._row_id], pk: [t1._row_id], dist: UpstreamHashShard(t1._row_id) }
      | └─StreamExchange { dist: HashShard(t2.v3) }
      |   └─StreamTableScan { table: t2, columns: [t2.v3, t2.v4, t2._row_id], pk: [t2._row_id], dist: UpstreamHashShard(t2._row_id) }
      └─StreamExchange { dist: HashShard(t3.v5) }
        └─StreamTableScan { table: t3, columns: [t3.v5, t3.v6, t3._row_id], pk: [t3._row_id], dist: UpstreamHashShard(t3._row_id) }
- name: self join
  sql: |
    create table t (v1 int, v2 int);
    select t1.v1 as t1v1, t2.v1 as t2v1 from t t1 join t t2 on t1.v1 = t2.v1;
  logical_plan: |
    LogicalProject { exprs: [t.v1, t.v1] }
    └─LogicalJoin { type: Inner, on: (t.v1 = t.v1), output: all }
      ├─LogicalScan { table: t, columns: [t.v1, t.v2, t._row_id] }
      └─LogicalScan { table: t, columns: [t.v1, t.v2, t._row_id] }
  stream_plan: |
    StreamMaterialize { columns: [t1v1, t2v1, t._row_id(hidden), t._row_id#1(hidden)], pk_columns: [t._row_id, t._row_id#1, t1v1, t2v1] }
    └─StreamHashJoin { type: Inner, predicate: t.v1 = t.v1, output: [t.v1, t.v1, t._row_id, t._row_id] }
      ├─StreamExchange { dist: HashShard(t.v1) }
      | └─StreamTableScan { table: t, columns: [t.v1, t._row_id], pk: [t._row_id], dist: UpstreamHashShard(t._row_id) }
      └─StreamExchange { dist: HashShard(t.v1) }
        └─StreamTableScan { table: t, columns: [t.v1, t._row_id], pk: [t._row_id], dist: UpstreamHashShard(t._row_id) }
- sql: |
    create table t1 (v1 int, v2 int);
    create table t2 (v1 int, v2 int);
    create table t3 (v1 int, v2 int);
    select t1.v1 as t1_v1, t1.v2 as t1_v2, t2.v1 as t2_v1, t2.v2 as t2_v2, t3.v1 as t3_v1, t3.v2 as t3_v2 from t1 join t2 on (t1.v1 = t2.v1) join t3 on (t2.v2 = t3.v2);
  batch_plan: |
    BatchExchange { order: [], dist: Single }
    └─BatchHashJoin { type: Inner, predicate: t2.v2 = t3.v2, output: all }
      ├─BatchExchange { order: [], dist: HashShard(t2.v2) }
      | └─BatchHashJoin { type: Inner, predicate: t1.v1 = t2.v1, output: all }
      |   ├─BatchExchange { order: [], dist: HashShard(t1.v1) }
      |   | └─BatchScan { table: t1, columns: [t1.v1, t1.v2], distribution: SomeShard }
      |   └─BatchExchange { order: [], dist: HashShard(t2.v1) }
      |     └─BatchScan { table: t2, columns: [t2.v1, t2.v2], distribution: SomeShard }
      └─BatchExchange { order: [], dist: HashShard(t3.v2) }
        └─BatchScan { table: t3, columns: [t3.v1, t3.v2], distribution: SomeShard }
  batch_local_plan: |
    BatchHashJoin { type: Inner, predicate: t2.v2 = t3.v2, output: all }
    ├─BatchHashJoin { type: Inner, predicate: t1.v1 = t2.v1, output: all }
    | ├─BatchExchange { order: [], dist: Single }
    | | └─BatchScan { table: t1, columns: [t1.v1, t1.v2], distribution: SomeShard }
    | └─BatchExchange { order: [], dist: Single }
    |   └─BatchScan { table: t2, columns: [t2.v1, t2.v2], distribution: SomeShard }
    └─BatchExchange { order: [], dist: Single }
      └─BatchScan { table: t3, columns: [t3.v1, t3.v2], distribution: SomeShard }
  stream_plan: |
    StreamMaterialize { columns: [t1_v1, t1_v2, t2_v1, t2_v2, t3_v1, t3_v2, t1._row_id(hidden), t2._row_id(hidden), t3._row_id(hidden)], pk_columns: [t1._row_id, t2._row_id, t1_v1, t2_v1, t3._row_id, t2_v2, t3_v2] }
    └─StreamHashJoin { type: Inner, predicate: t2.v2 = t3.v2, output: [t1.v1, t1.v2, t2.v1, t2.v2, t3.v1, t3.v2, t1._row_id, t2._row_id, t3._row_id] }
      ├─StreamExchange { dist: HashShard(t2.v2) }
      | └─StreamHashJoin { type: Inner, predicate: t1.v1 = t2.v1, output: [t1.v1, t1.v2, t2.v1, t2.v2, t1._row_id, t2._row_id] }
      |   ├─StreamExchange { dist: HashShard(t1.v1) }
      |   | └─StreamTableScan { table: t1, columns: [t1.v1, t1.v2, t1._row_id], pk: [t1._row_id], dist: UpstreamHashShard(t1._row_id) }
      |   └─StreamExchange { dist: HashShard(t2.v1) }
      |     └─StreamTableScan { table: t2, columns: [t2.v1, t2.v2, t2._row_id], pk: [t2._row_id], dist: UpstreamHashShard(t2._row_id) }
      └─StreamExchange { dist: HashShard(t3.v2) }
        └─StreamTableScan { table: t3, columns: [t3.v1, t3.v2, t3._row_id], pk: [t3._row_id], dist: UpstreamHashShard(t3._row_id) }
- sql: |
    create table t1 (v1 int, v2 int);
    create table t2 (v1 int, v2 int);
    select t1.v2 as t1_v2, t2.v2 as t2_v2 from t1 join t2 on t1.v1 = t2.v1;
  batch_plan: |
    BatchExchange { order: [], dist: Single }
    └─BatchHashJoin { type: Inner, predicate: t1.v1 = t2.v1, output: [t1.v2, t2.v2] }
      ├─BatchExchange { order: [], dist: HashShard(t1.v1) }
      | └─BatchScan { table: t1, columns: [t1.v1, t1.v2], distribution: SomeShard }
      └─BatchExchange { order: [], dist: HashShard(t2.v1) }
        └─BatchScan { table: t2, columns: [t2.v1, t2.v2], distribution: SomeShard }
  batch_local_plan: |
    BatchHashJoin { type: Inner, predicate: t1.v1 = t2.v1, output: [t1.v2, t2.v2] }
    ├─BatchExchange { order: [], dist: Single }
    | └─BatchScan { table: t1, columns: [t1.v1, t1.v2], distribution: SomeShard }
    └─BatchExchange { order: [], dist: Single }
      └─BatchScan { table: t2, columns: [t2.v1, t2.v2], distribution: SomeShard }
  stream_plan: |
    StreamMaterialize { columns: [t1_v2, t2_v2, t1._row_id(hidden), t1.v1(hidden), t2._row_id(hidden), t2.v1(hidden)], pk_columns: [t1._row_id, t2._row_id, t1.v1, t2.v1] }
    └─StreamHashJoin { type: Inner, predicate: t1.v1 = t2.v1, output: [t1.v2, t2.v2, t1._row_id, t1.v1, t2._row_id, t2.v1] }
      ├─StreamExchange { dist: HashShard(t1.v1) }
      | └─StreamTableScan { table: t1, columns: [t1.v1, t1.v2, t1._row_id], pk: [t1._row_id], dist: UpstreamHashShard(t1._row_id) }
      └─StreamExchange { dist: HashShard(t2.v1) }
        └─StreamTableScan { table: t2, columns: [t2.v1, t2.v2, t2._row_id], pk: [t2._row_id], dist: UpstreamHashShard(t2._row_id) }
- sql: |
    create table t1 (v1 int, v2 int);
    create table t2 (v1 int, v2 int);
    select t1.v2 as t1_v2, t2.v2 as t2_v2 from t1 join t2 on t1.v1 > t2.v1 and t1.v2 < 10;
  batch_plan: |
    BatchNestedLoopJoin { type: Inner, predicate: (t1.v1 > t2.v1), output: [t1.v2, t2.v2] }
    ├─BatchExchange { order: [], dist: Single }
    | └─BatchFilter { predicate: (t1.v2 < 10:Int32) }
    |   └─BatchScan { table: t1, columns: [t1.v1, t1.v2], distribution: SomeShard }
    └─BatchExchange { order: [], dist: Single }
      └─BatchScan { table: t2, columns: [t2.v1, t2.v2], distribution: SomeShard }
  batch_local_plan: |
    BatchNestedLoopJoin { type: Inner, predicate: (t1.v1 > t2.v1), output: [t1.v2, t2.v2] }
    ├─BatchExchange { order: [], dist: Single }
    | └─BatchFilter { predicate: (t1.v2 < 10:Int32) }
    |   └─BatchScan { table: t1, columns: [t1.v1, t1.v2], distribution: SomeShard }
    └─BatchExchange { order: [], dist: Single }
      └─BatchScan { table: t2, columns: [t2.v1, t2.v2], distribution: SomeShard }
- sql: |
    create table t1 (v1 int, v2 int);
    create table t2 (v1 int, v3 int);
    select * from t1 join t2 using(v1);
  batch_plan: |
    BatchExchange { order: [], dist: Single }
    └─BatchHashJoin { type: Inner, predicate: t1.v1 = t2.v1, output: [t1.v1, t1.v2, t2.v3] }
      ├─BatchExchange { order: [], dist: HashShard(t1.v1) }
      | └─BatchScan { table: t1, columns: [t1.v1, t1.v2], distribution: SomeShard }
      └─BatchExchange { order: [], dist: HashShard(t2.v1) }
        └─BatchScan { table: t2, columns: [t2.v1, t2.v3], distribution: SomeShard }
- sql: |
    create table ab (a int, b int);
    create table bc (b int, c int);
    create table ca (c int, a int);
    select * from ab join bc using(b) join ca using(c);
  batch_plan: |
    BatchExchange { order: [], dist: Single }
    └─BatchHashJoin { type: Inner, predicate: bc.c = ca.c, output: [bc.c, ab.b, ab.a, ca.a] }
      ├─BatchExchange { order: [], dist: HashShard(bc.c) }
      | └─BatchHashJoin { type: Inner, predicate: ab.b = bc.b, output: [ab.a, ab.b, bc.c] }
      |   ├─BatchExchange { order: [], dist: HashShard(ab.b) }
      |   | └─BatchScan { table: ab, columns: [ab.a, ab.b], distribution: SomeShard }
      |   └─BatchExchange { order: [], dist: HashShard(bc.b) }
      |     └─BatchScan { table: bc, columns: [bc.b, bc.c], distribution: SomeShard }
      └─BatchExchange { order: [], dist: HashShard(ca.c) }
        └─BatchScan { table: ca, columns: [ca.c, ca.a], distribution: SomeShard }
- name: Left & right has same SomeShard distribution. There should still be exchanges below hash join
  sql: |
    create table t(x int);
    create index i on t(x);
    select i.x as ix, ii.x as iix from i join i as ii on i.x=ii.x;
  batch_plan: |
    BatchExchange { order: [], dist: Single }
    └─BatchLookupJoin { type: Inner, predicate: i.x = i.x, output: all }
      └─BatchScan { table: i, columns: [i.x], distribution: UpstreamHashShard(i.x) }
  stream_plan: |
    StreamMaterialize { columns: [ix, iix, i.t._row_id(hidden), i.t._row_id#1(hidden)], pk_columns: [i.t._row_id, i.t._row_id#1, ix, iix] }
    └─StreamHashJoin { type: Inner, predicate: i.x = i.x, output: [i.x, i.x, i.t._row_id, i.t._row_id] }
      ├─StreamExchange { dist: HashShard(i.x) }
      | └─StreamTableScan { table: i, columns: [i.x, i.t._row_id], pk: [i.t._row_id], dist: UpstreamHashShard(i.x) }
      └─StreamExchange { dist: HashShard(i.x) }
        └─StreamTableScan { table: i, columns: [i.x, i.t._row_id], pk: [i.t._row_id], dist: UpstreamHashShard(i.x) }
- name: Left & right has same SomeShard distribution. There should still be exchanges below hash join
  sql: |
    create table t(x int);
    create index i on t(x);
    select i.x as ix, t.x as tx from i join t on i.x=t.x;
  batch_plan: |
    BatchExchange { order: [], dist: Single }
    └─BatchLookupJoin { type: Inner, predicate: i.x = i.x, output: all }
      └─BatchScan { table: i, columns: [i.x], distribution: UpstreamHashShard(i.x) }
  stream_plan: |
    StreamMaterialize { columns: [ix, tx, i.t._row_id(hidden), t._row_id(hidden)], pk_columns: [i.t._row_id, t._row_id, ix, tx] }
    └─StreamHashJoin { type: Inner, predicate: i.x = t.x, output: [i.x, t.x, i.t._row_id, t._row_id] }
      ├─StreamExchange { dist: HashShard(i.x) }
      | └─StreamTableScan { table: i, columns: [i.x, i.t._row_id], pk: [i.t._row_id], dist: UpstreamHashShard(i.x) }
      └─StreamExchange { dist: HashShard(t.x) }
        └─StreamTableScan { table: t, columns: [t.x, t._row_id], pk: [t._row_id], dist: UpstreamHashShard(t._row_id) }
- name: Left & right has same HashShard distribution. There should be no exchange below hash join
  sql: |
    create table t(x int);
    create index i on t(x);
    select * from
      (select * from i join i as ii using (x)) t1
    full join
      (select * from i join i as ii using (x)) t2
    using (x);
  batch_plan: |
    BatchExchange { order: [], dist: Single }
    └─BatchProject { exprs: [Coalesce(i.x, i.x) as $expr1] }
      └─BatchHashJoin { type: FullOuter, predicate: i.x = i.x, output: all }
        ├─BatchExchange { order: [], dist: HashShard(i.x) }
        | └─BatchLookupJoin { type: Inner, predicate: i.x = i.x, output: [i.x] }
        |   └─BatchScan { table: i, columns: [i.x], distribution: UpstreamHashShard(i.x) }
        └─BatchExchange { order: [], dist: HashShard(i.x) }
          └─BatchLookupJoin { type: Inner, predicate: i.x = i.x, output: [i.x] }
            └─BatchScan { table: i, columns: [i.x], distribution: UpstreamHashShard(i.x) }
  stream_plan: |
    StreamMaterialize { columns: [x, i.t._row_id(hidden), i.t._row_id#1(hidden), i.x(hidden), i.x#1(hidden), i.t._row_id#2(hidden), i.t._row_id#3(hidden), i.x#2(hidden), i.x#3(hidden)], pk_columns: [i.t._row_id, i.t._row_id#1, i.x, i.x#1, i.t._row_id#2, i.t._row_id#3, i.x#2, i.x#3] }
    └─StreamExchange { dist: HashShard(i.t._row_id, i.t._row_id, i.x, i.x, i.t._row_id, i.t._row_id, i.x, i.x) }
<<<<<<< HEAD
      └─StreamProject { exprs: [Coalesce(i.x, i.x) as $expr1, i.t._row_id, i.t._row_id, i.x, i.x, i.t._row_id, i.t._row_id, i.x, i.x] }
=======
      └─StreamProject { exprs: [Coalesce(i.x, i.x) as $expr46, i.t._row_id, i.t._row_id, i.x, i.x, i.t._row_id, i.t._row_id, i.x, i.x] }
>>>>>>> c65c2ca5
        └─StreamHashJoin { type: FullOuter, predicate: i.x = i.x, output: [i.x, i.x, i.t._row_id, i.t._row_id, i.x, i.t._row_id, i.t._row_id, i.x] }
          ├─StreamHashJoin { type: Inner, predicate: i.x = i.x, output: [i.x, i.t._row_id, i.t._row_id, i.x] }
          | ├─StreamExchange { dist: HashShard(i.x) }
          | | └─StreamTableScan { table: i, columns: [i.x, i.t._row_id], pk: [i.t._row_id], dist: UpstreamHashShard(i.x) }
          | └─StreamExchange { dist: HashShard(i.x) }
          |   └─StreamTableScan { table: i, columns: [i.x, i.t._row_id], pk: [i.t._row_id], dist: UpstreamHashShard(i.x) }
          └─StreamHashJoin { type: Inner, predicate: i.x = i.x, output: [i.x, i.t._row_id, i.t._row_id, i.x] }
            ├─StreamExchange { dist: HashShard(i.x) }
            | └─StreamTableScan { table: i, columns: [i.x, i.t._row_id], pk: [i.t._row_id], dist: UpstreamHashShard(i.x) }
            └─StreamExchange { dist: HashShard(i.x) }
              └─StreamTableScan { table: i, columns: [i.x, i.t._row_id], pk: [i.t._row_id], dist: UpstreamHashShard(i.x) }
- name: Use lookup join
  sql: |
    create table t1 (v1 int, v2 int);
    create table t2 (v1 int, v2 int);
    create materialized view t3 as select v1, count(v2) as v2 from t2 group by v1;
    select * from t1 join t3 where t1.v2 = t3.v1;
  batch_local_plan: |
    BatchLookupJoin { type: Inner, predicate: t1.v2 = t3.v1, output: all }
    └─BatchExchange { order: [], dist: Single }
      └─BatchScan { table: t1, columns: [t1.v1, t1.v2], distribution: SomeShard }
  with_config_map:
    QUERY_MODE: local
    RW_BATCH_ENABLE_LOOKUP_JOIN: 'true'
- name: Ensure correct binding of join with USING clause
  sql: |
    create table t1(v1 varchar);
    create table t2(v1 varchar);
    create table t3(v2 varchar);
    select * from t3, t1 join t2 using (v1);
  logical_plan: |
    LogicalProject { exprs: [t1.v1, t3.v2] }
    └─LogicalJoin { type: Inner, on: true, output: all }
      ├─LogicalScan { table: t3, columns: [t3.v2, t3._row_id] }
      └─LogicalJoin { type: Inner, on: (t1.v1 = t2.v1), output: all }
        ├─LogicalScan { table: t1, columns: [t1.v1, t1._row_id] }
        └─LogicalScan { table: t2, columns: [t2.v1, t2._row_id] }
- name: Ensure correct binding of join with ON clause
  sql: |
    create table t1(v1 varchar);
    create table t2(v2 varchar);
    create table t3(v3 varchar);
    select * from t3, t1 join t2 on v1 = v2;
  logical_plan: |
    LogicalProject { exprs: [t3.v3, t1.v1, t2.v2] }
    └─LogicalJoin { type: Inner, on: true, output: all }
      ├─LogicalScan { table: t3, columns: [t3.v3, t3._row_id] }
      └─LogicalJoin { type: Inner, on: (t1.v1 = t2.v2), output: all }
        ├─LogicalScan { table: t1, columns: [t1.v1, t1._row_id] }
        └─LogicalScan { table: t2, columns: [t2.v2, t2._row_id] }
- name: Ensure correct binding with USING clause with left outer join
  sql: |
    create table t1(v1 varchar);
    create table t2(v1 varchar);
    create table t3(v2 varchar);
    select * from t3, t1 left join t2 using (v1);
  logical_plan: |
    LogicalProject { exprs: [t1.v1, t3.v2] }
    └─LogicalJoin { type: Inner, on: true, output: all }
      ├─LogicalScan { table: t3, columns: [t3.v2, t3._row_id] }
      └─LogicalJoin { type: LeftOuter, on: (t1.v1 = t2.v1), output: all }
        ├─LogicalScan { table: t1, columns: [t1.v1, t1._row_id] }
        └─LogicalScan { table: t2, columns: [t2.v1, t2._row_id] }
- name: Ensure correct binding with ON clause with left outer join
  sql: |
    create table t1(v1 varchar);
    create table t2(v2 varchar);
    create table t3(v3 varchar);
    select * from t3, t1 left join t2 on v1 = v2;
  logical_plan: |
    LogicalProject { exprs: [t3.v3, t1.v1, t2.v2] }
    └─LogicalJoin { type: Inner, on: true, output: all }
      ├─LogicalScan { table: t3, columns: [t3.v3, t3._row_id] }
      └─LogicalJoin { type: LeftOuter, on: (t1.v1 = t2.v2), output: all }
        ├─LogicalScan { table: t1, columns: [t1.v1, t1._row_id] }
        └─LogicalScan { table: t2, columns: [t2.v2, t2._row_id] }
- name: Ensure that ON clause cannot reference correlated columns
  sql: |
    create table a(a1 int);
    create table b(b1 int);
    create table c(c1 int);
    select * from a, b join c on a1 + b1 = c1;
  binder_error: 'Item not found: Invalid column: a1'
- sql: |
    create table a(a1 int);
    create table b(b1 int);
    select * from a join lateral (select * from b where a1 = b1);
  binder_error: |-
    Feature is not yet implemented: lateral subqueries are not yet supported
    Tracking issue: https://github.com/risingwavelabs/risingwave/issues/3815
- name: Ensure that natural joins bind the correct columns
  sql: |
    create table a(x int);
    create table b(x int);
    create table c(y int);
    select * from a natural join b natural join c;
  logical_plan: |
    LogicalProject { exprs: [a.x, c.y] }
    └─LogicalJoin { type: Inner, on: true, output: all }
      ├─LogicalJoin { type: Inner, on: (a.x = b.x), output: all }
      | ├─LogicalScan { table: a, columns: [a.x, a._row_id] }
      | └─LogicalScan { table: b, columns: [b.x, b._row_id] }
      └─LogicalScan { table: c, columns: [c.y, c._row_id] }
- name: Ensure that natural joins can disambiguate columns
  sql: |
    create table a(x int);
    create table b(x int);
    select x, a.x, b.x from a natural join b;
  logical_plan: |
    LogicalProject { exprs: [a.x, a.x, b.x] }
    └─LogicalJoin { type: Inner, on: (a.x = b.x), output: all }
      ├─LogicalScan { table: a, columns: [a.x, a._row_id] }
      └─LogicalScan { table: b, columns: [b.x, b._row_id] }
- name: Ensure that natural joins bind the correct columns
  sql: |
    create table a(x int);
    create table b(x int);
    create table c(y int);
    select * from a natural join b natural join c;
  logical_plan: |
    LogicalProject { exprs: [a.x, c.y] }
    └─LogicalJoin { type: Inner, on: true, output: all }
      ├─LogicalJoin { type: Inner, on: (a.x = b.x), output: all }
      | ├─LogicalScan { table: a, columns: [a.x, a._row_id] }
      | └─LogicalScan { table: b, columns: [b.x, b._row_id] }
      └─LogicalScan { table: c, columns: [c.y, c._row_id] }
- name: Ensure that natural joins can disambiguate columns
  sql: |
    create table a(x int);
    create table b(x int);
    select x, a.x, b.x from a natural join b;
  logical_plan: |
    LogicalProject { exprs: [a.x, a.x, b.x] }
    └─LogicalJoin { type: Inner, on: (a.x = b.x), output: all }
      ├─LogicalScan { table: a, columns: [a.x, a._row_id] }
      └─LogicalScan { table: b, columns: [b.x, b._row_id] }
- name: Ensure that natural joins bind the correct columns
  sql: |
    create table a(x int);
    create table b(x int);
    create table c(y int);
    select * from a natural join b natural join c;
  logical_plan: |
    LogicalProject { exprs: [a.x, c.y] }
    └─LogicalJoin { type: Inner, on: true, output: all }
      ├─LogicalJoin { type: Inner, on: (a.x = b.x), output: all }
      | ├─LogicalScan { table: a, columns: [a.x, a._row_id] }
      | └─LogicalScan { table: b, columns: [b.x, b._row_id] }
      └─LogicalScan { table: c, columns: [c.y, c._row_id] }
- name: Ensure that natural joins bind the correct columns
  sql: |
    create table a(x int);
    create table b(x int);
    select x from a natural join b;
  logical_plan: |
    LogicalProject { exprs: [a.x] }
    └─LogicalJoin { type: Inner, on: (a.x = b.x), output: all }
      ├─LogicalScan { table: a, columns: [a.x, a._row_id] }
      └─LogicalScan { table: b, columns: [b.x, b._row_id] }
- name: Ensure that natural joins bind the correct columns
  sql: |
    create table a(x int);
    create table b(x int);
    select x from a natural left join b;
  logical_plan: |
    LogicalProject { exprs: [a.x] }
    └─LogicalJoin { type: LeftOuter, on: (a.x = b.x), output: all }
      ├─LogicalScan { table: a, columns: [a.x, a._row_id] }
      └─LogicalScan { table: b, columns: [b.x, b._row_id] }
- name: Ensure that natural joins bind the correct columns
  sql: |
    create table a(x int);
    create table b(x int);
    select x, a.x, b.x from a natural right join b;
  logical_plan: |
    LogicalProject { exprs: [b.x, a.x, b.x] }
    └─LogicalJoin { type: RightOuter, on: (a.x = b.x), output: all }
      ├─LogicalScan { table: a, columns: [a.x, a._row_id] }
      └─LogicalScan { table: b, columns: [b.x, b._row_id] }
- name: Ensure that natural joins bind the correct columns
  sql: |
    create table a(x int);
    create table b(x int);
    select x, a.x, b.x from a natural full join b;
  logical_plan: |
    LogicalProject { exprs: [Coalesce(a.x, b.x) as $expr1, a.x, b.x] }
    └─LogicalJoin { type: FullOuter, on: (a.x = b.x), output: all }
      ├─LogicalScan { table: a, columns: [a.x, a._row_id] }
      └─LogicalScan { table: b, columns: [b.x, b._row_id] }
- name: Ensure that nested natural joins bind and disambiguate columns
  sql: |
    create table a(x int, y int);
    create table b(x int, z int);
    create table c(x int, a int);
    select x, a.x, b.x, c.x from a natural join b natural join c;
  logical_plan: |
    LogicalProject { exprs: [a.x, a.x, b.x, c.x] }
    └─LogicalJoin { type: Inner, on: (a.x = c.x), output: all }
      ├─LogicalJoin { type: Inner, on: (a.x = b.x), output: all }
      | ├─LogicalScan { table: a, columns: [a.x, a.y, a._row_id] }
      | └─LogicalScan { table: b, columns: [b.x, b.z, b._row_id] }
      └─LogicalScan { table: c, columns: [c.x, c.a, c._row_id] }
- name: Ensure that nested natural joins bind and disambiguate columns
  sql: |
    create table a(x int, y int);
    create table b(x int, z int);
    create table c(x int, a int);
    select x, a.x, b.x, c.x from a natural full join b natural full join c;
  logical_plan: |
    LogicalProject { exprs: [Coalesce(a.x, b.x, c.x) as $expr1, a.x, b.x, c.x] }
    └─LogicalJoin { type: FullOuter, on: (Coalesce(a.x, b.x) = c.x), output: all }
      ├─LogicalJoin { type: FullOuter, on: (a.x = b.x), output: all }
      | ├─LogicalScan { table: a, columns: [a.x, a.y, a._row_id] }
      | └─LogicalScan { table: b, columns: [b.x, b.z, b._row_id] }
      └─LogicalScan { table: c, columns: [c.x, c.a, c._row_id] }
  optimized_logical_plan: |
<<<<<<< HEAD
    LogicalProject { exprs: [Coalesce(a.x, b.x, c.x) as $expr2, a.x, b.x, c.x] }
    └─LogicalJoin { type: FullOuter, on: ($expr1 = c.x), output: [a.x, b.x, c.x] }
      ├─LogicalProject { exprs: [a.x, b.x, Coalesce(a.x, b.x) as $expr1] }
=======
    LogicalProject { exprs: [Coalesce(a.x, b.x, c.x) as $expr28, a.x, b.x, c.x] }
    └─LogicalJoin { type: FullOuter, on: ($expr27 = c.x), output: [a.x, b.x, c.x] }
      ├─LogicalProject { exprs: [a.x, b.x, Coalesce(a.x, b.x) as $expr27] }
>>>>>>> c65c2ca5
      | └─LogicalJoin { type: FullOuter, on: (a.x = b.x), output: all }
      |   ├─LogicalScan { table: a, columns: [a.x] }
      |   └─LogicalScan { table: b, columns: [b.x] }
      └─LogicalScan { table: c, columns: [c.x] }
- name: Ensure that nested natural joins bind and disambiguate columns
  sql: |
    create table a(a int, y int);
    create table b(x int, z int);
    create table c(x int, a int);
    select a, x, a.a, c.a, b.x, c.x from a natural full join b natural full join c;
  logical_plan: |
    LogicalProject { exprs: [Coalesce(a.a, c.a) as $expr1, Coalesce(b.x, c.x) as $expr2, a.a, c.a, b.x, c.x] }
    └─LogicalJoin { type: FullOuter, on: (a.a = c.a) AND (b.x = c.x), output: all }
      ├─LogicalJoin { type: FullOuter, on: true, output: all }
      | ├─LogicalScan { table: a, columns: [a.a, a.y, a._row_id] }
      | └─LogicalScan { table: b, columns: [b.x, b.z, b._row_id] }
      └─LogicalScan { table: c, columns: [c.x, c.a, c._row_id] }
- name: Ensure error on non-existent USING col
  sql: |
    create table t1(v1 int, v2 int);
    create table t2(v1 int, v3 int);
    select * from t1 join t2 using (v2);
  binder_error: 'Item not found: column "v2" specified in USING clause does not exist in right table'
- name: Ensure error on non-existent USING col
  sql: |
    create table t1(v1 int, v2 int);
    create table t2(v1 int, v3 int);
    select * from t1 join t2 using (v3);
  binder_error: 'Item not found: column "v3" specified in USING clause does not exist in left table'
- name: Ensure that we can correctly bind nested joins
  sql: |
    create table t1(v1 int, v2 int);
    create table t2(v3 int, v4 int);
    create table t3(v5 int, v6 int);
    create table t4(v7 int, v8 int);
    select * from (t1 join t2 on v1=v3) full join (t3 join t4 on v5=v7) on v2=v6 and v4=v8;
  logical_plan: |
    LogicalProject { exprs: [t1.v1, t1.v2, t2.v3, t2.v4, t3.v5, t3.v6, t4.v7, t4.v8] }
    └─LogicalJoin { type: FullOuter, on: (t1.v2 = t3.v6) AND (t2.v4 = t4.v8), output: all }
      ├─LogicalJoin { type: Inner, on: (t1.v1 = t2.v3), output: all }
      | ├─LogicalScan { table: t1, columns: [t1.v1, t1.v2, t1._row_id] }
      | └─LogicalScan { table: t2, columns: [t2.v3, t2.v4, t2._row_id] }
      └─LogicalJoin { type: Inner, on: (t3.v5 = t4.v7), output: all }
        ├─LogicalScan { table: t3, columns: [t3.v5, t3.v6, t3._row_id] }
        └─LogicalScan { table: t4, columns: [t4.v7, t4.v8, t4._row_id] }
- name: Ensure that we can correctly bind nested joins with ambiguous column names
  sql: |
    create table t1(x int);
    create table t2(x int);
    create table t3(x int);
    select *, x, t1.x, t2.x, t3.x from t1 full join (t2 full join t3 using (x)) using (x);
  logical_plan: |
    LogicalProject { exprs: [Coalesce(t1.x, t2.x, t3.x) as $expr1, Coalesce(t1.x, t2.x, t3.x) as $expr2, t1.x, t2.x, t3.x] }
    └─LogicalJoin { type: FullOuter, on: (t1.x = Coalesce(t2.x, t3.x)), output: all }
      ├─LogicalScan { table: t1, columns: [t1.x, t1._row_id] }
      └─LogicalJoin { type: FullOuter, on: (t2.x = t3.x), output: all }
        ├─LogicalScan { table: t2, columns: [t2.x, t2._row_id] }
        └─LogicalScan { table: t3, columns: [t3.x, t3._row_id] }
- name: Ensure that non-trivial ambiguous references can be resolved
  sql: |
    create table a(x int);
    create table b(x int);
    select 2 * x as Y, x + x as Z from a natural full join b where 2 * x < 10 order by x + x;
  logical_plan: |
    LogicalProject { exprs: [$expr1, $expr2] }
    └─LogicalProject { exprs: [(2:Int32 * Coalesce(a.x, b.x)) as $expr1, (Coalesce(a.x, b.x) + Coalesce(a.x, b.x)) as $expr2, (Coalesce(a.x, b.x) + Coalesce(a.x, b.x)) as $expr3] }
      └─LogicalFilter { predicate: ((2:Int32 * Coalesce(a.x, b.x)) < 10:Int32) }
        └─LogicalJoin { type: FullOuter, on: (a.x = b.x), output: all }
          ├─LogicalScan { table: a, columns: [a.x, a._row_id] }
          └─LogicalScan { table: b, columns: [b.x, b._row_id] }
  batch_plan: |
    BatchProject { exprs: [$expr1, $expr2] }
    └─BatchExchange { order: [$expr3 ASC], dist: Single }
      └─BatchSort { order: [$expr3 ASC] }
        └─BatchProject { exprs: [(2:Int32 * Coalesce(a.x, b.x)) as $expr1, (Coalesce(a.x, b.x) + Coalesce(a.x, b.x)) as $expr2, (Coalesce(a.x, b.x) + Coalesce(a.x, b.x)) as $expr3] }
          └─BatchFilter { predicate: ((2:Int32 * Coalesce(a.x, b.x)) < 10:Int32) }
            └─BatchHashJoin { type: FullOuter, predicate: a.x = b.x, output: all }
              ├─BatchExchange { order: [], dist: HashShard(a.x) }
              | └─BatchScan { table: a, columns: [a.x], distribution: SomeShard }
              └─BatchExchange { order: [], dist: HashShard(b.x) }
                └─BatchScan { table: b, columns: [b.x], distribution: SomeShard }
  stream_plan: |
    StreamMaterialize { columns: [y, z, $expr138(hidden), a._row_id(hidden), b._row_id(hidden), a.x(hidden), b.x(hidden)], pk_columns: [a._row_id, b._row_id, a.x, b.x], order_descs: [$expr138, a._row_id, b._row_id, a.x, b.x] }
    └─StreamExchange { dist: HashShard(a._row_id, b._row_id, a.x, b.x) }
<<<<<<< HEAD
      └─StreamProject { exprs: [(2:Int32 * Coalesce(a.x, b.x)) as $expr1, (Coalesce(a.x, b.x) + Coalesce(a.x, b.x)) as $expr2, (Coalesce(a.x, b.x) + Coalesce(a.x, b.x)) as $expr3, a._row_id, b._row_id, a.x, b.x] }
=======
      └─StreamProject { exprs: [(2:Int32 * Coalesce(a.x, b.x)) as $expr136, (Coalesce(a.x, b.x) + Coalesce(a.x, b.x)) as $expr137, (Coalesce(a.x, b.x) + Coalesce(a.x, b.x)) as $expr138, a._row_id, b._row_id, a.x, b.x] }
>>>>>>> c65c2ca5
        └─StreamFilter { predicate: ((2:Int32 * Coalesce(a.x, b.x)) < 10:Int32) }
          └─StreamHashJoin { type: FullOuter, predicate: a.x = b.x, output: [a.x, b.x, a._row_id, b._row_id] }
            ├─StreamExchange { dist: HashShard(a.x) }
            | └─StreamTableScan { table: a, columns: [a.x, a._row_id], pk: [a._row_id], dist: UpstreamHashShard(a._row_id) }
            └─StreamExchange { dist: HashShard(b.x) }
              └─StreamTableScan { table: b, columns: [b.x, b._row_id], pk: [b._row_id], dist: UpstreamHashShard(b._row_id) }
- sql: |
    CREATE TABLE test (a INTEGER, b INTEGER);
    CREATE TABLE test2 (a INTEGER, c INTEGER);
    SELECT test.a, b, c FROM test, test2 WHERE test.a = test2.a AND test.b <> test2.c ORDER BY test.a;
  logical_plan: |
    LogicalProject { exprs: [test.a, test.b, test2.c] }
    └─LogicalProject { exprs: [test.a, test.b, test2.c, test.a] }
      └─LogicalFilter { predicate: (test.a = test2.a) AND (test.b <> test2.c) }
        └─LogicalJoin { type: Inner, on: true, output: all }
          ├─LogicalScan { table: test, columns: [test.a, test.b, test._row_id] }
          └─LogicalScan { table: test2, columns: [test2.a, test2.c, test2._row_id] }
  optimized_logical_plan: |
    LogicalJoin { type: Inner, on: (test.a = test2.a) AND (test.b <> test2.c), output: [test.a, test.b, test2.c, test.a] }
    ├─LogicalScan { table: test, columns: [test.a, test.b] }
    └─LogicalScan { table: test2, columns: [test2.a, test2.c] }
  batch_plan: |
    BatchProject { exprs: [test.a, test.b, test2.c] }
    └─BatchExchange { order: [test.a ASC], dist: Single }
      └─BatchSort { order: [test.a ASC] }
        └─BatchProject { exprs: [test.a, test.b, test2.c, test.a] }
          └─BatchFilter { predicate: (test.b <> test2.c) }
            └─BatchHashJoin { type: Inner, predicate: test.a = test2.a, output: all }
              ├─BatchExchange { order: [], dist: HashShard(test.a) }
              | └─BatchScan { table: test, columns: [test.a, test.b], distribution: SomeShard }
              └─BatchExchange { order: [], dist: HashShard(test2.a) }
                └─BatchScan { table: test2, columns: [test2.a, test2.c], distribution: SomeShard }
- name: Use lookup join with predicate
  sql: |
    create table t1 (v1 int, v2 int);
    create table t2 (v1 int, v2 int);
    create materialized view t3 as select v1, count(v2) as v2 from t2 group by v1;
    select * from t1 join t3 where t1.v2 = t3.v1 and t3.v1 > 1;
  optimized_logical_plan: |
    LogicalJoin { type: Inner, on: (t1.v2 = t3.v1), output: all }
    ├─LogicalScan { table: t1, columns: [t1.v1, t1.v2], predicate: (t1.v2 > 1:Int32) }
    └─LogicalScan { table: t3, columns: [t3.v1, t3.v2], predicate: (t3.v1 > 1:Int32) }
  batch_local_plan: |
    BatchLookupJoin { type: Inner, predicate: t1.v2 = t3.v1 AND (t3.v1 > 1:Int32), output: all }
    └─BatchExchange { order: [], dist: Single }
      └─BatchFilter { predicate: (t1.v2 > 1:Int32) }
        └─BatchScan { table: t1, columns: [t1.v1, t1.v2], distribution: SomeShard }
  with_config_map:
    QUERY_MODE: local
    RW_BATCH_ENABLE_LOOKUP_JOIN: 'true'
- name: Use project to do the calculation
  sql: |
    create table t1(x int, y int);
    create table t2(x int, y int);
    select * from t1, t2 where t1.x + t1.y = t2.x + t2.y;
  optimized_logical_plan: |
<<<<<<< HEAD
    LogicalJoin { type: Inner, on: ($expr1 = $expr2), output: [t1.x, t1.y, t2.x, t2.y] }
    ├─LogicalProject { exprs: [t1.x, t1.y, (t1.x + t1.y) as $expr1] }
    | └─LogicalScan { table: t1, columns: [t1.x, t1.y] }
    └─LogicalProject { exprs: [t2.x, t2.y, (t2.x + t2.y) as $expr2] }
=======
    LogicalJoin { type: Inner, on: ($expr17 = $expr18), output: [t1.x, t1.y, t2.x, t2.y] }
    ├─LogicalProject { exprs: [t1.x, t1.y, (t1.x + t1.y) as $expr17] }
    | └─LogicalScan { table: t1, columns: [t1.x, t1.y] }
    └─LogicalProject { exprs: [t2.x, t2.y, (t2.x + t2.y) as $expr18] }
>>>>>>> c65c2ca5
      └─LogicalScan { table: t2, columns: [t2.x, t2.y] }
- name: Use project to align return types
  sql: |
    create table t1(x int, y int);
    create table t2(x int, y decimal);
    select * from t1, t2 where t1.x = t2.y;
  optimized_logical_plan: |
<<<<<<< HEAD
    LogicalJoin { type: Inner, on: ($expr1 = t2.y), output: [t1.x, t1.y, t2.x, t2.y] }
    ├─LogicalProject { exprs: [t1.x, t1.y, t1.x::Decimal as $expr1] }
=======
    LogicalJoin { type: Inner, on: ($expr9 = t2.y), output: [t1.x, t1.y, t2.x, t2.y] }
    ├─LogicalProject { exprs: [t1.x, t1.y, t1.x::Decimal as $expr9] }
>>>>>>> c65c2ca5
    | └─LogicalScan { table: t1, columns: [t1.x, t1.y] }
    └─LogicalScan { table: t2, columns: [t2.x, t2.y] }
- name: Lookup join with no eq keys after pulling up predicate will revert to hash join
  sql: |
    create table t1 (v1 int, v2 int);
    create table t2 (v1 int, v2 int);
    create materialized view t3 as select v1, count(v2) as v2 from t2 group by v1;
    select * from (select * from t1 where false) as t1_s join (select * from t3 where false) as t3_s on t1_s.v2 = t3_s.v1;
  batch_plan: |
    BatchExchange { order: [], dist: Single }
    └─BatchHashJoin { type: Inner, predicate: t1.v2 = t3.v1, output: all }
      ├─BatchExchange { order: [], dist: HashShard(t1.v2) }
      | └─BatchValues { rows: [] }
      └─BatchExchange { order: [], dist: HashShard(t3.v1) }
        └─BatchValues { rows: [] }
- name: Able to join on `IS NOT DISTINCT FROM` on unequal but implicitly castable types
  sql: |
    create table t1 (v1 int);
    create table t2 (v2 bigint);
    select * from t1 join t2 on v1 IS NOT DISTINCT FROM v2;
  batch_plan: |
    BatchExchange { order: [], dist: Single }
    └─BatchHashJoin { type: Inner, predicate: $expr1 IS NOT DISTINCT FROM t2.v2, output: [t1.v1, t2.v2] }
      ├─BatchExchange { order: [], dist: HashShard($expr1) }
      | └─BatchProject { exprs: [t1.v1, t1.v1::Int64 as $expr1] }
      |   └─BatchScan { table: t1, columns: [t1.v1], distribution: SomeShard }
      └─BatchExchange { order: [], dist: HashShard(t2.v2) }
        └─BatchScan { table: t2, columns: [t2.v2], distribution: SomeShard }
  stream_plan: |
<<<<<<< HEAD
    StreamMaterialize { columns: [v1, v2, t1._row_id(hidden), $expr26(hidden), t2._row_id(hidden)], pk_columns: [t1._row_id, t2._row_id, $expr26, v2] }
    └─StreamHashJoin { type: Inner, predicate: $expr1 IS NOT DISTINCT FROM t2.v2, output: [t1.v1, t2.v2, t1._row_id, $expr1, t2._row_id] }
      ├─StreamExchange { dist: HashShard($expr1) }
      | └─StreamProject { exprs: [t1.v1, t1.v1::Int64 as $expr1, t1._row_id] }
=======
    StreamMaterialize { columns: [v1, v2, t1._row_id(hidden), $expr25(hidden), t2._row_id(hidden)], pk_columns: [t1._row_id, t2._row_id, $expr25, v2] }
    └─StreamHashJoin { type: Inner, predicate: $expr25 IS NOT DISTINCT FROM t2.v2, output: [t1.v1, t2.v2, t1._row_id, $expr25, t2._row_id] }
      ├─StreamExchange { dist: HashShard($expr25) }
      | └─StreamProject { exprs: [t1.v1, t1.v1::Int64 as $expr25, t1._row_id] }
>>>>>>> c65c2ca5
      |   └─StreamTableScan { table: t1, columns: [t1.v1, t1._row_id], pk: [t1._row_id], dist: UpstreamHashShard(t1._row_id) }
      └─StreamExchange { dist: HashShard(t2.v2) }
        └─StreamTableScan { table: t2, columns: [t2.v2, t2._row_id], pk: [t2._row_id], dist: UpstreamHashShard(t2._row_id) }<|MERGE_RESOLUTION|>--- conflicted
+++ resolved
@@ -197,11 +197,7 @@
   stream_plan: |
     StreamMaterialize { columns: [x, i.t._row_id(hidden), i.t._row_id#1(hidden), i.x(hidden), i.x#1(hidden), i.t._row_id#2(hidden), i.t._row_id#3(hidden), i.x#2(hidden), i.x#3(hidden)], pk_columns: [i.t._row_id, i.t._row_id#1, i.x, i.x#1, i.t._row_id#2, i.t._row_id#3, i.x#2, i.x#3] }
     └─StreamExchange { dist: HashShard(i.t._row_id, i.t._row_id, i.x, i.x, i.t._row_id, i.t._row_id, i.x, i.x) }
-<<<<<<< HEAD
       └─StreamProject { exprs: [Coalesce(i.x, i.x) as $expr1, i.t._row_id, i.t._row_id, i.x, i.x, i.t._row_id, i.t._row_id, i.x, i.x] }
-=======
-      └─StreamProject { exprs: [Coalesce(i.x, i.x) as $expr46, i.t._row_id, i.t._row_id, i.x, i.x, i.t._row_id, i.t._row_id, i.x, i.x] }
->>>>>>> c65c2ca5
         └─StreamHashJoin { type: FullOuter, predicate: i.x = i.x, output: [i.x, i.x, i.t._row_id, i.t._row_id, i.x, i.t._row_id, i.t._row_id, i.x] }
           ├─StreamHashJoin { type: Inner, predicate: i.x = i.x, output: [i.x, i.t._row_id, i.t._row_id, i.x] }
           | ├─StreamExchange { dist: HashShard(i.x) }
@@ -418,15 +414,9 @@
       | └─LogicalScan { table: b, columns: [b.x, b.z, b._row_id] }
       └─LogicalScan { table: c, columns: [c.x, c.a, c._row_id] }
   optimized_logical_plan: |
-<<<<<<< HEAD
     LogicalProject { exprs: [Coalesce(a.x, b.x, c.x) as $expr2, a.x, b.x, c.x] }
     └─LogicalJoin { type: FullOuter, on: ($expr1 = c.x), output: [a.x, b.x, c.x] }
       ├─LogicalProject { exprs: [a.x, b.x, Coalesce(a.x, b.x) as $expr1] }
-=======
-    LogicalProject { exprs: [Coalesce(a.x, b.x, c.x) as $expr28, a.x, b.x, c.x] }
-    └─LogicalJoin { type: FullOuter, on: ($expr27 = c.x), output: [a.x, b.x, c.x] }
-      ├─LogicalProject { exprs: [a.x, b.x, Coalesce(a.x, b.x) as $expr27] }
->>>>>>> c65c2ca5
       | └─LogicalJoin { type: FullOuter, on: (a.x = b.x), output: all }
       |   ├─LogicalScan { table: a, columns: [a.x] }
       |   └─LogicalScan { table: b, columns: [b.x] }
@@ -511,11 +501,7 @@
   stream_plan: |
     StreamMaterialize { columns: [y, z, $expr138(hidden), a._row_id(hidden), b._row_id(hidden), a.x(hidden), b.x(hidden)], pk_columns: [a._row_id, b._row_id, a.x, b.x], order_descs: [$expr138, a._row_id, b._row_id, a.x, b.x] }
     └─StreamExchange { dist: HashShard(a._row_id, b._row_id, a.x, b.x) }
-<<<<<<< HEAD
       └─StreamProject { exprs: [(2:Int32 * Coalesce(a.x, b.x)) as $expr1, (Coalesce(a.x, b.x) + Coalesce(a.x, b.x)) as $expr2, (Coalesce(a.x, b.x) + Coalesce(a.x, b.x)) as $expr3, a._row_id, b._row_id, a.x, b.x] }
-=======
-      └─StreamProject { exprs: [(2:Int32 * Coalesce(a.x, b.x)) as $expr136, (Coalesce(a.x, b.x) + Coalesce(a.x, b.x)) as $expr137, (Coalesce(a.x, b.x) + Coalesce(a.x, b.x)) as $expr138, a._row_id, b._row_id, a.x, b.x] }
->>>>>>> c65c2ca5
         └─StreamFilter { predicate: ((2:Int32 * Coalesce(a.x, b.x)) < 10:Int32) }
           └─StreamHashJoin { type: FullOuter, predicate: a.x = b.x, output: [a.x, b.x, a._row_id, b._row_id] }
             ├─StreamExchange { dist: HashShard(a.x) }
@@ -572,17 +558,10 @@
     create table t2(x int, y int);
     select * from t1, t2 where t1.x + t1.y = t2.x + t2.y;
   optimized_logical_plan: |
-<<<<<<< HEAD
     LogicalJoin { type: Inner, on: ($expr1 = $expr2), output: [t1.x, t1.y, t2.x, t2.y] }
     ├─LogicalProject { exprs: [t1.x, t1.y, (t1.x + t1.y) as $expr1] }
     | └─LogicalScan { table: t1, columns: [t1.x, t1.y] }
     └─LogicalProject { exprs: [t2.x, t2.y, (t2.x + t2.y) as $expr2] }
-=======
-    LogicalJoin { type: Inner, on: ($expr17 = $expr18), output: [t1.x, t1.y, t2.x, t2.y] }
-    ├─LogicalProject { exprs: [t1.x, t1.y, (t1.x + t1.y) as $expr17] }
-    | └─LogicalScan { table: t1, columns: [t1.x, t1.y] }
-    └─LogicalProject { exprs: [t2.x, t2.y, (t2.x + t2.y) as $expr18] }
->>>>>>> c65c2ca5
       └─LogicalScan { table: t2, columns: [t2.x, t2.y] }
 - name: Use project to align return types
   sql: |
@@ -590,13 +569,8 @@
     create table t2(x int, y decimal);
     select * from t1, t2 where t1.x = t2.y;
   optimized_logical_plan: |
-<<<<<<< HEAD
     LogicalJoin { type: Inner, on: ($expr1 = t2.y), output: [t1.x, t1.y, t2.x, t2.y] }
     ├─LogicalProject { exprs: [t1.x, t1.y, t1.x::Decimal as $expr1] }
-=======
-    LogicalJoin { type: Inner, on: ($expr9 = t2.y), output: [t1.x, t1.y, t2.x, t2.y] }
-    ├─LogicalProject { exprs: [t1.x, t1.y, t1.x::Decimal as $expr9] }
->>>>>>> c65c2ca5
     | └─LogicalScan { table: t1, columns: [t1.x, t1.y] }
     └─LogicalScan { table: t2, columns: [t2.x, t2.y] }
 - name: Lookup join with no eq keys after pulling up predicate will revert to hash join
@@ -626,17 +600,10 @@
       └─BatchExchange { order: [], dist: HashShard(t2.v2) }
         └─BatchScan { table: t2, columns: [t2.v2], distribution: SomeShard }
   stream_plan: |
-<<<<<<< HEAD
-    StreamMaterialize { columns: [v1, v2, t1._row_id(hidden), $expr26(hidden), t2._row_id(hidden)], pk_columns: [t1._row_id, t2._row_id, $expr26, v2] }
+    StreamMaterialize { columns: [v1, v2, t1._row_id(hidden), $expr25(hidden), t2._row_id(hidden)], pk_columns: [t1._row_id, t2._row_id, $expr25, v2] }
     └─StreamHashJoin { type: Inner, predicate: $expr1 IS NOT DISTINCT FROM t2.v2, output: [t1.v1, t2.v2, t1._row_id, $expr1, t2._row_id] }
       ├─StreamExchange { dist: HashShard($expr1) }
       | └─StreamProject { exprs: [t1.v1, t1.v1::Int64 as $expr1, t1._row_id] }
-=======
-    StreamMaterialize { columns: [v1, v2, t1._row_id(hidden), $expr25(hidden), t2._row_id(hidden)], pk_columns: [t1._row_id, t2._row_id, $expr25, v2] }
-    └─StreamHashJoin { type: Inner, predicate: $expr25 IS NOT DISTINCT FROM t2.v2, output: [t1.v1, t2.v2, t1._row_id, $expr25, t2._row_id] }
-      ├─StreamExchange { dist: HashShard($expr25) }
-      | └─StreamProject { exprs: [t1.v1, t1.v1::Int64 as $expr25, t1._row_id] }
->>>>>>> c65c2ca5
       |   └─StreamTableScan { table: t1, columns: [t1.v1, t1._row_id], pk: [t1._row_id], dist: UpstreamHashShard(t1._row_id) }
       └─StreamExchange { dist: HashShard(t2.v2) }
         └─StreamTableScan { table: t2, columns: [t2.v2, t2._row_id], pk: [t2._row_id], dist: UpstreamHashShard(t2._row_id) }