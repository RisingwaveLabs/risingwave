--- conflicted
+++ resolved
@@ -31,9 +31,4 @@
 - sql: |
     select current_timestamp > now() - interval '10 minutes';
   batch_plan: |
-<<<<<<< HEAD
-    BatchProject { exprs: [true:Boolean] }
-    └─BatchValues { rows: [[]] }
-=======
-    BatchValues { rows: [[Now('2021-04-01 00:00:00+00:00':Timestamptz)]] }
->>>>>>> 1c94d220
+    BatchValues { rows: [[Now('2021-04-01 00:00:00+00:00':Timestamptz)]] }