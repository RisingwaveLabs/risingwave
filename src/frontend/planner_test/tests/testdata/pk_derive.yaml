# This file is automatically generated. See `src/frontend/planner_test/README.md` for more information.
- sql: |
    create table t1 (id int, v1 int);
    create table t2 (id int, v2 int);
    SELECT Tone.max_v1, Ttwo.max_v2
    FROM (
        SELECT
            max(v1) as max_v1, id
        FROM t1
        GROUP BY
            id
        ) AS Tone
    JOIN (
        SELECT
            max(v2) as max_v2, id
        FROM t2
        GROUP BY
            id
        ) AS Ttwo
    ON
        Tone.id = Ttwo.id;
  stream_plan: |
    StreamMaterialize { columns: [max_v1, max_v2, t1.id(hidden), t2.id(hidden)], pk_columns: [t1.id, t2.id], pk_conflict: "no check" }
    └─StreamHashJoin { type: Inner, predicate: t1.id = t2.id, output: [max(t1.v1), max(t2.v2), t1.id, t2.id] }
      ├─StreamProject { exprs: [max(t1.v1), t1.id] }
      | └─StreamHashAgg { group_key: [t1.id], aggs: [max(t1.v1), count] }
      |   └─StreamExchange { dist: HashShard(t1.id) }
      |     └─StreamTableScan { table: t1, columns: [t1.id, t1.v1, t1._row_id], pk: [t1._row_id], dist: UpstreamHashShard(t1._row_id) }
      └─StreamProject { exprs: [max(t2.v2), t2.id] }
        └─StreamHashAgg { group_key: [t2.id], aggs: [max(t2.v2), count] }
          └─StreamExchange { dist: HashShard(t2.id) }
            └─StreamTableScan { table: t2, columns: [t2.id, t2.v2, t2._row_id], pk: [t2._row_id], dist: UpstreamHashShard(t2._row_id) }
- sql: |
    create table t (id int, v int);
    SELECT Tone.max_v, Ttwo.min_v
    FROM (
        SELECT
            max(v) as max_v, id
        FROM t
        GROUP BY
            id
        ) AS Tone
    JOIN (
        SELECT
            min(v) as min_v, id
        FROM t
        GROUP BY
            id
        ) AS Ttwo
    ON
        Tone.id = Ttwo.id;
  stream_plan: |
    StreamMaterialize { columns: [max_v, min_v, t.id(hidden), t.id#1(hidden)], pk_columns: [t.id, t.id#1], pk_conflict: "no check" }
    └─StreamHashJoin { type: Inner, predicate: t.id = t.id, output: [max(t.v), min(t.v), t.id, t.id] }
      ├─StreamProject { exprs: [max(t.v), t.id] }
      | └─StreamHashAgg { group_key: [t.id], aggs: [max(t.v), count] }
      |   └─StreamExchange { dist: HashShard(t.id) }
      |     └─StreamProject { exprs: [t.id, t.v, t._row_id] }
<<<<<<< HEAD
      |       └─StreamShare { id = 361 }
=======
      |       └─StreamShare { id = 338 }
>>>>>>> db575474
      |         └─StreamTableScan { table: t, columns: [t.id, t.v, t._row_id], pk: [t._row_id], dist: UpstreamHashShard(t._row_id) }
      └─StreamProject { exprs: [min(t.v), t.id] }
        └─StreamHashAgg { group_key: [t.id], aggs: [min(t.v), count] }
          └─StreamExchange { dist: HashShard(t.id) }
            └─StreamProject { exprs: [t.id, t.v, t._row_id] }
<<<<<<< HEAD
              └─StreamShare { id = 361 }
=======
              └─StreamShare { id = 338 }
>>>>>>> db575474
                └─StreamTableScan { table: t, columns: [t.id, t.v, t._row_id], pk: [t._row_id], dist: UpstreamHashShard(t._row_id) }
- sql: |
    create table t (v1 varchar, v2 varchar, v3 varchar);
    select
        *
    from
        t
    group by
        v1,
        v2,
        v3;
  optimized_logical_plan_for_batch: |
    LogicalAgg { group_key: [t.v1, t.v2, t.v3], aggs: [] }
    └─LogicalScan { table: t, columns: [t.v1, t.v2, t.v3] }
  stream_plan: |
    StreamMaterialize { columns: [v1, v2, v3], pk_columns: [v1, v2, v3], pk_conflict: "no check" }
    └─StreamProject { exprs: [t.v1, t.v2, t.v3] }
      └─StreamHashAgg { group_key: [t.v1, t.v2, t.v3], aggs: [count] }
        └─StreamExchange { dist: HashShard(t.v1, t.v2, t.v3) }
          └─StreamTableScan { table: t, columns: [t.v1, t.v2, t.v3, t._row_id], pk: [t._row_id], dist: UpstreamHashShard(t._row_id) }
- sql: |
    create table t (v1 varchar, v2 varchar, v3 varchar);
    create materialized view mv as
    select
        *
    from
        t
    group by
        v1,
        v2,
        v3;
    select
        v1
    from
        mv
    where
        v3 = 'world' or v3 = 'hello';
  optimized_logical_plan_for_batch: |
    LogicalScan { table: mv, output_columns: [mv.v1], required_columns: [mv.v1, mv.v3], predicate: ((mv.v3 = 'world':Varchar) OR (mv.v3 = 'hello':Varchar)) }
  stream_plan: |
    StreamMaterialize { columns: [v1, mv.v2(hidden), mv.v3(hidden)], pk_columns: [v1, mv.v2, mv.v3], pk_conflict: "no check" }
    └─StreamFilter { predicate: ((mv.v3 = 'world':Varchar) OR (mv.v3 = 'hello':Varchar)) }
      └─StreamTableScan { table: mv, columns: [mv.v1, mv.v2, mv.v3], pk: [mv.v1, mv.v2, mv.v3], dist: UpstreamHashShard(mv.v1, mv.v2, mv.v3) }<|MERGE_RESOLUTION|>--- conflicted
+++ resolved
@@ -56,21 +56,13 @@
       | └─StreamHashAgg { group_key: [t.id], aggs: [max(t.v), count] }
       |   └─StreamExchange { dist: HashShard(t.id) }
       |     └─StreamProject { exprs: [t.id, t.v, t._row_id] }
-<<<<<<< HEAD
-      |       └─StreamShare { id = 361 }
-=======
       |       └─StreamShare { id = 338 }
->>>>>>> db575474
       |         └─StreamTableScan { table: t, columns: [t.id, t.v, t._row_id], pk: [t._row_id], dist: UpstreamHashShard(t._row_id) }
       └─StreamProject { exprs: [min(t.v), t.id] }
         └─StreamHashAgg { group_key: [t.id], aggs: [min(t.v), count] }
           └─StreamExchange { dist: HashShard(t.id) }
             └─StreamProject { exprs: [t.id, t.v, t._row_id] }
-<<<<<<< HEAD
-              └─StreamShare { id = 361 }
-=======
               └─StreamShare { id = 338 }
->>>>>>> db575474
                 └─StreamTableScan { table: t, columns: [t.id, t.v, t._row_id], pk: [t._row_id], dist: UpstreamHashShard(t._row_id) }
 - sql: |
     create table t (v1 varchar, v2 varchar, v3 varchar);
