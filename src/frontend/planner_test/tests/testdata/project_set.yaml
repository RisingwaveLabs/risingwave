--- conflicted
+++ resolved
@@ -53,11 +53,7 @@
     select -generate_series(x,x,x) from t;
   batch_plan: |
     BatchExchange { order: [], dist: Single }
-<<<<<<< HEAD
-    └─BatchProject { exprs: [Neg(Generate($0, $0, $0)) as $expr26] }
-=======
     └─BatchProject { exprs: [Neg(Generate($0, $0, $0)) as $expr1] }
->>>>>>> 7c0a8352
       └─BatchProjectSet { select_list: [$0, $1, Generate($0, $0, $0)] }
         └─BatchScan { table: t, columns: [t.x, t._row_id], distribution: UpstreamHashShard(t._row_id) }
 - name: table functions as parameters of usual functions
@@ -142,13 +138,13 @@
     └─StreamHashJoin { type: Inner, predicate: Unnest($0) = Unnest($0), output: [Unnest($0), t._row_id, projected_row_id, t._row_id, projected_row_id, Unnest($0)] }
       ├─StreamExchange { dist: HashShard(Unnest($0)) }
       | └─StreamProject { exprs: [Unnest($0), t._row_id, projected_row_id] }
-      |   └─StreamShare { id = 375 }
+      |   └─StreamShare { id = 415 }
       |     └─StreamProject { exprs: [Unnest($0), t._row_id, projected_row_id] }
       |       └─StreamProjectSet { select_list: [Unnest($0), $1] }
       |         └─StreamTableScan { table: t, columns: [t.x, t._row_id], pk: [t._row_id], dist: UpstreamHashShard(t._row_id) }
       └─StreamExchange { dist: HashShard(Unnest($0)) }
         └─StreamProject { exprs: [Unnest($0), t._row_id, projected_row_id] }
-          └─StreamShare { id = 375 }
+          └─StreamShare { id = 415 }
             └─StreamProject { exprs: [Unnest($0), t._row_id, projected_row_id] }
               └─StreamProjectSet { select_list: [Unnest($0), $1] }
                 └─StreamTableScan { table: t, columns: [t.x, t._row_id], pk: [t._row_id], dist: UpstreamHashShard(t._row_id) }