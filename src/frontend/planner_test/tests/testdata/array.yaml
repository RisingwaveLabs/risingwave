--- conflicted
+++ resolved
@@ -19,11 +19,7 @@
     └─LogicalScan { table: t, columns: [t.v1, t._row_id] }
   batch_plan: |
     BatchExchange { order: [], dist: Single }
-<<<<<<< HEAD
-    └─BatchProject { exprs: [Array(1:Int32, t.v1) as $expr25] }
-=======
     └─BatchProject { exprs: [Array(1:Int32, t.v1) as $expr1] }
->>>>>>> f8d16225
       └─BatchScan { table: t, columns: [t.v1], distribution: SomeShard }
 - sql: |
     select ARRAY[null];
