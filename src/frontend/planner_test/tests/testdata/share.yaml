# This file is automatically generated. See `src/frontend/planner_test/README.md` for more information.
- id: create_sources
  sql: |
    create source auction (id BIGINT, "item_name" VARCHAR, description VARCHAR, "initial_bid" BIGINT, reserve BIGINT, "date_time" TIMESTAMP, expires TIMESTAMP, seller BIGINT, category BIGINT, "extra" VARCHAR)
    with (
    connector = 'nexmark',
    nexmark.table.type = 'Auction',
    nexmark.split.num = '4',
    nexmark.min.event.gap.in.ns = '1000'
    );
    create source bid (auction BIGINT, bidder BIGINT, price BIGINT, "channel" VARCHAR, "url" VARCHAR, "date_time" TIMESTAMP, "extra" VARCHAR)
    with (
    connector = 'nexmark',
    nexmark.table.type = 'Bid',
    nexmark.split.num = '4',
    nexmark.min.event.gap.in.ns = '1000'
    );
- id: self_join
  before:
  - create_sources
  sql: |
    select count(*) cnt from auction A join auction B on A.id = B.id where A.initial_bid = 1 and B.initial_bid = 2;
  batch_plan: |
    BatchSimpleAgg { aggs: [sum0(count)] }
    └─BatchExchange { order: [], dist: Single }
      └─BatchSimpleAgg { aggs: [count] }
        └─BatchHashJoin { type: Inner, predicate: id = id, output: [] }
          ├─BatchExchange { order: [], dist: HashShard(id) }
          | └─BatchProject { exprs: [id] }
          |   └─BatchFilter { predicate: (initial_bid = 1:Int32) }
          |     └─BatchSource { source: "auction", columns: ["id", "item_name", "description", "initial_bid", "reserve", "date_time", "expires", "seller", "category", "extra", "_row_id"], filter: (None, None) }
          └─BatchExchange { order: [], dist: HashShard(id) }
            └─BatchProject { exprs: [id] }
              └─BatchFilter { predicate: (initial_bid = 2:Int32) }
                └─BatchSource { source: "auction", columns: ["id", "item_name", "description", "initial_bid", "reserve", "date_time", "expires", "seller", "category", "extra", "_row_id"], filter: (None, None) }
  stream_plan: |
    StreamMaterialize { columns: [cnt], pk_columns: [], pk_conflict: "no check" }
    └─StreamProject { exprs: [sum0(count)] }
      └─StreamAppendOnlyGlobalSimpleAgg { aggs: [sum0(count), count] }
        └─StreamExchange { dist: Single }
          └─StreamStatelessLocalSimpleAgg { aggs: [count] }
            └─StreamAppendOnlyHashJoin { type: Inner, predicate: id = id, output: [_row_id, id, _row_id, id] }
              ├─StreamExchange { dist: HashShard(id) }
              | └─StreamProject { exprs: [id, _row_id] }
              |   └─StreamFilter { predicate: (initial_bid = 1:Int32) }
              |     └─StreamShare { id = 658 }
              |       └─StreamProject { exprs: [id, initial_bid, _row_id] }
              |         └─StreamFilter { predicate: ((initial_bid = 1:Int32) OR (initial_bid = 2:Int32)) }
              |           └─StreamRowIdGen { row_id_index: 10 }
              |             └─StreamSource { source: "auction", columns: ["id", "item_name", "description", "initial_bid", "reserve", "date_time", "expires", "seller", "category", "extra", "_row_id"] }
              └─StreamExchange { dist: HashShard(id) }
                └─StreamProject { exprs: [id, _row_id] }
                  └─StreamFilter { predicate: (initial_bid = 2:Int32) }
                    └─StreamShare { id = 658 }
                      └─StreamProject { exprs: [id, initial_bid, _row_id] }
                        └─StreamFilter { predicate: ((initial_bid = 1:Int32) OR (initial_bid = 2:Int32)) }
                          └─StreamRowIdGen { row_id_index: 10 }
                            └─StreamSource { source: "auction", columns: ["id", "item_name", "description", "initial_bid", "reserve", "date_time", "expires", "seller", "category", "extra", "_row_id"] }
- id: nexmark_q5
  before:
  - create_sources
  sql: |
    SELECT AuctionBids.auction, AuctionBids.num FROM (
      SELECT
        bid.auction,
        count(*) AS num,
        window_start AS starttime
      FROM
        HOP(bid, date_time, INTERVAL '2' SECOND, INTERVAL '10' SECOND)
      GROUP BY
        bid.auction,
        window_start
    ) AS AuctionBids
    JOIN (
      SELECT
        max(CountBids.num) AS maxn,
        CountBids.starttime_c
      FROM (
        SELECT
          count(*) AS num,
          window_start AS starttime_c
        FROM HOP(bid, date_time, INTERVAL '2' SECOND, INTERVAL '10' SECOND)
        GROUP BY
          bid.auction,
          window_start
      ) AS CountBids
      GROUP BY
        CountBids.starttime_c
    ) AS MaxBids
    ON AuctionBids.starttime = MaxBids.starttime_c AND AuctionBids.num >= MaxBids.maxn;
  batch_plan: |
    BatchExchange { order: [], dist: Single }
    └─BatchHashJoin { type: Inner, predicate: window_start = window_start AND (count >= max(count)), output: [auction, count] }
      ├─BatchExchange { order: [], dist: HashShard(window_start) }
      | └─BatchProject { exprs: [auction, count, window_start] }
      |   └─BatchHashAgg { group_key: [auction, window_start], aggs: [count] }
      |     └─BatchHopWindow { time_col: date_time, slide: 00:00:02, size: 00:00:10, output: [auction, window_start] }
      |       └─BatchExchange { order: [], dist: HashShard(auction) }
      |         └─BatchProject { exprs: [auction, date_time] }
      |           └─BatchFilter { predicate: IsNotNull(date_time) }
      |             └─BatchSource { source: "bid", columns: ["auction", "bidder", "price", "channel", "url", "date_time", "extra", "_row_id"], filter: (None, None) }
      └─BatchProject { exprs: [max(count), window_start] }
        └─BatchHashAgg { group_key: [window_start], aggs: [max(count)] }
          └─BatchExchange { order: [], dist: HashShard(window_start) }
            └─BatchHashAgg { group_key: [auction, window_start], aggs: [count] }
              └─BatchHopWindow { time_col: date_time, slide: 00:00:02, size: 00:00:10, output: [auction, window_start] }
                └─BatchExchange { order: [], dist: HashShard(auction) }
                  └─BatchProject { exprs: [auction, date_time] }
                    └─BatchFilter { predicate: IsNotNull(date_time) }
                      └─BatchSource { source: "bid", columns: ["auction", "bidder", "price", "channel", "url", "date_time", "extra", "_row_id"], filter: (None, None) }
  stream_plan: |
    StreamMaterialize { columns: [auction, num, window_start(hidden), window_start#1(hidden)], pk_columns: [auction, window_start, window_start#1], pk_conflict: "no check" }
    └─StreamProject { exprs: [auction, count, window_start, window_start] }
      └─StreamFilter { predicate: (count >= max(count)) }
        └─StreamHashJoin { type: Inner, predicate: window_start = window_start, output: all }
          ├─StreamExchange { dist: HashShard(window_start) }
          | └─StreamProject { exprs: [auction, count, window_start] }
<<<<<<< HEAD
          |   └─StreamShare { id = 1099 }
          |     └─StreamProject { exprs: [auction, window_start, count] }
          |       └─StreamAppendOnlyHashAgg { group_key: [auction, window_start], aggs: [count, count] }
          |         └─StreamExchange { dist: HashShard(auction, window_start) }
          |           └─StreamHopWindow { time_col: date_time, slide: 00:00:02, size: 00:00:10, output: [auction, window_start, _row_id] }
          |             └─StreamProject { exprs: [auction, date_time, _row_id] }
          |               └─StreamFilter { predicate: IsNotNull(date_time) }
          |                 └─StreamRowIdGen { row_id_index: 7 }
          |                   └─StreamSource { source: "bid", columns: ["auction", "bidder", "price", "channel", "url", "date_time", "extra", "_row_id"] }
=======
          |   └─StreamShare { id = 1043 }
          |     └─StreamAppendOnlyHashAgg { group_key: [auction, window_start], aggs: [count] }
          |       └─StreamExchange { dist: HashShard(auction, window_start) }
          |         └─StreamHopWindow { time_col: date_time, slide: 00:00:02, size: 00:00:10, output: [auction, window_start, _row_id] }
          |           └─StreamProject { exprs: [auction, date_time, _row_id] }
          |             └─StreamFilter { predicate: IsNotNull(date_time) }
          |               └─StreamRowIdGen { row_id_index: 7 }
          |                 └─StreamSource { source: "bid", columns: ["auction", "bidder", "price", "channel", "url", "date_time", "extra", "_row_id"] }
>>>>>>> 42c212ad
          └─StreamProject { exprs: [max(count), window_start] }
            └─StreamHashAgg { group_key: [window_start], aggs: [max(count), count] }
              └─StreamExchange { dist: HashShard(window_start) }
                └─StreamProject { exprs: [auction, window_start, count] }
<<<<<<< HEAD
                  └─StreamShare { id = 1099 }
                    └─StreamProject { exprs: [auction, window_start, count] }
                      └─StreamAppendOnlyHashAgg { group_key: [auction, window_start], aggs: [count, count] }
                        └─StreamExchange { dist: HashShard(auction, window_start) }
                          └─StreamHopWindow { time_col: date_time, slide: 00:00:02, size: 00:00:10, output: [auction, window_start, _row_id] }
                            └─StreamProject { exprs: [auction, date_time, _row_id] }
                              └─StreamFilter { predicate: IsNotNull(date_time) }
                                └─StreamRowIdGen { row_id_index: 7 }
                                  └─StreamSource { source: "bid", columns: ["auction", "bidder", "price", "channel", "url", "date_time", "extra", "_row_id"] }
=======
                  └─StreamShare { id = 1043 }
                    └─StreamAppendOnlyHashAgg { group_key: [auction, window_start], aggs: [count] }
                      └─StreamExchange { dist: HashShard(auction, window_start) }
                        └─StreamHopWindow { time_col: date_time, slide: 00:00:02, size: 00:00:10, output: [auction, window_start, _row_id] }
                          └─StreamProject { exprs: [auction, date_time, _row_id] }
                            └─StreamFilter { predicate: IsNotNull(date_time) }
                              └─StreamRowIdGen { row_id_index: 7 }
                                └─StreamSource { source: "bid", columns: ["auction", "bidder", "price", "channel", "url", "date_time", "extra", "_row_id"] }
>>>>>>> 42c212ad
- sql: |
    set rw_enable_share_plan=true;
    create table t(a int, b int);
    with cte as (select count(*) from t) select * from cte union all select * from cte;
  stream_plan: |
    StreamMaterialize { columns: [count, 0:Int32(hidden)], pk_columns: [0:Int32], pk_conflict: "no check" }
    └─StreamUnion { all: true }
      ├─StreamExchange { dist: HashShard(0:Int32) }
      | └─StreamProject { exprs: [sum0(count), 0:Int32] }
      |   └─StreamShare { id = 340 }
      |     └─StreamProject { exprs: [sum0(count)] }
      |       └─StreamGlobalSimpleAgg { aggs: [sum0(count), count] }
      |         └─StreamExchange { dist: Single }
      |           └─StreamStatelessLocalSimpleAgg { aggs: [count] }
      |             └─StreamTableScan { table: t, columns: [t._row_id], pk: [t._row_id], dist: UpstreamHashShard(t._row_id) }
      └─StreamExchange { dist: HashShard(1:Int32) }
        └─StreamProject { exprs: [sum0(count), 1:Int32] }
          └─StreamShare { id = 340 }
            └─StreamProject { exprs: [sum0(count)] }
              └─StreamGlobalSimpleAgg { aggs: [sum0(count), count] }
                └─StreamExchange { dist: Single }
                  └─StreamStatelessLocalSimpleAgg { aggs: [count] }
                    └─StreamTableScan { table: t, columns: [t._row_id], pk: [t._row_id], dist: UpstreamHashShard(t._row_id) }
- sql: |
    set rw_enable_share_plan=false;
    create table t(a int, b int);
    with cte as (select count(*) from t) select * from cte union all select * from cte;
  stream_plan: |
    StreamMaterialize { columns: [count, 0:Int32(hidden)], pk_columns: [0:Int32], pk_conflict: "no check" }
    └─StreamUnion { all: true }
      ├─StreamExchange { dist: HashShard(0:Int32) }
      | └─StreamProject { exprs: [sum0(count), 0:Int32] }
      |   └─StreamGlobalSimpleAgg { aggs: [sum0(count), count] }
      |     └─StreamExchange { dist: Single }
      |       └─StreamStatelessLocalSimpleAgg { aggs: [count] }
      |         └─StreamTableScan { table: t, columns: [t._row_id], pk: [t._row_id], dist: UpstreamHashShard(t._row_id) }
      └─StreamExchange { dist: HashShard(1:Int32) }
        └─StreamProject { exprs: [sum0(count), 1:Int32] }
          └─StreamGlobalSimpleAgg { aggs: [sum0(count), count] }
            └─StreamExchange { dist: Single }
              └─StreamStatelessLocalSimpleAgg { aggs: [count] }
                └─StreamTableScan { table: t, columns: [t._row_id], pk: [t._row_id], dist: UpstreamHashShard(t._row_id) }
- id: force_share_source_for_self_join
  before:
  - create_sources
  sql: |
    set rw_enable_share_plan=false;
    select count(*) cnt from auction A join auction B on A.id = B.id;
  stream_plan: |
    StreamMaterialize { columns: [cnt], pk_columns: [], pk_conflict: "no check" }
    └─StreamProject { exprs: [sum0(count)] }
      └─StreamAppendOnlyGlobalSimpleAgg { aggs: [sum0(count), count] }
        └─StreamExchange { dist: Single }
          └─StreamStatelessLocalSimpleAgg { aggs: [count] }
            └─StreamAppendOnlyHashJoin { type: Inner, predicate: id = id, output: [_row_id, id, _row_id, id] }
              ├─StreamExchange { dist: HashShard(id) }
              | └─StreamProject { exprs: [id, _row_id] }
              |   └─StreamShare { id = 265 }
              |     └─StreamProject { exprs: [id, _row_id] }
              |       └─StreamRowIdGen { row_id_index: 10 }
              |         └─StreamSource { source: "auction", columns: ["id", "item_name", "description", "initial_bid", "reserve", "date_time", "expires", "seller", "category", "extra", "_row_id"] }
              └─StreamExchange { dist: HashShard(id) }
                └─StreamProject { exprs: [id, _row_id] }
                  └─StreamShare { id = 265 }
                    └─StreamProject { exprs: [id, _row_id] }
                      └─StreamRowIdGen { row_id_index: 10 }
                        └─StreamSource { source: "auction", columns: ["id", "item_name", "description", "initial_bid", "reserve", "date_time", "expires", "seller", "category", "extra", "_row_id"] }<|MERGE_RESOLUTION|>--- conflicted
+++ resolved
@@ -115,18 +115,7 @@
         └─StreamHashJoin { type: Inner, predicate: window_start = window_start, output: all }
           ├─StreamExchange { dist: HashShard(window_start) }
           | └─StreamProject { exprs: [auction, count, window_start] }
-<<<<<<< HEAD
-          |   └─StreamShare { id = 1099 }
-          |     └─StreamProject { exprs: [auction, window_start, count] }
-          |       └─StreamAppendOnlyHashAgg { group_key: [auction, window_start], aggs: [count, count] }
-          |         └─StreamExchange { dist: HashShard(auction, window_start) }
-          |           └─StreamHopWindow { time_col: date_time, slide: 00:00:02, size: 00:00:10, output: [auction, window_start, _row_id] }
-          |             └─StreamProject { exprs: [auction, date_time, _row_id] }
-          |               └─StreamFilter { predicate: IsNotNull(date_time) }
-          |                 └─StreamRowIdGen { row_id_index: 7 }
-          |                   └─StreamSource { source: "bid", columns: ["auction", "bidder", "price", "channel", "url", "date_time", "extra", "_row_id"] }
-=======
-          |   └─StreamShare { id = 1043 }
+          |   └─StreamShare { id = 1074 }
           |     └─StreamAppendOnlyHashAgg { group_key: [auction, window_start], aggs: [count] }
           |       └─StreamExchange { dist: HashShard(auction, window_start) }
           |         └─StreamHopWindow { time_col: date_time, slide: 00:00:02, size: 00:00:10, output: [auction, window_start, _row_id] }
@@ -134,23 +123,11 @@
           |             └─StreamFilter { predicate: IsNotNull(date_time) }
           |               └─StreamRowIdGen { row_id_index: 7 }
           |                 └─StreamSource { source: "bid", columns: ["auction", "bidder", "price", "channel", "url", "date_time", "extra", "_row_id"] }
->>>>>>> 42c212ad
           └─StreamProject { exprs: [max(count), window_start] }
             └─StreamHashAgg { group_key: [window_start], aggs: [max(count), count] }
               └─StreamExchange { dist: HashShard(window_start) }
                 └─StreamProject { exprs: [auction, window_start, count] }
-<<<<<<< HEAD
-                  └─StreamShare { id = 1099 }
-                    └─StreamProject { exprs: [auction, window_start, count] }
-                      └─StreamAppendOnlyHashAgg { group_key: [auction, window_start], aggs: [count, count] }
-                        └─StreamExchange { dist: HashShard(auction, window_start) }
-                          └─StreamHopWindow { time_col: date_time, slide: 00:00:02, size: 00:00:10, output: [auction, window_start, _row_id] }
-                            └─StreamProject { exprs: [auction, date_time, _row_id] }
-                              └─StreamFilter { predicate: IsNotNull(date_time) }
-                                └─StreamRowIdGen { row_id_index: 7 }
-                                  └─StreamSource { source: "bid", columns: ["auction", "bidder", "price", "channel", "url", "date_time", "extra", "_row_id"] }
-=======
-                  └─StreamShare { id = 1043 }
+                  └─StreamShare { id = 1074 }
                     └─StreamAppendOnlyHashAgg { group_key: [auction, window_start], aggs: [count] }
                       └─StreamExchange { dist: HashShard(auction, window_start) }
                         └─StreamHopWindow { time_col: date_time, slide: 00:00:02, size: 00:00:10, output: [auction, window_start, _row_id] }
@@ -158,7 +135,6 @@
                             └─StreamFilter { predicate: IsNotNull(date_time) }
                               └─StreamRowIdGen { row_id_index: 7 }
                                 └─StreamSource { source: "bid", columns: ["auction", "bidder", "price", "channel", "url", "date_time", "extra", "_row_id"] }
->>>>>>> 42c212ad
 - sql: |
     set rw_enable_share_plan=true;
     create table t(a int, b int);
