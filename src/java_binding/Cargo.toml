--- conflicted
+++ resolved
@@ -12,13 +12,8 @@
 [dependencies]
 bytes = "1"
 futures = { version = "0.3", default-features = false, features = ["alloc"] }
-<<<<<<< HEAD
-itertools = "0.10"
+itertools = "0.11"
 jni = "0.21.1"
-=======
-itertools = "0.11"
-jni = "0.20.0"
->>>>>>> 8c22c473
 prost = "0.11"
 risingwave_common = { workspace = true }
 risingwave_hummock_sdk = { workspace = true }
