/*
 * Copyright 2024 RisingWave Labs
 *
 * Licensed under the Apache License, Version 2.0 (the "License");
 * you may not use this file except in compliance with the License.
 * You may obtain a copy of the License at
 *
 *     http://www.apache.org/licenses/LICENSE-2.0
 *
 * Unless required by applicable law or agreed to in writing, software
 * distributed under the License is distributed on an "AS IS" BASIS,
 * WITHOUT WARRANTIES OR CONDITIONS OF ANY KIND, either express or implied.
 * See the License for the specific language governing permissions and
 * limitations under the License.
 *
 */

import {
  Box,
  Button,
  Flex,
  HStack,
  Image,
  Text,
  VStack,
} from "@chakra-ui/react"
import Link from "next/link"
import { useRouter } from "next/router"
import React, { useEffect, useState } from "react"
import { UrlObject } from "url"
import {
  IconArrowRightCircle,
  IconArrowRightCircleFill,
  IconBoxArrowUpRight,
  IconServer,
} from "../components/utils/icons"

export const NAVBAR_WIDTH = "300px"

function NavButton({
  href,
  children,
  leftIcon,
  leftIconActive,
  external,
}: {
  href: string | UrlObject
  children?: React.ReactNode
  leftIcon?: React.ReactElement
  leftIconActive?: React.ReactElement
  external?: boolean
}) {
  const router = useRouter()
  const [match, setMatch] = useState(false)

  useEffect(() => {
    setMatch(router.asPath.startsWith(href.toString()))
    return () => {}
  }, [href, router.asPath])

  const icon =
    leftIcon || (external ? <IconBoxArrowUpRight /> : <IconArrowRightCircle />)
  const activeIcon =
    leftIconActive ||
    leftIcon ||
    (external ? undefined : <IconArrowRightCircleFill />)

  return (
    <Link href={href} target={external ? "_blank" : undefined}>
      <Button
        colorScheme={match ? "blue" : "gray"}
        color={match ? "blue.600" : "gray.500"}
        variant={match ? "outline" : "ghost"}
        width="full"
        justifyContent="flex-start"
        leftIcon={match ? activeIcon : icon}
      >
        {children}
      </Button>
    </Link>
  )
}

function NavTitle({ children }: { children: React.ReactNode }) {
  return (
    <Text mt={3} textColor="blue.500" fontWeight="semibold" lineHeight="6">
      {children}
    </Text>
  )
}

function Section({ children }: { children: React.ReactNode }) {
  return (
    <VStack width="full" alignItems="flex-start" px={3}>
      {children}
    </VStack>
  )
}

function Layout({ children }: { children: React.ReactNode }) {
  return (
    <Flex>
      <Box
        height="100vh"
        overflowY="scroll"
        width={NAVBAR_WIDTH}
        minWidth={NAVBAR_WIDTH}
        bg="gray.50"
        py={3}
        px={3}
      >
        <VStack>
          <Box height="50px" width="full">
            <HStack spacing={0}>
              <Link href="/" passHref>
                <Image
                  boxSize="50px"
                  src="/risingwave.svg"
                  alt="RisingWave Logo"
                />
              </Link>
              <Text fontSize="xl">
                <b>RisingWave</b> Dashboard
              </Text>
            </HStack>
          </Box>
          <Section>
            <NavButton href="/cluster/" leftIcon={<IconServer />}>
              Cluster Overview
            </NavButton>
          </Section>
          <Section>
            <NavTitle>Catalog</NavTitle>
            <NavButton href="/sources/">Sources</NavButton>
            <NavButton href="/tables/">Tables</NavButton>
            <NavButton href="/materialized_views/">
              Materialized Views
            </NavButton>
            <NavButton href="/indexes/">Indexes</NavButton>
            <NavButton href="/internal_tables/">Internal Tables</NavButton>
            <NavButton href="/sinks/">Sinks</NavButton>
            <NavButton href="/views/">Views</NavButton>
          </Section>
          <Section>
            <NavTitle>Streaming</NavTitle>
<<<<<<< HEAD
            <NavButton href="/streaming_graph/">Graph</NavButton>
            <NavButton href="/streaming_plan/">Fragments</NavButton>
=======
            <NavButton href="/dependency_graph/">Dependency Graph</NavButton>
            <NavButton href="/fragment_graph/">Fragment Graph</NavButton>
>>>>>>> 0a95b8c7
          </Section>
          <Section>
            <NavTitle>Batch</NavTitle>
            <NavButton href="/batch_tasks/">Batch Tasks</NavButton>
          </Section>
          <Section>
            <NavTitle>Explain</NavTitle>
            <NavButton href="/explain_distsql/">Distributed Plan</NavButton>
          </Section>
          <Section>
            <NavTitle>Debug</NavTitle>
            <NavButton href="/await_tree/">Await Tree Dump</NavButton>
            <NavButton href="/heap_profiling/">Heap Profiling</NavButton>
            <NavButton href="/api/monitor/diagnose" external>
              Diagnose
            </NavButton>
<<<<<<< HEAD
            <NavButton href="/trace/search" external>
              Traces
            </NavButton>
=======
>>>>>>> 0a95b8c7
          </Section>
          <Section>
            <NavTitle>Settings</NavTitle>
            <NavButton href="/settings/">Settings</NavButton>
          </Section>
        </VStack>
      </Box>
      <Box flex={1} overflowY="scroll">
        {children}
      </Box>
    </Flex>
  )
}

export default Layout<|MERGE_RESOLUTION|>--- conflicted
+++ resolved
@@ -143,13 +143,8 @@
           </Section>
           <Section>
             <NavTitle>Streaming</NavTitle>
-<<<<<<< HEAD
-            <NavButton href="/streaming_graph/">Graph</NavButton>
-            <NavButton href="/streaming_plan/">Fragments</NavButton>
-=======
             <NavButton href="/dependency_graph/">Dependency Graph</NavButton>
             <NavButton href="/fragment_graph/">Fragment Graph</NavButton>
->>>>>>> 0a95b8c7
           </Section>
           <Section>
             <NavTitle>Batch</NavTitle>
@@ -166,12 +161,9 @@
             <NavButton href="/api/monitor/diagnose" external>
               Diagnose
             </NavButton>
-<<<<<<< HEAD
             <NavButton href="/trace/search" external>
               Traces
             </NavButton>
-=======
->>>>>>> 0a95b8c7
           </Section>
           <Section>
             <NavTitle>Settings</NavTitle>
