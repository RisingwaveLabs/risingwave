/* eslint-disable */
import { ColumnIndex, SourceInfo, Table } from "./catalog";
import { Buffer } from "./common";
import { DataType, Datum, Epoch, IntervalUnit, StreamChunk } from "./data";
import { AggCall, ExprNode, InputRefExpr, ProjectSetSelectItem } from "./expr";
import {
  ColumnCatalog,
  ColumnDesc,
  ColumnOrder,
  Field,
  JoinType,
  joinTypeFromJSON,
  joinTypeToJSON,
  StorageTableDesc,
} from "./plan_common";
import { ConnectorSplits } from "./source";

export const protobufPackage = "stream_plan";

export const ChainType = {
  CHAIN_UNSPECIFIED: "CHAIN_UNSPECIFIED",
  /** CHAIN - CHAIN is corresponding to the chain executor. */
  CHAIN: "CHAIN",
  /** REARRANGE - REARRANGE is corresponding to the rearranged chain executor. */
  REARRANGE: "REARRANGE",
  /** BACKFILL - BACKFILL is corresponding to the backfill executor. */
  BACKFILL: "BACKFILL",
  UNRECOGNIZED: "UNRECOGNIZED",
} as const;

export type ChainType = typeof ChainType[keyof typeof ChainType];

export function chainTypeFromJSON(object: any): ChainType {
  switch (object) {
    case 0:
    case "CHAIN_UNSPECIFIED":
      return ChainType.CHAIN_UNSPECIFIED;
    case 1:
    case "CHAIN":
      return ChainType.CHAIN;
    case 2:
    case "REARRANGE":
      return ChainType.REARRANGE;
    case 3:
    case "BACKFILL":
      return ChainType.BACKFILL;
    case -1:
    case "UNRECOGNIZED":
    default:
      return ChainType.UNRECOGNIZED;
  }
}

export function chainTypeToJSON(object: ChainType): string {
  switch (object) {
    case ChainType.CHAIN_UNSPECIFIED:
      return "CHAIN_UNSPECIFIED";
    case ChainType.CHAIN:
      return "CHAIN";
    case ChainType.REARRANGE:
      return "REARRANGE";
    case ChainType.BACKFILL:
      return "BACKFILL";
    case ChainType.UNRECOGNIZED:
    default:
      return "UNRECOGNIZED";
  }
}

export const DispatcherType = {
  UNSPECIFIED: "UNSPECIFIED",
  /** HASH - Dispatch by hash key, hashed by consistent hash. */
  HASH: "HASH",
  /**
   * BROADCAST - Broadcast to all downstreams.
   *
   * Note a broadcast cannot be represented as multiple simple dispatchers, since they are
   * different when we update dispatchers during scaling.
   */
  BROADCAST: "BROADCAST",
  /** SIMPLE - Only one downstream. */
  SIMPLE: "SIMPLE",
  /**
   * NO_SHUFFLE - A special kind of exchange that doesn't involve shuffle. The upstream actor will be directly
   * piped into the downstream actor, if there are the same number of actors. If number of actors
   * are not the same, should use hash instead. Should be only used when distribution is the same.
   */
  NO_SHUFFLE: "NO_SHUFFLE",
  UNRECOGNIZED: "UNRECOGNIZED",
} as const;

export type DispatcherType = typeof DispatcherType[keyof typeof DispatcherType];

export function dispatcherTypeFromJSON(object: any): DispatcherType {
  switch (object) {
    case 0:
    case "UNSPECIFIED":
      return DispatcherType.UNSPECIFIED;
    case 1:
    case "HASH":
      return DispatcherType.HASH;
    case 2:
    case "BROADCAST":
      return DispatcherType.BROADCAST;
    case 3:
    case "SIMPLE":
      return DispatcherType.SIMPLE;
    case 4:
    case "NO_SHUFFLE":
      return DispatcherType.NO_SHUFFLE;
    case -1:
    case "UNRECOGNIZED":
    default:
      return DispatcherType.UNRECOGNIZED;
  }
}

export function dispatcherTypeToJSON(object: DispatcherType): string {
  switch (object) {
    case DispatcherType.UNSPECIFIED:
      return "UNSPECIFIED";
    case DispatcherType.HASH:
      return "HASH";
    case DispatcherType.BROADCAST:
      return "BROADCAST";
    case DispatcherType.SIMPLE:
      return "SIMPLE";
    case DispatcherType.NO_SHUFFLE:
      return "NO_SHUFFLE";
    case DispatcherType.UNRECOGNIZED:
    default:
      return "UNRECOGNIZED";
  }
}

export const FragmentType = {
  FRAGMENT_UNSPECIFIED: "FRAGMENT_UNSPECIFIED",
  OTHERS: "OTHERS",
  SOURCE: "SOURCE",
  MVIEW: "MVIEW",
  SINK: "SINK",
  UNRECOGNIZED: "UNRECOGNIZED",
} as const;

export type FragmentType = typeof FragmentType[keyof typeof FragmentType];

export function fragmentTypeFromJSON(object: any): FragmentType {
  switch (object) {
    case 0:
    case "FRAGMENT_UNSPECIFIED":
      return FragmentType.FRAGMENT_UNSPECIFIED;
    case 1:
    case "OTHERS":
      return FragmentType.OTHERS;
    case 2:
    case "SOURCE":
      return FragmentType.SOURCE;
    case 3:
    case "MVIEW":
      return FragmentType.MVIEW;
    case 4:
    case "SINK":
      return FragmentType.SINK;
    case -1:
    case "UNRECOGNIZED":
    default:
      return FragmentType.UNRECOGNIZED;
  }
}

export function fragmentTypeToJSON(object: FragmentType): string {
  switch (object) {
    case FragmentType.FRAGMENT_UNSPECIFIED:
      return "FRAGMENT_UNSPECIFIED";
    case FragmentType.OTHERS:
      return "OTHERS";
    case FragmentType.SOURCE:
      return "SOURCE";
    case FragmentType.MVIEW:
      return "MVIEW";
    case FragmentType.SINK:
      return "SINK";
    case FragmentType.UNRECOGNIZED:
    default:
      return "UNRECOGNIZED";
  }
}

export interface AddMutation {
  /** New dispatchers for each actor. */
  actorDispatchers: { [key: number]: AddMutation_Dispatchers };
  /**
   * We may embed a source change split mutation here.
   * TODO: we may allow multiple mutations in a single barrier.
   */
  actorSplits: { [key: number]: ConnectorSplits };
}

export interface AddMutation_Dispatchers {
  dispatchers: Dispatcher[];
}

export interface AddMutation_ActorDispatchersEntry {
  key: number;
  value: AddMutation_Dispatchers | undefined;
}

export interface AddMutation_ActorSplitsEntry {
  key: number;
  value: ConnectorSplits | undefined;
}

export interface StopMutation {
  actors: number[];
}

export interface UpdateMutation {
  /** Dispatcher updates. */
  dispatcherUpdate: UpdateMutation_DispatcherUpdate[];
  /** Merge updates. */
  mergeUpdate: UpdateMutation_MergeUpdate[];
  /** Vnode bitmap updates for each actor. */
  actorVnodeBitmapUpdate: { [key: number]: Buffer };
  /** All actors to be dropped in this update. */
  droppedActors: number[];
  /** Source updates. */
  actorSplits: { [key: number]: ConnectorSplits };
}

export interface UpdateMutation_DispatcherUpdate {
  /** Dispatcher can be uniquely identified by a combination of actor id and dispatcher id. */
  actorId: number;
  dispatcherId: number;
  /**
   * The hash mapping for consistent hash.
   * For dispatcher types other than HASH, this is ignored.
   */
  hashMapping:
    | ActorMapping
    | undefined;
  /** Added downstream actors. */
  addedDownstreamActorId: number[];
  /** Removed downstream actors. */
  removedDownstreamActorId: number[];
}

export interface UpdateMutation_MergeUpdate {
  /** Merge executor can be uniquely identified by a combination of actor id and upstream fragment id. */
  actorId: number;
  upstreamFragmentId: number;
  /** Added upstream actors. */
  addedUpstreamActorId: number[];
  /** Removed upstream actors. */
  removedUpstreamActorId: number[];
}

export interface UpdateMutation_ActorVnodeBitmapUpdateEntry {
  key: number;
  value: Buffer | undefined;
}

export interface UpdateMutation_ActorSplitsEntry {
  key: number;
  value: ConnectorSplits | undefined;
}

export interface SourceChangeSplitMutation {
  actorSplits: { [key: number]: ConnectorSplits };
}

export interface SourceChangeSplitMutation_ActorSplitsEntry {
  key: number;
  value: ConnectorSplits | undefined;
}

export interface PauseMutation {
}

export interface ResumeMutation {
}

export interface Barrier {
  epoch: Epoch | undefined;
  mutation?:
    | { $case: "add"; add: AddMutation }
    | { $case: "stop"; stop: StopMutation }
    | { $case: "update"; update: UpdateMutation }
    | { $case: "splits"; splits: SourceChangeSplitMutation }
    | { $case: "pause"; pause: PauseMutation }
    | { $case: "resume"; resume: ResumeMutation };
  /** Used for tracing. */
  span: Uint8Array;
  /** Whether this barrier do checkpoint */
  checkpoint: boolean;
  /** Record the actors that the barrier has passed. Only used for debugging. */
  passedActors: number[];
}

export interface Watermark {
  /** The watermark column's index in the stream's schema. */
  colIdx: number;
  /** The watermark type, used for deserialization of the watermark value. */
  dataType:
    | DataType
    | undefined;
  /** The watermark value, there will be no record having a greater value in the watermark column. */
  val: Datum | undefined;
}

export interface StreamMessage {
  streamMessage?: { $case: "streamChunk"; streamChunk: StreamChunk } | { $case: "barrier"; barrier: Barrier } | {
    $case: "watermark";
    watermark: Watermark;
  };
}

/** Hash mapping for compute node. Stores mapping from virtual node to actor id. */
export interface ActorMapping {
  originalIndices: number[];
  data: number[];
}

export interface SourceNode {
  /** use source_id to fetch SourceDesc from local source manager */
  sourceId: number;
  stateTable: Table | undefined;
  rowIdIndex: ColumnIndex | undefined;
  columns: ColumnCatalog[];
  pkColumnIds: number[];
  properties: { [key: string]: string };
  info: SourceInfo | undefined;
}

export interface SourceNode_PropertiesEntry {
  key: string;
  value: string;
}

export interface SinkNode {
  tableId: number;
  columnIds: number[];
  properties: { [key: string]: string };
}

export interface SinkNode_PropertiesEntry {
  key: string;
  value: string;
}

export interface ProjectNode {
  selectList: ExprNode[];
}

export interface FilterNode {
  searchCondition: ExprNode | undefined;
}

/**
 * A materialized view is regarded as a table.
 * In addition, we also specify primary key to MV for efficient point lookup during update and deletion.
 *
 * The node will be used for both create mv and create index.
 * - When creating mv, `pk == distribution_key == column_orders`.
 * - When creating index, `column_orders` will contain both
 *   arrange columns and pk columns, while distribution key will be arrange columns.
 */
export interface MaterializeNode {
  tableId: number;
  /** Column indexes and orders of primary key. */
  columnOrders: ColumnOrder[];
  /** Used for internal table states. */
  table:
    | Table
    | undefined;
  /** Used to control whether doing sanity check, open it when upstream executor is source executor. */
  handlePkConflict: boolean;
}

export interface AggCallState {
  inner?: { $case: "resultValueState"; resultValueState: AggCallState_ResultValueState } | {
    $case: "tableState";
    tableState: AggCallState_TableState;
  } | { $case: "materializedInputState"; materializedInputState: AggCallState_MaterializedInputState };
}

/** use the one column of stream's result table as the AggCall's state, used for count/sum/append-only extreme. */
export interface AggCallState_ResultValueState {
}

/** use untransformed result as the AggCall's state, used for append-only approx count distinct. */
export interface AggCallState_TableState {
  table: Table | undefined;
}

/** use the some column of the Upstream's materialization as the AggCall's state, used for extreme/string_agg/array_agg. */
export interface AggCallState_MaterializedInputState {
  table:
    | Table
    | undefined;
  /** for constructing state table column mapping */
  includedUpstreamIndices: number[];
  tableValueIndices: number[];
}

export interface SimpleAggNode {
  aggCalls: AggCall[];
  /** Only used for local simple agg, not used for global simple agg. */
  distributionKey: number[];
  aggCallStates: AggCallState[];
  resultTable:
    | Table
    | undefined;
  /**
   * Whether to optimize for append only stream.
   * It is true when the input is append-only
   */
  isAppendOnly: boolean;
}

export interface HashAggNode {
  groupKey: number[];
  aggCalls: AggCall[];
  aggCallStates: AggCallState[];
  resultTable:
    | Table
    | undefined;
  /**
   * Whether to optimize for append only stream.
   * It is true when the input is append-only
   */
  isAppendOnly: boolean;
}

export interface TopNNode {
  /** 0 means no limit as limit of 0 means this node should be optimized away */
  limit: number;
  offset: number;
  table: Table | undefined;
  orderByLen: number;
  withTies: boolean;
}

export interface GroupTopNNode {
  /** 0 means no limit as limit of 0 means this node should be optimized away */
  limit: number;
  offset: number;
  groupKey: number[];
  table: Table | undefined;
  orderByLen: number;
  withTies: boolean;
}

export interface HashJoinNode {
  joinType: JoinType;
  leftKey: number[];
  rightKey: number[];
  condition:
    | ExprNode
    | undefined;
  /** Used for internal table states. */
  leftTable:
    | Table
    | undefined;
  /** Used for internal table states. */
  rightTable:
    | Table
    | undefined;
  /** Used for internal table states. */
  leftDegreeTable:
    | Table
    | undefined;
  /** Used for internal table states. */
  rightDegreeTable:
    | Table
    | undefined;
  /** The output indices of current node */
  outputIndices: number[];
  nullSafe: boolean[];
  /**
   * Whether to optimize for append only stream.
   * It is true when the input is append-only
   */
  isAppendOnly: boolean;
}

export interface DynamicFilterNode {
  leftKey: number;
  /** Must be one of <, <=, >, >= */
  condition:
    | ExprNode
    | undefined;
  /** Left table stores all states with predicate possibly not NULL. */
  leftTable:
    | Table
    | undefined;
  /** Right table stores single value from RHS of predicate. */
  rightTable: Table | undefined;
}

/**
 * Delta join with two indexes. This is a pseudo plan node generated on frontend. On meta
 * service, it will be rewritten into lookup joins.
 */
export interface DeltaIndexJoinNode {
  joinType: JoinType;
  leftKey: number[];
  rightKey: number[];
  condition:
    | ExprNode
    | undefined;
  /** Table id of the left index. */
  leftTableId: number;
  /** Table id of the right index. */
  rightTableId: number;
  /** Info about the left index */
  leftInfo:
    | ArrangementInfo
    | undefined;
  /** Info about the right index */
  rightInfo:
    | ArrangementInfo
    | undefined;
  /** the output indices of current node */
  outputIndices: number[];
}

export interface HopWindowNode {
  timeCol: InputRefExpr | undefined;
  windowSlide: IntervalUnit | undefined;
  windowSize: IntervalUnit | undefined;
  outputIndices: number[];
}

export interface MergeNode {
  upstreamActorId: number[];
  upstreamFragmentId: number;
  /**
   * Type of the upstream dispatcher. If there's always one upstream according to this
   * type, the compute node may use the `ReceiverExecutor` as an optimization.
   */
  upstreamDispatcherType: DispatcherType;
  /** The schema of input columns. TODO: remove this field. */
  fields: Field[];
}

/**
 * passed from frontend to meta, used by fragmenter to generate `MergeNode`
 * and maybe `DispatcherNode` later.
 */
export interface ExchangeNode {
  strategy: DispatchStrategy | undefined;
}

/**
 * ChainNode is used for mv on mv.
 * ChainNode is like a "UNION" on mv snapshot and streaming. So it takes two inputs with fixed order:
 *   1. MergeNode (as a placeholder) for streaming read.
 *   2. BatchPlanNode for snapshot read.
 */
export interface ChainNode {
  tableId: number;
  /** The schema of input stream, which will be used to build a MergeNode */
  upstreamFields: Field[];
  /** Which columns from upstream are used in this Chain node. */
  upstreamColumnIndices: number[];
  /**
   * Generally, the barrier needs to be rearranged during the MV creation process, so that data can
   * be flushed to shared buffer periodically, instead of making the first epoch from batch query extra
   * large. However, in some cases, e.g., shared state, the barrier cannot be rearranged in ChainNode.
   * ChainType is used to decide which implementation for the ChainNode.
   */
  chainType: ChainType;
  /** Whether to place this chain on the same worker node as upstream actors. */
  sameWorkerNode: boolean;
  /**
   * Whether the upstream materialize is and this chain should be a singleton.
   * FIXME: This is a workaround for fragmenter since the distribution info will be lost if there's only one
   * fragment in the downstream mview. Remove this when we refactor the fragmenter.
   */
  isSingleton: boolean;
  /** The upstream materialized view info used by backfill. */
  tableDesc: StorageTableDesc | undefined;
}

/**
 * BatchPlanNode is used for mv on mv snapshot read.
 * BatchPlanNode is supposed to carry a batch plan that can be optimized with the streaming plan_common.
 * Currently, streaming to batch push down is not yet supported, BatchPlanNode is simply a table scan.
 */
export interface BatchPlanNode {
  tableDesc: StorageTableDesc | undefined;
  columnIds: number[];
}

export interface ArrangementInfo {
  /**
   * Order key of the arrangement, including order by columns and pk from the materialize
   * executor.
   */
  arrangeKeyOrders: ColumnOrder[];
  /** Column descs of the arrangement */
  columnDescs: ColumnDesc[];
}

/**
 * Special node for shared state, which will only be produced in fragmenter. ArrangeNode will
 * produce a special Materialize executor, which materializes data for downstream to query.
 */
export interface ArrangeNode {
  /** Info about the arrangement */
  tableInfo:
    | ArrangementInfo
    | undefined;
  /** Hash key of the materialize node, which is a subset of pk. */
  distributionKey: number[];
  /** Used for internal table states. */
  table:
    | Table
    | undefined;
  /** Used to control whether doing sanity check, open it when upstream executor is source executor. */
  handlePkConflict: boolean;
}

/** Special node for shared state. LookupNode will join an arrangement with a stream. */
export interface LookupNode {
  /** Join key of the arrangement side */
  arrangeKey: number[];
  /** Join key of the stream side */
  streamKey: number[];
  /** Whether to join the current epoch of arrangement */
  useCurrentEpoch: boolean;
  /**
   * Sometimes we need to re-order the output data to meet the requirement of schema.
   * By default, lookup executor will produce `<arrangement side, stream side>`. We
   * will then apply the column mapping to the combined result.
   */
  columnMapping: number[];
  arrangementTableId?:
    | { $case: "tableId"; tableId: number }
    | { $case: "indexId"; indexId: number };
  /** Info about the arrangement */
  arrangementTableInfo:
    | ArrangementInfo
    | undefined;
  /** Internal table of arrangement. */
  arrangementTable: Table | undefined;
}

/** WatermarkFilter needs to filter the upstream data by the water mark. */
export interface WatermarkFilterNode {
  /** The expression to calculate the watermark value. */
  watermarkExpr:
    | ExprNode
    | undefined;
  /** The column the event time belongs. */
  eventTimeColIdx: number;
  /** The table used to persist watermark, the key is vnode. */
  table: Table | undefined;
}

/** Acts like a merger, but on different inputs. */
export interface UnionNode {
}

/** Special node for shared state. Merge and align barrier from upstreams. Pipe inputs in order. */
export interface LookupUnionNode {
  order: number[];
}

export interface ExpandNode {
  columnSubsets: ExpandNode_Subset[];
}

export interface ExpandNode_Subset {
  columnIndices: number[];
}

export interface ProjectSetNode {
  selectList: ProjectSetSelectItem[];
}

/** Sorts inputs and outputs ordered data based on watermark. */
export interface SortNode {
  /** Persists data above watermark. */
  stateTable:
    | Table
    | undefined;
  /** Column index of watermark to perform sorting. */
  sortColumnIndex: number;
}

<<<<<<< HEAD
/** Merges two streams from streaming and batch for data manipulation. */
export interface DmlNode {
  /** Id of the table on which DML performs. */
  tableId: number;
  /** Column descriptions of the table. */
  columnDescs: ColumnDesc[];
=======
export interface RowIdGenNode {
  rowIdIndex: number;
>>>>>>> 2d873838
}

export interface StreamNode {
  nodeBody?:
    | { $case: "source"; source: SourceNode }
    | { $case: "project"; project: ProjectNode }
    | { $case: "filter"; filter: FilterNode }
    | { $case: "materialize"; materialize: MaterializeNode }
    | { $case: "localSimpleAgg"; localSimpleAgg: SimpleAggNode }
    | { $case: "globalSimpleAgg"; globalSimpleAgg: SimpleAggNode }
    | { $case: "hashAgg"; hashAgg: HashAggNode }
    | { $case: "appendOnlyTopN"; appendOnlyTopN: TopNNode }
    | { $case: "hashJoin"; hashJoin: HashJoinNode }
    | { $case: "topN"; topN: TopNNode }
    | { $case: "hopWindow"; hopWindow: HopWindowNode }
    | { $case: "merge"; merge: MergeNode }
    | { $case: "exchange"; exchange: ExchangeNode }
    | { $case: "chain"; chain: ChainNode }
    | { $case: "batchPlan"; batchPlan: BatchPlanNode }
    | { $case: "lookup"; lookup: LookupNode }
    | { $case: "arrange"; arrange: ArrangeNode }
    | { $case: "lookupUnion"; lookupUnion: LookupUnionNode }
    | { $case: "union"; union: UnionNode }
    | { $case: "deltaIndexJoin"; deltaIndexJoin: DeltaIndexJoinNode }
    | { $case: "sink"; sink: SinkNode }
    | { $case: "expand"; expand: ExpandNode }
    | { $case: "dynamicFilter"; dynamicFilter: DynamicFilterNode }
    | { $case: "projectSet"; projectSet: ProjectSetNode }
    | { $case: "groupTopN"; groupTopN: GroupTopNNode }
    | { $case: "sort"; sort: SortNode }
    | { $case: "watermarkFilter"; watermarkFilter: WatermarkFilterNode }
<<<<<<< HEAD
    | { $case: "dml"; dml: DmlNode };
=======
    | { $case: "rowIdGen"; rowIdGen: RowIdGenNode };
>>>>>>> 2d873838
  /**
   * The id for the operator. This is local per mview.
   * TODO: should better be a uint32.
   */
  operatorId: number;
  /** Child node in plan aka. upstream nodes in the streaming DAG */
  input: StreamNode[];
  streamKey: number[];
  appendOnly: boolean;
  identity: string;
  /** The schema of the plan node */
  fields: Field[];
}

export interface DispatchStrategy {
  type: DispatcherType;
  columnIndices: number[];
}

/**
 * A dispatcher redistribute messages.
 * We encode both the type and other usage information in the proto.
 */
export interface Dispatcher {
  type: DispatcherType;
  /**
   * Indices of the columns to be used for hashing.
   * For dispatcher types other than HASH, this is ignored.
   */
  columnIndices: number[];
  /**
   * The hash mapping for consistent hash.
   * For dispatcher types other than HASH, this is ignored.
   */
  hashMapping:
    | ActorMapping
    | undefined;
  /**
   * Dispatcher can be uniquely identified by a combination of actor id and dispatcher id.
   * - For dispatchers within actors, the id is the same as operator_id of the exchange plan node.
   * - For MV on MV, the id is the same as the actor id of chain node in the downstream MV.
   */
  dispatcherId: number;
  /** Number of downstreams decides how many endpoints a dispatcher should dispatch. */
  downstreamActorId: number[];
}

/** A StreamActor is a running fragment of the overall stream graph, */
export interface StreamActor {
  actorId: number;
  fragmentId: number;
  nodes: StreamNode | undefined;
  dispatcher: Dispatcher[];
  /**
   * The actors that send messages to this actor.
   * Note that upstream actor ids are also stored in the proto of merge nodes.
   * It is painstaking to traverse through the node tree and get upstream actor id from the root StreamNode.
   * We duplicate the information here to ease the parsing logic in stream manager.
   */
  upstreamActorId: number[];
  /** Placement rule for actor, need to stay on the same node as upstream. */
  sameWorkerNodeAsUpstream: boolean;
  /**
   * Vnodes that the executors in this actor own.
   * If the fragment is a singleton, this field will not be set and leave a `None`.
   */
  vnodeBitmap:
    | Buffer
    | undefined;
  /** The SQL definition of this materialized view. Used for debugging only. */
  mviewDefinition: string;
}

export interface StreamFragmentGraph {
  /** all the fragments in the graph. */
  fragments: { [key: number]: StreamFragmentGraph_StreamFragment };
  /** edges between fragments. */
  edges: StreamFragmentGraph_StreamFragmentEdge[];
  dependentTableIds: number[];
  tableIdsCnt: number;
}

export interface StreamFragmentGraph_StreamFragment {
  /** 0-based on frontend, and will be rewritten to global id on meta. */
  fragmentId: number;
  /** root stream node in this fragment. */
  node: StreamNode | undefined;
  fragmentType: FragmentType;
  /** mark whether this fragment should only have one actor. */
  isSingleton: boolean;
  /** Number of table ids (stateful states) for this fragment. */
  tableIdsCnt: number;
  /** Mark the upstream table ids of this fragment, Used for fragments with `Chain`s. */
  upstreamTableIds: number[];
}

export interface StreamFragmentGraph_StreamFragmentEdge {
  /** Dispatch strategy for the fragment. */
  dispatchStrategy:
    | DispatchStrategy
    | undefined;
  /** Whether the two linked nodes should be placed on the same worker node */
  sameWorkerNode: boolean;
  /**
   * A unique identifier of this edge. Generally it should be exchange node's operator id. When
   * rewriting fragments into delta joins or when inserting 1-to-1 exchange, there will be
   * virtual links generated.
   */
  linkId: number;
  upstreamId: number;
  downstreamId: number;
}

export interface StreamFragmentGraph_FragmentsEntry {
  key: number;
  value: StreamFragmentGraph_StreamFragment | undefined;
}

function createBaseAddMutation(): AddMutation {
  return { actorDispatchers: {}, actorSplits: {} };
}

export const AddMutation = {
  fromJSON(object: any): AddMutation {
    return {
      actorDispatchers: isObject(object.actorDispatchers)
        ? Object.entries(object.actorDispatchers).reduce<{ [key: number]: AddMutation_Dispatchers }>(
          (acc, [key, value]) => {
            acc[Number(key)] = AddMutation_Dispatchers.fromJSON(value);
            return acc;
          },
          {},
        )
        : {},
      actorSplits: isObject(object.actorSplits)
        ? Object.entries(object.actorSplits).reduce<{ [key: number]: ConnectorSplits }>((acc, [key, value]) => {
          acc[Number(key)] = ConnectorSplits.fromJSON(value);
          return acc;
        }, {})
        : {},
    };
  },

  toJSON(message: AddMutation): unknown {
    const obj: any = {};
    obj.actorDispatchers = {};
    if (message.actorDispatchers) {
      Object.entries(message.actorDispatchers).forEach(([k, v]) => {
        obj.actorDispatchers[k] = AddMutation_Dispatchers.toJSON(v);
      });
    }
    obj.actorSplits = {};
    if (message.actorSplits) {
      Object.entries(message.actorSplits).forEach(([k, v]) => {
        obj.actorSplits[k] = ConnectorSplits.toJSON(v);
      });
    }
    return obj;
  },

  fromPartial<I extends Exact<DeepPartial<AddMutation>, I>>(object: I): AddMutation {
    const message = createBaseAddMutation();
    message.actorDispatchers = Object.entries(object.actorDispatchers ?? {}).reduce<
      { [key: number]: AddMutation_Dispatchers }
    >((acc, [key, value]) => {
      if (value !== undefined) {
        acc[Number(key)] = AddMutation_Dispatchers.fromPartial(value);
      }
      return acc;
    }, {});
    message.actorSplits = Object.entries(object.actorSplits ?? {}).reduce<{ [key: number]: ConnectorSplits }>(
      (acc, [key, value]) => {
        if (value !== undefined) {
          acc[Number(key)] = ConnectorSplits.fromPartial(value);
        }
        return acc;
      },
      {},
    );
    return message;
  },
};

function createBaseAddMutation_Dispatchers(): AddMutation_Dispatchers {
  return { dispatchers: [] };
}

export const AddMutation_Dispatchers = {
  fromJSON(object: any): AddMutation_Dispatchers {
    return {
      dispatchers: Array.isArray(object?.dispatchers) ? object.dispatchers.map((e: any) => Dispatcher.fromJSON(e)) : [],
    };
  },

  toJSON(message: AddMutation_Dispatchers): unknown {
    const obj: any = {};
    if (message.dispatchers) {
      obj.dispatchers = message.dispatchers.map((e) => e ? Dispatcher.toJSON(e) : undefined);
    } else {
      obj.dispatchers = [];
    }
    return obj;
  },

  fromPartial<I extends Exact<DeepPartial<AddMutation_Dispatchers>, I>>(object: I): AddMutation_Dispatchers {
    const message = createBaseAddMutation_Dispatchers();
    message.dispatchers = object.dispatchers?.map((e) => Dispatcher.fromPartial(e)) || [];
    return message;
  },
};

function createBaseAddMutation_ActorDispatchersEntry(): AddMutation_ActorDispatchersEntry {
  return { key: 0, value: undefined };
}

export const AddMutation_ActorDispatchersEntry = {
  fromJSON(object: any): AddMutation_ActorDispatchersEntry {
    return {
      key: isSet(object.key) ? Number(object.key) : 0,
      value: isSet(object.value) ? AddMutation_Dispatchers.fromJSON(object.value) : undefined,
    };
  },

  toJSON(message: AddMutation_ActorDispatchersEntry): unknown {
    const obj: any = {};
    message.key !== undefined && (obj.key = Math.round(message.key));
    message.value !== undefined &&
      (obj.value = message.value ? AddMutation_Dispatchers.toJSON(message.value) : undefined);
    return obj;
  },

  fromPartial<I extends Exact<DeepPartial<AddMutation_ActorDispatchersEntry>, I>>(
    object: I,
  ): AddMutation_ActorDispatchersEntry {
    const message = createBaseAddMutation_ActorDispatchersEntry();
    message.key = object.key ?? 0;
    message.value = (object.value !== undefined && object.value !== null)
      ? AddMutation_Dispatchers.fromPartial(object.value)
      : undefined;
    return message;
  },
};

function createBaseAddMutation_ActorSplitsEntry(): AddMutation_ActorSplitsEntry {
  return { key: 0, value: undefined };
}

export const AddMutation_ActorSplitsEntry = {
  fromJSON(object: any): AddMutation_ActorSplitsEntry {
    return {
      key: isSet(object.key) ? Number(object.key) : 0,
      value: isSet(object.value) ? ConnectorSplits.fromJSON(object.value) : undefined,
    };
  },

  toJSON(message: AddMutation_ActorSplitsEntry): unknown {
    const obj: any = {};
    message.key !== undefined && (obj.key = Math.round(message.key));
    message.value !== undefined && (obj.value = message.value ? ConnectorSplits.toJSON(message.value) : undefined);
    return obj;
  },

  fromPartial<I extends Exact<DeepPartial<AddMutation_ActorSplitsEntry>, I>>(object: I): AddMutation_ActorSplitsEntry {
    const message = createBaseAddMutation_ActorSplitsEntry();
    message.key = object.key ?? 0;
    message.value = (object.value !== undefined && object.value !== null)
      ? ConnectorSplits.fromPartial(object.value)
      : undefined;
    return message;
  },
};

function createBaseStopMutation(): StopMutation {
  return { actors: [] };
}

export const StopMutation = {
  fromJSON(object: any): StopMutation {
    return { actors: Array.isArray(object?.actors) ? object.actors.map((e: any) => Number(e)) : [] };
  },

  toJSON(message: StopMutation): unknown {
    const obj: any = {};
    if (message.actors) {
      obj.actors = message.actors.map((e) => Math.round(e));
    } else {
      obj.actors = [];
    }
    return obj;
  },

  fromPartial<I extends Exact<DeepPartial<StopMutation>, I>>(object: I): StopMutation {
    const message = createBaseStopMutation();
    message.actors = object.actors?.map((e) => e) || [];
    return message;
  },
};

function createBaseUpdateMutation(): UpdateMutation {
  return { dispatcherUpdate: [], mergeUpdate: [], actorVnodeBitmapUpdate: {}, droppedActors: [], actorSplits: {} };
}

export const UpdateMutation = {
  fromJSON(object: any): UpdateMutation {
    return {
      dispatcherUpdate: Array.isArray(object?.dispatcherUpdate)
        ? object.dispatcherUpdate.map((e: any) => UpdateMutation_DispatcherUpdate.fromJSON(e))
        : [],
      mergeUpdate: Array.isArray(object?.mergeUpdate)
        ? object.mergeUpdate.map((e: any) => UpdateMutation_MergeUpdate.fromJSON(e))
        : [],
      actorVnodeBitmapUpdate: isObject(object.actorVnodeBitmapUpdate)
        ? Object.entries(object.actorVnodeBitmapUpdate).reduce<{ [key: number]: Buffer }>((acc, [key, value]) => {
          acc[Number(key)] = Buffer.fromJSON(value);
          return acc;
        }, {})
        : {},
      droppedActors: Array.isArray(object?.droppedActors)
        ? object.droppedActors.map((e: any) => Number(e))
        : [],
      actorSplits: isObject(object.actorSplits)
        ? Object.entries(object.actorSplits).reduce<{ [key: number]: ConnectorSplits }>((acc, [key, value]) => {
          acc[Number(key)] = ConnectorSplits.fromJSON(value);
          return acc;
        }, {})
        : {},
    };
  },

  toJSON(message: UpdateMutation): unknown {
    const obj: any = {};
    if (message.dispatcherUpdate) {
      obj.dispatcherUpdate = message.dispatcherUpdate.map((e) =>
        e ? UpdateMutation_DispatcherUpdate.toJSON(e) : undefined
      );
    } else {
      obj.dispatcherUpdate = [];
    }
    if (message.mergeUpdate) {
      obj.mergeUpdate = message.mergeUpdate.map((e) => e ? UpdateMutation_MergeUpdate.toJSON(e) : undefined);
    } else {
      obj.mergeUpdate = [];
    }
    obj.actorVnodeBitmapUpdate = {};
    if (message.actorVnodeBitmapUpdate) {
      Object.entries(message.actorVnodeBitmapUpdate).forEach(([k, v]) => {
        obj.actorVnodeBitmapUpdate[k] = Buffer.toJSON(v);
      });
    }
    if (message.droppedActors) {
      obj.droppedActors = message.droppedActors.map((e) => Math.round(e));
    } else {
      obj.droppedActors = [];
    }
    obj.actorSplits = {};
    if (message.actorSplits) {
      Object.entries(message.actorSplits).forEach(([k, v]) => {
        obj.actorSplits[k] = ConnectorSplits.toJSON(v);
      });
    }
    return obj;
  },

  fromPartial<I extends Exact<DeepPartial<UpdateMutation>, I>>(object: I): UpdateMutation {
    const message = createBaseUpdateMutation();
    message.dispatcherUpdate = object.dispatcherUpdate?.map((e) => UpdateMutation_DispatcherUpdate.fromPartial(e)) ||
      [];
    message.mergeUpdate = object.mergeUpdate?.map((e) => UpdateMutation_MergeUpdate.fromPartial(e)) || [];
    message.actorVnodeBitmapUpdate = Object.entries(object.actorVnodeBitmapUpdate ?? {}).reduce<
      { [key: number]: Buffer }
    >((acc, [key, value]) => {
      if (value !== undefined) {
        acc[Number(key)] = Buffer.fromPartial(value);
      }
      return acc;
    }, {});
    message.droppedActors = object.droppedActors?.map((e) => e) || [];
    message.actorSplits = Object.entries(object.actorSplits ?? {}).reduce<{ [key: number]: ConnectorSplits }>(
      (acc, [key, value]) => {
        if (value !== undefined) {
          acc[Number(key)] = ConnectorSplits.fromPartial(value);
        }
        return acc;
      },
      {},
    );
    return message;
  },
};

function createBaseUpdateMutation_DispatcherUpdate(): UpdateMutation_DispatcherUpdate {
  return {
    actorId: 0,
    dispatcherId: 0,
    hashMapping: undefined,
    addedDownstreamActorId: [],
    removedDownstreamActorId: [],
  };
}

export const UpdateMutation_DispatcherUpdate = {
  fromJSON(object: any): UpdateMutation_DispatcherUpdate {
    return {
      actorId: isSet(object.actorId) ? Number(object.actorId) : 0,
      dispatcherId: isSet(object.dispatcherId) ? Number(object.dispatcherId) : 0,
      hashMapping: isSet(object.hashMapping) ? ActorMapping.fromJSON(object.hashMapping) : undefined,
      addedDownstreamActorId: Array.isArray(object?.addedDownstreamActorId)
        ? object.addedDownstreamActorId.map((e: any) => Number(e))
        : [],
      removedDownstreamActorId: Array.isArray(object?.removedDownstreamActorId)
        ? object.removedDownstreamActorId.map((e: any) => Number(e))
        : [],
    };
  },

  toJSON(message: UpdateMutation_DispatcherUpdate): unknown {
    const obj: any = {};
    message.actorId !== undefined && (obj.actorId = Math.round(message.actorId));
    message.dispatcherId !== undefined && (obj.dispatcherId = Math.round(message.dispatcherId));
    message.hashMapping !== undefined &&
      (obj.hashMapping = message.hashMapping ? ActorMapping.toJSON(message.hashMapping) : undefined);
    if (message.addedDownstreamActorId) {
      obj.addedDownstreamActorId = message.addedDownstreamActorId.map((e) => Math.round(e));
    } else {
      obj.addedDownstreamActorId = [];
    }
    if (message.removedDownstreamActorId) {
      obj.removedDownstreamActorId = message.removedDownstreamActorId.map((e) => Math.round(e));
    } else {
      obj.removedDownstreamActorId = [];
    }
    return obj;
  },

  fromPartial<I extends Exact<DeepPartial<UpdateMutation_DispatcherUpdate>, I>>(
    object: I,
  ): UpdateMutation_DispatcherUpdate {
    const message = createBaseUpdateMutation_DispatcherUpdate();
    message.actorId = object.actorId ?? 0;
    message.dispatcherId = object.dispatcherId ?? 0;
    message.hashMapping = (object.hashMapping !== undefined && object.hashMapping !== null)
      ? ActorMapping.fromPartial(object.hashMapping)
      : undefined;
    message.addedDownstreamActorId = object.addedDownstreamActorId?.map((e) => e) || [];
    message.removedDownstreamActorId = object.removedDownstreamActorId?.map((e) => e) || [];
    return message;
  },
};

function createBaseUpdateMutation_MergeUpdate(): UpdateMutation_MergeUpdate {
  return { actorId: 0, upstreamFragmentId: 0, addedUpstreamActorId: [], removedUpstreamActorId: [] };
}

export const UpdateMutation_MergeUpdate = {
  fromJSON(object: any): UpdateMutation_MergeUpdate {
    return {
      actorId: isSet(object.actorId) ? Number(object.actorId) : 0,
      upstreamFragmentId: isSet(object.upstreamFragmentId) ? Number(object.upstreamFragmentId) : 0,
      addedUpstreamActorId: Array.isArray(object?.addedUpstreamActorId)
        ? object.addedUpstreamActorId.map((e: any) => Number(e))
        : [],
      removedUpstreamActorId: Array.isArray(object?.removedUpstreamActorId)
        ? object.removedUpstreamActorId.map((e: any) => Number(e))
        : [],
    };
  },

  toJSON(message: UpdateMutation_MergeUpdate): unknown {
    const obj: any = {};
    message.actorId !== undefined && (obj.actorId = Math.round(message.actorId));
    message.upstreamFragmentId !== undefined && (obj.upstreamFragmentId = Math.round(message.upstreamFragmentId));
    if (message.addedUpstreamActorId) {
      obj.addedUpstreamActorId = message.addedUpstreamActorId.map((e) => Math.round(e));
    } else {
      obj.addedUpstreamActorId = [];
    }
    if (message.removedUpstreamActorId) {
      obj.removedUpstreamActorId = message.removedUpstreamActorId.map((e) => Math.round(e));
    } else {
      obj.removedUpstreamActorId = [];
    }
    return obj;
  },

  fromPartial<I extends Exact<DeepPartial<UpdateMutation_MergeUpdate>, I>>(object: I): UpdateMutation_MergeUpdate {
    const message = createBaseUpdateMutation_MergeUpdate();
    message.actorId = object.actorId ?? 0;
    message.upstreamFragmentId = object.upstreamFragmentId ?? 0;
    message.addedUpstreamActorId = object.addedUpstreamActorId?.map((e) => e) || [];
    message.removedUpstreamActorId = object.removedUpstreamActorId?.map((e) => e) || [];
    return message;
  },
};

function createBaseUpdateMutation_ActorVnodeBitmapUpdateEntry(): UpdateMutation_ActorVnodeBitmapUpdateEntry {
  return { key: 0, value: undefined };
}

export const UpdateMutation_ActorVnodeBitmapUpdateEntry = {
  fromJSON(object: any): UpdateMutation_ActorVnodeBitmapUpdateEntry {
    return {
      key: isSet(object.key) ? Number(object.key) : 0,
      value: isSet(object.value) ? Buffer.fromJSON(object.value) : undefined,
    };
  },

  toJSON(message: UpdateMutation_ActorVnodeBitmapUpdateEntry): unknown {
    const obj: any = {};
    message.key !== undefined && (obj.key = Math.round(message.key));
    message.value !== undefined && (obj.value = message.value ? Buffer.toJSON(message.value) : undefined);
    return obj;
  },

  fromPartial<I extends Exact<DeepPartial<UpdateMutation_ActorVnodeBitmapUpdateEntry>, I>>(
    object: I,
  ): UpdateMutation_ActorVnodeBitmapUpdateEntry {
    const message = createBaseUpdateMutation_ActorVnodeBitmapUpdateEntry();
    message.key = object.key ?? 0;
    message.value = (object.value !== undefined && object.value !== null)
      ? Buffer.fromPartial(object.value)
      : undefined;
    return message;
  },
};

function createBaseUpdateMutation_ActorSplitsEntry(): UpdateMutation_ActorSplitsEntry {
  return { key: 0, value: undefined };
}

export const UpdateMutation_ActorSplitsEntry = {
  fromJSON(object: any): UpdateMutation_ActorSplitsEntry {
    return {
      key: isSet(object.key) ? Number(object.key) : 0,
      value: isSet(object.value) ? ConnectorSplits.fromJSON(object.value) : undefined,
    };
  },

  toJSON(message: UpdateMutation_ActorSplitsEntry): unknown {
    const obj: any = {};
    message.key !== undefined && (obj.key = Math.round(message.key));
    message.value !== undefined && (obj.value = message.value ? ConnectorSplits.toJSON(message.value) : undefined);
    return obj;
  },

  fromPartial<I extends Exact<DeepPartial<UpdateMutation_ActorSplitsEntry>, I>>(
    object: I,
  ): UpdateMutation_ActorSplitsEntry {
    const message = createBaseUpdateMutation_ActorSplitsEntry();
    message.key = object.key ?? 0;
    message.value = (object.value !== undefined && object.value !== null)
      ? ConnectorSplits.fromPartial(object.value)
      : undefined;
    return message;
  },
};

function createBaseSourceChangeSplitMutation(): SourceChangeSplitMutation {
  return { actorSplits: {} };
}

export const SourceChangeSplitMutation = {
  fromJSON(object: any): SourceChangeSplitMutation {
    return {
      actorSplits: isObject(object.actorSplits)
        ? Object.entries(object.actorSplits).reduce<{ [key: number]: ConnectorSplits }>((acc, [key, value]) => {
          acc[Number(key)] = ConnectorSplits.fromJSON(value);
          return acc;
        }, {})
        : {},
    };
  },

  toJSON(message: SourceChangeSplitMutation): unknown {
    const obj: any = {};
    obj.actorSplits = {};
    if (message.actorSplits) {
      Object.entries(message.actorSplits).forEach(([k, v]) => {
        obj.actorSplits[k] = ConnectorSplits.toJSON(v);
      });
    }
    return obj;
  },

  fromPartial<I extends Exact<DeepPartial<SourceChangeSplitMutation>, I>>(object: I): SourceChangeSplitMutation {
    const message = createBaseSourceChangeSplitMutation();
    message.actorSplits = Object.entries(object.actorSplits ?? {}).reduce<{ [key: number]: ConnectorSplits }>(
      (acc, [key, value]) => {
        if (value !== undefined) {
          acc[Number(key)] = ConnectorSplits.fromPartial(value);
        }
        return acc;
      },
      {},
    );
    return message;
  },
};

function createBaseSourceChangeSplitMutation_ActorSplitsEntry(): SourceChangeSplitMutation_ActorSplitsEntry {
  return { key: 0, value: undefined };
}

export const SourceChangeSplitMutation_ActorSplitsEntry = {
  fromJSON(object: any): SourceChangeSplitMutation_ActorSplitsEntry {
    return {
      key: isSet(object.key) ? Number(object.key) : 0,
      value: isSet(object.value) ? ConnectorSplits.fromJSON(object.value) : undefined,
    };
  },

  toJSON(message: SourceChangeSplitMutation_ActorSplitsEntry): unknown {
    const obj: any = {};
    message.key !== undefined && (obj.key = Math.round(message.key));
    message.value !== undefined && (obj.value = message.value ? ConnectorSplits.toJSON(message.value) : undefined);
    return obj;
  },

  fromPartial<I extends Exact<DeepPartial<SourceChangeSplitMutation_ActorSplitsEntry>, I>>(
    object: I,
  ): SourceChangeSplitMutation_ActorSplitsEntry {
    const message = createBaseSourceChangeSplitMutation_ActorSplitsEntry();
    message.key = object.key ?? 0;
    message.value = (object.value !== undefined && object.value !== null)
      ? ConnectorSplits.fromPartial(object.value)
      : undefined;
    return message;
  },
};

function createBasePauseMutation(): PauseMutation {
  return {};
}

export const PauseMutation = {
  fromJSON(_: any): PauseMutation {
    return {};
  },

  toJSON(_: PauseMutation): unknown {
    const obj: any = {};
    return obj;
  },

  fromPartial<I extends Exact<DeepPartial<PauseMutation>, I>>(_: I): PauseMutation {
    const message = createBasePauseMutation();
    return message;
  },
};

function createBaseResumeMutation(): ResumeMutation {
  return {};
}

export const ResumeMutation = {
  fromJSON(_: any): ResumeMutation {
    return {};
  },

  toJSON(_: ResumeMutation): unknown {
    const obj: any = {};
    return obj;
  },

  fromPartial<I extends Exact<DeepPartial<ResumeMutation>, I>>(_: I): ResumeMutation {
    const message = createBaseResumeMutation();
    return message;
  },
};

function createBaseBarrier(): Barrier {
  return { epoch: undefined, mutation: undefined, span: new Uint8Array(), checkpoint: false, passedActors: [] };
}

export const Barrier = {
  fromJSON(object: any): Barrier {
    return {
      epoch: isSet(object.epoch) ? Epoch.fromJSON(object.epoch) : undefined,
      mutation: isSet(object.add)
        ? { $case: "add", add: AddMutation.fromJSON(object.add) }
        : isSet(object.stop)
        ? { $case: "stop", stop: StopMutation.fromJSON(object.stop) }
        : isSet(object.update)
        ? { $case: "update", update: UpdateMutation.fromJSON(object.update) }
        : isSet(object.splits)
        ? { $case: "splits", splits: SourceChangeSplitMutation.fromJSON(object.splits) }
        : isSet(object.pause)
        ? { $case: "pause", pause: PauseMutation.fromJSON(object.pause) }
        : isSet(object.resume)
        ? { $case: "resume", resume: ResumeMutation.fromJSON(object.resume) }
        : undefined,
      span: isSet(object.span) ? bytesFromBase64(object.span) : new Uint8Array(),
      checkpoint: isSet(object.checkpoint) ? Boolean(object.checkpoint) : false,
      passedActors: Array.isArray(object?.passedActors)
        ? object.passedActors.map((e: any) => Number(e))
        : [],
    };
  },

  toJSON(message: Barrier): unknown {
    const obj: any = {};
    message.epoch !== undefined && (obj.epoch = message.epoch ? Epoch.toJSON(message.epoch) : undefined);
    message.mutation?.$case === "add" &&
      (obj.add = message.mutation?.add ? AddMutation.toJSON(message.mutation?.add) : undefined);
    message.mutation?.$case === "stop" &&
      (obj.stop = message.mutation?.stop ? StopMutation.toJSON(message.mutation?.stop) : undefined);
    message.mutation?.$case === "update" &&
      (obj.update = message.mutation?.update ? UpdateMutation.toJSON(message.mutation?.update) : undefined);
    message.mutation?.$case === "splits" &&
      (obj.splits = message.mutation?.splits ? SourceChangeSplitMutation.toJSON(message.mutation?.splits) : undefined);
    message.mutation?.$case === "pause" &&
      (obj.pause = message.mutation?.pause ? PauseMutation.toJSON(message.mutation?.pause) : undefined);
    message.mutation?.$case === "resume" &&
      (obj.resume = message.mutation?.resume ? ResumeMutation.toJSON(message.mutation?.resume) : undefined);
    message.span !== undefined &&
      (obj.span = base64FromBytes(message.span !== undefined ? message.span : new Uint8Array()));
    message.checkpoint !== undefined && (obj.checkpoint = message.checkpoint);
    if (message.passedActors) {
      obj.passedActors = message.passedActors.map((e) => Math.round(e));
    } else {
      obj.passedActors = [];
    }
    return obj;
  },

  fromPartial<I extends Exact<DeepPartial<Barrier>, I>>(object: I): Barrier {
    const message = createBaseBarrier();
    message.epoch = (object.epoch !== undefined && object.epoch !== null) ? Epoch.fromPartial(object.epoch) : undefined;
    if (object.mutation?.$case === "add" && object.mutation?.add !== undefined && object.mutation?.add !== null) {
      message.mutation = { $case: "add", add: AddMutation.fromPartial(object.mutation.add) };
    }
    if (object.mutation?.$case === "stop" && object.mutation?.stop !== undefined && object.mutation?.stop !== null) {
      message.mutation = { $case: "stop", stop: StopMutation.fromPartial(object.mutation.stop) };
    }
    if (
      object.mutation?.$case === "update" && object.mutation?.update !== undefined && object.mutation?.update !== null
    ) {
      message.mutation = { $case: "update", update: UpdateMutation.fromPartial(object.mutation.update) };
    }
    if (
      object.mutation?.$case === "splits" && object.mutation?.splits !== undefined && object.mutation?.splits !== null
    ) {
      message.mutation = { $case: "splits", splits: SourceChangeSplitMutation.fromPartial(object.mutation.splits) };
    }
    if (object.mutation?.$case === "pause" && object.mutation?.pause !== undefined && object.mutation?.pause !== null) {
      message.mutation = { $case: "pause", pause: PauseMutation.fromPartial(object.mutation.pause) };
    }
    if (
      object.mutation?.$case === "resume" && object.mutation?.resume !== undefined && object.mutation?.resume !== null
    ) {
      message.mutation = { $case: "resume", resume: ResumeMutation.fromPartial(object.mutation.resume) };
    }
    message.span = object.span ?? new Uint8Array();
    message.checkpoint = object.checkpoint ?? false;
    message.passedActors = object.passedActors?.map((e) => e) || [];
    return message;
  },
};

function createBaseWatermark(): Watermark {
  return { colIdx: 0, dataType: undefined, val: undefined };
}

export const Watermark = {
  fromJSON(object: any): Watermark {
    return {
      colIdx: isSet(object.colIdx) ? Number(object.colIdx) : 0,
      dataType: isSet(object.dataType) ? DataType.fromJSON(object.dataType) : undefined,
      val: isSet(object.val) ? Datum.fromJSON(object.val) : undefined,
    };
  },

  toJSON(message: Watermark): unknown {
    const obj: any = {};
    message.colIdx !== undefined && (obj.colIdx = Math.round(message.colIdx));
    message.dataType !== undefined && (obj.dataType = message.dataType ? DataType.toJSON(message.dataType) : undefined);
    message.val !== undefined && (obj.val = message.val ? Datum.toJSON(message.val) : undefined);
    return obj;
  },

  fromPartial<I extends Exact<DeepPartial<Watermark>, I>>(object: I): Watermark {
    const message = createBaseWatermark();
    message.colIdx = object.colIdx ?? 0;
    message.dataType = (object.dataType !== undefined && object.dataType !== null)
      ? DataType.fromPartial(object.dataType)
      : undefined;
    message.val = (object.val !== undefined && object.val !== null) ? Datum.fromPartial(object.val) : undefined;
    return message;
  },
};

function createBaseStreamMessage(): StreamMessage {
  return { streamMessage: undefined };
}

export const StreamMessage = {
  fromJSON(object: any): StreamMessage {
    return {
      streamMessage: isSet(object.streamChunk)
        ? { $case: "streamChunk", streamChunk: StreamChunk.fromJSON(object.streamChunk) }
        : isSet(object.barrier)
        ? { $case: "barrier", barrier: Barrier.fromJSON(object.barrier) }
        : isSet(object.watermark)
        ? { $case: "watermark", watermark: Watermark.fromJSON(object.watermark) }
        : undefined,
    };
  },

  toJSON(message: StreamMessage): unknown {
    const obj: any = {};
    message.streamMessage?.$case === "streamChunk" && (obj.streamChunk = message.streamMessage?.streamChunk
      ? StreamChunk.toJSON(message.streamMessage?.streamChunk)
      : undefined);
    message.streamMessage?.$case === "barrier" &&
      (obj.barrier = message.streamMessage?.barrier ? Barrier.toJSON(message.streamMessage?.barrier) : undefined);
    message.streamMessage?.$case === "watermark" &&
      (obj.watermark = message.streamMessage?.watermark
        ? Watermark.toJSON(message.streamMessage?.watermark)
        : undefined);
    return obj;
  },

  fromPartial<I extends Exact<DeepPartial<StreamMessage>, I>>(object: I): StreamMessage {
    const message = createBaseStreamMessage();
    if (
      object.streamMessage?.$case === "streamChunk" &&
      object.streamMessage?.streamChunk !== undefined &&
      object.streamMessage?.streamChunk !== null
    ) {
      message.streamMessage = {
        $case: "streamChunk",
        streamChunk: StreamChunk.fromPartial(object.streamMessage.streamChunk),
      };
    }
    if (
      object.streamMessage?.$case === "barrier" &&
      object.streamMessage?.barrier !== undefined &&
      object.streamMessage?.barrier !== null
    ) {
      message.streamMessage = { $case: "barrier", barrier: Barrier.fromPartial(object.streamMessage.barrier) };
    }
    if (
      object.streamMessage?.$case === "watermark" &&
      object.streamMessage?.watermark !== undefined &&
      object.streamMessage?.watermark !== null
    ) {
      message.streamMessage = { $case: "watermark", watermark: Watermark.fromPartial(object.streamMessage.watermark) };
    }
    return message;
  },
};

function createBaseActorMapping(): ActorMapping {
  return { originalIndices: [], data: [] };
}

export const ActorMapping = {
  fromJSON(object: any): ActorMapping {
    return {
      originalIndices: Array.isArray(object?.originalIndices) ? object.originalIndices.map((e: any) => Number(e)) : [],
      data: Array.isArray(object?.data) ? object.data.map((e: any) => Number(e)) : [],
    };
  },

  toJSON(message: ActorMapping): unknown {
    const obj: any = {};
    if (message.originalIndices) {
      obj.originalIndices = message.originalIndices.map((e) => Math.round(e));
    } else {
      obj.originalIndices = [];
    }
    if (message.data) {
      obj.data = message.data.map((e) => Math.round(e));
    } else {
      obj.data = [];
    }
    return obj;
  },

  fromPartial<I extends Exact<DeepPartial<ActorMapping>, I>>(object: I): ActorMapping {
    const message = createBaseActorMapping();
    message.originalIndices = object.originalIndices?.map((e) => e) || [];
    message.data = object.data?.map((e) => e) || [];
    return message;
  },
};

function createBaseSourceNode(): SourceNode {
  return {
    sourceId: 0,
    stateTable: undefined,
    rowIdIndex: undefined,
    columns: [],
    pkColumnIds: [],
    properties: {},
    info: undefined,
  };
}

export const SourceNode = {
  fromJSON(object: any): SourceNode {
    return {
      sourceId: isSet(object.sourceId) ? Number(object.sourceId) : 0,
      stateTable: isSet(object.stateTable) ? Table.fromJSON(object.stateTable) : undefined,
      rowIdIndex: isSet(object.rowIdIndex) ? ColumnIndex.fromJSON(object.rowIdIndex) : undefined,
      columns: Array.isArray(object?.columns) ? object.columns.map((e: any) => ColumnCatalog.fromJSON(e)) : [],
      pkColumnIds: Array.isArray(object?.pkColumnIds) ? object.pkColumnIds.map((e: any) => Number(e)) : [],
      properties: isObject(object.properties)
        ? Object.entries(object.properties).reduce<{ [key: string]: string }>((acc, [key, value]) => {
          acc[key] = String(value);
          return acc;
        }, {})
        : {},
      info: isSet(object.info) ? SourceInfo.fromJSON(object.info) : undefined,
    };
  },

  toJSON(message: SourceNode): unknown {
    const obj: any = {};
    message.sourceId !== undefined && (obj.sourceId = Math.round(message.sourceId));
    message.stateTable !== undefined &&
      (obj.stateTable = message.stateTable ? Table.toJSON(message.stateTable) : undefined);
    message.rowIdIndex !== undefined &&
      (obj.rowIdIndex = message.rowIdIndex ? ColumnIndex.toJSON(message.rowIdIndex) : undefined);
    if (message.columns) {
      obj.columns = message.columns.map((e) => e ? ColumnCatalog.toJSON(e) : undefined);
    } else {
      obj.columns = [];
    }
    if (message.pkColumnIds) {
      obj.pkColumnIds = message.pkColumnIds.map((e) => Math.round(e));
    } else {
      obj.pkColumnIds = [];
    }
    obj.properties = {};
    if (message.properties) {
      Object.entries(message.properties).forEach(([k, v]) => {
        obj.properties[k] = v;
      });
    }
    message.info !== undefined && (obj.info = message.info ? SourceInfo.toJSON(message.info) : undefined);
    return obj;
  },

  fromPartial<I extends Exact<DeepPartial<SourceNode>, I>>(object: I): SourceNode {
    const message = createBaseSourceNode();
    message.sourceId = object.sourceId ?? 0;
    message.stateTable = (object.stateTable !== undefined && object.stateTable !== null)
      ? Table.fromPartial(object.stateTable)
      : undefined;
    message.rowIdIndex = (object.rowIdIndex !== undefined && object.rowIdIndex !== null)
      ? ColumnIndex.fromPartial(object.rowIdIndex)
      : undefined;
    message.columns = object.columns?.map((e) => ColumnCatalog.fromPartial(e)) || [];
    message.pkColumnIds = object.pkColumnIds?.map((e) => e) || [];
    message.properties = Object.entries(object.properties ?? {}).reduce<{ [key: string]: string }>(
      (acc, [key, value]) => {
        if (value !== undefined) {
          acc[key] = String(value);
        }
        return acc;
      },
      {},
    );
    message.info = (object.info !== undefined && object.info !== null)
      ? SourceInfo.fromPartial(object.info)
      : undefined;
    return message;
  },
};

function createBaseSourceNode_PropertiesEntry(): SourceNode_PropertiesEntry {
  return { key: "", value: "" };
}

export const SourceNode_PropertiesEntry = {
  fromJSON(object: any): SourceNode_PropertiesEntry {
    return { key: isSet(object.key) ? String(object.key) : "", value: isSet(object.value) ? String(object.value) : "" };
  },

  toJSON(message: SourceNode_PropertiesEntry): unknown {
    const obj: any = {};
    message.key !== undefined && (obj.key = message.key);
    message.value !== undefined && (obj.value = message.value);
    return obj;
  },

  fromPartial<I extends Exact<DeepPartial<SourceNode_PropertiesEntry>, I>>(object: I): SourceNode_PropertiesEntry {
    const message = createBaseSourceNode_PropertiesEntry();
    message.key = object.key ?? "";
    message.value = object.value ?? "";
    return message;
  },
};

function createBaseSinkNode(): SinkNode {
  return { tableId: 0, columnIds: [], properties: {} };
}

export const SinkNode = {
  fromJSON(object: any): SinkNode {
    return {
      tableId: isSet(object.tableId) ? Number(object.tableId) : 0,
      columnIds: Array.isArray(object?.columnIds) ? object.columnIds.map((e: any) => Number(e)) : [],
      properties: isObject(object.properties)
        ? Object.entries(object.properties).reduce<{ [key: string]: string }>((acc, [key, value]) => {
          acc[key] = String(value);
          return acc;
        }, {})
        : {},
    };
  },

  toJSON(message: SinkNode): unknown {
    const obj: any = {};
    message.tableId !== undefined && (obj.tableId = Math.round(message.tableId));
    if (message.columnIds) {
      obj.columnIds = message.columnIds.map((e) => Math.round(e));
    } else {
      obj.columnIds = [];
    }
    obj.properties = {};
    if (message.properties) {
      Object.entries(message.properties).forEach(([k, v]) => {
        obj.properties[k] = v;
      });
    }
    return obj;
  },

  fromPartial<I extends Exact<DeepPartial<SinkNode>, I>>(object: I): SinkNode {
    const message = createBaseSinkNode();
    message.tableId = object.tableId ?? 0;
    message.columnIds = object.columnIds?.map((e) => e) || [];
    message.properties = Object.entries(object.properties ?? {}).reduce<{ [key: string]: string }>(
      (acc, [key, value]) => {
        if (value !== undefined) {
          acc[key] = String(value);
        }
        return acc;
      },
      {},
    );
    return message;
  },
};

function createBaseSinkNode_PropertiesEntry(): SinkNode_PropertiesEntry {
  return { key: "", value: "" };
}

export const SinkNode_PropertiesEntry = {
  fromJSON(object: any): SinkNode_PropertiesEntry {
    return { key: isSet(object.key) ? String(object.key) : "", value: isSet(object.value) ? String(object.value) : "" };
  },

  toJSON(message: SinkNode_PropertiesEntry): unknown {
    const obj: any = {};
    message.key !== undefined && (obj.key = message.key);
    message.value !== undefined && (obj.value = message.value);
    return obj;
  },

  fromPartial<I extends Exact<DeepPartial<SinkNode_PropertiesEntry>, I>>(object: I): SinkNode_PropertiesEntry {
    const message = createBaseSinkNode_PropertiesEntry();
    message.key = object.key ?? "";
    message.value = object.value ?? "";
    return message;
  },
};

function createBaseProjectNode(): ProjectNode {
  return { selectList: [] };
}

export const ProjectNode = {
  fromJSON(object: any): ProjectNode {
    return {
      selectList: Array.isArray(object?.selectList) ? object.selectList.map((e: any) => ExprNode.fromJSON(e)) : [],
    };
  },

  toJSON(message: ProjectNode): unknown {
    const obj: any = {};
    if (message.selectList) {
      obj.selectList = message.selectList.map((e) => e ? ExprNode.toJSON(e) : undefined);
    } else {
      obj.selectList = [];
    }
    return obj;
  },

  fromPartial<I extends Exact<DeepPartial<ProjectNode>, I>>(object: I): ProjectNode {
    const message = createBaseProjectNode();
    message.selectList = object.selectList?.map((e) => ExprNode.fromPartial(e)) || [];
    return message;
  },
};

function createBaseFilterNode(): FilterNode {
  return { searchCondition: undefined };
}

export const FilterNode = {
  fromJSON(object: any): FilterNode {
    return { searchCondition: isSet(object.searchCondition) ? ExprNode.fromJSON(object.searchCondition) : undefined };
  },

  toJSON(message: FilterNode): unknown {
    const obj: any = {};
    message.searchCondition !== undefined &&
      (obj.searchCondition = message.searchCondition ? ExprNode.toJSON(message.searchCondition) : undefined);
    return obj;
  },

  fromPartial<I extends Exact<DeepPartial<FilterNode>, I>>(object: I): FilterNode {
    const message = createBaseFilterNode();
    message.searchCondition = (object.searchCondition !== undefined && object.searchCondition !== null)
      ? ExprNode.fromPartial(object.searchCondition)
      : undefined;
    return message;
  },
};

function createBaseMaterializeNode(): MaterializeNode {
  return { tableId: 0, columnOrders: [], table: undefined, handlePkConflict: false };
}

export const MaterializeNode = {
  fromJSON(object: any): MaterializeNode {
    return {
      tableId: isSet(object.tableId) ? Number(object.tableId) : 0,
      columnOrders: Array.isArray(object?.columnOrders)
        ? object.columnOrders.map((e: any) => ColumnOrder.fromJSON(e))
        : [],
      table: isSet(object.table) ? Table.fromJSON(object.table) : undefined,
      handlePkConflict: isSet(object.handlePkConflict) ? Boolean(object.handlePkConflict) : false,
    };
  },

  toJSON(message: MaterializeNode): unknown {
    const obj: any = {};
    message.tableId !== undefined && (obj.tableId = Math.round(message.tableId));
    if (message.columnOrders) {
      obj.columnOrders = message.columnOrders.map((e) => e ? ColumnOrder.toJSON(e) : undefined);
    } else {
      obj.columnOrders = [];
    }
    message.table !== undefined && (obj.table = message.table ? Table.toJSON(message.table) : undefined);
    message.handlePkConflict !== undefined && (obj.handlePkConflict = message.handlePkConflict);
    return obj;
  },

  fromPartial<I extends Exact<DeepPartial<MaterializeNode>, I>>(object: I): MaterializeNode {
    const message = createBaseMaterializeNode();
    message.tableId = object.tableId ?? 0;
    message.columnOrders = object.columnOrders?.map((e) => ColumnOrder.fromPartial(e)) || [];
    message.table = (object.table !== undefined && object.table !== null) ? Table.fromPartial(object.table) : undefined;
    message.handlePkConflict = object.handlePkConflict ?? false;
    return message;
  },
};

function createBaseAggCallState(): AggCallState {
  return { inner: undefined };
}

export const AggCallState = {
  fromJSON(object: any): AggCallState {
    return {
      inner: isSet(object.resultValueState)
        ? {
          $case: "resultValueState",
          resultValueState: AggCallState_ResultValueState.fromJSON(object.resultValueState),
        }
        : isSet(object.tableState)
        ? { $case: "tableState", tableState: AggCallState_TableState.fromJSON(object.tableState) }
        : isSet(object.materializedInputState)
        ? {
          $case: "materializedInputState",
          materializedInputState: AggCallState_MaterializedInputState.fromJSON(object.materializedInputState),
        }
        : undefined,
    };
  },

  toJSON(message: AggCallState): unknown {
    const obj: any = {};
    message.inner?.$case === "resultValueState" && (obj.resultValueState = message.inner?.resultValueState
      ? AggCallState_ResultValueState.toJSON(message.inner?.resultValueState)
      : undefined);
    message.inner?.$case === "tableState" && (obj.tableState = message.inner?.tableState
      ? AggCallState_TableState.toJSON(message.inner?.tableState)
      : undefined);
    message.inner?.$case === "materializedInputState" &&
      (obj.materializedInputState = message.inner?.materializedInputState
        ? AggCallState_MaterializedInputState.toJSON(message.inner?.materializedInputState)
        : undefined);
    return obj;
  },

  fromPartial<I extends Exact<DeepPartial<AggCallState>, I>>(object: I): AggCallState {
    const message = createBaseAggCallState();
    if (
      object.inner?.$case === "resultValueState" &&
      object.inner?.resultValueState !== undefined &&
      object.inner?.resultValueState !== null
    ) {
      message.inner = {
        $case: "resultValueState",
        resultValueState: AggCallState_ResultValueState.fromPartial(object.inner.resultValueState),
      };
    }
    if (
      object.inner?.$case === "tableState" &&
      object.inner?.tableState !== undefined &&
      object.inner?.tableState !== null
    ) {
      message.inner = { $case: "tableState", tableState: AggCallState_TableState.fromPartial(object.inner.tableState) };
    }
    if (
      object.inner?.$case === "materializedInputState" &&
      object.inner?.materializedInputState !== undefined &&
      object.inner?.materializedInputState !== null
    ) {
      message.inner = {
        $case: "materializedInputState",
        materializedInputState: AggCallState_MaterializedInputState.fromPartial(object.inner.materializedInputState),
      };
    }
    return message;
  },
};

function createBaseAggCallState_ResultValueState(): AggCallState_ResultValueState {
  return {};
}

export const AggCallState_ResultValueState = {
  fromJSON(_: any): AggCallState_ResultValueState {
    return {};
  },

  toJSON(_: AggCallState_ResultValueState): unknown {
    const obj: any = {};
    return obj;
  },

  fromPartial<I extends Exact<DeepPartial<AggCallState_ResultValueState>, I>>(_: I): AggCallState_ResultValueState {
    const message = createBaseAggCallState_ResultValueState();
    return message;
  },
};

function createBaseAggCallState_TableState(): AggCallState_TableState {
  return { table: undefined };
}

export const AggCallState_TableState = {
  fromJSON(object: any): AggCallState_TableState {
    return { table: isSet(object.table) ? Table.fromJSON(object.table) : undefined };
  },

  toJSON(message: AggCallState_TableState): unknown {
    const obj: any = {};
    message.table !== undefined && (obj.table = message.table ? Table.toJSON(message.table) : undefined);
    return obj;
  },

  fromPartial<I extends Exact<DeepPartial<AggCallState_TableState>, I>>(object: I): AggCallState_TableState {
    const message = createBaseAggCallState_TableState();
    message.table = (object.table !== undefined && object.table !== null) ? Table.fromPartial(object.table) : undefined;
    return message;
  },
};

function createBaseAggCallState_MaterializedInputState(): AggCallState_MaterializedInputState {
  return { table: undefined, includedUpstreamIndices: [], tableValueIndices: [] };
}

export const AggCallState_MaterializedInputState = {
  fromJSON(object: any): AggCallState_MaterializedInputState {
    return {
      table: isSet(object.table) ? Table.fromJSON(object.table) : undefined,
      includedUpstreamIndices: Array.isArray(object?.includedUpstreamIndices)
        ? object.includedUpstreamIndices.map((e: any) => Number(e))
        : [],
      tableValueIndices: Array.isArray(object?.tableValueIndices)
        ? object.tableValueIndices.map((e: any) => Number(e))
        : [],
    };
  },

  toJSON(message: AggCallState_MaterializedInputState): unknown {
    const obj: any = {};
    message.table !== undefined && (obj.table = message.table ? Table.toJSON(message.table) : undefined);
    if (message.includedUpstreamIndices) {
      obj.includedUpstreamIndices = message.includedUpstreamIndices.map((e) => Math.round(e));
    } else {
      obj.includedUpstreamIndices = [];
    }
    if (message.tableValueIndices) {
      obj.tableValueIndices = message.tableValueIndices.map((e) => Math.round(e));
    } else {
      obj.tableValueIndices = [];
    }
    return obj;
  },

  fromPartial<I extends Exact<DeepPartial<AggCallState_MaterializedInputState>, I>>(
    object: I,
  ): AggCallState_MaterializedInputState {
    const message = createBaseAggCallState_MaterializedInputState();
    message.table = (object.table !== undefined && object.table !== null) ? Table.fromPartial(object.table) : undefined;
    message.includedUpstreamIndices = object.includedUpstreamIndices?.map((e) => e) || [];
    message.tableValueIndices = object.tableValueIndices?.map((e) => e) || [];
    return message;
  },
};

function createBaseSimpleAggNode(): SimpleAggNode {
  return { aggCalls: [], distributionKey: [], aggCallStates: [], resultTable: undefined, isAppendOnly: false };
}

export const SimpleAggNode = {
  fromJSON(object: any): SimpleAggNode {
    return {
      aggCalls: Array.isArray(object?.aggCalls) ? object.aggCalls.map((e: any) => AggCall.fromJSON(e)) : [],
      distributionKey: Array.isArray(object?.distributionKey) ? object.distributionKey.map((e: any) => Number(e)) : [],
      aggCallStates: Array.isArray(object?.aggCallStates)
        ? object.aggCallStates.map((e: any) => AggCallState.fromJSON(e))
        : [],
      resultTable: isSet(object.resultTable) ? Table.fromJSON(object.resultTable) : undefined,
      isAppendOnly: isSet(object.isAppendOnly) ? Boolean(object.isAppendOnly) : false,
    };
  },

  toJSON(message: SimpleAggNode): unknown {
    const obj: any = {};
    if (message.aggCalls) {
      obj.aggCalls = message.aggCalls.map((e) => e ? AggCall.toJSON(e) : undefined);
    } else {
      obj.aggCalls = [];
    }
    if (message.distributionKey) {
      obj.distributionKey = message.distributionKey.map((e) => Math.round(e));
    } else {
      obj.distributionKey = [];
    }
    if (message.aggCallStates) {
      obj.aggCallStates = message.aggCallStates.map((e) => e ? AggCallState.toJSON(e) : undefined);
    } else {
      obj.aggCallStates = [];
    }
    message.resultTable !== undefined &&
      (obj.resultTable = message.resultTable ? Table.toJSON(message.resultTable) : undefined);
    message.isAppendOnly !== undefined && (obj.isAppendOnly = message.isAppendOnly);
    return obj;
  },

  fromPartial<I extends Exact<DeepPartial<SimpleAggNode>, I>>(object: I): SimpleAggNode {
    const message = createBaseSimpleAggNode();
    message.aggCalls = object.aggCalls?.map((e) => AggCall.fromPartial(e)) || [];
    message.distributionKey = object.distributionKey?.map((e) => e) || [];
    message.aggCallStates = object.aggCallStates?.map((e) => AggCallState.fromPartial(e)) || [];
    message.resultTable = (object.resultTable !== undefined && object.resultTable !== null)
      ? Table.fromPartial(object.resultTable)
      : undefined;
    message.isAppendOnly = object.isAppendOnly ?? false;
    return message;
  },
};

function createBaseHashAggNode(): HashAggNode {
  return { groupKey: [], aggCalls: [], aggCallStates: [], resultTable: undefined, isAppendOnly: false };
}

export const HashAggNode = {
  fromJSON(object: any): HashAggNode {
    return {
      groupKey: Array.isArray(object?.groupKey) ? object.groupKey.map((e: any) => Number(e)) : [],
      aggCalls: Array.isArray(object?.aggCalls) ? object.aggCalls.map((e: any) => AggCall.fromJSON(e)) : [],
      aggCallStates: Array.isArray(object?.aggCallStates)
        ? object.aggCallStates.map((e: any) => AggCallState.fromJSON(e))
        : [],
      resultTable: isSet(object.resultTable) ? Table.fromJSON(object.resultTable) : undefined,
      isAppendOnly: isSet(object.isAppendOnly) ? Boolean(object.isAppendOnly) : false,
    };
  },

  toJSON(message: HashAggNode): unknown {
    const obj: any = {};
    if (message.groupKey) {
      obj.groupKey = message.groupKey.map((e) => Math.round(e));
    } else {
      obj.groupKey = [];
    }
    if (message.aggCalls) {
      obj.aggCalls = message.aggCalls.map((e) => e ? AggCall.toJSON(e) : undefined);
    } else {
      obj.aggCalls = [];
    }
    if (message.aggCallStates) {
      obj.aggCallStates = message.aggCallStates.map((e) => e ? AggCallState.toJSON(e) : undefined);
    } else {
      obj.aggCallStates = [];
    }
    message.resultTable !== undefined &&
      (obj.resultTable = message.resultTable ? Table.toJSON(message.resultTable) : undefined);
    message.isAppendOnly !== undefined && (obj.isAppendOnly = message.isAppendOnly);
    return obj;
  },

  fromPartial<I extends Exact<DeepPartial<HashAggNode>, I>>(object: I): HashAggNode {
    const message = createBaseHashAggNode();
    message.groupKey = object.groupKey?.map((e) => e) || [];
    message.aggCalls = object.aggCalls?.map((e) => AggCall.fromPartial(e)) || [];
    message.aggCallStates = object.aggCallStates?.map((e) => AggCallState.fromPartial(e)) || [];
    message.resultTable = (object.resultTable !== undefined && object.resultTable !== null)
      ? Table.fromPartial(object.resultTable)
      : undefined;
    message.isAppendOnly = object.isAppendOnly ?? false;
    return message;
  },
};

function createBaseTopNNode(): TopNNode {
  return { limit: 0, offset: 0, table: undefined, orderByLen: 0, withTies: false };
}

export const TopNNode = {
  fromJSON(object: any): TopNNode {
    return {
      limit: isSet(object.limit) ? Number(object.limit) : 0,
      offset: isSet(object.offset) ? Number(object.offset) : 0,
      table: isSet(object.table) ? Table.fromJSON(object.table) : undefined,
      orderByLen: isSet(object.orderByLen) ? Number(object.orderByLen) : 0,
      withTies: isSet(object.withTies) ? Boolean(object.withTies) : false,
    };
  },

  toJSON(message: TopNNode): unknown {
    const obj: any = {};
    message.limit !== undefined && (obj.limit = Math.round(message.limit));
    message.offset !== undefined && (obj.offset = Math.round(message.offset));
    message.table !== undefined && (obj.table = message.table ? Table.toJSON(message.table) : undefined);
    message.orderByLen !== undefined && (obj.orderByLen = Math.round(message.orderByLen));
    message.withTies !== undefined && (obj.withTies = message.withTies);
    return obj;
  },

  fromPartial<I extends Exact<DeepPartial<TopNNode>, I>>(object: I): TopNNode {
    const message = createBaseTopNNode();
    message.limit = object.limit ?? 0;
    message.offset = object.offset ?? 0;
    message.table = (object.table !== undefined && object.table !== null) ? Table.fromPartial(object.table) : undefined;
    message.orderByLen = object.orderByLen ?? 0;
    message.withTies = object.withTies ?? false;
    return message;
  },
};

function createBaseGroupTopNNode(): GroupTopNNode {
  return { limit: 0, offset: 0, groupKey: [], table: undefined, orderByLen: 0, withTies: false };
}

export const GroupTopNNode = {
  fromJSON(object: any): GroupTopNNode {
    return {
      limit: isSet(object.limit) ? Number(object.limit) : 0,
      offset: isSet(object.offset) ? Number(object.offset) : 0,
      groupKey: Array.isArray(object?.groupKey) ? object.groupKey.map((e: any) => Number(e)) : [],
      table: isSet(object.table) ? Table.fromJSON(object.table) : undefined,
      orderByLen: isSet(object.orderByLen) ? Number(object.orderByLen) : 0,
      withTies: isSet(object.withTies) ? Boolean(object.withTies) : false,
    };
  },

  toJSON(message: GroupTopNNode): unknown {
    const obj: any = {};
    message.limit !== undefined && (obj.limit = Math.round(message.limit));
    message.offset !== undefined && (obj.offset = Math.round(message.offset));
    if (message.groupKey) {
      obj.groupKey = message.groupKey.map((e) => Math.round(e));
    } else {
      obj.groupKey = [];
    }
    message.table !== undefined && (obj.table = message.table ? Table.toJSON(message.table) : undefined);
    message.orderByLen !== undefined && (obj.orderByLen = Math.round(message.orderByLen));
    message.withTies !== undefined && (obj.withTies = message.withTies);
    return obj;
  },

  fromPartial<I extends Exact<DeepPartial<GroupTopNNode>, I>>(object: I): GroupTopNNode {
    const message = createBaseGroupTopNNode();
    message.limit = object.limit ?? 0;
    message.offset = object.offset ?? 0;
    message.groupKey = object.groupKey?.map((e) => e) || [];
    message.table = (object.table !== undefined && object.table !== null) ? Table.fromPartial(object.table) : undefined;
    message.orderByLen = object.orderByLen ?? 0;
    message.withTies = object.withTies ?? false;
    return message;
  },
};

function createBaseHashJoinNode(): HashJoinNode {
  return {
    joinType: JoinType.UNSPECIFIED,
    leftKey: [],
    rightKey: [],
    condition: undefined,
    leftTable: undefined,
    rightTable: undefined,
    leftDegreeTable: undefined,
    rightDegreeTable: undefined,
    outputIndices: [],
    nullSafe: [],
    isAppendOnly: false,
  };
}

export const HashJoinNode = {
  fromJSON(object: any): HashJoinNode {
    return {
      joinType: isSet(object.joinType) ? joinTypeFromJSON(object.joinType) : JoinType.UNSPECIFIED,
      leftKey: Array.isArray(object?.leftKey) ? object.leftKey.map((e: any) => Number(e)) : [],
      rightKey: Array.isArray(object?.rightKey) ? object.rightKey.map((e: any) => Number(e)) : [],
      condition: isSet(object.condition) ? ExprNode.fromJSON(object.condition) : undefined,
      leftTable: isSet(object.leftTable) ? Table.fromJSON(object.leftTable) : undefined,
      rightTable: isSet(object.rightTable) ? Table.fromJSON(object.rightTable) : undefined,
      leftDegreeTable: isSet(object.leftDegreeTable) ? Table.fromJSON(object.leftDegreeTable) : undefined,
      rightDegreeTable: isSet(object.rightDegreeTable) ? Table.fromJSON(object.rightDegreeTable) : undefined,
      outputIndices: Array.isArray(object?.outputIndices) ? object.outputIndices.map((e: any) => Number(e)) : [],
      nullSafe: Array.isArray(object?.nullSafe) ? object.nullSafe.map((e: any) => Boolean(e)) : [],
      isAppendOnly: isSet(object.isAppendOnly) ? Boolean(object.isAppendOnly) : false,
    };
  },

  toJSON(message: HashJoinNode): unknown {
    const obj: any = {};
    message.joinType !== undefined && (obj.joinType = joinTypeToJSON(message.joinType));
    if (message.leftKey) {
      obj.leftKey = message.leftKey.map((e) => Math.round(e));
    } else {
      obj.leftKey = [];
    }
    if (message.rightKey) {
      obj.rightKey = message.rightKey.map((e) => Math.round(e));
    } else {
      obj.rightKey = [];
    }
    message.condition !== undefined &&
      (obj.condition = message.condition ? ExprNode.toJSON(message.condition) : undefined);
    message.leftTable !== undefined &&
      (obj.leftTable = message.leftTable ? Table.toJSON(message.leftTable) : undefined);
    message.rightTable !== undefined &&
      (obj.rightTable = message.rightTable ? Table.toJSON(message.rightTable) : undefined);
    message.leftDegreeTable !== undefined &&
      (obj.leftDegreeTable = message.leftDegreeTable ? Table.toJSON(message.leftDegreeTable) : undefined);
    message.rightDegreeTable !== undefined &&
      (obj.rightDegreeTable = message.rightDegreeTable ? Table.toJSON(message.rightDegreeTable) : undefined);
    if (message.outputIndices) {
      obj.outputIndices = message.outputIndices.map((e) => Math.round(e));
    } else {
      obj.outputIndices = [];
    }
    if (message.nullSafe) {
      obj.nullSafe = message.nullSafe.map((e) => e);
    } else {
      obj.nullSafe = [];
    }
    message.isAppendOnly !== undefined && (obj.isAppendOnly = message.isAppendOnly);
    return obj;
  },

  fromPartial<I extends Exact<DeepPartial<HashJoinNode>, I>>(object: I): HashJoinNode {
    const message = createBaseHashJoinNode();
    message.joinType = object.joinType ?? JoinType.UNSPECIFIED;
    message.leftKey = object.leftKey?.map((e) => e) || [];
    message.rightKey = object.rightKey?.map((e) => e) || [];
    message.condition = (object.condition !== undefined && object.condition !== null)
      ? ExprNode.fromPartial(object.condition)
      : undefined;
    message.leftTable = (object.leftTable !== undefined && object.leftTable !== null)
      ? Table.fromPartial(object.leftTable)
      : undefined;
    message.rightTable = (object.rightTable !== undefined && object.rightTable !== null)
      ? Table.fromPartial(object.rightTable)
      : undefined;
    message.leftDegreeTable = (object.leftDegreeTable !== undefined && object.leftDegreeTable !== null)
      ? Table.fromPartial(object.leftDegreeTable)
      : undefined;
    message.rightDegreeTable = (object.rightDegreeTable !== undefined && object.rightDegreeTable !== null)
      ? Table.fromPartial(object.rightDegreeTable)
      : undefined;
    message.outputIndices = object.outputIndices?.map((e) => e) || [];
    message.nullSafe = object.nullSafe?.map((e) => e) || [];
    message.isAppendOnly = object.isAppendOnly ?? false;
    return message;
  },
};

function createBaseDynamicFilterNode(): DynamicFilterNode {
  return { leftKey: 0, condition: undefined, leftTable: undefined, rightTable: undefined };
}

export const DynamicFilterNode = {
  fromJSON(object: any): DynamicFilterNode {
    return {
      leftKey: isSet(object.leftKey) ? Number(object.leftKey) : 0,
      condition: isSet(object.condition) ? ExprNode.fromJSON(object.condition) : undefined,
      leftTable: isSet(object.leftTable) ? Table.fromJSON(object.leftTable) : undefined,
      rightTable: isSet(object.rightTable) ? Table.fromJSON(object.rightTable) : undefined,
    };
  },

  toJSON(message: DynamicFilterNode): unknown {
    const obj: any = {};
    message.leftKey !== undefined && (obj.leftKey = Math.round(message.leftKey));
    message.condition !== undefined &&
      (obj.condition = message.condition ? ExprNode.toJSON(message.condition) : undefined);
    message.leftTable !== undefined &&
      (obj.leftTable = message.leftTable ? Table.toJSON(message.leftTable) : undefined);
    message.rightTable !== undefined &&
      (obj.rightTable = message.rightTable ? Table.toJSON(message.rightTable) : undefined);
    return obj;
  },

  fromPartial<I extends Exact<DeepPartial<DynamicFilterNode>, I>>(object: I): DynamicFilterNode {
    const message = createBaseDynamicFilterNode();
    message.leftKey = object.leftKey ?? 0;
    message.condition = (object.condition !== undefined && object.condition !== null)
      ? ExprNode.fromPartial(object.condition)
      : undefined;
    message.leftTable = (object.leftTable !== undefined && object.leftTable !== null)
      ? Table.fromPartial(object.leftTable)
      : undefined;
    message.rightTable = (object.rightTable !== undefined && object.rightTable !== null)
      ? Table.fromPartial(object.rightTable)
      : undefined;
    return message;
  },
};

function createBaseDeltaIndexJoinNode(): DeltaIndexJoinNode {
  return {
    joinType: JoinType.UNSPECIFIED,
    leftKey: [],
    rightKey: [],
    condition: undefined,
    leftTableId: 0,
    rightTableId: 0,
    leftInfo: undefined,
    rightInfo: undefined,
    outputIndices: [],
  };
}

export const DeltaIndexJoinNode = {
  fromJSON(object: any): DeltaIndexJoinNode {
    return {
      joinType: isSet(object.joinType) ? joinTypeFromJSON(object.joinType) : JoinType.UNSPECIFIED,
      leftKey: Array.isArray(object?.leftKey) ? object.leftKey.map((e: any) => Number(e)) : [],
      rightKey: Array.isArray(object?.rightKey) ? object.rightKey.map((e: any) => Number(e)) : [],
      condition: isSet(object.condition) ? ExprNode.fromJSON(object.condition) : undefined,
      leftTableId: isSet(object.leftTableId) ? Number(object.leftTableId) : 0,
      rightTableId: isSet(object.rightTableId) ? Number(object.rightTableId) : 0,
      leftInfo: isSet(object.leftInfo) ? ArrangementInfo.fromJSON(object.leftInfo) : undefined,
      rightInfo: isSet(object.rightInfo) ? ArrangementInfo.fromJSON(object.rightInfo) : undefined,
      outputIndices: Array.isArray(object?.outputIndices) ? object.outputIndices.map((e: any) => Number(e)) : [],
    };
  },

  toJSON(message: DeltaIndexJoinNode): unknown {
    const obj: any = {};
    message.joinType !== undefined && (obj.joinType = joinTypeToJSON(message.joinType));
    if (message.leftKey) {
      obj.leftKey = message.leftKey.map((e) => Math.round(e));
    } else {
      obj.leftKey = [];
    }
    if (message.rightKey) {
      obj.rightKey = message.rightKey.map((e) => Math.round(e));
    } else {
      obj.rightKey = [];
    }
    message.condition !== undefined &&
      (obj.condition = message.condition ? ExprNode.toJSON(message.condition) : undefined);
    message.leftTableId !== undefined && (obj.leftTableId = Math.round(message.leftTableId));
    message.rightTableId !== undefined && (obj.rightTableId = Math.round(message.rightTableId));
    message.leftInfo !== undefined &&
      (obj.leftInfo = message.leftInfo ? ArrangementInfo.toJSON(message.leftInfo) : undefined);
    message.rightInfo !== undefined &&
      (obj.rightInfo = message.rightInfo ? ArrangementInfo.toJSON(message.rightInfo) : undefined);
    if (message.outputIndices) {
      obj.outputIndices = message.outputIndices.map((e) => Math.round(e));
    } else {
      obj.outputIndices = [];
    }
    return obj;
  },

  fromPartial<I extends Exact<DeepPartial<DeltaIndexJoinNode>, I>>(object: I): DeltaIndexJoinNode {
    const message = createBaseDeltaIndexJoinNode();
    message.joinType = object.joinType ?? JoinType.UNSPECIFIED;
    message.leftKey = object.leftKey?.map((e) => e) || [];
    message.rightKey = object.rightKey?.map((e) => e) || [];
    message.condition = (object.condition !== undefined && object.condition !== null)
      ? ExprNode.fromPartial(object.condition)
      : undefined;
    message.leftTableId = object.leftTableId ?? 0;
    message.rightTableId = object.rightTableId ?? 0;
    message.leftInfo = (object.leftInfo !== undefined && object.leftInfo !== null)
      ? ArrangementInfo.fromPartial(object.leftInfo)
      : undefined;
    message.rightInfo = (object.rightInfo !== undefined && object.rightInfo !== null)
      ? ArrangementInfo.fromPartial(object.rightInfo)
      : undefined;
    message.outputIndices = object.outputIndices?.map((e) => e) || [];
    return message;
  },
};

function createBaseHopWindowNode(): HopWindowNode {
  return { timeCol: undefined, windowSlide: undefined, windowSize: undefined, outputIndices: [] };
}

export const HopWindowNode = {
  fromJSON(object: any): HopWindowNode {
    return {
      timeCol: isSet(object.timeCol) ? InputRefExpr.fromJSON(object.timeCol) : undefined,
      windowSlide: isSet(object.windowSlide) ? IntervalUnit.fromJSON(object.windowSlide) : undefined,
      windowSize: isSet(object.windowSize) ? IntervalUnit.fromJSON(object.windowSize) : undefined,
      outputIndices: Array.isArray(object?.outputIndices) ? object.outputIndices.map((e: any) => Number(e)) : [],
    };
  },

  toJSON(message: HopWindowNode): unknown {
    const obj: any = {};
    message.timeCol !== undefined && (obj.timeCol = message.timeCol ? InputRefExpr.toJSON(message.timeCol) : undefined);
    message.windowSlide !== undefined &&
      (obj.windowSlide = message.windowSlide ? IntervalUnit.toJSON(message.windowSlide) : undefined);
    message.windowSize !== undefined &&
      (obj.windowSize = message.windowSize ? IntervalUnit.toJSON(message.windowSize) : undefined);
    if (message.outputIndices) {
      obj.outputIndices = message.outputIndices.map((e) => Math.round(e));
    } else {
      obj.outputIndices = [];
    }
    return obj;
  },

  fromPartial<I extends Exact<DeepPartial<HopWindowNode>, I>>(object: I): HopWindowNode {
    const message = createBaseHopWindowNode();
    message.timeCol = (object.timeCol !== undefined && object.timeCol !== null)
      ? InputRefExpr.fromPartial(object.timeCol)
      : undefined;
    message.windowSlide = (object.windowSlide !== undefined && object.windowSlide !== null)
      ? IntervalUnit.fromPartial(object.windowSlide)
      : undefined;
    message.windowSize = (object.windowSize !== undefined && object.windowSize !== null)
      ? IntervalUnit.fromPartial(object.windowSize)
      : undefined;
    message.outputIndices = object.outputIndices?.map((e) => e) || [];
    return message;
  },
};

function createBaseMergeNode(): MergeNode {
  return { upstreamActorId: [], upstreamFragmentId: 0, upstreamDispatcherType: DispatcherType.UNSPECIFIED, fields: [] };
}

export const MergeNode = {
  fromJSON(object: any): MergeNode {
    return {
      upstreamActorId: Array.isArray(object?.upstreamActorId) ? object.upstreamActorId.map((e: any) => Number(e)) : [],
      upstreamFragmentId: isSet(object.upstreamFragmentId) ? Number(object.upstreamFragmentId) : 0,
      upstreamDispatcherType: isSet(object.upstreamDispatcherType)
        ? dispatcherTypeFromJSON(object.upstreamDispatcherType)
        : DispatcherType.UNSPECIFIED,
      fields: Array.isArray(object?.fields) ? object.fields.map((e: any) => Field.fromJSON(e)) : [],
    };
  },

  toJSON(message: MergeNode): unknown {
    const obj: any = {};
    if (message.upstreamActorId) {
      obj.upstreamActorId = message.upstreamActorId.map((e) => Math.round(e));
    } else {
      obj.upstreamActorId = [];
    }
    message.upstreamFragmentId !== undefined && (obj.upstreamFragmentId = Math.round(message.upstreamFragmentId));
    message.upstreamDispatcherType !== undefined &&
      (obj.upstreamDispatcherType = dispatcherTypeToJSON(message.upstreamDispatcherType));
    if (message.fields) {
      obj.fields = message.fields.map((e) => e ? Field.toJSON(e) : undefined);
    } else {
      obj.fields = [];
    }
    return obj;
  },

  fromPartial<I extends Exact<DeepPartial<MergeNode>, I>>(object: I): MergeNode {
    const message = createBaseMergeNode();
    message.upstreamActorId = object.upstreamActorId?.map((e) => e) || [];
    message.upstreamFragmentId = object.upstreamFragmentId ?? 0;
    message.upstreamDispatcherType = object.upstreamDispatcherType ?? DispatcherType.UNSPECIFIED;
    message.fields = object.fields?.map((e) => Field.fromPartial(e)) || [];
    return message;
  },
};

function createBaseExchangeNode(): ExchangeNode {
  return { strategy: undefined };
}

export const ExchangeNode = {
  fromJSON(object: any): ExchangeNode {
    return { strategy: isSet(object.strategy) ? DispatchStrategy.fromJSON(object.strategy) : undefined };
  },

  toJSON(message: ExchangeNode): unknown {
    const obj: any = {};
    message.strategy !== undefined &&
      (obj.strategy = message.strategy ? DispatchStrategy.toJSON(message.strategy) : undefined);
    return obj;
  },

  fromPartial<I extends Exact<DeepPartial<ExchangeNode>, I>>(object: I): ExchangeNode {
    const message = createBaseExchangeNode();
    message.strategy = (object.strategy !== undefined && object.strategy !== null)
      ? DispatchStrategy.fromPartial(object.strategy)
      : undefined;
    return message;
  },
};

function createBaseChainNode(): ChainNode {
  return {
    tableId: 0,
    upstreamFields: [],
    upstreamColumnIndices: [],
    chainType: ChainType.CHAIN_UNSPECIFIED,
    sameWorkerNode: false,
    isSingleton: false,
    tableDesc: undefined,
  };
}

export const ChainNode = {
  fromJSON(object: any): ChainNode {
    return {
      tableId: isSet(object.tableId) ? Number(object.tableId) : 0,
      upstreamFields: Array.isArray(object?.upstreamFields)
        ? object.upstreamFields.map((e: any) => Field.fromJSON(e))
        : [],
      upstreamColumnIndices: Array.isArray(object?.upstreamColumnIndices)
        ? object.upstreamColumnIndices.map((e: any) => Number(e))
        : [],
      chainType: isSet(object.chainType) ? chainTypeFromJSON(object.chainType) : ChainType.CHAIN_UNSPECIFIED,
      sameWorkerNode: isSet(object.sameWorkerNode) ? Boolean(object.sameWorkerNode) : false,
      isSingleton: isSet(object.isSingleton) ? Boolean(object.isSingleton) : false,
      tableDesc: isSet(object.tableDesc) ? StorageTableDesc.fromJSON(object.tableDesc) : undefined,
    };
  },

  toJSON(message: ChainNode): unknown {
    const obj: any = {};
    message.tableId !== undefined && (obj.tableId = Math.round(message.tableId));
    if (message.upstreamFields) {
      obj.upstreamFields = message.upstreamFields.map((e) => e ? Field.toJSON(e) : undefined);
    } else {
      obj.upstreamFields = [];
    }
    if (message.upstreamColumnIndices) {
      obj.upstreamColumnIndices = message.upstreamColumnIndices.map((e) => Math.round(e));
    } else {
      obj.upstreamColumnIndices = [];
    }
    message.chainType !== undefined && (obj.chainType = chainTypeToJSON(message.chainType));
    message.sameWorkerNode !== undefined && (obj.sameWorkerNode = message.sameWorkerNode);
    message.isSingleton !== undefined && (obj.isSingleton = message.isSingleton);
    message.tableDesc !== undefined &&
      (obj.tableDesc = message.tableDesc ? StorageTableDesc.toJSON(message.tableDesc) : undefined);
    return obj;
  },

  fromPartial<I extends Exact<DeepPartial<ChainNode>, I>>(object: I): ChainNode {
    const message = createBaseChainNode();
    message.tableId = object.tableId ?? 0;
    message.upstreamFields = object.upstreamFields?.map((e) => Field.fromPartial(e)) || [];
    message.upstreamColumnIndices = object.upstreamColumnIndices?.map((e) => e) || [];
    message.chainType = object.chainType ?? ChainType.CHAIN_UNSPECIFIED;
    message.sameWorkerNode = object.sameWorkerNode ?? false;
    message.isSingleton = object.isSingleton ?? false;
    message.tableDesc = (object.tableDesc !== undefined && object.tableDesc !== null)
      ? StorageTableDesc.fromPartial(object.tableDesc)
      : undefined;
    return message;
  },
};

function createBaseBatchPlanNode(): BatchPlanNode {
  return { tableDesc: undefined, columnIds: [] };
}

export const BatchPlanNode = {
  fromJSON(object: any): BatchPlanNode {
    return {
      tableDesc: isSet(object.tableDesc) ? StorageTableDesc.fromJSON(object.tableDesc) : undefined,
      columnIds: Array.isArray(object?.columnIds) ? object.columnIds.map((e: any) => Number(e)) : [],
    };
  },

  toJSON(message: BatchPlanNode): unknown {
    const obj: any = {};
    message.tableDesc !== undefined &&
      (obj.tableDesc = message.tableDesc ? StorageTableDesc.toJSON(message.tableDesc) : undefined);
    if (message.columnIds) {
      obj.columnIds = message.columnIds.map((e) => Math.round(e));
    } else {
      obj.columnIds = [];
    }
    return obj;
  },

  fromPartial<I extends Exact<DeepPartial<BatchPlanNode>, I>>(object: I): BatchPlanNode {
    const message = createBaseBatchPlanNode();
    message.tableDesc = (object.tableDesc !== undefined && object.tableDesc !== null)
      ? StorageTableDesc.fromPartial(object.tableDesc)
      : undefined;
    message.columnIds = object.columnIds?.map((e) => e) || [];
    return message;
  },
};

function createBaseArrangementInfo(): ArrangementInfo {
  return { arrangeKeyOrders: [], columnDescs: [] };
}

export const ArrangementInfo = {
  fromJSON(object: any): ArrangementInfo {
    return {
      arrangeKeyOrders: Array.isArray(object?.arrangeKeyOrders)
        ? object.arrangeKeyOrders.map((e: any) => ColumnOrder.fromJSON(e))
        : [],
      columnDescs: Array.isArray(object?.columnDescs)
        ? object.columnDescs.map((e: any) => ColumnDesc.fromJSON(e))
        : [],
    };
  },

  toJSON(message: ArrangementInfo): unknown {
    const obj: any = {};
    if (message.arrangeKeyOrders) {
      obj.arrangeKeyOrders = message.arrangeKeyOrders.map((e) => e ? ColumnOrder.toJSON(e) : undefined);
    } else {
      obj.arrangeKeyOrders = [];
    }
    if (message.columnDescs) {
      obj.columnDescs = message.columnDescs.map((e) => e ? ColumnDesc.toJSON(e) : undefined);
    } else {
      obj.columnDescs = [];
    }
    return obj;
  },

  fromPartial<I extends Exact<DeepPartial<ArrangementInfo>, I>>(object: I): ArrangementInfo {
    const message = createBaseArrangementInfo();
    message.arrangeKeyOrders = object.arrangeKeyOrders?.map((e) => ColumnOrder.fromPartial(e)) || [];
    message.columnDescs = object.columnDescs?.map((e) => ColumnDesc.fromPartial(e)) || [];
    return message;
  },
};

function createBaseArrangeNode(): ArrangeNode {
  return { tableInfo: undefined, distributionKey: [], table: undefined, handlePkConflict: false };
}

export const ArrangeNode = {
  fromJSON(object: any): ArrangeNode {
    return {
      tableInfo: isSet(object.tableInfo) ? ArrangementInfo.fromJSON(object.tableInfo) : undefined,
      distributionKey: Array.isArray(object?.distributionKey) ? object.distributionKey.map((e: any) => Number(e)) : [],
      table: isSet(object.table) ? Table.fromJSON(object.table) : undefined,
      handlePkConflict: isSet(object.handlePkConflict) ? Boolean(object.handlePkConflict) : false,
    };
  },

  toJSON(message: ArrangeNode): unknown {
    const obj: any = {};
    message.tableInfo !== undefined &&
      (obj.tableInfo = message.tableInfo ? ArrangementInfo.toJSON(message.tableInfo) : undefined);
    if (message.distributionKey) {
      obj.distributionKey = message.distributionKey.map((e) => Math.round(e));
    } else {
      obj.distributionKey = [];
    }
    message.table !== undefined && (obj.table = message.table ? Table.toJSON(message.table) : undefined);
    message.handlePkConflict !== undefined && (obj.handlePkConflict = message.handlePkConflict);
    return obj;
  },

  fromPartial<I extends Exact<DeepPartial<ArrangeNode>, I>>(object: I): ArrangeNode {
    const message = createBaseArrangeNode();
    message.tableInfo = (object.tableInfo !== undefined && object.tableInfo !== null)
      ? ArrangementInfo.fromPartial(object.tableInfo)
      : undefined;
    message.distributionKey = object.distributionKey?.map((e) => e) || [];
    message.table = (object.table !== undefined && object.table !== null) ? Table.fromPartial(object.table) : undefined;
    message.handlePkConflict = object.handlePkConflict ?? false;
    return message;
  },
};

function createBaseLookupNode(): LookupNode {
  return {
    arrangeKey: [],
    streamKey: [],
    useCurrentEpoch: false,
    columnMapping: [],
    arrangementTableId: undefined,
    arrangementTableInfo: undefined,
    arrangementTable: undefined,
  };
}

export const LookupNode = {
  fromJSON(object: any): LookupNode {
    return {
      arrangeKey: Array.isArray(object?.arrangeKey) ? object.arrangeKey.map((e: any) => Number(e)) : [],
      streamKey: Array.isArray(object?.streamKey) ? object.streamKey.map((e: any) => Number(e)) : [],
      useCurrentEpoch: isSet(object.useCurrentEpoch) ? Boolean(object.useCurrentEpoch) : false,
      columnMapping: Array.isArray(object?.columnMapping) ? object.columnMapping.map((e: any) => Number(e)) : [],
      arrangementTableId: isSet(object.tableId)
        ? { $case: "tableId", tableId: Number(object.tableId) }
        : isSet(object.indexId)
        ? { $case: "indexId", indexId: Number(object.indexId) }
        : undefined,
      arrangementTableInfo: isSet(object.arrangementTableInfo)
        ? ArrangementInfo.fromJSON(object.arrangementTableInfo)
        : undefined,
      arrangementTable: isSet(object.arrangementTable) ? Table.fromJSON(object.arrangementTable) : undefined,
    };
  },

  toJSON(message: LookupNode): unknown {
    const obj: any = {};
    if (message.arrangeKey) {
      obj.arrangeKey = message.arrangeKey.map((e) => Math.round(e));
    } else {
      obj.arrangeKey = [];
    }
    if (message.streamKey) {
      obj.streamKey = message.streamKey.map((e) => Math.round(e));
    } else {
      obj.streamKey = [];
    }
    message.useCurrentEpoch !== undefined && (obj.useCurrentEpoch = message.useCurrentEpoch);
    if (message.columnMapping) {
      obj.columnMapping = message.columnMapping.map((e) => Math.round(e));
    } else {
      obj.columnMapping = [];
    }
    message.arrangementTableId?.$case === "tableId" && (obj.tableId = Math.round(message.arrangementTableId?.tableId));
    message.arrangementTableId?.$case === "indexId" && (obj.indexId = Math.round(message.arrangementTableId?.indexId));
    message.arrangementTableInfo !== undefined && (obj.arrangementTableInfo = message.arrangementTableInfo
      ? ArrangementInfo.toJSON(message.arrangementTableInfo)
      : undefined);
    message.arrangementTable !== undefined &&
      (obj.arrangementTable = message.arrangementTable ? Table.toJSON(message.arrangementTable) : undefined);
    return obj;
  },

  fromPartial<I extends Exact<DeepPartial<LookupNode>, I>>(object: I): LookupNode {
    const message = createBaseLookupNode();
    message.arrangeKey = object.arrangeKey?.map((e) => e) || [];
    message.streamKey = object.streamKey?.map((e) => e) || [];
    message.useCurrentEpoch = object.useCurrentEpoch ?? false;
    message.columnMapping = object.columnMapping?.map((e) => e) || [];
    if (
      object.arrangementTableId?.$case === "tableId" &&
      object.arrangementTableId?.tableId !== undefined &&
      object.arrangementTableId?.tableId !== null
    ) {
      message.arrangementTableId = { $case: "tableId", tableId: object.arrangementTableId.tableId };
    }
    if (
      object.arrangementTableId?.$case === "indexId" &&
      object.arrangementTableId?.indexId !== undefined &&
      object.arrangementTableId?.indexId !== null
    ) {
      message.arrangementTableId = { $case: "indexId", indexId: object.arrangementTableId.indexId };
    }
    message.arrangementTableInfo = (object.arrangementTableInfo !== undefined && object.arrangementTableInfo !== null)
      ? ArrangementInfo.fromPartial(object.arrangementTableInfo)
      : undefined;
    message.arrangementTable = (object.arrangementTable !== undefined && object.arrangementTable !== null)
      ? Table.fromPartial(object.arrangementTable)
      : undefined;
    return message;
  },
};

function createBaseWatermarkFilterNode(): WatermarkFilterNode {
  return { watermarkExpr: undefined, eventTimeColIdx: 0, table: undefined };
}

export const WatermarkFilterNode = {
  fromJSON(object: any): WatermarkFilterNode {
    return {
      watermarkExpr: isSet(object.watermarkExpr) ? ExprNode.fromJSON(object.watermarkExpr) : undefined,
      eventTimeColIdx: isSet(object.eventTimeColIdx) ? Number(object.eventTimeColIdx) : 0,
      table: isSet(object.table) ? Table.fromJSON(object.table) : undefined,
    };
  },

  toJSON(message: WatermarkFilterNode): unknown {
    const obj: any = {};
    message.watermarkExpr !== undefined &&
      (obj.watermarkExpr = message.watermarkExpr ? ExprNode.toJSON(message.watermarkExpr) : undefined);
    message.eventTimeColIdx !== undefined && (obj.eventTimeColIdx = Math.round(message.eventTimeColIdx));
    message.table !== undefined && (obj.table = message.table ? Table.toJSON(message.table) : undefined);
    return obj;
  },

  fromPartial<I extends Exact<DeepPartial<WatermarkFilterNode>, I>>(object: I): WatermarkFilterNode {
    const message = createBaseWatermarkFilterNode();
    message.watermarkExpr = (object.watermarkExpr !== undefined && object.watermarkExpr !== null)
      ? ExprNode.fromPartial(object.watermarkExpr)
      : undefined;
    message.eventTimeColIdx = object.eventTimeColIdx ?? 0;
    message.table = (object.table !== undefined && object.table !== null) ? Table.fromPartial(object.table) : undefined;
    return message;
  },
};

function createBaseUnionNode(): UnionNode {
  return {};
}

export const UnionNode = {
  fromJSON(_: any): UnionNode {
    return {};
  },

  toJSON(_: UnionNode): unknown {
    const obj: any = {};
    return obj;
  },

  fromPartial<I extends Exact<DeepPartial<UnionNode>, I>>(_: I): UnionNode {
    const message = createBaseUnionNode();
    return message;
  },
};

function createBaseLookupUnionNode(): LookupUnionNode {
  return { order: [] };
}

export const LookupUnionNode = {
  fromJSON(object: any): LookupUnionNode {
    return { order: Array.isArray(object?.order) ? object.order.map((e: any) => Number(e)) : [] };
  },

  toJSON(message: LookupUnionNode): unknown {
    const obj: any = {};
    if (message.order) {
      obj.order = message.order.map((e) => Math.round(e));
    } else {
      obj.order = [];
    }
    return obj;
  },

  fromPartial<I extends Exact<DeepPartial<LookupUnionNode>, I>>(object: I): LookupUnionNode {
    const message = createBaseLookupUnionNode();
    message.order = object.order?.map((e) => e) || [];
    return message;
  },
};

function createBaseExpandNode(): ExpandNode {
  return { columnSubsets: [] };
}

export const ExpandNode = {
  fromJSON(object: any): ExpandNode {
    return {
      columnSubsets: Array.isArray(object?.columnSubsets)
        ? object.columnSubsets.map((e: any) => ExpandNode_Subset.fromJSON(e))
        : [],
    };
  },

  toJSON(message: ExpandNode): unknown {
    const obj: any = {};
    if (message.columnSubsets) {
      obj.columnSubsets = message.columnSubsets.map((e) => e ? ExpandNode_Subset.toJSON(e) : undefined);
    } else {
      obj.columnSubsets = [];
    }
    return obj;
  },

  fromPartial<I extends Exact<DeepPartial<ExpandNode>, I>>(object: I): ExpandNode {
    const message = createBaseExpandNode();
    message.columnSubsets = object.columnSubsets?.map((e) => ExpandNode_Subset.fromPartial(e)) || [];
    return message;
  },
};

function createBaseExpandNode_Subset(): ExpandNode_Subset {
  return { columnIndices: [] };
}

export const ExpandNode_Subset = {
  fromJSON(object: any): ExpandNode_Subset {
    return {
      columnIndices: Array.isArray(object?.columnIndices) ? object.columnIndices.map((e: any) => Number(e)) : [],
    };
  },

  toJSON(message: ExpandNode_Subset): unknown {
    const obj: any = {};
    if (message.columnIndices) {
      obj.columnIndices = message.columnIndices.map((e) => Math.round(e));
    } else {
      obj.columnIndices = [];
    }
    return obj;
  },

  fromPartial<I extends Exact<DeepPartial<ExpandNode_Subset>, I>>(object: I): ExpandNode_Subset {
    const message = createBaseExpandNode_Subset();
    message.columnIndices = object.columnIndices?.map((e) => e) || [];
    return message;
  },
};

function createBaseProjectSetNode(): ProjectSetNode {
  return { selectList: [] };
}

export const ProjectSetNode = {
  fromJSON(object: any): ProjectSetNode {
    return {
      selectList: Array.isArray(object?.selectList)
        ? object.selectList.map((e: any) => ProjectSetSelectItem.fromJSON(e))
        : [],
    };
  },

  toJSON(message: ProjectSetNode): unknown {
    const obj: any = {};
    if (message.selectList) {
      obj.selectList = message.selectList.map((e) => e ? ProjectSetSelectItem.toJSON(e) : undefined);
    } else {
      obj.selectList = [];
    }
    return obj;
  },

  fromPartial<I extends Exact<DeepPartial<ProjectSetNode>, I>>(object: I): ProjectSetNode {
    const message = createBaseProjectSetNode();
    message.selectList = object.selectList?.map((e) => ProjectSetSelectItem.fromPartial(e)) || [];
    return message;
  },
};

function createBaseSortNode(): SortNode {
  return { stateTable: undefined, sortColumnIndex: 0 };
}

export const SortNode = {
  fromJSON(object: any): SortNode {
    return {
      stateTable: isSet(object.stateTable) ? Table.fromJSON(object.stateTable) : undefined,
      sortColumnIndex: isSet(object.sortColumnIndex) ? Number(object.sortColumnIndex) : 0,
    };
  },

  toJSON(message: SortNode): unknown {
    const obj: any = {};
    message.stateTable !== undefined &&
      (obj.stateTable = message.stateTable ? Table.toJSON(message.stateTable) : undefined);
    message.sortColumnIndex !== undefined && (obj.sortColumnIndex = Math.round(message.sortColumnIndex));
    return obj;
  },

  fromPartial<I extends Exact<DeepPartial<SortNode>, I>>(object: I): SortNode {
    const message = createBaseSortNode();
    message.stateTable = (object.stateTable !== undefined && object.stateTable !== null)
      ? Table.fromPartial(object.stateTable)
      : undefined;
    message.sortColumnIndex = object.sortColumnIndex ?? 0;
    return message;
  },
};

<<<<<<< HEAD
function createBaseDmlNode(): DmlNode {
  return { tableId: 0, columnDescs: [] };
}

export const DmlNode = {
  fromJSON(object: any): DmlNode {
    return {
      tableId: isSet(object.tableId) ? Number(object.tableId) : 0,
      columnDescs: Array.isArray(object?.columnDescs) ? object.columnDescs.map((e: any) => ColumnDesc.fromJSON(e)) : [],
    };
  },

  toJSON(message: DmlNode): unknown {
    const obj: any = {};
    message.tableId !== undefined && (obj.tableId = Math.round(message.tableId));
    if (message.columnDescs) {
      obj.columnDescs = message.columnDescs.map((e) => e ? ColumnDesc.toJSON(e) : undefined);
    } else {
      obj.columnDescs = [];
    }
    return obj;
  },

  fromPartial<I extends Exact<DeepPartial<DmlNode>, I>>(object: I): DmlNode {
    const message = createBaseDmlNode();
    message.tableId = object.tableId ?? 0;
    message.columnDescs = object.columnDescs?.map((e) => ColumnDesc.fromPartial(e)) || [];
=======
function createBaseRowIdGenNode(): RowIdGenNode {
  return { rowIdIndex: 0 };
}

export const RowIdGenNode = {
  fromJSON(object: any): RowIdGenNode {
    return { rowIdIndex: isSet(object.rowIdIndex) ? Number(object.rowIdIndex) : 0 };
  },

  toJSON(message: RowIdGenNode): unknown {
    const obj: any = {};
    message.rowIdIndex !== undefined && (obj.rowIdIndex = Math.round(message.rowIdIndex));
    return obj;
  },

  fromPartial<I extends Exact<DeepPartial<RowIdGenNode>, I>>(object: I): RowIdGenNode {
    const message = createBaseRowIdGenNode();
    message.rowIdIndex = object.rowIdIndex ?? 0;
>>>>>>> 2d873838
    return message;
  },
};

function createBaseStreamNode(): StreamNode {
  return { nodeBody: undefined, operatorId: 0, input: [], streamKey: [], appendOnly: false, identity: "", fields: [] };
}

export const StreamNode = {
  fromJSON(object: any): StreamNode {
    return {
      nodeBody: isSet(object.source)
        ? { $case: "source", source: SourceNode.fromJSON(object.source) }
        : isSet(object.project)
        ? { $case: "project", project: ProjectNode.fromJSON(object.project) }
        : isSet(object.filter)
        ? { $case: "filter", filter: FilterNode.fromJSON(object.filter) }
        : isSet(object.materialize)
        ? { $case: "materialize", materialize: MaterializeNode.fromJSON(object.materialize) }
        : isSet(object.localSimpleAgg)
        ? { $case: "localSimpleAgg", localSimpleAgg: SimpleAggNode.fromJSON(object.localSimpleAgg) }
        : isSet(object.globalSimpleAgg)
        ? { $case: "globalSimpleAgg", globalSimpleAgg: SimpleAggNode.fromJSON(object.globalSimpleAgg) }
        : isSet(object.hashAgg)
        ? { $case: "hashAgg", hashAgg: HashAggNode.fromJSON(object.hashAgg) }
        : isSet(object.appendOnlyTopN)
        ? { $case: "appendOnlyTopN", appendOnlyTopN: TopNNode.fromJSON(object.appendOnlyTopN) }
        : isSet(object.hashJoin)
        ? { $case: "hashJoin", hashJoin: HashJoinNode.fromJSON(object.hashJoin) }
        : isSet(object.topN)
        ? { $case: "topN", topN: TopNNode.fromJSON(object.topN) }
        : isSet(object.hopWindow)
        ? { $case: "hopWindow", hopWindow: HopWindowNode.fromJSON(object.hopWindow) }
        : isSet(object.merge)
        ? { $case: "merge", merge: MergeNode.fromJSON(object.merge) }
        : isSet(object.exchange)
        ? { $case: "exchange", exchange: ExchangeNode.fromJSON(object.exchange) }
        : isSet(object.chain)
        ? { $case: "chain", chain: ChainNode.fromJSON(object.chain) }
        : isSet(object.batchPlan)
        ? { $case: "batchPlan", batchPlan: BatchPlanNode.fromJSON(object.batchPlan) }
        : isSet(object.lookup)
        ? { $case: "lookup", lookup: LookupNode.fromJSON(object.lookup) }
        : isSet(object.arrange)
        ? { $case: "arrange", arrange: ArrangeNode.fromJSON(object.arrange) }
        : isSet(object.lookupUnion)
        ? { $case: "lookupUnion", lookupUnion: LookupUnionNode.fromJSON(object.lookupUnion) }
        : isSet(object.union)
        ? { $case: "union", union: UnionNode.fromJSON(object.union) }
        : isSet(object.deltaIndexJoin)
        ? { $case: "deltaIndexJoin", deltaIndexJoin: DeltaIndexJoinNode.fromJSON(object.deltaIndexJoin) }
        : isSet(object.sink)
        ? { $case: "sink", sink: SinkNode.fromJSON(object.sink) }
        : isSet(object.expand)
        ? { $case: "expand", expand: ExpandNode.fromJSON(object.expand) }
        : isSet(object.dynamicFilter)
        ? { $case: "dynamicFilter", dynamicFilter: DynamicFilterNode.fromJSON(object.dynamicFilter) }
        : isSet(object.projectSet)
        ? { $case: "projectSet", projectSet: ProjectSetNode.fromJSON(object.projectSet) }
        : isSet(object.groupTopN)
        ? { $case: "groupTopN", groupTopN: GroupTopNNode.fromJSON(object.groupTopN) }
        : isSet(object.sort)
        ? { $case: "sort", sort: SortNode.fromJSON(object.sort) }
        : isSet(object.watermarkFilter)
        ? { $case: "watermarkFilter", watermarkFilter: WatermarkFilterNode.fromJSON(object.watermarkFilter) }
<<<<<<< HEAD
        : isSet(object.dml)
        ? { $case: "dml", dml: DmlNode.fromJSON(object.dml) }
=======
        : isSet(object.rowIdGen)
        ? { $case: "rowIdGen", rowIdGen: RowIdGenNode.fromJSON(object.rowIdGen) }
>>>>>>> 2d873838
        : undefined,
      operatorId: isSet(object.operatorId) ? Number(object.operatorId) : 0,
      input: Array.isArray(object?.input)
        ? object.input.map((e: any) => StreamNode.fromJSON(e))
        : [],
      streamKey: Array.isArray(object?.streamKey) ? object.streamKey.map((e: any) => Number(e)) : [],
      appendOnly: isSet(object.appendOnly) ? Boolean(object.appendOnly) : false,
      identity: isSet(object.identity) ? String(object.identity) : "",
      fields: Array.isArray(object?.fields) ? object.fields.map((e: any) => Field.fromJSON(e)) : [],
    };
  },

  toJSON(message: StreamNode): unknown {
    const obj: any = {};
    message.nodeBody?.$case === "source" &&
      (obj.source = message.nodeBody?.source ? SourceNode.toJSON(message.nodeBody?.source) : undefined);
    message.nodeBody?.$case === "project" &&
      (obj.project = message.nodeBody?.project ? ProjectNode.toJSON(message.nodeBody?.project) : undefined);
    message.nodeBody?.$case === "filter" &&
      (obj.filter = message.nodeBody?.filter ? FilterNode.toJSON(message.nodeBody?.filter) : undefined);
    message.nodeBody?.$case === "materialize" && (obj.materialize = message.nodeBody?.materialize
      ? MaterializeNode.toJSON(message.nodeBody?.materialize)
      : undefined);
    message.nodeBody?.$case === "localSimpleAgg" && (obj.localSimpleAgg = message.nodeBody?.localSimpleAgg
      ? SimpleAggNode.toJSON(message.nodeBody?.localSimpleAgg)
      : undefined);
    message.nodeBody?.$case === "globalSimpleAgg" && (obj.globalSimpleAgg = message.nodeBody?.globalSimpleAgg
      ? SimpleAggNode.toJSON(message.nodeBody?.globalSimpleAgg)
      : undefined);
    message.nodeBody?.$case === "hashAgg" &&
      (obj.hashAgg = message.nodeBody?.hashAgg ? HashAggNode.toJSON(message.nodeBody?.hashAgg) : undefined);
    message.nodeBody?.$case === "appendOnlyTopN" && (obj.appendOnlyTopN = message.nodeBody?.appendOnlyTopN
      ? TopNNode.toJSON(message.nodeBody?.appendOnlyTopN)
      : undefined);
    message.nodeBody?.$case === "hashJoin" &&
      (obj.hashJoin = message.nodeBody?.hashJoin ? HashJoinNode.toJSON(message.nodeBody?.hashJoin) : undefined);
    message.nodeBody?.$case === "topN" &&
      (obj.topN = message.nodeBody?.topN ? TopNNode.toJSON(message.nodeBody?.topN) : undefined);
    message.nodeBody?.$case === "hopWindow" &&
      (obj.hopWindow = message.nodeBody?.hopWindow ? HopWindowNode.toJSON(message.nodeBody?.hopWindow) : undefined);
    message.nodeBody?.$case === "merge" &&
      (obj.merge = message.nodeBody?.merge ? MergeNode.toJSON(message.nodeBody?.merge) : undefined);
    message.nodeBody?.$case === "exchange" &&
      (obj.exchange = message.nodeBody?.exchange ? ExchangeNode.toJSON(message.nodeBody?.exchange) : undefined);
    message.nodeBody?.$case === "chain" &&
      (obj.chain = message.nodeBody?.chain ? ChainNode.toJSON(message.nodeBody?.chain) : undefined);
    message.nodeBody?.$case === "batchPlan" &&
      (obj.batchPlan = message.nodeBody?.batchPlan ? BatchPlanNode.toJSON(message.nodeBody?.batchPlan) : undefined);
    message.nodeBody?.$case === "lookup" &&
      (obj.lookup = message.nodeBody?.lookup ? LookupNode.toJSON(message.nodeBody?.lookup) : undefined);
    message.nodeBody?.$case === "arrange" &&
      (obj.arrange = message.nodeBody?.arrange ? ArrangeNode.toJSON(message.nodeBody?.arrange) : undefined);
    message.nodeBody?.$case === "lookupUnion" && (obj.lookupUnion = message.nodeBody?.lookupUnion
      ? LookupUnionNode.toJSON(message.nodeBody?.lookupUnion)
      : undefined);
    message.nodeBody?.$case === "union" &&
      (obj.union = message.nodeBody?.union ? UnionNode.toJSON(message.nodeBody?.union) : undefined);
    message.nodeBody?.$case === "deltaIndexJoin" && (obj.deltaIndexJoin = message.nodeBody?.deltaIndexJoin
      ? DeltaIndexJoinNode.toJSON(message.nodeBody?.deltaIndexJoin)
      : undefined);
    message.nodeBody?.$case === "sink" &&
      (obj.sink = message.nodeBody?.sink ? SinkNode.toJSON(message.nodeBody?.sink) : undefined);
    message.nodeBody?.$case === "expand" &&
      (obj.expand = message.nodeBody?.expand ? ExpandNode.toJSON(message.nodeBody?.expand) : undefined);
    message.nodeBody?.$case === "dynamicFilter" && (obj.dynamicFilter = message.nodeBody?.dynamicFilter
      ? DynamicFilterNode.toJSON(message.nodeBody?.dynamicFilter)
      : undefined);
    message.nodeBody?.$case === "projectSet" &&
      (obj.projectSet = message.nodeBody?.projectSet ? ProjectSetNode.toJSON(message.nodeBody?.projectSet) : undefined);
    message.nodeBody?.$case === "groupTopN" &&
      (obj.groupTopN = message.nodeBody?.groupTopN ? GroupTopNNode.toJSON(message.nodeBody?.groupTopN) : undefined);
    message.nodeBody?.$case === "sort" &&
      (obj.sort = message.nodeBody?.sort ? SortNode.toJSON(message.nodeBody?.sort) : undefined);
    message.nodeBody?.$case === "watermarkFilter" && (obj.watermarkFilter = message.nodeBody?.watermarkFilter
      ? WatermarkFilterNode.toJSON(message.nodeBody?.watermarkFilter)
      : undefined);
<<<<<<< HEAD
    message.nodeBody?.$case === "dml" &&
      (obj.dml = message.nodeBody?.dml ? DmlNode.toJSON(message.nodeBody?.dml) : undefined);
=======
    message.nodeBody?.$case === "rowIdGen" &&
      (obj.rowIdGen = message.nodeBody?.rowIdGen ? RowIdGenNode.toJSON(message.nodeBody?.rowIdGen) : undefined);
>>>>>>> 2d873838
    message.operatorId !== undefined && (obj.operatorId = Math.round(message.operatorId));
    if (message.input) {
      obj.input = message.input.map((e) =>
        e ? StreamNode.toJSON(e) : undefined
      );
    } else {
      obj.input = [];
    }
    if (message.streamKey) {
      obj.streamKey = message.streamKey.map((e) =>
        Math.round(e)
      );
    } else {
      obj.streamKey = [];
    }
    message.appendOnly !== undefined && (obj.appendOnly = message.appendOnly);
    message.identity !== undefined && (obj.identity = message.identity);
    if (message.fields) {
      obj.fields = message.fields.map((e) => e ? Field.toJSON(e) : undefined);
    } else {
      obj.fields = [];
    }
    return obj;
  },

  fromPartial<I extends Exact<DeepPartial<StreamNode>, I>>(object: I): StreamNode {
    const message = createBaseStreamNode();
    if (
      object.nodeBody?.$case === "source" && object.nodeBody?.source !== undefined && object.nodeBody?.source !== null
    ) {
      message.nodeBody = { $case: "source", source: SourceNode.fromPartial(object.nodeBody.source) };
    }
    if (
      object.nodeBody?.$case === "project" &&
      object.nodeBody?.project !== undefined &&
      object.nodeBody?.project !== null
    ) {
      message.nodeBody = { $case: "project", project: ProjectNode.fromPartial(object.nodeBody.project) };
    }
    if (
      object.nodeBody?.$case === "filter" && object.nodeBody?.filter !== undefined && object.nodeBody?.filter !== null
    ) {
      message.nodeBody = { $case: "filter", filter: FilterNode.fromPartial(object.nodeBody.filter) };
    }
    if (
      object.nodeBody?.$case === "materialize" &&
      object.nodeBody?.materialize !== undefined &&
      object.nodeBody?.materialize !== null
    ) {
      message.nodeBody = {
        $case: "materialize",
        materialize: MaterializeNode.fromPartial(object.nodeBody.materialize),
      };
    }
    if (
      object.nodeBody?.$case === "localSimpleAgg" &&
      object.nodeBody?.localSimpleAgg !== undefined &&
      object.nodeBody?.localSimpleAgg !== null
    ) {
      message.nodeBody = {
        $case: "localSimpleAgg",
        localSimpleAgg: SimpleAggNode.fromPartial(object.nodeBody.localSimpleAgg),
      };
    }
    if (
      object.nodeBody?.$case === "globalSimpleAgg" &&
      object.nodeBody?.globalSimpleAgg !== undefined &&
      object.nodeBody?.globalSimpleAgg !== null
    ) {
      message.nodeBody = {
        $case: "globalSimpleAgg",
        globalSimpleAgg: SimpleAggNode.fromPartial(object.nodeBody.globalSimpleAgg),
      };
    }
    if (
      object.nodeBody?.$case === "hashAgg" &&
      object.nodeBody?.hashAgg !== undefined &&
      object.nodeBody?.hashAgg !== null
    ) {
      message.nodeBody = { $case: "hashAgg", hashAgg: HashAggNode.fromPartial(object.nodeBody.hashAgg) };
    }
    if (
      object.nodeBody?.$case === "appendOnlyTopN" &&
      object.nodeBody?.appendOnlyTopN !== undefined &&
      object.nodeBody?.appendOnlyTopN !== null
    ) {
      message.nodeBody = {
        $case: "appendOnlyTopN",
        appendOnlyTopN: TopNNode.fromPartial(object.nodeBody.appendOnlyTopN),
      };
    }
    if (
      object.nodeBody?.$case === "hashJoin" &&
      object.nodeBody?.hashJoin !== undefined &&
      object.nodeBody?.hashJoin !== null
    ) {
      message.nodeBody = { $case: "hashJoin", hashJoin: HashJoinNode.fromPartial(object.nodeBody.hashJoin) };
    }
    if (object.nodeBody?.$case === "topN" && object.nodeBody?.topN !== undefined && object.nodeBody?.topN !== null) {
      message.nodeBody = { $case: "topN", topN: TopNNode.fromPartial(object.nodeBody.topN) };
    }
    if (
      object.nodeBody?.$case === "hopWindow" &&
      object.nodeBody?.hopWindow !== undefined &&
      object.nodeBody?.hopWindow !== null
    ) {
      message.nodeBody = { $case: "hopWindow", hopWindow: HopWindowNode.fromPartial(object.nodeBody.hopWindow) };
    }
    if (object.nodeBody?.$case === "merge" && object.nodeBody?.merge !== undefined && object.nodeBody?.merge !== null) {
      message.nodeBody = { $case: "merge", merge: MergeNode.fromPartial(object.nodeBody.merge) };
    }
    if (
      object.nodeBody?.$case === "exchange" &&
      object.nodeBody?.exchange !== undefined &&
      object.nodeBody?.exchange !== null
    ) {
      message.nodeBody = { $case: "exchange", exchange: ExchangeNode.fromPartial(object.nodeBody.exchange) };
    }
    if (object.nodeBody?.$case === "chain" && object.nodeBody?.chain !== undefined && object.nodeBody?.chain !== null) {
      message.nodeBody = { $case: "chain", chain: ChainNode.fromPartial(object.nodeBody.chain) };
    }
    if (
      object.nodeBody?.$case === "batchPlan" &&
      object.nodeBody?.batchPlan !== undefined &&
      object.nodeBody?.batchPlan !== null
    ) {
      message.nodeBody = { $case: "batchPlan", batchPlan: BatchPlanNode.fromPartial(object.nodeBody.batchPlan) };
    }
    if (
      object.nodeBody?.$case === "lookup" && object.nodeBody?.lookup !== undefined && object.nodeBody?.lookup !== null
    ) {
      message.nodeBody = { $case: "lookup", lookup: LookupNode.fromPartial(object.nodeBody.lookup) };
    }
    if (
      object.nodeBody?.$case === "arrange" &&
      object.nodeBody?.arrange !== undefined &&
      object.nodeBody?.arrange !== null
    ) {
      message.nodeBody = { $case: "arrange", arrange: ArrangeNode.fromPartial(object.nodeBody.arrange) };
    }
    if (
      object.nodeBody?.$case === "lookupUnion" &&
      object.nodeBody?.lookupUnion !== undefined &&
      object.nodeBody?.lookupUnion !== null
    ) {
      message.nodeBody = {
        $case: "lookupUnion",
        lookupUnion: LookupUnionNode.fromPartial(object.nodeBody.lookupUnion),
      };
    }
    if (object.nodeBody?.$case === "union" && object.nodeBody?.union !== undefined && object.nodeBody?.union !== null) {
      message.nodeBody = { $case: "union", union: UnionNode.fromPartial(object.nodeBody.union) };
    }
    if (
      object.nodeBody?.$case === "deltaIndexJoin" &&
      object.nodeBody?.deltaIndexJoin !== undefined &&
      object.nodeBody?.deltaIndexJoin !== null
    ) {
      message.nodeBody = {
        $case: "deltaIndexJoin",
        deltaIndexJoin: DeltaIndexJoinNode.fromPartial(object.nodeBody.deltaIndexJoin),
      };
    }
    if (object.nodeBody?.$case === "sink" && object.nodeBody?.sink !== undefined && object.nodeBody?.sink !== null) {
      message.nodeBody = { $case: "sink", sink: SinkNode.fromPartial(object.nodeBody.sink) };
    }
    if (
      object.nodeBody?.$case === "expand" && object.nodeBody?.expand !== undefined && object.nodeBody?.expand !== null
    ) {
      message.nodeBody = { $case: "expand", expand: ExpandNode.fromPartial(object.nodeBody.expand) };
    }
    if (
      object.nodeBody?.$case === "dynamicFilter" &&
      object.nodeBody?.dynamicFilter !== undefined &&
      object.nodeBody?.dynamicFilter !== null
    ) {
      message.nodeBody = {
        $case: "dynamicFilter",
        dynamicFilter: DynamicFilterNode.fromPartial(object.nodeBody.dynamicFilter),
      };
    }
    if (
      object.nodeBody?.$case === "projectSet" &&
      object.nodeBody?.projectSet !== undefined &&
      object.nodeBody?.projectSet !== null
    ) {
      message.nodeBody = { $case: "projectSet", projectSet: ProjectSetNode.fromPartial(object.nodeBody.projectSet) };
    }
    if (
      object.nodeBody?.$case === "groupTopN" &&
      object.nodeBody?.groupTopN !== undefined &&
      object.nodeBody?.groupTopN !== null
    ) {
      message.nodeBody = { $case: "groupTopN", groupTopN: GroupTopNNode.fromPartial(object.nodeBody.groupTopN) };
    }
    if (object.nodeBody?.$case === "sort" && object.nodeBody?.sort !== undefined && object.nodeBody?.sort !== null) {
      message.nodeBody = { $case: "sort", sort: SortNode.fromPartial(object.nodeBody.sort) };
    }
    if (
      object.nodeBody?.$case === "watermarkFilter" &&
      object.nodeBody?.watermarkFilter !== undefined &&
      object.nodeBody?.watermarkFilter !== null
    ) {
      message.nodeBody = {
        $case: "watermarkFilter",
        watermarkFilter: WatermarkFilterNode.fromPartial(object.nodeBody.watermarkFilter),
      };
    }
<<<<<<< HEAD
    if (object.nodeBody?.$case === "dml" && object.nodeBody?.dml !== undefined && object.nodeBody?.dml !== null) {
      message.nodeBody = { $case: "dml", dml: DmlNode.fromPartial(object.nodeBody.dml) };
=======
    if (
      object.nodeBody?.$case === "rowIdGen" &&
      object.nodeBody?.rowIdGen !== undefined &&
      object.nodeBody?.rowIdGen !== null
    ) {
      message.nodeBody = { $case: "rowIdGen", rowIdGen: RowIdGenNode.fromPartial(object.nodeBody.rowIdGen) };
>>>>>>> 2d873838
    }
    message.operatorId = object.operatorId ?? 0;
    message.input = object.input?.map((e) => StreamNode.fromPartial(e)) || [];
    message.streamKey = object.streamKey?.map((e) => e) || [];
    message.appendOnly = object.appendOnly ?? false;
    message.identity = object.identity ?? "";
    message.fields = object.fields?.map((e) => Field.fromPartial(e)) || [];
    return message;
  },
};

function createBaseDispatchStrategy(): DispatchStrategy {
  return { type: DispatcherType.UNSPECIFIED, columnIndices: [] };
}

export const DispatchStrategy = {
  fromJSON(object: any): DispatchStrategy {
    return {
      type: isSet(object.type) ? dispatcherTypeFromJSON(object.type) : DispatcherType.UNSPECIFIED,
      columnIndices: Array.isArray(object?.columnIndices) ? object.columnIndices.map((e: any) => Number(e)) : [],
    };
  },

  toJSON(message: DispatchStrategy): unknown {
    const obj: any = {};
    message.type !== undefined && (obj.type = dispatcherTypeToJSON(message.type));
    if (message.columnIndices) {
      obj.columnIndices = message.columnIndices.map((e) => Math.round(e));
    } else {
      obj.columnIndices = [];
    }
    return obj;
  },

  fromPartial<I extends Exact<DeepPartial<DispatchStrategy>, I>>(object: I): DispatchStrategy {
    const message = createBaseDispatchStrategy();
    message.type = object.type ?? DispatcherType.UNSPECIFIED;
    message.columnIndices = object.columnIndices?.map((e) => e) || [];
    return message;
  },
};

function createBaseDispatcher(): Dispatcher {
  return {
    type: DispatcherType.UNSPECIFIED,
    columnIndices: [],
    hashMapping: undefined,
    dispatcherId: 0,
    downstreamActorId: [],
  };
}

export const Dispatcher = {
  fromJSON(object: any): Dispatcher {
    return {
      type: isSet(object.type) ? dispatcherTypeFromJSON(object.type) : DispatcherType.UNSPECIFIED,
      columnIndices: Array.isArray(object?.columnIndices) ? object.columnIndices.map((e: any) => Number(e)) : [],
      hashMapping: isSet(object.hashMapping) ? ActorMapping.fromJSON(object.hashMapping) : undefined,
      dispatcherId: isSet(object.dispatcherId) ? Number(object.dispatcherId) : 0,
      downstreamActorId: Array.isArray(object?.downstreamActorId)
        ? object.downstreamActorId.map((e: any) => Number(e))
        : [],
    };
  },

  toJSON(message: Dispatcher): unknown {
    const obj: any = {};
    message.type !== undefined && (obj.type = dispatcherTypeToJSON(message.type));
    if (message.columnIndices) {
      obj.columnIndices = message.columnIndices.map((e) => Math.round(e));
    } else {
      obj.columnIndices = [];
    }
    message.hashMapping !== undefined &&
      (obj.hashMapping = message.hashMapping ? ActorMapping.toJSON(message.hashMapping) : undefined);
    message.dispatcherId !== undefined && (obj.dispatcherId = Math.round(message.dispatcherId));
    if (message.downstreamActorId) {
      obj.downstreamActorId = message.downstreamActorId.map((e) => Math.round(e));
    } else {
      obj.downstreamActorId = [];
    }
    return obj;
  },

  fromPartial<I extends Exact<DeepPartial<Dispatcher>, I>>(object: I): Dispatcher {
    const message = createBaseDispatcher();
    message.type = object.type ?? DispatcherType.UNSPECIFIED;
    message.columnIndices = object.columnIndices?.map((e) => e) || [];
    message.hashMapping = (object.hashMapping !== undefined && object.hashMapping !== null)
      ? ActorMapping.fromPartial(object.hashMapping)
      : undefined;
    message.dispatcherId = object.dispatcherId ?? 0;
    message.downstreamActorId = object.downstreamActorId?.map((e) => e) || [];
    return message;
  },
};

function createBaseStreamActor(): StreamActor {
  return {
    actorId: 0,
    fragmentId: 0,
    nodes: undefined,
    dispatcher: [],
    upstreamActorId: [],
    sameWorkerNodeAsUpstream: false,
    vnodeBitmap: undefined,
    mviewDefinition: "",
  };
}

export const StreamActor = {
  fromJSON(object: any): StreamActor {
    return {
      actorId: isSet(object.actorId) ? Number(object.actorId) : 0,
      fragmentId: isSet(object.fragmentId) ? Number(object.fragmentId) : 0,
      nodes: isSet(object.nodes) ? StreamNode.fromJSON(object.nodes) : undefined,
      dispatcher: Array.isArray(object?.dispatcher) ? object.dispatcher.map((e: any) => Dispatcher.fromJSON(e)) : [],
      upstreamActorId: Array.isArray(object?.upstreamActorId) ? object.upstreamActorId.map((e: any) => Number(e)) : [],
      sameWorkerNodeAsUpstream: isSet(object.sameWorkerNodeAsUpstream)
        ? Boolean(object.sameWorkerNodeAsUpstream)
        : false,
      vnodeBitmap: isSet(object.vnodeBitmap) ? Buffer.fromJSON(object.vnodeBitmap) : undefined,
      mviewDefinition: isSet(object.mviewDefinition) ? String(object.mviewDefinition) : "",
    };
  },

  toJSON(message: StreamActor): unknown {
    const obj: any = {};
    message.actorId !== undefined && (obj.actorId = Math.round(message.actorId));
    message.fragmentId !== undefined && (obj.fragmentId = Math.round(message.fragmentId));
    message.nodes !== undefined && (obj.nodes = message.nodes ? StreamNode.toJSON(message.nodes) : undefined);
    if (message.dispatcher) {
      obj.dispatcher = message.dispatcher.map((e) => e ? Dispatcher.toJSON(e) : undefined);
    } else {
      obj.dispatcher = [];
    }
    if (message.upstreamActorId) {
      obj.upstreamActorId = message.upstreamActorId.map((e) => Math.round(e));
    } else {
      obj.upstreamActorId = [];
    }
    message.sameWorkerNodeAsUpstream !== undefined && (obj.sameWorkerNodeAsUpstream = message.sameWorkerNodeAsUpstream);
    message.vnodeBitmap !== undefined &&
      (obj.vnodeBitmap = message.vnodeBitmap ? Buffer.toJSON(message.vnodeBitmap) : undefined);
    message.mviewDefinition !== undefined && (obj.mviewDefinition = message.mviewDefinition);
    return obj;
  },

  fromPartial<I extends Exact<DeepPartial<StreamActor>, I>>(object: I): StreamActor {
    const message = createBaseStreamActor();
    message.actorId = object.actorId ?? 0;
    message.fragmentId = object.fragmentId ?? 0;
    message.nodes = (object.nodes !== undefined && object.nodes !== null)
      ? StreamNode.fromPartial(object.nodes)
      : undefined;
    message.dispatcher = object.dispatcher?.map((e) => Dispatcher.fromPartial(e)) || [];
    message.upstreamActorId = object.upstreamActorId?.map((e) => e) || [];
    message.sameWorkerNodeAsUpstream = object.sameWorkerNodeAsUpstream ?? false;
    message.vnodeBitmap = (object.vnodeBitmap !== undefined && object.vnodeBitmap !== null)
      ? Buffer.fromPartial(object.vnodeBitmap)
      : undefined;
    message.mviewDefinition = object.mviewDefinition ?? "";
    return message;
  },
};

function createBaseStreamFragmentGraph(): StreamFragmentGraph {
  return { fragments: {}, edges: [], dependentTableIds: [], tableIdsCnt: 0 };
}

export const StreamFragmentGraph = {
  fromJSON(object: any): StreamFragmentGraph {
    return {
      fragments: isObject(object.fragments)
        ? Object.entries(object.fragments).reduce<{ [key: number]: StreamFragmentGraph_StreamFragment }>(
          (acc, [key, value]) => {
            acc[Number(key)] = StreamFragmentGraph_StreamFragment.fromJSON(value);
            return acc;
          },
          {},
        )
        : {},
      edges: Array.isArray(object?.edges)
        ? object.edges.map((e: any) => StreamFragmentGraph_StreamFragmentEdge.fromJSON(e))
        : [],
      dependentTableIds: Array.isArray(object?.dependentTableIds)
        ? object.dependentTableIds.map((e: any) => Number(e))
        : [],
      tableIdsCnt: isSet(object.tableIdsCnt) ? Number(object.tableIdsCnt) : 0,
    };
  },

  toJSON(message: StreamFragmentGraph): unknown {
    const obj: any = {};
    obj.fragments = {};
    if (message.fragments) {
      Object.entries(message.fragments).forEach(([k, v]) => {
        obj.fragments[k] = StreamFragmentGraph_StreamFragment.toJSON(v);
      });
    }
    if (message.edges) {
      obj.edges = message.edges.map((e) => e ? StreamFragmentGraph_StreamFragmentEdge.toJSON(e) : undefined);
    } else {
      obj.edges = [];
    }
    if (message.dependentTableIds) {
      obj.dependentTableIds = message.dependentTableIds.map((e) => Math.round(e));
    } else {
      obj.dependentTableIds = [];
    }
    message.tableIdsCnt !== undefined && (obj.tableIdsCnt = Math.round(message.tableIdsCnt));
    return obj;
  },

  fromPartial<I extends Exact<DeepPartial<StreamFragmentGraph>, I>>(object: I): StreamFragmentGraph {
    const message = createBaseStreamFragmentGraph();
    message.fragments = Object.entries(object.fragments ?? {}).reduce<
      { [key: number]: StreamFragmentGraph_StreamFragment }
    >((acc, [key, value]) => {
      if (value !== undefined) {
        acc[Number(key)] = StreamFragmentGraph_StreamFragment.fromPartial(value);
      }
      return acc;
    }, {});
    message.edges = object.edges?.map((e) => StreamFragmentGraph_StreamFragmentEdge.fromPartial(e)) || [];
    message.dependentTableIds = object.dependentTableIds?.map((e) => e) || [];
    message.tableIdsCnt = object.tableIdsCnt ?? 0;
    return message;
  },
};

function createBaseStreamFragmentGraph_StreamFragment(): StreamFragmentGraph_StreamFragment {
  return {
    fragmentId: 0,
    node: undefined,
    fragmentType: FragmentType.FRAGMENT_UNSPECIFIED,
    isSingleton: false,
    tableIdsCnt: 0,
    upstreamTableIds: [],
  };
}

export const StreamFragmentGraph_StreamFragment = {
  fromJSON(object: any): StreamFragmentGraph_StreamFragment {
    return {
      fragmentId: isSet(object.fragmentId) ? Number(object.fragmentId) : 0,
      node: isSet(object.node) ? StreamNode.fromJSON(object.node) : undefined,
      fragmentType: isSet(object.fragmentType)
        ? fragmentTypeFromJSON(object.fragmentType)
        : FragmentType.FRAGMENT_UNSPECIFIED,
      isSingleton: isSet(object.isSingleton) ? Boolean(object.isSingleton) : false,
      tableIdsCnt: isSet(object.tableIdsCnt) ? Number(object.tableIdsCnt) : 0,
      upstreamTableIds: Array.isArray(object?.upstreamTableIds)
        ? object.upstreamTableIds.map((e: any) => Number(e))
        : [],
    };
  },

  toJSON(message: StreamFragmentGraph_StreamFragment): unknown {
    const obj: any = {};
    message.fragmentId !== undefined && (obj.fragmentId = Math.round(message.fragmentId));
    message.node !== undefined && (obj.node = message.node ? StreamNode.toJSON(message.node) : undefined);
    message.fragmentType !== undefined && (obj.fragmentType = fragmentTypeToJSON(message.fragmentType));
    message.isSingleton !== undefined && (obj.isSingleton = message.isSingleton);
    message.tableIdsCnt !== undefined && (obj.tableIdsCnt = Math.round(message.tableIdsCnt));
    if (message.upstreamTableIds) {
      obj.upstreamTableIds = message.upstreamTableIds.map((e) => Math.round(e));
    } else {
      obj.upstreamTableIds = [];
    }
    return obj;
  },

  fromPartial<I extends Exact<DeepPartial<StreamFragmentGraph_StreamFragment>, I>>(
    object: I,
  ): StreamFragmentGraph_StreamFragment {
    const message = createBaseStreamFragmentGraph_StreamFragment();
    message.fragmentId = object.fragmentId ?? 0;
    message.node = (object.node !== undefined && object.node !== null)
      ? StreamNode.fromPartial(object.node)
      : undefined;
    message.fragmentType = object.fragmentType ?? FragmentType.FRAGMENT_UNSPECIFIED;
    message.isSingleton = object.isSingleton ?? false;
    message.tableIdsCnt = object.tableIdsCnt ?? 0;
    message.upstreamTableIds = object.upstreamTableIds?.map((e) => e) || [];
    return message;
  },
};

function createBaseStreamFragmentGraph_StreamFragmentEdge(): StreamFragmentGraph_StreamFragmentEdge {
  return { dispatchStrategy: undefined, sameWorkerNode: false, linkId: 0, upstreamId: 0, downstreamId: 0 };
}

export const StreamFragmentGraph_StreamFragmentEdge = {
  fromJSON(object: any): StreamFragmentGraph_StreamFragmentEdge {
    return {
      dispatchStrategy: isSet(object.dispatchStrategy) ? DispatchStrategy.fromJSON(object.dispatchStrategy) : undefined,
      sameWorkerNode: isSet(object.sameWorkerNode) ? Boolean(object.sameWorkerNode) : false,
      linkId: isSet(object.linkId) ? Number(object.linkId) : 0,
      upstreamId: isSet(object.upstreamId) ? Number(object.upstreamId) : 0,
      downstreamId: isSet(object.downstreamId) ? Number(object.downstreamId) : 0,
    };
  },

  toJSON(message: StreamFragmentGraph_StreamFragmentEdge): unknown {
    const obj: any = {};
    message.dispatchStrategy !== undefined &&
      (obj.dispatchStrategy = message.dispatchStrategy ? DispatchStrategy.toJSON(message.dispatchStrategy) : undefined);
    message.sameWorkerNode !== undefined && (obj.sameWorkerNode = message.sameWorkerNode);
    message.linkId !== undefined && (obj.linkId = Math.round(message.linkId));
    message.upstreamId !== undefined && (obj.upstreamId = Math.round(message.upstreamId));
    message.downstreamId !== undefined && (obj.downstreamId = Math.round(message.downstreamId));
    return obj;
  },

  fromPartial<I extends Exact<DeepPartial<StreamFragmentGraph_StreamFragmentEdge>, I>>(
    object: I,
  ): StreamFragmentGraph_StreamFragmentEdge {
    const message = createBaseStreamFragmentGraph_StreamFragmentEdge();
    message.dispatchStrategy = (object.dispatchStrategy !== undefined && object.dispatchStrategy !== null)
      ? DispatchStrategy.fromPartial(object.dispatchStrategy)
      : undefined;
    message.sameWorkerNode = object.sameWorkerNode ?? false;
    message.linkId = object.linkId ?? 0;
    message.upstreamId = object.upstreamId ?? 0;
    message.downstreamId = object.downstreamId ?? 0;
    return message;
  },
};

function createBaseStreamFragmentGraph_FragmentsEntry(): StreamFragmentGraph_FragmentsEntry {
  return { key: 0, value: undefined };
}

export const StreamFragmentGraph_FragmentsEntry = {
  fromJSON(object: any): StreamFragmentGraph_FragmentsEntry {
    return {
      key: isSet(object.key) ? Number(object.key) : 0,
      value: isSet(object.value) ? StreamFragmentGraph_StreamFragment.fromJSON(object.value) : undefined,
    };
  },

  toJSON(message: StreamFragmentGraph_FragmentsEntry): unknown {
    const obj: any = {};
    message.key !== undefined && (obj.key = Math.round(message.key));
    message.value !== undefined &&
      (obj.value = message.value ? StreamFragmentGraph_StreamFragment.toJSON(message.value) : undefined);
    return obj;
  },

  fromPartial<I extends Exact<DeepPartial<StreamFragmentGraph_FragmentsEntry>, I>>(
    object: I,
  ): StreamFragmentGraph_FragmentsEntry {
    const message = createBaseStreamFragmentGraph_FragmentsEntry();
    message.key = object.key ?? 0;
    message.value = (object.value !== undefined && object.value !== null)
      ? StreamFragmentGraph_StreamFragment.fromPartial(object.value)
      : undefined;
    return message;
  },
};

declare var self: any | undefined;
declare var window: any | undefined;
declare var global: any | undefined;
var globalThis: any = (() => {
  if (typeof globalThis !== "undefined") {
    return globalThis;
  }
  if (typeof self !== "undefined") {
    return self;
  }
  if (typeof window !== "undefined") {
    return window;
  }
  if (typeof global !== "undefined") {
    return global;
  }
  throw "Unable to locate global object";
})();

function bytesFromBase64(b64: string): Uint8Array {
  if (globalThis.Buffer) {
    return Uint8Array.from(globalThis.Buffer.from(b64, "base64"));
  } else {
    const bin = globalThis.atob(b64);
    const arr = new Uint8Array(bin.length);
    for (let i = 0; i < bin.length; ++i) {
      arr[i] = bin.charCodeAt(i);
    }
    return arr;
  }
}

function base64FromBytes(arr: Uint8Array): string {
  if (globalThis.Buffer) {
    return globalThis.Buffer.from(arr).toString("base64");
  } else {
    const bin: string[] = [];
    arr.forEach((byte) => {
      bin.push(String.fromCharCode(byte));
    });
    return globalThis.btoa(bin.join(""));
  }
}

type Builtin = Date | Function | Uint8Array | string | number | boolean | undefined;

export type DeepPartial<T> = T extends Builtin ? T
  : T extends Array<infer U> ? Array<DeepPartial<U>> : T extends ReadonlyArray<infer U> ? ReadonlyArray<DeepPartial<U>>
  : T extends { $case: string } ? { [K in keyof Omit<T, "$case">]?: DeepPartial<T[K]> } & { $case: T["$case"] }
  : T extends {} ? { [K in keyof T]?: DeepPartial<T[K]> }
  : Partial<T>;

type KeysOfUnion<T> = T extends T ? keyof T : never;
export type Exact<P, I extends P> = P extends Builtin ? P
  : P & { [K in keyof P]: Exact<P[K], I[K]> } & { [K in Exclude<keyof I, KeysOfUnion<P>>]: never };

function isObject(value: any): boolean {
  return typeof value === "object" && value !== null;
}

function isSet(value: any): boolean {
  return value !== null && value !== undefined;
}<|MERGE_RESOLUTION|>--- conflicted
+++ resolved
@@ -689,17 +689,16 @@
   sortColumnIndex: number;
 }
 
-<<<<<<< HEAD
 /** Merges two streams from streaming and batch for data manipulation. */
 export interface DmlNode {
   /** Id of the table on which DML performs. */
   tableId: number;
   /** Column descriptions of the table. */
   columnDescs: ColumnDesc[];
-=======
+}
+
 export interface RowIdGenNode {
   rowIdIndex: number;
->>>>>>> 2d873838
 }
 
 export interface StreamNode {
@@ -731,11 +730,8 @@
     | { $case: "groupTopN"; groupTopN: GroupTopNNode }
     | { $case: "sort"; sort: SortNode }
     | { $case: "watermarkFilter"; watermarkFilter: WatermarkFilterNode }
-<<<<<<< HEAD
-    | { $case: "dml"; dml: DmlNode };
-=======
+    | { $case: "dml"; dml: DmlNode }
     | { $case: "rowIdGen"; rowIdGen: RowIdGenNode };
->>>>>>> 2d873838
   /**
    * The id for the operator. This is local per mview.
    * TODO: should better be a uint32.
@@ -3036,7 +3032,6 @@
   },
 };
 
-<<<<<<< HEAD
 function createBaseDmlNode(): DmlNode {
   return { tableId: 0, columnDescs: [] };
 }
@@ -3064,7 +3059,10 @@
     const message = createBaseDmlNode();
     message.tableId = object.tableId ?? 0;
     message.columnDescs = object.columnDescs?.map((e) => ColumnDesc.fromPartial(e)) || [];
-=======
+    return message;
+  },
+};
+
 function createBaseRowIdGenNode(): RowIdGenNode {
   return { rowIdIndex: 0 };
 }
@@ -3083,7 +3081,6 @@
   fromPartial<I extends Exact<DeepPartial<RowIdGenNode>, I>>(object: I): RowIdGenNode {
     const message = createBaseRowIdGenNode();
     message.rowIdIndex = object.rowIdIndex ?? 0;
->>>>>>> 2d873838
     return message;
   },
 };
@@ -3149,13 +3146,10 @@
         ? { $case: "sort", sort: SortNode.fromJSON(object.sort) }
         : isSet(object.watermarkFilter)
         ? { $case: "watermarkFilter", watermarkFilter: WatermarkFilterNode.fromJSON(object.watermarkFilter) }
-<<<<<<< HEAD
         : isSet(object.dml)
         ? { $case: "dml", dml: DmlNode.fromJSON(object.dml) }
-=======
         : isSet(object.rowIdGen)
         ? { $case: "rowIdGen", rowIdGen: RowIdGenNode.fromJSON(object.rowIdGen) }
->>>>>>> 2d873838
         : undefined,
       operatorId: isSet(object.operatorId) ? Number(object.operatorId) : 0,
       input: Array.isArray(object?.input)
@@ -3232,13 +3226,10 @@
     message.nodeBody?.$case === "watermarkFilter" && (obj.watermarkFilter = message.nodeBody?.watermarkFilter
       ? WatermarkFilterNode.toJSON(message.nodeBody?.watermarkFilter)
       : undefined);
-<<<<<<< HEAD
     message.nodeBody?.$case === "dml" &&
       (obj.dml = message.nodeBody?.dml ? DmlNode.toJSON(message.nodeBody?.dml) : undefined);
-=======
     message.nodeBody?.$case === "rowIdGen" &&
       (obj.rowIdGen = message.nodeBody?.rowIdGen ? RowIdGenNode.toJSON(message.nodeBody?.rowIdGen) : undefined);
->>>>>>> 2d873838
     message.operatorId !== undefined && (obj.operatorId = Math.round(message.operatorId));
     if (message.input) {
       obj.input = message.input.map((e) =>
@@ -3447,17 +3438,15 @@
         watermarkFilter: WatermarkFilterNode.fromPartial(object.nodeBody.watermarkFilter),
       };
     }
-<<<<<<< HEAD
     if (object.nodeBody?.$case === "dml" && object.nodeBody?.dml !== undefined && object.nodeBody?.dml !== null) {
       message.nodeBody = { $case: "dml", dml: DmlNode.fromPartial(object.nodeBody.dml) };
-=======
+    }
     if (
       object.nodeBody?.$case === "rowIdGen" &&
       object.nodeBody?.rowIdGen !== undefined &&
       object.nodeBody?.rowIdGen !== null
     ) {
       message.nodeBody = { $case: "rowIdGen", rowIdGen: RowIdGenNode.fromPartial(object.nodeBody.rowIdGen) };
->>>>>>> 2d873838
     }
     message.operatorId = object.operatorId ?? 0;
     message.input = object.input?.map((e) => StreamNode.fromPartial(e)) || [];
