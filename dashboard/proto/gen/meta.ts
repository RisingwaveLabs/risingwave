/* eslint-disable */
import { MetaBackupManifestId } from "./backup_service";
import { Database, Function, Index, Schema, Sink, Source, Table, View } from "./catalog";
import {
  HostAddress,
  ParallelUnit,
  ParallelUnitMapping,
  Status,
  WorkerNode,
  WorkerType,
  workerTypeFromJSON,
  workerTypeToJSON,
} from "./common";
import { HummockSnapshot, HummockVersion, HummockVersionDeltas } from "./hummock";
import { ConnectorSplits } from "./source";
import { Dispatcher, StreamActor, StreamEnvironment, StreamNode } from "./stream_plan";
import { UserInfo } from "./user";

export const protobufPackage = "meta";

export const SubscribeType = {
  UNSPECIFIED: "UNSPECIFIED",
  FRONTEND: "FRONTEND",
  HUMMOCK: "HUMMOCK",
  COMPACTOR: "COMPACTOR",
  UNRECOGNIZED: "UNRECOGNIZED",
} as const;

export type SubscribeType = typeof SubscribeType[keyof typeof SubscribeType];

export function subscribeTypeFromJSON(object: any): SubscribeType {
  switch (object) {
    case 0:
    case "UNSPECIFIED":
      return SubscribeType.UNSPECIFIED;
    case 1:
    case "FRONTEND":
      return SubscribeType.FRONTEND;
    case 2:
    case "HUMMOCK":
      return SubscribeType.HUMMOCK;
    case 3:
    case "COMPACTOR":
      return SubscribeType.COMPACTOR;
    case -1:
    case "UNRECOGNIZED":
    default:
      return SubscribeType.UNRECOGNIZED;
  }
}

export function subscribeTypeToJSON(object: SubscribeType): string {
  switch (object) {
    case SubscribeType.UNSPECIFIED:
      return "UNSPECIFIED";
    case SubscribeType.FRONTEND:
      return "FRONTEND";
    case SubscribeType.HUMMOCK:
      return "HUMMOCK";
    case SubscribeType.COMPACTOR:
      return "COMPACTOR";
    case SubscribeType.UNRECOGNIZED:
    default:
      return "UNRECOGNIZED";
  }
}

export interface HeartbeatRequest {
  nodeId: number;
  /** Lightweight info piggybacked by heartbeat request. */
  info: HeartbeatRequest_ExtraInfo[];
}

export interface HeartbeatRequest_ExtraInfo {
  info?: { $case: "hummockGcWatermark"; hummockGcWatermark: number };
}

export interface HeartbeatResponse {
  status: Status | undefined;
}

/** Fragments of a Streaming Job */
export interface TableFragments {
  tableId: number;
  state: TableFragments_State;
  fragments: { [key: number]: TableFragments_Fragment };
  actorStatus: { [key: number]: TableFragments_ActorStatus };
  actorSplits: { [key: number]: ConnectorSplits };
  env: StreamEnvironment | undefined;
}

/** The state of the fragments of this table */
export const TableFragments_State = {
  UNSPECIFIED: "UNSPECIFIED",
  /** INITIAL - The streaming job is initial. */
  INITIAL: "INITIAL",
  /** CREATING - The streaming job is creating. */
  CREATING: "CREATING",
  /** CREATED - The streaming job has been created. */
  CREATED: "CREATED",
  UNRECOGNIZED: "UNRECOGNIZED",
} as const;

export type TableFragments_State = typeof TableFragments_State[keyof typeof TableFragments_State];

export function tableFragments_StateFromJSON(object: any): TableFragments_State {
  switch (object) {
    case 0:
    case "UNSPECIFIED":
      return TableFragments_State.UNSPECIFIED;
    case 1:
    case "INITIAL":
      return TableFragments_State.INITIAL;
    case 2:
    case "CREATING":
      return TableFragments_State.CREATING;
    case 3:
    case "CREATED":
      return TableFragments_State.CREATED;
    case -1:
    case "UNRECOGNIZED":
    default:
      return TableFragments_State.UNRECOGNIZED;
  }
}

export function tableFragments_StateToJSON(object: TableFragments_State): string {
  switch (object) {
    case TableFragments_State.UNSPECIFIED:
      return "UNSPECIFIED";
    case TableFragments_State.INITIAL:
      return "INITIAL";
    case TableFragments_State.CREATING:
      return "CREATING";
    case TableFragments_State.CREATED:
      return "CREATED";
    case TableFragments_State.UNRECOGNIZED:
    default:
      return "UNRECOGNIZED";
  }
}

/** Runtime information of an actor */
export interface TableFragments_ActorStatus {
  /** Current on which parallel unit */
  parallelUnit:
    | ParallelUnit
    | undefined;
  /** Current state */
  state: TableFragments_ActorStatus_ActorState;
}

/** Current state of actor */
export const TableFragments_ActorStatus_ActorState = {
  UNSPECIFIED: "UNSPECIFIED",
  /** INACTIVE - Initial state after creation */
  INACTIVE: "INACTIVE",
  /** RUNNING - Running normally */
  RUNNING: "RUNNING",
  UNRECOGNIZED: "UNRECOGNIZED",
} as const;

export type TableFragments_ActorStatus_ActorState =
  typeof TableFragments_ActorStatus_ActorState[keyof typeof TableFragments_ActorStatus_ActorState];

export function tableFragments_ActorStatus_ActorStateFromJSON(object: any): TableFragments_ActorStatus_ActorState {
  switch (object) {
    case 0:
    case "UNSPECIFIED":
      return TableFragments_ActorStatus_ActorState.UNSPECIFIED;
    case 1:
    case "INACTIVE":
      return TableFragments_ActorStatus_ActorState.INACTIVE;
    case 2:
    case "RUNNING":
      return TableFragments_ActorStatus_ActorState.RUNNING;
    case -1:
    case "UNRECOGNIZED":
    default:
      return TableFragments_ActorStatus_ActorState.UNRECOGNIZED;
  }
}

export function tableFragments_ActorStatus_ActorStateToJSON(object: TableFragments_ActorStatus_ActorState): string {
  switch (object) {
    case TableFragments_ActorStatus_ActorState.UNSPECIFIED:
      return "UNSPECIFIED";
    case TableFragments_ActorStatus_ActorState.INACTIVE:
      return "INACTIVE";
    case TableFragments_ActorStatus_ActorState.RUNNING:
      return "RUNNING";
    case TableFragments_ActorStatus_ActorState.UNRECOGNIZED:
    default:
      return "UNRECOGNIZED";
  }
}

export interface TableFragments_Fragment {
  fragmentId: number;
  /** Bitwise-OR of FragmentTypeFlags */
  fragmentTypeMask: number;
  distributionType: TableFragments_Fragment_FragmentDistributionType;
  actors: StreamActor[];
  /**
   * Vnode mapping (which should be set in upstream dispatcher) of the fragment.
   * This field is always set to `Some`. For singleton, the parallel unit for all vnodes will be the same.
   */
  vnodeMapping: ParallelUnitMapping | undefined;
  stateTableIds: number[];
  /**
   * Note that this can be derived backwards from the upstream actors of the Actor held by the Fragment,
   * but in some scenarios (e.g. Scaling) it will lead to a lot of duplicate code,
   * so we pre-generate and store it here, this member will only be initialized when creating the Fragment
   * and modified when creating the mv-on-mv
   */
  upstreamFragmentIds: number[];
}

export const TableFragments_Fragment_FragmentDistributionType = {
  UNSPECIFIED: "UNSPECIFIED",
  SINGLE: "SINGLE",
  HASH: "HASH",
  UNRECOGNIZED: "UNRECOGNIZED",
} as const;

export type TableFragments_Fragment_FragmentDistributionType =
  typeof TableFragments_Fragment_FragmentDistributionType[
    keyof typeof TableFragments_Fragment_FragmentDistributionType
  ];

export function tableFragments_Fragment_FragmentDistributionTypeFromJSON(
  object: any,
): TableFragments_Fragment_FragmentDistributionType {
  switch (object) {
    case 0:
    case "UNSPECIFIED":
      return TableFragments_Fragment_FragmentDistributionType.UNSPECIFIED;
    case 1:
    case "SINGLE":
      return TableFragments_Fragment_FragmentDistributionType.SINGLE;
    case 2:
    case "HASH":
      return TableFragments_Fragment_FragmentDistributionType.HASH;
    case -1:
    case "UNRECOGNIZED":
    default:
      return TableFragments_Fragment_FragmentDistributionType.UNRECOGNIZED;
  }
}

export function tableFragments_Fragment_FragmentDistributionTypeToJSON(
  object: TableFragments_Fragment_FragmentDistributionType,
): string {
  switch (object) {
    case TableFragments_Fragment_FragmentDistributionType.UNSPECIFIED:
      return "UNSPECIFIED";
    case TableFragments_Fragment_FragmentDistributionType.SINGLE:
      return "SINGLE";
    case TableFragments_Fragment_FragmentDistributionType.HASH:
      return "HASH";
    case TableFragments_Fragment_FragmentDistributionType.UNRECOGNIZED:
    default:
      return "UNRECOGNIZED";
  }
}

export interface TableFragments_FragmentsEntry {
  key: number;
  value: TableFragments_Fragment | undefined;
}

export interface TableFragments_ActorStatusEntry {
  key: number;
  value: TableFragments_ActorStatus | undefined;
}

export interface TableFragments_ActorSplitsEntry {
  key: number;
  value: ConnectorSplits | undefined;
}

/** / Parallel unit mapping with fragment id, used for notification. */
export interface FragmentParallelUnitMapping {
  fragmentId: number;
  mapping: ParallelUnitMapping | undefined;
}

/** TODO: remove this when dashboard refactored. */
export interface ActorLocation {
  node: WorkerNode | undefined;
  actors: StreamActor[];
}

export interface FlushRequest {
  checkpoint: boolean;
}

export interface FlushResponse {
  status: Status | undefined;
  snapshot: HummockSnapshot | undefined;
}

export interface ListTableFragmentsRequest {
  tableIds: number[];
}

export interface ListTableFragmentsResponse {
  tableFragments: { [key: number]: ListTableFragmentsResponse_TableFragmentInfo };
}

export interface ListTableFragmentsResponse_ActorInfo {
  id: number;
  node: StreamNode | undefined;
  dispatcher: Dispatcher[];
}

export interface ListTableFragmentsResponse_FragmentInfo {
  id: number;
  actors: ListTableFragmentsResponse_ActorInfo[];
}

export interface ListTableFragmentsResponse_TableFragmentInfo {
  fragments: ListTableFragmentsResponse_FragmentInfo[];
  env: StreamEnvironment | undefined;
}

export interface ListTableFragmentsResponse_TableFragmentsEntry {
  key: number;
  value: ListTableFragmentsResponse_TableFragmentInfo | undefined;
}

export interface FrontendVerifyParams {
}

export interface ComputeNodeVerifyParams {
  barrierIntervalMs: number;
}

export interface CompactorVerifyParams {
}

export interface VerifyParams {
  params?: { $case: "frontend"; frontend: FrontendVerifyParams } | {
    $case: "computeNode";
    computeNode: ComputeNodeVerifyParams;
  } | { $case: "compactor"; compactor: CompactorVerifyParams };
}

export interface AddWorkerNodeRequest {
  workerType: WorkerType;
  host: HostAddress | undefined;
  workerNodeParallelism: number;
  verifyParams: VerifyParams | undefined;
}

export interface AddWorkerNodeResponse {
  status: Status | undefined;
  node: WorkerNode | undefined;
  systemParams: SystemParams | undefined;
}

export interface ActivateWorkerNodeRequest {
  host: HostAddress | undefined;
}

export interface ActivateWorkerNodeResponse {
  status: Status | undefined;
}

export interface DeleteWorkerNodeRequest {
  host: HostAddress | undefined;
}

export interface DeleteWorkerNodeResponse {
  status: Status | undefined;
}

export interface ListAllNodesRequest {
  workerType: WorkerType;
  /** Whether to include nodes still starting */
  includeStartingNodes: boolean;
}

export interface ListAllNodesResponse {
  status: Status | undefined;
  nodes: WorkerNode[];
}

/** Below for notification service. */
export interface SubscribeRequest {
  subscribeType: SubscribeType;
  host: HostAddress | undefined;
  workerId: number;
}

export interface MetaSnapshot {
  databases: Database[];
  schemas: Schema[];
  sources: Source[];
  sinks: Sink[];
  tables: Table[];
  indexes: Index[];
  views: View[];
  functions: Function[];
  users: UserInfo[];
  parallelUnitMappings: FragmentParallelUnitMapping[];
  nodes: WorkerNode[];
  hummockSnapshot: HummockSnapshot | undefined;
  hummockVersion: HummockVersion | undefined;
  version: MetaSnapshot_SnapshotVersion | undefined;
  metaBackupManifestId: MetaBackupManifestId | undefined;
}

export interface MetaSnapshot_SnapshotVersion {
  catalogVersion: number;
  parallelUnitMappingVersion: number;
  workerNodeVersion: number;
}

export interface SubscribeResponse {
  status: Status | undefined;
  operation: SubscribeResponse_Operation;
  version: number;
  info?:
    | { $case: "database"; database: Database }
    | { $case: "schema"; schema: Schema }
    | { $case: "table"; table: Table }
    | { $case: "source"; source: Source }
    | { $case: "sink"; sink: Sink }
    | { $case: "index"; index: Index }
    | { $case: "view"; view: View }
    | { $case: "function"; function: Function }
    | { $case: "user"; user: UserInfo }
    | { $case: "parallelUnitMapping"; parallelUnitMapping: FragmentParallelUnitMapping }
    | { $case: "node"; node: WorkerNode }
    | { $case: "hummockSnapshot"; hummockSnapshot: HummockSnapshot }
    | { $case: "hummockVersionDeltas"; hummockVersionDeltas: HummockVersionDeltas }
    | { $case: "snapshot"; snapshot: MetaSnapshot }
    | { $case: "metaBackupManifestId"; metaBackupManifestId: MetaBackupManifestId };
}

export const SubscribeResponse_Operation = {
  UNSPECIFIED: "UNSPECIFIED",
  ADD: "ADD",
  DELETE: "DELETE",
  UPDATE: "UPDATE",
  SNAPSHOT: "SNAPSHOT",
  UNRECOGNIZED: "UNRECOGNIZED",
} as const;

export type SubscribeResponse_Operation = typeof SubscribeResponse_Operation[keyof typeof SubscribeResponse_Operation];

export function subscribeResponse_OperationFromJSON(object: any): SubscribeResponse_Operation {
  switch (object) {
    case 0:
    case "UNSPECIFIED":
      return SubscribeResponse_Operation.UNSPECIFIED;
    case 1:
    case "ADD":
      return SubscribeResponse_Operation.ADD;
    case 2:
    case "DELETE":
      return SubscribeResponse_Operation.DELETE;
    case 3:
    case "UPDATE":
      return SubscribeResponse_Operation.UPDATE;
    case 4:
    case "SNAPSHOT":
      return SubscribeResponse_Operation.SNAPSHOT;
    case -1:
    case "UNRECOGNIZED":
    default:
      return SubscribeResponse_Operation.UNRECOGNIZED;
  }
}

export function subscribeResponse_OperationToJSON(object: SubscribeResponse_Operation): string {
  switch (object) {
    case SubscribeResponse_Operation.UNSPECIFIED:
      return "UNSPECIFIED";
    case SubscribeResponse_Operation.ADD:
      return "ADD";
    case SubscribeResponse_Operation.DELETE:
      return "DELETE";
    case SubscribeResponse_Operation.UPDATE:
      return "UPDATE";
    case SubscribeResponse_Operation.SNAPSHOT:
      return "SNAPSHOT";
    case SubscribeResponse_Operation.UNRECOGNIZED:
    default:
      return "UNRECOGNIZED";
  }
}

export interface PauseRequest {
}

export interface PauseResponse {
}

export interface ResumeRequest {
}

export interface ResumeResponse {
}

export interface GetClusterInfoRequest {
}

export interface GetClusterInfoResponse {
  workerNodes: WorkerNode[];
  tableFragments: TableFragments[];
  actorSplits: { [key: number]: ConnectorSplits };
  sourceInfos: { [key: number]: Source };
}

export interface GetClusterInfoResponse_ActorSplitsEntry {
  key: number;
  value: ConnectorSplits | undefined;
}

export interface GetClusterInfoResponse_SourceInfosEntry {
  key: number;
  value: Source | undefined;
}

export interface RescheduleRequest {
  /** reschedule plan for each fragment */
  reschedules: { [key: number]: RescheduleRequest_Reschedule };
}

export interface RescheduleRequest_Reschedule {
  addedParallelUnits: number[];
  removedParallelUnits: number[];
}

export interface RescheduleRequest_ReschedulesEntry {
  key: number;
  value: RescheduleRequest_Reschedule | undefined;
}

export interface RescheduleResponse {
  success: boolean;
}

<<<<<<< HEAD
export interface SystemParams {
  barrierIntervalMs: number;
  checkpointFrequency: number;
=======
export interface MembersRequest {
}

export interface MetaMember {
  address: HostAddress | undefined;
  isLeader: boolean;
}

export interface MembersResponse {
  members: MetaMember[];
>>>>>>> 4e9756d0
}

function createBaseHeartbeatRequest(): HeartbeatRequest {
  return { nodeId: 0, info: [] };
}

export const HeartbeatRequest = {
  fromJSON(object: any): HeartbeatRequest {
    return {
      nodeId: isSet(object.nodeId) ? Number(object.nodeId) : 0,
      info: Array.isArray(object?.info) ? object.info.map((e: any) => HeartbeatRequest_ExtraInfo.fromJSON(e)) : [],
    };
  },

  toJSON(message: HeartbeatRequest): unknown {
    const obj: any = {};
    message.nodeId !== undefined && (obj.nodeId = Math.round(message.nodeId));
    if (message.info) {
      obj.info = message.info.map((e) => e ? HeartbeatRequest_ExtraInfo.toJSON(e) : undefined);
    } else {
      obj.info = [];
    }
    return obj;
  },

  fromPartial<I extends Exact<DeepPartial<HeartbeatRequest>, I>>(object: I): HeartbeatRequest {
    const message = createBaseHeartbeatRequest();
    message.nodeId = object.nodeId ?? 0;
    message.info = object.info?.map((e) => HeartbeatRequest_ExtraInfo.fromPartial(e)) || [];
    return message;
  },
};

function createBaseHeartbeatRequest_ExtraInfo(): HeartbeatRequest_ExtraInfo {
  return { info: undefined };
}

export const HeartbeatRequest_ExtraInfo = {
  fromJSON(object: any): HeartbeatRequest_ExtraInfo {
    return {
      info: isSet(object.hummockGcWatermark)
        ? { $case: "hummockGcWatermark", hummockGcWatermark: Number(object.hummockGcWatermark) }
        : undefined,
    };
  },

  toJSON(message: HeartbeatRequest_ExtraInfo): unknown {
    const obj: any = {};
    message.info?.$case === "hummockGcWatermark" &&
      (obj.hummockGcWatermark = Math.round(message.info?.hummockGcWatermark));
    return obj;
  },

  fromPartial<I extends Exact<DeepPartial<HeartbeatRequest_ExtraInfo>, I>>(object: I): HeartbeatRequest_ExtraInfo {
    const message = createBaseHeartbeatRequest_ExtraInfo();
    if (
      object.info?.$case === "hummockGcWatermark" &&
      object.info?.hummockGcWatermark !== undefined &&
      object.info?.hummockGcWatermark !== null
    ) {
      message.info = { $case: "hummockGcWatermark", hummockGcWatermark: object.info.hummockGcWatermark };
    }
    return message;
  },
};

function createBaseHeartbeatResponse(): HeartbeatResponse {
  return { status: undefined };
}

export const HeartbeatResponse = {
  fromJSON(object: any): HeartbeatResponse {
    return { status: isSet(object.status) ? Status.fromJSON(object.status) : undefined };
  },

  toJSON(message: HeartbeatResponse): unknown {
    const obj: any = {};
    message.status !== undefined && (obj.status = message.status ? Status.toJSON(message.status) : undefined);
    return obj;
  },

  fromPartial<I extends Exact<DeepPartial<HeartbeatResponse>, I>>(object: I): HeartbeatResponse {
    const message = createBaseHeartbeatResponse();
    message.status = (object.status !== undefined && object.status !== null)
      ? Status.fromPartial(object.status)
      : undefined;
    return message;
  },
};

function createBaseTableFragments(): TableFragments {
  return {
    tableId: 0,
    state: TableFragments_State.UNSPECIFIED,
    fragments: {},
    actorStatus: {},
    actorSplits: {},
    env: undefined,
  };
}

export const TableFragments = {
  fromJSON(object: any): TableFragments {
    return {
      tableId: isSet(object.tableId) ? Number(object.tableId) : 0,
      state: isSet(object.state) ? tableFragments_StateFromJSON(object.state) : TableFragments_State.UNSPECIFIED,
      fragments: isObject(object.fragments)
        ? Object.entries(object.fragments).reduce<{ [key: number]: TableFragments_Fragment }>((acc, [key, value]) => {
          acc[Number(key)] = TableFragments_Fragment.fromJSON(value);
          return acc;
        }, {})
        : {},
      actorStatus: isObject(object.actorStatus)
        ? Object.entries(object.actorStatus).reduce<{ [key: number]: TableFragments_ActorStatus }>(
          (acc, [key, value]) => {
            acc[Number(key)] = TableFragments_ActorStatus.fromJSON(value);
            return acc;
          },
          {},
        )
        : {},
      actorSplits: isObject(object.actorSplits)
        ? Object.entries(object.actorSplits).reduce<{ [key: number]: ConnectorSplits }>((acc, [key, value]) => {
          acc[Number(key)] = ConnectorSplits.fromJSON(value);
          return acc;
        }, {})
        : {},
      env: isSet(object.env) ? StreamEnvironment.fromJSON(object.env) : undefined,
    };
  },

  toJSON(message: TableFragments): unknown {
    const obj: any = {};
    message.tableId !== undefined && (obj.tableId = Math.round(message.tableId));
    message.state !== undefined && (obj.state = tableFragments_StateToJSON(message.state));
    obj.fragments = {};
    if (message.fragments) {
      Object.entries(message.fragments).forEach(([k, v]) => {
        obj.fragments[k] = TableFragments_Fragment.toJSON(v);
      });
    }
    obj.actorStatus = {};
    if (message.actorStatus) {
      Object.entries(message.actorStatus).forEach(([k, v]) => {
        obj.actorStatus[k] = TableFragments_ActorStatus.toJSON(v);
      });
    }
    obj.actorSplits = {};
    if (message.actorSplits) {
      Object.entries(message.actorSplits).forEach(([k, v]) => {
        obj.actorSplits[k] = ConnectorSplits.toJSON(v);
      });
    }
    message.env !== undefined && (obj.env = message.env ? StreamEnvironment.toJSON(message.env) : undefined);
    return obj;
  },

  fromPartial<I extends Exact<DeepPartial<TableFragments>, I>>(object: I): TableFragments {
    const message = createBaseTableFragments();
    message.tableId = object.tableId ?? 0;
    message.state = object.state ?? TableFragments_State.UNSPECIFIED;
    message.fragments = Object.entries(object.fragments ?? {}).reduce<{ [key: number]: TableFragments_Fragment }>(
      (acc, [key, value]) => {
        if (value !== undefined) {
          acc[Number(key)] = TableFragments_Fragment.fromPartial(value);
        }
        return acc;
      },
      {},
    );
    message.actorStatus = Object.entries(object.actorStatus ?? {}).reduce<
      { [key: number]: TableFragments_ActorStatus }
    >((acc, [key, value]) => {
      if (value !== undefined) {
        acc[Number(key)] = TableFragments_ActorStatus.fromPartial(value);
      }
      return acc;
    }, {});
    message.actorSplits = Object.entries(object.actorSplits ?? {}).reduce<{ [key: number]: ConnectorSplits }>(
      (acc, [key, value]) => {
        if (value !== undefined) {
          acc[Number(key)] = ConnectorSplits.fromPartial(value);
        }
        return acc;
      },
      {},
    );
    message.env = (object.env !== undefined && object.env !== null)
      ? StreamEnvironment.fromPartial(object.env)
      : undefined;
    return message;
  },
};

function createBaseTableFragments_ActorStatus(): TableFragments_ActorStatus {
  return { parallelUnit: undefined, state: TableFragments_ActorStatus_ActorState.UNSPECIFIED };
}

export const TableFragments_ActorStatus = {
  fromJSON(object: any): TableFragments_ActorStatus {
    return {
      parallelUnit: isSet(object.parallelUnit) ? ParallelUnit.fromJSON(object.parallelUnit) : undefined,
      state: isSet(object.state)
        ? tableFragments_ActorStatus_ActorStateFromJSON(object.state)
        : TableFragments_ActorStatus_ActorState.UNSPECIFIED,
    };
  },

  toJSON(message: TableFragments_ActorStatus): unknown {
    const obj: any = {};
    message.parallelUnit !== undefined &&
      (obj.parallelUnit = message.parallelUnit ? ParallelUnit.toJSON(message.parallelUnit) : undefined);
    message.state !== undefined && (obj.state = tableFragments_ActorStatus_ActorStateToJSON(message.state));
    return obj;
  },

  fromPartial<I extends Exact<DeepPartial<TableFragments_ActorStatus>, I>>(object: I): TableFragments_ActorStatus {
    const message = createBaseTableFragments_ActorStatus();
    message.parallelUnit = (object.parallelUnit !== undefined && object.parallelUnit !== null)
      ? ParallelUnit.fromPartial(object.parallelUnit)
      : undefined;
    message.state = object.state ?? TableFragments_ActorStatus_ActorState.UNSPECIFIED;
    return message;
  },
};

function createBaseTableFragments_Fragment(): TableFragments_Fragment {
  return {
    fragmentId: 0,
    fragmentTypeMask: 0,
    distributionType: TableFragments_Fragment_FragmentDistributionType.UNSPECIFIED,
    actors: [],
    vnodeMapping: undefined,
    stateTableIds: [],
    upstreamFragmentIds: [],
  };
}

export const TableFragments_Fragment = {
  fromJSON(object: any): TableFragments_Fragment {
    return {
      fragmentId: isSet(object.fragmentId) ? Number(object.fragmentId) : 0,
      fragmentTypeMask: isSet(object.fragmentTypeMask) ? Number(object.fragmentTypeMask) : 0,
      distributionType: isSet(object.distributionType)
        ? tableFragments_Fragment_FragmentDistributionTypeFromJSON(object.distributionType)
        : TableFragments_Fragment_FragmentDistributionType.UNSPECIFIED,
      actors: Array.isArray(object?.actors) ? object.actors.map((e: any) => StreamActor.fromJSON(e)) : [],
      vnodeMapping: isSet(object.vnodeMapping) ? ParallelUnitMapping.fromJSON(object.vnodeMapping) : undefined,
      stateTableIds: Array.isArray(object?.stateTableIds) ? object.stateTableIds.map((e: any) => Number(e)) : [],
      upstreamFragmentIds: Array.isArray(object?.upstreamFragmentIds)
        ? object.upstreamFragmentIds.map((e: any) => Number(e))
        : [],
    };
  },

  toJSON(message: TableFragments_Fragment): unknown {
    const obj: any = {};
    message.fragmentId !== undefined && (obj.fragmentId = Math.round(message.fragmentId));
    message.fragmentTypeMask !== undefined && (obj.fragmentTypeMask = Math.round(message.fragmentTypeMask));
    message.distributionType !== undefined &&
      (obj.distributionType = tableFragments_Fragment_FragmentDistributionTypeToJSON(message.distributionType));
    if (message.actors) {
      obj.actors = message.actors.map((e) => e ? StreamActor.toJSON(e) : undefined);
    } else {
      obj.actors = [];
    }
    message.vnodeMapping !== undefined &&
      (obj.vnodeMapping = message.vnodeMapping ? ParallelUnitMapping.toJSON(message.vnodeMapping) : undefined);
    if (message.stateTableIds) {
      obj.stateTableIds = message.stateTableIds.map((e) => Math.round(e));
    } else {
      obj.stateTableIds = [];
    }
    if (message.upstreamFragmentIds) {
      obj.upstreamFragmentIds = message.upstreamFragmentIds.map((e) => Math.round(e));
    } else {
      obj.upstreamFragmentIds = [];
    }
    return obj;
  },

  fromPartial<I extends Exact<DeepPartial<TableFragments_Fragment>, I>>(object: I): TableFragments_Fragment {
    const message = createBaseTableFragments_Fragment();
    message.fragmentId = object.fragmentId ?? 0;
    message.fragmentTypeMask = object.fragmentTypeMask ?? 0;
    message.distributionType = object.distributionType ?? TableFragments_Fragment_FragmentDistributionType.UNSPECIFIED;
    message.actors = object.actors?.map((e) => StreamActor.fromPartial(e)) || [];
    message.vnodeMapping = (object.vnodeMapping !== undefined && object.vnodeMapping !== null)
      ? ParallelUnitMapping.fromPartial(object.vnodeMapping)
      : undefined;
    message.stateTableIds = object.stateTableIds?.map((e) => e) || [];
    message.upstreamFragmentIds = object.upstreamFragmentIds?.map((e) => e) || [];
    return message;
  },
};

function createBaseTableFragments_FragmentsEntry(): TableFragments_FragmentsEntry {
  return { key: 0, value: undefined };
}

export const TableFragments_FragmentsEntry = {
  fromJSON(object: any): TableFragments_FragmentsEntry {
    return {
      key: isSet(object.key) ? Number(object.key) : 0,
      value: isSet(object.value) ? TableFragments_Fragment.fromJSON(object.value) : undefined,
    };
  },

  toJSON(message: TableFragments_FragmentsEntry): unknown {
    const obj: any = {};
    message.key !== undefined && (obj.key = Math.round(message.key));
    message.value !== undefined &&
      (obj.value = message.value ? TableFragments_Fragment.toJSON(message.value) : undefined);
    return obj;
  },

  fromPartial<I extends Exact<DeepPartial<TableFragments_FragmentsEntry>, I>>(
    object: I,
  ): TableFragments_FragmentsEntry {
    const message = createBaseTableFragments_FragmentsEntry();
    message.key = object.key ?? 0;
    message.value = (object.value !== undefined && object.value !== null)
      ? TableFragments_Fragment.fromPartial(object.value)
      : undefined;
    return message;
  },
};

function createBaseTableFragments_ActorStatusEntry(): TableFragments_ActorStatusEntry {
  return { key: 0, value: undefined };
}

export const TableFragments_ActorStatusEntry = {
  fromJSON(object: any): TableFragments_ActorStatusEntry {
    return {
      key: isSet(object.key) ? Number(object.key) : 0,
      value: isSet(object.value) ? TableFragments_ActorStatus.fromJSON(object.value) : undefined,
    };
  },

  toJSON(message: TableFragments_ActorStatusEntry): unknown {
    const obj: any = {};
    message.key !== undefined && (obj.key = Math.round(message.key));
    message.value !== undefined &&
      (obj.value = message.value ? TableFragments_ActorStatus.toJSON(message.value) : undefined);
    return obj;
  },

  fromPartial<I extends Exact<DeepPartial<TableFragments_ActorStatusEntry>, I>>(
    object: I,
  ): TableFragments_ActorStatusEntry {
    const message = createBaseTableFragments_ActorStatusEntry();
    message.key = object.key ?? 0;
    message.value = (object.value !== undefined && object.value !== null)
      ? TableFragments_ActorStatus.fromPartial(object.value)
      : undefined;
    return message;
  },
};

function createBaseTableFragments_ActorSplitsEntry(): TableFragments_ActorSplitsEntry {
  return { key: 0, value: undefined };
}

export const TableFragments_ActorSplitsEntry = {
  fromJSON(object: any): TableFragments_ActorSplitsEntry {
    return {
      key: isSet(object.key) ? Number(object.key) : 0,
      value: isSet(object.value) ? ConnectorSplits.fromJSON(object.value) : undefined,
    };
  },

  toJSON(message: TableFragments_ActorSplitsEntry): unknown {
    const obj: any = {};
    message.key !== undefined && (obj.key = Math.round(message.key));
    message.value !== undefined && (obj.value = message.value ? ConnectorSplits.toJSON(message.value) : undefined);
    return obj;
  },

  fromPartial<I extends Exact<DeepPartial<TableFragments_ActorSplitsEntry>, I>>(
    object: I,
  ): TableFragments_ActorSplitsEntry {
    const message = createBaseTableFragments_ActorSplitsEntry();
    message.key = object.key ?? 0;
    message.value = (object.value !== undefined && object.value !== null)
      ? ConnectorSplits.fromPartial(object.value)
      : undefined;
    return message;
  },
};

function createBaseFragmentParallelUnitMapping(): FragmentParallelUnitMapping {
  return { fragmentId: 0, mapping: undefined };
}

export const FragmentParallelUnitMapping = {
  fromJSON(object: any): FragmentParallelUnitMapping {
    return {
      fragmentId: isSet(object.fragmentId) ? Number(object.fragmentId) : 0,
      mapping: isSet(object.mapping) ? ParallelUnitMapping.fromJSON(object.mapping) : undefined,
    };
  },

  toJSON(message: FragmentParallelUnitMapping): unknown {
    const obj: any = {};
    message.fragmentId !== undefined && (obj.fragmentId = Math.round(message.fragmentId));
    message.mapping !== undefined &&
      (obj.mapping = message.mapping ? ParallelUnitMapping.toJSON(message.mapping) : undefined);
    return obj;
  },

  fromPartial<I extends Exact<DeepPartial<FragmentParallelUnitMapping>, I>>(object: I): FragmentParallelUnitMapping {
    const message = createBaseFragmentParallelUnitMapping();
    message.fragmentId = object.fragmentId ?? 0;
    message.mapping = (object.mapping !== undefined && object.mapping !== null)
      ? ParallelUnitMapping.fromPartial(object.mapping)
      : undefined;
    return message;
  },
};

function createBaseActorLocation(): ActorLocation {
  return { node: undefined, actors: [] };
}

export const ActorLocation = {
  fromJSON(object: any): ActorLocation {
    return {
      node: isSet(object.node) ? WorkerNode.fromJSON(object.node) : undefined,
      actors: Array.isArray(object?.actors) ? object.actors.map((e: any) => StreamActor.fromJSON(e)) : [],
    };
  },

  toJSON(message: ActorLocation): unknown {
    const obj: any = {};
    message.node !== undefined && (obj.node = message.node ? WorkerNode.toJSON(message.node) : undefined);
    if (message.actors) {
      obj.actors = message.actors.map((e) => e ? StreamActor.toJSON(e) : undefined);
    } else {
      obj.actors = [];
    }
    return obj;
  },

  fromPartial<I extends Exact<DeepPartial<ActorLocation>, I>>(object: I): ActorLocation {
    const message = createBaseActorLocation();
    message.node = (object.node !== undefined && object.node !== null)
      ? WorkerNode.fromPartial(object.node)
      : undefined;
    message.actors = object.actors?.map((e) => StreamActor.fromPartial(e)) || [];
    return message;
  },
};

function createBaseFlushRequest(): FlushRequest {
  return { checkpoint: false };
}

export const FlushRequest = {
  fromJSON(object: any): FlushRequest {
    return { checkpoint: isSet(object.checkpoint) ? Boolean(object.checkpoint) : false };
  },

  toJSON(message: FlushRequest): unknown {
    const obj: any = {};
    message.checkpoint !== undefined && (obj.checkpoint = message.checkpoint);
    return obj;
  },

  fromPartial<I extends Exact<DeepPartial<FlushRequest>, I>>(object: I): FlushRequest {
    const message = createBaseFlushRequest();
    message.checkpoint = object.checkpoint ?? false;
    return message;
  },
};

function createBaseFlushResponse(): FlushResponse {
  return { status: undefined, snapshot: undefined };
}

export const FlushResponse = {
  fromJSON(object: any): FlushResponse {
    return {
      status: isSet(object.status) ? Status.fromJSON(object.status) : undefined,
      snapshot: isSet(object.snapshot) ? HummockSnapshot.fromJSON(object.snapshot) : undefined,
    };
  },

  toJSON(message: FlushResponse): unknown {
    const obj: any = {};
    message.status !== undefined && (obj.status = message.status ? Status.toJSON(message.status) : undefined);
    message.snapshot !== undefined &&
      (obj.snapshot = message.snapshot ? HummockSnapshot.toJSON(message.snapshot) : undefined);
    return obj;
  },

  fromPartial<I extends Exact<DeepPartial<FlushResponse>, I>>(object: I): FlushResponse {
    const message = createBaseFlushResponse();
    message.status = (object.status !== undefined && object.status !== null)
      ? Status.fromPartial(object.status)
      : undefined;
    message.snapshot = (object.snapshot !== undefined && object.snapshot !== null)
      ? HummockSnapshot.fromPartial(object.snapshot)
      : undefined;
    return message;
  },
};

function createBaseListTableFragmentsRequest(): ListTableFragmentsRequest {
  return { tableIds: [] };
}

export const ListTableFragmentsRequest = {
  fromJSON(object: any): ListTableFragmentsRequest {
    return { tableIds: Array.isArray(object?.tableIds) ? object.tableIds.map((e: any) => Number(e)) : [] };
  },

  toJSON(message: ListTableFragmentsRequest): unknown {
    const obj: any = {};
    if (message.tableIds) {
      obj.tableIds = message.tableIds.map((e) => Math.round(e));
    } else {
      obj.tableIds = [];
    }
    return obj;
  },

  fromPartial<I extends Exact<DeepPartial<ListTableFragmentsRequest>, I>>(object: I): ListTableFragmentsRequest {
    const message = createBaseListTableFragmentsRequest();
    message.tableIds = object.tableIds?.map((e) => e) || [];
    return message;
  },
};

function createBaseListTableFragmentsResponse(): ListTableFragmentsResponse {
  return { tableFragments: {} };
}

export const ListTableFragmentsResponse = {
  fromJSON(object: any): ListTableFragmentsResponse {
    return {
      tableFragments: isObject(object.tableFragments)
        ? Object.entries(object.tableFragments).reduce<{ [key: number]: ListTableFragmentsResponse_TableFragmentInfo }>(
          (acc, [key, value]) => {
            acc[Number(key)] = ListTableFragmentsResponse_TableFragmentInfo.fromJSON(value);
            return acc;
          },
          {},
        )
        : {},
    };
  },

  toJSON(message: ListTableFragmentsResponse): unknown {
    const obj: any = {};
    obj.tableFragments = {};
    if (message.tableFragments) {
      Object.entries(message.tableFragments).forEach(([k, v]) => {
        obj.tableFragments[k] = ListTableFragmentsResponse_TableFragmentInfo.toJSON(v);
      });
    }
    return obj;
  },

  fromPartial<I extends Exact<DeepPartial<ListTableFragmentsResponse>, I>>(object: I): ListTableFragmentsResponse {
    const message = createBaseListTableFragmentsResponse();
    message.tableFragments = Object.entries(object.tableFragments ?? {}).reduce<
      { [key: number]: ListTableFragmentsResponse_TableFragmentInfo }
    >((acc, [key, value]) => {
      if (value !== undefined) {
        acc[Number(key)] = ListTableFragmentsResponse_TableFragmentInfo.fromPartial(value);
      }
      return acc;
    }, {});
    return message;
  },
};

function createBaseListTableFragmentsResponse_ActorInfo(): ListTableFragmentsResponse_ActorInfo {
  return { id: 0, node: undefined, dispatcher: [] };
}

export const ListTableFragmentsResponse_ActorInfo = {
  fromJSON(object: any): ListTableFragmentsResponse_ActorInfo {
    return {
      id: isSet(object.id) ? Number(object.id) : 0,
      node: isSet(object.node) ? StreamNode.fromJSON(object.node) : undefined,
      dispatcher: Array.isArray(object?.dispatcher) ? object.dispatcher.map((e: any) => Dispatcher.fromJSON(e)) : [],
    };
  },

  toJSON(message: ListTableFragmentsResponse_ActorInfo): unknown {
    const obj: any = {};
    message.id !== undefined && (obj.id = Math.round(message.id));
    message.node !== undefined && (obj.node = message.node ? StreamNode.toJSON(message.node) : undefined);
    if (message.dispatcher) {
      obj.dispatcher = message.dispatcher.map((e) => e ? Dispatcher.toJSON(e) : undefined);
    } else {
      obj.dispatcher = [];
    }
    return obj;
  },

  fromPartial<I extends Exact<DeepPartial<ListTableFragmentsResponse_ActorInfo>, I>>(
    object: I,
  ): ListTableFragmentsResponse_ActorInfo {
    const message = createBaseListTableFragmentsResponse_ActorInfo();
    message.id = object.id ?? 0;
    message.node = (object.node !== undefined && object.node !== null)
      ? StreamNode.fromPartial(object.node)
      : undefined;
    message.dispatcher = object.dispatcher?.map((e) => Dispatcher.fromPartial(e)) || [];
    return message;
  },
};

function createBaseListTableFragmentsResponse_FragmentInfo(): ListTableFragmentsResponse_FragmentInfo {
  return { id: 0, actors: [] };
}

export const ListTableFragmentsResponse_FragmentInfo = {
  fromJSON(object: any): ListTableFragmentsResponse_FragmentInfo {
    return {
      id: isSet(object.id) ? Number(object.id) : 0,
      actors: Array.isArray(object?.actors)
        ? object.actors.map((e: any) => ListTableFragmentsResponse_ActorInfo.fromJSON(e))
        : [],
    };
  },

  toJSON(message: ListTableFragmentsResponse_FragmentInfo): unknown {
    const obj: any = {};
    message.id !== undefined && (obj.id = Math.round(message.id));
    if (message.actors) {
      obj.actors = message.actors.map((e) => e ? ListTableFragmentsResponse_ActorInfo.toJSON(e) : undefined);
    } else {
      obj.actors = [];
    }
    return obj;
  },

  fromPartial<I extends Exact<DeepPartial<ListTableFragmentsResponse_FragmentInfo>, I>>(
    object: I,
  ): ListTableFragmentsResponse_FragmentInfo {
    const message = createBaseListTableFragmentsResponse_FragmentInfo();
    message.id = object.id ?? 0;
    message.actors = object.actors?.map((e) => ListTableFragmentsResponse_ActorInfo.fromPartial(e)) || [];
    return message;
  },
};

function createBaseListTableFragmentsResponse_TableFragmentInfo(): ListTableFragmentsResponse_TableFragmentInfo {
  return { fragments: [], env: undefined };
}

export const ListTableFragmentsResponse_TableFragmentInfo = {
  fromJSON(object: any): ListTableFragmentsResponse_TableFragmentInfo {
    return {
      fragments: Array.isArray(object?.fragments)
        ? object.fragments.map((e: any) => ListTableFragmentsResponse_FragmentInfo.fromJSON(e))
        : [],
      env: isSet(object.env) ? StreamEnvironment.fromJSON(object.env) : undefined,
    };
  },

  toJSON(message: ListTableFragmentsResponse_TableFragmentInfo): unknown {
    const obj: any = {};
    if (message.fragments) {
      obj.fragments = message.fragments.map((e) => e ? ListTableFragmentsResponse_FragmentInfo.toJSON(e) : undefined);
    } else {
      obj.fragments = [];
    }
    message.env !== undefined && (obj.env = message.env ? StreamEnvironment.toJSON(message.env) : undefined);
    return obj;
  },

  fromPartial<I extends Exact<DeepPartial<ListTableFragmentsResponse_TableFragmentInfo>, I>>(
    object: I,
  ): ListTableFragmentsResponse_TableFragmentInfo {
    const message = createBaseListTableFragmentsResponse_TableFragmentInfo();
    message.fragments = object.fragments?.map((e) => ListTableFragmentsResponse_FragmentInfo.fromPartial(e)) || [];
    message.env = (object.env !== undefined && object.env !== null)
      ? StreamEnvironment.fromPartial(object.env)
      : undefined;
    return message;
  },
};

function createBaseListTableFragmentsResponse_TableFragmentsEntry(): ListTableFragmentsResponse_TableFragmentsEntry {
  return { key: 0, value: undefined };
}

export const ListTableFragmentsResponse_TableFragmentsEntry = {
  fromJSON(object: any): ListTableFragmentsResponse_TableFragmentsEntry {
    return {
      key: isSet(object.key) ? Number(object.key) : 0,
      value: isSet(object.value) ? ListTableFragmentsResponse_TableFragmentInfo.fromJSON(object.value) : undefined,
    };
  },

  toJSON(message: ListTableFragmentsResponse_TableFragmentsEntry): unknown {
    const obj: any = {};
    message.key !== undefined && (obj.key = Math.round(message.key));
    message.value !== undefined &&
      (obj.value = message.value ? ListTableFragmentsResponse_TableFragmentInfo.toJSON(message.value) : undefined);
    return obj;
  },

  fromPartial<I extends Exact<DeepPartial<ListTableFragmentsResponse_TableFragmentsEntry>, I>>(
    object: I,
  ): ListTableFragmentsResponse_TableFragmentsEntry {
    const message = createBaseListTableFragmentsResponse_TableFragmentsEntry();
    message.key = object.key ?? 0;
    message.value = (object.value !== undefined && object.value !== null)
      ? ListTableFragmentsResponse_TableFragmentInfo.fromPartial(object.value)
      : undefined;
    return message;
  },
};

function createBaseFrontendVerifyParams(): FrontendVerifyParams {
  return {};
}

export const FrontendVerifyParams = {
  fromJSON(_: any): FrontendVerifyParams {
    return {};
  },

  toJSON(_: FrontendVerifyParams): unknown {
    const obj: any = {};
    return obj;
  },

  fromPartial<I extends Exact<DeepPartial<FrontendVerifyParams>, I>>(_: I): FrontendVerifyParams {
    const message = createBaseFrontendVerifyParams();
    return message;
  },
};

function createBaseComputeNodeVerifyParams(): ComputeNodeVerifyParams {
  return { barrierIntervalMs: 0 };
}

export const ComputeNodeVerifyParams = {
  fromJSON(object: any): ComputeNodeVerifyParams {
    return { barrierIntervalMs: isSet(object.barrierIntervalMs) ? Number(object.barrierIntervalMs) : 0 };
  },

  toJSON(message: ComputeNodeVerifyParams): unknown {
    const obj: any = {};
    message.barrierIntervalMs !== undefined && (obj.barrierIntervalMs = Math.round(message.barrierIntervalMs));
    return obj;
  },

  fromPartial<I extends Exact<DeepPartial<ComputeNodeVerifyParams>, I>>(object: I): ComputeNodeVerifyParams {
    const message = createBaseComputeNodeVerifyParams();
    message.barrierIntervalMs = object.barrierIntervalMs ?? 0;
    return message;
  },
};

function createBaseCompactorVerifyParams(): CompactorVerifyParams {
  return {};
}

export const CompactorVerifyParams = {
  fromJSON(_: any): CompactorVerifyParams {
    return {};
  },

  toJSON(_: CompactorVerifyParams): unknown {
    const obj: any = {};
    return obj;
  },

  fromPartial<I extends Exact<DeepPartial<CompactorVerifyParams>, I>>(_: I): CompactorVerifyParams {
    const message = createBaseCompactorVerifyParams();
    return message;
  },
};

function createBaseVerifyParams(): VerifyParams {
  return { params: undefined };
}

export const VerifyParams = {
  fromJSON(object: any): VerifyParams {
    return {
      params: isSet(object.frontend)
        ? { $case: "frontend", frontend: FrontendVerifyParams.fromJSON(object.frontend) }
        : isSet(object.computeNode)
        ? { $case: "computeNode", computeNode: ComputeNodeVerifyParams.fromJSON(object.computeNode) }
        : isSet(object.compactor)
        ? { $case: "compactor", compactor: CompactorVerifyParams.fromJSON(object.compactor) }
        : undefined,
    };
  },

  toJSON(message: VerifyParams): unknown {
    const obj: any = {};
    message.params?.$case === "frontend" &&
      (obj.frontend = message.params?.frontend ? FrontendVerifyParams.toJSON(message.params?.frontend) : undefined);
    message.params?.$case === "computeNode" && (obj.computeNode = message.params?.computeNode
      ? ComputeNodeVerifyParams.toJSON(message.params?.computeNode)
      : undefined);
    message.params?.$case === "compactor" &&
      (obj.compactor = message.params?.compactor ? CompactorVerifyParams.toJSON(message.params?.compactor) : undefined);
    return obj;
  },

  fromPartial<I extends Exact<DeepPartial<VerifyParams>, I>>(object: I): VerifyParams {
    const message = createBaseVerifyParams();
    if (
      object.params?.$case === "frontend" && object.params?.frontend !== undefined && object.params?.frontend !== null
    ) {
      message.params = { $case: "frontend", frontend: FrontendVerifyParams.fromPartial(object.params.frontend) };
    }
    if (
      object.params?.$case === "computeNode" &&
      object.params?.computeNode !== undefined &&
      object.params?.computeNode !== null
    ) {
      message.params = {
        $case: "computeNode",
        computeNode: ComputeNodeVerifyParams.fromPartial(object.params.computeNode),
      };
    }
    if (
      object.params?.$case === "compactor" &&
      object.params?.compactor !== undefined &&
      object.params?.compactor !== null
    ) {
      message.params = { $case: "compactor", compactor: CompactorVerifyParams.fromPartial(object.params.compactor) };
    }
    return message;
  },
};

function createBaseAddWorkerNodeRequest(): AddWorkerNodeRequest {
  return { workerType: WorkerType.UNSPECIFIED, host: undefined, workerNodeParallelism: 0, verifyParams: undefined };
}

export const AddWorkerNodeRequest = {
  fromJSON(object: any): AddWorkerNodeRequest {
    return {
      workerType: isSet(object.workerType) ? workerTypeFromJSON(object.workerType) : WorkerType.UNSPECIFIED,
      host: isSet(object.host) ? HostAddress.fromJSON(object.host) : undefined,
      workerNodeParallelism: isSet(object.workerNodeParallelism) ? Number(object.workerNodeParallelism) : 0,
      verifyParams: isSet(object.verifyParams) ? VerifyParams.fromJSON(object.verifyParams) : undefined,
    };
  },

  toJSON(message: AddWorkerNodeRequest): unknown {
    const obj: any = {};
    message.workerType !== undefined && (obj.workerType = workerTypeToJSON(message.workerType));
    message.host !== undefined && (obj.host = message.host ? HostAddress.toJSON(message.host) : undefined);
    message.workerNodeParallelism !== undefined &&
      (obj.workerNodeParallelism = Math.round(message.workerNodeParallelism));
    message.verifyParams !== undefined &&
      (obj.verifyParams = message.verifyParams ? VerifyParams.toJSON(message.verifyParams) : undefined);
    return obj;
  },

  fromPartial<I extends Exact<DeepPartial<AddWorkerNodeRequest>, I>>(object: I): AddWorkerNodeRequest {
    const message = createBaseAddWorkerNodeRequest();
    message.workerType = object.workerType ?? WorkerType.UNSPECIFIED;
    message.host = (object.host !== undefined && object.host !== null)
      ? HostAddress.fromPartial(object.host)
      : undefined;
    message.workerNodeParallelism = object.workerNodeParallelism ?? 0;
    message.verifyParams = (object.verifyParams !== undefined && object.verifyParams !== null)
      ? VerifyParams.fromPartial(object.verifyParams)
      : undefined;
    return message;
  },
};

function createBaseAddWorkerNodeResponse(): AddWorkerNodeResponse {
  return { status: undefined, node: undefined, systemParams: undefined };
}

export const AddWorkerNodeResponse = {
  fromJSON(object: any): AddWorkerNodeResponse {
    return {
      status: isSet(object.status) ? Status.fromJSON(object.status) : undefined,
      node: isSet(object.node) ? WorkerNode.fromJSON(object.node) : undefined,
      systemParams: isSet(object.systemParams) ? SystemParams.fromJSON(object.systemParams) : undefined,
    };
  },

  toJSON(message: AddWorkerNodeResponse): unknown {
    const obj: any = {};
    message.status !== undefined && (obj.status = message.status ? Status.toJSON(message.status) : undefined);
    message.node !== undefined && (obj.node = message.node ? WorkerNode.toJSON(message.node) : undefined);
    message.systemParams !== undefined &&
      (obj.systemParams = message.systemParams ? SystemParams.toJSON(message.systemParams) : undefined);
    return obj;
  },

  fromPartial<I extends Exact<DeepPartial<AddWorkerNodeResponse>, I>>(object: I): AddWorkerNodeResponse {
    const message = createBaseAddWorkerNodeResponse();
    message.status = (object.status !== undefined && object.status !== null)
      ? Status.fromPartial(object.status)
      : undefined;
    message.node = (object.node !== undefined && object.node !== null)
      ? WorkerNode.fromPartial(object.node)
      : undefined;
    message.systemParams = (object.systemParams !== undefined && object.systemParams !== null)
      ? SystemParams.fromPartial(object.systemParams)
      : undefined;
    return message;
  },
};

function createBaseActivateWorkerNodeRequest(): ActivateWorkerNodeRequest {
  return { host: undefined };
}

export const ActivateWorkerNodeRequest = {
  fromJSON(object: any): ActivateWorkerNodeRequest {
    return { host: isSet(object.host) ? HostAddress.fromJSON(object.host) : undefined };
  },

  toJSON(message: ActivateWorkerNodeRequest): unknown {
    const obj: any = {};
    message.host !== undefined && (obj.host = message.host ? HostAddress.toJSON(message.host) : undefined);
    return obj;
  },

  fromPartial<I extends Exact<DeepPartial<ActivateWorkerNodeRequest>, I>>(object: I): ActivateWorkerNodeRequest {
    const message = createBaseActivateWorkerNodeRequest();
    message.host = (object.host !== undefined && object.host !== null)
      ? HostAddress.fromPartial(object.host)
      : undefined;
    return message;
  },
};

function createBaseActivateWorkerNodeResponse(): ActivateWorkerNodeResponse {
  return { status: undefined };
}

export const ActivateWorkerNodeResponse = {
  fromJSON(object: any): ActivateWorkerNodeResponse {
    return { status: isSet(object.status) ? Status.fromJSON(object.status) : undefined };
  },

  toJSON(message: ActivateWorkerNodeResponse): unknown {
    const obj: any = {};
    message.status !== undefined && (obj.status = message.status ? Status.toJSON(message.status) : undefined);
    return obj;
  },

  fromPartial<I extends Exact<DeepPartial<ActivateWorkerNodeResponse>, I>>(object: I): ActivateWorkerNodeResponse {
    const message = createBaseActivateWorkerNodeResponse();
    message.status = (object.status !== undefined && object.status !== null)
      ? Status.fromPartial(object.status)
      : undefined;
    return message;
  },
};

function createBaseDeleteWorkerNodeRequest(): DeleteWorkerNodeRequest {
  return { host: undefined };
}

export const DeleteWorkerNodeRequest = {
  fromJSON(object: any): DeleteWorkerNodeRequest {
    return { host: isSet(object.host) ? HostAddress.fromJSON(object.host) : undefined };
  },

  toJSON(message: DeleteWorkerNodeRequest): unknown {
    const obj: any = {};
    message.host !== undefined && (obj.host = message.host ? HostAddress.toJSON(message.host) : undefined);
    return obj;
  },

  fromPartial<I extends Exact<DeepPartial<DeleteWorkerNodeRequest>, I>>(object: I): DeleteWorkerNodeRequest {
    const message = createBaseDeleteWorkerNodeRequest();
    message.host = (object.host !== undefined && object.host !== null)
      ? HostAddress.fromPartial(object.host)
      : undefined;
    return message;
  },
};

function createBaseDeleteWorkerNodeResponse(): DeleteWorkerNodeResponse {
  return { status: undefined };
}

export const DeleteWorkerNodeResponse = {
  fromJSON(object: any): DeleteWorkerNodeResponse {
    return { status: isSet(object.status) ? Status.fromJSON(object.status) : undefined };
  },

  toJSON(message: DeleteWorkerNodeResponse): unknown {
    const obj: any = {};
    message.status !== undefined && (obj.status = message.status ? Status.toJSON(message.status) : undefined);
    return obj;
  },

  fromPartial<I extends Exact<DeepPartial<DeleteWorkerNodeResponse>, I>>(object: I): DeleteWorkerNodeResponse {
    const message = createBaseDeleteWorkerNodeResponse();
    message.status = (object.status !== undefined && object.status !== null)
      ? Status.fromPartial(object.status)
      : undefined;
    return message;
  },
};

function createBaseListAllNodesRequest(): ListAllNodesRequest {
  return { workerType: WorkerType.UNSPECIFIED, includeStartingNodes: false };
}

export const ListAllNodesRequest = {
  fromJSON(object: any): ListAllNodesRequest {
    return {
      workerType: isSet(object.workerType) ? workerTypeFromJSON(object.workerType) : WorkerType.UNSPECIFIED,
      includeStartingNodes: isSet(object.includeStartingNodes) ? Boolean(object.includeStartingNodes) : false,
    };
  },

  toJSON(message: ListAllNodesRequest): unknown {
    const obj: any = {};
    message.workerType !== undefined && (obj.workerType = workerTypeToJSON(message.workerType));
    message.includeStartingNodes !== undefined && (obj.includeStartingNodes = message.includeStartingNodes);
    return obj;
  },

  fromPartial<I extends Exact<DeepPartial<ListAllNodesRequest>, I>>(object: I): ListAllNodesRequest {
    const message = createBaseListAllNodesRequest();
    message.workerType = object.workerType ?? WorkerType.UNSPECIFIED;
    message.includeStartingNodes = object.includeStartingNodes ?? false;
    return message;
  },
};

function createBaseListAllNodesResponse(): ListAllNodesResponse {
  return { status: undefined, nodes: [] };
}

export const ListAllNodesResponse = {
  fromJSON(object: any): ListAllNodesResponse {
    return {
      status: isSet(object.status) ? Status.fromJSON(object.status) : undefined,
      nodes: Array.isArray(object?.nodes) ? object.nodes.map((e: any) => WorkerNode.fromJSON(e)) : [],
    };
  },

  toJSON(message: ListAllNodesResponse): unknown {
    const obj: any = {};
    message.status !== undefined && (obj.status = message.status ? Status.toJSON(message.status) : undefined);
    if (message.nodes) {
      obj.nodes = message.nodes.map((e) => e ? WorkerNode.toJSON(e) : undefined);
    } else {
      obj.nodes = [];
    }
    return obj;
  },

  fromPartial<I extends Exact<DeepPartial<ListAllNodesResponse>, I>>(object: I): ListAllNodesResponse {
    const message = createBaseListAllNodesResponse();
    message.status = (object.status !== undefined && object.status !== null)
      ? Status.fromPartial(object.status)
      : undefined;
    message.nodes = object.nodes?.map((e) => WorkerNode.fromPartial(e)) || [];
    return message;
  },
};

function createBaseSubscribeRequest(): SubscribeRequest {
  return { subscribeType: SubscribeType.UNSPECIFIED, host: undefined, workerId: 0 };
}

export const SubscribeRequest = {
  fromJSON(object: any): SubscribeRequest {
    return {
      subscribeType: isSet(object.subscribeType)
        ? subscribeTypeFromJSON(object.subscribeType)
        : SubscribeType.UNSPECIFIED,
      host: isSet(object.host) ? HostAddress.fromJSON(object.host) : undefined,
      workerId: isSet(object.workerId) ? Number(object.workerId) : 0,
    };
  },

  toJSON(message: SubscribeRequest): unknown {
    const obj: any = {};
    message.subscribeType !== undefined && (obj.subscribeType = subscribeTypeToJSON(message.subscribeType));
    message.host !== undefined && (obj.host = message.host ? HostAddress.toJSON(message.host) : undefined);
    message.workerId !== undefined && (obj.workerId = Math.round(message.workerId));
    return obj;
  },

  fromPartial<I extends Exact<DeepPartial<SubscribeRequest>, I>>(object: I): SubscribeRequest {
    const message = createBaseSubscribeRequest();
    message.subscribeType = object.subscribeType ?? SubscribeType.UNSPECIFIED;
    message.host = (object.host !== undefined && object.host !== null)
      ? HostAddress.fromPartial(object.host)
      : undefined;
    message.workerId = object.workerId ?? 0;
    return message;
  },
};

function createBaseMetaSnapshot(): MetaSnapshot {
  return {
    databases: [],
    schemas: [],
    sources: [],
    sinks: [],
    tables: [],
    indexes: [],
    views: [],
    functions: [],
    users: [],
    parallelUnitMappings: [],
    nodes: [],
    hummockSnapshot: undefined,
    hummockVersion: undefined,
    version: undefined,
    metaBackupManifestId: undefined,
  };
}

export const MetaSnapshot = {
  fromJSON(object: any): MetaSnapshot {
    return {
      databases: Array.isArray(object?.databases) ? object.databases.map((e: any) => Database.fromJSON(e)) : [],
      schemas: Array.isArray(object?.schemas) ? object.schemas.map((e: any) => Schema.fromJSON(e)) : [],
      sources: Array.isArray(object?.sources) ? object.sources.map((e: any) => Source.fromJSON(e)) : [],
      sinks: Array.isArray(object?.sinks) ? object.sinks.map((e: any) => Sink.fromJSON(e)) : [],
      tables: Array.isArray(object?.tables) ? object.tables.map((e: any) => Table.fromJSON(e)) : [],
      indexes: Array.isArray(object?.indexes) ? object.indexes.map((e: any) => Index.fromJSON(e)) : [],
      views: Array.isArray(object?.views) ? object.views.map((e: any) => View.fromJSON(e)) : [],
      functions: Array.isArray(object?.functions) ? object.functions.map((e: any) => Function.fromJSON(e)) : [],
      users: Array.isArray(object?.users) ? object.users.map((e: any) => UserInfo.fromJSON(e)) : [],
      parallelUnitMappings: Array.isArray(object?.parallelUnitMappings)
        ? object.parallelUnitMappings.map((e: any) => FragmentParallelUnitMapping.fromJSON(e))
        : [],
      nodes: Array.isArray(object?.nodes)
        ? object.nodes.map((e: any) => WorkerNode.fromJSON(e))
        : [],
      hummockSnapshot: isSet(object.hummockSnapshot) ? HummockSnapshot.fromJSON(object.hummockSnapshot) : undefined,
      hummockVersion: isSet(object.hummockVersion) ? HummockVersion.fromJSON(object.hummockVersion) : undefined,
      version: isSet(object.version) ? MetaSnapshot_SnapshotVersion.fromJSON(object.version) : undefined,
      metaBackupManifestId: isSet(object.metaBackupManifestId)
        ? MetaBackupManifestId.fromJSON(object.metaBackupManifestId)
        : undefined,
    };
  },

  toJSON(message: MetaSnapshot): unknown {
    const obj: any = {};
    if (message.databases) {
      obj.databases = message.databases.map((e) => e ? Database.toJSON(e) : undefined);
    } else {
      obj.databases = [];
    }
    if (message.schemas) {
      obj.schemas = message.schemas.map((e) => e ? Schema.toJSON(e) : undefined);
    } else {
      obj.schemas = [];
    }
    if (message.sources) {
      obj.sources = message.sources.map((e) => e ? Source.toJSON(e) : undefined);
    } else {
      obj.sources = [];
    }
    if (message.sinks) {
      obj.sinks = message.sinks.map((e) => e ? Sink.toJSON(e) : undefined);
    } else {
      obj.sinks = [];
    }
    if (message.tables) {
      obj.tables = message.tables.map((e) => e ? Table.toJSON(e) : undefined);
    } else {
      obj.tables = [];
    }
    if (message.indexes) {
      obj.indexes = message.indexes.map((e) => e ? Index.toJSON(e) : undefined);
    } else {
      obj.indexes = [];
    }
    if (message.views) {
      obj.views = message.views.map((e) => e ? View.toJSON(e) : undefined);
    } else {
      obj.views = [];
    }
    if (message.functions) {
      obj.functions = message.functions.map((e) => e ? Function.toJSON(e) : undefined);
    } else {
      obj.functions = [];
    }
    if (message.users) {
      obj.users = message.users.map((e) => e ? UserInfo.toJSON(e) : undefined);
    } else {
      obj.users = [];
    }
    if (message.parallelUnitMappings) {
      obj.parallelUnitMappings = message.parallelUnitMappings.map((e) =>
        e ? FragmentParallelUnitMapping.toJSON(e) : undefined
      );
    } else {
      obj.parallelUnitMappings = [];
    }
    if (message.nodes) {
      obj.nodes = message.nodes.map((e) => e ? WorkerNode.toJSON(e) : undefined);
    } else {
      obj.nodes = [];
    }
    message.hummockSnapshot !== undefined &&
      (obj.hummockSnapshot = message.hummockSnapshot ? HummockSnapshot.toJSON(message.hummockSnapshot) : undefined);
    message.hummockVersion !== undefined &&
      (obj.hummockVersion = message.hummockVersion ? HummockVersion.toJSON(message.hummockVersion) : undefined);
    message.version !== undefined &&
      (obj.version = message.version ? MetaSnapshot_SnapshotVersion.toJSON(message.version) : undefined);
    message.metaBackupManifestId !== undefined && (obj.metaBackupManifestId = message.metaBackupManifestId
      ? MetaBackupManifestId.toJSON(message.metaBackupManifestId)
      : undefined);
    return obj;
  },

  fromPartial<I extends Exact<DeepPartial<MetaSnapshot>, I>>(object: I): MetaSnapshot {
    const message = createBaseMetaSnapshot();
    message.databases = object.databases?.map((e) => Database.fromPartial(e)) || [];
    message.schemas = object.schemas?.map((e) => Schema.fromPartial(e)) || [];
    message.sources = object.sources?.map((e) => Source.fromPartial(e)) || [];
    message.sinks = object.sinks?.map((e) => Sink.fromPartial(e)) || [];
    message.tables = object.tables?.map((e) => Table.fromPartial(e)) || [];
    message.indexes = object.indexes?.map((e) => Index.fromPartial(e)) || [];
    message.views = object.views?.map((e) => View.fromPartial(e)) || [];
    message.functions = object.functions?.map((e) => Function.fromPartial(e)) || [];
    message.users = object.users?.map((e) => UserInfo.fromPartial(e)) || [];
    message.parallelUnitMappings =
      object.parallelUnitMappings?.map((e) => FragmentParallelUnitMapping.fromPartial(e)) || [];
    message.nodes = object.nodes?.map((e) => WorkerNode.fromPartial(e)) || [];
    message.hummockSnapshot = (object.hummockSnapshot !== undefined && object.hummockSnapshot !== null)
      ? HummockSnapshot.fromPartial(object.hummockSnapshot)
      : undefined;
    message.hummockVersion = (object.hummockVersion !== undefined && object.hummockVersion !== null)
      ? HummockVersion.fromPartial(object.hummockVersion)
      : undefined;
    message.version = (object.version !== undefined && object.version !== null)
      ? MetaSnapshot_SnapshotVersion.fromPartial(object.version)
      : undefined;
    message.metaBackupManifestId = (object.metaBackupManifestId !== undefined && object.metaBackupManifestId !== null)
      ? MetaBackupManifestId.fromPartial(object.metaBackupManifestId)
      : undefined;
    return message;
  },
};

function createBaseMetaSnapshot_SnapshotVersion(): MetaSnapshot_SnapshotVersion {
  return { catalogVersion: 0, parallelUnitMappingVersion: 0, workerNodeVersion: 0 };
}

export const MetaSnapshot_SnapshotVersion = {
  fromJSON(object: any): MetaSnapshot_SnapshotVersion {
    return {
      catalogVersion: isSet(object.catalogVersion) ? Number(object.catalogVersion) : 0,
      parallelUnitMappingVersion: isSet(object.parallelUnitMappingVersion)
        ? Number(object.parallelUnitMappingVersion)
        : 0,
      workerNodeVersion: isSet(object.workerNodeVersion) ? Number(object.workerNodeVersion) : 0,
    };
  },

  toJSON(message: MetaSnapshot_SnapshotVersion): unknown {
    const obj: any = {};
    message.catalogVersion !== undefined && (obj.catalogVersion = Math.round(message.catalogVersion));
    message.parallelUnitMappingVersion !== undefined &&
      (obj.parallelUnitMappingVersion = Math.round(message.parallelUnitMappingVersion));
    message.workerNodeVersion !== undefined && (obj.workerNodeVersion = Math.round(message.workerNodeVersion));
    return obj;
  },

  fromPartial<I extends Exact<DeepPartial<MetaSnapshot_SnapshotVersion>, I>>(object: I): MetaSnapshot_SnapshotVersion {
    const message = createBaseMetaSnapshot_SnapshotVersion();
    message.catalogVersion = object.catalogVersion ?? 0;
    message.parallelUnitMappingVersion = object.parallelUnitMappingVersion ?? 0;
    message.workerNodeVersion = object.workerNodeVersion ?? 0;
    return message;
  },
};

function createBaseSubscribeResponse(): SubscribeResponse {
  return { status: undefined, operation: SubscribeResponse_Operation.UNSPECIFIED, version: 0, info: undefined };
}

export const SubscribeResponse = {
  fromJSON(object: any): SubscribeResponse {
    return {
      status: isSet(object.status) ? Status.fromJSON(object.status) : undefined,
      operation: isSet(object.operation)
        ? subscribeResponse_OperationFromJSON(object.operation)
        : SubscribeResponse_Operation.UNSPECIFIED,
      version: isSet(object.version) ? Number(object.version) : 0,
      info: isSet(object.database)
        ? { $case: "database", database: Database.fromJSON(object.database) }
        : isSet(object.schema)
        ? { $case: "schema", schema: Schema.fromJSON(object.schema) }
        : isSet(object.table)
        ? { $case: "table", table: Table.fromJSON(object.table) }
        : isSet(object.source)
        ? { $case: "source", source: Source.fromJSON(object.source) }
        : isSet(object.sink)
        ? { $case: "sink", sink: Sink.fromJSON(object.sink) }
        : isSet(object.index)
        ? { $case: "index", index: Index.fromJSON(object.index) }
        : isSet(object.view)
        ? { $case: "view", view: View.fromJSON(object.view) }
        : isSet(object.function)
        ? { $case: "function", function: Function.fromJSON(object.function) }
        : isSet(object.user)
        ? { $case: "user", user: UserInfo.fromJSON(object.user) }
        : isSet(object.parallelUnitMapping)
        ? {
          $case: "parallelUnitMapping",
          parallelUnitMapping: FragmentParallelUnitMapping.fromJSON(object.parallelUnitMapping),
        }
        : isSet(object.node)
        ? { $case: "node", node: WorkerNode.fromJSON(object.node) }
        : isSet(object.hummockSnapshot)
        ? { $case: "hummockSnapshot", hummockSnapshot: HummockSnapshot.fromJSON(object.hummockSnapshot) }
        : isSet(object.hummockVersionDeltas)
        ? {
          $case: "hummockVersionDeltas",
          hummockVersionDeltas: HummockVersionDeltas.fromJSON(object.hummockVersionDeltas),
        }
        : isSet(object.snapshot)
        ? { $case: "snapshot", snapshot: MetaSnapshot.fromJSON(object.snapshot) }
        : isSet(object.metaBackupManifestId)
        ? {
          $case: "metaBackupManifestId",
          metaBackupManifestId: MetaBackupManifestId.fromJSON(object.metaBackupManifestId),
        }
        : undefined,
    };
  },

  toJSON(message: SubscribeResponse): unknown {
    const obj: any = {};
    message.status !== undefined && (obj.status = message.status ? Status.toJSON(message.status) : undefined);
    message.operation !== undefined && (obj.operation = subscribeResponse_OperationToJSON(message.operation));
    message.version !== undefined && (obj.version = Math.round(message.version));
    message.info?.$case === "database" &&
      (obj.database = message.info?.database ? Database.toJSON(message.info?.database) : undefined);
    message.info?.$case === "schema" &&
      (obj.schema = message.info?.schema ? Schema.toJSON(message.info?.schema) : undefined);
    message.info?.$case === "table" &&
      (obj.table = message.info?.table ? Table.toJSON(message.info?.table) : undefined);
    message.info?.$case === "source" &&
      (obj.source = message.info?.source ? Source.toJSON(message.info?.source) : undefined);
    message.info?.$case === "sink" && (obj.sink = message.info?.sink ? Sink.toJSON(message.info?.sink) : undefined);
    message.info?.$case === "index" &&
      (obj.index = message.info?.index ? Index.toJSON(message.info?.index) : undefined);
    message.info?.$case === "view" && (obj.view = message.info?.view ? View.toJSON(message.info?.view) : undefined);
    message.info?.$case === "function" &&
      (obj.function = message.info?.function ? Function.toJSON(message.info?.function) : undefined);
    message.info?.$case === "user" && (obj.user = message.info?.user ? UserInfo.toJSON(message.info?.user) : undefined);
    message.info?.$case === "parallelUnitMapping" && (obj.parallelUnitMapping = message.info?.parallelUnitMapping
      ? FragmentParallelUnitMapping.toJSON(message.info?.parallelUnitMapping)
      : undefined);
    message.info?.$case === "node" &&
      (obj.node = message.info?.node ? WorkerNode.toJSON(message.info?.node) : undefined);
    message.info?.$case === "hummockSnapshot" && (obj.hummockSnapshot = message.info?.hummockSnapshot
      ? HummockSnapshot.toJSON(message.info?.hummockSnapshot)
      : undefined);
    message.info?.$case === "hummockVersionDeltas" && (obj.hummockVersionDeltas = message.info?.hummockVersionDeltas
      ? HummockVersionDeltas.toJSON(message.info?.hummockVersionDeltas)
      : undefined);
    message.info?.$case === "snapshot" &&
      (obj.snapshot = message.info?.snapshot ? MetaSnapshot.toJSON(message.info?.snapshot) : undefined);
    message.info?.$case === "metaBackupManifestId" && (obj.metaBackupManifestId = message.info?.metaBackupManifestId
      ? MetaBackupManifestId.toJSON(message.info?.metaBackupManifestId)
      : undefined);
    return obj;
  },

  fromPartial<I extends Exact<DeepPartial<SubscribeResponse>, I>>(object: I): SubscribeResponse {
    const message = createBaseSubscribeResponse();
    message.status = (object.status !== undefined && object.status !== null)
      ? Status.fromPartial(object.status)
      : undefined;
    message.operation = object.operation ?? SubscribeResponse_Operation.UNSPECIFIED;
    message.version = object.version ?? 0;
    if (object.info?.$case === "database" && object.info?.database !== undefined && object.info?.database !== null) {
      message.info = { $case: "database", database: Database.fromPartial(object.info.database) };
    }
    if (object.info?.$case === "schema" && object.info?.schema !== undefined && object.info?.schema !== null) {
      message.info = { $case: "schema", schema: Schema.fromPartial(object.info.schema) };
    }
    if (object.info?.$case === "table" && object.info?.table !== undefined && object.info?.table !== null) {
      message.info = { $case: "table", table: Table.fromPartial(object.info.table) };
    }
    if (object.info?.$case === "source" && object.info?.source !== undefined && object.info?.source !== null) {
      message.info = { $case: "source", source: Source.fromPartial(object.info.source) };
    }
    if (object.info?.$case === "sink" && object.info?.sink !== undefined && object.info?.sink !== null) {
      message.info = { $case: "sink", sink: Sink.fromPartial(object.info.sink) };
    }
    if (object.info?.$case === "index" && object.info?.index !== undefined && object.info?.index !== null) {
      message.info = { $case: "index", index: Index.fromPartial(object.info.index) };
    }
    if (object.info?.$case === "view" && object.info?.view !== undefined && object.info?.view !== null) {
      message.info = { $case: "view", view: View.fromPartial(object.info.view) };
    }
    if (object.info?.$case === "function" && object.info?.function !== undefined && object.info?.function !== null) {
      message.info = { $case: "function", function: Function.fromPartial(object.info.function) };
    }
    if (object.info?.$case === "user" && object.info?.user !== undefined && object.info?.user !== null) {
      message.info = { $case: "user", user: UserInfo.fromPartial(object.info.user) };
    }
    if (
      object.info?.$case === "parallelUnitMapping" &&
      object.info?.parallelUnitMapping !== undefined &&
      object.info?.parallelUnitMapping !== null
    ) {
      message.info = {
        $case: "parallelUnitMapping",
        parallelUnitMapping: FragmentParallelUnitMapping.fromPartial(object.info.parallelUnitMapping),
      };
    }
    if (object.info?.$case === "node" && object.info?.node !== undefined && object.info?.node !== null) {
      message.info = { $case: "node", node: WorkerNode.fromPartial(object.info.node) };
    }
    if (
      object.info?.$case === "hummockSnapshot" &&
      object.info?.hummockSnapshot !== undefined &&
      object.info?.hummockSnapshot !== null
    ) {
      message.info = {
        $case: "hummockSnapshot",
        hummockSnapshot: HummockSnapshot.fromPartial(object.info.hummockSnapshot),
      };
    }
    if (
      object.info?.$case === "hummockVersionDeltas" &&
      object.info?.hummockVersionDeltas !== undefined &&
      object.info?.hummockVersionDeltas !== null
    ) {
      message.info = {
        $case: "hummockVersionDeltas",
        hummockVersionDeltas: HummockVersionDeltas.fromPartial(object.info.hummockVersionDeltas),
      };
    }
    if (object.info?.$case === "snapshot" && object.info?.snapshot !== undefined && object.info?.snapshot !== null) {
      message.info = { $case: "snapshot", snapshot: MetaSnapshot.fromPartial(object.info.snapshot) };
    }
    if (
      object.info?.$case === "metaBackupManifestId" &&
      object.info?.metaBackupManifestId !== undefined &&
      object.info?.metaBackupManifestId !== null
    ) {
      message.info = {
        $case: "metaBackupManifestId",
        metaBackupManifestId: MetaBackupManifestId.fromPartial(object.info.metaBackupManifestId),
      };
    }
    return message;
  },
};

function createBasePauseRequest(): PauseRequest {
  return {};
}

export const PauseRequest = {
  fromJSON(_: any): PauseRequest {
    return {};
  },

  toJSON(_: PauseRequest): unknown {
    const obj: any = {};
    return obj;
  },

  fromPartial<I extends Exact<DeepPartial<PauseRequest>, I>>(_: I): PauseRequest {
    const message = createBasePauseRequest();
    return message;
  },
};

function createBasePauseResponse(): PauseResponse {
  return {};
}

export const PauseResponse = {
  fromJSON(_: any): PauseResponse {
    return {};
  },

  toJSON(_: PauseResponse): unknown {
    const obj: any = {};
    return obj;
  },

  fromPartial<I extends Exact<DeepPartial<PauseResponse>, I>>(_: I): PauseResponse {
    const message = createBasePauseResponse();
    return message;
  },
};

function createBaseResumeRequest(): ResumeRequest {
  return {};
}

export const ResumeRequest = {
  fromJSON(_: any): ResumeRequest {
    return {};
  },

  toJSON(_: ResumeRequest): unknown {
    const obj: any = {};
    return obj;
  },

  fromPartial<I extends Exact<DeepPartial<ResumeRequest>, I>>(_: I): ResumeRequest {
    const message = createBaseResumeRequest();
    return message;
  },
};

function createBaseResumeResponse(): ResumeResponse {
  return {};
}

export const ResumeResponse = {
  fromJSON(_: any): ResumeResponse {
    return {};
  },

  toJSON(_: ResumeResponse): unknown {
    const obj: any = {};
    return obj;
  },

  fromPartial<I extends Exact<DeepPartial<ResumeResponse>, I>>(_: I): ResumeResponse {
    const message = createBaseResumeResponse();
    return message;
  },
};

function createBaseGetClusterInfoRequest(): GetClusterInfoRequest {
  return {};
}

export const GetClusterInfoRequest = {
  fromJSON(_: any): GetClusterInfoRequest {
    return {};
  },

  toJSON(_: GetClusterInfoRequest): unknown {
    const obj: any = {};
    return obj;
  },

  fromPartial<I extends Exact<DeepPartial<GetClusterInfoRequest>, I>>(_: I): GetClusterInfoRequest {
    const message = createBaseGetClusterInfoRequest();
    return message;
  },
};

function createBaseGetClusterInfoResponse(): GetClusterInfoResponse {
  return { workerNodes: [], tableFragments: [], actorSplits: {}, sourceInfos: {} };
}

export const GetClusterInfoResponse = {
  fromJSON(object: any): GetClusterInfoResponse {
    return {
      workerNodes: Array.isArray(object?.workerNodes) ? object.workerNodes.map((e: any) => WorkerNode.fromJSON(e)) : [],
      tableFragments: Array.isArray(object?.tableFragments)
        ? object.tableFragments.map((e: any) => TableFragments.fromJSON(e))
        : [],
      actorSplits: isObject(object.actorSplits)
        ? Object.entries(object.actorSplits).reduce<{ [key: number]: ConnectorSplits }>((acc, [key, value]) => {
          acc[Number(key)] = ConnectorSplits.fromJSON(value);
          return acc;
        }, {})
        : {},
      sourceInfos: isObject(object.sourceInfos)
        ? Object.entries(object.sourceInfos).reduce<{ [key: number]: Source }>((acc, [key, value]) => {
          acc[Number(key)] = Source.fromJSON(value);
          return acc;
        }, {})
        : {},
    };
  },

  toJSON(message: GetClusterInfoResponse): unknown {
    const obj: any = {};
    if (message.workerNodes) {
      obj.workerNodes = message.workerNodes.map((e) => e ? WorkerNode.toJSON(e) : undefined);
    } else {
      obj.workerNodes = [];
    }
    if (message.tableFragments) {
      obj.tableFragments = message.tableFragments.map((e) => e ? TableFragments.toJSON(e) : undefined);
    } else {
      obj.tableFragments = [];
    }
    obj.actorSplits = {};
    if (message.actorSplits) {
      Object.entries(message.actorSplits).forEach(([k, v]) => {
        obj.actorSplits[k] = ConnectorSplits.toJSON(v);
      });
    }
    obj.sourceInfos = {};
    if (message.sourceInfos) {
      Object.entries(message.sourceInfos).forEach(([k, v]) => {
        obj.sourceInfos[k] = Source.toJSON(v);
      });
    }
    return obj;
  },

  fromPartial<I extends Exact<DeepPartial<GetClusterInfoResponse>, I>>(object: I): GetClusterInfoResponse {
    const message = createBaseGetClusterInfoResponse();
    message.workerNodes = object.workerNodes?.map((e) => WorkerNode.fromPartial(e)) || [];
    message.tableFragments = object.tableFragments?.map((e) => TableFragments.fromPartial(e)) || [];
    message.actorSplits = Object.entries(object.actorSplits ?? {}).reduce<{ [key: number]: ConnectorSplits }>(
      (acc, [key, value]) => {
        if (value !== undefined) {
          acc[Number(key)] = ConnectorSplits.fromPartial(value);
        }
        return acc;
      },
      {},
    );
    message.sourceInfos = Object.entries(object.sourceInfos ?? {}).reduce<{ [key: number]: Source }>(
      (acc, [key, value]) => {
        if (value !== undefined) {
          acc[Number(key)] = Source.fromPartial(value);
        }
        return acc;
      },
      {},
    );
    return message;
  },
};

function createBaseGetClusterInfoResponse_ActorSplitsEntry(): GetClusterInfoResponse_ActorSplitsEntry {
  return { key: 0, value: undefined };
}

export const GetClusterInfoResponse_ActorSplitsEntry = {
  fromJSON(object: any): GetClusterInfoResponse_ActorSplitsEntry {
    return {
      key: isSet(object.key) ? Number(object.key) : 0,
      value: isSet(object.value) ? ConnectorSplits.fromJSON(object.value) : undefined,
    };
  },

  toJSON(message: GetClusterInfoResponse_ActorSplitsEntry): unknown {
    const obj: any = {};
    message.key !== undefined && (obj.key = Math.round(message.key));
    message.value !== undefined && (obj.value = message.value ? ConnectorSplits.toJSON(message.value) : undefined);
    return obj;
  },

  fromPartial<I extends Exact<DeepPartial<GetClusterInfoResponse_ActorSplitsEntry>, I>>(
    object: I,
  ): GetClusterInfoResponse_ActorSplitsEntry {
    const message = createBaseGetClusterInfoResponse_ActorSplitsEntry();
    message.key = object.key ?? 0;
    message.value = (object.value !== undefined && object.value !== null)
      ? ConnectorSplits.fromPartial(object.value)
      : undefined;
    return message;
  },
};

function createBaseGetClusterInfoResponse_SourceInfosEntry(): GetClusterInfoResponse_SourceInfosEntry {
  return { key: 0, value: undefined };
}

export const GetClusterInfoResponse_SourceInfosEntry = {
  fromJSON(object: any): GetClusterInfoResponse_SourceInfosEntry {
    return {
      key: isSet(object.key) ? Number(object.key) : 0,
      value: isSet(object.value) ? Source.fromJSON(object.value) : undefined,
    };
  },

  toJSON(message: GetClusterInfoResponse_SourceInfosEntry): unknown {
    const obj: any = {};
    message.key !== undefined && (obj.key = Math.round(message.key));
    message.value !== undefined && (obj.value = message.value ? Source.toJSON(message.value) : undefined);
    return obj;
  },

  fromPartial<I extends Exact<DeepPartial<GetClusterInfoResponse_SourceInfosEntry>, I>>(
    object: I,
  ): GetClusterInfoResponse_SourceInfosEntry {
    const message = createBaseGetClusterInfoResponse_SourceInfosEntry();
    message.key = object.key ?? 0;
    message.value = (object.value !== undefined && object.value !== null)
      ? Source.fromPartial(object.value)
      : undefined;
    return message;
  },
};

function createBaseRescheduleRequest(): RescheduleRequest {
  return { reschedules: {} };
}

export const RescheduleRequest = {
  fromJSON(object: any): RescheduleRequest {
    return {
      reschedules: isObject(object.reschedules)
        ? Object.entries(object.reschedules).reduce<{ [key: number]: RescheduleRequest_Reschedule }>(
          (acc, [key, value]) => {
            acc[Number(key)] = RescheduleRequest_Reschedule.fromJSON(value);
            return acc;
          },
          {},
        )
        : {},
    };
  },

  toJSON(message: RescheduleRequest): unknown {
    const obj: any = {};
    obj.reschedules = {};
    if (message.reschedules) {
      Object.entries(message.reschedules).forEach(([k, v]) => {
        obj.reschedules[k] = RescheduleRequest_Reschedule.toJSON(v);
      });
    }
    return obj;
  },

  fromPartial<I extends Exact<DeepPartial<RescheduleRequest>, I>>(object: I): RescheduleRequest {
    const message = createBaseRescheduleRequest();
    message.reschedules = Object.entries(object.reschedules ?? {}).reduce<
      { [key: number]: RescheduleRequest_Reschedule }
    >((acc, [key, value]) => {
      if (value !== undefined) {
        acc[Number(key)] = RescheduleRequest_Reschedule.fromPartial(value);
      }
      return acc;
    }, {});
    return message;
  },
};

function createBaseRescheduleRequest_Reschedule(): RescheduleRequest_Reschedule {
  return { addedParallelUnits: [], removedParallelUnits: [] };
}

export const RescheduleRequest_Reschedule = {
  fromJSON(object: any): RescheduleRequest_Reschedule {
    return {
      addedParallelUnits: Array.isArray(object?.addedParallelUnits)
        ? object.addedParallelUnits.map((e: any) => Number(e))
        : [],
      removedParallelUnits: Array.isArray(object?.removedParallelUnits)
        ? object.removedParallelUnits.map((e: any) => Number(e))
        : [],
    };
  },

  toJSON(message: RescheduleRequest_Reschedule): unknown {
    const obj: any = {};
    if (message.addedParallelUnits) {
      obj.addedParallelUnits = message.addedParallelUnits.map((e) => Math.round(e));
    } else {
      obj.addedParallelUnits = [];
    }
    if (message.removedParallelUnits) {
      obj.removedParallelUnits = message.removedParallelUnits.map((e) => Math.round(e));
    } else {
      obj.removedParallelUnits = [];
    }
    return obj;
  },

  fromPartial<I extends Exact<DeepPartial<RescheduleRequest_Reschedule>, I>>(object: I): RescheduleRequest_Reschedule {
    const message = createBaseRescheduleRequest_Reschedule();
    message.addedParallelUnits = object.addedParallelUnits?.map((e) => e) || [];
    message.removedParallelUnits = object.removedParallelUnits?.map((e) => e) || [];
    return message;
  },
};

function createBaseRescheduleRequest_ReschedulesEntry(): RescheduleRequest_ReschedulesEntry {
  return { key: 0, value: undefined };
}

export const RescheduleRequest_ReschedulesEntry = {
  fromJSON(object: any): RescheduleRequest_ReschedulesEntry {
    return {
      key: isSet(object.key) ? Number(object.key) : 0,
      value: isSet(object.value) ? RescheduleRequest_Reschedule.fromJSON(object.value) : undefined,
    };
  },

  toJSON(message: RescheduleRequest_ReschedulesEntry): unknown {
    const obj: any = {};
    message.key !== undefined && (obj.key = Math.round(message.key));
    message.value !== undefined &&
      (obj.value = message.value ? RescheduleRequest_Reschedule.toJSON(message.value) : undefined);
    return obj;
  },

  fromPartial<I extends Exact<DeepPartial<RescheduleRequest_ReschedulesEntry>, I>>(
    object: I,
  ): RescheduleRequest_ReschedulesEntry {
    const message = createBaseRescheduleRequest_ReschedulesEntry();
    message.key = object.key ?? 0;
    message.value = (object.value !== undefined && object.value !== null)
      ? RescheduleRequest_Reschedule.fromPartial(object.value)
      : undefined;
    return message;
  },
};

function createBaseRescheduleResponse(): RescheduleResponse {
  return { success: false };
}

export const RescheduleResponse = {
  fromJSON(object: any): RescheduleResponse {
    return { success: isSet(object.success) ? Boolean(object.success) : false };
  },

  toJSON(message: RescheduleResponse): unknown {
    const obj: any = {};
    message.success !== undefined && (obj.success = message.success);
    return obj;
  },

  fromPartial<I extends Exact<DeepPartial<RescheduleResponse>, I>>(object: I): RescheduleResponse {
    const message = createBaseRescheduleResponse();
    message.success = object.success ?? false;
    return message;
  },
};

<<<<<<< HEAD
function createBaseSystemParams(): SystemParams {
  return { barrierIntervalMs: 0, checkpointFrequency: 0 };
}

export const SystemParams = {
  fromJSON(object: any): SystemParams {
    return {
      barrierIntervalMs: isSet(object.barrierIntervalMs) ? Number(object.barrierIntervalMs) : 0,
      checkpointFrequency: isSet(object.checkpointFrequency) ? Number(object.checkpointFrequency) : 0,
    };
  },

  toJSON(message: SystemParams): unknown {
    const obj: any = {};
    message.barrierIntervalMs !== undefined && (obj.barrierIntervalMs = Math.round(message.barrierIntervalMs));
    message.checkpointFrequency !== undefined && (obj.checkpointFrequency = Math.round(message.checkpointFrequency));
    return obj;
  },

  fromPartial<I extends Exact<DeepPartial<SystemParams>, I>>(object: I): SystemParams {
    const message = createBaseSystemParams();
    message.barrierIntervalMs = object.barrierIntervalMs ?? 0;
    message.checkpointFrequency = object.checkpointFrequency ?? 0;
=======
function createBaseMembersRequest(): MembersRequest {
  return {};
}

export const MembersRequest = {
  fromJSON(_: any): MembersRequest {
    return {};
  },

  toJSON(_: MembersRequest): unknown {
    const obj: any = {};
    return obj;
  },

  fromPartial<I extends Exact<DeepPartial<MembersRequest>, I>>(_: I): MembersRequest {
    const message = createBaseMembersRequest();
    return message;
  },
};

function createBaseMetaMember(): MetaMember {
  return { address: undefined, isLeader: false };
}

export const MetaMember = {
  fromJSON(object: any): MetaMember {
    return {
      address: isSet(object.address) ? HostAddress.fromJSON(object.address) : undefined,
      isLeader: isSet(object.isLeader) ? Boolean(object.isLeader) : false,
    };
  },

  toJSON(message: MetaMember): unknown {
    const obj: any = {};
    message.address !== undefined && (obj.address = message.address ? HostAddress.toJSON(message.address) : undefined);
    message.isLeader !== undefined && (obj.isLeader = message.isLeader);
    return obj;
  },

  fromPartial<I extends Exact<DeepPartial<MetaMember>, I>>(object: I): MetaMember {
    const message = createBaseMetaMember();
    message.address = (object.address !== undefined && object.address !== null)
      ? HostAddress.fromPartial(object.address)
      : undefined;
    message.isLeader = object.isLeader ?? false;
    return message;
  },
};

function createBaseMembersResponse(): MembersResponse {
  return { members: [] };
}

export const MembersResponse = {
  fromJSON(object: any): MembersResponse {
    return { members: Array.isArray(object?.members) ? object.members.map((e: any) => MetaMember.fromJSON(e)) : [] };
  },

  toJSON(message: MembersResponse): unknown {
    const obj: any = {};
    if (message.members) {
      obj.members = message.members.map((e) => e ? MetaMember.toJSON(e) : undefined);
    } else {
      obj.members = [];
    }
    return obj;
  },

  fromPartial<I extends Exact<DeepPartial<MembersResponse>, I>>(object: I): MembersResponse {
    const message = createBaseMembersResponse();
    message.members = object.members?.map((e) => MetaMember.fromPartial(e)) || [];
>>>>>>> 4e9756d0
    return message;
  },
};

type Builtin = Date | Function | Uint8Array | string | number | boolean | undefined;

export type DeepPartial<T> = T extends Builtin ? T
  : T extends Array<infer U> ? Array<DeepPartial<U>> : T extends ReadonlyArray<infer U> ? ReadonlyArray<DeepPartial<U>>
  : T extends { $case: string } ? { [K in keyof Omit<T, "$case">]?: DeepPartial<T[K]> } & { $case: T["$case"] }
  : T extends {} ? { [K in keyof T]?: DeepPartial<T[K]> }
  : Partial<T>;

type KeysOfUnion<T> = T extends T ? keyof T : never;
export type Exact<P, I extends P> = P extends Builtin ? P
  : P & { [K in keyof P]: Exact<P[K], I[K]> } & { [K in Exclude<keyof I, KeysOfUnion<P>>]: never };

function isObject(value: any): boolean {
  return typeof value === "object" && value !== null;
}

function isSet(value: any): boolean {
  return value !== null && value !== undefined;
}<|MERGE_RESOLUTION|>--- conflicted
+++ resolved
@@ -543,22 +543,21 @@
   success: boolean;
 }
 
-<<<<<<< HEAD
+export interface MembersRequest {
+}
+
+export interface MetaMember {
+  address: HostAddress | undefined;
+  isLeader: boolean;
+}
+
+export interface MembersResponse {
+  members: MetaMember[];
+}
+
 export interface SystemParams {
   barrierIntervalMs: number;
   checkpointFrequency: number;
-=======
-export interface MembersRequest {
-}
-
-export interface MetaMember {
-  address: HostAddress | undefined;
-  isLeader: boolean;
-}
-
-export interface MembersResponse {
-  members: MetaMember[];
->>>>>>> 4e9756d0
 }
 
 function createBaseHeartbeatRequest(): HeartbeatRequest {
@@ -2401,7 +2400,81 @@
   },
 };
 
-<<<<<<< HEAD
+function createBaseMembersRequest(): MembersRequest {
+  return {};
+}
+
+export const MembersRequest = {
+  fromJSON(_: any): MembersRequest {
+    return {};
+  },
+
+  toJSON(_: MembersRequest): unknown {
+    const obj: any = {};
+    return obj;
+  },
+
+  fromPartial<I extends Exact<DeepPartial<MembersRequest>, I>>(_: I): MembersRequest {
+    const message = createBaseMembersRequest();
+    return message;
+  },
+};
+
+function createBaseMetaMember(): MetaMember {
+  return { address: undefined, isLeader: false };
+}
+
+export const MetaMember = {
+  fromJSON(object: any): MetaMember {
+    return {
+      address: isSet(object.address) ? HostAddress.fromJSON(object.address) : undefined,
+      isLeader: isSet(object.isLeader) ? Boolean(object.isLeader) : false,
+    };
+  },
+
+  toJSON(message: MetaMember): unknown {
+    const obj: any = {};
+    message.address !== undefined && (obj.address = message.address ? HostAddress.toJSON(message.address) : undefined);
+    message.isLeader !== undefined && (obj.isLeader = message.isLeader);
+    return obj;
+  },
+
+  fromPartial<I extends Exact<DeepPartial<MetaMember>, I>>(object: I): MetaMember {
+    const message = createBaseMetaMember();
+    message.address = (object.address !== undefined && object.address !== null)
+      ? HostAddress.fromPartial(object.address)
+      : undefined;
+    message.isLeader = object.isLeader ?? false;
+    return message;
+  },
+};
+
+function createBaseMembersResponse(): MembersResponse {
+  return { members: [] };
+}
+
+export const MembersResponse = {
+  fromJSON(object: any): MembersResponse {
+    return { members: Array.isArray(object?.members) ? object.members.map((e: any) => MetaMember.fromJSON(e)) : [] };
+  },
+
+  toJSON(message: MembersResponse): unknown {
+    const obj: any = {};
+    if (message.members) {
+      obj.members = message.members.map((e) => e ? MetaMember.toJSON(e) : undefined);
+    } else {
+      obj.members = [];
+    }
+    return obj;
+  },
+
+  fromPartial<I extends Exact<DeepPartial<MembersResponse>, I>>(object: I): MembersResponse {
+    const message = createBaseMembersResponse();
+    message.members = object.members?.map((e) => MetaMember.fromPartial(e)) || [];
+    return message;
+  },
+};
+
 function createBaseSystemParams(): SystemParams {
   return { barrierIntervalMs: 0, checkpointFrequency: 0 };
 }
@@ -2425,79 +2498,6 @@
     const message = createBaseSystemParams();
     message.barrierIntervalMs = object.barrierIntervalMs ?? 0;
     message.checkpointFrequency = object.checkpointFrequency ?? 0;
-=======
-function createBaseMembersRequest(): MembersRequest {
-  return {};
-}
-
-export const MembersRequest = {
-  fromJSON(_: any): MembersRequest {
-    return {};
-  },
-
-  toJSON(_: MembersRequest): unknown {
-    const obj: any = {};
-    return obj;
-  },
-
-  fromPartial<I extends Exact<DeepPartial<MembersRequest>, I>>(_: I): MembersRequest {
-    const message = createBaseMembersRequest();
-    return message;
-  },
-};
-
-function createBaseMetaMember(): MetaMember {
-  return { address: undefined, isLeader: false };
-}
-
-export const MetaMember = {
-  fromJSON(object: any): MetaMember {
-    return {
-      address: isSet(object.address) ? HostAddress.fromJSON(object.address) : undefined,
-      isLeader: isSet(object.isLeader) ? Boolean(object.isLeader) : false,
-    };
-  },
-
-  toJSON(message: MetaMember): unknown {
-    const obj: any = {};
-    message.address !== undefined && (obj.address = message.address ? HostAddress.toJSON(message.address) : undefined);
-    message.isLeader !== undefined && (obj.isLeader = message.isLeader);
-    return obj;
-  },
-
-  fromPartial<I extends Exact<DeepPartial<MetaMember>, I>>(object: I): MetaMember {
-    const message = createBaseMetaMember();
-    message.address = (object.address !== undefined && object.address !== null)
-      ? HostAddress.fromPartial(object.address)
-      : undefined;
-    message.isLeader = object.isLeader ?? false;
-    return message;
-  },
-};
-
-function createBaseMembersResponse(): MembersResponse {
-  return { members: [] };
-}
-
-export const MembersResponse = {
-  fromJSON(object: any): MembersResponse {
-    return { members: Array.isArray(object?.members) ? object.members.map((e: any) => MetaMember.fromJSON(e)) : [] };
-  },
-
-  toJSON(message: MembersResponse): unknown {
-    const obj: any = {};
-    if (message.members) {
-      obj.members = message.members.map((e) => e ? MetaMember.toJSON(e) : undefined);
-    } else {
-      obj.members = [];
-    }
-    return obj;
-  },
-
-  fromPartial<I extends Exact<DeepPartial<MembersResponse>, I>>(object: I): MembersResponse {
-    const message = createBaseMembersResponse();
-    message.members = object.members?.map((e) => MetaMember.fromPartial(e)) || [];
->>>>>>> 4e9756d0
     return message;
   },
 };
