# macOS
**/*.DS_Store

# Visual Studio Code
.vscode/*
!.vscode/*.example
.devcontainer/

# JetBrains
.idea/
*.iml
.fleet/

# GitPod
.gitpod.yml

# CLion
cmake-build-debug/
/cmake-build-wsl_profile/

# build
*.exe
*.app
build/

# Python
*.pyc
venv/

# Golang
go/bin/

# Rust
src/**/target
src/**/target_tarpaulin
target/
target-bisector-*/
src/proto/
src/prost/src/*.rs
src/prost/src/sim/*.rs
!src/prost/src/lib.rs
!src/prost/src/imp.rs
**/file_descriptor_set.bin
# runtime log
src/log/
# srcy-tags
**/srcy-tags.vi

# ctags
**/tags

log/

*.log

.risingwave/
.bin/

# generated files
risedev-components.user.env
risedev-compose.yml
risedev-profiles.user.yml
ft.txt
# generated output from regress tests
src/tests/regress/output/*
src/tests/sync_point/slt/e2e_test
# generated e2e tests
e2e_test/generated/*
!e2e_test/generated/README.md
# generated scale tests by `cargo nextest`
scale-test.tar.zst
simulation-it-test.tar.zst


# hummock-trace
.trace

# spark binary
e2e_test/iceberg/spark-*-bin*

**/poetry.lock

*.slt.temp

<<<<<<< HEAD
# mdbook
book
=======
.direnv/
>>>>>>> 3795168b
<|MERGE_RESOLUTION|>--- conflicted
+++ resolved
@@ -82,9 +82,7 @@
 
 *.slt.temp
 
-<<<<<<< HEAD
+.direnv/
+
 # mdbook
-book
-=======
-.direnv/
->>>>>>> 3795168b
+book