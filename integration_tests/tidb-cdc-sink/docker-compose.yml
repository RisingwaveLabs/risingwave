--- conflicted
+++ resolved
@@ -217,10 +217,7 @@
          mysql --password= -h tidb --port 4000 -u root test < tidb_prepare.sql"
     volumes:
       - "./tidb_create_tables.sql:/tidb_create_tables.sql"
-<<<<<<< HEAD
       - "./tidb_prepare.sql:/tidb_prepare.sql"
-=======
->>>>>>> 37565e55
     container_name: init_tidb
     restart: on-failure
 
