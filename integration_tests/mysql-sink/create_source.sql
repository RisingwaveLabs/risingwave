CREATE SOURCE user_behaviors (
    user_id VARCHAR,
    target_id VARCHAR,
    target_type VARCHAR,
    event_timestamp TIMESTAMPTZ,
    behavior_type VARCHAR,
    parent_target_type VARCHAR,
    parent_target_id VARCHAR
) WITH (
    connector = 'kafka',
    topic = 'user_behaviors',
    properties.bootstrap.server = 'message_queue:29092',
    scan.startup.mode = 'earliest'
) FORMAT PLAIN ENCODE JSON;

CREATE TABLE data_types (
    id BIGINT PRIMARY KEY,
    varchar_column VARCHAR,
    text_column TEXT,
    integer_column INTEGER,
    smallint_column SMALLINT,
    bigint_column BIGINT,
    decimal_column DECIMAL,
    real_column REAL,
    double_column DOUBLE PRECISION,
    boolean_column BOOLEAN,
    date_column DATE,
    time_column TIME,
    timestamp_column TIMESTAMP,
    jsonb_column JSONB,
    bytea_column BYTEA
);

CREATE SINK data_types_mysql_sink
FROM
    data_types WITH (
        connector = 'jdbc',
        jdbc.url = 'jdbc:mysql://mysql:3306/mydb?user=root&password=123456',
        table.name = 'data_types',
        type = 'upsert',
<<<<<<< HEAD
        primary_key='id'
=======
        primary_key = 'id'
>>>>>>> a84d8e1f
    );

INSERT INTO data_types (id, varchar_column, text_column, integer_column, smallint_column, bigint_column, decimal_column, real_column, double_column, boolean_column, date_column, time_column, timestamp_column, jsonb_column, bytea_column)
VALUES
    (1, 'Varchar value 1', 'Text value 1', 123, 456, 789, 12.34, 56.78, 90.12, TRUE, '2023-05-22', '12:34:56', '2023-05-22 12:34:56', '{"key": "value"}', E'\\xDEADBEEF'),
    (2, 'Varchar value 2', 'Text value 2', 234, 567, 890, 23.45, 67.89, 01.23, FALSE, '2023-05-23', '23:45:01', '2023-05-23 23:45:01', '{"key": "value2"}', E'\\xFEEDBEEF'),
    (3, 'Varchar value 3', 'Text value 3', 345, 678, 901, 34.56, 78.90, 12.34, TRUE, '2023-05-24', '12:34:56', '2023-05-24 12:34:56', '{"key": "value3"}', E'\\xCAFEBABE'),
    (4, 'Varchar value 4', 'Text value 4', 456, 789, 012, 45.67, 89.01, 23.45, FALSE, '2023-05-25', '23:45:01', '2023-05-25 23:45:01', '{"key": "value4"}', E'\\xBABEC0DE'),
    (5, 'Varchar value 5', 'Text value 5', 567, 890, 123, 56.78, 90.12, 34.56, TRUE, '2023-05-26', '12:34:56', '2023-05-26 12:34:56', '{"key": "value5"}', E'\\xDEADBABE');<|MERGE_RESOLUTION|>--- conflicted
+++ resolved
@@ -36,19 +36,112 @@
     data_types WITH (
         connector = 'jdbc',
         jdbc.url = 'jdbc:mysql://mysql:3306/mydb?user=root&password=123456',
-        table.name = 'data_types',
-        type = 'upsert',
-<<<<<<< HEAD
-        primary_key='id'
-=======
+        TABLE.name = 'data_types',
+        TYPE = 'upsert',
         primary_key = 'id'
->>>>>>> a84d8e1f
     );
 
-INSERT INTO data_types (id, varchar_column, text_column, integer_column, smallint_column, bigint_column, decimal_column, real_column, double_column, boolean_column, date_column, time_column, timestamp_column, jsonb_column, bytea_column)
+INSERT INTO
+    data_types (
+        id,
+        varchar_column,
+        text_column,
+        integer_column,
+        smallint_column,
+        bigint_column,
+        decimal_column,
+        real_column,
+        double_column,
+        boolean_column,
+        date_column,
+        time_column,
+        timestamp_column,
+        jsonb_column,
+        bytea_column
+    )
 VALUES
-    (1, 'Varchar value 1', 'Text value 1', 123, 456, 789, 12.34, 56.78, 90.12, TRUE, '2023-05-22', '12:34:56', '2023-05-22 12:34:56', '{"key": "value"}', E'\\xDEADBEEF'),
-    (2, 'Varchar value 2', 'Text value 2', 234, 567, 890, 23.45, 67.89, 01.23, FALSE, '2023-05-23', '23:45:01', '2023-05-23 23:45:01', '{"key": "value2"}', E'\\xFEEDBEEF'),
-    (3, 'Varchar value 3', 'Text value 3', 345, 678, 901, 34.56, 78.90, 12.34, TRUE, '2023-05-24', '12:34:56', '2023-05-24 12:34:56', '{"key": "value3"}', E'\\xCAFEBABE'),
-    (4, 'Varchar value 4', 'Text value 4', 456, 789, 012, 45.67, 89.01, 23.45, FALSE, '2023-05-25', '23:45:01', '2023-05-25 23:45:01', '{"key": "value4"}', E'\\xBABEC0DE'),
-    (5, 'Varchar value 5', 'Text value 5', 567, 890, 123, 56.78, 90.12, 34.56, TRUE, '2023-05-26', '12:34:56', '2023-05-26 12:34:56', '{"key": "value5"}', E'\\xDEADBABE');+    (
+        1,
+        'Varchar value 1',
+        'Text value 1',
+        123,
+        456,
+        789,
+        12.34,
+        56.78,
+        90.12,
+        TRUE,
+        '2023-05-22',
+        '12:34:56',
+        '2023-05-22 12:34:56',
+        '{"key": "value"}',
+        E '\\xDEADBEEF'
+    ),
+    (
+        2,
+        'Varchar value 2',
+        'Text value 2',
+        234,
+        567,
+        890,
+        23.45,
+        67.89,
+        01.23,
+        FALSE,
+        '2023-05-23',
+        '23:45:01',
+        '2023-05-23 23:45:01',
+        '{"key": "value2"}',
+        E '\\xFEEDBEEF'
+    ),
+    (
+        3,
+        'Varchar value 3',
+        'Text value 3',
+        345,
+        678,
+        901,
+        34.56,
+        78.90,
+        12.34,
+        TRUE,
+        '2023-05-24',
+        '12:34:56',
+        '2023-05-24 12:34:56',
+        '{"key": "value3"}',
+        E '\\xCAFEBABE'
+    ),
+    (
+        4,
+        'Varchar value 4',
+        'Text value 4',
+        456,
+        789,
+        012,
+        45.67,
+        89.01,
+        23.45,
+        FALSE,
+        '2023-05-25',
+        '23:45:01',
+        '2023-05-25 23:45:01',
+        '{"key": "value4"}',
+        E '\\xBABEC0DE'
+    ),
+    (
+        5,
+        'Varchar value 5',
+        'Text value 5',
+        567,
+        890,
+        123,
+        56.78,
+        90.12,
+        34.56,
+        TRUE,
+        '2023-05-26',
+        '12:34:56',
+        '2023-05-26 12:34:56',
+        '{"key": "value5"}',
+        E '\\xDEADBABE'
+    );