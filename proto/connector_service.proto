syntax = "proto3";

package connector_service;

import "catalog.proto";
import "common.proto";
import "plan_common.proto";

option java_outer_classname = "ConnectorServiceProto";
option java_package = "com.risingwave.proto";

message TableSchema {
  repeated plan_common.ColumnDesc columns = 1;
  repeated uint32 pk_indices = 2;
}

message ValidationError {
  string error_message = 1;
}

message SinkParam {
  uint32 sink_id = 1;
  map<string, string> properties = 2;
  TableSchema table_schema = 3;
  catalog.SinkType sink_type = 4; // to be deprecated
  string db_name = 5;
  string sink_from_name = 6;
  catalog.SinkFormatDesc format_desc = 7;
  string sink_name = 8;
}

message SinkWriterStreamRequest {
  message StartSink {
    SinkParam sink_param = 1;
    // Deprecated: SinkPayloadFormat format = 2;
    reserved "format";
    reserved 2;
    TableSchema payload_schema = 3;
  }

  message WriteBatch {
    message StreamChunkPayload {
      bytes binary_data = 1;
    }

    oneof payload {
      StreamChunkPayload stream_chunk_payload = 2;
      // This is a reference pointer to a StreamChunk. The StreamChunk is owned
      // by the JniSinkWriterStreamRequest, which should handle the release of StreamChunk.
      // Index set to 5 because 3 and 4 have been occupied by `batch_id` and `epoch`
      int64 stream_chunk_ref_pointer = 5;
    }

    // Deprecated in oneof payload: JsonPayload json_payload = 1;
    reserved "json_payload";
    reserved 1;

    uint64 batch_id = 3;
    uint64 epoch = 4;
  }

  message Barrier {
    uint64 epoch = 1;
    bool is_checkpoint = 2;
  }

  // reserve for previous BeginEpoch to avoid protobuf breaking change
  // though there is no harm.
  reserved 2;
  reserved "begin_epoch";

  oneof request {
    StartSink start = 1;
    WriteBatch write_batch = 3;
    Barrier barrier = 4;
  }
}

message SinkWriterStreamResponse {
  message StartResponse {}

  message CommitResponse {
    uint64 epoch = 1;
    SinkMetadata metadata = 2;
  }

  message BatchWrittenResponse {
    uint64 epoch = 1;
    uint64 batch_id = 2;
  }

  oneof response {
    StartResponse start = 1;
    CommitResponse commit = 2;
    BatchWrittenResponse batch = 3;
  }
}

message ValidateSinkRequest {
  SinkParam sink_param = 1;
}

message ValidateSinkResponse {
  // On validation failure, we return the error.
  ValidationError error = 1;
}

message SinkMetadata {
  message SerializedMetadata {
    bytes metadata = 1;
  }

  oneof metadata {
    SerializedMetadata serialized = 1;
  }
}

message SinkCoordinatorStreamRequest {
  message StartCoordinator {
    SinkParam param = 1;
  }

  message CommitMetadata {
    uint64 epoch = 1;
    repeated SinkMetadata metadata = 2;
  }

  oneof request {
    StartCoordinator start = 1;
    CommitMetadata commit = 2;
  }
}

message SinkCoordinatorStreamResponse {
  message StartResponse {}

  message CommitResponse {
    uint64 epoch = 1;
  }

  oneof response {
    StartResponse start = 1;
    CommitResponse commit = 2;
  }
}

/* Source Service */

message CdcMessage {
  enum CdcMessageType {
    UNSPECIFIED = 0;
<<<<<<< HEAD
    DATA = 1;
    TRANSACTION_META = 2;
    SCHEMA_CHANGE = 3;
    HEARTBEAT = 4;
=======
    HEARTBEAT = 1;
    DATA = 2;
    TRANSACTION_META = 3;
    SCHEMA_CHANGE = 4;
>>>>>>> a7c00d62
  }

  // The value of the Debezium message
  string payload = 1;
  string partition = 2;
  string offset = 3;
  string full_table_name = 4;
  int64 source_ts_ms = 5;

  // Deprecated: use `msg_type` instead
  reserved "is_transaction_meta";
  reserved 6;

  // The key of the Debezium message, which only used by `mongodb-cdc` connector.
  string key = 7;
  CdcMessageType msg_type = 8;
}

enum SourceType {
  UNSPECIFIED = 0;
  MYSQL = 1;
  POSTGRES = 2;
  CITUS = 3;
  MONGODB = 4;
}

message GetEventStreamRequest {
  uint64 source_id = 1;
  SourceType source_type = 2;
  string start_offset = 3;
  map<string, string> properties = 4;
  bool snapshot_done = 5;
  bool is_source_job = 6;
}

message GetEventStreamResponse {
  message ControlInfo {
    bool handshake_ok = 1;
  }
  uint64 source_id = 1;
  repeated CdcMessage events = 2;
  ControlInfo control = 3;
}

message ValidateSourceRequest {
  uint64 source_id = 1;
  SourceType source_type = 2;
  map<string, string> properties = 3;
  TableSchema table_schema = 4;
  bool is_source_job = 5;
  bool is_backfill_table = 6;
}

message ValidateSourceResponse {
  // On validation failure, we return the error.
  ValidationError error = 1;
}

service ConnectorService {
  rpc SinkWriterStream(stream SinkWriterStreamRequest) returns (stream SinkWriterStreamResponse);
  rpc SinkCoordinatorStream(stream SinkCoordinatorStreamRequest) returns (stream SinkCoordinatorStreamResponse);
  rpc ValidateSink(ValidateSinkRequest) returns (ValidateSinkResponse);
  rpc GetEventStream(GetEventStreamRequest) returns (stream GetEventStreamResponse);
  rpc ValidateSource(ValidateSourceRequest) returns (ValidateSourceResponse);
}

message CoordinateRequest {
  // The first request that starts a coordination between sink writer and coordinator.
  // The service will respond after sink writers of all vnodes have sent the request.
  message StartCoordinationRequest {
    common.Buffer vnode_bitmap = 1;
    SinkParam param = 2;
  }

  message CommitRequest {
    uint64 epoch = 1;
    SinkMetadata metadata = 2;
  }

  oneof msg {
    StartCoordinationRequest start_request = 1;
    CommitRequest commit_request = 2;
  }
}

message CoordinateResponse {
  message StartCoordinationResponse {}

  message CommitResponse {
    uint64 epoch = 1;
  }

  oneof msg {
    StartCoordinationResponse start_response = 1;
    CommitResponse commit_response = 2;
  }
}

service SinkCoordinationService {
  rpc Coordinate(stream CoordinateRequest) returns (stream CoordinateResponse);
}<|MERGE_RESOLUTION|>--- conflicted
+++ resolved
@@ -149,17 +149,10 @@
 message CdcMessage {
   enum CdcMessageType {
     UNSPECIFIED = 0;
-<<<<<<< HEAD
-    DATA = 1;
-    TRANSACTION_META = 2;
-    SCHEMA_CHANGE = 3;
-    HEARTBEAT = 4;
-=======
     HEARTBEAT = 1;
     DATA = 2;
     TRANSACTION_META = 3;
     SCHEMA_CHANGE = 4;
->>>>>>> a7c00d62
   }
 
   // The value of the Debezium message
