--- conflicted
+++ resolved
@@ -19,12 +19,9 @@
   uint64 total_key_count = 7;
   // When a SST is divided, its divide_version will increase one.
   uint64 divide_version = 8;
-<<<<<<< HEAD
-  uint64 uncompressed_file_size = 9;
-=======
   uint64 min_epoch = 9;
   uint64 max_epoch = 10;
->>>>>>> b429e9c2
+  uint64 uncompressed_file_size = 11;
 }
 
 enum LevelType {
