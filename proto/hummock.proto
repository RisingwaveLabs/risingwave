--- conflicted
+++ resolved
@@ -661,18 +661,15 @@
       uint32 split_weight_by_vnode = 20;
       bool disable_auto_group_scheduling = 21;
       uint64 max_overlapping_level_size = 22;
-<<<<<<< HEAD
       uint32 sst_allowed_trivial_move_max_count = 23;
-=======
       // The emergency compaction limitations for the level0 sstables file count
-      uint32 emergency_level0_sst_file_count = 25;
+      uint32 emergency_level0_sst_file_count = 24;
       // The emergency compaction limitations for the level0 sub level partition
-      uint32 emergency_level0_sub_level_partition = 26;
+      uint32 emergency_level0_sub_level_partition = 25;
       // The limitation of the max sst size of the level0 to trigger the write stop
-      uint32 level0_stop_write_threshold_max_sst_count = 27;
+      uint32 level0_stop_write_threshold_max_sst_count = 26;
       // The limitation of the max sst size of the level0 to trigger the write stop
-      uint64 level0_stop_write_threshold_max_size = 28;
->>>>>>> 4f6ad776
+      uint64 level0_stop_write_threshold_max_size = 27;
     }
   }
   repeated uint64 compaction_group_ids = 1;
@@ -876,21 +873,18 @@
   // hummock will reorg the commit-sstables to the multi overlapping-level if the size of the commit-sstables is larger than `max_overlapping_level_size`
   optional uint64 max_overlapping_level_size = 24;
 
-<<<<<<< HEAD
   // The limitation of the max sst count of the trivial move task
   optional uint32 sst_allowed_trivial_move_max_count = 25;
-=======
   // The emergency compaction limitations for the level0 sstables file count
-  optional uint32 emergency_level0_sst_file_count = 25;
+  optional uint32 emergency_level0_sst_file_count = 26;
 
   // The emergency compaction limitations for the level0 sub level partition
-  optional uint32 emergency_level0_sub_level_partition = 26;
+  optional uint32 emergency_level0_sub_level_partition = 27;
 
   // The limitation of the max sst count of the level0 to trigger the write stop
-  optional uint32 level0_stop_write_threshold_max_sst_count = 27;
+  optional uint32 level0_stop_write_threshold_max_sst_count = 28;
   // The limitation of the max sst size of the level0 to trigger the write stop
-  optional uint64 level0_stop_write_threshold_max_size = 28;
->>>>>>> 4f6ad776
+  optional uint64 level0_stop_write_threshold_max_size = 29;
 }
 
 message TableStats {
