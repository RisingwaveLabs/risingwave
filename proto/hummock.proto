syntax = "proto3";

package hummock;

import "catalog.proto";
import "common.proto";

option java_package = "com.risingwave.proto";
option optimize_for = SPEED;

enum BloomFilterType {
  BLOOM_FILTER_UNSPECIFIED = 0;
  SSTABLE = 1;
  BLOCKED = 2;
}

message SstableInfo {
  uint64 object_id = 1;
  uint64 sst_id = 2;
  KeyRange key_range = 3;
  uint64 file_size = 4;
  repeated uint32 table_ids = 5;
  uint64 meta_offset = 6;
  uint64 stale_key_count = 7;
  uint64 total_key_count = 8;
  uint64 min_epoch = 9;
  uint64 max_epoch = 10;
  uint64 uncompressed_file_size = 11;
  uint64 range_tombstone_count = 12;
  BloomFilterType bloom_filter_kind = 13;
}

enum LevelType {
  LEVEL_TYPE_UNSPECIFIED = 0;
  LEVEL_TYPE_NONOVERLAPPING = 1;
  LEVEL_TYPE_OVERLAPPING = 2;
}

message OverlappingLevel {
  repeated Level sub_levels = 1;
  uint64 total_file_size = 2;
  uint64 uncompressed_file_size = 3;
}

message Level {
  uint32 level_idx = 1;
  LevelType level_type = 2;
  repeated SstableInfo table_infos = 3;
  uint64 total_file_size = 4;
  uint64 sub_level_id = 5;
  uint64 uncompressed_file_size = 6;
}

message InputLevel {
  uint32 level_idx = 1;
  LevelType level_type = 2;
  repeated SstableInfo table_infos = 3;
}

message IntraLevelDelta {
  uint32 level_idx = 1;
  uint64 l0_sub_level_id = 2;
  repeated uint64 removed_table_ids = 3;
  repeated SstableInfo inserted_table_infos = 4;
}

enum CompatibilityVersion {
  VERSION_UNSPECIFIED = 0;
  NO_TRIVIAL_SPLIT = 1;
}

message GroupConstruct {
  CompactionConfig group_config = 1;
  // If parent_group_id is not 0, it means parent_group_id splits into parent_group_id and this group, so this group is not empty initially.
  uint64 parent_group_id = 2;
  repeated uint32 table_ids = 3;
  uint64 group_id = 4;
  uint64 new_sst_start_id = 5;
  CompatibilityVersion version = 6;
}

message GroupMetaChange {
  repeated uint32 table_ids_add = 1;
  repeated uint32 table_ids_remove = 2;
}

message GroupTableChange {
  repeated uint32 table_ids = 1;
  uint64 target_group_id = 2;
  uint64 origin_group_id = 3;
  uint64 new_sst_start_id = 4;
  CompatibilityVersion version = 5;
}

message GroupDestroy {}

message GroupDelta {
  oneof delta_type {
    IntraLevelDelta intra_level = 1;
    GroupConstruct group_construct = 2;
    GroupDestroy group_destroy = 3;
    GroupMetaChange group_meta_change = 4;
    GroupTableChange group_table_change = 5;
  }
}

message UncommittedEpoch {
  uint64 epoch = 1;
  repeated SstableInfo tables = 2;
}

message VnodeWatermark {
<<<<<<< HEAD
  bytes watermark = 1;
=======
  // The watermark shared by multiple vnodes
  bytes watermark = 1;
  // The set of vnodes that share the same watermark
>>>>>>> 83d6bb82
  common.Buffer vnode_bitmap = 2;
}

message TableWatermarks {
  message EpochNewWatermarks {
    repeated VnodeWatermark watermarks = 1;
    uint64 epoch = 2;
  }
<<<<<<< HEAD
  repeated EpochNewWatermarks epoch_watermarks = 1;
=======

  // Table watermarks of a state table from all vnodes written in multiple epochs.
  // Epochs should be sorted in ascending order, which means earlier epoch at the front
  repeated EpochNewWatermarks epoch_watermarks = 1;

  // The direction of the table watermark.
>>>>>>> 83d6bb82
  bool is_ascending = 2;
}

message HummockVersion {
  message Levels {
    repeated Level levels = 1;
    OverlappingLevel l0 = 2;
    uint64 group_id = 3;
    uint64 parent_group_id = 4;
    repeated uint32 member_table_ids = 5;
  }
  uint64 id = 1;
  // Levels of each compaction group
  map<uint64, Levels> levels = 2;
  uint64 max_committed_epoch = 3;
  // Snapshots with epoch less than the safe epoch have been GCed.
  // Reads against such an epoch will fail.
  uint64 safe_epoch = 4;
  map<uint64, TableWatermarks> table_watermarks = 5;
}

message HummockVersionDelta {
  message GroupDeltas {
    repeated GroupDelta group_deltas = 1;
  }
  uint64 id = 1;
  uint64 prev_id = 2;
  // Levels of each compaction group
  map<uint64, GroupDeltas> group_deltas = 3;
  uint64 max_committed_epoch = 4;
  // Snapshots with epoch less than the safe epoch have been GCed.
  // Reads against such an epoch will fail.
  uint64 safe_epoch = 5;
  bool trivial_move = 6;
  repeated uint64 gc_object_ids = 7;
  map<uint64, TableWatermarks> new_table_watermarks = 8;
}

message HummockVersionDeltas {
  repeated HummockVersionDelta version_deltas = 1;
}

message HummockVersionCheckpoint {
  message StaleObjects {
    repeated uint64 id = 1;
    uint64 total_file_size = 2;
  }
  HummockVersion version = 1;
  map<uint64, StaleObjects> stale_objects = 2;
}

// We will have two epoch after decouple
message HummockSnapshot {
  // Epoch with checkpoint, we will read durable data with it.
  uint64 committed_epoch = 1;
  // Epoch without checkpoint, we will read real-time data with it. But it may be rolled back.
  uint64 current_epoch = 2;
}

message VersionUpdatePayload {
  oneof payload {
    HummockVersionDeltas version_deltas = 1;
    HummockVersion pinned_version = 2;
  }
}

message UnpinVersionBeforeRequest {
  uint32 context_id = 1;
  uint64 unpin_version_before = 2;
}

message UnpinVersionBeforeResponse {
  common.Status status = 1;
}

message GetCurrentVersionRequest {}

message GetCurrentVersionResponse {
  common.Status status = 1;
  HummockVersion current_version = 2;
}

message UnpinVersionRequest {
  uint32 context_id = 1;
}

message UnpinVersionResponse {
  common.Status status = 1;
}

message PinSnapshotRequest {
  uint32 context_id = 1;
}

message PinSpecificSnapshotRequest {
  uint32 context_id = 1;
  uint64 epoch = 2;
}

message GetAssignedCompactTaskNumRequest {}

message GetAssignedCompactTaskNumResponse {
  uint32 num_tasks = 1;
}

message PinSnapshotResponse {
  common.Status status = 1;
  HummockSnapshot snapshot = 2;
}

message GetEpochRequest {}

message GetEpochResponse {
  common.Status status = 1;
  HummockSnapshot snapshot = 2;
}

message UnpinSnapshotRequest {
  uint32 context_id = 1;
}

message UnpinSnapshotResponse {
  common.Status status = 1;
}

message UnpinSnapshotBeforeRequest {
  uint32 context_id = 1;
  HummockSnapshot min_snapshot = 3;
}

message UnpinSnapshotBeforeResponse {
  common.Status status = 1;
}

// When right_exclusive=false, it represents [left, right], of which both boundary are open. When right_exclusive=true,
// it represents [left, right), of which right is exclusive.
message KeyRange {
  bytes left = 1;
  bytes right = 2;
  bool right_exclusive = 3;
}

message TableOption {
  uint32 retention_seconds = 1;
}

message CompactTask {
  enum TaskStatus {
    UNSPECIFIED = 0;
    PENDING = 1;
    SUCCESS = 2;
    HEARTBEAT_CANCELED = 3;
    NO_AVAIL_RESOURCE_CANCELED = 4;
    ASSIGN_FAIL_CANCELED = 5;
    SEND_FAIL_CANCELED = 6;
    MANUAL_CANCELED = 7;
    INVALID_GROUP_CANCELED = 8;
    INPUT_OUTDATED_CANCELED = 9;
    EXECUTE_FAILED = 10;
    JOIN_HANDLE_FAILED = 11;
    TRACK_SST_OBJECT_ID_FAILED = 12;
  }
  // SSTs to be compacted, which will be removed from LSM after compaction
  repeated InputLevel input_ssts = 1;
  // In ideal case, the compaction will generate splits.len() tables which have key range
  // corresponding to that in [splits], respectively
  repeated KeyRange splits = 2;
  // low watermark in 'ts-aware compaction'
  uint64 watermark = 3;
  // compaction output, which will be added to [target_level] of LSM after compaction
  repeated SstableInfo sorted_output_ssts = 4;
  // task id assigned by hummock storage service
  uint64 task_id = 5;
  // compaction output will be added to [target_level] of LSM after compaction
  uint32 target_level = 6;
  bool gc_delete_keys = 7;
  // Lbase in LSM
  uint32 base_level = 8;
  TaskStatus task_status = 9;
  // compaction group the task belongs to
  uint64 compaction_group_id = 12;
  // existing_table_ids for compaction drop key
  repeated uint32 existing_table_ids = 13;
  uint32 compression_algorithm = 14;
  uint64 target_file_size = 15;
  uint32 compaction_filter_mask = 16;
  map<uint32, TableOption> table_options = 17;
  uint64 current_epoch_time = 18;
  uint64 target_sub_level_id = 19;

  enum TaskType {
    TYPE_UNSPECIFIED = 0;
    DYNAMIC = 1;
    SPACE_RECLAIM = 2;
    MANUAL = 3;
    SHARED_BUFFER = 4;
    TTL = 5;
    TOMBSTONE = 6;
    EMERGENCY = 7;
  }

  // Identifies whether the task is space_reclaim, if the compact_task_type increases, it will be refactored to enum
  TaskType task_type = 20;

  // Deprecated. use table_vnode_partition instead;
  bool split_by_state_table = 21 [deprecated = true];
  // Compaction needs to cut the state table every time 1/weight of vnodes in the table have been processed.
  // Deprecated. use table_vnode_partition instead;
  uint32 split_weight_by_vnode = 22 [deprecated = true];
  map<uint32, uint32> table_vnode_partition = 23;
  // The table watermark of any table id. In compaction we only use the table watermarks on safe epoch,
  // so we only need to include the table watermarks on safe epoch to reduce the size of metadata.
  map<uint64, TableWatermarks> table_watermarks = 24;
}

message LevelHandler {
  message RunningCompactTask {
    uint64 task_id = 1;
    repeated uint64 ssts = 2;
    uint64 total_file_size = 3;
    uint32 target_level = 4;
  }
  uint32 level = 1;
  repeated RunningCompactTask tasks = 3;
}

message CompactStatus {
  uint64 compaction_group_id = 1;
  repeated LevelHandler level_handlers = 2;
}

// Config info of compaction group.
message CompactionGroup {
  uint64 id = 1;
  CompactionConfig compaction_config = 4;
}

// Complete info of compaction group.
// The info is the aggregate of HummockVersion and CompactionGroupConfig
message CompactionGroupInfo {
  uint64 id = 1;
  uint64 parent_id = 2;
  repeated uint32 member_table_ids = 3;
  CompactionConfig compaction_config = 4;
}

message CompactTaskAssignment {
  CompactTask compact_task = 1;
  uint32 context_id = 2;
}

message HummockPinnedVersion {
  uint32 context_id = 1;
  uint64 min_pinned_id = 2;
}

message HummockPinnedSnapshot {
  uint32 context_id = 1;
  uint64 minimal_pinned_snapshot = 2;
}

message GetNewSstIdsRequest {
  uint32 number = 1;
}

message GetNewSstIdsResponse {
  common.Status status = 1;
  // inclusive
  uint64 start_id = 2;
  // exclusive
  uint64 end_id = 3;
}

// This is a heartbeat message. Task will be considered dead if
// CompactTaskProgress is not received for a timeout
// or num_ssts_sealed/num_ssts_uploaded do not increase for a timeout.
message CompactTaskProgress {
  uint64 task_id = 1;
  uint32 num_ssts_sealed = 2;
  uint32 num_ssts_uploaded = 3;
  uint64 num_progress_key = 4;
  uint64 num_pending_read_io = 5;
  uint64 num_pending_write_io = 6;
  optional uint64 compaction_group_id = 7;
}

message SubscribeCompactionEventRequest {
  // Register provides the context_id of the corresponding Compactor.
  message Register {
    uint32 context_id = 1;
  }

  // PullTask provides the number of tasks needed for the Compactor.
  message PullTask {
    uint32 pull_task_count = 4;
  }

  // ReportTask provides the compact task to report to the meta.
  message ReportTask {
    reserved 2;
    reserved "compact_task";
    map<uint32, TableStats> table_stats_change = 3;

    uint64 task_id = 4;
    CompactTask.TaskStatus task_status = 5;
    repeated SstableInfo sorted_output_ssts = 6;
  }

  // HeartBeat provides the progress status of all tasks on the Compactor.
  message HeartBeat {
    repeated CompactTaskProgress progress = 2;
  }

  oneof event {
    // Compactor will register its own context_id with Meta via Register and establish a bi-directional streaming rpc.
    Register register = 1;

    // Compactor will recalculate the number of tasks needed locally after receiving the PullTaskAck and get the next batch of tasks from Meta via PullTask.
    PullTask pull_task = 2;

    // When the execution of each task completes/fails, Compactor returns the task to the meta via ReportTask.
    ReportTask report_task = 3;

    // Periodically, HeartBeat carries the progress of all tasks on the Compactor, and the meta will cancel the task when it expires.
    HeartBeat heart_beat = 4;
  }

  uint64 create_at = 7;
}

message SubscribeCompactionEventResponse {
  // PullTaskAck is a response, the meta will return a PullTaskAck after distributing the task requested by the PullTask.
  // The Compactor receives the PullTaskAck and remakes its state and tries to initiate the next PullTask.
  message PullTaskAck {}

  oneof event {
    CompactTask compact_task = 1;
    VacuumTask vacuum_task = 2;
    FullScanTask full_scan_task = 3;
    ValidationTask validation_task = 4;
    CancelCompactTask cancel_compact_task = 5;

    PullTaskAck pull_task_ack = 6;
  }

  uint64 create_at = 7;
}

message ReportCompactionTaskRequest {
  // ReportTask provides the compact task to report to the meta.
  message ReportTask {
    CompactTask compact_task = 2;
    map<uint32, TableStats> table_stats_change = 3;
  }
  // HeartBeat provides the progress status of all tasks on the Compactor.
  message HeartBeat {
    repeated CompactTaskProgress progress = 2;
  }
  oneof event {
    ReportTask report_task = 1;
    HeartBeat heart_beat = 2;
  }
}

message ReportCompactionTaskResponse {
  common.Status status = 1;
}

message ValidationTask {
  repeated SstableInfo sst_infos = 1;
  map<uint64, uint32> sst_id_to_worker_id = 2;
  uint64 epoch = 3;
}

// Delete SSTs in object store
message VacuumTask {
  repeated uint64 sstable_object_ids = 1;
}

// Scan object store to get candidate orphan SSTs.
message FullScanTask {
  uint64 sst_retention_time_sec = 1;
}

// Cancel compact task
message CancelCompactTask {
  uint32 context_id = 1;
  uint64 task_id = 2;
}

message ReportVacuumTaskRequest {
  VacuumTask vacuum_task = 1;
}

message ReportVacuumTaskResponse {
  common.Status status = 1;
}

message TriggerManualCompactionRequest {
  uint64 compaction_group_id = 1;
  KeyRange key_range = 2;
  uint32 table_id = 3;
  uint32 level = 4;
  repeated uint64 sst_ids = 5;
}

message TriggerManualCompactionResponse {
  common.Status status = 1;
}

message ReportFullScanTaskRequest {
  // Object ids that satisfying conditions specified by FullScanTask.
  repeated uint64 object_ids = 1;
  // Total count of objects before filtered by conditions specified by FullScanTask.
  uint64 total_object_count = 2;
  // Total size of objects before filtered by conditions specified by FullScanTask.
  uint64 total_object_size = 3;
}

message ReportFullScanTaskResponse {
  common.Status status = 1;
}

message TriggerFullGCRequest {
  uint64 sst_retention_time_sec = 1;
}

message TriggerFullGCResponse {
  common.Status status = 1;
}

message ListVersionDeltasRequest {
  uint64 start_id = 1;
  uint32 num_limit = 2;
  uint64 committed_epoch_limit = 3;
}

message ListVersionDeltasResponse {
  HummockVersionDeltas version_deltas = 1;
}

message PinnedVersionsSummary {
  repeated HummockPinnedVersion pinned_versions = 1;
  map<uint32, common.WorkerNode> workers = 2;
}

message PinnedSnapshotsSummary {
  repeated HummockPinnedSnapshot pinned_snapshots = 1;
  map<uint32, common.WorkerNode> workers = 2;
}

message RiseCtlGetPinnedVersionsSummaryRequest {}

message RiseCtlGetPinnedVersionsSummaryResponse {
  PinnedVersionsSummary summary = 1;
}

message RiseCtlGetPinnedSnapshotsSummaryRequest {}

message RiseCtlGetPinnedSnapshotsSummaryResponse {
  PinnedSnapshotsSummary summary = 1;
}

message InitMetadataForReplayRequest {
  repeated catalog.Table tables = 1;
  repeated CompactionGroupInfo compaction_groups = 2;
}

message InitMetadataForReplayResponse {}

message ReplayVersionDeltaRequest {
  HummockVersionDelta version_delta = 1;
}

message ReplayVersionDeltaResponse {
  HummockVersion version = 1;
  repeated uint64 modified_compaction_groups = 2;
}

message TriggerCompactionDeterministicRequest {
  uint64 version_id = 1;
  repeated uint64 compaction_groups = 2;
}

message TriggerCompactionDeterministicResponse {}

message DisableCommitEpochRequest {}

message DisableCommitEpochResponse {
  HummockVersion current_version = 1;
}

message RiseCtlListCompactionGroupRequest {}

message RiseCtlListCompactionGroupResponse {
  common.Status status = 1;
  repeated CompactionGroupInfo compaction_groups = 2;
}

message RiseCtlUpdateCompactionConfigRequest {
  message MutableConfig {
    oneof mutable_config {
      uint64 max_bytes_for_level_base = 1;
      uint64 max_bytes_for_level_multiplier = 2;
      uint64 max_compaction_bytes = 3;
      uint64 sub_level_max_compaction_bytes = 4;
      uint64 level0_tier_compact_file_number = 6;
      uint64 target_file_size_base = 7;
      uint32 compaction_filter_mask = 8;
      uint32 max_sub_compaction = 9;
      uint64 level0_stop_write_threshold_sub_level_number = 10;
      uint32 level0_sub_level_compact_level_count = 11;
      uint32 level0_overlapping_sub_level_compact_level_count = 12;
      uint64 max_space_reclaim_bytes = 13;
      uint64 level0_max_compact_file_number = 14;
      bool enable_emergency_picker = 15;
      uint32 tombstone_reclaim_ratio = 16;
    }
  }
  repeated uint64 compaction_group_ids = 1;
  repeated MutableConfig configs = 2;
}

message RiseCtlUpdateCompactionConfigResponse {
  common.Status status = 1;
}

message PinVersionRequest {
  uint32 context_id = 1;
}

message PinVersionResponse {
  HummockVersion pinned_version = 1;
}

message SplitCompactionGroupRequest {
  uint64 group_id = 1;
  repeated uint32 table_ids = 2;
}

message SplitCompactionGroupResponse {
  uint64 new_group_id = 1;
}

message RiseCtlPauseVersionCheckpointRequest {}

message RiseCtlPauseVersionCheckpointResponse {}

message RiseCtlResumeVersionCheckpointRequest {}

message RiseCtlResumeVersionCheckpointResponse {}

message RiseCtlGetCheckpointVersionRequest {}

message RiseCtlGetCheckpointVersionResponse {
  HummockVersion checkpoint_version = 1;
}

message RiseCtlListCompactionStatusRequest {}

message RiseCtlListCompactionStatusResponse {
  repeated CompactStatus compaction_statuses = 1;
  repeated CompactTaskAssignment task_assignment = 2;
  repeated CompactTaskProgress task_progress = 3;
}

message ListBranchedObjectRequest {}

message ListBranchedObjectResponse {
  repeated BranchedObject branched_objects = 1;
}

message ListActiveWriteLimitRequest {}

message ListActiveWriteLimitResponse {
  // < compaction group id, write limit info >
  map<uint64, WriteLimits.WriteLimit> write_limits = 1;
}

message ListHummockMetaConfigRequest {}

message ListHummockMetaConfigResponse {
  map<string, string> configs = 1;
}

message RiseCtlRebuildTableStatsRequest {}

message RiseCtlRebuildTableStatsResponse {}

message GetCompactionScoreRequest {
  uint64 compaction_group_id = 1;
}

message GetCompactionScoreResponse {
  message PickerInfo {
    uint64 score = 1;
    uint64 select_level = 2;
    uint64 target_level = 3;
    string picker_type = 4;
  }
  uint64 compaction_group_id = 1;
  repeated PickerInfo scores = 2;
}

message ListCompactTaskAssignmentRequest {}

message ListCompactTaskAssignmentResponse {
  repeated CompactTaskAssignment task_assignment = 1;
}

message ListCompactTaskProgressRequest {}

message ListCompactTaskProgressResponse {
  repeated CompactTaskProgress task_progress = 1;
}

service HummockManagerService {
  rpc UnpinVersionBefore(UnpinVersionBeforeRequest) returns (UnpinVersionBeforeResponse);
  rpc GetCurrentVersion(GetCurrentVersionRequest) returns (GetCurrentVersionResponse);
  rpc ListVersionDeltas(ListVersionDeltasRequest) returns (ListVersionDeltasResponse);
  rpc ReplayVersionDelta(ReplayVersionDeltaRequest) returns (ReplayVersionDeltaResponse);
  rpc GetAssignedCompactTaskNum(GetAssignedCompactTaskNumRequest) returns (GetAssignedCompactTaskNumResponse);
  rpc TriggerCompactionDeterministic(TriggerCompactionDeterministicRequest) returns (TriggerCompactionDeterministicResponse);
  rpc DisableCommitEpoch(DisableCommitEpochRequest) returns (DisableCommitEpochResponse);
  rpc PinSnapshot(PinSnapshotRequest) returns (PinSnapshotResponse);
  rpc PinSpecificSnapshot(PinSpecificSnapshotRequest) returns (PinSnapshotResponse);
  rpc GetEpoch(GetEpochRequest) returns (GetEpochResponse);
  rpc UnpinSnapshot(UnpinSnapshotRequest) returns (UnpinSnapshotResponse);
  rpc UnpinSnapshotBefore(UnpinSnapshotBeforeRequest) returns (UnpinSnapshotBeforeResponse);
  rpc GetNewSstIds(GetNewSstIdsRequest) returns (GetNewSstIdsResponse);
  rpc ReportVacuumTask(ReportVacuumTaskRequest) returns (ReportVacuumTaskResponse);
  rpc TriggerManualCompaction(TriggerManualCompactionRequest) returns (TriggerManualCompactionResponse);
  rpc ReportFullScanTask(ReportFullScanTaskRequest) returns (ReportFullScanTaskResponse);
  rpc TriggerFullGC(TriggerFullGCRequest) returns (TriggerFullGCResponse);
  rpc RiseCtlGetPinnedVersionsSummary(RiseCtlGetPinnedVersionsSummaryRequest) returns (RiseCtlGetPinnedVersionsSummaryResponse);
  rpc RiseCtlGetPinnedSnapshotsSummary(RiseCtlGetPinnedSnapshotsSummaryRequest) returns (RiseCtlGetPinnedSnapshotsSummaryResponse);
  rpc RiseCtlListCompactionGroup(RiseCtlListCompactionGroupRequest) returns (RiseCtlListCompactionGroupResponse);
  rpc RiseCtlUpdateCompactionConfig(RiseCtlUpdateCompactionConfigRequest) returns (RiseCtlUpdateCompactionConfigResponse);
  rpc RiseCtlPauseVersionCheckpoint(RiseCtlPauseVersionCheckpointRequest) returns (RiseCtlPauseVersionCheckpointResponse);
  rpc RiseCtlResumeVersionCheckpoint(RiseCtlResumeVersionCheckpointRequest) returns (RiseCtlResumeVersionCheckpointResponse);
  rpc RiseCtlGetCheckpointVersion(RiseCtlGetCheckpointVersionRequest) returns (RiseCtlGetCheckpointVersionResponse);
  rpc RiseCtlRebuildTableStats(RiseCtlRebuildTableStatsRequest) returns (RiseCtlRebuildTableStatsResponse);
  rpc InitMetadataForReplay(InitMetadataForReplayRequest) returns (InitMetadataForReplayResponse);
  rpc PinVersion(PinVersionRequest) returns (PinVersionResponse);
  rpc SplitCompactionGroup(SplitCompactionGroupRequest) returns (SplitCompactionGroupResponse);
  rpc RiseCtlListCompactionStatus(RiseCtlListCompactionStatusRequest) returns (RiseCtlListCompactionStatusResponse);
  rpc SubscribeCompactionEvent(stream SubscribeCompactionEventRequest) returns (stream SubscribeCompactionEventResponse);
  rpc ReportCompactionTask(ReportCompactionTaskRequest) returns (ReportCompactionTaskResponse);
  rpc ListBranchedObject(ListBranchedObjectRequest) returns (ListBranchedObjectResponse);
  rpc ListActiveWriteLimit(ListActiveWriteLimitRequest) returns (ListActiveWriteLimitResponse);
  rpc ListHummockMetaConfig(ListHummockMetaConfigRequest) returns (ListHummockMetaConfigResponse);
  rpc GetCompactionScore(GetCompactionScoreRequest) returns (GetCompactionScoreResponse);
  rpc ListCompactTaskAssignment(ListCompactTaskAssignmentRequest) returns (ListCompactTaskAssignmentResponse);
  rpc ListCompactTaskProgress(ListCompactTaskProgressRequest) returns (ListCompactTaskProgressResponse);
}

message CompactionConfig {
  enum CompactionMode {
    UNSPECIFIED = 0;
    RANGE = 1;
  }
  uint64 max_bytes_for_level_base = 1;
  uint64 max_level = 2;
  uint64 max_bytes_for_level_multiplier = 3;
  uint64 max_compaction_bytes = 4;
  uint64 sub_level_max_compaction_bytes = 5;
  uint64 level0_tier_compact_file_number = 7;
  CompactionMode compaction_mode = 8;
  repeated string compression_algorithm = 9;
  uint64 target_file_size_base = 10;
  uint32 compaction_filter_mask = 11;
  uint32 max_sub_compaction = 12;
  uint64 max_space_reclaim_bytes = 13;
  bool split_by_state_table = 14;
  // Compaction needs to cut the state table every time 1/weight of vnodes in the table have been processed.
  uint32 split_weight_by_vnode = 6;
  // soft limit for max number of sub level number
  uint64 level0_stop_write_threshold_sub_level_number = 15;
  uint64 level0_max_compact_file_number = 16;
  uint32 level0_sub_level_compact_level_count = 17;

  // for tier compaction pick overlapping level
  uint32 level0_overlapping_sub_level_compact_level_count = 18;
  uint32 tombstone_reclaim_ratio = 19;
  bool enable_emergency_picker = 20;
}

message TableStats {
  int64 total_key_size = 1;
  int64 total_value_size = 2;
  int64 total_key_count = 3;
}

message HummockVersionStats {
  uint64 hummock_version_id = 1;
  map<uint32, TableStats> table_stats = 2;
}

message WriteLimits {
  message WriteLimit {
    repeated uint32 table_ids = 1;
    string reason = 2;
  }
  // < compaction group id, write limit info >
  map<uint64, WriteLimit> write_limits = 1;
}

message BranchedObject {
  uint64 object_id = 1;
  uint64 sst_id = 2;
  // Compaction group id the SST belongs to.
  uint64 compaction_group_id = 3;
}<|MERGE_RESOLUTION|>--- conflicted
+++ resolved
@@ -110,13 +110,9 @@
 }
 
 message VnodeWatermark {
-<<<<<<< HEAD
-  bytes watermark = 1;
-=======
   // The watermark shared by multiple vnodes
   bytes watermark = 1;
   // The set of vnodes that share the same watermark
->>>>>>> 83d6bb82
   common.Buffer vnode_bitmap = 2;
 }
 
@@ -125,16 +121,12 @@
     repeated VnodeWatermark watermarks = 1;
     uint64 epoch = 2;
   }
-<<<<<<< HEAD
-  repeated EpochNewWatermarks epoch_watermarks = 1;
-=======
 
   // Table watermarks of a state table from all vnodes written in multiple epochs.
   // Epochs should be sorted in ascending order, which means earlier epoch at the front
   repeated EpochNewWatermarks epoch_watermarks = 1;
 
   // The direction of the table watermark.
->>>>>>> 83d6bb82
   bool is_ascending = 2;
 }
 
