--- conflicted
+++ resolved
@@ -237,10 +237,6 @@
     JSONB_EXISTS_ANY = 611;
     // jsonb ?& text[]
     JSONB_EXISTS_ALL = 612;
-<<<<<<< HEAD
-    JSONB_EXTRACT_PATH = 616;
-    JSONB_EXTRACT_PATH_TEXT = 617;
-=======
     // see SUBTRACT for:
     // jsonb - text -> jsonb
     // jsonb - text[] -> jsonb
@@ -248,7 +244,8 @@
     //
     // jsonb #- text[] -> jsonb
     JSONB_DELETE_PATH = 615;
->>>>>>> 16aabb21
+    JSONB_EXTRACT_PATH = 616;
+    JSONB_EXTRACT_PATH_TEXT = 617;
 
     // Non-pure functions below (> 1000)
     // ------------------------
