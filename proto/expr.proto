syntax = "proto3";

package expr;

import "common.proto";
import "data.proto";

option java_package = "com.risingwave.proto";
option optimize_for = SPEED;

message ExprNode {
  message NowRexNode {}
  // TODO: move this into `FunctionCall`.
  enum Type {
    // `InputRef`, `Constant`, and `UserDefinedFunction` are indicated by the viriant of `rex_node`.
    // Their types are therefore deprecated and should be `UNSPECIFIED` instead.
    reserved 1, 2, 3000;
    reserved "INPUT_REF", "CONSTANT_VALUE", "UDF";

    // Used for `InputRef`, `Constant`, and `UserDefinedFunction`.
    UNSPECIFIED = 0;

    // arithmetics operators
    ADD = 3;
    SUBTRACT = 4;
    MULTIPLY = 5;
    DIVIDE = 6;
    MODULUS = 7;
    // comparison operators
    EQUAL = 8;
    NOT_EQUAL = 9;
    LESS_THAN = 10;
    LESS_THAN_OR_EQUAL = 11;
    GREATER_THAN = 12;
    GREATER_THAN_OR_EQUAL = 13;
    // logical operators
    AND = 21;
    OR = 22;
    NOT = 23;
    IN = 24;
    SOME = 25;
    ALL = 26;
    // bitwise operators
    BITWISE_AND = 31;
    BITWISE_OR = 32;
    BITWISE_XOR = 33;
    BITWISE_NOT = 34;
    BITWISE_SHIFT_LEFT = 35;
    BITWISE_SHIFT_RIGHT = 36;
    // date functions
    EXTRACT = 101;
    DATE_PART = 102;
    TUMBLE_START = 103;
    // From f64 to timestamp.
    // e.g. `select to_timestamp(1672044740.0)`
    TO_TIMESTAMP = 104;
    AT_TIME_ZONE = 105;
    DATE_TRUNC = 106;
    // Parse text to timestamp by format string.
    // e.g. `select to_timestamp('2022 08 21', 'YYYY MM DD')`
    TO_TIMESTAMP1 = 107;
    CHAR_TO_DATE = 111;
    // Performs a cast with additional timezone information.
    CAST_WITH_TIME_ZONE = 108;
    ADD_WITH_TIME_ZONE = 109;
    SUBTRACT_WITH_TIME_ZONE = 110;
    // other functions
    CAST = 201;
    SUBSTR = 202;
    LENGTH = 203;
    LIKE = 204;
    I_LIKE = 279;
    UPPER = 205;
    LOWER = 206;
    TRIM = 207;
    REPLACE = 208;
    POSITION = 209;
    LTRIM = 210;
    RTRIM = 211;
    CASE = 212;
    // ROUND(numeric, integer) -> numeric
    ROUND_DIGIT = 213;
    // ROUND(numeric) -> numeric
    // ROUND(double precision) -> double precision
    ROUND = 214;
    ASCII = 215;
    TRANSLATE = 216;
    COALESCE = 217;
    CONCAT_WS = 218;
    ABS = 219;
    SPLIT_PART = 220;
    CEIL = 221;
    FLOOR = 222;
    TO_CHAR = 223;
    MD5 = 224;
    CHAR_LENGTH = 225;
    REPEAT = 226;
    CONCAT_OP = 227;
    // BOOL_OUT is different from CAST-bool-to-varchar in PostgreSQL.
    BOOL_OUT = 228;
    OCTET_LENGTH = 229;
    BIT_LENGTH = 230;
    OVERLAY = 231;
    REGEXP_MATCH = 232;
    REGEXP_REPLACE = 280;
    REGEXP_COUNT = 281;
    POW = 233;
    EXP = 234;
    CHR = 235;
    STARTS_WITH = 236;
    INITCAP = 237;
    LPAD = 238;
    RPAD = 239;
    REVERSE = 240;
    STRPOS = 241 [deprecated = true]; // duplicated with POSITION
    TO_ASCII = 242;
    TO_HEX = 243;
    QUOTE_IDENT = 244;
    SIN = 245;
    COS = 246;
    TAN = 247;
    COT = 248;
    ASIN = 249;
    ACOS = 250;
    ATAN = 251;
    ATAN2 = 252;
    SIND = 253;
    COSD = 254;
    COTD = 255;
    TAND = 256;
    ASIND = 257;
    SQRT = 258;
    DEGREES = 259;
    RADIANS = 260;
    COSH = 261;
    TANH = 262;
    COTH = 263;
    ASINH = 264;
    ACOSH = 265;
    ATANH = 266;
    SINH = 267;
    // skips 268,269,270 so that acosd, atand, atan2d are close to others
    TRUNC = 271;
    LN = 272;
    LOG10 = 273;
    CBRT = 274;
    SIGN = 275;
    SCALE = 276;
    MIN_SCALE = 277;
    TRIM_SCALE = 278;

    // Boolean comparison
    IS_TRUE = 301;
    IS_NOT_TRUE = 302;
    IS_FALSE = 303;
    IS_NOT_FALSE = 304;
    IS_NULL = 305;
    IS_NOT_NULL = 306;
    IS_DISTINCT_FROM = 307;
    IS_NOT_DISTINCT_FROM = 308;

    // string/bytea expressions
    ENCODE = 310;
    DECODE = 311;
    SHA1 = 312;
    SHA224 = 313;
    SHA256 = 314;
    SHA384 = 315;
    SHA512 = 316;
    LEFT = 317;
    RIGHT = 318;
    FORMAT = 319;

    // Unary operators
    NEG = 401;
    // Nested selection operators
    FIELD = 501;
    // Array expression.
    ARRAY = 521;
    ARRAY_ACCESS = 522;
    ROW = 523;
    ARRAY_TO_STRING = 524;
    ARRAY_RANGE_ACCESS = 525;
    // Array functions
    ARRAY_CAT = 531;
    ARRAY_APPEND = 532;
    ARRAY_PREPEND = 533;
    FORMAT_TYPE = 534;
    ARRAY_DISTINCT = 535;
    ARRAY_LENGTH = 536;
    CARDINALITY = 537;
    ARRAY_REMOVE = 538;
    ARRAY_POSITIONS = 539;
    TRIM_ARRAY = 540;
    STRING_TO_ARRAY = 541;
    ARRAY_POSITION = 542;
    ARRAY_REPLACE = 543;
    ARRAY_DIMS = 544;
    ARRAY_TRANSFORM = 545;
    ARRAY_MIN = 546;
    ARRAY_MAX = 547;
<<<<<<< HEAD
    ARRAY_SUM = 548;
=======
    ARRAY_SORT = 549;
>>>>>>> 228593d6

    // Int256 functions
    HEX_TO_INT256 = 560;

    // Jsonb functions

    // jsonb -> int, jsonb -> text, jsonb #> text[] that returns jsonb
    JSONB_ACCESS_INNER = 600;
    // jsonb ->> int, jsonb ->> text, jsonb #>> text[] that returns text
    JSONB_ACCESS_STR = 601;
    JSONB_TYPEOF = 602;
    JSONB_ARRAY_LENGTH = 603;
    IS_JSON = 604;

    // Non-pure functions below (> 1000)
    // ------------------------
    // Internal functions
    VNODE = 1101;
    // Non-deterministic functions
    PROCTIME = 2023;
  }
  Type function_type = 1;
  data.DataType return_type = 3;
  oneof rex_node {
    uint32 input_ref = 4;
    data.Datum constant = 5;
    FunctionCall func_call = 6;
    UserDefinedFunction udf = 7;
    NowRexNode now = 8;
  }
}

message TableFunction {
  enum Type {
    UNSPECIFIED = 0;
    GENERATE_SERIES = 1;
    UNNEST = 2;
    REGEXP_MATCHES = 3;
    RANGE = 4;
    GENERATE_SUBSCRIPTS = 5;
    // Jsonb functions
    JSONB_ARRAY_ELEMENTS = 10;
    JSONB_ARRAY_ELEMENTS_TEXT = 11;
    JSONB_EACH = 12;
    JSONB_EACH_TEXT = 13;
    JSONB_OBJECT_KEYS = 14;
    // User defined table function
    UDTF = 100;
  }
  Type function_type = 1;
  repeated expr.ExprNode args = 2;
  data.DataType return_type = 3;
  // optional. only used when the type is UDTF.
  UserDefinedTableFunction udtf = 4;
}

// Reference to an upstream column, containing its index and data type.
message InputRef {
  uint32 index = 1;
  data.DataType type = 2;
}

message Constant {
  data.Datum datum = 1;
  data.DataType type = 2;
}

// The items which can occur in the select list of `ProjectSet` operator.
//
// When there are table functions in the SQL query `SELECT ...`, it will be planned as `ProjectSet`.
// Otherwise it will be planned as `Project`.
//
// # Examples
//
// ```sql
// # Project
// select 1;
//
// # ProjectSet
// select unnest(array[1,2,3]);
//
// # ProjectSet (table function & usual expression)
// select unnest(array[1,2,3]), 1;
//
// # ProjectSet (multiple table functions)
// select unnest(array[1,2,3]), unnest(array[4,5]);
//
// # ProjectSet over ProjectSet (table function as parameters of table function)
// select unnest(regexp_matches(v1, 'a(\d)c(\d)', 'g')) from t;
//
// # Project over ProjectSet (table function as parameters of usual function)
// select unnest(regexp_matches(v1, 'a(\d)c(\d)', 'g')) from t;
// ```
message ProjectSetSelectItem {
  oneof select_item {
    expr.ExprNode expr = 1;
    expr.TableFunction table_function = 2;
  }
}

message FunctionCall {
  repeated ExprNode children = 1;
}

// Aggregate Function Calls for Aggregation
message AggCall {
  enum Type {
    UNSPECIFIED = 0;
    SUM = 1;
    MIN = 2;
    MAX = 3;
    COUNT = 4;
    AVG = 5;
    STRING_AGG = 6;
    APPROX_COUNT_DISTINCT = 7;
    ARRAY_AGG = 8;
    FIRST_VALUE = 9;
    SUM0 = 10;
    VAR_POP = 11;
    VAR_SAMP = 12;
    STDDEV_POP = 13;
    STDDEV_SAMP = 14;
    BIT_AND = 15;
    BIT_OR = 16;
    BIT_XOR = 17;
    BOOL_AND = 18;
    BOOL_OR = 19;
    JSONB_AGG = 20;
    JSONB_OBJECT_AGG = 21;
    PERCENTILE_CONT = 22;
    PERCENTILE_DISC = 23;
    MODE = 24;
    LAST_VALUE = 25;
    GROUPING = 26;
  }
  Type type = 1;
  repeated InputRef args = 2;
  data.DataType return_type = 3;
  bool distinct = 4;
  repeated common.ColumnOrder order_by = 5;
  ExprNode filter = 6;
  repeated Constant direct_args = 7;
}

message WindowFrame {
  enum Type {
    TYPE_UNSPECIFIED = 0;
    // RANGE = 1;
    TYPE_ROWS = 2;
    // GROUPS = 3;
  }
  enum BoundType {
    BOUND_TYPE_UNSPECIFIED = 0;
    BOUND_TYPE_UNBOUNDED_PRECEDING = 1;
    BOUND_TYPE_PRECEDING = 2;
    BOUND_TYPE_CURRENT_ROW = 3;
    BOUND_TYPE_FOLLOWING = 4;
    BOUND_TYPE_UNBOUNDED_FOLLOWING = 5;
  }
  message Bound {
    BoundType type = 1;
    oneof offset {
      uint64 integer = 2;
      data.Datum datum = 3;
    }
  }
  enum Exclusion {
    EXCLUSION_UNSPECIFIED = 0;
    EXCLUSION_CURRENT_ROW = 1;
    // EXCLUSION_GROUP = 2;
    // EXCLUSION_TIES = 3;
    EXCLUSION_NO_OTHERS = 4;
  }

  Type type = 1;
  Bound start = 2;
  Bound end = 3;
  Exclusion exclusion = 4;
}

message WindowFunction {
  enum GeneralType {
    UNSPECIFIED = 0;
    ROW_NUMBER = 1;
    RANK = 2;
    DENSE_RANK = 3;
    // PERCENT_RANK = 4;
    // CUME_DIST = 5;
    // NTILE = 6;
    LAG = 7;
    LEAD = 8;
  }

  oneof type {
    GeneralType general = 1;
    AggCall.Type aggregate = 2;
  }
  repeated InputRef args = 3;
  data.DataType return_type = 4;
  WindowFrame frame = 5;
}

message UserDefinedFunction {
  repeated ExprNode children = 1;
  string name = 2;
  repeated data.DataType arg_types = 3;
  string language = 4;
  string link = 5;
  string identifier = 6;
}

message UserDefinedTableFunction {
  repeated data.DataType arg_types = 3;
  string language = 4;
  string link = 5;
  string identifier = 6;
}<|MERGE_RESOLUTION|>--- conflicted
+++ resolved
@@ -199,11 +199,8 @@
     ARRAY_TRANSFORM = 545;
     ARRAY_MIN = 546;
     ARRAY_MAX = 547;
-<<<<<<< HEAD
     ARRAY_SUM = 548;
-=======
     ARRAY_SORT = 549;
->>>>>>> 228593d6
 
     // Int256 functions
     HEX_TO_INT256 = 560;
