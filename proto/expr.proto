syntax = "proto3";

package expr;

import "common.proto";
import "data.proto";

option java_package = "com.risingwave.proto";
option optimize_for = SPEED;

message ExprNode {
  message NowRexNode {}
  // TODO: move this into `FunctionCall`.
  enum Type {
    // `InputRef`, `Constant`, and `UserDefinedFunction` are indicated by the viriant of `rex_node`.
    // Their types are therefore deprecated and should be `UNSPECIFIED` instead.
    reserved 1, 2, 3000;
    reserved "INPUT_REF", "CONSTANT_VALUE", "UDF";

    // Used for `InputRef`, `Constant`, and `UserDefinedFunction`.
    UNSPECIFIED = 0;

    // arithmetics operators
    ADD = 3;
    SUBTRACT = 4;
    MULTIPLY = 5;
    DIVIDE = 6;
    MODULUS = 7;
    // comparison operators
    EQUAL = 8;
    NOT_EQUAL = 9;
    LESS_THAN = 10;
    LESS_THAN_OR_EQUAL = 11;
    GREATER_THAN = 12;
    GREATER_THAN_OR_EQUAL = 13;
    GREATEST = 14;
    LEAST = 15;
    // logical operators
    AND = 21;
    OR = 22;
    NOT = 23;
    IN = 24;
    SOME = 25;
    ALL = 26;
    // bitwise operators
    BITWISE_AND = 31;
    BITWISE_OR = 32;
    BITWISE_XOR = 33;
    BITWISE_NOT = 34;
    BITWISE_SHIFT_LEFT = 35;
    BITWISE_SHIFT_RIGHT = 36;
    // date/time functions
    EXTRACT = 101;
    DATE_PART = 102;
    TUMBLE_START = 103;
    MAKE_DATE = 113;
    MAKE_TIME = 114;
    MAKE_TIMESTAMP = 115;
    // From f64 to timestamp.
    // e.g. `select to_timestamp(1672044740.0)`
    SEC_TO_TIMESTAMPTZ = 104;
    AT_TIME_ZONE = 105;
    DATE_TRUNC = 106;
    // Parse text to timestamp by format string.
    // e.g. `select to_timestamp('2022 08 21', 'YYYY MM DD')`
    CHAR_TO_TIMESTAMPTZ = 107;
    CHAR_TO_DATE = 111;
    // Performs a cast with additional timezone information.
    CAST_WITH_TIME_ZONE = 108;
    ADD_WITH_TIME_ZONE = 109;
    SUBTRACT_WITH_TIME_ZONE = 110;
    MAKE_TIMESTAMPTZ = 112;
    // other functions
    CAST = 201;
    SUBSTR = 202;
    LENGTH = 203;
    LIKE = 204;
    I_LIKE = 279;
    SIMILAR_TO_ESCAPE = 284;
    UPPER = 205;
    LOWER = 206;
    TRIM = 207;
    REPLACE = 208;
    POSITION = 209;
    LTRIM = 210;
    RTRIM = 211;
    CASE = 212;
    // Optimize case-when expression to constant lookup
    // when arms are in a large scale with simple form
    CONSTANT_LOOKUP = 624;
    // ROUND(numeric, integer) -> numeric
    ROUND_DIGIT = 213;
    // ROUND(numeric) -> numeric
    // ROUND(double precision) -> double precision
    ROUND = 214;
    ASCII = 215;
    TRANSLATE = 216;
    COALESCE = 217;
    CONCAT_WS = 218;
    ABS = 219;
    SPLIT_PART = 220;
    CEIL = 221;
    FLOOR = 222;
    TO_CHAR = 223;
    MD5 = 224;
    CHAR_LENGTH = 225;
    REPEAT = 226;
    CONCAT_OP = 227;
    // BOOL_OUT is different from CAST-bool-to-varchar in PostgreSQL.
    BOOL_OUT = 228;
    OCTET_LENGTH = 229;
    BIT_LENGTH = 230;
    OVERLAY = 231;
    REGEXP_MATCH = 232;
    REGEXP_REPLACE = 280;
    REGEXP_COUNT = 281;
    REGEXP_SPLIT_TO_ARRAY = 282;
    REGEXP_EQ = 283;
    POW = 233;
    EXP = 234;
    CHR = 235;
    STARTS_WITH = 236;
    INITCAP = 237;
    LPAD = 238;
    RPAD = 239;
    REVERSE = 240;
    STRPOS = 241 [deprecated = true]; // duplicated with POSITION
    TO_ASCII = 242;
    TO_HEX = 243;
    QUOTE_IDENT = 244;
    SIN = 245;
    COS = 246;
    TAN = 247;
    COT = 248;
    ASIN = 249;
    ACOS = 250;
    ATAN = 251;
    ATAN2 = 252;
    SIND = 253;
    COSD = 254;
    COTD = 255;
    TAND = 256;
    ASIND = 257;
    SQRT = 258;
    DEGREES = 259;
    RADIANS = 260;
    COSH = 261;
    TANH = 262;
    COTH = 263;
    ASINH = 264;
    ACOSH = 265;
    ATANH = 266;
    SINH = 267;
    // skips 268,269,270 so that acosd, atand, atan2d are close to others
    TRUNC = 271;
    LN = 272;
    LOG10 = 273;
    CBRT = 274;
    SIGN = 275;
    SCALE = 276;
    MIN_SCALE = 277;
    TRIM_SCALE = 278;

    // Boolean comparison
    IS_TRUE = 301;
    IS_NOT_TRUE = 302;
    IS_FALSE = 303;
    IS_NOT_FALSE = 304;
    IS_NULL = 305;
    IS_NOT_NULL = 306;
    IS_DISTINCT_FROM = 307;
    IS_NOT_DISTINCT_FROM = 308;

    // string/bytea expressions
    ENCODE = 310;
    DECODE = 311;
    SHA1 = 312;
    SHA224 = 313;
    SHA256 = 314;
    SHA384 = 315;
    SHA512 = 316;
    LEFT = 317;
    RIGHT = 318;
    FORMAT = 319;
    PGWIRE_SEND = 320;
    PGWIRE_RECV = 321;
    CONVERT_FROM = 322;
    CONVERT_TO = 323;
    DECRYPT = 324;
    ENCRYPT = 325;

    // Unary operators
    NEG = 401;
    // Nested selection operators
    FIELD = 501;
    // Array expression.
    ARRAY = 521;
    ARRAY_ACCESS = 522;
    ROW = 523;
    ARRAY_TO_STRING = 524;
    ARRAY_RANGE_ACCESS = 525;
    // Array functions
    ARRAY_CAT = 531;
    ARRAY_APPEND = 532;
    ARRAY_PREPEND = 533;
    FORMAT_TYPE = 534;
    ARRAY_DISTINCT = 535;
    ARRAY_LENGTH = 536;
    CARDINALITY = 537;
    ARRAY_REMOVE = 538;
    ARRAY_POSITIONS = 539;
    TRIM_ARRAY = 540;
    STRING_TO_ARRAY = 541;
    ARRAY_POSITION = 542;
    ARRAY_REPLACE = 543;
    ARRAY_DIMS = 544;
    ARRAY_TRANSFORM = 545;
    ARRAY_MIN = 546;
    ARRAY_MAX = 547;
    ARRAY_SUM = 548;
    ARRAY_SORT = 549;
    ARRAY_CONTAINS = 550;
    ARRAY_CONTAINED = 551;

    // Int256 functions
    HEX_TO_INT256 = 560;

    // Jsonb functions

    // jsonb -> int, jsonb -> text that returns jsonb
    JSONB_ACCESS = 600;
    // jsonb ->> int, jsonb ->> text that returns text
    JSONB_ACCESS_STR = 601;
    // jsonb #> text[] -> jsonb
    JSONB_EXTRACT_PATH = 613;
    // jsonb #>> text[] -> text
    JSONB_EXTRACT_PATH_TEXT = 614;
    JSONB_TYPEOF = 602;
    JSONB_ARRAY_LENGTH = 603;
    IS_JSON = 604;
    JSONB_CONCAT = 605;
    JSONB_OBJECT = 606;
    JSONB_PRETTY = 607;
    // jsonb @> jsonb
    JSONB_CONTAINS = 608;
    // jsonb <@ jsonb
    JSONB_CONTAINED = 609;
    // jsonb ? text
    JSONB_EXISTS = 610;
    // jsonb ?| text[]
    JSONB_EXISTS_ANY = 611;
    // jsonb ?& text[]
    JSONB_EXISTS_ALL = 612;
    // see SUBTRACT for:
    // jsonb - text -> jsonb
    // jsonb - text[] -> jsonb
    // jsonb - integer -> jsonb
    //
    // jsonb #- text[] -> jsonb
    JSONB_DELETE_PATH = 615;
    JSONB_STRIP_NULLS = 616;
    TO_JSONB = 617;
    JSONB_BUILD_ARRAY = 618;
    JSONB_BUILD_OBJECT = 619;
    JSONB_PATH_EXISTS = 620;
    JSONB_PATH_MATCH = 621;
    JSONB_PATH_QUERY_ARRAY = 622;
    JSONB_PATH_QUERY_FIRST = 623;

    // Non-pure functions below (> 1000)
    // ------------------------
    // Internal functions
    VNODE = 1101;
    // Non-deterministic functions
    PROCTIME = 2023;
    PG_SLEEP = 2024;
    PG_SLEEP_FOR = 2025;
    PG_SLEEP_UNTIL = 2026;

    // System administration functions
    CAST_REGCLASS = 2100;
    // System information functions
    PG_GET_INDEXDEF = 2400;
    COL_DESCRIPTION = 2401;
    PG_GET_VIEWDEF = 2402;
    PG_GET_USERBYID = 2403;
    PG_INDEXES_SIZE = 2404;
    PG_RELATION_SIZE = 2405;
    PG_GET_SERIAL_SEQUENCE = 2406;

    // EXTERNAL
    ICEBERG_TRANSFORM = 2201;
  }
  // Only use this field for function call. For other types of expression, it should be UNSPECIFIED.
  Type function_type = 1;
  data.DataType return_type = 3;
  oneof rex_node {
    uint32 input_ref = 4;
    data.Datum constant = 5;
    FunctionCall func_call = 6;
    UserDefinedFunction udf = 7;
    NowRexNode now = 8;
  }
}

message TableFunction {
  enum Type {
    UNSPECIFIED = 0;
    GENERATE_SERIES = 1;
    UNNEST = 2;
    REGEXP_MATCHES = 3;
    RANGE = 4;
    GENERATE_SUBSCRIPTS = 5;
    // buf:lint:ignore ENUM_VALUE_UPPER_SNAKE_CASE
    _PG_EXPANDARRAY = 6;
    // Jsonb functions
    JSONB_ARRAY_ELEMENTS = 10;
    JSONB_ARRAY_ELEMENTS_TEXT = 11;
    JSONB_EACH = 12;
    JSONB_EACH_TEXT = 13;
    JSONB_OBJECT_KEYS = 14;
    JSONB_PATH_QUERY = 15;
    // User defined table function
    UDTF = 100;
  }
  Type function_type = 1;
  repeated expr.ExprNode args = 2;
  data.DataType return_type = 3;
  // optional. only used when the type is UDTF.
  UserDefinedTableFunction udtf = 4;
}

// Reference to an upstream column, containing its index and data type.
message InputRef {
  uint32 index = 1;
  data.DataType type = 2;
}

message Constant {
  data.Datum datum = 1;
  data.DataType type = 2;
}

// The items which can occur in the select list of `ProjectSet` operator.
//
// When there are table functions in the SQL query `SELECT ...`, it will be planned as `ProjectSet`.
// Otherwise it will be planned as `Project`.
//
// # Examples
//
// ```sql
// # Project
// select 1;
//
// # ProjectSet
// select unnest(array[1,2,3]);
//
// # ProjectSet (table function & usual expression)
// select unnest(array[1,2,3]), 1;
//
// # ProjectSet (multiple table functions)
// select unnest(array[1,2,3]), unnest(array[4,5]);
//
// # ProjectSet over ProjectSet (table function as parameters of table function)
// select unnest(regexp_matches(v1, 'a(\d)c(\d)', 'g')) from t;
//
// # Project over ProjectSet (table function as parameters of usual function)
// select unnest(regexp_matches(v1, 'a(\d)c(\d)', 'g')) from t;
// ```
message ProjectSetSelectItem {
  oneof select_item {
    expr.ExprNode expr = 1;
    expr.TableFunction table_function = 2;
  }
}

message FunctionCall {
  repeated ExprNode children = 1;
}

// Aggregate Function Calls for Aggregation
message AggCall {
  enum Type {
    UNSPECIFIED = 0;
    SUM = 1;
    MIN = 2;
    MAX = 3;
    COUNT = 4;
    AVG = 5;
    STRING_AGG = 6;
    APPROX_COUNT_DISTINCT = 7;
    ARRAY_AGG = 8;
    FIRST_VALUE = 9;
    SUM0 = 10;
    VAR_POP = 11;
    VAR_SAMP = 12;
    STDDEV_POP = 13;
    STDDEV_SAMP = 14;
    BIT_AND = 15;
    BIT_OR = 16;
    BIT_XOR = 17;
    BOOL_AND = 18;
    BOOL_OR = 19;
    JSONB_AGG = 20;
    JSONB_OBJECT_AGG = 21;
    PERCENTILE_CONT = 22;
    PERCENTILE_DISC = 23;
    MODE = 24;
    LAST_VALUE = 25;
    GROUPING = 26;
    INTERNAL_LAST_SEEN_VALUE = 27;
  }
  Type type = 1;
  repeated InputRef args = 2;
  data.DataType return_type = 3;
  bool distinct = 4;
  repeated common.ColumnOrder order_by = 5;
  ExprNode filter = 6;
  repeated Constant direct_args = 7;
}

message WindowFrame {
  enum Type {
    TYPE_UNSPECIFIED = 0;

    TYPE_ROWS_LEGACY = 2 [deprecated = true]; // Deprecated since we introduced `RANGE` frame.

    TYPE_ROWS = 5;
    TYPE_RANGE = 10;
  }
  enum BoundType {
    BOUND_TYPE_UNSPECIFIED = 0;
    BOUND_TYPE_UNBOUNDED_PRECEDING = 1;
    BOUND_TYPE_PRECEDING = 2;
    BOUND_TYPE_CURRENT_ROW = 3;
    BOUND_TYPE_FOLLOWING = 4;
    BOUND_TYPE_UNBOUNDED_FOLLOWING = 5;
  }
  // Deprecated since we introduced `RANGE` frame.
  message Bound {
    option deprecated = true;
    BoundType type = 1;
    oneof offset {
      uint64 integer = 2;
      data.Datum datum = 3;
    }
  }
  enum Exclusion {
    EXCLUSION_UNSPECIFIED = 0;
    EXCLUSION_CURRENT_ROW = 1;
    // EXCLUSION_GROUP = 2;
    // EXCLUSION_TIES = 3;
    EXCLUSION_NO_OTHERS = 4;
  }
  message RowsFrameBounds {
    RowsFrameBound start = 1;
    RowsFrameBound end = 2;
  }
  message RowsFrameBound {
    BoundType type = 1;
    optional uint64 offset = 3;
  }
  message RangeFrameBounds {
    RangeFrameBound start = 1;
    RangeFrameBound end = 2;

    data.DataType order_data_type = 10;
    common.OrderType order_type = 15;
    data.DataType offset_data_type = 20;
  }
  message RangeFrameBound {
    BoundType type = 1;
    optional data.Datum offset = 3;
  }

  Type type = 1;

  Bound start = 2 [deprecated = true]; // Deprecated since we introduced `RANGE` frame.
  Bound end = 3 [deprecated = true]; // Deprecated since we introduced `RANGE` frame.

  Exclusion exclusion = 4;

  oneof bounds {
    RowsFrameBounds rows = 10;
    RangeFrameBounds range = 15;
  }
}

message WindowFunction {
  enum GeneralType {
    UNSPECIFIED = 0;
    ROW_NUMBER = 1;
    RANK = 2;
    DENSE_RANK = 3;
    // PERCENT_RANK = 4;
    // CUME_DIST = 5;
    // NTILE = 6;
    LAG = 7;
    LEAD = 8;
  }

  oneof type {
    GeneralType general = 1;
    AggCall.Type aggregate = 2;
  }
  repeated InputRef args = 3;
  data.DataType return_type = 4;
  WindowFrame frame = 5;
}

// Note: due to historic reasons, UserDefinedFunction is a oneof variant parallel to FunctionCall,
// while UserDefinedTableFunction is embedded as a field in TableFunction.

message UserDefinedFunction {
  repeated ExprNode children = 1;
  string name = 2;
  repeated string arg_names = 8;
  repeated data.DataType arg_types = 3;
  string language = 4;
  // The link to the external function service.
  optional string link = 5;
  // An unique identifier to the function.
  // - If `link` is not empty, the name of the function in the external function service.
  // - If `language` is `rust` or `wasm`, the name of the function in the wasm binary file.
  // - If `language` is `javascript`, the name of the function.
  optional string identifier = 6;
  // - If `language` is `javascript`, the source code of the function.
  optional string body = 7;
<<<<<<< HEAD
  // - If `language` is `rust` or `wasm`, the zstd-compressed wasm binary.
  optional bytes compressed_binary = 9;
=======
  bool always_retry_on_network_error = 9;
>>>>>>> de3696ff
}

// Additional information for user defined table functions.
message UserDefinedTableFunction {
  repeated string arg_names = 8;
  repeated data.DataType arg_types = 3;
  string language = 4;
  optional string link = 5;
  optional string identifier = 6;
  optional string body = 7;
  optional bytes compressed_binary = 9;
}<|MERGE_RESOLUTION|>--- conflicted
+++ resolved
@@ -526,12 +526,9 @@
   optional string identifier = 6;
   // - If `language` is `javascript`, the source code of the function.
   optional string body = 7;
-<<<<<<< HEAD
   // - If `language` is `rust` or `wasm`, the zstd-compressed wasm binary.
-  optional bytes compressed_binary = 9;
-=======
+  optional bytes compressed_binary = 10;
   bool always_retry_on_network_error = 9;
->>>>>>> de3696ff
 }
 
 // Additional information for user defined table functions.
@@ -542,5 +539,5 @@
   optional string link = 5;
   optional string identifier = 6;
   optional string body = 7;
-  optional bytes compressed_binary = 9;
+  optional bytes compressed_binary = 10;
 }