syntax = "proto3";

package stream_plan;

import "catalog.proto";
import "common.proto";
import "data.proto";
import "expr.proto";
import "plan_common.proto";

option optimize_for = SPEED;

// Hash mapping for compute node. Stores mapping from virtual node to actor id.
message ActorMapping {
  repeated uint64 original_indices = 1;
  repeated uint32 data = 2;
}

// todo: StreamSourceNode or TableSourceNode
message SourceNode {
  enum SourceType {
    TABLE = 0;
    SOURCE = 1;
  }
  plan_common.TableRefId table_ref_id = 1;
  repeated int32 column_ids = 2;
  SourceType source_type = 3;
}

message SinkNode {
  plan_common.TableRefId table_ref_id = 1;
  repeated int32 column_ids = 2;
}

message ProjectNode {
  repeated expr.ExprNode select_list = 1;
}

message FilterNode {
  expr.ExprNode search_condition = 1;
}

// A materialized view is regarded as a table.
// In addition, we also specify primary key to MV for efficient point lookup during update and deletion.
//
// The node will be used for both create mv and create index.
// - When creating mv, `pk == distribution_keys == column_orders`.
// - When creating index, `column_orders` will contain both
//   arrange columns and pk columns, while distribution keys will be arrange columns.
message MaterializeNode {
  plan_common.TableRefId table_ref_id = 1;
  plan_common.TableRefId associated_table_ref_id = 2;
  // Column indexes and orders of primary key
  repeated plan_common.ColumnOrder column_orders = 3;
  // Column IDs of input schema
  repeated int32 column_ids = 4;
  // Hash keys of the materialize node, which is a subset of pk.
  repeated uint32 distribution_keys = 5;
}

// Remark by Yanghao: for both local and global we use the same node in the protobuf.
// Local and global aggregator distinguish with each other in PlanNode definition.
message SimpleAggNode {
  repeated expr.AggCall agg_calls = 1;
  // Only used for local simple agg, not used for global simple agg.
  repeated uint32 distribution_keys = 2;
  repeated catalog.Table internal_tables = 3;
  map<uint32, int32> column_mapping = 4;
  // Whether to optimize for append only stream.
  // It is true when the input is append-only
  bool is_append_only = 5;
}

message HashAggNode {
  repeated uint32 group_keys = 1;
  repeated expr.AggCall agg_calls = 2;
  repeated catalog.Table internal_tables = 3;
  map<uint32, int32> column_mapping = 4;
  // Whether to optimize for append only stream.
  // It is true when the input is append-only
  bool is_append_only = 5;
}

message TopNNode {
  repeated plan_common.ColumnOrder column_orders = 1;
  // 0 means no limit as limit of 0 means this node should be optimized away
  uint64 limit = 2;
  uint64 offset = 3;
  repeated uint32 distribution_keys = 4;
  // Used for internal table states
  uint32 table_id_l = 5;
  uint32 table_id_m = 6;
  uint32 table_id_h = 7;
}

message HashJoinNode {
  plan_common.JoinType join_type = 1;
  repeated int32 left_key = 2;
  repeated int32 right_key = 3;
  expr.ExprNode condition = 4;
  // Whether to use delta join for this hash join node. When enabled, arrangement will be created
  // on-the-fly within the plan.
  // TODO: remove this in the future when we have a separate DeltaHashJoin node.
  bool is_delta_join = 5;
  // Used for internal table states.
  catalog.Table left_table = 6;
  // Used for internal table states.
  catalog.Table right_table = 7;
  repeated uint32 dist_key_l = 8;
  repeated uint32 dist_key_r = 9;
  // It is true when the input is append-only
  bool is_append_only = 10;
  // Whether to optimize for append only stream.
  // the output indices of current node
  repeated uint32 output_indices = 11;
}


message DynamicFilterNode {
  uint32 left_key = 1;
  // Must be one of <, <=, >, >=
  expr.ExprNode condition = 3;
  // Used for internal table states.
  // catalog.Table left_table = 4;

  // uint32 dist_key_l = 8;
  // It is true when the right side of the inequality predicate is monotonically:
  // - decreasing for <, <=, increasing for >, >=
  // bool is_monotonic = 10;
  // the output indices of current node
  //repeated uint32 output_indices = 11;
}

// Delta join with two indexes. This is a pseudo plan node generated on frontend. On meta
// service, it will be rewritten into lookup joins.
message DeltaIndexJoinNode {
  plan_common.JoinType join_type = 1;
  repeated int32 left_key = 2;
  repeated int32 right_key = 3;
  expr.ExprNode condition = 4;
  // Table id of the left index.
  uint32 left_table_id = 7;
  // Table id of the right index.
  uint32 right_table_id = 8;
  // Info about the left index
  ArrangementInfo left_info = 9;
  // Info about the right index
  ArrangementInfo right_info = 10;
  // the output indices of current node
  repeated uint32 output_indices = 11;
}

message HopWindowNode {
  expr.InputRefExpr time_col = 1;
  data.IntervalUnit window_slide = 2;
  data.IntervalUnit window_size = 3;
  repeated uint32 output_indices = 4;
}

message MergeNode {
  repeated uint32 upstream_actor_id = 1;
  // The schema of input columns. TODO: remove this field.
  repeated plan_common.Field fields = 2;
}

// passed from frontend to meta, used by fragmenter to generate `MergeNode`
// and maybe `DispatcherNode` later.
message ExchangeNode {
  DispatchStrategy strategy = 2;
}

// ChainNode is used for mv on mv.
// ChainNode is like a "UNION" on mv snapshot and streaming. So it takes two inputs with fixed order:
//   1. MergeNode (as a placeholder) for streaming read.
//   2. BatchPlanNode for snapshot read.
message ChainNode {
  plan_common.TableRefId table_ref_id = 1;
  // The schema of input stream, which will be used to build a MergeNode
  repeated plan_common.Field upstream_fields = 2;
  repeated int32 column_ids = 3;
  // Generally, the barrier needs to be rearranged during the MV creation process, so that data can
  // be flushed to shared buffer periodically, instead of making the first epoch from batch query extra
  // large. However, in some cases, e.g., shared state, the barrier cannot be rearranged in ChainNode.
  // This option is used to disable barrier rearrangement.
  bool disable_rearrange = 4;
  // Whether to place this chain on the same worker node as upstream actors.
  bool same_worker_node = 5;
}

// BatchPlanNode is used for mv on mv snapshot read.
// BatchPlanNode is supposed to carry a batch plan that can be optimized with the streaming plan_common.
// Currently, streaming to batch push down is not yet supported, BatchPlanNode is simply a table scan.
message BatchPlanNode {
  plan_common.CellBasedTableDesc table_desc = 1;
  repeated int32 column_ids = 2;
}

message ArrangementInfo {
  // Order keys of the arrangement, including order by keys and pks from the materialize
  // executor.
  repeated plan_common.ColumnOrder arrange_key_orders = 1;
  // Column descs of the arrangement
  repeated plan_common.ColumnDesc column_descs = 2;
}

// Special node for shared state, which will only be produced in fragmenter. ArrangeNode will
// produce a special Materialize executor, which materializes data for downstream to query.
message ArrangeNode {
  // Table Id of the arrangement
  uint32 table_id = 2;
  // Info about the arrangement
  ArrangementInfo table_info = 3;
  // Hash keys of the materialize node, which is a subset of pk.
  repeated uint32 distribution_keys = 4;
}

// Special node for shared state. LookupNode will join an arrangement with a stream.
message LookupNode {
  // Join keys of the arrangement side
  repeated int32 arrange_key = 1;
  // Join keys of the stream side
  repeated int32 stream_key = 2;
  // Whether to join the current epoch of arrangement
  bool use_current_epoch = 3;
  // Sometimes we need to re-order the output data to meet the requirement of schema.
  // By default, lookup executor will produce `<arrangement side, stream side>`. We
  // will then apply the column mapping to the combined result.
  repeated int32 column_mapping = 4;
  oneof arrangement_table_id {
    // Table Id of the arrangement (when created along with join plan)
    uint32 table_id = 5;
    // Table Id of the arrangement (when using index)
    uint32 index_id = 6;
  }
  // Info about the arrangement
  ArrangementInfo arrangement_table_info = 7;
}

// Acts like a merger, but on different inputs.
message UnionNode {}

// Special node for shared state. Merge and align barrier from upstreams. Pipe inputs in order.
message LookupUnionNode {
  repeated uint32 order = 1;
}

message ExpandNode {
  message Subset {
    repeated uint32 keys = 1;
  }
  repeated Subset column_subsets = 1;
}

message StreamNode {
  oneof node_body {
    SourceNode source = 100;
    ProjectNode project = 101;
    FilterNode filter = 102;
    MaterializeNode materialize = 103;
    SimpleAggNode local_simple_agg = 104;
    SimpleAggNode global_simple_agg = 105;
    HashAggNode hash_agg = 106;
    TopNNode append_only_top_n = 107;
    HashJoinNode hash_join = 108;
    TopNNode top_n = 109;
    HopWindowNode hop_window = 110;
    MergeNode merge = 111;
    ExchangeNode exchange = 112;
    ChainNode chain = 113;
    BatchPlanNode batch_plan = 114;
    LookupNode lookup = 115;
    ArrangeNode arrange = 116;
    LookupUnionNode lookup_union = 117;
    UnionNode union = 118;
    DeltaIndexJoinNode delta_index_join = 119;
<<<<<<< HEAD
    DynamicFilterNode dynamic_filter = 120;
=======
    SinkNode sink = 120;
    ExpandNode expand = 121;
>>>>>>> 8331b3dd
  }
  // The id for the operator.
  uint64 operator_id = 1;
  // Child node in plan aka. upstream nodes in the streaming DAG
  repeated StreamNode input = 3;
  repeated uint32 pk_indices = 2;
  bool append_only = 24;
  string identity = 18;
  // The schema of the plan node
  repeated plan_common.Field fields = 19;
}

enum DispatcherType {
  INVALID = 0;
  // Dispatch by hash key, hashed by consistent hash.
  HASH = 1;
  // Broadcast to all downstreams.
  // TODO: we don't need this as we now support multi-dispatcher per actor.
  BROADCAST = 2;
  // Only one downstream.
  // TODO: seems that same as broadcast dispatch (with only one downstream actor).
  SIMPLE = 3;
  // A special kind of exchange that doesn't involve shuffle. The upstream actor will be directly
  // piped into the downstream actor, if there are the same number of actors. If number of actors
  // are not the same, should use hash instead. Should be only used when distribution is the same.
  NO_SHUFFLE = 4;
}

message DispatchStrategy {
  DispatcherType type = 1;
  repeated uint32 column_indices = 2;
}

// A dispatcher redistribute messages.
// We encode both the type and other usage information in the proto.
message Dispatcher {
  DispatcherType type = 1;
  repeated uint32 column_indices = 2;
  // The hash mapping for consistent hash.
  ActorMapping hash_mapping = 3;
  // Dispatcher can be uniquely identified by a combination of actor id and dispatcher id.
  // For dispatchers within actors, the id is the same as operator_id of the exchange plan node.
  // For cross-MV dispatchers, there will only be one broadcast dispatcher of id 0.
  uint64 dispatcher_id = 4;
  // Number of downstreams decides how many endpoints a dispatcher should dispatch.
  repeated uint32 downstream_actor_id = 5;
}

// A StreamActor is a running fragment of the overall stream graph,
message StreamActor {
  uint32 actor_id = 1;
  uint32 fragment_id = 2;
  StreamNode nodes = 3;
  repeated Dispatcher dispatcher = 4;
  // The actors that send messages to this actor.
  // Note that upstream actor ids are also stored in the proto of merge nodes.
  // It is painstaking to traverse through the node tree and get upstream actor id from the root StreamNode.
  // We duplicate the information here to ease the parsing logic in stream manager.
  repeated uint32 upstream_actor_id = 6;
  // Placement rule for actor, need to stay on the same node as upstream.
  bool same_worker_node_as_upstream = 7;
  // Vnodes that the executors in this actor own. If this actor is the only actor in its fragment, `vnode_bitmap`
  // will be empty.
  common.Buffer vnode_bitmap = 8;
}

enum FragmentType {
  SOURCE = 0;
  SINK = 1;
  OTHERS = 2;
}

message StreamFragmentGraph {
  message StreamFragment {
    // 0-based on frontend, and will be rewritten to global id on meta.
    uint32 fragment_id = 1;
    // root stream node in this fragment.
    StreamNode node = 2;
    FragmentType fragment_type = 3;
    // mark whether this fragment should only have one actor.
    bool is_singleton = 4;
    // Number of table ids (stateful states) for this fragment.
    uint32 table_ids_cnt = 5;
  }

  message StreamFragmentEdge {
    // Dispatch strategy for the fragment.
    DispatchStrategy dispatch_strategy = 1;
    // Whether the two linked nodes should be placed on the same worker node
    bool same_worker_node = 2;
    // A unique identifer of this edge. Generally it should be exchange node's operator id. When
    // rewriting fragments into delta joins or when inserting 1-to-1 exchange, there will be
    // virtual links generated.
    uint64 link_id = 3;
    uint32 upstream_id = 4;
    uint32 downstream_id = 5;
  }
  // all the fragments in the graph.
  map<uint32, StreamFragment> fragments = 1;
  // edges between fragments.
  repeated StreamFragmentEdge edges = 2;

  repeated uint32 dependent_table_ids = 3;
  uint32 table_ids_cnt = 4;
}<|MERGE_RESOLUTION|>--- conflicted
+++ resolved
@@ -273,12 +273,9 @@
     LookupUnionNode lookup_union = 117;
     UnionNode union = 118;
     DeltaIndexJoinNode delta_index_join = 119;
-<<<<<<< HEAD
-    DynamicFilterNode dynamic_filter = 120;
-=======
     SinkNode sink = 120;
     ExpandNode expand = 121;
->>>>>>> 8331b3dd
+    DynamicFilterNode dynamic_filter = 122;
   }
   // The id for the operator.
   uint64 operator_id = 1;
