syntax = "proto3";

package stream_plan;

import "catalog.proto";
import "common.proto";
import "data.proto";
import "expr.proto";
import "plan_common.proto";
import "source.proto";

option optimize_for = SPEED;

message AddMutation {
  message Dispatchers {
    repeated Dispatcher dispatchers = 1;
  }
  // New dispatchers for each actor.
  map<uint32, Dispatchers> actor_dispatchers = 1;
  // We may embed a source change split mutation here.
  // TODO: we may allow multiple mutations in a single barrier.
  map<uint32, source.ConnectorSplits> actor_splits = 2;
}

message StopMutation {
  repeated uint32 actors = 1;
}

message UpdateMutation {
  message DispatcherUpdate {
    // Dispatcher can be uniquely identified by a combination of actor id and dispatcher id.
    uint32 actor_id = 1;
    uint64 dispatcher_id = 2;
    // The hash mapping for consistent hash.
    // For dispatcher types other than HASH, this is ignored.
    ActorMapping hash_mapping = 3;
    // Added downstream actors.
    repeated uint32 added_downstream_actor_id = 4;
    // Removed downstream actors.
    repeated uint32 removed_downstream_actor_id = 5;
  }
  message MergeUpdate {
    // Merge executor can be uniquely identified by a combination of actor id and upstream fragment id.
    uint32 actor_id = 1;
    uint32 upstream_fragment_id = 2;
    // Added upstream actors.
    repeated uint32 added_upstream_actor_id = 3;
    // Removed upstream actors.
    repeated uint32 removed_upstream_actor_id = 4;
  }
  // Dispatcher updates.
  repeated DispatcherUpdate dispatcher_update = 1;
  // Merge updates.
  repeated MergeUpdate merge_update = 2;
  // Vnode bitmap updates for each actor.
  map<uint32, common.Buffer> actor_vnode_bitmap_update = 3;
  // All actors to be dropped in this update.
  repeated uint32 dropped_actors = 4;
  // Source updates.
  map<uint32, source.ConnectorSplits> actor_splits = 5;
}

message SourceChangeSplitMutation {
  map<uint32, source.ConnectorSplits> actor_splits = 2;
}

message PauseMutation {}

message ResumeMutation {}

message Barrier {
  data.Epoch epoch = 1;
  oneof mutation {
    // Add new dispatchers to some actors, used for creating materialized views.
    AddMutation add = 3;
    // Stop a set of actors, used for dropping materialized views. Empty dispatchers will be
    // automatically removed.
    StopMutation stop = 4;
    // Update outputs and hash mappings for some dispatchers, used for scaling.
    UpdateMutation update = 5;
    // Change the split of some sources.
    SourceChangeSplitMutation splits = 6;
    // Pause the dataflow of the whole streaming graph, only used for scaling.
    PauseMutation pause = 7;
    // Resume the dataflow of the whole streaming graph, only used for scaling.
    ResumeMutation resume = 8;
  }
  // Used for tracing.
  bytes span = 2;
  // Whether this barrier do checkpoint
  bool checkpoint = 9;

  // Record the actors that the barrier has passed. Only used for debugging.
  repeated uint32 passed_actors = 255;
}

message Watermark {
  // the watermark column's index in the stream's schema
  uint32 col_idx = 1;
  // the watermark value, there will be no record having a greater value in the watermark column
  data.Datum val = 2;
}

message StreamMessage {
  oneof stream_message {
    data.StreamChunk stream_chunk = 1;
    Barrier barrier = 2;
  }
}

// Hash mapping for compute node. Stores mapping from virtual node to actor id.
message ActorMapping {
  repeated uint64 original_indices = 1;
  repeated uint32 data = 2;
}

message SourceNode {
  uint32 source_id = 1; // use source_id to fetch SourceDesc from local source manager
  catalog.Table state_table = 2;
  catalog.ColumnIndex row_id_index = 3;
  repeated plan_common.ColumnCatalog columns = 4;
  repeated int32 pk_column_ids = 5;
  map<string, string> properties = 6;
  oneof info {
    catalog.StreamSourceInfo stream_source = 7;
    catalog.TableSourceInfo table_source = 8;
  }
}

message SinkNode {
  uint32 table_id = 1;
  repeated int32 column_ids = 2;
  map<string, string> properties = 3;
}

message ProjectNode {
  repeated expr.ExprNode select_list = 1;
}

message FilterNode {
  expr.ExprNode search_condition = 1;
}

// A materialized view is regarded as a table.
// In addition, we also specify primary key to MV for efficient point lookup during update and deletion.
//
// The node will be used for both create mv and create index.
// - When creating mv, `pk == distribution_key == column_orders`.
// - When creating index, `column_orders` will contain both
//   arrange columns and pk columns, while distribution key will be arrange columns.
message MaterializeNode {
  uint32 table_id = 1;
  // Column indexes and orders of primary key.
  repeated plan_common.ColumnOrder column_orders = 2;
  // Used for internal table states.
  catalog.Table table = 3;
  // Used to control whether doing sanity check, open it when upstream executor is source executor.
  bool ignore_on_conflict = 4;
}

message AggCallState {
  // use the one column of stream's result table as the AggCall's state, used for count/sum/append-only extreme.
  message ResultValueState {}

  // use untransformed result as the AggCall's state, used for append-only approx count distinct.
  message TableState {
    catalog.Table table = 1;
  }

  // use the some column of the Upstream's materialization as the AggCall's state, used for extreme/string_agg/array_agg.
  message MaterializedInputState {
    catalog.Table table = 1;
    // for constructing state table column mapping
    repeated uint32 included_upstream_indices = 2;
    repeated uint32 table_value_indices = 3;
  }

  oneof inner {
    ResultValueState result_value_state = 1;
    TableState table_state = 2;
    MaterializedInputState materialized_input_state = 3;
  }
}

message SimpleAggNode {
  repeated expr.AggCall agg_calls = 1;
  // Only used for local simple agg, not used for global simple agg.
  repeated uint32 distribution_key = 2;
  repeated AggCallState agg_call_states = 3;
  catalog.Table result_table = 4;
  // Whether to optimize for append only stream.
  // It is true when the input is append-only
  bool is_append_only = 5;
}

message HashAggNode {
  repeated uint32 group_key = 1;
  repeated expr.AggCall agg_calls = 2;
  repeated AggCallState agg_call_states = 3;
  catalog.Table result_table = 4;
  // Whether to optimize for append only stream.
  // It is true when the input is append-only
  bool is_append_only = 5;
}

message TopNNode {
  // 0 means no limit as limit of 0 means this node should be optimized away
  uint64 limit = 1;
  uint64 offset = 2;
  catalog.Table table = 3;
  uint32 order_by_len = 4;
  bool with_ties = 5;
}

message GroupTopNNode {
  // 0 means no limit as limit of 0 means this node should be optimized away
  uint64 limit = 1;
  uint64 offset = 2;
  repeated uint32 group_key = 3;
  catalog.Table table = 4;
  uint32 order_by_len = 5;
  bool with_ties = 6;
}

message HashJoinNode {
  plan_common.JoinType join_type = 1;
  repeated int32 left_key = 2;
  repeated int32 right_key = 3;
  expr.ExprNode condition = 4;
  // Used for internal table states.
  catalog.Table left_table = 6;
  // Used for internal table states.
  catalog.Table right_table = 7;
  // Used for internal table states.
  catalog.Table left_degree_table = 8;
  // Used for internal table states.
  catalog.Table right_degree_table = 9;
  // The output indices of current node
  repeated uint32 output_indices = 10;
  repeated bool null_safe = 11;
  // Whether to optimize for append only stream.
  // It is true when the input is append-only
  bool is_append_only = 12;
}

message DynamicFilterNode {
  uint32 left_key = 1;
  // Must be one of <, <=, >, >=
  expr.ExprNode condition = 2;
  // Left table stores all states with predicate possibly not NULL.
  catalog.Table left_table = 3;
  // Right table stores single value from RHS of predicate.
  catalog.Table right_table = 4;
  // It is true when the right side of the inequality predicate is monotonically:
  // - decreasing for <, <=, increasing for >, >=
  // bool is_monotonic = 10;
  // the output indices of current node
  // repeated uint32 output_indices = 11;
}

// Delta join with two indexes. This is a pseudo plan node generated on frontend. On meta
// service, it will be rewritten into lookup joins.
message DeltaIndexJoinNode {
  plan_common.JoinType join_type = 1;
  repeated int32 left_key = 2;
  repeated int32 right_key = 3;
  expr.ExprNode condition = 4;
  // Table id of the left index.
  uint32 left_table_id = 7;
  // Table id of the right index.
  uint32 right_table_id = 8;
  // Info about the left index
  ArrangementInfo left_info = 9;
  // Info about the right index
  ArrangementInfo right_info = 10;
  // the output indices of current node
  repeated uint32 output_indices = 11;
}

message HopWindowNode {
  expr.InputRefExpr time_col = 1;
  data.IntervalUnit window_slide = 2;
  data.IntervalUnit window_size = 3;
  repeated uint32 output_indices = 4;
}

message MergeNode {
  repeated uint32 upstream_actor_id = 1;
  uint32 upstream_fragment_id = 2;
  // Type of the upstream dispatcher. If there's always one upstream according to this
  // type, the compute node may use the `ReceiverExecutor` as an optimization.
  DispatcherType upstream_dispatcher_type = 3;
  // The schema of input columns. TODO: remove this field.
  repeated plan_common.Field fields = 4;
}

// passed from frontend to meta, used by fragmenter to generate `MergeNode`
// and maybe `DispatcherNode` later.
message ExchangeNode {
  DispatchStrategy strategy = 1;
}

// ChainNode is used for mv on mv.
// ChainNode is like a "UNION" on mv snapshot and streaming. So it takes two inputs with fixed order:
//   1. MergeNode (as a placeholder) for streaming read.
//   2. BatchPlanNode for snapshot read.
message ChainNode {
  uint32 table_id = 1;
  // The schema of input stream, which will be used to build a MergeNode
  repeated plan_common.Field upstream_fields = 2;
  // Which columns from upstream are used in this Chain node.
  repeated uint32 upstream_column_indices = 3;
  // Generally, the barrier needs to be rearranged during the MV creation process, so that data can
  // be flushed to shared buffer periodically, instead of making the first epoch from batch query extra
  // large. However, in some cases, e.g., shared state, the barrier cannot be rearranged in ChainNode.
  // This option is used to disable barrier rearrangement.
  bool disable_rearrange = 4;
  // Whether to place this chain on the same worker node as upstream actors.
  bool same_worker_node = 5;
  // Whether the upstream materialize is and this chain should be a singleton.
  // FIXME: This is a workaround for fragmenter since the distribution info will be lost if there's only one
  // fragment in the downstream mview. Remove this when we refactor the fragmenter.
  bool is_singleton = 6;
}

// BatchPlanNode is used for mv on mv snapshot read.
// BatchPlanNode is supposed to carry a batch plan that can be optimized with the streaming plan_common.
// Currently, streaming to batch push down is not yet supported, BatchPlanNode is simply a table scan.
message BatchPlanNode {
  plan_common.StorageTableDesc table_desc = 1;
  repeated int32 column_ids = 2;
}

message ArrangementInfo {
  // Order key of the arrangement, including order by columns and pk from the materialize
  // executor.
  repeated plan_common.ColumnOrder arrange_key_orders = 1;
  // Column descs of the arrangement
  repeated plan_common.ColumnDesc column_descs = 2;
}

// Special node for shared state, which will only be produced in fragmenter. ArrangeNode will
// produce a special Materialize executor, which materializes data for downstream to query.
message ArrangeNode {
  // Info about the arrangement
  ArrangementInfo table_info = 1;
  // Hash key of the materialize node, which is a subset of pk.
  repeated uint32 distribution_key = 2;
  // Used for internal table states.
  catalog.Table table = 3;
  // Used to control whether doing sanity check, open it when upstream executor is source executor.
  bool ignore_on_conflict = 4;
}

// Special node for shared state. LookupNode will join an arrangement with a stream.
message LookupNode {
  // Join key of the arrangement side
  repeated int32 arrange_key = 1;
  // Join key of the stream side
  repeated int32 stream_key = 2;
  // Whether to join the current epoch of arrangement
  bool use_current_epoch = 3;
  // Sometimes we need to re-order the output data to meet the requirement of schema.
  // By default, lookup executor will produce `<arrangement side, stream side>`. We
  // will then apply the column mapping to the combined result.
  repeated int32 column_mapping = 4;
  oneof arrangement_table_id {
    // Table Id of the arrangement (when created along with join plan)
    uint32 table_id = 5;
    // Table Id of the arrangement (when using index)
    uint32 index_id = 6;
  }
  // Info about the arrangement
  ArrangementInfo arrangement_table_info = 7;
  // Internal table of arrangement.
  catalog.Table arrangement_table = 8;
}

// WatermarkFilter needs to filter the upstream data by the water mark.
message WatermarkFilterNode {
  // The expression to calculate the watermark value.
  expr.ExprNode Watermark_expr = 1;
  // The column the event time belongs.
  uint64 event_time_col_idx = 2;
  // The table used to persist watermark, the key is vnode.
  catalog.Table table = 3;
}

// Acts like a merger, but on different inputs.
message UnionNode {}

// Special node for shared state. Merge and align barrier from upstreams. Pipe inputs in order.
message LookupUnionNode {
  repeated uint32 order = 1;
}

message ExpandNode {
  message Subset {
    repeated uint32 column_indices = 1;
  }
  repeated Subset column_subsets = 1;
}

message ProjectSetNode {
  repeated expr.ProjectSetSelectItem select_list = 1;
}

// Sorts inputs and outputs ordered data based on watermark.
message SortNode {
  // Persists data above watermark.
  catalog.Table state_table = 1;
  // Column index of watermark to perform sorting.
  uint32 sort_column_index = 2;
}

message StreamNode {
  oneof node_body {
    SourceNode source = 100;
    ProjectNode project = 101;
    FilterNode filter = 102;
    MaterializeNode materialize = 103;
    SimpleAggNode local_simple_agg = 104;
    SimpleAggNode global_simple_agg = 105;
    HashAggNode hash_agg = 106;
    TopNNode append_only_top_n = 107;
    HashJoinNode hash_join = 108;
    TopNNode top_n = 109;
    HopWindowNode hop_window = 110;
    MergeNode merge = 111;
    ExchangeNode exchange = 112;
    ChainNode chain = 113;
    BatchPlanNode batch_plan = 114;
    LookupNode lookup = 115;
    ArrangeNode arrange = 116;
    LookupUnionNode lookup_union = 117;
    UnionNode union = 118;
    DeltaIndexJoinNode delta_index_join = 119;
    SinkNode sink = 120;
    ExpandNode expand = 121;
    DynamicFilterNode dynamic_filter = 122;
    ProjectSetNode project_set = 123;
    GroupTopNNode group_top_n = 124;
<<<<<<< HEAD
    WatermarkFilterNode watermark_filter = 125;
=======
    SortNode sort = 125;
>>>>>>> cdda7219
  }
  // The id for the operator. This is local per mview.
  // TODO: should better be a uint32.
  uint64 operator_id = 1;
  // Child node in plan aka. upstream nodes in the streaming DAG
  repeated StreamNode input = 3;
  repeated uint32 stream_key = 2;
  bool append_only = 24;
  string identity = 18;
  // The schema of the plan node
  repeated plan_common.Field fields = 19;
}

enum DispatcherType {
  UNSPECIFIED = 0;
  // Dispatch by hash key, hashed by consistent hash.
  HASH = 1;
  // Broadcast to all downstreams.
  //
  // Note a broadcast cannot be represented as multiple simple dispatchers, since they are
  // different when we update dispatchers during scaling.
  BROADCAST = 2;
  // Only one downstream.
  SIMPLE = 3;
  // A special kind of exchange that doesn't involve shuffle. The upstream actor will be directly
  // piped into the downstream actor, if there are the same number of actors. If number of actors
  // are not the same, should use hash instead. Should be only used when distribution is the same.
  NO_SHUFFLE = 4;
}

message DispatchStrategy {
  DispatcherType type = 1;
  repeated uint32 column_indices = 2;
}

// A dispatcher redistribute messages.
// We encode both the type and other usage information in the proto.
message Dispatcher {
  DispatcherType type = 1;
  // Indices of the columns to be used for hashing.
  // For dispatcher types other than HASH, this is ignored.
  repeated uint32 column_indices = 2;
  // The hash mapping for consistent hash.
  // For dispatcher types other than HASH, this is ignored.
  ActorMapping hash_mapping = 3;
  // Dispatcher can be uniquely identified by a combination of actor id and dispatcher id.
  // - For dispatchers within actors, the id is the same as operator_id of the exchange plan node.
  // - For MV on MV, the id is the same as the actor id of chain node in the downstream MV.
  uint64 dispatcher_id = 4;
  // Number of downstreams decides how many endpoints a dispatcher should dispatch.
  repeated uint32 downstream_actor_id = 5;
}

// A StreamActor is a running fragment of the overall stream graph,
message StreamActor {
  uint32 actor_id = 1;
  uint32 fragment_id = 2;
  StreamNode nodes = 3;
  repeated Dispatcher dispatcher = 4;
  // The actors that send messages to this actor.
  // Note that upstream actor ids are also stored in the proto of merge nodes.
  // It is painstaking to traverse through the node tree and get upstream actor id from the root StreamNode.
  // We duplicate the information here to ease the parsing logic in stream manager.
  repeated uint32 upstream_actor_id = 6;
  // Placement rule for actor, need to stay on the same node as upstream.
  bool same_worker_node_as_upstream = 7;
  // Vnodes that the executors in this actor own.
  // If the fragment is a singleton, this field will not be set and leave a `None`.
  common.Buffer vnode_bitmap = 8;
  // The SQL definition of this materialized view. Used for debugging only.
  string mview_definition = 9;
}

enum FragmentType {
  FRAGMENT_UNSPECIFIED = 0;
  OTHERS = 1;
  SOURCE = 2;
  // TODO: change it to MATERIALIZED_VIEW or other name, since we have sink type now.
  SINK = 3;
}

message StreamFragmentGraph {
  message StreamFragment {
    // 0-based on frontend, and will be rewritten to global id on meta.
    uint32 fragment_id = 1;
    // root stream node in this fragment.
    StreamNode node = 2;
    FragmentType fragment_type = 3;
    // mark whether this fragment should only have one actor.
    bool is_singleton = 4;
    // Number of table ids (stateful states) for this fragment.
    uint32 table_ids_cnt = 5;
    // Mark the upstream table ids of this fragment, Used for fragments with `Chain`s.
    repeated uint32 upstream_table_ids = 6;
  }

  message StreamFragmentEdge {
    // Dispatch strategy for the fragment.
    DispatchStrategy dispatch_strategy = 1;
    // Whether the two linked nodes should be placed on the same worker node
    bool same_worker_node = 2;
    // A unique identifier of this edge. Generally it should be exchange node's operator id. When
    // rewriting fragments into delta joins or when inserting 1-to-1 exchange, there will be
    // virtual links generated.
    uint64 link_id = 3;
    uint32 upstream_id = 4;
    uint32 downstream_id = 5;
  }
  // all the fragments in the graph.
  map<uint32, StreamFragment> fragments = 1;
  // edges between fragments.
  repeated StreamFragmentEdge edges = 2;

  repeated uint32 dependent_table_ids = 3;
  uint32 table_ids_cnt = 4;
}<|MERGE_RESOLUTION|>--- conflicted
+++ resolved
@@ -440,11 +440,8 @@
     DynamicFilterNode dynamic_filter = 122;
     ProjectSetNode project_set = 123;
     GroupTopNNode group_top_n = 124;
-<<<<<<< HEAD
-    WatermarkFilterNode watermark_filter = 125;
-=======
     SortNode sort = 125;
->>>>>>> cdda7219
+    WatermarkFilterNode watermark_filter = 126;
   }
   // The id for the operator. This is local per mview.
   // TODO: should better be a uint32.
