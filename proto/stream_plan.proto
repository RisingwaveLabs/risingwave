--- conflicted
+++ resolved
@@ -882,11 +882,8 @@
   FRAGMENT_TYPE_FLAG_VALUES = 64;
   FRAGMENT_TYPE_FLAG_DML = 128;
   FRAGMENT_TYPE_FLAG_CDC_FILTER = 256;
-<<<<<<< HEAD
-  FRAGMENT_TYPE_FLAG_SOURCE_BACKFILL = 512;
-=======
   FRAGMENT_TYPE_FLAG_SUBSCRIPTION = 512;
->>>>>>> f3f72711
+  FRAGMENT_TYPE_FLAG_SOURCE_BACKFILL = 1024;
 }
 
 // The streaming context associated with a stream plan
