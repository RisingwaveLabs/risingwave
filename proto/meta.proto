syntax = "proto3";

package meta;

import "catalog.proto";
import "common.proto";
import "hummock.proto";
import "stream_plan.proto";
import "user.proto";

option optimize_for = SPEED;

message HeartbeatRequest {
  uint32 node_id = 1;
  common.WorkerType worker_type = 2;
}

message HeartbeatResponse {
  common.Status status = 1;
}

service HeartbeatService {
  rpc Heartbeat(HeartbeatRequest) returns (HeartbeatResponse);
}

// Fragments of a Materialized View
message TableFragments {
  // Current state of actor
  enum ActorState {
    // Initial state after creation
    INACTIVE = 0;
    // Running normally
    RUNNING = 1;
  }
  // Runtime information of an actor
  message ActorStatus {
    // Current on which parallel unit
    common.ParallelUnit parallel_unit = 1;
    // Current state
    ActorState state = 2;
  }
  message Fragment {
    enum FragmentDistributionType {
      SINGLE = 0;
      HASH = 1;
    }
    uint32 fragment_id = 1;
    stream_plan.FragmentType fragment_type = 2;
    FragmentDistributionType distribution_type = 3;
    repeated stream_plan.StreamActor actors = 4;
    // Vnode mapping (which should be set in upstream dispatcher) of the fragment.
    common.ParallelUnitMapping vnode_mapping = 5;
  }
  uint32 table_id = 1;
  map<uint32, Fragment> fragments = 2;
  map<uint32, ActorStatus> actor_status = 3;
  repeated uint32 internal_table_ids = 4;
}

// TODO: remove this when dashboard refactored.
message ActorLocation {
  common.WorkerNode node = 1;
  repeated stream_plan.StreamActor actors = 2;
}

message FlushRequest {}

message FlushResponse {
  common.Status status = 1;
}

service StreamManagerService {
  rpc Flush(FlushRequest) returns (FlushResponse);
}

// Below for cluster service.

message AddWorkerNodeRequest {
  common.WorkerType worker_type = 1;
  common.HostAddress host = 2;
}

message AddWorkerNodeResponse {
  common.Status status = 1;
  common.WorkerNode node = 2;
}

message ActivateWorkerNodeRequest {
  common.HostAddress host = 1;
}

message ActivateWorkerNodeResponse {
  common.Status status = 1;
}

message DeleteWorkerNodeRequest {
  common.HostAddress host = 1;
}

message DeleteWorkerNodeResponse {
  common.Status status = 1;
}

message ListAllNodesRequest {
  common.WorkerType worker_type = 1;
  // Whether to include nodes still starting
  bool include_starting_nodes = 2;
}

message ListAllNodesResponse {
  common.Status status = 1;
  repeated common.WorkerNode nodes = 2;
}

service ClusterService {
  rpc AddWorkerNode(AddWorkerNodeRequest) returns (AddWorkerNodeResponse);
  rpc ActivateWorkerNode(ActivateWorkerNodeRequest) returns (ActivateWorkerNodeResponse);
  rpc DeleteWorkerNode(DeleteWorkerNodeRequest) returns (DeleteWorkerNodeResponse);
  rpc ListAllNodes(ListAllNodesRequest) returns (ListAllNodesResponse);
}

// Below for notification service.
message SubscribeRequest {
  common.WorkerType worker_type = 1;
  common.HostAddress host = 2;
}

message MetaSnapshot {
  repeated common.WorkerNode nodes = 1;
  repeated catalog.Database database = 2;
  repeated catalog.Schema schema = 3;
  repeated catalog.Source source = 4;
  repeated catalog.Table table = 5;
  repeated catalog.VirtualTable view = 6;
  repeated user.UserInfo users = 7;
}

message SubscribeResponse {
  enum Operation {
    INVALID = 0;
    ADD = 1;
    DELETE = 2;
    UPDATE = 3;
    SNAPSHOT = 4;
  }
  common.Status status = 1;
  Operation operation = 2;
  uint64 version = 3;
  oneof info {
    common.WorkerNode node = 4;
    catalog.Database database = 5;
    catalog.Schema schema = 6;
    catalog.Table table = 7;
    catalog.Source source = 8;
    user.UserInfo user = 11;
    MetaSnapshot snapshot = 9;
    hummock.HummockSnapshot hummock_snapshot = 10;
  }
}

service NotificationService {
  rpc Subscribe(SubscribeRequest) returns (stream SubscribeResponse);
}

<<<<<<< HEAD
message MetaLeaderInfo {
  string node_address = 1;
  uint64 lease_id = 2;
}

message MetaLeaseInfo {
  MetaLeaderInfo leader = 1;
  uint64 lease_register_time = 2;
  uint64 lease_expire_time = 3;
=======
message SourceActorSplit {
  string type = 1;
  bytes split = 2;
}

message SourceActorInfo {
  uint32 actor_id = 1;
  repeated SourceActorSplit splits = 2;
>>>>>>> 48efe994
}<|MERGE_RESOLUTION|>--- conflicted
+++ resolved
@@ -162,7 +162,6 @@
   rpc Subscribe(SubscribeRequest) returns (stream SubscribeResponse);
 }
 
-<<<<<<< HEAD
 message MetaLeaderInfo {
   string node_address = 1;
   uint64 lease_id = 2;
@@ -172,7 +171,8 @@
   MetaLeaderInfo leader = 1;
   uint64 lease_register_time = 2;
   uint64 lease_expire_time = 3;
-=======
+}
+
 message SourceActorSplit {
   string type = 1;
   bytes split = 2;
@@ -181,5 +181,4 @@
 message SourceActorInfo {
   uint32 actor_id = 1;
   repeated SourceActorSplit splits = 2;
->>>>>>> 48efe994
 }