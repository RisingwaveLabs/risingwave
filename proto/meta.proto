--- conflicted
+++ resolved
@@ -164,11 +164,8 @@
   repeated catalog.Sink sink = 5;
   repeated catalog.Table table = 6;
   repeated user.UserInfo users = 7;
-<<<<<<< HEAD
-  repeated catalog.Index index = 8;
-=======
   hummock.HummockVersion hummock_version = 8;
->>>>>>> a12a9a82
+  repeated catalog.Index index = 9;
 }
 
 message SubscribeResponse {
