--- conflicted
+++ resolved
@@ -406,12 +406,9 @@
   reserved 9;
   reserved "parallel_unit_mappings";
   GetSessionParamsResponse session_params = 20;
-<<<<<<< HEAD
-  repeated catalog.Secret secrets = 21;
+  repeated catalog.Secret secrets = 23;
   // for streaming
   repeated FragmentParallelUnitMapping parallel_unit_mappings = 9;
-=======
->>>>>>> 9996e758
   repeated common.WorkerNode nodes = 10;
   hummock.HummockSnapshot hummock_snapshot = 11;
   hummock.HummockVersion hummock_version = 12;
@@ -472,12 +469,9 @@
     catalog.Connection connection = 22;
     hummock.HummockVersionStats hummock_stats = 24;
     Recovery recovery = 25;
-<<<<<<< HEAD
-    catalog.Secret secret = 27;
-=======
     FragmentWorkerMapping streaming_worker_mapping = 27;
     FragmentWorkerMappings serving_worker_mappings = 28;
->>>>>>> 9996e758
+    catalog.Secret secret = 29;
   }
   reserved 12;
   reserved "parallel_unit_mapping";
