--- conflicted
+++ resolved
@@ -75,12 +75,8 @@
   }
   string request_id = 1;
   common.Status status = 2;
-<<<<<<< HEAD
   repeated CreateMviewProgress create_mview_progress = 3;
-=======
-  repeated FinishedCreateMview finished_create_mviews = 3;
   repeated hummock.SstableInfo sycned_sstables = 4;
->>>>>>> 3039172f
 }
 
 // Before starting streaming, the leader node broadcast the actor-host table to needed workers.
