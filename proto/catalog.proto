syntax = "proto3";

package catalog;

import "common.proto";
import "data.proto";
import "expr.proto";
import "plan_common.proto";

option java_package = "com.risingwave.proto";
option optimize_for = SPEED;

// A mapping of column indices.
message ColIndexMapping {
  // The size of the target space.
  uint64 target_size = 1;
  // Each subscript is mapped to the corresponding element.
  // For those not mapped, the value will be negative.
  repeated int64 map = 2;
}

message WatermarkDesc {
  // The column idx the watermark is on
  uint32 watermark_idx = 1;
  // The expression to calculate the watermark value.
  expr.ExprNode expr = 2;
}

enum SchemaRegistryNameStrategy {
  TOPIC_NAME_STRATEGY_UNSPECIFIED = 0;
  RECORD_NAME_STRATEGY = 1;
  TOPIC_RECORD_NAME_STRATEGY = 2;
}

enum StreamJobStatus {
  // Prefixed by `STREAM_JOB_STATUS` due to protobuf namespacing rules.
  STREAM_JOB_STATUS_UNSPECIFIED = 0;
  CREATING = 1;
  CREATED = 2;
}

// How the stream job was created will determine
// whether they are persisted.
enum CreateType {
  CREATE_TYPE_UNSPECIFIED = 0;
  BACKGROUND = 1;
  FOREGROUND = 2;
}

message StreamSourceInfo {
  // deprecated
  plan_common.RowFormatType row_format = 1;
  string row_schema_location = 2;
  bool use_schema_registry = 3;
  string proto_message_name = 4;
  int32 csv_delimiter = 5;
  bool csv_has_header = 6;
  string upsert_avro_primary_key = 7;
  plan_common.FormatType format = 8;
  plan_common.EncodeType row_encode = 9;
  SchemaRegistryNameStrategy name_strategy = 10;
  optional string key_message_name = 11;
  plan_common.StorageTableDesc upstream_table = 12;
}

message Source {
  uint32 id = 1;
  uint32 schema_id = 2;
  uint32 database_id = 3;
  string name = 4;
  // The column index of row ID. If the primary key is specified by the user,
  // this will be `None`.
  optional uint32 row_id_index = 5;
  // Columns of the source.
  repeated plan_common.ColumnCatalog columns = 6;
  // Column id of the primary key specified by the user. If the user does not
  // specify a primary key, the vector will be empty.
  repeated int32 pk_column_ids = 7;
  // Properties specified by the user in WITH clause.
  map<string, string> properties = 8;

  uint32 owner = 9;

  StreamSourceInfo info = 10;
  // Define watermarks on the source. The `repeated` is just for forward
  // compatibility, currently, only one watermark on the source
  repeated WatermarkDesc watermark_descs = 11;
  // Indicate whether this source is created by table.
  oneof optional_associated_table_id {
    uint32 associated_table_id = 12;
  }
  string definition = 13;
  optional uint32 connection_id = 14;

  optional uint64 initialized_at_epoch = 15;
  optional uint64 created_at_epoch = 16;

  // Per-source catalog version, used by schema change.
  uint64 version = 100;
}

enum SinkType {
  UNSPECIFIED = 0;
  APPEND_ONLY = 1;
  FORCE_APPEND_ONLY = 2;
  UPSERT = 3;
}

// Similar to `StreamSourceInfo`, and may replace `SinkType` later.
message SinkFormatDesc {
  plan_common.FormatType format = 1;
  plan_common.EncodeType encode = 2;
  map<string, string> options = 3;
}

// the catalog of the sink. There are two kind of schema here. The full schema is all columns
// stored in the `column` which is the sink executor/fragment's output schema. The visible
// schema contains the columns whose `is_hidden` is false, which is the columns sink out to the
// external system. The distribution key and all other keys are indexed in the full schema.
message Sink {
  uint32 id = 1;
  uint32 schema_id = 2;
  uint32 database_id = 3;
  string name = 4;
  repeated plan_common.ColumnCatalog columns = 5;
  // Primary key derived from the SQL by the frontend.
  repeated common.ColumnOrder plan_pk = 6;
  repeated uint32 dependent_relations = 7;
  repeated int32 distribution_key = 8;
  // User-defined primary key indices for the upsert sink.
  repeated int32 downstream_pk = 9;
  SinkType sink_type = 10; // to be deprecated
  uint32 owner = 11;
  map<string, string> properties = 12;
  string definition = 13;
  optional uint32 connection_id = 14;
  optional uint64 initialized_at_epoch = 15;
  optional uint64 created_at_epoch = 16;
  string db_name = 17;
  string sink_from_name = 18;
  StreamJobStatus stream_job_status = 19;
  SinkFormatDesc format_desc = 20;
}

message Connection {
  message PrivateLinkService {
    enum PrivateLinkProvider {
      UNSPECIFIED = 0;
      MOCK = 1;
      AWS = 2;
    }
    PrivateLinkProvider provider = 1;
    string service_name = 2;
    string endpoint_id = 3;
    map<string, string> dns_entries = 4;
    string endpoint_dns_name = 5;
  }

  uint32 id = 1;
  uint32 schema_id = 2;
  uint32 database_id = 3;
  string name = 4;
  oneof info {
    PrivateLinkService private_link_service = 5;
  }
  uint32 owner = 6;
}

message Index {
  uint32 id = 1;
  uint32 schema_id = 2;
  uint32 database_id = 3;
  string name = 4;
  uint32 owner = 5;
  uint32 index_table_id = 6;
  uint32 primary_table_id = 7;
  // Only `InputRef` type index is supported Now.
  // The index of `InputRef` is the column index of the primary table.
  repeated expr.ExprNode index_item = 8;
  repeated int32 original_columns = 9;

  optional uint64 initialized_at_epoch = 10;
  optional uint64 created_at_epoch = 11;
  StreamJobStatus stream_job_status = 12;
}

message Function {
  uint32 id = 1;
  uint32 schema_id = 2;
  uint32 database_id = 3;
  string name = 4;
  uint32 owner = 9;
  repeated data.DataType arg_types = 5;
  data.DataType return_type = 6;
  string language = 7;
  string link = 8;
  string identifier = 10;

  oneof kind {
    ScalarFunction scalar = 11;
    TableFunction table = 12;
    AggregateFunction aggregate = 13;
  }
  message ScalarFunction {}
  message TableFunction {}
  message AggregateFunction {}
}

// See `TableCatalog` struct in frontend crate for more information.
message Table {
  enum TableType {
    UNSPECIFIED = 0;
    TABLE = 1;
    MATERIALIZED_VIEW = 2;
    INDEX = 3;
    INTERNAL = 4;
  }

  message TableVersion {
    // The version number, which will be 0 by default and be increased by 1 for
    // each schema change in the frontend.
    uint64 version = 1;
    // The ID of the next column to be added, which is used to make all columns
    // in the table have unique IDs, even if some columns have been dropped.
    int32 next_column_id = 2;
  }

  uint32 id = 1;
  uint32 schema_id = 2;
  uint32 database_id = 3;
  string name = 4;
  repeated plan_common.ColumnCatalog columns = 5;
  repeated common.ColumnOrder pk = 6;
  repeated uint32 dependent_relations = 8;
  oneof optional_associated_source_id {
    uint32 associated_source_id = 9;
  }
  TableType table_type = 10;
  repeated int32 distribution_key = 12;
  // pk_indices of the corresponding materialize operator's output.
  repeated int32 stream_key = 13;
  bool append_only = 14;
  uint32 owner = 15;
  map<string, string> properties = 16;
  uint32 fragment_id = 17;
  // an optional column index which is the vnode of each row computed by the
  // table's consistent hash distribution
  optional uint32 vnode_col_index = 18;
  // An optional column index of row id. If the primary key is specified by users,
  // this will be `None`.
  optional uint32 row_id_index = 19;
  // The column indices which are stored in the state store's value with
  // row-encoding. Currently is not supported yet and expected to be
  // `[0..columns.len()]`.
  repeated int32 value_indices = 20;
  string definition = 21;
  // Used to control whether handling pk conflict for incoming data.
  HandleConflictBehavior handle_pk_conflict_behavior = 22;
  // Anticipated read prefix pattern (number of fields) for the table, which can be utilized
  // for implementing the table's bloom filter or other storage optimization techniques.
  uint32 read_prefix_len_hint = 23;
  repeated int32 watermark_indices = 24;
  repeated int32 dist_key_in_pk = 25;
  // A dml fragment id corresponds to the table, used to decide where the dml statement is executed.
  optional uint32 dml_fragment_id = 26;
  // The range of row count of the table.
  // This field is not always present due to backward compatibility. Use `Cardinality::unknown` in this case.
  plan_common.Cardinality cardinality = 27;

  optional uint64 initialized_at_epoch = 28;
  optional uint64 created_at_epoch = 29;

  // This field is introduced in v1.2.0. It is used to indicate whether the table should use
  // watermark_cache to avoid state cleaning as a performance optimization.
  // In older versions we can just initialize without it.
  bool cleaned_by_watermark = 30;


  // Used to filter created / creating tables in meta.
  StreamJobStatus stream_job_status = 31;

<<<<<<< HEAD
  // This field is introduced in v1.2.0.
  // It is only used if the state table is replicated.
  // If replicated, only columns with index in `output_indices` will be read.
  repeated int32 output_indices = 32;
=======
  CreateType create_type = 32;
>>>>>>> f26ac7a0

  // Per-table catalog version, used by schema change. `None` for internal tables and tests.
  // Not to be confused with the global catalog version for notification service.
  TableVersion version = 100;
}

enum HandleConflictBehavior {
  CONFLICT_BEHAVIOR_UNSPECIFIED = 0;
  OVERWRITE = 1;
  IGNORE = 2;
  NO_CHECK = 3;
}

message View {
  uint32 id = 1;
  uint32 schema_id = 2;
  uint32 database_id = 3;
  string name = 4;
  uint32 owner = 5;
  map<string, string> properties = 6;
  string sql = 7;
  repeated uint32 dependent_relations = 8;
  // User-specified column names.
  repeated plan_common.Field columns = 9;
}

message Schema {
  uint32 id = 1;
  uint32 database_id = 2;
  string name = 3;
  uint32 owner = 4;
}

message Database {
  uint32 id = 1;
  string name = 2;
  uint32 owner = 3;
}<|MERGE_RESOLUTION|>--- conflicted
+++ resolved
@@ -279,14 +279,11 @@
   // Used to filter created / creating tables in meta.
   StreamJobStatus stream_job_status = 31;
 
-<<<<<<< HEAD
   // This field is introduced in v1.2.0.
   // It is only used if the state table is replicated.
   // If replicated, only columns with index in `output_indices` will be read.
   repeated int32 output_indices = 32;
-=======
-  CreateType create_type = 32;
->>>>>>> f26ac7a0
+  CreateType create_type = 33;
 
   // Per-table catalog version, used by schema change. `None` for internal tables and tests.
   // Not to be confused with the global catalog version for notification service.
