--- conflicted
+++ resolved
@@ -120,16 +120,10 @@
   // The column indices which are stored in the state store's value with
   // row-encoding. Currently is not supported yet and expected to be
   // `[0..columns.len()]`.
-<<<<<<< HEAD
-  repeated int32 value_indices = 19;
-  string definition = 20;
-  bool handle_pk_conflict = 21;
-  uint32 pk_prefix_len_hint = 22;
-=======
   repeated int32 value_indices = 20;
   string definition = 21;
   bool handle_pk_conflict = 22;
->>>>>>> cde46e3c
+  uint32 pk_prefix_len_hint = 23;
 }
 
 message View {
