--- conflicted
+++ resolved
@@ -39,11 +39,7 @@
   string proto_message_name = 4;
   int32 csv_delimiter = 5;
   bool csv_has_header = 6;
-<<<<<<< HEAD
-  map<string, string> kafka_rewrite_map = 7;
-=======
   string upsert_avro_primary_key = 7;
->>>>>>> 76af020b
 }
 
 message Source {
