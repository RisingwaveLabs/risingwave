--- conflicted
+++ resolved
@@ -314,7 +314,10 @@
   map<uint32, catalog.Table> tables = 1;
 }
 
-<<<<<<< HEAD
+message WaitRequest {}
+
+message WaitResponse {}
+
 message CommentOnRequest {
   catalog.Comment comment = 1;
 }
@@ -323,11 +326,6 @@
   common.Status status = 1;
   uint64 version = 2;
 }
-=======
-message WaitRequest {}
-
-message WaitResponse {}
->>>>>>> 39f71a17
 
 service DdlService {
   rpc CreateDatabase(CreateDatabaseRequest) returns (CreateDatabaseResponse);
@@ -358,9 +356,6 @@
   rpc ListConnections(ListConnectionsRequest) returns (ListConnectionsResponse);
   rpc DropConnection(DropConnectionRequest) returns (DropConnectionResponse);
   rpc GetTables(GetTablesRequest) returns (GetTablesResponse);
-<<<<<<< HEAD
+  rpc Wait(WaitRequest) returns (WaitResponse);
   rpc CommentOn(CommentOnRequest) returns (CommentOnResponse);
-=======
-  rpc Wait(WaitRequest) returns (WaitResponse);
->>>>>>> 39f71a17
 }