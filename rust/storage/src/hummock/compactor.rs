--- conflicted
+++ resolved
@@ -271,25 +271,8 @@
                 .sstable_store
                 .put(&sst, data, super::CachePolicy::Fill)
                 .await?;
-<<<<<<< HEAD
-
-            let info = SstableInfo {
-                id: table_id,
-                key_range: Some(risingwave_pb::hummock::KeyRange {
-                    left: sst.meta.get_smallest_key().to_vec(),
-                    right: sst.meta.get_largest_key().to_vec(),
-                    inf: false,
-                }),
-            };
-            output_sst_infos.push(info);
-=======
-            if context.is_share_buffer_compact {
-                context.stats.addtable_upload_sst_counts.inc();
-            } else {
-                context.stats.compaction_upload_sst_counts.inc();
-            }
+
             output_ssts.push(sst);
->>>>>>> d0664211
         }
 
         Ok(())
