use std::sync::Arc;

use risingwave_pb::hummock::VacuumTask;

use crate::hummock::hummock_meta_client::HummockMetaClient;
use crate::hummock::SstableStoreRef;

pub struct Vacuum {}

impl Vacuum {
    pub async fn vacuum(
        sstable_store_ref: SstableStoreRef,
        vacuum_task: VacuumTask,
        hummock_meta_client: Arc<dyn HummockMetaClient>,
    ) -> risingwave_common::error::Result<()> {
        let sst_ids = vacuum_task.sstable_ids;
        for sst_id in &sst_ids {
            sstable_store_ref
                .store()
                .delete(sstable_store_ref.get_sst_meta_path(*sst_id).as_str())
                .await?;
            sstable_store_ref
                .store()
                .delete(sstable_store_ref.get_sst_data_path(*sst_id).as_str())
                .await?;
        }

        // TODO: report progress instead of in one go.
        hummock_meta_client
            .report_vacuum_task(VacuumTask {
                sstable_ids: sst_ids.clone(),
            })
            .await?;

        tracing::debug!("vacuum {} tracked SSTs, {:?}", sst_ids.len(), sst_ids);
        Ok(())
    }
}

#[cfg(test)]
mod tests {
    use std::iter;
    use std::sync::Arc;

    use itertools::Itertools;
    use risingwave_pb::hummock::VacuumTask;

<<<<<<< HEAD
    use crate::hummock::iterator::test_utils::{default_builder_opt_for_test, gen_test_sstable};
    use crate::hummock::mock::{MockHummockMetaClient, MockHummockMetaService};
=======
    use crate::hummock::test_utils::{default_builder_opt_for_test, gen_default_test_sstable};
>>>>>>> 5a77a9cc
    use crate::hummock::vacuum::Vacuum;
    use crate::hummock::SstableStore;
    use crate::object::InMemObjectStore;

    #[tokio::test]
    async fn test_vacuum_tracked_data() {
        let sstable_store_ref = Arc::new(SstableStore::new(
            Arc::new(InMemObjectStore::new()),
            String::from("test_dir"),
        ));

        // Put some SSTs to object store
        let sst_ids = (1..10).collect_vec();
        let mut sstables = vec![];
        for sstable_id in &sst_ids {
            let sstable = gen_default_test_sstable(
                default_builder_opt_for_test(),
                *sstable_id,
                sstable_store_ref.clone(),
            )
            .await;
            sstables.push(sstable);
        }

        // Delete all existent SSTs and a nonexistent SSTs. Trying to delete a nonexistent SST is
        // OK.
        let nonexistent_id = 11u64;
        let vacuum_task = VacuumTask {
            sstable_ids: sst_ids
                .into_iter()
                .chain(iter::once(nonexistent_id))
                .collect_vec(),
        };
        Vacuum::vacuum(
            sstable_store_ref,
            vacuum_task,
            Arc::new(MockHummockMetaClient::new(Arc::new(
                MockHummockMetaService::new(),
            ))),
        )
        .await
        .unwrap();
    }
}<|MERGE_RESOLUTION|>--- conflicted
+++ resolved
@@ -45,14 +45,11 @@
     use itertools::Itertools;
     use risingwave_pb::hummock::VacuumTask;
 
-<<<<<<< HEAD
-    use crate::hummock::iterator::test_utils::{default_builder_opt_for_test, gen_test_sstable};
+    use crate::hummock::iterator::test_utils::{default_builder_opt_for_test};
     use crate::hummock::mock::{MockHummockMetaClient, MockHummockMetaService};
-=======
-    use crate::hummock::test_utils::{default_builder_opt_for_test, gen_default_test_sstable};
->>>>>>> 5a77a9cc
     use crate::hummock::vacuum::Vacuum;
     use crate::hummock::SstableStore;
+    use crate::hummock::test_utils::gen_default_test_sstable;
     use crate::object::InMemObjectStore;
 
     #[tokio::test]
