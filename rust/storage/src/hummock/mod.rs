--- conflicted
+++ resolved
@@ -30,14 +30,7 @@
 
 pub use error::*;
 use risingwave_pb::hummock::checksum::Algorithm as ChecksumAlg;
-<<<<<<< HEAD
-use risingwave_pb::hummock::{KeyRange, LevelType, SstableInfo};
-=======
 use risingwave_pb::hummock::LevelType;
-use tokio::select;
-use tokio::sync::mpsc;
-use tokio::task::JoinHandle;
->>>>>>> 15da24f7
 use value::*;
 
 use self::iterator::{
@@ -111,17 +104,6 @@
 
     obj_client: Arc<dyn ObjectStore>,
 
-<<<<<<< HEAD
-=======
-    /// Receiver of the compactor.
-    #[allow(dead_code)]
-    rx: Arc<PLMutex<Option<mpsc::UnboundedReceiver<()>>>>,
-
-    stop_compact_tx: mpsc::UnboundedSender<()>,
-
-    compactor_joinhandle: Arc<PLMutex<Option<JoinHandle<HummockResult<()>>>>>,
-
->>>>>>> 15da24f7
     /// Statistics.
     stats: Arc<StateStoreStats>,
 
@@ -139,27 +121,16 @@
         hummock_meta_client: Arc<dyn HummockMetaClient>,
     ) -> HummockResult<HummockStorage> {
         let stats = DEFAULT_STATE_STORE_STATS.clone();
-
-<<<<<<< HEAD
-=======
-        let arc_options = Arc::new(options);
-        let options_for_compact = arc_options.clone();
-        let local_version_manager_for_compact = local_version_manager.clone();
-        let hummock_meta_client_for_compact = hummock_meta_client.clone();
-        let obj_client_for_compact = obj_client.clone();
-        let rx = Arc::new(PLMutex::new(Some(trigger_compact_rx)));
-        let rx_for_compact = rx.clone();
+        let options = Arc::new(options);
 
         let shared_buffer_manager = Arc::new(SharedBufferManager::new(
-            arc_options.clone(),
+            options.clone(),
             local_version_manager.clone(),
             obj_client.clone(),
-            trigger_compact_tx.clone(),
             stats.clone(),
             hummock_meta_client.clone(),
         ));
 
->>>>>>> 15da24f7
         LocalVersionManager::start_workers(
             local_version_manager.clone(),
             hummock_meta_client.clone(),
@@ -169,25 +140,10 @@
         // Ensure at least one available version in cache.
         local_version_manager.wait_epoch(HummockEpoch::MIN).await;
 
-        let sub_compact_context = SubCompactContext {
-            options: options_for_compact,
-            local_version_manager: local_version_manager_for_compact,
-            obj_client: obj_client_for_compact,
-            hummock_meta_client: hummock_meta_client_for_compact,
-        };
-
         let instance = Self {
-            options: Arc::new(options),
+            options,
             local_version_manager,
             obj_client,
-<<<<<<< HEAD
-=======
-            rx,
-            stop_compact_tx,
-            compactor_joinhandle: Arc::new(PLMutex::new(Some(tokio::spawn(async move {
-                Self::start_compactor(sub_compact_context, rx_for_compact, stop_compact_rx).await
-            })))),
->>>>>>> 15da24f7
             stats,
             hummock_meta_client,
             shared_buffer_manager,
@@ -394,80 +350,10 @@
         kv_pairs: impl Iterator<Item = (Vec<u8>, HummockValue<Vec<u8>>)>,
         epoch: u64,
     ) -> HummockResult<()> {
-<<<<<<< HEAD
-        let get_id_and_builder = || async {
-            let id = self.hummock_meta_client().get_new_table_id().await?;
-            let timer = self.stats.batch_write_build_table_latency.start_timer();
-            let builder = Self::get_builder(&self.options);
-            timer.observe_duration();
-            Ok((id, builder))
-        };
-        let mut builder = CapacitySplitTableBuilder::new(get_id_and_builder);
-
-        // TODO: do not generate epoch if `kv_pairs` is empty
-        for (k, v) in kv_pairs {
-            builder.add_user_key(k, v.as_slice(), epoch).await?;
-        }
-
-        let tables = {
-            let mut tables = Vec::with_capacity(builder.len());
-
-            // TODO: decide upload concurrency
-            for (table_id, blocks, meta) in builder.finish() {
-                cloud::upload(
-                    &self.obj_client,
-                    table_id,
-                    &meta,
-                    blocks,
-                    self.options.remote_dir.as_str(),
-                )
-                .await?;
-
-                tables.push(SSTable {
-                    id: table_id,
-                    meta,
-                    obj_client: self.obj_client.clone(),
-                    data_path: cloud::get_sst_data_path(self.options.remote_dir.as_str(), table_id),
-                    block_cache: self.local_version_manager.block_cache.clone(),
-                });
-            }
-
-            tables
-        };
-
-        if tables.is_empty() {
-            return Ok(());
-        }
-
-        // Add all tables at once.
-        let timer = self.stats.batch_write_add_l0_latency.start_timer();
-        let version = self
-            .hummock_meta_client()
-            .add_tables(
-                epoch,
-                tables
-                    .iter()
-                    .map(|table| SstableInfo {
-                        id: table.id,
-                        key_range: Some(KeyRange {
-                            left: table.meta.smallest_key.clone(),
-                            right: table.meta.largest_key.clone(),
-                            inf: false,
-                        }),
-                    })
-                    .collect_vec(),
-            )
-            .await?;
-        timer.observe_duration();
-
-        // Ensure the added data is available locally
-        self.local_version_manager.try_set_version(version);
-=======
         let batch = kv_pairs
             .map(|i| (FullKey::from_user_key(i.0, epoch).into_inner(), i.1))
             .collect_vec();
         self.shared_buffer_manager.write_batch(batch, epoch)?;
->>>>>>> 15da24f7
 
         // self.sync(epoch).await?;
         Ok(())
