//! Macros containing all necessary information for a logical type.
//!
//! Each type macro will call the `$macro` with multiple parameters:
//! * Patterns when being used in pattern match. e.g., `DataTypeKind::Decimal { .. }`.
//! * Array types. e.g., `DecimalArray`.
//!
//! To understand how this datatype macros work, we write them in pseudo code:
//!
//! ```ignore
//! fn boolean<T>(f: impl Fn(DataTypeKind, Array) -> T) -> T {
//!     f(DataTypeKind::Boolean, BoolArray)
//! }
//!
//! fn type_array(_: DataTypeKind, a: Array) -> Array {
//!     a
//! }
//!
//! boolean(type_array) // result = BoolArray
//! ```
//!
//! Due to Rust's macro expand order, using this pattern could help the macro expand in an expected
//! way.

#[macro_export]
macro_rules! boolean {
    ($macro:tt) => {
        $macro! {
            $crate::types::DataTypeKind::Boolean,
            $crate::array::BoolArray
        }
    };
}

pub(crate) use boolean;

#[macro_export]
macro_rules! int16 {
    ($macro:tt) => {
        $macro! {
            $crate::types::DataTypeKind::Int16,
            $crate::array::I16Array
        }
    };
}

pub(crate) use int16;

#[macro_export]
macro_rules! int32 {
    ($macro:tt) => {
        $macro! {
            $crate::types::DataTypeKind::Int32,
            $crate::array::I32Array
        }
    };
}

pub(crate) use int32;

#[macro_export]
macro_rules! int64 {
    ($macro:tt) => {
        $macro! {
            $crate::types::DataTypeKind::Int64,
            $crate::array::I64Array
        }
    };
}

pub(crate) use int64;

#[macro_export]
macro_rules! float32 {
    ($macro:tt) => {
        $macro! {
            $crate::types::DataTypeKind::Float32,
            $crate::array::F32Array
        }
    };
}

pub(crate) use float32;

#[macro_export]
macro_rules! float64 {
    ($macro:tt) => {
        $macro! {
            $crate::types::DataTypeKind::Float64,
            $crate::array::F64Array
        }
    };
}

pub(crate) use float64;

#[macro_export]
macro_rules! decimal {
    ($macro:tt) => {
        $macro! {
            $crate::types::DataTypeKind::Decimal { .. },
            $crate::array::DecimalArray
        }
    };
}

pub(crate) use decimal;

#[macro_export]
macro_rules! date {
    ($macro:tt) => {
        $macro! {
<<<<<<< HEAD
          $crate::types::DataTypeKind::Date,
          $crate::array::NaiveDateArray
=======
            $crate::types::DataTypeKind::Date,
            $crate::array::I32Array
>>>>>>> ffaa1de3
        }
    };
}

pub(crate) use date;

#[macro_export]
macro_rules! char {
    ($macro:tt) => {
        $macro! {
            $crate::types::DataTypeKind::Char,
            $crate::array::Utf8Array
        }
    };
}

pub(crate) use char;

#[macro_export]
macro_rules! varchar {
    ($macro:tt) => {
        $macro! {
            $crate::types::DataTypeKind::Varchar,
            $crate::array::Utf8Array
        }
    };
}

pub(crate) use varchar;

#[macro_export]
macro_rules! time {
    ($macro:tt) => {
        $macro! {
<<<<<<< HEAD
          $crate::types::DataTypeKind::Time,
          $crate::array::NaiveTimeArray
=======
            $crate::types::DataTypeKind::Time,
            $crate::array::I64Array
>>>>>>> ffaa1de3
        }
    };
}

#[allow(unused_imports)]
pub(crate) use time;

#[macro_export]
macro_rules! timestamp {
    ($macro:tt) => {
        $macro! {
<<<<<<< HEAD
          $crate::types::DataTypeKind::Timestamp,
          $crate::array::NaiveDateTimeArray
=======
            $crate::types::DataTypeKind::Timestamp,
            $crate::array::I64Array
>>>>>>> ffaa1de3
        }
    };
}

pub(crate) use timestamp;

#[macro_export]
macro_rules! timestampz {
    ($macro:tt) => {
        $macro! {
            $crate::types::DataTypeKind::Timestampz,
            $crate::array::I64Array
        }
    };
}

pub(crate) use timestampz;

#[macro_export]
macro_rules! interval {
    ($macro:tt) => {
        $macro! {
            $crate::types::DataTypeKind::Interval,
            $crate::array::IntervalArray
        }
    };
}

pub(crate) use interval;

/// Get the type match pattern out of the type macro. e.g., `DataTypeKind::Decimal { .. }`.
#[macro_export]
macro_rules! type_match_pattern {
    ($match_pattern:pat, $array:ty) => {
        $match_pattern
    };
}

pub(crate) use type_match_pattern;

/// Get the array type out of the type macro. e.g., `Int32Array`.
#[macro_export]
macro_rules! type_array {
    ($match_pattern:pat, $array:ty) => {
        $array
    };
}

pub(crate) use type_array;<|MERGE_RESOLUTION|>--- conflicted
+++ resolved
@@ -109,13 +109,8 @@
 macro_rules! date {
     ($macro:tt) => {
         $macro! {
-<<<<<<< HEAD
-          $crate::types::DataTypeKind::Date,
-          $crate::array::NaiveDateArray
-=======
             $crate::types::DataTypeKind::Date,
-            $crate::array::I32Array
->>>>>>> ffaa1de3
+            $crate::array::NaiveDateArray
         }
     };
 }
@@ -150,13 +145,8 @@
 macro_rules! time {
     ($macro:tt) => {
         $macro! {
-<<<<<<< HEAD
-          $crate::types::DataTypeKind::Time,
-          $crate::array::NaiveTimeArray
-=======
             $crate::types::DataTypeKind::Time,
-            $crate::array::I64Array
->>>>>>> ffaa1de3
+            $crate::array::NaiveTimeArray
         }
     };
 }
@@ -168,13 +158,8 @@
 macro_rules! timestamp {
     ($macro:tt) => {
         $macro! {
-<<<<<<< HEAD
-          $crate::types::DataTypeKind::Timestamp,
-          $crate::array::NaiveDateTimeArray
-=======
             $crate::types::DataTypeKind::Timestamp,
-            $crate::array::I64Array
->>>>>>> ffaa1de3
+            $crate::array::NaiveDateTimeArray
         }
     };
 }
