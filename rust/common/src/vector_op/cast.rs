--- conflicted
+++ resolved
@@ -118,10 +118,6 @@
     Ok(NaiveDateTimeWrapper::new(elem.0.and_hms(0, 0, 0)))
 }
 
-<<<<<<< HEAD
-// Due to the orphan rule, some data can't implement TryFrom trait for basic type.
-// We can only use ToPrimitive Trait
-=======
 /// Define the cast function to primitive types.
 ///
 /// Due to the orphan rule, some data can't implement `TryFrom` trait for basic type.
@@ -131,7 +127,6 @@
 /// > On the other hand, conversions with possible precision loss or truncation
 /// are admitted, like an `f32` with a decimal part to an integer type, or
 /// even a large `f64` saturating to `f32` infinity.
->>>>>>> f45ce1c5
 macro_rules! define_cast_to_primitive {
     ($ty:ty) => {
         define_cast_to_primitive! { $ty, $ty }
