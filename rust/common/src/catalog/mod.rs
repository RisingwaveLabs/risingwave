--- conflicted
+++ resolved
@@ -6,12 +6,9 @@
 pub use column::*;
 pub use physical_table::*;
 pub use schema::*;
-<<<<<<< HEAD
-=======
 
 pub type CatalogVersion = u64;
 
->>>>>>> 8ce69a38
 pub enum CatalogId {
     DatabaseId(DatabaseId),
     SchemaId(SchemaId),
