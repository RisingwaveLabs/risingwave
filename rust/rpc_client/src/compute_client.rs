--- conflicted
+++ resolved
@@ -18,12 +18,8 @@
 use log::trace;
 use risingwave_common::array::DataChunk;
 use risingwave_common::error::ErrorCode::InternalError;
-<<<<<<< HEAD
-use risingwave_common::error::{Result, ToRwResult};
+use risingwave_common::error::{Result, RwError, ToRwResult};
 use risingwave_common::util::addr::HostAddr;
-=======
-use risingwave_common::error::{Result, RwError, ToRwResult};
->>>>>>> 76f7db76
 use risingwave_pb::plan::exchange_info::DistributionMode;
 use risingwave_pb::plan::{ExchangeInfo, PlanFragment, PlanNode, TaskId, TaskOutputId};
 use risingwave_pb::task_service::exchange_service_client::ExchangeServiceClient;
@@ -43,18 +39,8 @@
 }
 
 impl ComputeClient {
-<<<<<<< HEAD
     pub async fn new(addr: HostAddr) -> Result<Self> {
         let channel = Endpoint::from_shared(format!("http://{}", &addr))
-=======
-    pub async fn new<S>(s: S) -> Result<Self>
-    where
-        S: TryInto<SocketAddr>,
-        RwError: From<<S as TryInto<std::net::SocketAddr>>::Error>,
-    {
-        let addr = &s.try_into()?;
-        let channel = Endpoint::from_shared(format!("http://{}", *addr))
->>>>>>> 76f7db76
             .map_err(|e| InternalError(format!("{}", e)))?
             .connect_timeout(Duration::from_secs(5))
             .connect()
@@ -71,10 +57,6 @@
 
     pub async fn get_data(&self, output_id: TaskOutputId) -> Result<GrpcExchangeSource> {
         let stream = self.get_data_inner(output_id.clone()).await?;
-<<<<<<< HEAD
-        let addr = self.addr.clone();
-=======
->>>>>>> 76f7db76
         Ok(GrpcExchangeSource {
             stream,
             task_id: output_id.get_task_id().unwrap().clone(),
@@ -153,21 +135,12 @@
 pub struct GrpcExchangeSource {
     stream: Streaming<GetDataResponse>,
 
-<<<<<<< HEAD
-    // Address of the remote endpoint.
-    addr: HostAddr,
-=======
->>>>>>> 76f7db76
     output_id: TaskOutputId,
     task_id: TaskId,
 }
 
 impl GrpcExchangeSource {
-<<<<<<< HEAD
     pub async fn create(addr: HostAddr, output_id: TaskOutputId) -> Result<Self> {
-=======
-    pub async fn create(addr: SocketAddr, output_id: TaskOutputId) -> Result<Self> {
->>>>>>> 76f7db76
         let client = ComputeClient::new(addr).await?;
         client.get_data(output_id).await
     }
