// Copyright 2022 Singularity Data
//
// Licensed under the Apache License, Version 2.0 (the "License");
// you may not use this file except in compliance with the License.
// You may obtain a copy of the License at
//
// http://www.apache.org/licenses/LICENSE-2.0
//
// Unless required by applicable law or agreed to in writing, software
// distributed under the License is distributed on an "AS IS" BASIS,
// WITHOUT WARRANTIES OR CONDITIONS OF ANY KIND, either express or implied.
// See the License for the specific language governing permissions and
// limitations under the License.

use std::fmt::Debug;
<<<<<<< HEAD
use std::sync::Arc;
=======
use std::net::SocketAddr;
>>>>>>> 76f7db76
use std::time::Duration;

use paste::paste;
use risingwave_common::catalog::{CatalogVersion, TableId};
use risingwave_common::error::ErrorCode::InternalError;
use risingwave_common::error::{Result, ToRwResult};
use risingwave_common::try_match_expand;
use risingwave_common::util::addr::HostAddr;
use risingwave_pb::catalog::{
    Database as ProstDatabase, Schema as ProstSchema, Source as ProstSource, Table as ProstTable,
};
use risingwave_pb::common::{WorkerNode, WorkerType};
use risingwave_pb::ddl_service::ddl_service_client::DdlServiceClient;
use risingwave_pb::ddl_service::{
    CreateDatabaseRequest, CreateDatabaseResponse, CreateMaterializedSourceRequest,
    CreateMaterializedSourceResponse, CreateMaterializedViewRequest,
    CreateMaterializedViewResponse, CreateSchemaRequest, CreateSchemaResponse, CreateSourceRequest,
    CreateSourceResponse, DropMaterializedSourceRequest, DropMaterializedSourceResponse,
};
use risingwave_pb::hummock::hummock_manager_service_client::HummockManagerServiceClient;
use risingwave_pb::hummock::{
    AddTablesRequest, AddTablesResponse, GetNewTableIdRequest, GetNewTableIdResponse,
    PinSnapshotRequest, PinSnapshotResponse, PinVersionRequest, PinVersionResponse,
    ReportCompactionTasksRequest, ReportCompactionTasksResponse, ReportVacuumTaskRequest,
    ReportVacuumTaskResponse, SubscribeCompactTasksRequest, SubscribeCompactTasksResponse,
    UnpinSnapshotRequest, UnpinSnapshotResponse, UnpinVersionRequest, UnpinVersionResponse,
};
use risingwave_pb::meta::catalog_service_client::CatalogServiceClient;
use risingwave_pb::meta::cluster_service_client::ClusterServiceClient;
use risingwave_pb::meta::heartbeat_service_client::HeartbeatServiceClient;
use risingwave_pb::meta::notification_service_client::NotificationServiceClient;
use risingwave_pb::meta::stream_manager_service_client::StreamManagerServiceClient;
use risingwave_pb::meta::{
    ActivateWorkerNodeRequest, ActivateWorkerNodeResponse, AddWorkerNodeRequest,
    AddWorkerNodeResponse, DeleteWorkerNodeRequest, DeleteWorkerNodeResponse, FlushRequest,
    FlushResponse, HeartbeatRequest, HeartbeatResponse, ListAllNodesRequest, ListAllNodesResponse,
    SubscribeRequest, SubscribeResponse,
};
use risingwave_pb::stream_plan::StreamNode;
use tokio::sync::mpsc::{Receiver, UnboundedSender};
use tokio::task::JoinHandle;
use tonic::transport::{Channel, Endpoint};
use tonic::{Status, Streaming};

type DatabaseId = u32;
type SchemaId = u32;

/// Client to meta server. Cloning the instance is lightweight.
#[derive(Clone)]
pub struct MetaClient {
    worker_id_ref: Option<u32>,
    pub inner: GrpcMetaClient,
}

impl MetaClient {
    /// Connect to the meta server `addr`.
    pub async fn new(meta_addr: &str) -> Result<Self> {
        Ok(Self {
            inner: GrpcMetaClient::new(meta_addr).await?,
            worker_id_ref: None,
        })
    }

    pub fn set_worker_id(&mut self, worker_id: u32) {
        self.worker_id_ref = Some(worker_id);
    }

    pub fn worker_id(&self) -> u32 {
        self.worker_id_ref.expect("worker node id is not set.")
    }

    /// Subscribe to notification from meta.
    pub async fn subscribe(
        &self,
        addr: HostAddr,
        worker_type: WorkerType,
    ) -> Result<Box<dyn NotificationStream>> {
        let request = SubscribeRequest {
            worker_type: worker_type as i32,
            host: Some(addr.to_protobuf()),
        };
        self.inner.subscribe(request).await
    }

    /// Register the current node to the cluster and set the corresponding worker id.
    pub async fn register(&mut self, addr: HostAddr, worker_type: WorkerType) -> Result<u32> {
        let request = AddWorkerNodeRequest {
            worker_type: worker_type as i32,
            host: Some(addr.to_protobuf()),
        };
        let resp = self.inner.add_worker_node(request).await?;
        let worker_node =
            try_match_expand!(resp.node, Some, "AddWorkerNodeResponse::node is empty")?;
        self.set_worker_id(worker_node.id);
        Ok(worker_node.id)
    }

    /// Activate the current node in cluster to confirm it's ready to serve.
    pub async fn activate(&self, addr: HostAddr) -> Result<()> {
        let request = ActivateWorkerNodeRequest {
            host: Some(addr.to_protobuf()),
        };
        self.inner.activate_worker_node(request).await?;
        Ok(())
    }

    /// Send heartbeat signal to meta service.
    pub async fn send_heartbeat(&self, node_id: u32) -> Result<()> {
        let request = HeartbeatRequest {
            node_id,
            worker_type: WorkerType::ComputeNode as i32,
        };
        self.inner.heartbeat(request).await?;
        Ok(())
    }

    pub async fn create_database(&self, db: ProstDatabase) -> Result<(DatabaseId, CatalogVersion)> {
        let request = CreateDatabaseRequest { db: Some(db) };
        let resp = self.inner.create_database(request).await?;
        // TODO: handle error in `resp.status` here
        Ok((resp.database_id, resp.version))
    }

    pub async fn create_schema(&self, schema: ProstSchema) -> Result<(SchemaId, CatalogVersion)> {
        let request = CreateSchemaRequest {
            schema: Some(schema),
        };
        let resp = self.inner.create_schema(request).await?;
        // TODO: handle error in `resp.status` here
        Ok((resp.schema_id, resp.version))
    }

    pub async fn create_materialized_view(
        &self,
        table: ProstTable,
        plan: StreamNode,
    ) -> Result<(TableId, CatalogVersion)> {
        let request = CreateMaterializedViewRequest {
            materialized_view: Some(table),
            stream_node: Some(plan),
        };
        let resp = self.inner.create_materialized_view(request).await?;
        // TODO: handle error in `resp.status` here
        Ok((resp.table_id.into(), resp.version))
    }

    pub async fn create_source(&self, source: ProstSource) -> Result<(u32, CatalogVersion)> {
        let request = CreateSourceRequest {
            source: Some(source),
        };

        let resp = self.inner.create_source(request).await?;
        Ok((resp.source_id, resp.version))
    }

    pub async fn create_materialized_source(
        &self,
        source: ProstSource,
        table: ProstTable,
        plan: StreamNode,
    ) -> Result<(TableId, u32, CatalogVersion)> {
        let request = CreateMaterializedSourceRequest {
            materialized_view: Some(table),
            stream_node: Some(plan),
            source: Some(source),
        };
        let resp = self.inner.create_materialized_source(request).await?;
        // TODO: handle error in `resp.status` here
        Ok((resp.table_id.into(), resp.source_id, resp.version))
    }

    pub async fn drop_materialized_source(
        &self,
        source_id: u32,
        table_id: TableId,
    ) -> Result<CatalogVersion> {
        let request = DropMaterializedSourceRequest {
            source_id,
            table_id: table_id.table_id(),
        };

        let resp = self.inner.drop_materialized_source(request).await?;
        Ok(resp.version)
    }

    /// Unregister the current node to the cluster.
    pub async fn unregister(&self, addr: HostAddr) -> Result<()> {
        let request = DeleteWorkerNodeRequest {
            host: Some(addr.to_protobuf()),
        };
        self.inner.delete_worker_node(request).await?;
        Ok(())
    }

    /// Get live nodes with the specified type.
    /// # Arguments
    /// * `worker_type` `WorkerType` of the nodes
    /// * `include_starting_nodes` Whether to include nodes still being created
    pub async fn list_all_nodes(
        &self,
        worker_type: WorkerType,
        include_starting_nodes: bool,
    ) -> Result<Vec<WorkerNode>> {
        let request = ListAllNodesRequest {
            worker_type: worker_type as i32,
            include_starting_nodes,
        };
        let resp = self.inner.list_all_nodes(request).await?;
        Ok(resp.nodes)
    }

    pub fn start_heartbeat_loop(
        meta_client: MetaClient,
        min_interval: Duration,
    ) -> (JoinHandle<()>, UnboundedSender<()>) {
        let (shutdown_tx, mut shutdown_rx) = tokio::sync::mpsc::unbounded_channel();
        let join_handle = tokio::spawn(async move {
            let mut min_interval_ticker = tokio::time::interval(min_interval);
            loop {
                tokio::select! {
                    // Wait for interval
                    _ = min_interval_ticker.tick() => {},
                    // Shutdown
                    _ = shutdown_rx.recv() => {
                        tracing::info!("Heartbeat loop is shutting down");
                        return;
                    }
                }
                tracing::trace!(target: "events::meta::client_heartbeat", "heartbeat");
                match tokio::time::timeout(
                    // TODO: decide better min_interval for timeout
                    min_interval * 3,
                    meta_client.send_heartbeat(meta_client.worker_id()),
                )
                .await
                {
                    Ok(Ok(_)) => {}
                    Ok(Err(err)) => {
                        tracing::warn!("Failed to send_heartbeat: error {}", err);
                    }
                    Err(err) => {
                        tracing::warn!("Failed to send_heartbeat: timeout {}", err);
                    }
                }
            }
        });
        (join_handle, shutdown_tx)
    }

    pub async fn flush(&self) -> Result<()> {
        let request = FlushRequest::default();
        self.inner.flush(request).await?;
        Ok(())
    }
}

/// Client to meta server. Cloning the instance is lightweight.
#[derive(Debug, Clone)]
pub struct GrpcMetaClient {
    pub cluster_client: ClusterServiceClient<Channel>,
    pub heartbeat_client: HeartbeatServiceClient<Channel>,
    pub catalog_client: CatalogServiceClient<Channel>,
    pub ddl_client: DdlServiceClient<Channel>,
    pub hummock_client: HummockManagerServiceClient<Channel>,
    pub notification_client: NotificationServiceClient<Channel>,
    pub stream_client: StreamManagerServiceClient<Channel>,
}

impl GrpcMetaClient {
    /// Connect to the meta server `addr`.
    pub async fn new(addr: &str) -> Result<Self> {
        let channel = Endpoint::from_shared(addr.to_string())
            .map_err(|e| InternalError(format!("{}", e)))?
            .connect_timeout(Duration::from_secs(5))
            .connect()
            .await
            .to_rw_result_with(format!("failed to connect to {}", addr))?;
        let cluster_client = ClusterServiceClient::new(channel.clone());
        let heartbeat_client = HeartbeatServiceClient::new(channel.clone());
        let catalog_client = CatalogServiceClient::new(channel.clone());
        let ddl_client = DdlServiceClient::new(channel.clone());
        let hummock_client = HummockManagerServiceClient::new(channel.clone());
        let notification_client = NotificationServiceClient::new(channel.clone());
        let stream_client = StreamManagerServiceClient::new(channel);
        Ok(Self {
            cluster_client,
            heartbeat_client,
            catalog_client,
            ddl_client,
            hummock_client,
            notification_client,
            stream_client,
        })
    }
}

macro_rules! grpc_meta_client_impl {
    ([], $( { $client:ident, $fn_name:ident, $req:ty, $resp:ty }),*) => {
        $(paste! {
            impl GrpcMetaClient {
                pub async fn [<$fn_name>](&self, request: $req) -> Result<$resp> {
                    Ok(self
                        .$client
                        .to_owned()
                        .$fn_name(request)
                        .await
                        .to_rw_result()?
                        .into_inner())
                }
            }
        })*
    }
}

macro_rules! for_all_meta_rpc {
    ($macro:tt $(, $x:tt)*) => {
        $macro! {
            [$($x),*]
            ,{ cluster_client, add_worker_node, AddWorkerNodeRequest, AddWorkerNodeResponse }
            ,{ cluster_client, activate_worker_node, ActivateWorkerNodeRequest, ActivateWorkerNodeResponse }
            ,{ cluster_client, delete_worker_node, DeleteWorkerNodeRequest, DeleteWorkerNodeResponse }
            ,{ cluster_client, list_all_nodes, ListAllNodesRequest, ListAllNodesResponse }
            ,{ heartbeat_client, heartbeat, HeartbeatRequest, HeartbeatResponse }
            ,{ stream_client, flush, FlushRequest, FlushResponse }
            ,{ ddl_client, create_materialized_source, CreateMaterializedSourceRequest, CreateMaterializedSourceResponse }
            ,{ ddl_client, create_materialized_view, CreateMaterializedViewRequest, CreateMaterializedViewResponse }
            ,{ ddl_client, create_source, CreateSourceRequest, CreateSourceResponse }
            ,{ ddl_client, create_schema, CreateSchemaRequest, CreateSchemaResponse }
            ,{ ddl_client, create_database, CreateDatabaseRequest, CreateDatabaseResponse }
            ,{ ddl_client, drop_materialized_source, DropMaterializedSourceRequest, DropMaterializedSourceResponse }
        }
    };
}

for_all_meta_rpc! { grpc_meta_client_impl }

macro_rules! grpc_hummock_meta_client_impl {
    ([], $( {  $fn_name:ident, $req:ty, $resp:ty }),*) => {
        $(paste! {
            impl GrpcMetaClient {
                pub async fn [<$fn_name>](&self, request: $req) -> std::result::Result<$resp, tonic::Status> {
                    Ok(self
                        .hummock_client
                        .to_owned()
                        .$fn_name(request)
                        .await?
                        .into_inner())
                }
            }
        })*
    }
}

macro_rules! for_hummock_meta_rpc {
    ($macro:tt $(, $x:tt)*) => {
        $macro! {
            [$($x),*]
            ,{ pin_version, PinVersionRequest, PinVersionResponse }
            ,{ unpin_version, UnpinVersionRequest, UnpinVersionResponse }
            ,{ pin_snapshot, PinSnapshotRequest, PinSnapshotResponse }
            ,{ unpin_snapshot, UnpinSnapshotRequest, UnpinSnapshotResponse }
            ,{ add_tables, AddTablesRequest, AddTablesResponse }
            ,{ report_compaction_tasks, ReportCompactionTasksRequest, ReportCompactionTasksResponse }
            ,{ get_new_table_id, GetNewTableIdRequest, GetNewTableIdResponse }
            ,{ subscribe_compact_tasks, SubscribeCompactTasksRequest, Streaming<SubscribeCompactTasksResponse> }
            ,{ report_vacuum_task, ReportVacuumTaskRequest, ReportVacuumTaskResponse }
        }
    };
}

for_hummock_meta_rpc! { grpc_hummock_meta_client_impl }

impl GrpcMetaClient {
    // TODO(TaoWu): Use macro to refactor the following methods.

    pub async fn subscribe(
        &self,
        request: SubscribeRequest,
    ) -> Result<Box<dyn NotificationStream>> {
        Ok(Box::new(
            self.notification_client
                .to_owned()
                .subscribe(request)
                .await
                .to_rw_result()?
                .into_inner(),
        ))
    }
}

#[async_trait::async_trait]
pub trait NotificationStream: Send {
    /// Ok(Some) => receive a `SubscribeResponse`.
    /// Ok(None) => stream terminates.
    /// Err => error happens.
    async fn next(&mut self) -> Result<Option<SubscribeResponse>>;
}

#[async_trait::async_trait]
impl NotificationStream for Streaming<SubscribeResponse> {
    async fn next(&mut self) -> Result<Option<SubscribeResponse>> {
        self.message().await.to_rw_result()
    }
}

#[async_trait::async_trait]
impl NotificationStream for Receiver<std::result::Result<SubscribeResponse, Status>> {
    async fn next(&mut self) -> Result<Option<SubscribeResponse>> {
        match self.recv().await {
            Some(Ok(x)) => Ok(Some(x)),
            Some(Err(e)) => Err(e).to_rw_result(),
            None => Ok(None),
        }
    }
}<|MERGE_RESOLUTION|>--- conflicted
+++ resolved
@@ -13,11 +13,8 @@
 // limitations under the License.
 
 use std::fmt::Debug;
-<<<<<<< HEAD
 use std::sync::Arc;
-=======
 use std::net::SocketAddr;
->>>>>>> 76f7db76
 use std::time::Duration;
 
 use paste::paste;
