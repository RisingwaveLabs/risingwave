--- conflicted
+++ resolved
@@ -2,7 +2,6 @@
 use std::sync::Arc;
 use std::time::Duration;
 
-use risingwave_common::array::RwError;
 use risingwave_common::catalog::TableId;
 use risingwave_common::error::ErrorCode::InternalError;
 use risingwave_common::error::{Result, ToRwResult};
@@ -23,20 +22,16 @@
 use risingwave_pb::meta::heartbeat_service_client::HeartbeatServiceClient;
 use risingwave_pb::meta::notification_service_client::NotificationServiceClient;
 use risingwave_pb::meta::{
-<<<<<<< HEAD
-    ActivateWorkerNodeRequest, AddWorkerNodeRequest, Catalog, CreateRequest, Database,
-    DeleteWorkerNodeRequest, DropRequest, GetCatalogRequest, HeartbeatRequest, ListAllNodesRequest,
-    Schema, SubscribeRequest, SubscribeResponse, Table,
-=======
     ActivateWorkerNodeRequest, ActivateWorkerNodeResponse, AddWorkerNodeRequest,
-    AddWorkerNodeResponse, Catalog, CreateRequest, CreateResponse, Database, DropRequest,
-    DropResponse, GetCatalogRequest, GetCatalogResponse, HeartbeatRequest, HeartbeatResponse,
+    AddWorkerNodeResponse, Catalog, CreateRequest, CreateResponse, Database,
+    DeleteWorkerNodeRequest, DeleteWorkerNodeResponse, DropRequest, DropResponse,
+    GetCatalogRequest, GetCatalogResponse, HeartbeatRequest, HeartbeatResponse,
     ListAllNodesRequest, ListAllNodesResponse, Schema, SubscribeRequest, SubscribeResponse, Table,
->>>>>>> ccd54fae
 };
 use risingwave_pb::plan::{DatabaseRefId, SchemaRefId, TableRefId};
+use tokio::sync::mpsc::Receiver;
 use tonic::transport::{Channel, Endpoint};
-use tonic::Streaming;
+use tonic::{Status, Streaming};
 
 type DatabaseId = i32;
 type SchemaId = i32;
@@ -77,7 +72,7 @@
         &self,
         addr: SocketAddr,
         worker_type: WorkerType,
-    ) -> Result<Streaming<SubscribeResponse>> {
+    ) -> Result<Box<dyn NotificationStream>> {
         let host_address = HostAddress {
             host: addr.ip().to_string(),
             port: addr.port() as i32,
@@ -174,21 +169,6 @@
         Ok(())
     }
 
-    /// Get Catalog from meta.
-    pub async fn get_catalog(&self) -> Result<Catalog> {
-        let request = GetCatalogRequest::default();
-        let resp = self
-            .catalog_client
-            .to_owned()
-            .get_catalog(request)
-            .await
-            .to_rw_result()?
-            .into_inner();
-        resp.catalog.ok_or_else(|| {
-            RwError::from(InternalError("Get None in GetCatalogResponse".to_string()))
-        })
-    }
-
     /// Unregister the current node to the cluster.
     pub async fn unregister(&self, addr: SocketAddr) -> Result<()> {
         let host_address = HostAddress {
@@ -198,13 +178,7 @@
         let request = DeleteWorkerNodeRequest {
             host: Some(host_address),
         };
-        let _resp = self
-            .cluster_client
-            .to_owned()
-            .delete_worker_node(request)
-            .await
-            .to_rw_result()?
-            .into_inner();
+        MetaClientInner::delete_worker_node(self.inner.as_ref(), request).await?;
         Ok(())
     }
 
@@ -225,6 +199,7 @@
         Ok(resp.nodes)
     }
 
+    /// Get Catalog from meta.
     pub async fn get_catalog(&self) -> Result<Catalog> {
         let mut resp = self.inner.get_catalog(GetCatalogRequest {}).await?;
         let catalog = resp.catalog.take().unwrap();
@@ -237,7 +212,7 @@
 /// and directly call a mocked serivce method.
 #[async_trait::async_trait]
 pub trait MetaClientInner: Send + Sync {
-    async fn subscribe(&self, _req: SubscribeRequest) -> Result<Streaming<SubscribeResponse>> {
+    async fn subscribe(&self, _req: SubscribeRequest) -> Result<Box<dyn NotificationStream>> {
         unimplemented!()
     }
 
@@ -249,6 +224,13 @@
         &self,
         _req: ActivateWorkerNodeRequest,
     ) -> Result<ActivateWorkerNodeResponse> {
+        unimplemented!()
+    }
+
+    async fn delete_worker_node(
+        &self,
+        _req: DeleteWorkerNodeRequest,
+    ) -> Result<DeleteWorkerNodeResponse> {
         unimplemented!()
     }
 
@@ -367,14 +349,15 @@
 impl MetaClientInner for GrpcMetaClient {
     // TODO(TaoWu): Use macro to refactor the following methods.
 
-    async fn subscribe(&self, request: SubscribeRequest) -> Result<Streaming<SubscribeResponse>> {
-        Ok(self
-            .notification_client
-            .to_owned()
-            .subscribe(request)
-            .await
-            .to_rw_result()?
-            .into_inner())
+    async fn subscribe(&self, request: SubscribeRequest) -> Result<Box<dyn NotificationStream>> {
+        Ok(Box::new(
+            self.notification_client
+                .to_owned()
+                .subscribe(request)
+                .await
+                .to_rw_result()?
+                .into_inner(),
+        ))
     }
 
     async fn add_worker_node(&self, req: AddWorkerNodeRequest) -> Result<AddWorkerNodeResponse> {
@@ -400,6 +383,19 @@
             .into_inner())
     }
 
+    async fn delete_worker_node(
+        &self,
+        req: DeleteWorkerNodeRequest,
+    ) -> Result<DeleteWorkerNodeResponse> {
+        Ok(self
+            .cluster_client
+            .to_owned()
+            .delete_worker_node(req)
+            .await
+            .to_rw_result()?
+            .into_inner())
+    }
+
     async fn heartbeat(&self, req: HeartbeatRequest) -> Result<HeartbeatResponse> {
         Ok(self
             .heartbeat_client
@@ -545,4 +541,30 @@
             .await?
             .into_inner())
     }
+}
+
+#[async_trait::async_trait]
+pub trait NotificationStream: Send {
+    /// Ok(Some) => receive a `SubscribeResponse`.
+    /// Ok(None) => stream terminates.
+    /// Err => error happens.
+    async fn next(&mut self) -> Result<Option<SubscribeResponse>>;
+}
+
+#[async_trait::async_trait]
+impl NotificationStream for Streaming<SubscribeResponse> {
+    async fn next(&mut self) -> Result<Option<SubscribeResponse>> {
+        self.message().await.to_rw_result()
+    }
+}
+
+#[async_trait::async_trait]
+impl NotificationStream for Receiver<std::result::Result<SubscribeResponse, Status>> {
+    async fn next(&mut self) -> Result<Option<SubscribeResponse>> {
+        match self.recv().await {
+            Some(Ok(x)) => Ok(Some(x)),
+            Some(Err(e)) => Err(e).to_rw_result(),
+            None => Ok(None),
+        }
+    }
 }