// Copyright 2022 Singularity Data
//
// Licensed under the Apache License, Version 2.0 (the "License");
// you may not use this file except in compliance with the License.
// You may obtain a copy of the License at
//
// http://www.apache.org/licenses/LICENSE-2.0
//
// Unless required by applicable law or agreed to in writing, software
// distributed under the License is distributed on an "AS IS" BASIS,
// WITHOUT WARRANTIES OR CONDITIONS OF ANY KIND, either express or implied.
// See the License for the specific language governing permissions and
// limitations under the License.

mod error;
use error::StreamExecutorResult;
use futures::stream::BoxStream;
pub use risingwave_common::array::StreamChunk;
use risingwave_common::catalog::Schema;

pub use super::executor::{
    Barrier, Executor as ExecutorV1, Message, Mutation, PkIndices, PkIndicesRef,
};

mod chain;
mod filter;
<<<<<<< HEAD
pub(crate) mod mview;
=======
mod merge;
>>>>>>> fd0ad3a5
#[allow(dead_code)]
mod rearranged_chain;
mod simple;
#[cfg(test)]
mod test_utils;
mod v1_compat;

pub use chain::ChainExecutor;
pub use filter::FilterExecutor;
<<<<<<< HEAD
pub use mview::*;
=======
pub use merge::MergeExecutor;
>>>>>>> fd0ad3a5
pub(crate) use simple::{SimpleExecutor, SimpleExecutorWrapper};
pub use v1_compat::StreamExecutorV1;

pub type BoxedExecutor = Box<dyn Executor>;
pub type BoxedMessageStream = BoxStream<'static, StreamExecutorResult<Message>>;

/// Static information of an executor.
#[derive(Debug)]
pub struct ExecutorInfo {
    /// See [`Executor::schema`].
    pub schema: Schema,

    /// See [`Executor::pk_indices`].
    pub pk_indices: PkIndices,

    /// See [`Executor::identity`].
    pub identity: String,
}

/// `Executor` supports handling of control messages.
pub trait Executor: Send + 'static {
    fn execute(self: Box<Self>) -> BoxedMessageStream;

    /// Return the schema of the OUTPUT of the executor.
    fn schema(&self) -> &Schema;

    /// Return the primary key indices of the OUTPUT of the executor.
    /// Schema is used by both OLAP and streaming, therefore
    /// pk indices are maintained independently.
    fn pk_indices(&self) -> PkIndicesRef;

    /// Identity of the executor.
    fn identity(&self) -> &str;

    fn execute_with_epoch(self: Box<Self>, _epoch: u64) -> BoxedMessageStream {
        self.execute()
    }

    #[inline(always)]
    fn info(&self) -> ExecutorInfo {
        let schema = self.schema().to_owned();
        let pk_indices = self.pk_indices().to_owned();
        let identity = self.identity().to_owned();
        ExecutorInfo {
            schema,
            pk_indices,
            identity,
        }
    }

    /// Return an Executor which satisfied [`ExecutorV1`].
    fn v1(self: Box<Self>) -> StreamExecutorV1
    where
        Self: Sized,
    {
        let info = self.info();
        let stream = self.execute();
        let stream = Box::pin(stream);

        StreamExecutorV1 { stream, info }
    }
}<|MERGE_RESOLUTION|>--- conflicted
+++ resolved
@@ -24,11 +24,8 @@
 
 mod chain;
 mod filter;
-<<<<<<< HEAD
 pub(crate) mod mview;
-=======
 mod merge;
->>>>>>> fd0ad3a5
 #[allow(dead_code)]
 mod rearranged_chain;
 mod simple;
@@ -38,11 +35,8 @@
 
 pub use chain::ChainExecutor;
 pub use filter::FilterExecutor;
-<<<<<<< HEAD
 pub use mview::*;
-=======
 pub use merge::MergeExecutor;
->>>>>>> fd0ad3a5
 pub(crate) use simple::{SimpleExecutor, SimpleExecutorWrapper};
 pub use v1_compat::StreamExecutorV1;
 
