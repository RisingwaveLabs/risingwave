use async_trait::async_trait;
use itertools::Itertools;
use risingwave_common::array::column::Column;
use risingwave_common::array::{ArrayBuilderImpl, ArrayImpl, ArrayRef, Op, Row, StreamChunk};
use risingwave_common::catalog::{Field, Schema};
use risingwave_common::error::Result;
use risingwave_common::types::Datum;
use risingwave_storage::keyspace::Segment;
use risingwave_storage::{Keyspace, StateStore};
use static_assertions::const_assert_eq;

use super::AggCall;
use crate::executor::managed_state::aggregation::ManagedStateImpl;
use crate::executor::{Barrier, Executor, ExecutorState, Message, PkDataTypes, StatefulExecutor};

/// Hash key for [`HashAggExecutor`].
pub type HashKey = Row;

/// States for [`SimpleAggExecutor`] and [`HashAggExecutor`].
pub struct AggState<S: StateStore> {
    /// Current managed states for all [`AggCall`]s.
    pub managed_states: Vec<ManagedStateImpl<S>>,

    /// Previous outputs of managed states. Initializing with `None`.
    pub prev_states: Option<Vec<Datum>>,
}

/// We assume the first state of aggregation is always `StreamingRowCountAgg`.
const ROW_COUNT_COLUMN: usize = 0;

impl<S: StateStore> AggState<S> {
    pub async fn row_count(&mut self, epoch: u64) -> Result<i64> {
        Ok(self.managed_states[ROW_COUNT_COLUMN]
            .get_output(epoch)
            .await?
            .map(|x| *x.as_int64())
            .unwrap_or(0))
    }

    pub fn prev_row_count(&self) -> i64 {
        match &self.prev_states {
            Some(states) => states[ROW_COUNT_COLUMN]
                .as_ref()
                .map(|x| *x.as_int64())
                .unwrap_or(0),
            None => 0,
        }
    }

    /// Returns whether `prev_states` is filled.
    pub fn is_dirty(&self) -> bool {
        self.prev_states.is_some()
    }

    /// Used for recording the output of current states as previous states, before applying new
    /// changes to the state. If the state is already marked dirty in this epoch, this function does
    /// no-op.
    /// After calling this function, `self.is_dirty()` will return `true`.
    pub async fn may_mark_as_dirty(&mut self, epoch: u64) -> Result<()> {
        if self.is_dirty() {
            return Ok(());
        }

        let mut outputs = vec![];
        for state in &mut self.managed_states {
            outputs.push(state.get_output(epoch).await?);
        }
        self.prev_states = Some(outputs);
        Ok(())
    }

    /// Build changes into `builders` and `new_ops`, according to previous and current states. Note
    /// that for [`HashAggExecutor`], a key should be passed in to build group key columns.
    /// Returns whether this state is empty (and may be deleted).
    pub async fn build_changes(
        &mut self,
        builders: &mut [ArrayBuilderImpl],
        new_ops: &mut Vec<Op>,
        key: Option<&HashKey>,
        epoch: u64,
    ) -> Result<bool> {
        if !self.is_dirty() {
            return Ok(false);
        }

        let row_count = self.row_count(epoch).await?;
        let prev_row_count = self.prev_row_count();

        // First several columns are used for group keys in HashAgg.
        let agg_call_offset = key.map(|k| k.0.len()).unwrap_or_default();

        trace!(
            "prev_row_count = {}, row_count = {}",
            prev_row_count,
            row_count
        );

        match (prev_row_count, row_count) {
            (0, 0) => {
                // previous state is empty, current state is also empty.
                // FIXME: for `SimpleAgg`, should we still build some changes when `row_count` is 0
                // while other aggs may not be `0`?
            }

            (0, _) => {
                // previous state is empty, current state is not empty, insert one `Insert` op.
                new_ops.push(Op::Insert);

                if let Some(key) = key {
                    let key_length = key.0.len();
                    for (builder, datum) in
                        builders.iter_mut().take(key_length).zip_eq(key.0.iter())
                    {
                        builder.append_datum(datum)?;
                    }
                }

                for (builder, state) in builders[agg_call_offset..]
                    .iter_mut()
                    .zip_eq(self.managed_states.iter_mut())
                {
                    let data = state.get_output(epoch).await?;
                    trace!("append_datum (0 -> N): {:?}", &data);
                    builder.append_datum(&data)?;
                }
            }

            (_, 0) => {
                // previous state is not empty, current state is empty, insert one `Delete` op.
                new_ops.push(Op::Delete);

                if let Some(key) = key {
                    let key_length = key.0.len();
                    for (builder, datum) in
                        builders.iter_mut().take(key_length).zip_eq(key.0.iter())
                    {
                        builder.append_datum(datum)?;
                    }
                }

                for (builder, state) in builders[agg_call_offset..]
                    .iter_mut()
                    .zip_eq(self.prev_states.as_ref().unwrap().iter())
                {
                    trace!("append_datum (N -> 0): {:?}", &state);
                    builder.append_datum(state)?;
                }
            }

            _ => {
                // previous state is not empty, current state is not empty, insert two `Update` op.
                new_ops.push(Op::UpdateDelete);
                new_ops.push(Op::UpdateInsert);

                if let Some(key) = key {
                    let key_length = key.0.len();
                    for (builder, datum) in
                        builders.iter_mut().take(key_length).zip_eq(key.0.iter())
                    {
                        builder.append_datum(datum)?;
                        builder.append_datum(datum)?;
                    }
                }

                for (builder, prev_state, cur_state) in itertools::multizip((
                    builders[agg_call_offset..].iter_mut(),
                    self.prev_states.as_ref().unwrap().iter(),
                    self.managed_states.iter_mut(),
                )) {
                    let cur_state = cur_state.get_output(epoch).await?;
                    trace!(
                        "append_datum (N -> N): prev = {:?}, cur = {:?}",
                        prev_state,
                        &cur_state
                    );

                    builder.append_datum(prev_state)?;
                    builder.append_datum(&cur_state)?;
                }
            }
        }

        // unmark dirty
        self.prev_states = None;

        let empty = row_count == 0;
        Ok(empty)
    }
}

/// Trait for [`SimpleAggExecutor`] and [`HashAggExecutor`], providing an implementaion of
/// [`Executor::next`] by [`agg_executor_next`].
#[async_trait]
pub trait AggExecutor: StatefulExecutor {
    /// If exists, we should send a Barrier while next called.
    fn cached_barrier_message_mut(&mut self) -> &mut Option<Barrier>;

    /// Apply the chunk to the dirty state.
    async fn apply_chunk(&mut self, chunk: StreamChunk) -> Result<()>;

    /// Flush the buffered chunk to the storage backend, and get the edits of the states. If there's
    /// no dirty states to flush, return `Ok(None)`.
    async fn flush_data(&mut self) -> Result<Option<StreamChunk>>;

    fn input(&mut self) -> &mut dyn Executor;
}

/// Get clones of aggregation inputs by `agg_calls` and `columns`.
pub fn agg_input_arrays(agg_calls: &[AggCall], columns: &[Column]) -> Vec<Vec<ArrayRef>> {
    agg_calls
        .iter()
        .map(|agg| {
            agg.args
                .val_indices()
                .iter()
                .map(|val_idx| columns[*val_idx].array())
                .collect()
        })
        .collect()
}

/// Get references to aggregation inputs by `agg_calls` and `columns`.
pub fn agg_input_array_refs<'a>(
    agg_calls: &[AggCall],
    columns: &'a [Column],
) -> Vec<Vec<&'a ArrayImpl>> {
    agg_calls
        .iter()
        .map(|agg| {
            agg.args
                .val_indices()
                .iter()
                .map(|val_idx| columns[*val_idx].array_ref())
                .collect()
        })
        .collect()
}

/// An implementaion of [`Executor::next`] for [`AggExecutor`].
pub async fn agg_executor_next<E: AggExecutor>(executor: &mut E) -> Result<Message> {
    if let Some(barrier) = std::mem::take(executor.cached_barrier_message_mut()) {
        return Ok(Message::Barrier(barrier));
    }

    loop {
        let msg = executor.input().next().await?;
        if executor.try_init_executor(&msg).is_some() {
            // Pass through the first msg directly after initializing the executor
            return Ok(msg);
        }
        match msg {
            Message::Chunk(chunk) => executor.apply_chunk(chunk).await?,
            Message::Barrier(barrier) if barrier.is_stop_mutation() => {
                return Ok(Message::Barrier(barrier));
            }
            Message::Barrier(barrier) => {
                let epoch = barrier.epoch.curr;
                // TODO: handle epoch rollback, and set cached_barrier_message.
                return if let Some(chunk) = executor.flush_data().await? {
                    // Cache the barrier_msg and send it later.
                    *executor.cached_barrier_message_mut() = Some(barrier);
<<<<<<< HEAD
                    executor.update_executor_state(ExecutorState::ACTIVE(epoch));
                    Ok(Message::Chunk(chunk))
                } else {
                    // No fresh data need to flush, just forward the barrier.
                    executor.update_executor_state(ExecutorState::ACTIVE(epoch));
                    Ok(Message::Barrier(barrier))
                };
=======
                    executor.update_executor_state(ExecutorState::Active(epoch));
                    return Ok(Message::Chunk(chunk));
                } else {
                    // No fresh data need to flush, just forward the barrier.
                    executor.update_executor_state(ExecutorState::Active(epoch));
                    return Ok(Message::Barrier(barrier));
                }
>>>>>>> 084f298f
            }
        }
    }
}

/// Generate [`HashAgg`]'s schema from `input`, `agg_calls` and `group_key_indices`. For
/// [`HashAggExecutor`], the group key indices should be provided.
pub fn generate_agg_schema(
    input: &dyn Executor,
    agg_calls: &[AggCall],
    group_key_indices: Option<&[usize]>,
) -> Schema {
    let aggs = agg_calls
        .iter()
        .map(|agg| Field::unnamed(agg.return_type.clone()));

    let fields = if let Some(key_indices) = group_key_indices {
        let keys = key_indices
            .iter()
            .map(|idx| input.schema().fields[*idx].clone());

        keys.chain(aggs).collect()
    } else {
        aggs.collect()
    };

    Schema { fields }
}

/// Generate initial [`AggState`] from `agg_calls`. For [`HashAggExecutor`], the group key should be
/// provided.
pub async fn generate_agg_state<S: StateStore>(
    key: Option<&HashKey>,
    agg_calls: &[AggCall],
    keyspace: &Keyspace<S>,
    pk_data_types: PkDataTypes,
    epoch: u64,
) -> Result<AggState<S>> {
    let mut managed_states = vec![];

    // Currently the loop here only works if `ROW_COUNT_COLUMN` is 0.
    const_assert_eq!(ROW_COUNT_COLUMN, 0);
    let mut row_count = None;

    for (idx, agg_call) in agg_calls.iter().enumerate() {
        // TODO: in pure in-memory engine, we should not do this serialization.

        // The prefix of the state is <(group key) / state id />
        let keyspace = {
            let mut ks = keyspace.clone();
            if let Some(key) = key {
                let bytes = key.serialize().unwrap();
                ks.push(Segment::VariantLength(bytes));
            }
            ks.push(Segment::u16(idx as u16));
            ks
        };

        let mut managed_state = ManagedStateImpl::create_managed_state(
            agg_call.clone(),
            keyspace,
            row_count,
            pk_data_types.clone(),
            idx == ROW_COUNT_COLUMN,
        )
        .await?;

        if idx == ROW_COUNT_COLUMN {
            // For the rowcount state, we should record the rowcount.
            let output = managed_state.get_output(epoch).await?;
            row_count = Some(output.as_ref().map(|x| *x.as_int64() as usize).unwrap_or(0));
        }

        managed_states.push(managed_state);
    }

    Ok(AggState {
        managed_states,
        prev_states: None,
    })
}<|MERGE_RESOLUTION|>--- conflicted
+++ resolved
@@ -259,7 +259,6 @@
                 return if let Some(chunk) = executor.flush_data().await? {
                     // Cache the barrier_msg and send it later.
                     *executor.cached_barrier_message_mut() = Some(barrier);
-<<<<<<< HEAD
                     executor.update_executor_state(ExecutorState::ACTIVE(epoch));
                     Ok(Message::Chunk(chunk))
                 } else {
@@ -267,15 +266,6 @@
                     executor.update_executor_state(ExecutorState::ACTIVE(epoch));
                     Ok(Message::Barrier(barrier))
                 };
-=======
-                    executor.update_executor_state(ExecutorState::Active(epoch));
-                    return Ok(Message::Chunk(chunk));
-                } else {
-                    // No fresh data need to flush, just forward the barrier.
-                    executor.update_executor_state(ExecutorState::Active(epoch));
-                    return Ok(Message::Barrier(barrier));
-                }
->>>>>>> 084f298f
             }
         }
     }
