--- conflicted
+++ resolved
@@ -179,17 +179,15 @@
     pub fn is_stop_mutation(&self) -> bool {
         self.mutation.as_ref().map(|m| m.is_stop()).unwrap_or(false)
     }
-
-<<<<<<< HEAD
-    pub fn current_epoch(&self) -> u64 {
-        self.epoch.curr
-=======
     pub fn is_add_output(&self) -> bool {
         self.mutation
             .as_ref()
             .map(|m| m.is_add_output())
             .unwrap_or(false)
->>>>>>> c892f767
+    }
+
+    pub fn current_epoch(&self) -> u64 {
+        self.epoch.curr
     }
 }
 
