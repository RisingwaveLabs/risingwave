--- conflicted
+++ resolved
@@ -81,17 +81,11 @@
                     dispatcher: vec![Dispatcher {
                         r#type: DispatcherType::Hash as i32,
                         column_indices: vec![0],
-<<<<<<< HEAD
                         hash_mapping: Some(HashMapping {
                             hash_mapping: vec![3; VIRTUAL_KEY_COUNT],
                         }),
-                    }),
-                    downstream_actor_id: vec![3],
-=======
-                        hash_mapping: None,
                         downstream_actor_id: vec![3],
                     }],
->>>>>>> cd1a769e
                     upstream_actor_id: vec![0],
                 },
                 // create 1 -> (3) -> 7, 11
@@ -123,20 +117,13 @@
                     dispatcher: vec![Dispatcher {
                         r#type: DispatcherType::Hash as i32,
                         column_indices: vec![0],
-<<<<<<< HEAD
                         hash_mapping: {
                             let mut hash_mapping = vec![7; VIRTUAL_KEY_COUNT / 2];
                             hash_mapping.resize(VIRTUAL_KEY_COUNT, 11);
                             Some(HashMapping { hash_mapping })
                         },
-                    }),
-                    downstream_actor_id: vec![7, 11],
-=======
-                        hash_mapping: None,
                         downstream_actor_id: vec![7, 11],
                     }],
-
->>>>>>> cd1a769e
                     upstream_actor_id: vec![1],
                 },
                 // create 3 -> (7) -> 13
@@ -168,17 +155,11 @@
                     dispatcher: vec![Dispatcher {
                         r#type: DispatcherType::Hash as i32,
                         column_indices: vec![0],
-<<<<<<< HEAD
                         hash_mapping: Some(HashMapping {
                             hash_mapping: vec![13; VIRTUAL_KEY_COUNT],
                         }),
-                    }),
-                    downstream_actor_id: vec![13],
-=======
                         downstream_actor_id: vec![13],
-                        hash_mapping: None,
-                    }],
->>>>>>> cd1a769e
+                    }],
                     upstream_actor_id: vec![3],
                 },
                 // create 3 -> (11) -> 13
