--- conflicted
+++ resolved
@@ -1,6 +1,3 @@
-<<<<<<< HEAD
-use std::collections::{HashMap, LinkedList};
-=======
 // Copyright 2022 Singularity Data
 //
 // Licensed under the Apache License, Version 2.0 (the "License");
@@ -15,9 +12,7 @@
 // See the License for the specific language governing permissions and
 // limitations under the License.
 
-use std::cell::RefCell;
-use std::collections::HashMap;
->>>>>>> 3fc928ca
+use std::collections::{HashMap, LinkedList};
 use std::convert::TryFrom;
 use std::mem;
 use std::sync::Arc;
