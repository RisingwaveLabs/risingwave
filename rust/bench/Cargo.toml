--- conflicted
+++ resolved
@@ -11,11 +11,8 @@
 futures = { version = "0.3", default-features = false, features = ["alloc"] }
 itertools = "0.10"
 log = "0.4"
-<<<<<<< HEAD
 prometheus = { version = "0.13", features = ["process"] }
-=======
 moka = { version = "0.7", features = ["future"] }
->>>>>>> 48598e88
 rand = "0.8"
 risingwave-pb = { path = "../prost" }
 risingwave_common = { path = "../common" }
