--- conflicted
+++ resolved
@@ -105,7 +105,7 @@
                 let parallel_units = if r#type == WorkerType::ComputeNode {
                     self.generate_cn_parallel_units(
                         DEFAULT_WORK_NODE_PARALLEL_DEGREE as usize,
-                        &host_address,
+                        worker_id as u32,
                     )
                     .await?
                 } else {
@@ -223,10 +223,7 @@
     }
 
     pub async fn heartbeat(&self, worker_id: u32) -> Result<()> {
-<<<<<<< HEAD
-=======
         tracing::debug!("heartbeat from {}", worker_id);
->>>>>>> 59405729
         let mut core = self.core.write().await;
         // 1. Get unique key. TODO: avoid this step
         let key = match core.get_worker_by_id(worker_id) {
@@ -250,7 +247,6 @@
     async fn update_worker_ttl(&self, host_address: HostAddress, expire_at: u64) {
         let mut core = self.core.write().await;
         core.update_worker_ttl(host_address, expire_at);
-<<<<<<< HEAD
     }
 
     /// TODO: Java frontend doesn't send heartbeat. Remove this function after we use
@@ -260,17 +256,6 @@
         core.get_workers_to_init_or_delete(now)
     }
 
-=======
-    }
-
-    /// TODO: Java frontend doesn't send heartbeat. Remove this function after we use
-    /// Rust frontend.
-    async fn get_workers_to_init_or_delete(&self, now: u64) -> Vec<Worker> {
-        let core = self.core.read().await;
-        core.get_workers_to_init_or_delete(now)
-    }
-
->>>>>>> 59405729
     pub async fn start_heartbeat_checker(
         cluster_manager_ref: StoredClusterManagerRef<S>,
         check_interval: Duration,
@@ -348,23 +333,31 @@
         core.list_worker_node(worker_type, worker_state)
     }
 
-    pub async fn get_worker_count(&self, worker_type: WorkerType) -> usize {
+    pub async fn get_worker_count(&self, worker_type: Option<WorkerType>) -> usize {
         let core = self.core.read().await;
         core.get_worker_count(worker_type)
     }
 
     pub async fn list_parallel_units(
         &self,
-        parallel_unit_type: ParallelUnitType,
+        parallel_unit_type: Option<ParallelUnitType>,
     ) -> Vec<ParallelUnit> {
         let core = self.core.read().await;
         core.list_parallel_units(parallel_unit_type)
     }
 
+    pub async fn get_parallel_unit_count(
+        &self,
+        parallel_unit_type: Option<ParallelUnitType>,
+    ) -> usize {
+        let core = self.core.read().await;
+        core.get_parallel_unit_count(parallel_unit_type)
+    }
+
     async fn generate_cn_parallel_units(
         &self,
         parallel_degree: usize,
-        host: &HostAddress,
+        node_id: u32,
     ) -> Result<Vec<ParallelUnit>> {
         let start_id = self
             .id_gen_manager_ref
@@ -375,14 +368,14 @@
         let single_parallel_unit = ParallelUnit {
             id: start_id as u32,
             r#type: ParallelUnitType::Single as i32,
-            node_host: Some(host.clone()),
+            node_id,
         };
         parallel_units.push(single_parallel_unit);
         (start_id + 1..start_id + parallel_degree).for_each(|id| {
             let hash_parallel_unit = ParallelUnit {
                 id: id as u32,
                 r#type: ParallelUnitType::Hash as i32,
-                node_host: Some(host.clone()),
+                node_id,
             };
             parallel_units.push(hash_parallel_unit);
         });
@@ -490,17 +483,36 @@
             .collect::<Vec<_>>()
     }
 
-    fn get_worker_count(&self, worker_type: WorkerType) -> usize {
+    fn get_worker_count(&self, worker_type: Option<WorkerType>) -> usize {
         self.workers
             .iter()
-            .filter(|(_, worker)| worker.worker_type() == worker_type)
+            .filter(|(_, worker)| match worker_type {
+                Some(worker_type) => worker.worker_type() == worker_type,
+                None => true,
+            })
             .count()
     }
 
-    fn list_parallel_units(&self, parallel_unit_type: ParallelUnitType) -> Vec<ParallelUnit> {
+    fn list_parallel_units(
+        &self,
+        parallel_unit_type: Option<ParallelUnitType>,
+    ) -> Vec<ParallelUnit> {
         match parallel_unit_type {
-            ParallelUnitType::Single => self.single_parallel_units.clone(),
-            ParallelUnitType::Hash => self.hash_parallel_units.clone(),
+            Some(ParallelUnitType::Single) => self.single_parallel_units.clone(),
+            Some(ParallelUnitType::Hash) => self.hash_parallel_units.clone(),
+            None => {
+                let mut all_parallel_units = self.single_parallel_units.clone();
+                all_parallel_units.extend(self.hash_parallel_units.clone());
+                all_parallel_units
+            }
+        }
+    }
+
+    fn get_parallel_unit_count(&self, parallel_unit_type: Option<ParallelUnitType>) -> usize {
+        match parallel_unit_type {
+            Some(ParallelUnitType::Single) => self.single_parallel_units.len(),
+            Some(ParallelUnitType::Hash) => self.hash_parallel_units.len(),
+            None => self.single_parallel_units.len() + self.hash_parallel_units.len(),
         }
     }
 
@@ -603,10 +615,10 @@
         hash_parallel_count: usize,
     ) {
         let single_parallel_units = cluster_manager
-            .list_parallel_units(ParallelUnitType::Single)
+            .list_parallel_units(Some(ParallelUnitType::Single))
             .await;
         let hash_parallel_units = cluster_manager
-            .list_parallel_units(ParallelUnitType::Hash)
+            .list_parallel_units(Some(ParallelUnitType::Hash))
             .await;
         assert_eq!(single_parallel_units.len(), single_parallel_count);
         assert_eq!(hash_parallel_units.len(), hash_parallel_count);
