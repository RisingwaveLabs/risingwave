--- conflicted
+++ resolved
@@ -1,21 +1,20 @@
+use std::collections::hash_map::Entry;
 use std::collections::HashMap;
 use std::hash::{Hash, Hasher};
 use std::ops::Add;
 use std::sync::Arc;
 use std::time::{Duration, SystemTime};
 
+use itertools::Itertools;
 use risingwave_common::error::ErrorCode::InternalError;
 use risingwave_common::error::{Result, RwError};
 use risingwave_common::try_match_expand;
 use risingwave_pb::common::worker_node::State;
 use risingwave_pb::common::{HostAddress, ParallelUnit, ParallelUnitType, WorkerNode, WorkerType};
 use risingwave_pb::meta::subscribe_response::{Info, Operation};
-<<<<<<< HEAD
+use tokio::sync::mpsc::UnboundedSender;
 use tokio::sync::RwLock;
-=======
-use tokio::sync::mpsc::UnboundedSender;
 use tokio::task::JoinHandle;
->>>>>>> 04a8dcd4
 
 use crate::hummock::HummockManager;
 use crate::manager::{
@@ -32,44 +31,31 @@
 
 const DEFAULT_WORK_NODE_PARALLEL_DEGREE: usize = 8;
 
-<<<<<<< HEAD
-=======
+/// [`StoredClusterManager`] manager cluster/worker meta data in [`MetaStore`].
+pub struct WorkerKey(pub HostAddress);
+
+impl PartialEq<Self> for WorkerKey {
+    fn eq(&self, other: &Self) -> bool {
+        self.0.eq(&other.0)
+    }
+}
+impl Eq for WorkerKey {}
+
+impl Hash for WorkerKey {
+    fn hash<H: Hasher>(&self, state: &mut H) {
+        self.0.host.hash(state);
+        self.0.port.hash(state);
+    }
+}
+
 /// [`StoredClusterManager`] manager cluster/worker meta data in [`MetaStore`].
 pub struct StoredClusterManager<S> {
     meta_store_ref: Arc<S>,
     id_gen_manager_ref: IdGeneratorManagerRef<S>,
     hummock_manager_ref: Option<Arc<HummockManager<S>>>,
     dispatch_manager_ref: HashDispatchManagerRef<S>,
-    workers: DashMap<WorkerKey, Worker>,
-    nm: NotificationManagerRef,
     max_heartbeat_interval: Duration,
-}
-
->>>>>>> 04a8dcd4
-pub struct WorkerKey(pub HostAddress);
-
-impl PartialEq<Self> for WorkerKey {
-    fn eq(&self, other: &Self) -> bool {
-        self.0.eq(&other.0)
-    }
-}
-impl Eq for WorkerKey {}
-
-impl Hash for WorkerKey {
-    fn hash<H: Hasher>(&self, state: &mut H) {
-        self.0.host.hash(state);
-        self.0.port.hash(state);
-    }
-}
-
-/// [`StoredClusterManager`] manager cluster/worker meta data in [`MetaStore`].
-pub struct StoredClusterManager<S> {
-    meta_store_ref: Arc<S>,
-    id_gen_manager_ref: IdGeneratorManagerRef<S>,
-    hummock_manager_ref: Option<Arc<HummockManager<S>>>,
-    dispatch_manager_ref: HashDispatchManagerRef<S>,
     notification_manager_ref: NotificationManagerRef,
-
     core: RwLock<StoredClusterManagerCore>,
 }
 
@@ -80,12 +66,8 @@
     pub async fn new(
         env: MetaSrvEnv<S>,
         hummock_manager_ref: Option<Arc<HummockManager<S>>>,
-<<<<<<< HEAD
         notification_manager_ref: NotificationManagerRef,
-=======
-        nm: NotificationManagerRef,
         max_heartbeat_interval: Duration,
->>>>>>> 04a8dcd4
     ) -> Result<Self> {
         let meta_store_ref = env.meta_store_ref();
         let core = StoredClusterManagerCore::new(meta_store_ref.clone()).await?;
@@ -98,14 +80,9 @@
             id_gen_manager_ref: env.id_gen_manager_ref(),
             hummock_manager_ref,
             dispatch_manager_ref,
-<<<<<<< HEAD
             notification_manager_ref,
+            max_heartbeat_interval,
             core: RwLock::new(core),
-=======
-            workers: worker_map,
-            nm,
-            max_heartbeat_interval,
->>>>>>> 04a8dcd4
         })
     }
 
@@ -115,7 +92,7 @@
         r#type: WorkerType,
     ) -> Result<(WorkerNode, bool)> {
         let mut core = self.core.write().await;
-        match core.get_worker_node(host_address.clone()) {
+        match core.get_worker_by_host(host_address.clone()) {
             Some(worker) => Ok((worker.to_protobuf(), false)),
             None => {
                 // Generate worker id.
@@ -165,7 +142,7 @@
 
     pub async fn activate_worker_node(&self, host_address: HostAddress) -> Result<()> {
         let mut core = self.core.write().await;
-        match core.get_worker_node(host_address.clone()) {
+        match core.get_worker_by_host(host_address.clone()) {
             Some(worker) => {
                 let mut worker_node = worker.to_protobuf();
                 if worker_node.state == State::Running as i32 {
@@ -199,7 +176,7 @@
 
     pub async fn delete_worker_node(&self, host_address: HostAddress) -> Result<()> {
         let mut core = self.core.write().await;
-        match core.get_worker_node(host_address.clone()) {
+        match core.get_worker_by_host(host_address.clone()) {
             Some(worker) => {
                 let worker_node = worker.to_protobuf();
 
@@ -243,6 +220,99 @@
                 "Worker node does not exist!".to_string(),
             ))),
         }
+    }
+
+    pub async fn heartbeat(&self, worker_id: u32) -> Result<()> {
+        let mut core = self.core.write().await;
+        // 1. Get unique key. TODO: avoid this step
+        let key = match core.get_worker_by_id(worker_id) {
+            None => {
+                return Ok(());
+            }
+            Some(worker_2) => worker_2.to_protobuf().host.unwrap(),
+        };
+
+        // 2. Update expire_at
+        let expire_at = SystemTime::now()
+            .add(self.max_heartbeat_interval)
+            .duration_since(SystemTime::UNIX_EPOCH)
+            .expect("Clock may have gone backwards")
+            .as_secs();
+        core.update_worker_ttl(key, expire_at);
+
+        Ok(())
+    }
+
+    async fn update_worker_ttl(&self, host_address: HostAddress, expire_at: u64) {
+        let mut core = self.core.write().await;
+        core.update_worker_ttl(host_address, expire_at);
+    }
+
+    /// TODO: Java frontend doesn't send heartbeat. Remove this function after we use
+    /// Rust frontend.
+    async fn get_workers_to_init_or_delete(&self, now: u64) -> Vec<Worker> {
+        let core = self.core.read().await;
+        core.get_workers_to_init_or_delete(now)
+    }
+
+    pub async fn start_heartbeat_checker(
+        cluster_manager_ref: StoredClusterManagerRef<S>,
+        check_interval: Duration,
+    ) -> (JoinHandle<()>, UnboundedSender<()>) {
+        let (shutdown_tx, mut shutdown_rx) = tokio::sync::mpsc::unbounded_channel();
+        let join_handle = tokio::spawn(async move {
+            let mut min_interval = tokio::time::interval(check_interval);
+            loop {
+                tokio::select! {
+                    // Wait for interval
+                    _ = min_interval.tick() => {},
+                    // Shutdown
+                    _ = shutdown_rx.recv() => {
+                        tracing::info!("Heartbeat checker is shutting down");
+                        return;
+                    }
+                }
+                let now = SystemTime::now()
+                    .duration_since(SystemTime::UNIX_EPOCH)
+                    .expect("Clock may have gone backwards")
+                    .as_secs();
+                let workers_to_init_or_delete =
+                    cluster_manager_ref.get_workers_to_init_or_delete(now).await;
+                for worker in workers_to_init_or_delete {
+                    let key = worker.key().expect("illegal key");
+                    if worker.expire_at() == INVALID_EXPIRE_AT {
+                        // Initialize expire_at
+                        cluster_manager_ref
+                            .update_worker_ttl(
+                                key,
+                                now + cluster_manager_ref.max_heartbeat_interval.as_secs(),
+                            )
+                            .await;
+                        continue;
+                    }
+                    match cluster_manager_ref.delete_worker_node(key.clone()).await {
+                        Ok(_) => {
+                            tracing::debug!(
+                                "Deleted expired worker {} {}:{}",
+                                worker.worker_id(),
+                                key.host,
+                                key.port
+                            );
+                        }
+                        Err(err) => {
+                            tracing::warn!(
+                                "Failed to delete worker {} {}:{}. {}",
+                                worker.worker_id(),
+                                key.host,
+                                key.port,
+                                err
+                            );
+                        }
+                    }
+                }
+            }
+        });
+        (join_handle, shutdown_tx)
     }
 
     /// Get live nodes with the specified type and state.
@@ -341,8 +411,15 @@
         })
     }
 
-    fn get_worker_node(&self, host_address: HostAddress) -> Option<Worker> {
+    fn get_worker_by_host(&self, host_address: HostAddress) -> Option<Worker> {
         self.workers.get(&WorkerKey(host_address)).cloned()
+    }
+
+    fn get_worker_by_id(&self, id: u32) -> Option<Worker> {
+        self.workers
+            .iter()
+            .find(|(_, worker)| worker.worker_id() == id)
+            .map(|(_, worker)| worker.clone())
     }
 
     fn add_worker_node(&mut self, worker: Worker) {
@@ -400,37 +477,14 @@
             .count()
     }
 
-<<<<<<< HEAD
     fn list_parallel_units(&self, parallel_unit_type: ParallelUnitType) -> Vec<ParallelUnit> {
         match parallel_unit_type {
             ParallelUnitType::Single => self.single_parallel_units.clone(),
             ParallelUnitType::Hash => self.hash_parallel_units.clone(),
         }
     }
-=======
-    pub fn heartbeat(&self, worker_id: u32) -> Result<()> {
-        // 1. Get unique key. TODO: avoid this step
-        let key = match self
-            .workers
-            .iter()
-            .find(|worker| worker.worker_id() == worker_id)
-        {
-            None => {
-                return Ok(());
-            }
-            Some(worker_2) => worker_2.value().key()?,
-        };
-        // 2. Update expire_at
-        let expire_at = SystemTime::now()
-            .add(self.max_heartbeat_interval)
-            .duration_since(SystemTime::UNIX_EPOCH)
-            .expect("Clock may have gone backwards")
-            .as_secs();
-        self.update_worker_ttl(key, expire_at);
-        Ok(())
-    }
-
-    fn update_worker_ttl(&self, host_address: HostAddress, expire_at: u64) {
+
+    fn update_worker_ttl(&mut self, host_address: HostAddress, expire_at: u64) {
         match self.workers.entry(WorkerKey(host_address)) {
             Entry::Occupied(mut worker) => {
                 worker.get_mut().set_expire_at(expire_at);
@@ -439,71 +493,14 @@
         }
     }
 
-    pub fn start_heartbeat_checker(
-        cluster_manager_ref: StoredClusterManagerRef<S>,
-        check_interval: Duration,
-    ) -> (JoinHandle<()>, UnboundedSender<()>) {
-        let (shutdown_tx, mut shutdown_rx) = tokio::sync::mpsc::unbounded_channel();
-        let join_handle = tokio::spawn(async move {
-            let mut min_interval = tokio::time::interval(check_interval);
-            loop {
-                tokio::select! {
-                    // Wait for interval
-                    _ = min_interval.tick() => {},
-                    // Shutdown
-                    _ = shutdown_rx.recv() => {
-                        tracing::info!("Heartbeat checker is shutting down");
-                        return;
-                    }
-                }
-                let now = SystemTime::now()
-                    .duration_since(SystemTime::UNIX_EPOCH)
-                    .expect("Clock may have gone backwards")
-                    .as_secs();
-                let workers_to_init_or_delete = cluster_manager_ref
-                    .workers
-                    .iter()
-                    // TODO: Java frontend doesn't send heartbeat. Remove this line after we use
-                    // Rust frontend.
-                    .filter(|worker| worker.worker_type() != WorkerType::Frontend)
-                    .filter(|worker| worker.expire_at() < now)
-                    .map(|worker| worker.value().clone())
-                    .collect_vec();
-                for worker in workers_to_init_or_delete {
-                    let key = worker.key().expect("illegal key");
-                    if worker.expire_at() == INVALID_EXPIRE_AT {
-                        // Initialize expire_at
-                        cluster_manager_ref.update_worker_ttl(
-                            key,
-                            now + cluster_manager_ref.max_heartbeat_interval.as_secs(),
-                        );
-                        continue;
-                    }
-                    match cluster_manager_ref.delete_worker_node(key.clone()).await {
-                        Ok(_) => {
-                            tracing::debug!(
-                                "Deleted expired worker {} {}:{}",
-                                worker.worker_id(),
-                                key.host,
-                                key.port
-                            );
-                        }
-                        Err(err) => {
-                            tracing::warn!(
-                                "Failed to delete worker {} {}:{}. {}",
-                                worker.worker_id(),
-                                key.host,
-                                key.port,
-                                err
-                            );
-                        }
-                    }
-                }
-            }
-        });
-        (join_handle, shutdown_tx)
-    }
->>>>>>> 04a8dcd4
+    fn get_workers_to_init_or_delete(&self, now: u64) -> Vec<Worker> {
+        self.workers
+            .iter()
+            .filter(|(_, worker)| worker.worker_type() != WorkerType::Frontend)
+            .filter(|(_, worker)| worker.expire_at() < now)
+            .map(|(_, worker)| worker.clone())
+            .collect_vec()
+    }
 }
 
 #[cfg(test)]
@@ -511,13 +508,10 @@
     use std::collections::HashSet;
 
     use super::*;
-<<<<<<< HEAD
+    use crate::hummock::test_utils::setup_compute_env;
     use crate::manager::NotificationManager;
     use crate::rpc::metrics::MetaMetrics;
     use crate::storage::MemStore;
-=======
-    use crate::hummock::test_utils::setup_compute_env;
->>>>>>> 04a8dcd4
 
     #[tokio::test]
     async fn test_cluster_manager() -> Result<()> {
@@ -532,6 +526,7 @@
                 env.clone(),
                 Some(hummock_manager.clone()),
                 Arc::new(NotificationManager::new()),
+                Duration::new(0, 0),
             )
             .await
             .unwrap(),
@@ -582,7 +577,6 @@
         Ok(())
     }
 
-<<<<<<< HEAD
     async fn assert_cluster_manager(
         cluster_manager: &StoredClusterManager<MemStore>,
         single_parallel_count: usize,
@@ -596,7 +590,8 @@
             .await;
         assert_eq!(single_parallel_units.len(), single_parallel_count);
         assert_eq!(hash_parallel_units.len(), hash_parallel_count);
-=======
+    }
+
     // This test takes seconds because the TTL is measured in seconds.
     #[tokio::test]
     #[ignore]
@@ -615,6 +610,7 @@
         assert_eq!(
             cluster_manager
                 .list_worker_node(WorkerType::ComputeNode, None)
+                .await
                 .len(),
             2
         );
@@ -627,28 +623,32 @@
         let keep_alive_join_handle = tokio::spawn(async move {
             loop {
                 tokio::time::sleep(cluster_manager_ref.max_heartbeat_interval / 3).await;
-                cluster_manager_ref.heartbeat(context_id_1).unwrap();
+                cluster_manager_ref.heartbeat(context_id_1).await.unwrap();
             }
         });
 
         tokio::time::sleep(ttl * 2 + check_interval).await;
 
-        // One node has actually expired but still got two, because heartbeat check is not started.
+        // One node has actually expired but still got two, because heartbeat check is not
+        // started.
         assert_eq!(
             cluster_manager
                 .list_worker_node(WorkerType::ComputeNode, None)
+                .await
                 .len(),
             2
         );
 
         let (join_handle, shutdown_sender) =
-            StoredClusterManager::start_heartbeat_checker(cluster_manager.clone(), check_interval);
+            StoredClusterManager::start_heartbeat_checker(cluster_manager.clone(), check_interval)
+                .await;
         tokio::time::sleep(ttl * 2 + check_interval).await;
 
         // One live node left.
         assert_eq!(
             cluster_manager
                 .list_worker_node(WorkerType::ComputeNode, None)
+                .await
                 .len(),
             1
         );
@@ -656,6 +656,5 @@
         shutdown_sender.send(()).unwrap();
         join_handle.await.unwrap();
         keep_alive_join_handle.abort();
->>>>>>> 04a8dcd4
     }
 }