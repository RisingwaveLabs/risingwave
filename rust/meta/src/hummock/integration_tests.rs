--- conflicted
+++ resolved
@@ -54,12 +54,7 @@
         sstable_manager.clone(),
         Some(Arc::new(Cache::new(65536))),
     ));
-<<<<<<< HEAD
-    HummockStorage::new(
-=======
     HummockStorage::with_default_stats(
-        obj_client.clone(),
->>>>>>> c49c9aa8
         options.clone(),
         sstable_manager,
         local_version_manager.clone(),
