--- conflicted
+++ resolved
@@ -1,24 +1,15 @@
 mod current_version_id;
 mod pinned_snapshot;
 mod pinned_version;
-<<<<<<< HEAD
 pub mod sstable_id_info;
-mod sstable_to_delete;
-=======
-mod sstable_info;
 mod stale_sstables;
->>>>>>> 6cf429db
 mod version;
 
 pub use current_version_id::*;
 pub use pinned_snapshot::*;
 pub use pinned_version::*;
-<<<<<<< HEAD
 pub use sstable_id_info::*;
-pub use sstable_to_delete::*;
-=======
 pub use stale_sstables::*;
->>>>>>> 6cf429db
 pub use version::*;
 
 /// Column family name for hummock epoch.
