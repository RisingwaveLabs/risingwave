use prost::Message;
use risingwave_pb::hummock::{HummockContextRefId, HummockPinnedVersion};
use risingwave_storage::hummock::HummockVersionId;

use crate::model::{MetadataModel, Transactional};

/// Column family name for hummock pinned version
/// `cf(hummock_pinned_version)`: `HummockContextRefId` -> `HummockPinnedVersion`
const HUMMOCK_PINNED_VERSION_CF_NAME: &str = "cf/hummock_pinned_version";

<<<<<<< HEAD
/// `HummockContextPinnedVersion` tracks pinned versions by given context id.
impl MetadataModel for HummockContextPinnedVersion {
    type ProstType = HummockContextPinnedVersion;
=======
impl MetadataModel for HummockPinnedVersion {
    type ProstType = HummockPinnedVersion;
>>>>>>> 6cf429db
    type KeyType = HummockContextRefId;

    fn cf_name() -> String {
        String::from(HUMMOCK_PINNED_VERSION_CF_NAME)
    }

    fn to_protobuf(&self) -> Self::ProstType {
        self.clone()
    }

    fn to_protobuf_encoded_vec(&self) -> Vec<u8> {
        self.encode_to_vec()
    }

    fn from_protobuf(prost: Self::ProstType) -> Self {
        prost
    }

    fn key(&self) -> risingwave_common::error::Result<Self::KeyType> {
        Ok(HummockContextRefId {
            id: self.context_id,
        })
    }
}

pub trait HummockPinnedVersionExt {
    fn pin_version(&mut self, version_id: HummockVersionId);
    fn unpin_version(&mut self, version_id: HummockVersionId);
}

impl HummockPinnedVersionExt for HummockPinnedVersion {
    fn pin_version(&mut self, version_id: HummockVersionId) {
        let found = self.version_id.iter().position(|&v| v == version_id);
        if found.is_none() {
            self.version_id.push(version_id);
        }
    }

    fn unpin_version(&mut self, pinned_version_id: HummockVersionId) {
        let found = self.version_id.iter().position(|&v| v == pinned_version_id);
        if let Some(pos) = found {
            self.version_id.remove(pos);
        }
    }
}

impl Transactional for HummockPinnedVersion {}<|MERGE_RESOLUTION|>--- conflicted
+++ resolved
@@ -8,14 +8,9 @@
 /// `cf(hummock_pinned_version)`: `HummockContextRefId` -> `HummockPinnedVersion`
 const HUMMOCK_PINNED_VERSION_CF_NAME: &str = "cf/hummock_pinned_version";
 
-<<<<<<< HEAD
-/// `HummockContextPinnedVersion` tracks pinned versions by given context id.
-impl MetadataModel for HummockContextPinnedVersion {
-    type ProstType = HummockContextPinnedVersion;
-=======
+/// `HummockPinnedVersion` tracks pinned versions by given context id.
 impl MetadataModel for HummockPinnedVersion {
     type ProstType = HummockPinnedVersion;
->>>>>>> 6cf429db
     type KeyType = HummockContextRefId;
 
     fn cf_name() -> String {
