// Copyright 2022 Singularity Data
//
// Licensed under the Apache License, Version 2.0 (the "License");
// you may not use this file except in compliance with the License.
// You may obtain a copy of the License at
//
// http://www.apache.org/licenses/LICENSE-2.0
//
// Unless required by applicable law or agreed to in writing, software
// distributed under the License is distributed on an "AS IS" BASIS,
// WITHOUT WARRANTIES OR CONDITIONS OF ANY KIND, either express or implied.
// See the License for the specific language governing permissions and
// limitations under the License.

use std::cmp::max;
use std::collections::{BTreeMap, HashSet};
use std::ops::DerefMut;
use std::sync::Arc;

use itertools::{enumerate, Itertools};
use prometheus::core::{AtomicF64, AtomicU64, GenericCounter};
use prost::Message;
use risingwave_common::error::{ErrorCode, Result};
use risingwave_pb::hummock::{
<<<<<<< HEAD
    CompactMetrics, CompactTask, CompactTaskAssignment, CompactTaskRefId, HummockContextRefId,
    HummockPinnedSnapshot, HummockPinnedVersion, HummockSnapshot, HummockStaleSstables,
    HummockVersion, HummockVersionRefId, Level, LevelType, SstableIdInfo, SstableInfo,
    SstableRefId, TableSetStatistics, UncommittedEpoch,
=======
    CompactMetrics, CompactTask, HummockPinnedSnapshot, HummockPinnedVersion, HummockSnapshot,
    HummockStaleSstables, HummockVersion, Level, LevelType, SstableIdInfo, SstableInfo,
    TableSetStatistics, UncommittedEpoch,
>>>>>>> 222ec668
};
use risingwave_storage::hummock::{
    HummockContextId, HummockEpoch, HummockRefCount, HummockSSTableId, HummockVersionId,
    INVALID_EPOCH,
};
use tokio::sync::{Mutex, RwLock};

use crate::cluster::StoredClusterManagerRef;
use crate::hummock::compaction::CompactStatus;
use crate::hummock::level_handler::{LevelHandler, SSTableStat};
use crate::hummock::model::{
    sstable_id_info, CurrentHummockVersionId, HummockPinnedSnapshotExt, HummockPinnedVersionExt,
    INVALID_TIMESTAMP,
};
use crate::manager::{IdCategory, IdGeneratorManagerRef, MetaSrvEnv};
use crate::model::{MetadataModel, ValTransaction, VarTransaction, Worker};
use crate::rpc::metrics::MetaMetrics;
use crate::storage::{Error, MetaStore, Transaction};

<<<<<<< HEAD
// Update to states are performed as follows:
// - 1. Call load_meta_store_state when creating HummockManager (on boot or on meta-node leadership
//   change).
// - 2. Read in-mem states and make copies of them.
// - 3. Make changes on the copies.
// - 4. Commit the changes via meta store transaction.
// - 5. If transaction succeeds, update in-mem states with the copies.
=======
// Update to states are performed as follow:
// - Initialize ValTransaction for the meta state to update
// - Make changes on the ValTransaction.
// - Call `commit_multi_var` to commit the changes via meta store transaction. If transaction
//   succeeds, the in-mem state will be updated by the way.
// - Call `abort_multi_var` if the ValTransaction is no longer needed
>>>>>>> 222ec668
pub struct HummockManager<S> {
    meta_store_ref: Arc<S>,
    id_gen_manager_ref: IdGeneratorManagerRef<S>,
    cluster_manager_ref: StoredClusterManagerRef<S>,
    // When trying to locks compaction and versioning at the same time, compaction lock should
    // be requested before versioning lock.
    compaction: Mutex<Compaction>,
    versioning: RwLock<Versioning>,

    metrics: Arc<MetaMetrics>,
    // TODO: #1263 subscribe to cluster membership change.
}

struct Compaction {
    compact_status: CompactStatus,
    compact_task_assignment: BTreeMap<u64, CompactTaskAssignment>,
}

/// Commit multiple `ValTransaction`s to state store and upon success update the local in-mem state
/// by the way
/// After called, the `ValTransaction` will be dropped.
macro_rules! commit_multi_var {
    ($hummock_mgr:expr, $context_id:expr, $($val_txn:expr),*) => {
        {
            async {
                let mut trx = Transaction::default();
                // Apply the change in `ValTransaction` to trx
                $(
                    $val_txn.apply_to_txn(&mut trx)?;
                )*
                // Commit to state store
                $hummock_mgr.commit_trx($hummock_mgr.meta_store_ref.as_ref(), trx, $context_id)
                .await?;
                // Upon successful commit, commit the change to local in-mem state
                $(
                    $val_txn.commit();
                )*
                Result::Ok(())
            }.await
        }
    };
}

/// Abort the `ValTransaction`s. Simply drop them
macro_rules! abort_multi_var {
    ($($val_txn:expr),*) => {
        $(
            $val_txn.abort();
        )*
    }
}

/// Parse a mutable reference expression DSL
/// - For r($field), return the immutable reference to the field
/// - For mr($field), return the mutable reference to the field
/// - For `var_txn($field)`, return a `VarTransaction` that wraps the field
macro_rules! parse_mut_ref_expr {
    // take the immutable ref
    ($var:ident,r, $field:ident) => {
        &$var.$field
    };
    // take the mutable ref
    ($var:ident,mr, $field:ident) => {
        &mut $var.$field
    };
    // start a var txn
    ($var:ident,var_txn, $field:ident) => {
        VarTransaction::new(&mut $var.$field)
    };
}

/// Split a mutable reference of a struct to multiple reference, mutable reference or
/// `VarTransaction` to its field
macro_rules! split_fields_mut_ref {
    ($mut_ref_expr:expr, $mut_ref_type:ident ($field: ident)) => {
        {
            let mut_ref = $mut_ref_expr;
            parse_mut_ref_expr! (mut_ref, $mut_ref_type, $field)
        }
    };
    ($mut_ref_expr:expr, $(
        $mut_ref_type:ident ($field: ident)
    ), *) => {
        {
            let mut_ref = $mut_ref_expr;
            (
                $(
                    parse_mut_ref_expr! (mut_ref, $mut_ref_type, $field),
                )*
            )
        }
    };
}

struct Versioning {
    current_version_id: CurrentHummockVersionId,
    hummock_versions: BTreeMap<HummockVersionId, HummockVersion>,
    pinned_versions: BTreeMap<HummockContextId, HummockPinnedVersion>,
    pinned_snapshots: BTreeMap<HummockContextId, HummockPinnedSnapshot>,
    stale_sstables: BTreeMap<HummockVersionId, HummockStaleSstables>,
    sstable_id_infos: BTreeMap<HummockSSTableId, SstableIdInfo>,
}

impl<S> HummockManager<S>
where
    S: MetaStore,
{
    pub async fn new(
        env: MetaSrvEnv<S>,
        cluster_manager_ref: StoredClusterManagerRef<S>,
        metrics: Arc<MetaMetrics>,
    ) -> Result<HummockManager<S>> {
        let instance = HummockManager {
            meta_store_ref: env.meta_store_ref(),
            id_gen_manager_ref: env.id_gen_manager_ref(),
            versioning: RwLock::new(Versioning {
                current_version_id: CurrentHummockVersionId::new(),
                hummock_versions: Default::default(),
                pinned_versions: Default::default(),
                pinned_snapshots: Default::default(),
                stale_sstables: Default::default(),
                sstable_id_infos: Default::default(),
            }),
            compaction: Mutex::new(Compaction {
                compact_status: CompactStatus::new(),
                compact_task_assignment: Default::default(),
            }),
            metrics,
            cluster_manager_ref,
        };

        instance.load_meta_store_state().await?;
        instance.release_invalid_contexts().await?;

        Ok(instance)
    }

    /// Load state from meta store.
    async fn load_meta_store_state(&self) -> Result<()> {
        let mut compaction_guard = self.compaction.lock().await;
        compaction_guard.compact_status = CompactStatus::get(self.meta_store_ref.as_ref())
            .await?
            .unwrap_or_else(CompactStatus::new);
        compaction_guard.compact_task_assignment =
            CompactTaskAssignment::list(self.meta_store_ref.as_ref())
                .await?
                .into_iter()
                .map(|assigned| (assigned.key().unwrap().id, assigned))
                .collect();

        let mut versioning_guard = self.versioning.write().await;
        versioning_guard.current_version_id =
            CurrentHummockVersionId::get(self.meta_store_ref.as_ref())
                .await?
                .unwrap_or_else(CurrentHummockVersionId::new);

        versioning_guard.hummock_versions = HummockVersion::list(self.meta_store_ref.as_ref())
            .await?
            .into_iter()
            .map(|version| (version.id, version))
            .collect();

        // Insert the initial version.
        if versioning_guard.hummock_versions.is_empty() {
            let init_version = HummockVersion {
                id: versioning_guard.current_version_id.id(),
                levels: vec![
                    Level {
                        level_type: LevelType::Overlapping as i32,
                        table_ids: vec![],
                    },
                    Level {
                        level_type: LevelType::Nonoverlapping as i32,
                        table_ids: vec![],
                    },
                ],
                uncommitted_epochs: vec![],
                max_committed_epoch: INVALID_EPOCH,
                safe_epoch: INVALID_EPOCH,
            };
            init_version.insert(self.meta_store_ref.as_ref()).await?;
            versioning_guard
                .hummock_versions
                .insert(init_version.id, init_version);
        }

        versioning_guard.pinned_versions = HummockPinnedVersion::list(self.meta_store_ref.as_ref())
            .await?
            .into_iter()
            .map(|p| (p.context_id, p))
            .collect();
        versioning_guard.pinned_snapshots =
            HummockPinnedSnapshot::list(self.meta_store_ref.as_ref())
                .await?
                .into_iter()
                .map(|p| (p.context_id, p))
                .collect();

        versioning_guard.stale_sstables = HummockStaleSstables::list(self.meta_store_ref.as_ref())
            .await?
            .into_iter()
            .map(|s| (s.version_id, s))
            .collect();

        versioning_guard.sstable_id_infos = SstableIdInfo::list(self.meta_store_ref.as_ref())
            .await?
            .into_iter()
            .map(|s| (s.id, s))
            .collect();

        Ok(())
    }

    /// We use worker node id as the `context_id`.
    /// If the `context_id` is provided, the transaction will abort if the `context_id` is not
    /// valid, which means the worker node is not a valid member of the cluster.
    async fn commit_trx(
        &self,
        meta_store_ref: &S,
        mut trx: Transaction,
        context_id: Option<HummockContextId>,
    ) -> Result<()> {
        if let Some(context_id) = context_id {
            if let Some(worker) = self.cluster_manager_ref.get_worker_by_id(context_id).await {
                trx.check_exists(Worker::cf_name(), worker.key()?.encode_to_vec());
            } else {
                // The worker is not found in cluster.
                return Err(Error::TransactionAbort().into());
            }
        }
        meta_store_ref.txn(trx).await.map_err(Into::into)
    }

    /// Pin a hummock version that is greater than `last_pinned`. The pin belongs to `context_id`
    /// and will be unpinned when `context_id` is invalidated.
    /// `last_pinned` helps to make `pin_version` retryable:
    /// 1 Return the smallest already pinned version of `context_id` that is greater than
    /// `last_pinned`, if any.
    /// 2 Otherwise pin and return the current greatest version.
    pub async fn pin_version(
        &self,
        context_id: HummockContextId,
        last_pinned: HummockVersionId,
    ) -> Result<HummockVersion> {
        let mut versioning_guard = self.versioning.write().await;
        let (mut pinned_versions, hummock_versions, current_version_id) = split_fields_mut_ref!(
            versioning_guard.deref_mut(),
            var_txn(pinned_versions),
            r(hummock_versions),
            r(current_version_id)
        );
        let mut context_pinned_version = pinned_versions.new_entry_txn_or_default(
            context_id,
            HummockPinnedVersion {
                context_id,
                version_id: vec![],
            },
        );

        let mut already_pinned = false;
        let version_id = {
            let partition_point = context_pinned_version
                .version_id
                .iter()
                .sorted()
                .cloned()
                .collect_vec()
                .partition_point(|p| *p <= last_pinned);
            if partition_point < context_pinned_version.version_id.len() {
                already_pinned = true;
                context_pinned_version.version_id[partition_point]
            } else {
                current_version_id.id()
            }
        };

        if !already_pinned {
            context_pinned_version.pin_version(version_id);
            commit_multi_var!(self, Some(context_id), context_pinned_version)?;
        } else {
            abort_multi_var!(context_pinned_version);
        }

        let ret = Ok(hummock_versions.get(&version_id).unwrap().clone());

        #[cfg(test)]
        {
            drop(versioning_guard);
            self.check_state_consistency().await;
        }

        ret
    }

    pub async fn unpin_version(
        &self,
        context_id: HummockContextId,
        pinned_version_id: HummockVersionId,
    ) -> Result<()> {
        let mut versioning_guard = self.versioning.write().await;
        let mut pinned_versions =
            split_fields_mut_ref!(versioning_guard.deref_mut(), var_txn(pinned_versions));
        let mut context_pinned_version = match pinned_versions.new_entry_txn(context_id) {
            None => {
                return Ok(());
            }
            Some(context_pinned_version) => context_pinned_version,
        };
        context_pinned_version.unpin_version(pinned_version_id);
        commit_multi_var!(self, Some(context_id), context_pinned_version)?;

        #[cfg(test)]
        {
            drop(versioning_guard);
            self.check_state_consistency().await;
        }

        Ok(())
    }

    fn trigger_commit_stat(&self, current_version: &HummockVersion) {
        self.metrics
            .max_committed_epoch
            .set(current_version.max_committed_epoch as i64);
        let uncommitted_sst_num = current_version
            .uncommitted_epochs
            .iter()
            .fold(0, |accum, elem| accum + elem.tables.len());
        self.metrics
            .uncommitted_sst_num
            .set(uncommitted_sst_num as i64);
    }

    fn trigger_sst_stat(&self, compact_status: &CompactStatus) {
        let reduce_compact_cnt = |compacting_key_ranges: &Vec<(
            risingwave_storage::hummock::key_range::KeyRange,
            u64,
            u64,
        )>| {
            compacting_key_ranges
                .iter()
                .fold(0, |accum, elem| accum + elem.2)
        };
        for (idx, level_handler) in enumerate(compact_status.level_handlers.iter()) {
            let (sst_num, compact_cnt) = match level_handler {
                LevelHandler::Nonoverlapping(ssts, compacting_key_ranges) => {
                    (ssts.len(), reduce_compact_cnt(compacting_key_ranges))
                }
                LevelHandler::Overlapping(ssts, compacting_key_ranges) => {
                    (ssts.len(), reduce_compact_cnt(compacting_key_ranges))
                }
            };
            let level_label = String::from("L") + &idx.to_string();
            self.metrics
                .level_sst_num
                .get_metric_with_label_values(&[&level_label])
                .unwrap()
                .set(sst_num as i64);
            self.metrics
                .level_compact_cnt
                .get_metric_with_label_values(&[&level_label])
                .unwrap()
                .set(compact_cnt as i64);
        }
    }

    fn single_level_stat_bytes<
        T: FnMut(String) -> prometheus::Result<GenericCounter<AtomicF64>>,
    >(
        mut metric_vec: T,
        level_stat: &TableSetStatistics,
    ) {
        let level_label = String::from("L") + &level_stat.level_idx.to_string();
        metric_vec(level_label).unwrap().inc_by(level_stat.size_gb);
    }

    fn single_level_stat_sstn<T: FnMut(String) -> prometheus::Result<GenericCounter<AtomicU64>>>(
        mut metric_vec: T,
        level_stat: &TableSetStatistics,
    ) {
        let level_label = String::from("L") + &level_stat.level_idx.to_string();
        metric_vec(level_label).unwrap().inc_by(level_stat.cnt);
    }

    fn trigger_rw_stat(&self, compact_metrics: &CompactMetrics) {
        self.metrics
            .level_compact_frequence
            .get_metric_with_label_values(&[&(String::from("L")
                + &compact_metrics
                    .read_level_n
                    .as_ref()
                    .unwrap()
                    .level_idx
                    .to_string())])
            .unwrap()
            .inc();

        Self::single_level_stat_bytes(
            |label| {
                self.metrics
                    .level_compact_read_curr
                    .get_metric_with_label_values(&[&label])
            },
            compact_metrics.read_level_n.as_ref().unwrap(),
        );
        Self::single_level_stat_bytes(
            |label| {
                self.metrics
                    .level_compact_read_next
                    .get_metric_with_label_values(&[&label])
            },
            compact_metrics.read_level_nplus1.as_ref().unwrap(),
        );
        Self::single_level_stat_bytes(
            |label| {
                self.metrics
                    .level_compact_write
                    .get_metric_with_label_values(&[&label])
            },
            compact_metrics.write.as_ref().unwrap(),
        );

        Self::single_level_stat_sstn(
            |label| {
                self.metrics
                    .level_compact_read_sstn_curr
                    .get_metric_with_label_values(&[&label])
            },
            compact_metrics.read_level_n.as_ref().unwrap(),
        );
        Self::single_level_stat_sstn(
            |label| {
                self.metrics
                    .level_compact_read_sstn_next
                    .get_metric_with_label_values(&[&label])
            },
            compact_metrics.read_level_nplus1.as_ref().unwrap(),
        );
        Self::single_level_stat_sstn(
            |label| {
                self.metrics
                    .level_compact_write_sstn
                    .get_metric_with_label_values(&[&label])
            },
            compact_metrics.write.as_ref().unwrap(),
        );
    }

    pub async fn add_tables(
        &self,
        context_id: HummockContextId,
        sstables: Vec<SstableInfo>,
        epoch: HummockEpoch,
    ) -> Result<HummockVersion> {
        let mut versioning_guard = self.versioning.write().await;

        let (mut current_version_id, mut hummock_versions, mut sstable_id_infos) = split_fields_mut_ref!(
            versioning_guard.deref_mut(),
            var_txn(current_version_id),
            var_txn(hummock_versions),
            var_txn(sstable_id_infos)
        );

        let current_hummock_version = hummock_versions
            .get(&current_version_id.id())
            .unwrap()
            .clone();

        // Track SST in meta.
        for sst_id in sstables.iter().map(|s| s.id) {
            match sstable_id_infos.get_mut(&sst_id) {
                None => {
                    #[cfg(not(test))]
                    return Err(ErrorCode::MetaError(format!(
                        "invalid sst id {}, may have been vacuumed",
                        sst_id
                    ))
                    .into());
                }
                Some(sst_id_info) => {
                    if sst_id_info.meta_create_timestamp != INVALID_TIMESTAMP {
                        // This is a duplicate request.
                        return Ok(current_hummock_version);
                    }
                    sst_id_info.meta_create_timestamp = sstable_id_info::get_timestamp_now();
                }
            }
        }

        // Check whether the epoch is valid
        // TODO: return error instead of panic
        if epoch <= current_hummock_version.max_committed_epoch {
            panic!(
                "Epoch {} <= max_committed_epoch {}",
                epoch, current_hummock_version.max_committed_epoch
            );
        }

        current_version_id.increase();
        let mut new_hummock_version = hummock_versions
            .new_entry_txn_or_default(current_version_id.id(), current_hummock_version);

        new_hummock_version.id = current_version_id.id();

        // Create new_version by adding tables in UncommittedEpoch
        match new_hummock_version
            .uncommitted_epochs
            .iter_mut()
            .find(|e| e.epoch == epoch)
        {
            Some(uncommitted_epoch) => {
                uncommitted_epoch.tables.extend(sstables);
            }
            None => new_hummock_version
                .uncommitted_epochs
                .push(UncommittedEpoch {
                    epoch,
                    tables: sstables,
                }),
        };

        let ret_hummock_version = new_hummock_version.clone();

        commit_multi_var!(
            self,
            Some(context_id),
            current_version_id,
            sstable_id_infos,
            new_hummock_version
        )?;

        // Update metrics
        self.trigger_commit_stat(&ret_hummock_version);

        #[cfg(test)]
        {
            drop(versioning_guard);
            self.check_state_consistency().await;
        }

        Ok(ret_hummock_version)
    }

    /// Pin a hummock snapshot that is greater than `last_pinned`. The pin belongs to `context_id`
    /// and will be unpinned when `context_id` is invalidated.
    /// `last_pinned` helps to `pin_snapshot` retryable, see `pin_version` for detail.
    pub async fn pin_snapshot(
        &self,
        context_id: HummockContextId,
        last_pinned: HummockEpoch,
    ) -> Result<HummockSnapshot> {
        let mut versioning_guard = self.versioning.write().await;

        // Use the max_committed_epoch in storage as the snapshot ts so only committed changes are
        // visible in the snapshot.
        let version_id = versioning_guard.current_version_id.id();

        let max_committed_epoch = versioning_guard
            .hummock_versions
            .get(&version_id)
            .unwrap()
            .max_committed_epoch;

        let mut pinned_snapshots =
            split_fields_mut_ref!(versioning_guard.deref_mut(), var_txn(pinned_snapshots));

        let mut context_pinned_snapshot = pinned_snapshots.new_entry_txn_or_default(
            context_id,
            HummockPinnedSnapshot {
                context_id,
                snapshot_id: vec![],
            },
        );

        let mut already_pinned = false;
        let epoch = {
            let partition_point = context_pinned_snapshot
                .snapshot_id
                .iter()
                .sorted()
                .cloned()
                .collect_vec()
                .partition_point(|p| *p <= last_pinned);
            if partition_point < context_pinned_snapshot.snapshot_id.len() {
                already_pinned = true;
                context_pinned_snapshot.snapshot_id[partition_point]
            } else {
                max_committed_epoch
            }
        };

        if !already_pinned {
            context_pinned_snapshot.pin_snapshot(epoch);
            commit_multi_var!(self, Some(context_id), context_pinned_snapshot)?;
        } else {
            abort_multi_var!(context_pinned_snapshot);
        }

        #[cfg(test)]
        {
            drop(versioning_guard);
            self.check_state_consistency().await;
        }

        Ok(HummockSnapshot { epoch })
    }

    pub async fn unpin_snapshot(
        &self,
        context_id: HummockContextId,
        hummock_snapshot: HummockSnapshot,
    ) -> Result<()> {
        let mut versioning_guard = self.versioning.write().await;
        let mut pinned_snapshots =
            split_fields_mut_ref!(versioning_guard.deref_mut(), var_txn(pinned_snapshots));

        let mut context_pinned_snapshot = match pinned_snapshots.new_entry_txn(context_id) {
            None => {
                return Ok(());
            }
            Some(context_pinned_snapshot) => context_pinned_snapshot,
        };
        context_pinned_snapshot.unpin_snapshot(hummock_snapshot.epoch);
        commit_multi_var!(self, Some(context_id), context_pinned_snapshot)?;

        #[cfg(test)]
        {
            drop(versioning_guard);
            self.check_state_consistency().await;
        }

        Ok(())
    }

    /// `get_compact_task` picks a compact task and assign it to `context_id`.
    /// Return None if no compact task is available.
    pub async fn get_compact_task(
        &self,
        assignee_context_id: HummockContextId,
    ) -> Result<Option<CompactTask>> {
        let mut compaction_guard = self.compaction.lock().await;
        let mut compact_status = VarTransaction::new(&mut compaction_guard.compact_status);
        let compact_task = compact_status.get_compact_task();
        let mut should_commit = false;
        let ret = match compact_task {
            None => Ok(None),
            Some(mut compact_task) => {
<<<<<<< HEAD
                let new_compact_task_assignment = CompactTaskAssignment {
                    compact_task: Some(compact_task.clone()),
                    context_id: assignee_context_id,
                };
                let mut transaction = Transaction::default();
                // compact_status has been modified by get_compact_task so update is required.
                compact_status_copy.update_in_transaction(&mut transaction);
                new_compact_task_assignment.upsert_in_transaction(&mut transaction)?;
                self.commit_trx(self.meta_store_ref.as_ref(), transaction, None)
                    .await?;
=======
                should_commit = true;
>>>>>>> 222ec668
                compact_task.watermark = {
                    let versioning_guard = self.versioning.read().await;
                    let current_version_id = versioning_guard.current_version_id.id();
                    let max_committed_epoch = versioning_guard
                        .hummock_versions
                        .get(&current_version_id)
                        .unwrap()
                        .max_committed_epoch;
                    versioning_guard
                        .pinned_snapshots
                        .values()
                        .flat_map(|v| v.snapshot_id.clone())
                        .fold(max_committed_epoch, std::cmp::min)
                };
<<<<<<< HEAD
                // Update in-mem state after transaction succeeds.
                compaction_guard.compact_task_assignment.insert(
                    new_compact_task_assignment.key()?.id,
                    new_compact_task_assignment,
                );
                compaction_guard.compact_status = compact_status_copy;
=======
>>>>>>> 222ec668
                Ok(Some(compact_task))
            }
        };

        if should_commit {
            commit_multi_var!(self, None, compact_status)?;
        } else {
            abort_multi_var!(compact_status);
        }

        #[cfg(test)]
        {
            drop(compaction_guard);
            self.check_state_consistency().await;
        }

        ret
    }

    /// Finish or cancel a compact task.
    /// It is retryable. `task_id` in `compact_task` parameter is used as the idempotency key.
    /// Return Ok(false) to indicate the `task_id` is not found, which may have been processed
    /// previously.
    pub async fn report_compact_task(
        &self,
        compact_task: CompactTask,
        task_result: bool,
    ) -> Result<bool> {
        let output_table_compact_entries: Vec<_> = compact_task
            .sorted_output_ssts
            .iter()
            .map(SSTableStat::from)
            .collect();

        // Extract info for logging.
        let compact_task_id = compact_task.task_id;
        let input_sst_ids = compact_task
            .input_ssts
            .iter()
            .flat_map(|v| v.level.as_ref().unwrap().table_ids.clone())
            .collect_vec();
        let output_sst_ids = compact_task
            .sorted_output_ssts
            .iter()
            .map(|s| s.id)
            .collect_vec();

        let compact_metrics = compact_task.metrics.clone();
        let compacted_watermark = compact_task.watermark;
        let mut compaction_guard = self.compaction.lock().await;
<<<<<<< HEAD

        // The task is not found.
        if !compaction_guard
            .compact_task_assignment
            .contains_key(&compact_task_id)
        {
            return Ok(false);
        }

        let mut transaction = Transaction::default();
        let mut compact_status_copy = compaction_guard.compact_status.clone();
        let delete_table_ids = match compact_status_copy.report_compact_task(
=======
        let mut compact_status = VarTransaction::new(&mut compaction_guard.compact_status);
        let delete_table_ids = match compact_status.report_compact_task(
>>>>>>> 222ec668
            output_table_compact_entries,
            compact_task,
            task_result,
        ) {
            None => {
                return Ok(false);
            }
            Some(delete_table_ids) => delete_table_ids,
        };
<<<<<<< HEAD
        CompactTaskAssignment::delete_in_transaction(
            CompactTaskRefId {
                id: compact_task_id,
            },
            &mut transaction,
        )?;
        compact_status_copy.update_in_transaction(&mut transaction);
=======
>>>>>>> 222ec668
        if task_result {
            // The compact task is finished.
            let mut versioning_guard = self.versioning.write().await;
            let (
                mut current_version_id,
                mut hummock_versions,
                mut stale_sstables,
                mut sstable_id_infos,
            ) = split_fields_mut_ref!(
                versioning_guard.deref_mut(),
                var_txn(current_version_id),
                var_txn(hummock_versions),
                var_txn(stale_sstables),
                var_txn(sstable_id_infos)
            );
            let old_version = hummock_versions
                .get(&current_version_id.id())
                .unwrap()
                .clone();
            current_version_id.increase();
            let new_version = HummockVersion {
                id: current_version_id.id(),
                levels: compact_status
                    .level_handlers
                    .iter()
                    .map(|level_handler| match level_handler {
                        LevelHandler::Overlapping(l_n, _) => Level {
                            level_type: LevelType::Overlapping as i32,
                            table_ids: l_n
                                .iter()
                                .map(|SSTableStat { table_id, .. }| *table_id)
                                .collect(),
                        },
                        LevelHandler::Nonoverlapping(l_n, _) => Level {
                            level_type: LevelType::Nonoverlapping as i32,
                            table_ids: l_n
                                .iter()
                                .map(|SSTableStat { table_id, .. }| *table_id)
                                .collect(),
                        },
                    })
                    .collect(),
                uncommitted_epochs: old_version.uncommitted_epochs.clone(),
                max_committed_epoch: old_version.max_committed_epoch,
                // update safe epoch of hummock version
                safe_epoch: max(old_version.safe_epoch, compacted_watermark),
            };

            hummock_versions.insert(current_version_id.id(), new_version);

            let mut version_stale_sstables = stale_sstables.new_entry_txn_or_default(
                old_version.id,
                HummockStaleSstables {
                    version_id: old_version.id,
                    id: vec![],
                },
            );
            version_stale_sstables.id.extend(delete_table_ids);

            for sst_id in &output_sst_ids {
                match sstable_id_infos.get_mut(sst_id) {
                    None => {
                        return Err(ErrorCode::MetaError(format!(
                            "Invalid SST {}, may have been vacuumed",
                            sst_id
                        ))
                        .into());
                    }
                    Some(mut sst_id_info) => {
                        sst_id_info.meta_create_timestamp = sstable_id_info::get_timestamp_now();
                    }
                }
            }

<<<<<<< HEAD
            self.commit_trx(self.meta_store_ref.as_ref(), transaction, None)
                .await?;

            // Update in-mem state after transaction succeeds. after transaction succeeds.
            compaction_guard.compact_status = compact_status_copy;
            compaction_guard
                .compact_task_assignment
                .remove(&compact_task_id);
            versioning_guard.current_version_id = current_version_id_copy;
            versioning_guard
                .hummock_versions
                .insert(new_version.id, new_version);
            versioning_guard
                .stale_sstables
                .insert(stale_sstables_copy.version_id, stale_sstables_copy);
            for sst_id_info_update in sst_id_info_update_vec {
                versioning_guard
                    .sstable_id_infos
                    .insert(sst_id_info_update.id, sst_id_info_update);
            }
=======
            commit_multi_var!(
                self,
                None,
                compact_status,
                current_version_id,
                hummock_versions,
                version_stale_sstables,
                sstable_id_infos
            )?;
>>>>>>> 222ec668

            tracing::debug!(
                "Finished hummock compaction task {}, compact {} SSTs {:?} to {} SSTs {:?}",
                compact_task_id,
                input_sst_ids.len(),
                input_sst_ids,
                output_sst_ids.len(),
                output_sst_ids,
            );
        } else {
            // The compact task is cancelled.
<<<<<<< HEAD
            self.commit_trx(self.meta_store_ref.as_ref(), transaction, None)
                .await?;

            // Update in-mem state after transaction succeeds. after transaction succeeds.
            compaction_guard.compact_status = compact_status_copy;
            compaction_guard
                .compact_task_assignment
                .remove(&compact_task_id);
=======
            commit_multi_var!(self, None, compact_status)?;
>>>>>>> 222ec668

            tracing::debug!("Cancelled hummock compaction task {}", compact_task_id);
        }

        self.trigger_sst_stat(&compaction_guard.compact_status);
        if let Some(compact_task_metrics) = compact_metrics {
            self.trigger_rw_stat(&compact_task_metrics);
        }

        #[cfg(test)]
        {
            drop(compaction_guard);
            self.check_state_consistency().await;
        }

        Ok(true)
    }

    pub async fn commit_epoch(&self, epoch: HummockEpoch) -> Result<()> {
        let mut compaction_guard = self.compaction.lock().await;
        let mut compact_status = VarTransaction::new(&mut compaction_guard.compact_status);
        let mut versioning_guard = self.versioning.write().await;
        let (mut current_version_id, mut hummock_versions) = split_fields_mut_ref!(
            versioning_guard.deref_mut(),
            var_txn(current_version_id),
            var_txn(hummock_versions)
        );
        let old_version_id = current_version_id.increase();
        let new_version_id = current_version_id.id();
        let old_version_copy = hummock_versions.get(&old_version_id).unwrap().clone();
        let mut new_hummock_version =
            hummock_versions.new_entry_txn_or_default(new_version_id, old_version_copy);
        // TODO: return error instead of panic
        if epoch <= new_hummock_version.max_committed_epoch {
            panic!(
                "Epoch {} <= max_committed_epoch {}",
                epoch, new_hummock_version.max_committed_epoch
            );
        }

        // TODO #447: the epoch should fail and rollback if any precedent epoch is uncommitted.
        // get tables in the committing epoch
        if let Some(idx) = new_hummock_version
            .uncommitted_epochs
            .iter()
            .position(|e| e.epoch == epoch)
        {
            // deref mut here so that we can mutably borrow different fields in new_hummock_version
            let new_hummock_version = new_hummock_version.deref_mut();
            let uncommitted_epoch = &new_hummock_version.uncommitted_epochs[idx];

            // Commit tables by moving them into level0
            let version_first_level = new_hummock_version.levels.first_mut().unwrap();
            match version_first_level.get_level_type()? {
                LevelType::Overlapping => {
                    uncommitted_epoch
                        .tables
                        .iter()
                        .for_each(|t| version_first_level.table_ids.push(t.id));
                }
                LevelType::Nonoverlapping => {
                    unimplemented!()
                }
            };

            // Update compact status so SSTs are eligible for compaction
            let stats = uncommitted_epoch
                .tables
                .iter()
                .map(SSTableStat::from)
                .collect_vec();
            match compact_status.level_handlers.first_mut().unwrap() {
                LevelHandler::Overlapping(vec_tier, _) => {
                    for stat in stats {
                        let insert_point = vec_tier.partition_point(
                            |SSTableStat {
                                 key_range: other_key_range,
                                 ..
                             }| { other_key_range <= &stat.key_range },
                        );
                        vec_tier.insert(insert_point, stat);
                    }
                }
                LevelHandler::Nonoverlapping(_, _) => {
                    panic!("L0 must be Tiering.");
                }
            }
            // Remove the epoch from uncommitted_epochs
            new_hummock_version.uncommitted_epochs.swap_remove(idx);
        }
        // Create a new_version, possibly merely to bump up the version id and max_committed_epoch.
        new_hummock_version.max_committed_epoch = epoch;
        new_hummock_version.id = new_version_id;

        let compact_status_copy = compact_status.clone();
        let new_hummock_version_copy = new_hummock_version.clone();
        commit_multi_var!(
            self,
            None,
            compact_status,
            new_hummock_version,
            current_version_id
        )?;

        // Update metrics
        self.trigger_sst_stat(&compact_status_copy);
        self.trigger_commit_stat(&new_hummock_version_copy);

        tracing::trace!("new committed epoch {}", epoch);

        #[cfg(test)]
        {
            drop(versioning_guard);
            drop(compaction_guard);
            self.check_state_consistency().await;
        }

        Ok(())
    }

    pub async fn abort_epoch(&self, epoch: HummockEpoch) -> Result<()> {
        let mut versioning_guard = self.versioning.write().await;
        let (mut current_version_id, mut sstable_id_infos, mut hummock_versions) = split_fields_mut_ref!(
            versioning_guard.deref_mut(),
            var_txn(current_version_id),
            var_txn(sstable_id_infos),
            var_txn(hummock_versions)
        );
        let old_version_id = current_version_id.increase();
        let new_version_id = current_version_id.id();
        let old_hummock_version = hummock_versions.get(&old_version_id).unwrap().clone();
        let mut new_hummock_version =
            hummock_versions.new_entry_txn_or_default(new_version_id, old_hummock_version);

        let mut should_commit = false;

        // Get tables in the committing epoch
        let ret = match new_hummock_version
            .uncommitted_epochs
            .iter()
            .position(|e| e.epoch == epoch)
        {
            Some(idx) => {
                let uncommitted_epoch = &new_hummock_version.uncommitted_epochs[idx];

                // Remove tables of the aborting epoch
                for sst in &uncommitted_epoch.tables {
                    if let Some(mut sst_id_info) = sstable_id_infos.get_mut(&sst.id) {
                        sst_id_info.meta_delete_timestamp = sstable_id_info::get_timestamp_now();
                    }
                }
                new_hummock_version.uncommitted_epochs.swap_remove(idx);

                // Create new_version
                new_hummock_version.id = new_version_id;

                should_commit = true;

                Ok(())
            }
            None => Ok(()),
        };

        if should_commit {
            commit_multi_var!(
                self,
                None,
                current_version_id,
                new_hummock_version,
                sstable_id_infos
            )?;
        } else {
            abort_multi_var!(current_version_id, new_hummock_version, sstable_id_infos);
        }

        #[cfg(test)]
        {
            drop(versioning_guard);
            self.check_state_consistency().await;
        }

        ret
    }

    pub async fn get_new_table_id(&self) -> Result<HummockSSTableId> {
        // TODO id_gen_manager generates u32, we need u64
        let sstable_id = self
            .id_gen_manager_ref
            .generate::<{ IdCategory::HummockSSTableId }>()
            .await
            .map(|id| id as HummockSSTableId)?;

        let mut versioning_guard = self.versioning.write().await;
        let new_sst_id_info = SstableIdInfo {
            id: sstable_id,
            id_create_timestamp: sstable_id_info::get_timestamp_now(),
            meta_create_timestamp: INVALID_TIMESTAMP,
            meta_delete_timestamp: INVALID_TIMESTAMP,
        };
        new_sst_id_info.insert(self.meta_store_ref.as_ref()).await?;

        // Update in-mem state after transaction succeeds.
        versioning_guard
            .sstable_id_infos
            .insert(new_sst_id_info.id, new_sst_id_info);

        #[cfg(test)]
        {
            drop(versioning_guard);
            self.check_state_consistency().await;
        }

        Ok(sstable_id)
    }

    /// Release resources pinned by these contexts, including:
    /// - Version
    /// - Snapshot
    /// - Compact task
    pub async fn release_contexts(
        &self,
        context_ids: impl AsRef<[HummockContextId]>,
    ) -> Result<()> {
        let mut versioning_guard = self.versioning.write().await;
        let (mut pinned_versions, mut pinned_snapshots) = split_fields_mut_ref!(
            versioning_guard.deref_mut(),
            var_txn(pinned_versions),
            var_txn(pinned_snapshots)
        );

        let mut to_commit = false;
        for context_id in context_ids.as_ref() {
            tracing::debug!("Release context {}", *context_id);
<<<<<<< HEAD
            let mut compaction_guard = self.compaction.lock().await;
            let mut versioning_guard = self.versioning.write().await;
            let mut transaction = Transaction::default();
            let mut to_commit = false;
            let mut cancalled_compact_tasks = vec![];
            let mut compact_status_copy = compaction_guard.compact_status.clone();
            for (task_id, assignment) in &compaction_guard.compact_task_assignment {
                if assignment.context_id == *context_id {
                    // Delete assignment and cancel task.
                    CompactTaskAssignment::delete_in_transaction(
                        CompactTaskRefId { id: *task_id },
                        &mut transaction,
                    )?;
                    compact_status_copy.cancel_compact_task(*task_id);
                    cancalled_compact_tasks.push(*task_id);
                    to_commit = true;
                }
            }
            if !cancalled_compact_tasks.is_empty() {
                compact_status_copy.update_in_transaction(&mut transaction);
            }
            if let Some(pinned_version) = versioning_guard.pinned_versions.get(context_id) {
                HummockPinnedVersion::delete_in_transaction(
                    HummockContextRefId {
                        id: pinned_version.context_id,
                    },
                    &mut transaction,
                )?;
                to_commit = true;
            }
            if let Some(pinned_snapshot) = versioning_guard.pinned_snapshots.get(context_id) {
                HummockPinnedSnapshot::delete_in_transaction(
                    HummockContextRefId {
                        id: pinned_snapshot.context_id,
                    },
                    &mut transaction,
                )?;
                to_commit = true;
            }

            if !to_commit {
                return Ok(());
            }
            self.commit_trx(self.meta_store_ref.as_ref(), transaction, None)
                .await?;

            // Update in-mem state after transaction succeeds.
            for compact_task_id in cancalled_compact_tasks {
                compaction_guard
                    .compact_task_assignment
                    .remove(&compact_task_id);
            }
            compaction_guard.compact_status = compact_status_copy;
            versioning_guard.pinned_versions.remove(context_id);
            versioning_guard.pinned_snapshots.remove(context_id);

            #[cfg(test)]
            {
                drop(versioning_guard);
                drop(compaction_guard);
                self.check_state_consistency().await;
            }
=======

            to_commit = pinned_versions.remove(context_id).is_some() || to_commit;
            to_commit = pinned_snapshots.remove(context_id).is_some() || to_commit;
        }
        if !to_commit {
            return Ok(());
        }

        if to_commit {
            commit_multi_var!(self, None, pinned_versions, pinned_snapshots)?;
        } else {
            abort_multi_var!(pinned_versions, pinned_snapshots);
>>>>>>> 222ec668
        }

        #[cfg(test)]
        {
            drop(versioning_guard);
            self.check_state_consistency().await;
        }

        Ok(())
    }

    /// List version ids in ascending order. TODO: support limit parameter
    pub async fn list_version_ids_asc(&self) -> Result<Vec<HummockVersionId>> {
        let versioning_guard = self.versioning.read().await;
        let version_ids = versioning_guard
            .hummock_versions
            .keys()
            .cloned()
            .collect_vec();
        Ok(version_ids)
    }

    /// Get the reference count of given version id
    pub async fn get_version_pin_count(
        &self,
        version_id: HummockVersionId,
    ) -> Result<HummockRefCount> {
        let versioning_guard = self.versioning.read().await;
        let count = versioning_guard
            .pinned_versions
            .values()
            .filter(|version_pin| version_pin.version_id.contains(&version_id))
            .count();
        Ok(count as HummockRefCount)
    }

    /// Get the `SSTable` ids which are guaranteed not to be included after `version_id`, thus they
    /// can be deleted if all versions LE than `version_id` are not referenced.
    pub async fn get_ssts_to_delete(
        &self,
        version_id: HummockVersionId,
    ) -> Result<Vec<HummockSSTableId>> {
        let versioning_guard = self.versioning.read().await;
        Ok(versioning_guard
            .stale_sstables
            .get(&version_id)
            .map(|s| s.id.clone())
            .unwrap_or_default())
    }

    /// Delete metadata of the given `version_id`
    pub async fn delete_version(&self, version_id: HummockVersionId) -> Result<()> {
        let mut versioning_guard = self.versioning.write().await;
        // Delete record in HummockVersion if any.
        if versioning_guard.hummock_versions.get(&version_id).is_none() {
            return Ok(());
        }
        let (pinned_versions_ref, mut hummock_versions, mut stale_sstables, mut sstable_id_infos) = split_fields_mut_ref!(
            versioning_guard.deref_mut(),
            r(pinned_versions),
            var_txn(hummock_versions),
            var_txn(stale_sstables),
            var_txn(sstable_id_infos)
        );
        hummock_versions.remove(&version_id);
        // Delete record in HummockTablesToDelete if any.
        if let Some(ssts_to_delete) = stale_sstables.get_mut(&version_id) {
            // Delete tracked sstables.
            for sst_id in &ssts_to_delete.id {
                if let Some(mut sst_id_info) = sstable_id_infos.get_mut(sst_id) {
                    sst_id_info.meta_delete_timestamp = sstable_id_info::get_timestamp_now();
                }
            }
        }
        stale_sstables.remove(&version_id);

        for version_pin in pinned_versions_ref.values() {
            assert!(
                !version_pin.version_id.contains(&version_id),
                "version still referenced shouldn't be deleted."
            );
        }

        commit_multi_var!(
            self,
            None,
            hummock_versions,
            stale_sstables,
            sstable_id_infos
        )?;

        #[cfg(test)]
        {
            drop(versioning_guard);
            self.check_state_consistency().await;
        }

        Ok(())
    }

    // TODO: use proc macro to simplify check_state_consistency usage. The contracts crate cannot be
    // used on async fn.
    #[cfg(test)]
    pub async fn check_state_consistency(&self) {
        let get_state = || async {
            let compaction_guard = self.compaction.lock().await;
            let versioning_guard = self.versioning.read().await;
            let compact_status_copy = compaction_guard.compact_status.clone();
            let current_version_id_copy = versioning_guard.current_version_id.clone();
            let hummock_versions_copy = versioning_guard.hummock_versions.clone();
            let pinned_versions_copy = versioning_guard.pinned_versions.clone();
            let pinned_snapshots_copy = versioning_guard.pinned_snapshots.clone();
            let stale_sstables_copy = versioning_guard.stale_sstables.clone();
            let sst_id_infos_copy = versioning_guard.sstable_id_infos.clone();
            let assigned_compact_tasks_copy = compaction_guard.compact_task_assignment.clone();
            (
                compact_status_copy,
                current_version_id_copy,
                hummock_versions_copy,
                pinned_versions_copy,
                pinned_snapshots_copy,
                stale_sstables_copy,
                sst_id_infos_copy,
                assigned_compact_tasks_copy,
            )
        };
        let mem_state = get_state().await;
        self.load_meta_store_state()
            .await
            .expect("Failed to load state from meta store");
        let loaded_state = get_state().await;
        assert_eq!(
            mem_state, loaded_state,
            "hummock in-mem state is inconsistent with meta store state",
        );
    }

    pub async fn list_sstable_id_infos(&self) -> Result<Vec<SstableIdInfo>> {
        let versioning_guard = self.versioning.read().await;
        Ok(versioning_guard
            .sstable_id_infos
            .values()
            .cloned()
            .collect_vec())
    }

    pub async fn delete_sstable_ids(&self, sst_ids: impl AsRef<[HummockSSTableId]>) -> Result<()> {
        let mut versioning_guard = self.versioning.write().await;
        let mut sstable_id_infos = VarTransaction::new(&mut versioning_guard.sstable_id_infos);

        // Update in-mem state after transaction succeeds.
        for sst_id in sst_ids.as_ref() {
            sstable_id_infos.remove(sst_id);
        }

        commit_multi_var!(self, None, sstable_id_infos)?;

        #[cfg(test)]
        {
            drop(versioning_guard);
            self.check_state_consistency().await;
        }

        Ok(())
    }

    /// Release invalid contexts, aka worker node ids which are no longer valid in `ClusterManager`.
    pub async fn release_invalid_contexts(&self) -> Result<Vec<HummockContextId>> {
        let active_context_ids = {
            let compaction_guard = self.compaction.lock().await;
            let versioning_guard = self.versioning.read().await;
            let mut active_context_ids = HashSet::new();
            active_context_ids.extend(
                compaction_guard
                    .compact_task_assignment
                    .values()
                    .map(|c| c.context_id),
            );
            active_context_ids.extend(versioning_guard.pinned_versions.keys());
            active_context_ids.extend(versioning_guard.pinned_snapshots.keys());
            active_context_ids
        };

        let mut invalid_context_ids = vec![];
        for active_context_id in &active_context_ids {
            if self
                .cluster_manager_ref
                .get_worker_by_id(*active_context_id)
                .await
                .is_none()
            {
                invalid_context_ids.push(*active_context_id);
            }
        }

        self.release_contexts(&invalid_context_ids).await?;

        Ok(invalid_context_ids)
    }
}<|MERGE_RESOLUTION|>--- conflicted
+++ resolved
@@ -22,16 +22,9 @@
 use prost::Message;
 use risingwave_common::error::{ErrorCode, Result};
 use risingwave_pb::hummock::{
-<<<<<<< HEAD
-    CompactMetrics, CompactTask, CompactTaskAssignment, CompactTaskRefId, HummockContextRefId,
-    HummockPinnedSnapshot, HummockPinnedVersion, HummockSnapshot, HummockStaleSstables,
-    HummockVersion, HummockVersionRefId, Level, LevelType, SstableIdInfo, SstableInfo,
-    SstableRefId, TableSetStatistics, UncommittedEpoch,
-=======
-    CompactMetrics, CompactTask, HummockPinnedSnapshot, HummockPinnedVersion, HummockSnapshot,
-    HummockStaleSstables, HummockVersion, Level, LevelType, SstableIdInfo, SstableInfo,
-    TableSetStatistics, UncommittedEpoch,
->>>>>>> 222ec668
+    CompactMetrics, CompactTask, CompactTaskAssignment, HummockPinnedSnapshot,
+    HummockPinnedVersion, HummockSnapshot, HummockStaleSstables, HummockVersion, Level, LevelType,
+    SstableIdInfo, SstableInfo, TableSetStatistics, UncommittedEpoch,
 };
 use risingwave_storage::hummock::{
     HummockContextId, HummockEpoch, HummockRefCount, HummockSSTableId, HummockVersionId,
@@ -51,22 +44,12 @@
 use crate::rpc::metrics::MetaMetrics;
 use crate::storage::{Error, MetaStore, Transaction};
 
-<<<<<<< HEAD
-// Update to states are performed as follows:
-// - 1. Call load_meta_store_state when creating HummockManager (on boot or on meta-node leadership
-//   change).
-// - 2. Read in-mem states and make copies of them.
-// - 3. Make changes on the copies.
-// - 4. Commit the changes via meta store transaction.
-// - 5. If transaction succeeds, update in-mem states with the copies.
-=======
 // Update to states are performed as follow:
 // - Initialize ValTransaction for the meta state to update
 // - Make changes on the ValTransaction.
 // - Call `commit_multi_var` to commit the changes via meta store transaction. If transaction
 //   succeeds, the in-mem state will be updated by the way.
 // - Call `abort_multi_var` if the ValTransaction is no longer needed
->>>>>>> 222ec668
 pub struct HummockManager<S> {
     meta_store_ref: Arc<S>,
     id_gen_manager_ref: IdGeneratorManagerRef<S>,
@@ -77,7 +60,6 @@
     versioning: RwLock<Versioning>,
 
     metrics: Arc<MetaMetrics>,
-    // TODO: #1263 subscribe to cluster membership change.
 }
 
 struct Compaction {
@@ -210,6 +192,7 @@
         compaction_guard.compact_status = CompactStatus::get(self.meta_store_ref.as_ref())
             .await?
             .unwrap_or_else(CompactStatus::new);
+
         compaction_guard.compact_task_assignment =
             CompactTaskAssignment::list(self.meta_store_ref.as_ref())
                 .await?
@@ -701,33 +684,29 @@
         Ok(())
     }
 
-    /// `get_compact_task` picks a compact task and assign it to `context_id`.
-    /// Return None if no compact task is available.
     pub async fn get_compact_task(
         &self,
         assignee_context_id: HummockContextId,
     ) -> Result<Option<CompactTask>> {
         let mut compaction_guard = self.compaction.lock().await;
-        let mut compact_status = VarTransaction::new(&mut compaction_guard.compact_status);
+        let (mut compact_status, mut compact_task_assignment) = split_fields_mut_ref!(
+            compaction_guard.deref_mut(),
+            var_txn(compact_status),
+            var_txn(compact_task_assignment)
+        );
         let compact_task = compact_status.get_compact_task();
         let mut should_commit = false;
         let ret = match compact_task {
             None => Ok(None),
             Some(mut compact_task) => {
-<<<<<<< HEAD
-                let new_compact_task_assignment = CompactTaskAssignment {
-                    compact_task: Some(compact_task.clone()),
-                    context_id: assignee_context_id,
-                };
-                let mut transaction = Transaction::default();
-                // compact_status has been modified by get_compact_task so update is required.
-                compact_status_copy.update_in_transaction(&mut transaction);
-                new_compact_task_assignment.upsert_in_transaction(&mut transaction)?;
-                self.commit_trx(self.meta_store_ref.as_ref(), transaction, None)
-                    .await?;
-=======
+                compact_task_assignment.insert(
+                    compact_task.task_id,
+                    CompactTaskAssignment {
+                        compact_task: Some(compact_task.clone()),
+                        context_id: assignee_context_id,
+                    },
+                );
                 should_commit = true;
->>>>>>> 222ec668
                 compact_task.watermark = {
                     let versioning_guard = self.versioning.read().await;
                     let current_version_id = versioning_guard.current_version_id.id();
@@ -742,21 +721,12 @@
                         .flat_map(|v| v.snapshot_id.clone())
                         .fold(max_committed_epoch, std::cmp::min)
                 };
-<<<<<<< HEAD
-                // Update in-mem state after transaction succeeds.
-                compaction_guard.compact_task_assignment.insert(
-                    new_compact_task_assignment.key()?.id,
-                    new_compact_task_assignment,
-                );
-                compaction_guard.compact_status = compact_status_copy;
-=======
->>>>>>> 222ec668
                 Ok(Some(compact_task))
             }
         };
 
         if should_commit {
-            commit_multi_var!(self, None, compact_status)?;
+            commit_multi_var!(self, None, compact_status, compact_task_assignment)?;
         } else {
             abort_multi_var!(compact_status);
         }
@@ -770,10 +740,9 @@
         ret
     }
 
-    /// Finish or cancel a compact task.
-    /// It is retryable. `task_id` in `compact_task` parameter is used as the idempotency key.
-    /// Return Ok(false) to indicate the `task_id` is not found, which may have been processed
-    /// previously.
+    /// `report_compact_task` is retryable. `task_id` in `compact_task` parameter is used as the
+    /// idempotency key. Return Ok(false) to indicate the `task_id` is not found, which may have
+    /// been processed previously.
     pub async fn report_compact_task(
         &self,
         compact_task: CompactTask,
@@ -801,42 +770,26 @@
         let compact_metrics = compact_task.metrics.clone();
         let compacted_watermark = compact_task.watermark;
         let mut compaction_guard = self.compaction.lock().await;
-<<<<<<< HEAD
-
+        let (mut compact_status, mut compact_task_assignment) = split_fields_mut_ref!(
+            compaction_guard.deref_mut(),
+            var_txn(compact_status),
+            var_txn(compact_task_assignment)
+        );
         // The task is not found.
-        if !compaction_guard
-            .compact_task_assignment
-            .contains_key(&compact_task_id)
-        {
+        if !compact_task_assignment.contains_key(&compact_task.task_id) {
             return Ok(false);
         }
-
-        let mut transaction = Transaction::default();
-        let mut compact_status_copy = compaction_guard.compact_status.clone();
-        let delete_table_ids = match compact_status_copy.report_compact_task(
-=======
-        let mut compact_status = VarTransaction::new(&mut compaction_guard.compact_status);
+        compact_task_assignment.remove(&compact_task.task_id);
         let delete_table_ids = match compact_status.report_compact_task(
->>>>>>> 222ec668
             output_table_compact_entries,
             compact_task,
             task_result,
         ) {
             None => {
-                return Ok(false);
+                panic!("Inconsistent compact status");
             }
             Some(delete_table_ids) => delete_table_ids,
         };
-<<<<<<< HEAD
-        CompactTaskAssignment::delete_in_transaction(
-            CompactTaskRefId {
-                id: compact_task_id,
-            },
-            &mut transaction,
-        )?;
-        compact_status_copy.update_in_transaction(&mut transaction);
-=======
->>>>>>> 222ec668
         if task_result {
             // The compact task is finished.
             let mut versioning_guard = self.versioning.write().await;
@@ -900,7 +853,7 @@
                 match sstable_id_infos.get_mut(sst_id) {
                     None => {
                         return Err(ErrorCode::MetaError(format!(
-                            "Invalid SST {}, may have been vacuumed",
+                            "invalid sst id {}, may have been vacuumed",
                             sst_id
                         ))
                         .into());
@@ -911,41 +864,19 @@
                 }
             }
 
-<<<<<<< HEAD
-            self.commit_trx(self.meta_store_ref.as_ref(), transaction, None)
-                .await?;
-
-            // Update in-mem state after transaction succeeds. after transaction succeeds.
-            compaction_guard.compact_status = compact_status_copy;
-            compaction_guard
-                .compact_task_assignment
-                .remove(&compact_task_id);
-            versioning_guard.current_version_id = current_version_id_copy;
-            versioning_guard
-                .hummock_versions
-                .insert(new_version.id, new_version);
-            versioning_guard
-                .stale_sstables
-                .insert(stale_sstables_copy.version_id, stale_sstables_copy);
-            for sst_id_info_update in sst_id_info_update_vec {
-                versioning_guard
-                    .sstable_id_infos
-                    .insert(sst_id_info_update.id, sst_id_info_update);
-            }
-=======
             commit_multi_var!(
                 self,
                 None,
                 compact_status,
+                compact_task_assignment,
                 current_version_id,
                 hummock_versions,
                 version_stale_sstables,
                 sstable_id_infos
             )?;
->>>>>>> 222ec668
 
             tracing::debug!(
-                "Finished hummock compaction task {}, compact {} SSTs {:?} to {} SSTs {:?}",
+                "Finish hummock compaction task id {}, compact {} SSTs {:?} to {} SSTs {:?}",
                 compact_task_id,
                 input_sst_ids.len(),
                 input_sst_ids,
@@ -954,20 +885,9 @@
             );
         } else {
             // The compact task is cancelled.
-<<<<<<< HEAD
-            self.commit_trx(self.meta_store_ref.as_ref(), transaction, None)
-                .await?;
-
-            // Update in-mem state after transaction succeeds. after transaction succeeds.
-            compaction_guard.compact_status = compact_status_copy;
-            compaction_guard
-                .compact_task_assignment
-                .remove(&compact_task_id);
-=======
-            commit_multi_var!(self, None, compact_status)?;
->>>>>>> 222ec668
-
-            tracing::debug!("Cancelled hummock compaction task {}", compact_task_id);
+            commit_multi_var!(self, None, compact_status, compact_task_assignment)?;
+
+            tracing::debug!("Cancel hummock compaction task id {}", compact_task_id);
         }
 
         self.trigger_sst_stat(&compaction_guard.compact_status);
@@ -1189,6 +1109,12 @@
         &self,
         context_ids: impl AsRef<[HummockContextId]>,
     ) -> Result<()> {
+        let mut compaction_guard = self.compaction.lock().await;
+        let (mut compact_status, mut compact_task_assignment) = split_fields_mut_ref!(
+            compaction_guard.deref_mut(),
+            var_txn(compact_status),
+            var_txn(compact_task_assignment)
+        );
         let mut versioning_guard = self.versioning.write().await;
         let (mut pinned_versions, mut pinned_snapshots) = split_fields_mut_ref!(
             versioning_guard.deref_mut(),
@@ -1199,70 +1125,18 @@
         let mut to_commit = false;
         for context_id in context_ids.as_ref() {
             tracing::debug!("Release context {}", *context_id);
-<<<<<<< HEAD
-            let mut compaction_guard = self.compaction.lock().await;
-            let mut versioning_guard = self.versioning.write().await;
-            let mut transaction = Transaction::default();
-            let mut to_commit = false;
-            let mut cancalled_compact_tasks = vec![];
-            let mut compact_status_copy = compaction_guard.compact_status.clone();
-            for (task_id, assignment) in &compaction_guard.compact_task_assignment {
+
+            let mut task_to_cancel = vec![];
+            for (task_id, assignment) in compact_task_assignment.iter() {
                 if assignment.context_id == *context_id {
-                    // Delete assignment and cancel task.
-                    CompactTaskAssignment::delete_in_transaction(
-                        CompactTaskRefId { id: *task_id },
-                        &mut transaction,
-                    )?;
-                    compact_status_copy.cancel_compact_task(*task_id);
-                    cancalled_compact_tasks.push(*task_id);
-                    to_commit = true;
+                    compact_status.cancel_compact_task(assignment.compact_task.as_ref().unwrap());
+                    task_to_cancel.push(*task_id);
                 }
             }
-            if !cancalled_compact_tasks.is_empty() {
-                compact_status_copy.update_in_transaction(&mut transaction);
-            }
-            if let Some(pinned_version) = versioning_guard.pinned_versions.get(context_id) {
-                HummockPinnedVersion::delete_in_transaction(
-                    HummockContextRefId {
-                        id: pinned_version.context_id,
-                    },
-                    &mut transaction,
-                )?;
-                to_commit = true;
-            }
-            if let Some(pinned_snapshot) = versioning_guard.pinned_snapshots.get(context_id) {
-                HummockPinnedSnapshot::delete_in_transaction(
-                    HummockContextRefId {
-                        id: pinned_snapshot.context_id,
-                    },
-                    &mut transaction,
-                )?;
-                to_commit = true;
-            }
-
-            if !to_commit {
-                return Ok(());
-            }
-            self.commit_trx(self.meta_store_ref.as_ref(), transaction, None)
-                .await?;
-
-            // Update in-mem state after transaction succeeds.
-            for compact_task_id in cancalled_compact_tasks {
-                compaction_guard
-                    .compact_task_assignment
-                    .remove(&compact_task_id);
-            }
-            compaction_guard.compact_status = compact_status_copy;
-            versioning_guard.pinned_versions.remove(context_id);
-            versioning_guard.pinned_snapshots.remove(context_id);
-
-            #[cfg(test)]
-            {
-                drop(versioning_guard);
-                drop(compaction_guard);
-                self.check_state_consistency().await;
-            }
-=======
+            to_commit = !task_to_cancel.is_empty();
+            for task_id in task_to_cancel {
+                compact_task_assignment.remove(&task_id);
+            }
 
             to_commit = pinned_versions.remove(context_id).is_some() || to_commit;
             to_commit = pinned_snapshots.remove(context_id).is_some() || to_commit;
@@ -1272,15 +1146,27 @@
         }
 
         if to_commit {
-            commit_multi_var!(self, None, pinned_versions, pinned_snapshots)?;
+            commit_multi_var!(
+                self,
+                None,
+                compact_status,
+                compact_task_assignment,
+                pinned_versions,
+                pinned_snapshots
+            )?;
         } else {
-            abort_multi_var!(pinned_versions, pinned_snapshots);
->>>>>>> 222ec668
+            abort_multi_var!(
+                compact_status,
+                compact_task_assignment,
+                pinned_versions,
+                pinned_snapshots
+            );
         }
 
         #[cfg(test)]
         {
             drop(versioning_guard);
+            drop(compaction_guard);
             self.check_state_consistency().await;
         }
 
@@ -1376,8 +1262,7 @@
         Ok(())
     }
 
-    // TODO: use proc macro to simplify check_state_consistency usage. The contracts crate cannot be
-    // used on async fn.
+    // TODO: use proc macro to call check_state_consistency
     #[cfg(test)]
     pub async fn check_state_consistency(&self) {
         let get_state = || async {
@@ -1385,21 +1270,19 @@
             let versioning_guard = self.versioning.read().await;
             let compact_status_copy = compaction_guard.compact_status.clone();
             let current_version_id_copy = versioning_guard.current_version_id.clone();
-            let hummock_versions_copy = versioning_guard.hummock_versions.clone();
+            let hummmock_versions_copy = versioning_guard.hummock_versions.clone();
             let pinned_versions_copy = versioning_guard.pinned_versions.clone();
             let pinned_snapshots_copy = versioning_guard.pinned_snapshots.clone();
             let stale_sstables_copy = versioning_guard.stale_sstables.clone();
             let sst_id_infos_copy = versioning_guard.sstable_id_infos.clone();
-            let assigned_compact_tasks_copy = compaction_guard.compact_task_assignment.clone();
             (
                 compact_status_copy,
                 current_version_id_copy,
-                hummock_versions_copy,
+                hummmock_versions_copy,
                 pinned_versions_copy,
                 pinned_snapshots_copy,
                 stale_sstables_copy,
                 sst_id_infos_copy,
-                assigned_compact_tasks_copy,
             )
         };
         let mem_state = get_state().await;
@@ -1445,15 +1328,8 @@
     /// Release invalid contexts, aka worker node ids which are no longer valid in `ClusterManager`.
     pub async fn release_invalid_contexts(&self) -> Result<Vec<HummockContextId>> {
         let active_context_ids = {
-            let compaction_guard = self.compaction.lock().await;
             let versioning_guard = self.versioning.read().await;
             let mut active_context_ids = HashSet::new();
-            active_context_ids.extend(
-                compaction_guard
-                    .compact_task_assignment
-                    .values()
-                    .map(|c| c.context_id),
-            );
             active_context_ids.extend(versioning_guard.pinned_versions.keys());
             active_context_ids.extend(versioning_guard.pinned_snapshots.keys());
             active_context_ids
