--- conflicted
+++ resolved
@@ -61,15 +61,9 @@
 
 /// Start a task to handle cluster membership change.
 pub async fn subscribe_cluster_membership_change<S>(
-<<<<<<< HEAD
-    hummock_manager: HummockManagerRef<S>,
-    _compactor_manager: Arc<CompactorManager>,
+    hummock_manager: Arc<HummockManager<S>>,
+    compactor_manager: Arc<CompactorManager>,
     notification_manager: NotificationManagerRef,
-=======
-    hummock_manager_ref: Arc<HummockManager<S>>,
-    compactor_manager_ref: Arc<CompactorManager>,
-    notification_manager_ref: NotificationManagerRef,
->>>>>>> 169f6d86
 ) -> (JoinHandle<()>, UnboundedSender<()>)
 where
     S: MetaStore,
@@ -86,21 +80,15 @@
                             return;
                         }
                         Some(LocalNotification::WorkerDeletion(worker_node)) => {
-<<<<<<< HEAD
-                            // TODO: #93 retry instead of unwrap
-                            hummock_manager.release_contexts(vec![worker_node.id]).await.unwrap();
-                            // TODO: #93 notify CompactorManager to remove stale compactor
-=======
                             let retry_strategy = ExponentialBackoff::from_millis(10).max_delay(Duration::from_secs(60)).map(jitter);
                             tokio_retry::Retry::spawn(retry_strategy, || async {
-                                if let Err(err) = hummock_manager_ref.release_contexts(vec![worker_node.id]).await {
+                                if let Err(err) = hummock_manager.release_contexts(vec![worker_node.id]).await {
                                     tracing::warn!("Failed to release_contexts {}. Will retry.", err);
                                     return Err(err);
                                 }
                                 Ok(())
                             }).await.expect("Should retry until release_contexts succeeds");
-                            compactor_manager_ref.remove_compactor(worker_node.id);
->>>>>>> 169f6d86
+                            compactor_manager.remove_compactor(worker_node.id);
                         }
                     }
                 }
@@ -136,12 +124,8 @@
                 }
             }
 
-<<<<<<< HEAD
-            // Get a compact task and assign it to a compactor
-            let compact_task = match hummock_manager.get_compact_task().await {
-=======
             // 1. Pick a compactor.
-            let compactor = match compactor_manager_ref.next_compactor() {
+            let compactor = match compactor_manager.next_compactor() {
                 None => {
                     continue;
                 }
@@ -149,11 +133,10 @@
             };
 
             // 2. Get a compact task and assign to the compactor.
-            let compact_task = match hummock_manager_ref
+            let compact_task = match hummock_manager
                 .get_compact_task(compactor.context_id())
                 .await
             {
->>>>>>> 169f6d86
                 Ok(Some(compact_task)) => compact_task,
                 Ok(None) => {
                     // No compact task available.
@@ -164,24 +147,6 @@
                     continue;
                 }
             };
-<<<<<<< HEAD
-            let input_ssts = compact_task
-                .input_ssts
-                .iter()
-                .flat_map(|v| v.level.as_ref().unwrap().table_ids.clone())
-                .collect_vec();
-            if !compactor_manager
-                .try_assign_compact_task(Some(compact_task.clone()), None)
-                .await
-            {
-                // TODO #546: Cancel a task only requires task_id. compact_task.clone() can be
-                // avoided.
-                if let Err(e) = hummock_manager
-                    .report_compact_task(compact_task, false)
-                    .await
-                {
-                    tracing::warn!("failed to report_compact_task {:?}", e);
-=======
 
             // 3. Send the compact task to the compactor.
             match compactor.send_task(Some(compact_task.clone()), None).await {
@@ -199,7 +164,7 @@
                 }
                 Err(err) => {
                     tracing::warn!("Failed to send compaction task. {}", err);
-                    compactor_manager_ref.remove_compactor(compactor.context_id());
+                    compactor_manager.remove_compactor(compactor.context_id());
                     // We don't need to explicitly cancel the compact task here.
                     // Either the compactor will reestablish the stream and fetch this unfinished
                     // compact task, or the compactor will lose connection and
@@ -207,7 +172,6 @@
                     // TODO: Currently the reestablished compactor won't retrieve the on-going
                     // compact task until it is picked by next_compactor. This can leave the compact
                     // task remain unfinished for some time.
->>>>>>> 169f6d86
                 }
             }
         }
