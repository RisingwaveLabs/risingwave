--- conflicted
+++ resolved
@@ -1,9 +1,3 @@
-use std::sync::Arc;
-
-<<<<<<< HEAD
-use risingwave_common::array::RwError;
-=======
->>>>>>> 5933bb07
 use risingwave_common::error::tonic_err;
 use risingwave_pb::meta::catalog_service_server::CatalogService;
 use risingwave_pb::meta::create_request::CatalogBody;
@@ -14,48 +8,28 @@
 use risingwave_pb::plan::DatabaseRefId;
 use tonic::{Request, Response, Status};
 
-<<<<<<< HEAD
 use crate::manager::{
-    EpochGeneratorRef, IdCategory, IdGeneratorManagerRef, MetaSrvEnv, StoredCatalogManager,
-    StoredCatalogManagerRef,
+    EpochGeneratorRef, IdCategory, IdGeneratorManagerRef, MetaSrvEnv, StoredCatalogManagerRef,
 };
-
-#[derive(Clone)]
-pub struct CatalogServiceImpl {
-    id_gen_manager: IdGeneratorManagerRef,
-=======
-use crate::manager::{EpochGeneratorRef, IdCategory, IdGeneratorManagerRef, MetaSrvEnv};
-use crate::model::{Catalog, MetadataModel};
 use crate::storage::MetaStore;
 
 #[derive(Clone)]
 pub struct CatalogServiceImpl<S> {
-    meta_store_ref: Arc<S>,
     id_gen_manager: IdGeneratorManagerRef<S>,
->>>>>>> 5933bb07
     epoch_generator: EpochGeneratorRef,
-    stored_catalog_manager: StoredCatalogManagerRef,
+    stored_catalog_manager: StoredCatalogManagerRef<S>,
 }
 
-<<<<<<< HEAD
-impl CatalogServiceImpl {
-    pub async fn new(env: MetaSrvEnv) -> Result<Self, RwError> {
-        Ok(CatalogServiceImpl {
-=======
 impl<S> CatalogServiceImpl<S>
 where
     S: MetaStore,
 {
-    pub fn new(env: MetaSrvEnv<S>) -> Self {
+    pub fn new(env: MetaSrvEnv<S>, scm: StoredCatalogManagerRef<S>) -> Self {
         CatalogServiceImpl::<S> {
-            meta_store_ref: env.meta_store_ref(),
->>>>>>> 5933bb07
             id_gen_manager: env.id_gen_manager_ref(),
             epoch_generator: env.epoch_generator_ref(),
-            stored_catalog_manager: Arc::new(
-                StoredCatalogManager::new(env.meta_store_ref()).await?,
-            ),
-        })
+            stored_catalog_manager: scm,
+        }
     }
 }
 
@@ -72,16 +46,7 @@
         let _req = request.into_inner();
         Ok(Response::new(GetCatalogResponse {
             status: None,
-<<<<<<< HEAD
             catalog: Some(self.stored_catalog_manager.get_catalog().await),
-=======
-            catalog: Some(
-                Catalog::get(&*self.meta_store_ref)
-                    .await
-                    .map_err(|e| e.to_grpc_status())?
-                    .inner(),
-            ),
->>>>>>> 5933bb07
         }))
     }
 
@@ -106,11 +71,7 @@
                 let mut database = database.clone();
                 database.database_ref_id = Some(DatabaseRefId { database_id: id });
                 database.version = version.into_inner();
-<<<<<<< HEAD
                 self.stored_catalog_manager.create_database(database).await
-=======
-                database.insert(&*self.meta_store_ref).await
->>>>>>> 5933bb07
             }
             CatalogBody::Schema(schema) => {
                 id = self
@@ -123,11 +84,7 @@
                 let mut schema = schema.clone();
                 schema.schema_ref_id = Some(schema_ref_id);
                 schema.version = version.into_inner();
-<<<<<<< HEAD
                 self.stored_catalog_manager.create_schema(schema).await
-=======
-                schema.insert(&*self.meta_store_ref).await
->>>>>>> 5933bb07
             }
             CatalogBody::Table(table) => {
                 id = self
@@ -140,11 +97,7 @@
                 let mut table = table.clone();
                 table.table_ref_id = Some(table_ref_id);
                 table.version = version.into_inner();
-<<<<<<< HEAD
                 self.stored_catalog_manager.create_table(table).await
-=======
-                table.insert(&*self.meta_store_ref).await
->>>>>>> 5933bb07
             }
         };
 
@@ -162,7 +115,6 @@
     async fn drop(&self, request: Request<DropRequest>) -> Result<Response<DropResponse>, Status> {
         let req = request.into_inner();
         let result = match req.get_catalog_id().map_err(tonic_err)? {
-<<<<<<< HEAD
             CatalogId::DatabaseId(database_ref_id) => {
                 self.stored_catalog_manager
                     .delete_database(database_ref_id)
@@ -176,15 +128,6 @@
             CatalogId::TableId(table_ref_id) => {
                 self.stored_catalog_manager.delete_table(table_ref_id).await
             }
-=======
-            CatalogId::DatabaseId(database_id) => {
-                Database::delete(&*self.meta_store_ref, database_id).await
-            }
-            CatalogId::SchemaId(schema_id) => {
-                Schema::delete(&*self.meta_store_ref, schema_id).await
-            }
-            CatalogId::TableId(table_id) => Table::delete(&*self.meta_store_ref, table_id).await,
->>>>>>> 5933bb07
         };
 
         match result {
