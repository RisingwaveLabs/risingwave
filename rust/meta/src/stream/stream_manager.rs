--- conflicted
+++ resolved
@@ -63,10 +63,9 @@
     }
 
     async fn lookup_actor_ids(
-<<<<<<< HEAD
         &self,
         table_ref_id: &TableRefId,
-        table_sink_map: &mut HashMap<i32, u32>,
+        table_sink_map: &mut HashMap<i32, Vec<u32>>,
     ) -> Result<()> {
         let table_id = table_ref_id.table_id;
         if let Entry::Vacant(e) = table_sink_map.entry(table_id) {
@@ -78,33 +77,7 @@
                 Ok
             )?;
             ensure!(!sink_actors.is_empty());
-            e.insert(*sink_actors.get(0).unwrap());
-=======
-        &self,
-        table_ref_ids: Vec<TableRefId>,
-    ) -> Result<HashMap<i32, Vec<u32>>> {
-        let mut result = HashMap::default();
-        for table_ref_id in table_ref_ids {
-            let table_actors = self.smm.get_materialized_view_actors(&table_ref_id).await?;
-            result.insert(table_ref_id.table_id, table_actors);
-        }
-        Ok(result)
-    }
-
-    fn update_chain_upstream_actor_ids(
-        &self,
-        stream_node: &mut StreamNode,
-        table_actor_map: &HashMap<i32, Vec<u32>>,
-    ) {
-        if let Node::ChainNode(chain) = stream_node.node.as_mut().unwrap() {
-            chain.upstream_actor_ids = table_actor_map
-                .get(&chain.table_ref_id.as_ref().unwrap().table_id)
-                .expect("table id not exists")
-                .clone();
-        }
-        for child in &mut stream_node.input {
-            self.update_chain_upstream_actor_ids(child, table_actor_map);
->>>>>>> 78ebb702
+            e.insert(sink_actors);
         }
         Ok(())
     }
@@ -123,42 +96,8 @@
         let actor_ids = table_fragments.actor_ids();
         let source_actor_ids = table_fragments.source_actor_ids();
 
-<<<<<<< HEAD
-=======
-        let mview_actors = actors
-            .iter()
-            .filter(|actor| {
-                matches!(
-                    actor.nodes.as_ref().unwrap().node.as_ref().unwrap(),
-                    Node::MviewNode(_)
-                )
-            })
-            .map(|actor| actor.actor_id)
-            .collect_vec();
-        // actor id (with chain node) => table ref id required by chain node
-        let chain_actors = actors
-            .iter()
-            .map(|actor| {
-                (
-                    actor.actor_id,
-                    self.search_chain_table_ref_ids(actor.nodes.as_ref().unwrap()),
-                )
-            })
-            .filter(|(_, o)| o.is_some())
-            .map(|(actor_id, o)| (actor_id, o.unwrap()))
-            .collect_vec();
-        // table id => actor id that table locates
-        let table_actor_map = self
-            .lookup_actor_ids(
-                chain_actors
-                    .iter()
-                    .map(|(_, table_ref_id)| table_ref_id.clone())
-                    .collect_vec(),
-            )
-            .await?;
->>>>>>> 78ebb702
         // Fill `upstream_actor_id` of [`ChainNode`].
-        let mut table_sink_map = HashMap::default();
+        let mut table_sink_map = HashMap::new();
         let mut chain_actors = vec![];
         for actor in &mut actors {
             let stream_node = actor.nodes.as_mut().unwrap();
@@ -174,11 +113,7 @@
             .iter()
             .map(|(actor_id, table_ref_id)| {
                 (
-<<<<<<< HEAD
-                    *table_sink_map
-=======
-                    table_actor_map
->>>>>>> 78ebb702
+                    table_sink_map
                         .get(&table_ref_id.table_id)
                         .expect("table id not exists")
                         .clone(),
@@ -297,17 +232,7 @@
             .await?;
         self.barrier_manager_ref
             .run_command(Command::CreateMaterializedView {
-<<<<<<< HEAD
                 table_fragments,
-=======
-                table_id: table_id.clone(),
-                table_actors: TableActors {
-                    table_ref_id: Some(table_id.clone()),
-                    actor_ids,
-                },
-                mview_actors,
-                actor_locations,
->>>>>>> 78ebb702
                 dispatches,
             })
             .await?;
@@ -632,7 +557,6 @@
             schema_ref_id: None,
             table_id: 2,
         };
-<<<<<<< HEAD
         let table_id_2 = TableId::from(&Some(table_ref_id_2.clone()));
 
         let mut fragments_1 = BTreeMap::default();
@@ -652,49 +576,6 @@
                         ..Default::default()
                     }),
                     ..Default::default()
-=======
-
-        let actor_1 = StreamActor {
-            actor_id: 1,
-            nodes: Some(StreamNode {
-                node_id: 1,
-                node: Some(Node::MviewNode(MViewNode {
-                    table_ref_id: Some(table_ref_id_1.clone()),
-                    associated_table_ref_id: None,
-                    column_descs: vec![],
-                    pk_indices: vec![],
-                    column_orders: vec![],
-                })),
-                pk_indices: vec![],
-                input: vec![],
-            }),
-            dispatcher: None,
-            downstream_actor_id: vec![],
-        };
-
-        let actor_2 = StreamActor {
-            actor_id: 2,
-            nodes: Some(StreamNode {
-                node_id: 2,
-                node: Some(Node::MviewNode(MViewNode {
-                    table_ref_id: Some(table_ref_id_2.clone()),
-                    associated_table_ref_id: None,
-                    column_descs: vec![],
-                    pk_indices: vec![],
-                    column_orders: vec![],
-                })),
-                pk_indices: vec![],
-                input: vec![StreamNode {
-                    node_id: 3,
-                    node: Some(Node::ChainNode(ChainNode {
-                        table_ref_id: Some(table_ref_id_1.clone()),
-                        upstream_actor_ids: vec![0],
-                        pk_indices: vec![],
-                        column_ids: vec![],
-                    })),
-                    pk_indices: vec![],
-                    input: vec![],
->>>>>>> 78ebb702
                 }],
             },
         );
@@ -717,7 +598,7 @@
                             node_id: 3,
                             node: Some(Node::ChainNode(ChainNode {
                                 table_ref_id: Some(table_ref_id_1.clone()),
-                                upstream_actor_id: 0,
+                                upstream_actor_ids: vec![0],
                                 ..Default::default()
                             })),
                             ..Default::default()
