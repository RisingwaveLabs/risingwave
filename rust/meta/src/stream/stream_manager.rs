use std::collections::HashMap;
use std::sync::Arc;
use std::time::Instant;

use itertools::Itertools;
use log::{debug, info};
use risingwave_common::error::{Result, ToRwResult};
use risingwave_pb::common::ActorInfo;
use risingwave_pb::plan::TableRefId;
use risingwave_pb::stream_service::{
    BroadcastActorInfoTableRequest, BuildActorsRequest, HangingChannel, UpdateActorsRequest,
};
use uuid::Uuid;

use crate::barrier::{BarrierManagerRef, Command};
use crate::cluster::{NodeId, StoredClusterManager};
use crate::manager::{MetaSrvEnv, StreamClientsRef};
use crate::model::{ActorId, TableFragments};
use crate::storage::MetaStore;
use crate::stream::{FragmentManagerRef, ScheduleCategory, Scheduler};

pub type StreamManagerRef<S> = Arc<StreamManager<S>>;

/// [`Context`] carries one-time infos.
#[derive(Default)]
pub struct CreateMaterializedViewContext {
    /// New dispatches to add from upstream actors to downstream actors.
    pub dispatches: HashMap<ActorId, Vec<ActorId>>,
    /// Upstream mview actor ids grouped by node id.
    pub upstream_node_actors: HashMap<NodeId, Vec<ActorId>>,
}

pub struct StreamManager<S>
where
    S: MetaStore,
{
    fragment_manager_ref: FragmentManagerRef<S>,

    barrier_manager_ref: BarrierManagerRef<S>,
    scheduler: Scheduler<S>,
    clients: StreamClientsRef,
}

impl<S> StreamManager<S>
where
    S: MetaStore,
{
    pub async fn new(
        env: MetaSrvEnv<S>,
        fragment_manager_ref: FragmentManagerRef<S>,
        barrier_manager_ref: BarrierManagerRef<S>,
        cluster_manager: Arc<StoredClusterManager<S>>,
    ) -> Result<Self> {
        Ok(Self {
            fragment_manager_ref,
            barrier_manager_ref,
            scheduler: Scheduler::new(ScheduleCategory::RoundRobin, cluster_manager),
            clients: env.stream_clients_ref(),
        })
    }

    /// Create materialized view, it works as follows:
    /// 1. schedule the actors to nodes in the cluster.
    /// 2. broadcast the actor info table.
    /// 3. notify related nodes to update and build the actors.
    /// 4. store related meta data.
    pub async fn create_materialized_view(
        &self,
        mut table_fragments: TableFragments,
        ctx: CreateMaterializedViewContext,
    ) -> Result<()> {
        let actor_ids = table_fragments.actor_ids();
        let source_actor_ids = table_fragments.source_actor_ids();

        // Divide all actors into source and non-source actors.
        let non_source_actor_ids = actor_ids
            .clone()
            .into_iter()
            .filter(|id| !source_actor_ids.contains(id))
            .collect::<Vec<_>>();

        let locations = self
            .scheduler
            .schedule(&non_source_actor_ids, &source_actor_ids)?;

        table_fragments.set_locations(locations.actor_locations.clone());
        let actor_map = table_fragments.actor_map();

        let actor_infos = locations.actor_infos();
        let actor_host_infos = locations.actor_info_map();
        let node_actors = locations.node_actors();

        let dispatches = ctx
            .dispatches
            .iter()
            .map(|(up_id, down_ids)| {
                (
                    *up_id,
                    down_ids
                        .iter()
                        .map(|down_id| {
                            actor_host_infos
                                .get(down_id)
                                .expect("downstream actor info not exist")
                                .clone()
                        })
                        .collect_vec(),
                )
            })
            .collect::<HashMap<_, _>>();

        let mut node_hanging_channels = ctx
            .upstream_node_actors
            .iter()
            .map(|(node_id, up_ids)| {
                (
                    *node_id,
                    up_ids
                        .iter()
                        .flat_map(|up_id| {
                            dispatches
                                .get(up_id)
                                .expect("expected dispatches info")
                                .iter()
                                .map(|down_info| HangingChannel {
                                    upstream: Some(ActorInfo {
                                        actor_id: *up_id,
                                        host: None,
                                    }),
                                    downstream: Some(down_info.clone()),
                                })
                        })
                        .collect_vec(),
                )
            })
            .collect::<HashMap<_, _>>();

        // We send RPC request in two stages.
        // The first stage does 2 things: broadcast actor info, and send local actor ids to
        // different WorkerNodes. Such that each WorkerNode knows the overall actor
        // allocation, but not actually builds it. We initialize all channels in this stage.
        for (node_id, actors) in &node_actors {
            let node = locations.node_locations.get(node_id).unwrap();

            let client = self.clients.get(node).await?;
            client
                .to_owned()
                .broadcast_actor_info_table(BroadcastActorInfoTableRequest {
                    info: actor_infos.clone(),
                })
                .await
                .to_rw_result_with(format!("failed to connect to {}", node_id))?;

            let stream_actors = actors
                .iter()
                .map(|actor_id| actor_map.get(actor_id).cloned().unwrap())
                .collect::<Vec<_>>();

            let request_id = Uuid::new_v4().to_string();
            debug!("[{}]update actors: {:?}", request_id, actors);
            client
                .to_owned()
                .update_actors(UpdateActorsRequest {
                    request_id,
                    actors: stream_actors.clone(),
                    hanging_channels: node_hanging_channels.remove(node_id).unwrap_or_default(),
                })
                .await
                .to_rw_result_with(format!("failed to connect to {}", node_id))?;
        }

        for (node_id, hanging_channels) in node_hanging_channels {
            let client = self
                .clients
                .get_by_node_id(&node_id)
                .expect("client not exists");
            let request_id = Uuid::new_v4().to_string();
            client
                .to_owned()
                .update_actors(UpdateActorsRequest {
                    request_id,
                    actors: vec![],
                    hanging_channels,
                })
                .await
                .to_rw_result_with(format!("failed to connect to {}", node_id))?;
        }

        // In the second stage, each [`WorkerNode`] builds local actors and connect them with
        // channels.
        for (node_id, actors) in node_actors {
            let node = locations.node_locations.get(&node_id).unwrap();

            let client = self.clients.get(node).await?;
            let request_id = Uuid::new_v4().to_string();
            debug!("[{}]build actors: {:?}", request_id, actors);
            client
                .to_owned()
                .build_actors(BuildActorsRequest {
                    request_id,
                    actor_id: actors,
                })
                .await
                .to_rw_result_with(format!("failed to connect to {}", node_id))?;
        }

        // Add table fragments to meta store with state: `State::Creating`.
        self.fragment_manager_ref
            .add_table_fragments(table_fragments.clone())
            .await?;
        self.barrier_manager_ref
            .run_command(Command::CreateMaterializedView {
                table_fragments,
                dispatches,
            })
            .await?;

        Ok(())
    }

    /// Dropping materialized view is done by barrier manager. Check
    /// [`Command::DropMaterializedView`] for details.
    pub async fn drop_materialized_view(&self, table_id: &TableRefId) -> Result<()> {
        self.barrier_manager_ref
            .run_command(Command::DropMaterializedView(table_id.clone()))
            .await?;

        Ok(())
    }

    /// Flush means waiting for the next barrier to finish.
    pub async fn flush(&self) -> Result<()> {
        let start = Instant::now();

        info!("start barrier flush");
        self.barrier_manager_ref.wait_for_next_barrier().await?;

        let elapsed = Instant::now().duration_since(start);
        info!("barrier flushed in {:?}", elapsed);

        Ok(())
    }
}

#[cfg(test)]
mod tests {
    use std::collections::{BTreeMap, HashMap, HashSet};
    use std::net::SocketAddr;
    use std::sync::{Arc, Mutex};
    use std::thread::sleep;
    use std::time::Duration;

    use risingwave_common::catalog::TableId;
    use risingwave_common::error::tonic_err;
    use risingwave_pb::common::{HostAddress, WorkerType};
    use risingwave_pb::meta::table_fragments::fragment::FragmentType;
    use risingwave_pb::meta::table_fragments::Fragment;
    use risingwave_pb::stream_plan::*;
    use risingwave_pb::stream_service::stream_service_server::{
        StreamService, StreamServiceServer,
    };
    use risingwave_pb::stream_service::{
        BroadcastActorInfoTableResponse, BuildActorsResponse, DropActorsRequest,
        DropActorsResponse, InjectBarrierRequest, InjectBarrierResponse, UpdateActorsResponse,
    };
    use tokio::sync::mpsc::UnboundedSender;
    use tokio::task::JoinHandle;
    use tonic::{Request, Response, Status};

    use super::*;
    use crate::barrier::BarrierManager;
<<<<<<< HEAD
    use crate::hummock::HummockManager;
    use crate::manager::MetaSrvEnv;
=======
    use crate::manager::{MetaSrvEnv, NotificationManager};
>>>>>>> 5a1370a5
    use crate::model::ActorId;
    use crate::storage::MemStore;
    use crate::stream::FragmentManager;

    struct FakeFragmentState {
        actor_streams: Mutex<HashMap<ActorId, StreamActor>>,
        actor_ids: Mutex<HashSet<ActorId>>,
        actor_infos: Mutex<HashMap<ActorId, HostAddress>>,
    }

    struct FakeStreamService {
        inner: Arc<FakeFragmentState>,
    }

    #[async_trait::async_trait]
    impl StreamService for FakeStreamService {
        async fn update_actors(
            &self,
            request: Request<UpdateActorsRequest>,
        ) -> std::result::Result<Response<UpdateActorsResponse>, Status> {
            let req = request.into_inner();
            let mut guard = self.inner.actor_streams.lock().unwrap();
            for actor in req.get_actors() {
                guard.insert(actor.get_actor_id(), actor.clone());
            }

            Ok(Response::new(UpdateActorsResponse { status: None }))
        }

        async fn build_actors(
            &self,
            request: Request<BuildActorsRequest>,
        ) -> std::result::Result<Response<BuildActorsResponse>, Status> {
            let req = request.into_inner();
            let mut guard = self.inner.actor_ids.lock().unwrap();
            for id in req.get_actor_id() {
                guard.insert(*id);
            }

            Ok(Response::new(BuildActorsResponse {
                request_id: "".to_string(),
                status: None,
            }))
        }

        async fn broadcast_actor_info_table(
            &self,
            request: Request<BroadcastActorInfoTableRequest>,
        ) -> std::result::Result<Response<BroadcastActorInfoTableResponse>, Status> {
            let req = request.into_inner();
            let mut guard = self.inner.actor_infos.lock().unwrap();
            for info in req.get_info() {
                guard.insert(
                    info.get_actor_id(),
                    info.get_host().map_err(tonic_err)?.clone(),
                );
            }

            Ok(Response::new(BroadcastActorInfoTableResponse {
                status: None,
            }))
        }

        async fn drop_actors(
            &self,
            _request: Request<DropActorsRequest>,
        ) -> std::result::Result<Response<DropActorsResponse>, Status> {
            panic!("not implemented")
        }

        async fn inject_barrier(
            &self,
            _request: Request<InjectBarrierRequest>,
        ) -> std::result::Result<Response<InjectBarrierResponse>, Status> {
            Ok(Response::new(InjectBarrierResponse {
                request_id: "".to_string(),
                status: None,
            }))
        }
    }

    struct MockServices {
        stream_manager: StreamManager<MemStore>,
        fragment_manager: FragmentManagerRef<MemStore>,
        state: Arc<FakeFragmentState>,
        join_handle: JoinHandle<()>,
        shutdown_tx: UnboundedSender<()>,
    }

    impl MockServices {
        async fn start(host: &str, port: u16) -> Result<Self> {
            let addr = SocketAddr::new(host.parse().unwrap(), port);
            let state = Arc::new(FakeFragmentState {
                actor_streams: Mutex::new(HashMap::new()),
                actor_ids: Mutex::new(HashSet::new()),
                actor_infos: Mutex::new(HashMap::new()),
            });
            let fake_service = FakeStreamService {
                inner: state.clone(),
            };

            let (shutdown_tx, mut shutdown_rx) = tokio::sync::mpsc::unbounded_channel::<()>();
            let stream_srv = StreamServiceServer::new(fake_service);
            let join_handle = tokio::spawn(async move {
                tonic::transport::Server::builder()
                    .add_service(stream_srv)
                    .serve_with_shutdown(addr, async move {
                        shutdown_rx.recv().await;
                    })
                    .await
                    .unwrap();
            });
            sleep(Duration::from_secs(1));

            let env = MetaSrvEnv::for_test().await;
            let notification_manager = Arc::new(NotificationManager::new());
            let cluster_manager =
                Arc::new(StoredClusterManager::new(env.clone(), None, notification_manager).await?);
            cluster_manager
                .add_worker_node(
                    HostAddress {
                        host: host.to_string(),
                        port: port as i32,
                    },
                    WorkerType::ComputeNode,
                )
                .await?;

            let fragment_manager = Arc::new(FragmentManager::new(env.meta_store_ref()).await?);
            let hummock_manager = Arc::new(HummockManager::new(env.clone()).await?);
            let barrier_manager_ref = Arc::new(BarrierManager::new(
                env.clone(),
                cluster_manager.clone(),
                fragment_manager.clone(),
                env.epoch_generator_ref(),
                hummock_manager,
            ));

            let stream_manager = StreamManager::new(
                env.clone(),
                fragment_manager.clone(),
                barrier_manager_ref.clone(),
                cluster_manager.clone(),
            )
            .await?;

            // TODO: join barrier service back to local thread
            tokio::spawn(async move { barrier_manager_ref.run().await.unwrap() });

            Ok(Self {
                stream_manager,
                fragment_manager,
                state,
                join_handle,
                shutdown_tx,
            })
        }

        async fn stop(self) {
            self.shutdown_tx.send(()).unwrap();
            self.join_handle.await.unwrap();
        }
    }

    #[tokio::test(flavor = "multi_thread")]
    async fn test_create_materialized_view() -> Result<()> {
        let services = MockServices::start("127.0.0.1", 12345).await?;

        let table_ref_id = TableRefId {
            schema_ref_id: None,
            table_id: 0,
        };
        let table_id = TableId::from(&Some(table_ref_id.clone()));

        let actors = (0..5)
            .map(|i| StreamActor {
                actor_id: i,
                // A dummy node to avoid panic.
                nodes: Some(risingwave_pb::stream_plan::StreamNode {
                    node: Some(risingwave_pb::stream_plan::stream_node::Node::MviewNode(
                        risingwave_pb::stream_plan::MViewNode {
                            table_ref_id: Some(table_ref_id.clone()),
                            ..Default::default()
                        },
                    )),
                    operator_id: 1,
                    ..Default::default()
                }),
                ..Default::default()
            })
            .collect::<Vec<_>>();

        let mut fragments = BTreeMap::default();
        fragments.insert(
            0,
            Fragment {
                fragment_id: 0,
                fragment_type: FragmentType::Sink as i32,
                actors: actors.clone(),
            },
        );
        let table_fragments = TableFragments::new(table_id.clone(), fragments);

        let ctx = CreateMaterializedViewContext::default();

        services
            .stream_manager
            .create_materialized_view(table_fragments, ctx)
            .await?;

        for actor in actors {
            assert_eq!(
                services
                    .state
                    .actor_streams
                    .lock()
                    .unwrap()
                    .get(&actor.get_actor_id())
                    .cloned()
                    .unwrap(),
                actor
            );
            assert!(services
                .state
                .actor_ids
                .lock()
                .unwrap()
                .contains(&actor.get_actor_id()));
            assert_eq!(
                services
                    .state
                    .actor_infos
                    .lock()
                    .unwrap()
                    .get(&actor.get_actor_id())
                    .cloned()
                    .unwrap(),
                HostAddress {
                    host: "127.0.0.1".to_string(),
                    port: 12345,
                }
            );
        }

        let sink_actor_ids = services
            .fragment_manager
            .get_table_sink_actor_ids(&table_id)?;
        let actor_ids = services.fragment_manager.get_table_actor_ids(&table_id)?;
        assert_eq!(sink_actor_ids, (0..5).collect::<Vec<u32>>());
        assert_eq!(actor_ids, (0..5).collect::<Vec<u32>>());

        services.stop().await;
        Ok(())
    }
}<|MERGE_RESOLUTION|>--- conflicted
+++ resolved
@@ -269,12 +269,8 @@
 
     use super::*;
     use crate::barrier::BarrierManager;
-<<<<<<< HEAD
     use crate::hummock::HummockManager;
-    use crate::manager::MetaSrvEnv;
-=======
     use crate::manager::{MetaSrvEnv, NotificationManager};
->>>>>>> 5a1370a5
     use crate::model::ActorId;
     use crate::storage::MemStore;
     use crate::stream::FragmentManager;
