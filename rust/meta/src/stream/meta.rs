--- conflicted
+++ resolved
@@ -198,26 +198,14 @@
         }
     }
 
-<<<<<<< HEAD
-    pub fn all_node_actors(
-        &self,
-        include_inactive: bool,
-    ) -> Result<HashMap<NodeId, Vec<StreamActor>>> {
+    pub async fn all_node_actors(&self, include_inactive: bool) -> Result<HashMap<NodeId, Vec<StreamActor>>> {
         let mut actor_maps = HashMap::new();
-        for entry in &self.table_fragments {
-            for (node_id, actor_ids) in &entry.value().node_actors(include_inactive) {
-                let node_actor_ids = actor_maps.entry(*node_id).or_insert_with(Vec::new);
-                node_actor_ids.extend_from_slice(actor_ids);
-=======
-    pub async fn all_node_actors(&self) -> Result<HashMap<NodeId, Vec<StreamActor>>> {
-        let mut actor_maps = HashMap::new();
 
         let map = &self.core.read().await.table_fragments;
         for fragments in map.values() {
-            for (node_id, actor_ids) in fragments.node_actors() {
+            for (node_id, actor_ids) in fragments.node_actors(include_inactive) {
                 let node_actor_ids = actor_maps.entry(node_id).or_insert_with(Vec::new);
                 node_actor_ids.extend(actor_ids);
->>>>>>> 648f277e
             }
         }
 
