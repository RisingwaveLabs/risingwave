--- conflicted
+++ resolved
@@ -29,13 +29,8 @@
 
 use super::{IdCategory, IdGeneratorManagerRef};
 use crate::manager::NotificationManagerRef;
-<<<<<<< HEAD
-use crate::model::{CatalogVersionGenerator, MetadataModel, Transactional};
+use crate::model::{MetadataModel, Transactional};
 use crate::storage::{MetaStore, Transaction};
-=======
-use crate::model::MetadataModel;
-use crate::storage::MetaStore;
->>>>>>> 4a7bd388
 
 pub type DatabaseId = u32;
 pub type SchemaId = u32;
@@ -454,7 +449,7 @@
         {
             core.unmark_creating(&source_key);
             core.unmark_creating(&mview_key);
-            let version = core.new_version_id().await?;
+
             let mut transaction = Transaction::default();
             source.upsert_in_transaction(&mut transaction)?;
             mview.upsert_in_transaction(&mut transaction)?;
@@ -463,12 +458,14 @@
             core.add_table(mview);
 
             self.nm
-                .notify_fe(Operation::Add, &Info::TableV2(mview.to_owned()))
+                .notify_frontend(Operation::Add, &Info::TableV2(mview.to_owned()))
                 .await;
-            self.nm
-                .notify_fe(Operation::Add, &Info::Source(source.to_owned()))
-                .await;
-
+            // Currently frontend uses source's version
+            let version = self
+                .nm
+                .notify_frontend(Operation::Add, &Info::Source(source.to_owned()))
+                .await
+                .into_inner();
             Ok(version)
         } else {
             Err(RwError::from(InternalError(
@@ -551,7 +548,6 @@
                 }
 
                 // now is safe to delete both mview and source
-                let version = core.new_version_id().await?;
                 let mut transaction = Transaction::default();
                 Table::delete_in_transaction(mview_id, &mut transaction)?;
                 Source::delete_in_transaction(source_id, &mut transaction)?;
@@ -561,21 +557,21 @@
                 for &dependent_relation_id in &mview.dependent_relations {
                     core.decrease_ref_count(dependent_relation_id);
                 }
-                
+
                 self.nm
-                    .notify_fe(Operation::Delete, &Info::TableV2(mview))
+                    .notify_frontend(Operation::Delete, &Info::TableV2(mview))
                     .await;
-                self.nm
-                    .notify_fe(Operation::Delete, &Info::Source(source))
-                    .await;
+                let version = self
+                    .nm
+                    .notify_frontend(Operation::Delete, &Info::Source(source))
+                    .await
+                    .into_inner();
                 Ok(version)
             }
 
-            _ => {
-                Err(RwError::from(InternalError(
-                    "table or source doesn't exist".to_string(),
-                )))
-            }
+            _ => Err(RwError::from(InternalError(
+                "table or source doesn't exist".to_string(),
+            ))),
         }
     }
 }
