--- conflicted
+++ resolved
@@ -192,12 +192,8 @@
     S: MetaStore,
 {
     const INTERVAL: Duration =
-<<<<<<< HEAD
         Duration::from_millis(if cfg!(debug_assertions) { 500 } else { 100 });
-=======
-        Duration::from_millis(if cfg!(debug_assertions) { 5000 } else { 100 });
     const RECOVERY_RETRY_INTERVAL: Duration = Duration::from_millis(500);
->>>>>>> 1a0fb028
 
     /// Create a new [`BarrierManager`].
     pub fn new(
