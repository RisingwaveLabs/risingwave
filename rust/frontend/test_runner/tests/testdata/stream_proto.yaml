--- conflicted
+++ resolved
@@ -2,134 +2,6 @@
     /* test filter protobuf encoding */
     create table t (v1 int);
     select * from t where v1<1;
-<<<<<<< HEAD
-  stream_plan_proto: |-
-    {
-      "input": [
-        {
-          "input": [
-            {
-              "input": [
-                {
-                  "input": [
-                    {
-                      "input": [
-                        {
-                          "mergeNode": {}
-                        },
-                        {
-                          "batchPlanNode": {
-                            "tableRefId": {
-                              "tableId": 1
-                            },
-                            "columnDescs": [
-                              {
-                                "columnType": {
-                                  "typeName": "INT64",
-                                  "isNullable": true
-                                },
-                                "name": "_row_id"
-                              },
-                              {
-                                "columnType": {
-                                  "typeName": "INT32",
-                                  "isNullable": true
-                                },
-                                "columnId": 1,
-                                "name": "v1"
-                              }
-                            ]
-                          }
-                        }
-                      ],
-                      "chainNode": {}
-                    }
-                  ],
-                  "filterNode": {
-                    "searchCondition": {
-                      "exprType": "LESS_THAN",
-                      "returnType": {
-                        "typeName": "BOOLEAN",
-                        "isNullable": true
-                      },
-                      "funcCall": {
-                        "children": [
-                          {
-                            "exprType": "INPUT_REF",
-                            "returnType": {
-                              "typeName": "INT32",
-                              "isNullable": true
-                            },
-                            "inputRef": {
-                              "columnIdx": 1
-                            }
-                          },
-                          {
-                            "exprType": "CONSTANT_VALUE",
-                            "returnType": {
-                              "typeName": "INT32",
-                              "isNullable": true
-                            },
-                            "constant": {
-                              "body": "AAAAAQ=="
-                            }
-                          }
-                        ]
-                      }
-                    }
-                  }
-                }
-              ],
-              "exchangeNode": {
-                "fields": [
-                  {
-                    "dataType": {
-                      "typeName": "INT64",
-                      "isNullable": true
-                    },
-                    "name": "_row_id"
-                  },
-                  {
-                    "dataType": {
-                      "typeName": "INT32",
-                      "isNullable": true
-                    },
-                    "name": "v1"
-                  }
-                ],
-                "strategy": {
-                  "type": "SIMPLE"
-                }
-              }
-            }
-          ],
-          "projectNode": {
-            "selectList": [
-              {
-                "exprType": "INPUT_REF",
-                "returnType": {
-                  "typeName": "INT64",
-                  "isNullable": true
-                },
-                "inputRef": {}
-              },
-              {
-                "exprType": "INPUT_REF",
-                "returnType": {
-                  "typeName": "INT32",
-                  "isNullable": true
-                },
-                "inputRef": {
-                  "columnIdx": 1
-                }
-              }
-            ]
-          }
-        }
-      ],
-      "materializeNode": {}
-    }
-=======
   stream_plan_proto: |
     ---
     input:
@@ -194,102 +66,10 @@
       columnIds:
         - 0
         - 1
->>>>>>> ac315082
 - sql: |
     /* test projection */
     create table t (v1 int);
     select * from t;
-<<<<<<< HEAD
-  stream_plan_proto: |-
-    {
-      "input": [
-        {
-          "input": [
-            {
-              "input": [
-                {
-                  "input": [
-                    {
-                      "mergeNode": {}
-                    },
-                    {
-                      "batchPlanNode": {
-                        "tableRefId": {
-                          "tableId": 1
-                        },
-                        "columnDescs": [
-                          {
-                            "columnType": {
-                              "typeName": "INT64",
-                              "isNullable": true
-                            },
-                            "name": "_row_id"
-                          },
-                          {
-                            "columnType": {
-                              "typeName": "INT32",
-                              "isNullable": true
-                            },
-                            "columnId": 1,
-                            "name": "v1"
-                          }
-                        ]
-                      }
-                    }
-                  ],
-                  "chainNode": {}
-                }
-              ],
-              "exchangeNode": {
-                "fields": [
-                  {
-                    "dataType": {
-                      "typeName": "INT64",
-                      "isNullable": true
-                    },
-                    "name": "_row_id"
-                  },
-                  {
-                    "dataType": {
-                      "typeName": "INT32",
-                      "isNullable": true
-                    },
-                    "name": "v1"
-                  }
-                ],
-                "strategy": {
-                  "type": "SIMPLE"
-                }
-              }
-            }
-          ],
-          "projectNode": {
-            "selectList": [
-              {
-                "exprType": "INPUT_REF",
-                "returnType": {
-                  "typeName": "INT64",
-                  "isNullable": true
-                },
-                "inputRef": {}
-              },
-              {
-                "exprType": "INPUT_REF",
-                "returnType": {
-                  "typeName": "INT32",
-                  "isNullable": true
-                },
-                "inputRef": {
-                  "columnIdx": 1
-                }
-              }
-            ]
-          }
-        }
-      ],
-      "materializeNode": {}
-    }
-=======
   stream_plan_proto: |
     ---
     input:
@@ -333,78 +113,10 @@
       columnIds:
         - 0
         - 1
->>>>>>> ac315082
 - sql: |
     /* test projection for single column */
     create table t (v1 int, v2 int);
     select v1 from t;
-<<<<<<< HEAD
-  stream_plan_proto: |-
-    {
-      "input": [
-        {
-          "input": [
-            {
-              "input": [
-                {
-                  "input": [
-                    {
-                      "mergeNode": {}
-                    },
-                    {
-                      "batchPlanNode": {
-                        "tableRefId": {
-                          "tableId": 1
-                        },
-                        "columnDescs": [
-                          {
-                            "columnType": {
-                              "typeName": "INT32",
-                              "isNullable": true
-                            },
-                            "columnId": 1,
-                            "name": "v1"
-                          }
-                        ]
-                      }
-                    }
-                  ],
-                  "chainNode": {}
-                }
-              ],
-              "exchangeNode": {
-                "fields": [
-                  {
-                    "dataType": {
-                      "typeName": "INT32",
-                      "isNullable": true
-                    },
-                    "name": "v1"
-                  }
-                ],
-                "strategy": {
-                  "type": "SIMPLE"
-                }
-              }
-            }
-          ],
-          "projectNode": {
-            "selectList": [
-              {
-                "exprType": "INPUT_REF",
-                "returnType": {
-                  "typeName": "INT32",
-                  "isNullable": true
-                },
-                "inputRef": {}
-              }
-            ]
-          }
-        }
-      ],
-      "materializeNode": {}
-    }
-=======
   stream_plan_proto: |
     ---
     input:
@@ -437,136 +149,10 @@
             isNullable: true
       columnIds:
         - 0
->>>>>>> ac315082
 - sql: |
     /* test simple agg */
     create table t (v1 int);
     select sum(v1) from t;
-<<<<<<< HEAD
-  stream_plan_proto: |-
-    {
-      "input": [
-        {
-          "input": [
-            {
-              "input": [
-                {
-                  "input": [
-                    {
-                      "input": [
-                        {
-                          "input": [
-                            {
-                              "input": [
-                                {
-                                  "mergeNode": {}
-                                },
-                                {
-                                  "batchPlanNode": {
-                                    "tableRefId": {
-                                      "tableId": 1
-                                    },
-                                    "columnDescs": [
-                                      {
-                                        "columnType": {
-                                          "typeName": "INT32",
-                                          "isNullable": true
-                                        },
-                                        "columnId": 1,
-                                        "name": "v1"
-                                      }
-                                    ]
-                                  }
-                                }
-                              ],
-                              "chainNode": {}
-                            }
-                          ],
-                          "exchangeNode": {
-                            "fields": [
-                              {
-                                "dataType": {
-                                  "typeName": "INT32",
-                                  "isNullable": true
-                                },
-                                "name": "v1"
-                              }
-                            ],
-                            "strategy": {
-                              "type": "SIMPLE"
-                            }
-                          }
-                        }
-                      ],
-                      "projectNode": {
-                        "selectList": [
-                          {
-                            "exprType": "INPUT_REF",
-                            "returnType": {
-                              "typeName": "INT32",
-                              "isNullable": true
-                            },
-                            "inputRef": {}
-                          }
-                        ]
-                      }
-                    }
-                  ],
-                  "globalSimpleAggNode": {
-                    "aggCalls": [
-                      {
-                        "type": "SUM",
-                        "args": [
-                          {
-                            "input": {},
-                            "type": {
-                              "typeName": "INT32",
-                              "isNullable": true
-                            }
-                          }
-                        ],
-                        "returnType": {
-                          "typeName": "INT64",
-                          "isNullable": true
-                        }
-                      }
-                    ]
-                  }
-                }
-              ],
-              "exchangeNode": {
-                "fields": [
-                  {
-                    "dataType": {
-                      "typeName": "INT64",
-                      "isNullable": true
-                    },
-                    "name": "agg#0"
-                  }
-                ],
-                "strategy": {
-                  "type": "SIMPLE"
-                }
-              }
-            }
-          ],
-          "projectNode": {
-            "selectList": [
-              {
-                "exprType": "INPUT_REF",
-                "returnType": {
-                  "typeName": "INT64",
-                  "isNullable": true
-                },
-                "inputRef": {}
-              }
-            ]
-          }
-        }
-      ],
-      "materializeNode": {}
-    }
-=======
   stream_plan_proto: |
     ---
     input:
@@ -628,178 +214,10 @@
             isNullable: true
       columnIds:
         - 0
->>>>>>> ac315082
 - sql: |
     /* test simple agg */
     create table t (v1 int, v2 int);
     select sum(v1) from t group by v2;
-<<<<<<< HEAD
-  stream_plan_proto: |-
-    {
-      "input": [
-        {
-          "input": [
-            {
-              "input": [
-                {
-                  "input": [
-                    {
-                      "input": [
-                        {
-                          "input": [
-                            {
-                              "input": [
-                                {
-                                  "mergeNode": {}
-                                },
-                                {
-                                  "batchPlanNode": {
-                                    "tableRefId": {
-                                      "tableId": 1
-                                    },
-                                    "columnDescs": [
-                                      {
-                                        "columnType": {
-                                          "typeName": "INT32",
-                                          "isNullable": true
-                                        },
-                                        "columnId": 1,
-                                        "name": "v1"
-                                      },
-                                      {
-                                        "columnType": {
-                                          "typeName": "INT32",
-                                          "isNullable": true
-                                        },
-                                        "columnId": 2,
-                                        "name": "v2"
-                                      }
-                                    ]
-                                  }
-                                }
-                              ],
-                              "chainNode": {}
-                            }
-                          ],
-                          "exchangeNode": {
-                            "fields": [
-                              {
-                                "dataType": {
-                                  "typeName": "INT32",
-                                  "isNullable": true
-                                },
-                                "name": "v1"
-                              },
-                              {
-                                "dataType": {
-                                  "typeName": "INT32",
-                                  "isNullable": true
-                                },
-                                "name": "v2"
-                              }
-                            ],
-                            "strategy": {
-                              "type": "HASH",
-                              "columnIndices": [
-                                0
-                              ]
-                            }
-                          }
-                        }
-                      ],
-                      "projectNode": {
-                        "selectList": [
-                          {
-                            "exprType": "INPUT_REF",
-                            "returnType": {
-                              "typeName": "INT32",
-                              "isNullable": true
-                            },
-                            "inputRef": {
-                              "columnIdx": 1
-                            }
-                          },
-                          {
-                            "exprType": "INPUT_REF",
-                            "returnType": {
-                              "typeName": "INT32",
-                              "isNullable": true
-                            },
-                            "inputRef": {}
-                          }
-                        ]
-                      }
-                    }
-                  ],
-                  "hashAggNode": {
-                    "groupKeys": [
-                      {}
-                    ],
-                    "aggCalls": [
-                      {
-                        "type": "SUM",
-                        "args": [
-                          {
-                            "input": {
-                              "columnIdx": 1
-                            },
-                            "type": {
-                              "typeName": "INT32",
-                              "isNullable": true
-                            }
-                          }
-                        ],
-                        "returnType": {
-                          "typeName": "INT64",
-                          "isNullable": true
-                        }
-                      }
-                    ]
-                  }
-                }
-              ],
-              "exchangeNode": {
-                "fields": [
-                  {
-                    "dataType": {
-                      "typeName": "INT32",
-                      "isNullable": true
-                    },
-                    "name": "expr#0"
-                  },
-                  {
-                    "dataType": {
-                      "typeName": "INT64",
-                      "isNullable": true
-                    },
-                    "name": "agg#0"
-                  }
-                ],
-                "strategy": {
-                  "type": "SIMPLE"
-                }
-              }
-            }
-          ],
-          "projectNode": {
-            "selectList": [
-              {
-                "exprType": "INPUT_REF",
-                "returnType": {
-                  "typeName": "INT64",
-                  "isNullable": true
-                },
-                "inputRef": {
-                  "columnIdx": 1
-                }
-              }
-            ]
-          }
-        }
-      ],
-      "materializeNode": {}
-    }
-=======
   stream_plan_proto: |
     ---
     input:
@@ -888,5 +306,4 @@
                 columnIdx: 1
     materializeNode:
       columnIds:
-        - 0
->>>>>>> ac315082
+        - 0