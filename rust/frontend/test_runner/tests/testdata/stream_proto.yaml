- sql: |
    /* test filter protobuf encoding */
    create table t (v1 int);
    select * from t where v1<1;
  stream_plan_proto: |
    ---
    operatorId: "14"
    input:
      - operatorId: "13"
        input:
          - operatorId: "11"
            input:
              - operatorId: "9"
                input:
                  - mergeNode: {}
                  - operatorId: "8"
                    pkIndices:
                      - 0
                    batchPlanNode:
                      tableRefId:
                        tableId: 1
                      columnDescs:
                        - columnType:
                            typeName: INT64
                            isNullable: true
                          name: _row_id
                        - columnType:
                            typeName: INT32
                            isNullable: true
                          columnId: 1
                          name: v1
                pkIndices:
                  - 0
                chainNode: {}
            pkIndices:
              - 0
            filterNode:
              searchCondition:
                exprType: LESS_THAN
                returnType:
                  typeName: BOOLEAN
                  isNullable: true
                funcCall:
                  children:
                    - exprType: INPUT_REF
                      returnType:
                        typeName: INT32
                        isNullable: true
                      inputRef:
                        columnIdx: 1
                    - exprType: CONSTANT_VALUE
                      returnType:
                        typeName: INT32
                        isNullable: true
                      constant:
                        body: AAAAAQ==
        pkIndices:
          - 0
        projectNode:
          selectList:
            - exprType: INPUT_REF
              returnType:
                typeName: INT64
                isNullable: true
              inputRef: {}
            - exprType: INPUT_REF
              returnType:
                typeName: INT32
                isNullable: true
              inputRef:
                columnIdx: 1
    pkIndices:
      - 0
    materializeNode:
      columnOrders:
        - orderType: ASCENDING
          inputRef: {}
          returnType:
            typeName: INT64
            isNullable: true
      columnIds:
        - 0
        - 1
- sql: |
    /* test projection */
    create table t (v1 int);
    select * from t;
  stream_plan_proto: |
    ---
    operatorId: "9"
    input:
      - operatorId: "8"
        input:
          - operatorId: "6"
            input:
              - mergeNode: {}
              - operatorId: "5"
                pkIndices:
                  - 0
                batchPlanNode:
                  tableRefId:
                    tableId: 1
                  columnDescs:
                    - columnType:
                        typeName: INT64
                        isNullable: true
                      name: _row_id
                    - columnType:
                        typeName: INT32
                        isNullable: true
                      columnId: 1
                      name: v1
            pkIndices:
              - 0
            chainNode: {}
        pkIndices:
          - 0
        projectNode:
          selectList:
            - exprType: INPUT_REF
              returnType:
                typeName: INT64
                isNullable: true
              inputRef: {}
            - exprType: INPUT_REF
              returnType:
                typeName: INT32
                isNullable: true
              inputRef:
                columnIdx: 1
    pkIndices:
      - 0
    materializeNode:
      columnOrders:
        - orderType: ASCENDING
          inputRef: {}
          returnType:
            typeName: INT64
            isNullable: true
      columnIds:
        - 0
        - 1
- sql: |
    /* test projection for single column */
    create table t (v1 int, v2 int);
    select v1 from t;
  stream_plan_proto: |
    ---
    operatorId: "9"
    input:
      - operatorId: "8"
        input:
          - operatorId: "6"
            input:
              - mergeNode: {}
              - operatorId: "5"
                pkIndices:
                  - 0
                batchPlanNode:
                  tableRefId:
                    tableId: 1
                  columnDescs:
                    - columnType:
                        typeName: INT32
                        isNullable: true
                      columnId: 1
                      name: v1
            pkIndices:
              - 0
            chainNode: {}
        pkIndices:
          - 0
        projectNode:
          selectList:
            - exprType: INPUT_REF
              returnType:
                typeName: INT32
                isNullable: true
              inputRef: {}
    pkIndices:
      - 0
    materializeNode:
      columnOrders:
        - orderType: ASCENDING
          inputRef: {}
          returnType:
            typeName: INT32
            isNullable: true
      columnIds:
        - 0
- sql: |
    /* test simple agg */
    create table t (v1 int);
    select sum(v1) from t;
  stream_plan_proto: |
    ---
    operatorId: "19"
    input:
<<<<<<< HEAD
      - input:
          - input:
              - input:
                  - input:
                      - input:
                          - mergeNode: {}
                          - batchPlanNode:
                              tableRefId:
                                tableId: 1
                              columnDescs:
                                - columnType:
                                    typeName: INT32
                                    isNullable: true
                                  columnId: 1
                                  name: v1
                        chainNode: {}
                    projectNode:
                      selectList:
                        - exprType: INPUT_REF
                          returnType:
                            typeName: INT32
                            isNullable: true
                          inputRef: {}
                globalSimpleAggNode:
                  aggCalls:
                    - type: SUM
                      args:
                        - input: {}
                          type:
                            typeName: INT32
                            isNullable: true
=======
      - operatorId: "18"
        input:
          - operatorId: "16"
            input:
              - operatorId: "14"
                input:
                  - operatorId: "12"
                    input:
                      - mergeNode: {}
                      - operatorId: "11"
                        pkIndices:
                          - 0
                        batchPlanNode:
                          tableRefId:
                            tableId: 5
                          columnDescs:
                            - columnType:
                                typeName: INT32
                                isNullable: true
                              columnId: 1
                              name: v1
                    pkIndices:
                      - 0
                    chainNode: {}
                pkIndices:
                  - 0
                projectNode:
                  selectList:
                    - exprType: INPUT_REF
>>>>>>> 914e987a
                      returnType:
                        typeName: INT32
                        isNullable: true
                      inputRef: {}
            pkIndices:
              - 0
            globalSimpleAggNode:
              aggCalls:
                - type: SUM
                  args:
                    - input: {}
                      type:
                        typeName: INT32
                        isNullable: true
                  returnType:
                    typeName: INT64
                    isNullable: true
        pkIndices:
          - 0
        projectNode:
          selectList:
            - exprType: INPUT_REF
              returnType:
                typeName: INT64
                isNullable: true
              inputRef: {}
    pkIndices:
      - 0
    materializeNode:
      columnOrders:
        - orderType: ASCENDING
          inputRef: {}
          returnType:
            typeName: INT64
            isNullable: true
      columnIds:
        - 0
- sql: |
    /* test simple agg */
    create table t (v1 int, v2 int);
    select sum(v1) from t group by v2;
  stream_plan_proto: |
    ---
    operatorId: "21"
    input:
<<<<<<< HEAD
      - input:
          - input:
              - input:
                  - input:
                      - input:
                          - input:
                              - mergeNode: {}
                              - batchPlanNode:
                                  tableRefId:
                                    tableId: 1
                                  columnDescs:
                                    - columnType:
                                        typeName: INT32
                                        isNullable: true
                                      columnId: 1
                                      name: v1
                                    - columnType:
                                        typeName: INT32
                                        isNullable: true
                                      columnId: 2
                                      name: v2
                            chainNode: {}
                        exchangeNode:
                          fields:
                            - dataType:
                                typeName: INT32
                                isNullable: true
                              name: v1
                            - dataType:
                                typeName: INT32
                                isNullable: true
                              name: v2
                          strategy:
                            type: HASH
                            columnIndices:
=======
      - operatorId: "20"
        input:
          - operatorId: "18"
            input:
              - operatorId: "16"
                input:
                  - operatorId: "14"
                    input:
                      - operatorId: "13"
                        input:
                          - mergeNode: {}
                          - operatorId: "12"
                            pkIndices:
>>>>>>> 914e987a
                              - 0
                            batchPlanNode:
                              tableRefId:
                                tableId: 5
                              columnDescs:
                                - columnType:
                                    typeName: INT32
                                    isNullable: true
                                  columnId: 1
                                  name: v1
                                - columnType:
                                    typeName: INT32
                                    isNullable: true
                                  columnId: 2
                                  name: v2
                        pkIndices:
                          - 0
                        chainNode: {}
                    pkIndices:
                      - 0
                    exchangeNode:
                      fields:
                        - dataType:
                            typeName: INT32
                            isNullable: true
                          name: v1
                        - dataType:
                            typeName: INT32
                            isNullable: true
                          name: v2
                      strategy:
                        type: HASH
                        columnIndices:
                          - 0
                pkIndices:
                  - 1
                projectNode:
                  selectList:
                    - exprType: INPUT_REF
                      returnType:
                        typeName: INT32
                        isNullable: true
                      inputRef:
                        columnIdx: 1
                    - exprType: INPUT_REF
                      returnType:
                        typeName: INT32
                        isNullable: true
                      inputRef: {}
            pkIndices:
              - 0
            hashAggNode:
              groupKeys:
                - {}
              aggCalls:
                - type: SUM
                  args:
                    - input:
                        columnIdx: 1
                      type:
                        typeName: INT32
                        isNullable: true
                  returnType:
                    typeName: INT64
                    isNullable: true
        projectNode:
          selectList:
            - exprType: INPUT_REF
              returnType:
                typeName: INT64
                isNullable: true
              inputRef:
                columnIdx: 1
    materializeNode:
      columnIds:
        - 0<|MERGE_RESOLUTION|>--- conflicted
+++ resolved
@@ -196,39 +196,6 @@
     ---
     operatorId: "19"
     input:
-<<<<<<< HEAD
-      - input:
-          - input:
-              - input:
-                  - input:
-                      - input:
-                          - mergeNode: {}
-                          - batchPlanNode:
-                              tableRefId:
-                                tableId: 1
-                              columnDescs:
-                                - columnType:
-                                    typeName: INT32
-                                    isNullable: true
-                                  columnId: 1
-                                  name: v1
-                        chainNode: {}
-                    projectNode:
-                      selectList:
-                        - exprType: INPUT_REF
-                          returnType:
-                            typeName: INT32
-                            isNullable: true
-                          inputRef: {}
-                globalSimpleAggNode:
-                  aggCalls:
-                    - type: SUM
-                      args:
-                        - input: {}
-                          type:
-                            typeName: INT32
-                            isNullable: true
-=======
       - operatorId: "18"
         input:
           - operatorId: "16"
@@ -243,7 +210,7 @@
                           - 0
                         batchPlanNode:
                           tableRefId:
-                            tableId: 5
+                            tableId: 1
                           columnDescs:
                             - columnType:
                                 typeName: INT32
@@ -258,7 +225,6 @@
                 projectNode:
                   selectList:
                     - exprType: INPUT_REF
->>>>>>> 914e987a
                       returnType:
                         typeName: INT32
                         isNullable: true
@@ -304,43 +270,6 @@
     ---
     operatorId: "21"
     input:
-<<<<<<< HEAD
-      - input:
-          - input:
-              - input:
-                  - input:
-                      - input:
-                          - input:
-                              - mergeNode: {}
-                              - batchPlanNode:
-                                  tableRefId:
-                                    tableId: 1
-                                  columnDescs:
-                                    - columnType:
-                                        typeName: INT32
-                                        isNullable: true
-                                      columnId: 1
-                                      name: v1
-                                    - columnType:
-                                        typeName: INT32
-                                        isNullable: true
-                                      columnId: 2
-                                      name: v2
-                            chainNode: {}
-                        exchangeNode:
-                          fields:
-                            - dataType:
-                                typeName: INT32
-                                isNullable: true
-                              name: v1
-                            - dataType:
-                                typeName: INT32
-                                isNullable: true
-                              name: v2
-                          strategy:
-                            type: HASH
-                            columnIndices:
-=======
       - operatorId: "20"
         input:
           - operatorId: "18"
@@ -354,11 +283,10 @@
                           - mergeNode: {}
                           - operatorId: "12"
                             pkIndices:
->>>>>>> 914e987a
                               - 0
                             batchPlanNode:
                               tableRefId:
-                                tableId: 5
+                                tableId: 1
                               columnDescs:
                                 - columnType:
                                     typeName: INT32
