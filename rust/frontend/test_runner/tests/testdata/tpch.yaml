- id: create_tables
  sql: |
    CREATE TABLE lineitem (
      l_orderkey BIGINT NOT NULL,
      l_partkey INTEGER NOT NULL,
      l_suppkey INTEGER NOT NULL,
      l_linenumber INTEGER NOT NULL,
      l_quantity NUMERIC NOT NULL,
      l_extendedprice NUMERIC NOT NULL,
      l_discount NUMERIC NOT NULL,
      l_tax NUMERIC NOT NULL,
      l_returnflag CHAR(1) NOT NULL,
      l_linestatus CHAR(1) NOT NULL,
      l_shipdate DATE NOT NULL,
      l_commitdate DATE NOT NULL,
      l_receiptdate DATE NOT NULL,
      l_shipinstruct CHAR(25) NOT NULL,
      l_shipmode CHAR(10) NOT NULL,
      l_comment VARCHAR(44) NOT NULL
    );
    CREATE TABLE customer (
      c_custkey INTEGER NOT NULL,
      c_name VARCHAR(25) NOT NULL,
      c_address VARCHAR(40) NOT NULL,
      c_nationkey INTEGER NOT NULL,
      c_phone CHAR(15) NOT NULL,
      c_acctbal NUMERIC NOT NULL,
      c_mktsegment CHAR(10) NOT NULL,
      c_comment VARCHAR(117) NOT NULL
    );
    CREATE TABLE orders (
      o_orderkey BIGINT NOT NULL,
      o_custkey INTEGER NOT NULL,
      o_orderstatus CHAR(1) NOT NULL,
      o_totalprice NUMERIC NOT NULL,
      o_orderdate DATE NOT NULL,
      o_orderpriority CHAR(15) NOT NULL,
      o_clerk CHAR(15) NOT NULL,
      o_shippriority INTEGER NOT NULL,
      o_comment VARCHAR(79) NOT NULL
    );
- id: tpch_q1
  before:
    - create_tables
  sql: |
    select
      l_returnflag,
      l_linestatus,
      sum(l_quantity) as sum_qty,
      sum(l_extendedprice) as sum_base_price,
      sum(l_extendedprice * (1 - l_discount)) as sum_disc_price,
      sum(l_extendedprice * (1 - l_discount) * (1 + l_tax)) as sum_charge,
      avg(l_quantity) as avg_qty,
      avg(l_extendedprice) as avg_price,
      avg(l_discount) as avg_disc /* ,
      count(*) as count_order */
    from
      lineitem
    /*
    where
      l_shipdate <= date '1998-12-01' - interval '71 days'
    */
    group by
      l_returnflag,
      l_linestatus
    order by
      l_returnflag,
      l_linestatus;
  batch_plan: |
    BatchExchange { order: [$0 ASC, $1 ASC], dist: Single }
      BatchSort { order: [$0 ASC, $1 ASC] }
        BatchProject { exprs: [$0, $1, $2, $3, $4, $5, ($6 / $7), ($8 / $9), ($10 / $11)], expr_alias: [l_returnflag, l_linestatus, sum_qty, sum_base_price, sum_disc_price, sum_charge, avg_qty, avg_price, avg_disc] }
          BatchHashAgg { group_keys: [$0, $1], aggs: [sum($2), sum($3), sum($4), sum($5), sum($6), count($6), sum($7), count($7), sum($8), count($8)] }
            BatchExchange { order: [], dist: HashShard([0, 1]) }
              BatchProject { exprs: [$4, $5, $0, $1, ($1 * (1:Int32 - $2)), (($1 * (1:Int32 - $2)) * (1:Int32 + $3)), $0, $1, $2], expr_alias: [ ,  ,  ,  ,  ,  ,  ,  ,  ] }
                BatchScan { table: lineitem, columns: [l_quantity, l_extendedprice, l_discount, l_tax, l_returnflag, l_linestatus] }
  stream_plan: |
    StreamMaterialize { table_id: 0, column_order: [$0 ASC, $1 ASC], column_id: [#0, #1, #2, #3, #4, #5, #6, #7, #8], pk_indices: [0, 1] }
      StreamProject { exprs: [$0, $1, $2, $3, $4, $5, ($6 / $7), ($8 / $9), ($10 / $11)], expr_alias: [l_returnflag, l_linestatus, sum_qty, sum_base_price, sum_disc_price, sum_charge, avg_qty, avg_price, avg_disc] }
        StreamExchange { dist: Single }
          StreamHashAgg { group_keys: [$0, $1], aggs: [sum($2), sum($3), sum($4), sum($5), sum($6), count($6), sum($7), count($7), sum($8), count($8)] }
            StreamProject { exprs: [$4, $5, $0, $1, ($1 * (1:Int32 - $2)), (($1 * (1:Int32 - $2)) * (1:Int32 + $3)), $0, $1, $2], expr_alias: [ ,  ,  ,  ,  ,  ,  ,  ,  ] }
              StreamExchange { dist: HashShard([0, 1]) }
<<<<<<< HEAD
                StreamTableScan { table: lineitem, columns: [l_quantity, l_extendedprice, l_discount, l_tax, l_returnflag, l_linestatus] }
=======
                StreamTableScan { table: lineitem, columns: [l_quantity, l_extendedprice, l_discount, l_tax, l_returnflag, l_linestatus], pk_indices: [0] }
- id: tpch_q3
  before:
    - create_tables
  sql: |
    select
      l_orderkey,
      sum(l_extendedprice * (1 - l_discount)) as revenue,
      o_orderdate,
      o_shippriority
    from
      customer,
      orders,
      lineitem
    where
      c_mktsegment = 'FURNITURE'
      and c_custkey = o_custkey
      and l_orderkey = o_orderkey
    /*
      and o_orderdate < date '1995-03-29'
      and l_shipdate > date '1995-03-29'
    */
    group by
      l_orderkey,
      o_orderdate,
      o_shippriority
    order by
      revenue desc,
      o_orderdate
  logical_plan: |
    LogicalProject { exprs: [$0, $3, $1, $2], expr_alias: [l_orderkey, revenue, o_orderdate, o_shippriority] }
      LogicalAgg { group_keys: [0, 1, 2], agg_calls: [sum($3)] }
        LogicalProject { exprs: [$20, $14, $17, ($25 * (1:Int32 - $26))], expr_alias: [ ,  ,  ,  ] }
          LogicalFilter { predicate: ($7 = "FURNITURE":Varchar) AND ($1 = $11) AND ($20 = $10) }
            LogicalJoin { type: Inner, on: true:Boolean }
              LogicalJoin { type: Inner, on: true:Boolean }
                LogicalScan { table: customer, columns: [_row_id, c_custkey, c_name, c_address, c_nationkey, c_phone, c_acctbal, c_mktsegment, c_comment] }
                LogicalScan { table: orders, columns: [_row_id, o_orderkey, o_custkey, o_orderstatus, o_totalprice, o_orderdate, o_orderpriority, o_clerk, o_shippriority, o_comment] }
              LogicalScan { table: lineitem, columns: [_row_id, l_orderkey, l_partkey, l_suppkey, l_linenumber, l_quantity, l_extendedprice, l_discount, l_tax, l_returnflag, l_linestatus, l_shipdate, l_commitdate, l_receiptdate, l_shipinstruct, l_shipmode, l_comment] }
- id: tpch_q6
  before:
    - create_tables
  sql: |
    select
      sum(l_extendedprice * l_discount) as revenue
    from
      lineitem
    where
      /* l_shipdate >= date '1994-01-01'
      and l_shipdate < date '1994-01-01' + interval '1' year
      and l_discount between 0.08 - 0.01 and 0.08 + 0.01
      and */ l_quantity < 24;
  batch_plan: |
    BatchExchange { order: [], dist: Single }
      BatchProject { exprs: [$0], expr_alias: [revenue] }
        BatchSimpleAgg { aggs: [sum($0)] }
          BatchExchange { order: [], dist: Single }
            BatchProject { exprs: [($1 * $2)], expr_alias: [ ] }
              BatchFilter { predicate: ($0 < 24:Int32) }
                BatchScan { table: lineitem, columns: [l_quantity, l_extendedprice, l_discount] }
  stream_plan: |
    StreamMaterialize { table_id: 0, column_order: [$0 ASC], column_id: [#0], pk_indices: [0] }
      StreamProject { exprs: [$0], expr_alias: [revenue] }
        StreamExchange { dist: Single }
          StreamSimpleAgg { aggs: [sum($0)] }
            StreamProject { exprs: [($1 * $2)], expr_alias: [ ] }
              StreamFilter { predicate: ($0 < 24:Int32) }
                StreamTableScan { table: lineitem, columns: [l_quantity, l_extendedprice, l_discount], pk_indices: [0] }
>>>>>>> 73559dea
<|MERGE_RESOLUTION|>--- conflicted
+++ resolved
@@ -81,9 +81,6 @@
           StreamHashAgg { group_keys: [$0, $1], aggs: [sum($2), sum($3), sum($4), sum($5), sum($6), count($6), sum($7), count($7), sum($8), count($8)] }
             StreamProject { exprs: [$4, $5, $0, $1, ($1 * (1:Int32 - $2)), (($1 * (1:Int32 - $2)) * (1:Int32 + $3)), $0, $1, $2], expr_alias: [ ,  ,  ,  ,  ,  ,  ,  ,  ] }
               StreamExchange { dist: HashShard([0, 1]) }
-<<<<<<< HEAD
-                StreamTableScan { table: lineitem, columns: [l_quantity, l_extendedprice, l_discount, l_tax, l_returnflag, l_linestatus] }
-=======
                 StreamTableScan { table: lineitem, columns: [l_quantity, l_extendedprice, l_discount, l_tax, l_returnflag, l_linestatus], pk_indices: [0] }
 - id: tpch_q3
   before:
@@ -151,5 +148,4 @@
           StreamSimpleAgg { aggs: [sum($0)] }
             StreamProject { exprs: [($1 * $2)], expr_alias: [ ] }
               StreamFilter { predicate: ($0 < 24:Int32) }
-                StreamTableScan { table: lineitem, columns: [l_quantity, l_extendedprice, l_discount], pk_indices: [0] }
->>>>>>> 73559dea
+                StreamTableScan { table: lineitem, columns: [l_quantity, l_extendedprice, l_discount], pk_indices: [0] }