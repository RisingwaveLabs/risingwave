--- conflicted
+++ resolved
@@ -11,19 +11,11 @@
     BatchExchange { order: [], dist: Single }
       BatchProject { exprs: [$0], expr_alias: [v1] }
         BatchScan { table: t, columns: [v1] }
-<<<<<<< HEAD
   # stream_plan: |
   #   StreamMaterialize { table_id: 0 }
   #     StreamProject { exprs: [$0], expr_alias: [Some("v1")] }
   #       StreamExchange { dist: Single }
   #         StreamTableScan { table: t, columns: [v1] }
-=======
-  stream_plan: |
-    StreamMaterialize { table_id: 0 }
-      StreamProject { exprs: [$0], expr_alias: [v1] }
-        StreamExchange { dist: Single }
-          StreamTableScan { table: t, columns: [v1] }
->>>>>>> b58b7e30
 - sql: |
     values(cast(1 as bigint));
   batch_plan: |
@@ -70,7 +62,6 @@
                 BatchScan { table: t2, columns: [_row_id, v1, v2] }
           BatchExchange { order: [], dist: HashShard([8]) }
             BatchScan { table: t3, columns: [_row_id, v1, v2] }
-<<<<<<< HEAD
   # stream_plan: |
   #   StreamMaterialize { table_id: 0 }
   #     StreamProject { exprs: [$0, $1, $2, $3, $4, $5, $6, $7, $8], expr_alias: [Some("_row_id"), Some("v1"), Some("v2"), Some("_row_id"), Some("v1"), Some("v2"), Some("_row_id"), Some("v1"), Some("v2")] }
@@ -84,21 +75,6 @@
   #                 StreamTableScan { table: t2, columns: [_row_id, v1, v2] }
   #           StreamExchange { dist: HashShard([8]) }
   #             StreamTableScan { table: t3, columns: [_row_id, v1, v2] }
-=======
-  stream_plan: |
-    StreamMaterialize { table_id: 0 }
-      StreamProject { exprs: [$0, $1, $2, $3, $4, $5, $6, $7, $8], expr_alias: [_row_id, v1, v2, _row_id, v1, v2, _row_id, v1, v2] }
-        StreamExchange { dist: Single }
-          StreamHashJoin { type: Inner, predicate: $5 = $8 }
-            StreamExchange { dist: HashShard([5]) }
-              StreamHashJoin { type: Inner, predicate: $1 = $4 }
-                StreamExchange { dist: HashShard([1]) }
-                  StreamTableScan { table: t1, columns: [_row_id, v1, v2] }
-                StreamExchange { dist: HashShard([4]) }
-                  StreamTableScan { table: t2, columns: [_row_id, v1, v2] }
-            StreamExchange { dist: HashShard([8]) }
-              StreamTableScan { table: t3, columns: [_row_id, v1, v2] }
->>>>>>> b58b7e30
 - sql: |
     create table t1 (v1 int not null, v2 int not null);
     create table t2 (v1 int not null, v2 int not null);
@@ -111,7 +87,6 @@
             BatchScan { table: t1, columns: [v1, v2] }
           BatchExchange { order: [], dist: HashShard([2]) }
             BatchScan { table: t2, columns: [v1, v2] }
-<<<<<<< HEAD
   # stream_plan: |
   #   StreamMaterialize { table_id: 0 }
   #     StreamProject { exprs: [$1, $3], expr_alias: [Some("v2"), Some("v2")] }
@@ -123,18 +98,6 @@
   #             StreamTableScan { table: t2, columns: [v1, v2] }
 - sql: |-
     select 1
-=======
-  stream_plan: |
-    StreamMaterialize { table_id: 0 }
-      StreamProject { exprs: [$1, $3], expr_alias: [v2, v2] }
-        StreamExchange { dist: Single }
-          StreamHashJoin { type: Inner, predicate: $0 = $2 }
-            StreamExchange { dist: HashShard([0]) }
-              StreamTableScan { table: t1, columns: [v1, v2] }
-            StreamExchange { dist: HashShard([2]) }
-              StreamTableScan { table: t2, columns: [v1, v2] }
-- sql: select 1
->>>>>>> b58b7e30
   batch_plan: |
     BatchExchange { order: [], dist: Single }
       BatchProject { exprs: [1:Int32], expr_alias: [ ] }
@@ -149,7 +112,6 @@
           BatchExchange { order: [], dist: HashShard([0]) }
             BatchProject { exprs: [$0, $1, $2, $0], expr_alias: [ ,  ,  ,  ] }
               BatchScan { table: t, columns: [v1, v2, v3] }
-<<<<<<< HEAD
   # stream_plan: |
   #   StreamMaterialize { table_id: 0 }
   #     StreamProject { exprs: [$0, ($1 + ($2 * $3))], expr_alias: [Some("v1"), None] }
@@ -157,15 +119,6 @@
   #         StreamHashAgg { group_keys: [$0], aggs: [min($1), max($2), count($3)] }
   #           StreamProject { exprs: [$0, $1, $2, $0], expr_alias: [None, None, None, None] }
   #             StreamTableScan { table: t, columns: [v1, v2, v3] }
-=======
-  stream_plan: |
-    StreamMaterialize { table_id: 0 }
-      StreamProject { exprs: [$0, ($1 + ($2 * $3))], expr_alias: [v1,  ] }
-        StreamExchange { dist: Single }
-          StreamHashAgg { group_keys: [$0], aggs: [min($1), max($2), count($3)] }
-            StreamProject { exprs: [$0, $1, $2, $0], expr_alias: [ ,  ,  ,  ] }
-              StreamTableScan { table: t, columns: [v1, v2, v3] }
->>>>>>> b58b7e30
 - sql: |
     create table t(v1 int, v2 int, v3 int);
     select min(v1) + max(v2) * count(v3) from t;
@@ -176,7 +129,6 @@
           BatchExchange { order: [], dist: Single }
             BatchProject { exprs: [$0, $1, $2], expr_alias: [ ,  ,  ] }
               BatchScan { table: t, columns: [v1, v2, v3] }
-<<<<<<< HEAD
   # stream_plan: |
   #   StreamMaterialize { table_id: 0 }
   #     StreamProject { exprs: [($0 + ($1 * $2))], expr_alias: [None] }
@@ -184,15 +136,6 @@
   #         StreamSimpleAgg { aggs: [min($0), max($1), count($2)] }
   #           StreamProject { exprs: [$0, $1, $2], expr_alias: [None, None, None] }
   #             StreamTableScan { table: t, columns: [v1, v2, v3] }
-=======
-  stream_plan: |
-    StreamMaterialize { table_id: 0 }
-      StreamProject { exprs: [($0 + ($1 * $2))], expr_alias: [ ] }
-        StreamExchange { dist: Single }
-          StreamSimpleAgg { aggs: [min($0), max($1), count($2)] }
-            StreamProject { exprs: [$0, $1, $2], expr_alias: [ ,  ,  ] }
-              StreamTableScan { table: t, columns: [v1, v2, v3] }
->>>>>>> b58b7e30
 - sql: |
     create table t(v1 int, v2 int);
     select v1 from t group by v2;
@@ -207,20 +150,10 @@
           BatchExchange { order: [], dist: HashShard([0]) }
             BatchProject { exprs: [$2, $0, ($0 + $1)], expr_alias: [ ,  ,  ] }
               BatchScan { table: t, columns: [v1, v2, v3] }
-<<<<<<< HEAD
   # stream_plan: |
   #   StreamMaterialize { table_id: 0 }
   #     StreamProject { exprs: [$0, ($1 * ($2 / $3))], expr_alias: [Some("v3"), None] }
   #       StreamExchange { dist: Single }
   #         StreamHashAgg { group_keys: [$0], aggs: [min($1), sum($2), count($2)] }
   #           StreamProject { exprs: [$2, $0, ($0 + $1)], expr_alias: [None, None, None] }
-  #             StreamTableScan { table: t, columns: [v1, v2, v3] }
-=======
-  stream_plan: |
-    StreamMaterialize { table_id: 0 }
-      StreamProject { exprs: [$0, ($1 * ($2 / $3))], expr_alias: [v3,  ] }
-        StreamExchange { dist: Single }
-          StreamHashAgg { group_keys: [$0], aggs: [min($1), sum($2), count($2)] }
-            StreamProject { exprs: [$2, $0, ($0 + $1)], expr_alias: [ ,  ,  ] }
-              StreamTableScan { table: t, columns: [v1, v2, v3] }
->>>>>>> b58b7e30
+  #             StreamTableScan { table: t, columns: [v1, v2, v3] }