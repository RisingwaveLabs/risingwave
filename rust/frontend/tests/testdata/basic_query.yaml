--- conflicted
+++ resolved
@@ -96,15 +96,10 @@
     create table t2 (v1 int, v2 int);
     create table t3 (v1 int, v2 int);
     select * from t1 join t2 on (t1.v1 = t2.v1) join t3 on (t2.v2 = t3.v2);
-<<<<<<< HEAD
-  planner_error: |
-    Feature is not yet implemented: join plan not implemented, JoinRef { left: Join(JoinRef { left: BaseTable(BaseTableRef { name: "t1", table_id: TableId { table_id: 0 }, columns: [ColumnCatalog { id: ColumnId(0), name: "_row_id", desc: ColumnDesc { data_type: Int64, type_name: Some("") }, fields: [] }, ColumnCatalog { id: ColumnId(1), name: "v1", desc: ColumnDesc { data_type: Int32, type_name: Some("") }, fields: [] }, ColumnCatalog { id: ColumnId(2), name: "v2", desc: ColumnDesc { data_type: Int32, type_name: Some("") }, fields: [] }] }), right: BaseTable(BaseTableRef { name: "t2", table_id: TableId { table_id: 1 }, columns: [ColumnCatalog { id: ColumnId(0), name: "_row_id", desc: ColumnDesc { data_type: Int64, type_name: Some("") }, fields: [] }, ColumnCatalog { id: ColumnId(1), name: "v1", desc: ColumnDesc { data_type: Int32, type_name: Some("") }, fields: [] }, ColumnCatalog { id: ColumnId(2), name: "v2", desc: ColumnDesc { data_type: Int32, type_name: Some("") }, fields: [] }] }), cond: Some(Equal($1, $4)) }), right: BaseTable(BaseTableRef { name: "t3", table_id: TableId { table_id: 2 }, columns: [ColumnCatalog { id: ColumnId(0), name: "_row_id", desc: ColumnDesc { data_type: Int64, type_name: Some("") }, fields: [] }, ColumnCatalog { id: ColumnId(1), name: "v1", desc: ColumnDesc { data_type: Int32, type_name: Some("") }, fields: [] }, ColumnCatalog { id: ColumnId(2), name: "v2", desc: ColumnDesc { data_type: Int32, type_name: Some("") }, fields: [] }] }), cond: Some(Equal($5, $8)) }
-=======
   plan: |
     LogicalProject { exprs: [$0, $1, $2, $3, $4, $5, $6, $7, $8], expr_alias: [None, None, None, None, None, None, None, None, None] }
       LogicalJoin { type: Inner, on: Condition { conjunctions: [Equal($5, $8)] } }
         LogicalJoin { type: Inner, on: Condition { conjunctions: [Equal($1, $4)] } }
           LogicalScan { table: "t1", columns: ["_row_id", "v1", "v2"] }
           LogicalScan { table: "t2", columns: ["_row_id", "v1", "v2"] }
-        LogicalScan { table: "t3", columns: ["_row_id", "v1", "v2"] }
->>>>>>> 044cff6a
+        LogicalScan { table: "t3", columns: ["_row_id", "v1", "v2"] }