--- conflicted
+++ resolved
@@ -42,21 +42,7 @@
             materialized: true,
             query,
             ..
-<<<<<<< HEAD
-        } => {
-            let bound = {
-                let mut binder = Binder::new(
-                    session.env().catalog_reader().read_guard(),
-                    session.database().to_string(),
-                );
-                binder.bind_query(query.as_ref().clone())?
-            };
-            let mut logical = planner.plan_query(bound)?;
-            logical.gen_create_mv_plan()
-        }
-=======
         } => gen_create_mv_plan(&*session, &mut planner, *query)?,
->>>>>>> 6c7d625f
         stmt => {
             let bound = {
                 let mut binder = Binder::new(
