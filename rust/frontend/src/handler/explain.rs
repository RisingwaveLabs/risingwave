use std::cell::RefCell;
use std::rc::Rc;

use pgwire::pg_field_descriptor::{PgFieldDescriptor, TypeOid};
use pgwire::pg_response::{PgResponse, StatementType};
use pgwire::types::Row;
use risingwave_common::error::Result;
use risingwave_sqlparser::ast::Statement;

use crate::binder::Binder;
use crate::planner::Planner;
use crate::session::QueryContext;

pub(super) fn handle_explain(
    context: QueryContext,
    stmt: Statement,
    _verbose: bool,
) -> Result<PgResponse> {
    let context = Rc::new(RefCell::new(context));
    let session = context.borrow().session_ctx.clone();
<<<<<<< HEAD
    // bind, plan, optimize, and serialize here
    let bound = {
        let mut binder = Binder::new(
            session.env().catalog_reader().read_guard(),
            session.database().to_string(),
        );
        binder.bind(stmt)?
    };
=======
    let catalog_mgr = session.env().catalog_mgr();
    let catalog = catalog_mgr
        .get_database_snapshot(session.database())
        .unwrap();

    let mut binder = Binder::new(catalog);
>>>>>>> 894ef031
    let mut planner = Planner::new(context);

    let plan = match stmt {
        Statement::CreateView {
            or_replace: false,
            materialized: true,
            query,
            ..
        } => {
            let bound = binder.bind_query(query.as_ref().clone())?;
            let logical = planner.plan_query(bound)?;
            logical.gen_create_mv_plan()
        }
        stmt => {
            let bound = binder.bind(stmt)?;
            let logical = planner.plan(bound)?;
            logical.gen_batch_query_plan()
        }
    };

    let output = plan.explain_to_string()?;

    let rows = output
        .lines()
        .map(|s| Row::new(vec![Some(s.into())]))
        .collect::<Vec<_>>();

    Ok(PgResponse::new(
        StatementType::EXPLAIN,
        rows.len() as i32,
        rows,
        vec![PgFieldDescriptor::new(
            "QUERY PLAN".to_owned(),
            TypeOid::Varchar,
        )],
    ))
}<|MERGE_RESOLUTION|>--- conflicted
+++ resolved
@@ -18,7 +18,6 @@
 ) -> Result<PgResponse> {
     let context = Rc::new(RefCell::new(context));
     let session = context.borrow().session_ctx.clone();
-<<<<<<< HEAD
     // bind, plan, optimize, and serialize here
     let bound = {
         let mut binder = Binder::new(
@@ -27,14 +26,6 @@
         );
         binder.bind(stmt)?
     };
-=======
-    let catalog_mgr = session.env().catalog_mgr();
-    let catalog = catalog_mgr
-        .get_database_snapshot(session.database())
-        .unwrap();
-
-    let mut binder = Binder::new(catalog);
->>>>>>> 894ef031
     let mut planner = Planner::new(context);
 
     let plan = match stmt {
