--- conflicted
+++ resolved
@@ -43,20 +43,15 @@
         Statement::CreateTable { name, columns, .. } => {
             create_table::handle_create_table(context, name, columns).await
         }
-<<<<<<< HEAD
         // Since table and source both have source info, use same handler.
         Statement::ShowTable { name } => show_source::handle_show_source(context, name).await,
         Statement::ShowSource { name } => show_source::handle_show_source(context, name).await,
-        Statement::Drop(drop_statement) => {
-            let table_object_name = ObjectName(vec![drop_statement.name]);
-=======
         Statement::Drop(DropStatement {
             object_type: ObjectType::Table,
             name,
             ..
         }) => {
             let table_object_name = ObjectName(vec![name]);
->>>>>>> 4532cb84
             drop_table::handle_drop_table(context, table_object_name).await
         }
         Statement::Drop(DropStatement {
