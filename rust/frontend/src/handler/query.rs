--- conflicted
+++ resolved
@@ -60,11 +60,7 @@
         .host
         .as_ref()
         .ok_or_else(|| RwError::from(InternalError("host address not found".to_string())))?
-<<<<<<< HEAD
         .into();
-=======
-        .to_socket_addr()?;
->>>>>>> 76f7db76
     let compute_client: ComputeClient = ComputeClient::new(address).await?;
 
     // Build task id and task sink id
