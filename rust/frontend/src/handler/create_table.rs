--- conflicted
+++ resolved
@@ -1,5 +1,5 @@
 use pgwire::pg_response::{PgResponse, StatementType};
-use risingwave_common::error::{Result};
+use risingwave_common::error::Result;
 use risingwave_pb::meta::table::Info;
 use risingwave_pb::meta::Table;
 use risingwave_pb::plan::{ColumnDesc, TableSourceInfo};
@@ -7,7 +7,6 @@
 
 use crate::binder::expr::bind_data_type;
 use crate::binder::Binder;
-
 use crate::session::QueryContext;
 
 fn columns_to_prost(columns: &[ColumnDef]) -> Result<Vec<ColumnDesc>> {
@@ -41,19 +40,7 @@
         info: Info::TableSource(TableSourceInfo::default()).into(),
         ..Default::default()
     };
-<<<<<<< HEAD
     // TODO: construct a stream plan to materialize table source here
-=======
-
-    // Only support simple create table.
-    table.table_name = table_name.to_string();
-    table.column_descs = columns_to_prost(&columns)?;
-
-    let catalog_mgr = session.env().catalog_mgr();
-    catalog_mgr
-        .create_table(session.database(), DEFAULT_SCHEMA_NAME, table)
-        .await?;
->>>>>>> 894ef031
 
     Ok(PgResponse::new(
         StatementType::CREATE_TABLE,
