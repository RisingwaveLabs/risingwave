use pgwire::pg_response::{PgResponse, StatementType};
use risingwave_common::error::Result;
use risingwave_pb::meta::table::Info;
use risingwave_pb::meta::Table;
use risingwave_pb::plan::{ColumnDesc, TableSourceInfo};
use risingwave_sqlparser::ast::{ColumnDef, ObjectName};

use crate::binder::expr::bind_data_type;
use crate::catalog::catalog_service::DEFAULT_SCHEMA_NAME;
use crate::session::QueryContext;

fn columns_to_prost(columns: &[ColumnDef]) -> Result<Vec<ColumnDesc>> {
    columns
        .iter()
        .enumerate()
        .map(|(idx, col)| {
            Ok(ColumnDesc {
                column_id: idx as i32,
                name: col.name.to_string(),
<<<<<<< HEAD
                column_type: Some(convert_data_type(&col.data_type).to_protobuf()?),
=======
                column_type: Some(bind_data_type(&col.data_type)?.to_protobuf()?),
                ..Default::default()
>>>>>>> c99e3025
            })
        })
        .collect::<Result<_>>()
}

pub async fn handle_create_table(
    context: QueryContext<'_>,
    table_name: ObjectName,
    columns: Vec<ColumnDef>,
) -> Result<PgResponse> {
    let session = context.session;
    let mut table = Table {
        info: Info::TableSource(TableSourceInfo::default()).into(),
        ..Default::default()
    };

    // Only support simple create table.
    table.table_name = table_name.to_string();
    table.column_descs = columns_to_prost(&columns)?;

    let catalog_mgr = session.env().catalog_mgr();
    catalog_mgr
        .create_table(session.database(), DEFAULT_SCHEMA_NAME, table)
        .await?;

    Ok(PgResponse::new(
        StatementType::CREATE_TABLE,
        0,
        vec![],
        vec![],
    ))
}

#[cfg(test)]
mod tests {
    use std::collections::HashMap;

    use risingwave_common::types::DataType;

    use crate::catalog::catalog_service::{DEFAULT_DATABASE_NAME, DEFAULT_SCHEMA_NAME};
    use crate::catalog::table_catalog::ROWID_NAME;
    use crate::test_utils::LocalFrontend;

    #[tokio::test]
    async fn test_create_table_handler() {
        let sql = "create table t (v1 smallint, v2 int, v3 bigint, v4 float, v5 double);";
        let frontend = LocalFrontend::new().await;
        frontend.run_sql(sql).await.unwrap();

        let catalog_manager = frontend.session().env().catalog_mgr();
        let table = catalog_manager
            .get_table(DEFAULT_DATABASE_NAME, DEFAULT_SCHEMA_NAME, "t")
            .unwrap();
        let columns = table
            .columns()
            .iter()
            .map(|col| (col.name().into(), col.data_type()))
            .collect::<HashMap<String, DataType>>();
        let mut expected_map = HashMap::new();
        expected_map.insert(ROWID_NAME.to_string(), DataType::Int64);
        expected_map.insert("v1".to_string(), DataType::Int16);
        expected_map.insert("v2".to_string(), DataType::Int32);
        expected_map.insert("v3".to_string(), DataType::Int64);
        expected_map.insert("v4".to_string(), DataType::Float64);
        expected_map.insert("v5".to_string(), DataType::Float64);
        assert_eq!(columns, expected_map);
    }
}<|MERGE_RESOLUTION|>--- conflicted
+++ resolved
@@ -17,12 +17,7 @@
             Ok(ColumnDesc {
                 column_id: idx as i32,
                 name: col.name.to_string(),
-<<<<<<< HEAD
-                column_type: Some(convert_data_type(&col.data_type).to_protobuf()?),
-=======
                 column_type: Some(bind_data_type(&col.data_type)?.to_protobuf()?),
-                ..Default::default()
->>>>>>> c99e3025
             })
         })
         .collect::<Result<_>>()
