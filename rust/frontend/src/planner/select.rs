--- conflicted
+++ resolved
@@ -13,12 +13,8 @@
             None => self.create_dummy_values()?,
             Some(t) => self.plan_table_ref(t)?,
         };
-<<<<<<< HEAD
+        // Plan the WHERE clause.
         root = match select.where_clause {
-=======
-        // Plan the WHERE clause.
-        root = match select.selection {
->>>>>>> b0dbb600
             None => root,
             Some(t) => LogicalFilter::create(root, t)?,
         };
