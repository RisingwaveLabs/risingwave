--- conflicted
+++ resolved
@@ -2,12 +2,8 @@
 
 use crate::binder::BoundSelect;
 use crate::expr::ExprImpl;
-<<<<<<< HEAD
 pub use crate::optimizer::plan_node::LogicalFilter;
-use crate::optimizer::plan_node::PlanRef;
-=======
 use crate::optimizer::plan_node::{LogicalProject, PlanRef};
->>>>>>> 79bdca92
 use crate::planner::Planner;
 impl Planner {
     pub(super) fn plan_select(&mut self, select: BoundSelect) -> Result<PlanRef> {
@@ -15,16 +11,12 @@
             None => self.create_dummy_values()?,
             Some(t) => self.plan_table_ref(t)?,
         };
-<<<<<<< HEAD
         root = match select.selection {
             None => root,
             Some(t) => self.plan_local_filter(root, t)?,
         };
-        // mut root with LogicalProject here
-=======
         root = self.plan_projection(root, select.projection)?;
         // mut root with LogicalFilter and LogicalProject here
->>>>>>> 79bdca92
         Ok(root)
     }
     pub(super) fn plan_local_filter(
