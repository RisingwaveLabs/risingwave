use std::ffi::OsString;
use std::sync::Arc;

use clap::StructOpt;
use pgwire::pg_response::PgResponse;
use pgwire::pg_server::Session;
use risingwave_common::error::{Result, ToRwResult};
use risingwave_meta::cluster::StoredClusterManager;
use risingwave_meta::manager::{
    MemEpochGenerator, MetaSrvEnv, NotificationManager, StoredCatalogManager,
};
use risingwave_meta::rpc::{CatalogServiceImpl, ClusterServiceImpl, NotificationServiceImpl};
use risingwave_meta::storage::MemStore;
use risingwave_pb::meta::catalog_service_server::CatalogService;
use risingwave_pb::meta::cluster_service_server::ClusterService;
use risingwave_pb::meta::notification_service_server::NotificationService;
use risingwave_pb::meta::{
    ActivateWorkerNodeRequest, ActivateWorkerNodeResponse, AddWorkerNodeRequest,
    AddWorkerNodeResponse, CreateRequest, CreateResponse, DeleteWorkerNodeRequest,
    DeleteWorkerNodeResponse, DropRequest, DropResponse, GetCatalogRequest, GetCatalogResponse,
    ListAllNodesRequest, ListAllNodesResponse, SubscribeRequest,
};
use risingwave_rpc_client::{MetaClient, MetaClientInner, NotificationStream};
use tokio::task::JoinHandle;
use tonic::Request;

use crate::session::{FrontendEnv, SessionImpl};
use crate::FrontendOpts;

pub struct LocalFrontend {
    pub opts: FrontendOpts,
<<<<<<< HEAD
    pub session: RwSession,
    pub observer_join_handle: JoinHandle<()>,
=======
    pub session: SessionImpl,
>>>>>>> 9ddfe631
}

impl LocalFrontend {
    pub async fn new() -> Self {
        let args: [OsString; 0] = []; // No argument.
        let opts: FrontendOpts = FrontendOpts::parse_from(args);
        let meta_client = MetaClient::mock(FrontendMockMetaClient::new().await);
        let (env, observer_join_handle) = FrontendEnv::with_meta_client(meta_client, &opts)
            .await
            .unwrap();
<<<<<<< HEAD
        let session = RwSession::new(env, "dev".to_string());
        Self {
            opts,
            session,
            observer_join_handle,
        }
=======
        let session = SessionImpl::new(env, "dev".to_string());
        Self { opts, session }
>>>>>>> 9ddfe631
    }

    pub async fn run_sql(
        &self,
        sql: impl Into<String>,
    ) -> std::result::Result<PgResponse, Box<dyn std::error::Error + Send + Sync>> {
        let sql = sql.into();
        self.session.run_statement(sql.as_str()).await
    }

    pub fn session(&self) -> &SessionImpl {
        &self.session
    }
}

pub struct FrontendMockMetaClient {
    catalog_srv: CatalogServiceImpl<MemStore>,
    cluster_srv: ClusterServiceImpl<MemStore>,
    notification_srv: NotificationServiceImpl,
}

impl FrontendMockMetaClient {
    pub async fn new() -> Self {
        let meta_store = Arc::new(MemStore::default());
        let epoch_generator = Arc::new(MemEpochGenerator::default());
        let env = MetaSrvEnv::<MemStore>::new(meta_store.clone(), epoch_generator.clone()).await;

        let notification_manager = Arc::new(NotificationManager::new());
        let catalog_manager = Arc::new(
            StoredCatalogManager::new(meta_store.clone(), notification_manager.clone())
                .await
                .unwrap(),
        );

        let cluster_manager = Arc::new(
            StoredClusterManager::new(env.clone(), None, notification_manager.clone())
                .await
                .unwrap(),
        );

        Self {
            catalog_srv: CatalogServiceImpl::<MemStore>::new(env, catalog_manager),
            cluster_srv: ClusterServiceImpl::<MemStore>::new(cluster_manager),
            notification_srv: NotificationServiceImpl::new(notification_manager),
        }
    }
}

#[async_trait::async_trait]
impl MetaClientInner for FrontendMockMetaClient {
    async fn create(&self, req: CreateRequest) -> Result<CreateResponse> {
        Ok(self
            .catalog_srv
            .create(Request::new(req))
            .await
            .to_rw_result()?
            .into_inner())
    }

    async fn drop(&self, req: DropRequest) -> Result<DropResponse> {
        Ok(self
            .catalog_srv
            .drop(Request::new(req))
            .await
            .to_rw_result()?
            .into_inner())
    }

    async fn get_catalog(&self, req: GetCatalogRequest) -> Result<GetCatalogResponse> {
        Ok(self
            .catalog_srv
            .get_catalog(Request::new(req))
            .await
            .to_rw_result()?
            .into_inner())
    }

    async fn list_all_nodes(&self, req: ListAllNodesRequest) -> Result<ListAllNodesResponse> {
        Ok(self
            .cluster_srv
            .list_all_nodes(Request::new(req))
            .await
            .to_rw_result()?
            .into_inner())
    }

    async fn add_worker_node(&self, req: AddWorkerNodeRequest) -> Result<AddWorkerNodeResponse> {
        Ok(self
            .cluster_srv
            .add_worker_node(Request::new(req))
            .await
            .to_rw_result()?
            .into_inner())
    }

    async fn activate_worker_node(
        &self,
        req: ActivateWorkerNodeRequest,
    ) -> Result<ActivateWorkerNodeResponse> {
        Ok(self
            .cluster_srv
            .activate_worker_node(Request::new(req))
            .await
            .to_rw_result()?
            .into_inner())
    }

    async fn delete_worker_node(
        &self,
        req: DeleteWorkerNodeRequest,
    ) -> Result<DeleteWorkerNodeResponse> {
        Ok(self
            .cluster_srv
            .delete_worker_node(Request::new(req))
            .await
            .to_rw_result()?
            .into_inner())
    }

    async fn subscribe(&self, req: SubscribeRequest) -> Result<Box<dyn NotificationStream>> {
        Ok(Box::new(
            self.notification_srv
                .subscribe(Request::new(req))
                .await
                .to_rw_result()?
                .into_inner()
                .into_inner(),
        ))
    }
}<|MERGE_RESOLUTION|>--- conflicted
+++ resolved
@@ -29,12 +29,8 @@
 
 pub struct LocalFrontend {
     pub opts: FrontendOpts,
-<<<<<<< HEAD
-    pub session: RwSession,
+    pub session: SessionImpl,
     pub observer_join_handle: JoinHandle<()>,
-=======
-    pub session: SessionImpl,
->>>>>>> 9ddfe631
 }
 
 impl LocalFrontend {
@@ -45,17 +41,12 @@
         let (env, observer_join_handle) = FrontendEnv::with_meta_client(meta_client, &opts)
             .await
             .unwrap();
-<<<<<<< HEAD
-        let session = RwSession::new(env, "dev".to_string());
+        let session = SessionImpl::new(env, "dev".to_string());
         Self {
             opts,
             session,
             observer_join_handle,
         }
-=======
-        let session = SessionImpl::new(env, "dev".to_string());
-        Self { opts, session }
->>>>>>> 9ddfe631
     }
 
     pub async fn run_sql(
