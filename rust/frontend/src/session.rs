use pgwire::pg_response::PgResponse;
use pgwire::pg_server::{Session, SessionManager};
use risingwave_common::error::Result;
use risingwave_pb::common::WorkerType;
use risingwave_rpc_client::MetaClient;
use risingwave_sqlparser::parser::Parser;

use crate::catalog::catalog_service::{
    CatalogConnector, DEFAULT_DATABASE_NAME, DEFAULT_SCHEMA_NAME,
};
use crate::handler::handle;
use crate::FrontendOpts;

/// The global environment for the frontend server.
#[derive(Clone)]
pub struct FrontendEnv {
    meta_client: MetaClient,
    // Different session may access catalog manager at the same time.
    catalog_manager: CatalogConnector,
}

impl FrontendEnv {
    pub async fn init(opts: &FrontendOpts) -> Result<Self> {
        let mut meta_client = MetaClient::new(opts.meta_addr.clone().as_str()).await?;
        // Register in meta by calling `AddWorkerNode` RPC.
        meta_client
            .register(opts.host.parse().unwrap(), WorkerType::Frontend)
            .await
            .unwrap();
        Self::with_meta_client(meta_client, opts).await
    }

    pub async fn with_meta_client(
        mut meta_client: MetaClient,
        opts: &FrontendOpts,
    ) -> Result<Self> {
        meta_client
            .register(opts.host.parse().unwrap(), WorkerType::Frontend)
            .await
            .unwrap();

        // Create default database when env init.
        let catalog_manager = CatalogConnector::new(meta_client.clone());
        catalog_manager
            .create_database(DEFAULT_DATABASE_NAME)
            .await?;
        catalog_manager
            .create_schema(DEFAULT_DATABASE_NAME, DEFAULT_SCHEMA_NAME)
            .await?;
        Ok(Self {
            meta_client,
            catalog_manager,
        })
    }

    pub fn meta_client(&self) -> &MetaClient {
        &self.meta_client
    }

    pub fn catalog_mgr(&self) -> &CatalogConnector {
        &self.catalog_manager
    }
}

pub struct SessionImpl {
    env: FrontendEnv,
    database: String,
}

<<<<<<< HEAD
impl SessionImpl {
    #[cfg(test)]
=======
impl RwSession {
>>>>>>> cf299917
    pub fn new(env: FrontendEnv, database: String) -> Self {
        Self { env, database }
    }

    pub fn env(&self) -> &FrontendEnv {
        &self.env
    }

    pub fn database(&self) -> &str {
        &self.database
    }
}

pub struct SessionManagerImpl {
    env: FrontendEnv,
}

impl SessionManager for SessionManagerImpl {
    fn connect(&self) -> Box<dyn Session> {
        Box::new(SessionImpl {
            env: self.env.clone(),
            database: "dev".to_string(),
        })
    }
}

impl SessionManagerImpl {
    pub async fn new(opts: &FrontendOpts) -> Result<Self> {
        Ok(Self {
            env: FrontendEnv::init(opts).await?,
        })
    }
}

#[async_trait::async_trait]
impl Session for SessionImpl {
    async fn run_statement(
        &self,
        sql: &str,
    ) -> std::result::Result<PgResponse, Box<dyn std::error::Error + Send + Sync>> {
        // Parse sql.
        let mut stmts = Parser::parse_sql(sql)?;
        // With pgwire, there would be at most 1 statement in the vec.
        assert_eq!(stmts.len(), 1);
        let stmt = stmts.swap_remove(0);
        let rsp = handle(self, stmt).await?;
        Ok(rsp)
    }
}

#[cfg(test)]
mod tests {

    #[tokio::test]
    async fn test_run_statement() {
        use std::ffi::OsString;

        use clap::StructOpt;
        use risingwave_meta::test_utils::LocalMeta;

        use super::*;

        let meta = LocalMeta::start(12008).await;
        let args: [OsString; 0] = []; // No argument.
        let mut opts = FrontendOpts::parse_from(args);
        opts.meta_addr = format!("http://{}", meta.meta_addr());
        let mgr = SessionManagerImpl::new(&opts).await.unwrap();
        // Check default database is created.
        assert!(mgr
            .env
            .catalog_manager
            .get_database(DEFAULT_DATABASE_NAME)
            .is_some());
        let session = mgr.connect();
        assert!(session.run_statement("select * from t").await.is_err());
        meta.stop().await;
    }
}<|MERGE_RESOLUTION|>--- conflicted
+++ resolved
@@ -67,12 +67,7 @@
     database: String,
 }
 
-<<<<<<< HEAD
 impl SessionImpl {
-    #[cfg(test)]
-=======
-impl RwSession {
->>>>>>> cf299917
     pub fn new(env: FrontendEnv, database: String) -> Self {
         Self { env, database }
     }
