use risingwave_common::error::Result;
use risingwave_sqlparser::ast::Statement;

use crate::catalog::schema_catalog::SchemaCatalog;

mod bind_context;
mod delete;
pub(crate) mod expr;
mod insert;
mod query;
mod select;
mod set_expr;
mod statement;
mod table_ref;
mod values;

pub use bind_context::BindContext;
pub use delete::BoundDelete;
pub use insert::BoundInsert;
pub use query::BoundQuery;
pub use select::BoundSelect;
pub use set_expr::BoundSetExpr;
pub use statement::BoundStatement;
pub use table_ref::{BaseTableRef, BoundJoin, TableRef};
pub use values::BoundValues;

use crate::catalog::catalog_service::CatalogReadGuard;

/// `Binder` binds the identifiers in AST to columns in relations
pub struct Binder {
    // TODO: maybe we can only lock the database, but not the whole catalog.
    catalog: CatalogReadGuard,
    db_name: String,
    // TODO: support subquery.
    context: BindContext,
}

impl Binder {
    pub fn new(catalog: CatalogReadGuard, db_name: String) -> Binder {
        Binder {
            catalog,
            db_name,
            context: BindContext::new(),
        }
    }

<<<<<<< HEAD
=======
    /// Bind a [`Statement`].
>>>>>>> 894ef031
    pub fn bind(&mut self, stmt: Statement) -> Result<BoundStatement> {
        self.bind_statement(stmt)
    }

    fn get_schema_by_name(&self, schema_name: &String) -> Option<&SchemaCatalog> {
        self.catalog.get_schema_by_name(&self.db_name, schema_name)
    }
}

#[cfg(test)]
pub mod test_utils {
    use std::sync::Arc;

    use parking_lot::RwLock;

    use super::Binder;
    use crate::catalog::catalog::Catalog;
    use crate::catalog::catalog_service::CatalogReader;

    #[cfg(test)]
    pub fn mock_binder_with_catalog(catalog: Catalog, db_name: String) -> Binder {
        let catalog = Arc::new(RwLock::new(catalog));
        let catalog_reader = CatalogReader(catalog);
        Binder::new(catalog_reader.read_guard(), db_name)
    }
    #[cfg(test)]
    pub fn mock_binder() -> Binder {
        mock_binder_with_catalog(Catalog::default(), "".to_string())
    }
}<|MERGE_RESOLUTION|>--- conflicted
+++ resolved
@@ -44,10 +44,7 @@
         }
     }
 
-<<<<<<< HEAD
-=======
     /// Bind a [`Statement`].
->>>>>>> 894ef031
     pub fn bind(&mut self, stmt: Statement) -> Result<BoundStatement> {
         self.bind_statement(stmt)
     }
