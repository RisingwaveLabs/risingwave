--- conflicted
+++ resolved
@@ -28,15 +28,9 @@
 
 /// `Binder` binds the identifiers in AST to columns in relations
 pub struct Binder {
-<<<<<<< HEAD
     // TODO: maybe we can only lock the database, but not the whole catalog.
     catalog: CatalogReadGuard,
     db_name: String,
-    // TODO: support subquery.
-=======
-    #[allow(dead_code)]
-    catalog: Arc<DatabaseCatalog>,
->>>>>>> 30b5c022
     context: BindContext,
     /// A stack holding contexts of outer queries when binding a subquery.
     ///
@@ -59,7 +53,6 @@
         self.bind_statement(stmt)
     }
 
-<<<<<<< HEAD
     fn get_schema_by_name(&self, schema_name: &String) -> Option<&SchemaCatalog> {
         self.catalog.get_schema_by_name(&self.db_name, schema_name)
     }
@@ -85,8 +78,7 @@
     pub fn mock_binder() -> Binder {
         mock_binder_with_catalog(Catalog::default(), "".to_string())
     }
-}
-=======
+
     fn push_context(&mut self) {
         let new_context = std::mem::take(&mut self.context);
         self.upper_contexts.push(new_context);
@@ -101,5 +93,4 @@
 /// The column name stored in [`BindContext`] for a column without an alias.
 const UNNAMED_COLUMN: &str = "?column?";
 /// The table name stored in [`BindContext`] for a subquery without an alias.
-const UNNAMED_SUBQUERY: &str = "?subquery?";
->>>>>>> 30b5c022
+const UNNAMED_SUBQUERY: &str = "?subquery?";