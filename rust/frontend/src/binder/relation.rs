--- conflicted
+++ resolved
@@ -23,12 +23,8 @@
 use risingwave_pb::catalog::source::Info;
 use risingwave_pb::plan::JoinType;
 use risingwave_sqlparser::ast::{
-<<<<<<< HEAD
-    Expr as ExprAst, Function, Ident, JoinConstraint, JoinOperator, ObjectName, Query, TableFactor,
-    TableWithJoins,
-=======
-    JoinConstraint, JoinOperator, ObjectName, Query, TableAlias, TableFactor, TableWithJoins,
->>>>>>> 515a9a58
+    Expr as ExprAst, Function, Ident, JoinConstraint, JoinOperator, ObjectName, Query, TableAlias,
+    TableFactor, TableWithJoins,
 };
 
 use super::bind_context::ColumnBinding;
@@ -147,14 +143,9 @@
 
     pub(super) fn bind_table_factor(&mut self, table_factor: TableFactor) -> Result<Relation> {
         match table_factor {
-<<<<<<< HEAD
-            TableFactor::Table {
-                name,
-                alias: None,
-                args,
-            } => {
+            TableFactor::Table { name, alias, args } => {
                 if args.is_empty() {
-                    Ok(Relation::BaseTable(Box::new(self.bind_table(name)?)))
+                    Ok(Relation::BaseTable(Box::new(self.bind_table(name, alias)?)))
                 } else {
                     let kind =
                         WindowTableFunctionKind::from_str(&name.0[0].value).map_err(|_| {
@@ -167,19 +158,11 @@
                         self.bind_window_table_function(kind, args)?,
                     )))
                 }
-=======
-            TableFactor::Table { name, alias, .. } => {
-                Ok(Relation::BaseTable(Box::new(self.bind_table(name, alias)?)))
->>>>>>> 515a9a58
             }
             TableFactor::Derived {
                 lateral,
                 subquery,
-<<<<<<< HEAD
-                alias: None,
-=======
                 alias,
->>>>>>> 515a9a58
             } => {
                 if lateral {
                     Err(ErrorCode::NotImplementedError("unsupported lateral".into()).into())
