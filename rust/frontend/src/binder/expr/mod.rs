--- conflicted
+++ resolved
@@ -20,11 +20,7 @@
 };
 
 use crate::binder::Binder;
-<<<<<<< HEAD
-use crate::expr::{Expr as _, ExprImpl, ExprType, FunctionCall, Literal};
-=======
-use crate::expr::{Expr as _, ExprImpl, ExprType, FunctionCall, SubqueryKind};
->>>>>>> 56bb1786
+use crate::expr::{Expr as _, ExprImpl, ExprType, FunctionCall, Literal, SubqueryKind};
 
 mod binary_op;
 mod column;
