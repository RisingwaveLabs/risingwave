--- conflicted
+++ resolved
@@ -21,17 +21,8 @@
     fn prune_col(&self, required_cols: &FixedBitSet) -> PlanRef;
 }
 
-<<<<<<< HEAD
-/// Implements `ColPrunable` for batch and streaming node.
+/// Implements ColPrunable for batch and streaming node.
 macro_rules! impl_prune_col {
-  ([], $( { $convention:ident, $name:ident }),*) => {
-    paste!{
-      $(impl ColPrunable for [<$convention $name>] {
-        fn prune_col(&self, _required_cols: &FixedBitSet) -> PlanRef {
-          panic!("column pruning is only allowed on logical plan")
-=======
-/// impl ColPrunable for batch and streaming node.
-macro_rules! ban_prune_col {
     ([], $( { $convention:ident, $name:ident }),*) => {
         paste!{
             $(impl ColPrunable for [<$convention $name>] {
@@ -39,7 +30,6 @@
                     panic!("column pruning is only allowed on logical plan")
                 }
             })*
->>>>>>> f3ea652b
         }
     }
 }
