--- conflicted
+++ resolved
@@ -441,14 +441,10 @@
 drop table s15
 
 statement ok
-<<<<<<< HEAD
 drop table s16
-=======
-drop source s16
 
 statement ok
 drop source s17
 
 statement ok
-drop source s18
->>>>>>> ee9b161f
+drop source s18