--- conflicted
+++ resolved
@@ -122,7 +122,12 @@
 10002 2020-07-30 10:11:09 Sally 105
 10003 2020-07-30 12:00:30 Edward 106
 
-<<<<<<< HEAD
+query IIIIITTTTTTTTT
+SELECT c_tinyint, c_smallint, c_mediumint, c_integer, c_bigint, c_decimal, c_float, c_double, c_char_255, c_varchar_10000, c_date, c_time, c_datetime, c_timestamp FROM mysql_all_types order by c_bigint;
+----
+-128 -32767 -8388608 -2147483647 -9223372036854775807 -10 -10000 -10000 a b 1001-01-01 00:00:00 1998-01-01 00:00:00 1970-01-01 00:00:01+00:00
+NULL NULL -8388608 -2147483647 9223372036854775806 -10 -10000 -10000 c d 1001-01-01 NULL 2000-01-01 00:00:00 NULL
+
 statement ok
 create source pg_source with (
  connector = 'postgres-cdc',
@@ -213,10 +218,3 @@
 1000 vicky noris yplkvgz@qbxfg.com 7878 5821 1864 2539 cheyenne
 1001 peter white myckhsp@xpmpe.com 1781 2313 8157 6974 boise
 1002 sarah spencer wipvdbm@dkaap.com 3453 4987 9481 6270 los angeles
-=======
-query IIIIITTTTTTTTT
-SELECT c_tinyint, c_smallint, c_mediumint, c_integer, c_bigint, c_decimal, c_float, c_double, c_char_255, c_varchar_10000, c_date, c_time, c_datetime, c_timestamp FROM mysql_all_types order by c_bigint;
-----
--128 -32767 -8388608 -2147483647 -9223372036854775807 -10 -10000 -10000 a b 1001-01-01 00:00:00 1998-01-01 00:00:00 1970-01-01 00:00:01+00:00
-NULL NULL -8388608 -2147483647 9223372036854775806 -10 -10000 -10000 c d 1001-01-01 NULL 2000-01-01 00:00:00 NULL
->>>>>>> bb1a11e9
