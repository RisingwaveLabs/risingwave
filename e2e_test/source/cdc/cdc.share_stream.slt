control substitution on

# create database and tables in mysql
system ok
mysql --protocol=tcp -u root -e "DROP DATABASE IF EXISTS mytest; CREATE DATABASE mytest;"

system ok
mysql --protocol=tcp -u root mytest < e2e_test/source/cdc/mysql_create.sql

# generate data to mysql
system ok
mysql --protocol=tcp -u root mytest < e2e_test/source/cdc/mysql_init_data.sql

# create a cdc source job, which format fixed to `FORMAT PLAIN ENCODE JSON`
statement ok
create source mysql_mytest with (
 connector = 'mysql-cdc',
 hostname = '${MYSQL_HOST:localhost}',
 port = '${MYSQL_TCP_PORT:8306}',
 username = 'rwcdc',
 password = '${MYSQL_PWD:}',
 database.name = 'mytest',
 server.id = '5601'
);

<<<<<<< HEAD
statement error Should not create MATERIALIZED VIEW directly on shared CDC source.
=======
statement error Should not create MATERIALIZED VIEW or SELECT directly on shared CDC source
>>>>>>> 7cc9b57e
create materialized view mv as select * from mysql_mytest;

statement error The upstream table name must contain database name prefix*
create table products_test ( id INT,
   name STRING,
   description STRING,
   PRIMARY KEY (id)
) from mysql_mytest table 'products';

statement ok
create schema rw;

statement ok
create table rw.products_test ( id INT,
 name STRING,
 description STRING,
 PRIMARY KEY (id)
) from mysql_mytest table 'mytest.products';

system ok
mysql --protocol=tcp -u root mytest -e "INSERT INTO products VALUES (default,'Milk','Milk is a white liquid food');
       INSERT INTO orders VALUES (default, '2023-11-28 15:08:22', 'Bob', 10.52, 100, false);"

# check the fragment distribution
query TT
select distribution_type,flags from rw_fragments order by fragment_id;
----
SINGLE {SOURCE}
HASH {MVIEW}
SINGLE {STREAM_SCAN}
SINGLE {CDC_FILTER}
HASH {SOURCE,DML}

statement ok
CREATE TABLE IF NOT EXISTS mysql_all_types(
    c_boolean boolean,
    c_bit boolean,
    c_tinyint smallint,
    c_smallint smallint,
    c_mediumint integer,
    c_integer integer,
    c_bigint bigint,
    c_decimal decimal,
    c_float real,
    c_double double,
    c_char_255 varchar,
    c_varchar_10000 varchar,
    c_binary_255 bytea,
    c_varbinary_10000 bytea,
    c_date date,
    c_time time,
    c_datetime timestamp,
    c_timestamp timestamptz,
    PRIMARY KEY (c_boolean,c_bigint,c_date)
) from mysql_mytest table 'mytest.mysql_all_types';

statement error
create table non_exist ( id INT,
 name STRING,
 description STRING,
 PRIMARY KEY (id)
) from mysql_mytest table 'mytest.non_exist';


statement ok
create table orders_test (
   order_id int,
   order_date timestamp,
   customer_name string,
   price decimal,
   product_id int,
   order_status smallint,
   PRIMARY KEY (order_id)
) from mysql_mytest table 'mytest.orders';

statement ok
create materialized view products_test_cnt as select count(*) as cnt from rw.products_test;

statement ok
create materialized view orders_test_cnt as select count(*) as cnt from orders_test;

system ok
mysql --protocol=tcp -u root mytest -e "INSERT INTO products VALUES(default, 'Juice', '100ml Juice');"

system ok
mysql --protocol=tcp -u root mytest -e "FLUSH LOGS"

# Should not contain records inserted before the table is created (e.g. 'Bob' inserted above)
statement ok
create table orders_no_backfill (
   order_id int,
   order_date timestamp,
   customer_name string,
   price decimal,
   product_id int,
   order_status smallint,
   PRIMARY KEY (order_id)
) with (
  snapshot = 'false'
) from mysql_mytest table 'mytest.orders';

sleep 5s

# table without backfill should not contain historical records
query I
select count(*) from orders_no_backfill
----
0

# check ingestion results
query I
SELECT * from products_test_cnt
----
11

query I
SELECT * from orders_test_cnt
----
4

query ITT
SELECT * FROM rw.products_test order by id limit 3
----
101 scooter Small 2-wheel scooter
102 car battery 12V car battery
103 12-pack drill bits 12-pack of drill bits with sizes ranging from #40 to #3

query ITTT
SELECT order_id,order_date,customer_name,product_id FROM orders_test order by order_id limit 3
----
10001 2020-07-30 10:08:22 Jark 102
10002 2020-07-30 10:11:09 Sally 105
10003 2020-07-30 12:00:30 Edward 106

query IIIIITTTTTTTTT
SELECT c_tinyint, c_smallint, c_mediumint, c_integer, c_bigint, c_decimal, c_float, c_double, c_char_255, c_varchar_10000, c_date, c_time, c_datetime, c_timestamp FROM mysql_all_types order by c_bigint;
----
-128 -32767 -8388608 -2147483647 -9223372036854775807 -10 -10000 -10000 a b 1001-01-01 00:00:00 1998-01-01 00:00:00 1970-01-01 00:00:01+00:00
NULL NULL -8388608 -2147483647 9223372036854775806 -10 -10000 -10000 c d 1001-01-01 NULL 2000-01-01 00:00:00 NULL

statement ok
create source pg_source with (
 connector = 'postgres-cdc',
 hostname = '${PGHOST:localhost}',
 port = '${PGPORT:5432}',
 username = '${PGUSER:$USER}',
 password = '${PGPASSWORD:}',
 database.name = '${PGDATABASE:postgres}',
 slot.name = 'pg_slot'
);

# test postgres backfill data types
statement ok
CREATE TABLE IF NOT EXISTS postgres_all_types(
 c_boolean boolean,
 c_smallint smallint,
 c_integer integer,
 c_bigint bigint,
 c_decimal decimal,
 c_real real,
 c_double_precision double precision,
 c_varchar varchar,
 c_bytea bytea,
 c_date date,
 c_time time,
 c_timestamp timestamp,
 c_timestamptz timestamptz,
 c_interval interval,
 c_jsonb jsonb,
 c_boolean_array boolean[],
 c_smallint_array smallint[],
 c_integer_array integer[],
 c_bigint_array bigint[],
 c_decimal_array decimal[],
 c_real_array real[],
 c_double_precision_array double precision[],
 c_varchar_array varchar[],
 c_bytea_array bytea[],
 c_date_array date[],
 c_time_array time[],
 c_timestamp_array timestamp[],
 c_timestamptz_array timestamptz[],
 c_interval_array interval[],
 c_jsonb_array jsonb[],
 c_uuid varchar,
 PRIMARY KEY (c_boolean,c_bigint,c_date)
) from pg_source table 'public.postgres_all_types';

statement error The upstream table name must contain schema name prefix*
CREATE TABLE person_new (
    id int,
    name varchar,
    email_address varchar,
    credit_card varchar,
    city varchar,
    PRIMARY KEY (id)
) FROM pg_source TABLE 'person';

statement ok
CREATE TABLE person_new (
    id int,
    name varchar,
    email_address varchar,
    credit_card varchar,
    city varchar,
    PRIMARY KEY (id)
) FROM pg_source TABLE 'public.person';

statement ok
CREATE MATERIALIZED VIEW person_new_cnt AS SELECT COUNT(*) AS cnt FROM person_new;

sleep 3s

query TTTTTTT
SELECT c_boolean,c_date,c_time,c_timestamp,c_jsonb,c_smallint_array,c_timestamp_array,c_uuid FROM postgres_all_types where c_bigint=-9223372036854775807
----
f 0001-01-01 00:00:00 0001-01-01 00:00:00 {} {-32767} {"0001-01-01 00:00:00"} bb488f9b-330d-4012-b849-12adeb49e57e


# postgres streaming test
system ok
psql -c "
INSERT INTO person VALUES (1100, 'noris', 'ypl@qbxfg.com', '1864 2539', 'enne');
INSERT INTO person VALUES (1101, 'white', 'myc@xpmpe.com', '8157 6974', 'se');
INSERT INTO person VALUES (1102, 'spencer', 'wip@dkaap.com', '9481 6270', 'angeles');
"

sleep 3s

# 3 history, 3 new rows
query I
SELECT * from person_new_cnt
----
6

query ITTTT
SELECT * from person_new order by id;
----
1000 vicky noris yplkvgz@qbxfg.com 7878 5821 1864 2539 cheyenne
1001 peter white myckhsp@xpmpe.com 1781 2313 8157 6974 boise
1002 sarah spencer wipvdbm@dkaap.com 3453 4987 9481 6270 los angeles
1100 noris ypl@qbxfg.com 1864 2539 enne
1101 white myc@xpmpe.com 8157 6974 se
1102 spencer wip@dkaap.com 9481 6270 angeles<|MERGE_RESOLUTION|>--- conflicted
+++ resolved
@@ -23,11 +23,7 @@
  server.id = '5601'
 );
 
-<<<<<<< HEAD
-statement error Should not create MATERIALIZED VIEW directly on shared CDC source.
-=======
 statement error Should not create MATERIALIZED VIEW or SELECT directly on shared CDC source
->>>>>>> 7cc9b57e
 create materialized view mv as select * from mysql_mytest;
 
 statement error The upstream table name must contain database name prefix*
